#include <chrono>
#include <cstdint>
#include <list>
#include <memory>
#include <string>

#include "envoy/access_log/access_log.h"
#include "envoy/buffer/buffer.h"
#include "envoy/event/dispatcher.h"
#include "envoy/extensions/filters/network/http_connection_manager/v3/http_connection_manager.pb.h"
#include "envoy/http/request_id_extension.h"
#include "envoy/tracing/http_tracer.h"
#include "envoy/type/tracing/v3/custom_tag.pb.h"
#include "envoy/type/v3/percent.pb.h"

#include "common/access_log/access_log_impl.h"
#include "common/buffer/buffer_impl.h"
#include "common/common/empty_string.h"
#include "common/common/macros.h"
#include "common/formatter/substitution_formatter.h"
#include "common/http/conn_manager_impl.h"
#include "common/http/context_impl.h"
#include "common/http/date_provider_impl.h"
#include "common/http/exception.h"
#include "common/http/header_map_impl.h"
#include "common/http/headers.h"
#include "common/http/request_id_extension_impl.h"
#include "common/network/address_impl.h"
#include "common/network/utility.h"
#include "common/upstream/upstream_impl.h"

#include "extensions/access_loggers/file/file_access_log_impl.h"

#include "test/mocks/access_log/mocks.h"
#include "test/mocks/buffer/mocks.h"
#include "test/mocks/common.h"
#include "test/mocks/http/mocks.h"
#include "test/mocks/local_info/mocks.h"
#include "test/mocks/network/mocks.h"
#include "test/mocks/router/mocks.h"
#include "test/mocks/runtime/mocks.h"
#include "test/mocks/server/factory_context.h"
#include "test/mocks/server/instance.h"
#include "test/mocks/server/overload_manager.h"
#include "test/mocks/ssl/mocks.h"
#include "test/mocks/tracing/mocks.h"
#include "test/mocks/upstream/cluster_manager.h"
#include "test/mocks/upstream/host.h"
#include "test/mocks/upstream/thread_local_cluster.h"
#include "test/test_common/logging.h"
#include "test/test_common/printers.h"
#include "test/test_common/test_runtime.h"
#include "test/test_common/test_time.h"

#include "gmock/gmock.h"
#include "gtest/gtest.h"

using testing::_;
using testing::An;
using testing::AnyNumber;
using testing::AtLeast;
using testing::Eq;
using testing::HasSubstr;
using testing::InSequence;
using testing::Invoke;
using testing::InvokeWithoutArgs;
using testing::Mock;
using testing::NiceMock;
using testing::Property;
using testing::Ref;
using testing::Return;
using testing::ReturnRef;

namespace Envoy {
namespace Http {

class HttpConnectionManagerImplTest : public testing::Test, public ConnectionManagerConfig {
public:
  struct RouteConfigProvider : public Router::RouteConfigProvider {
    RouteConfigProvider(TimeSource& time_source) : time_source_(time_source) {}

    // Router::RouteConfigProvider
    Router::ConfigConstSharedPtr config() override { return route_config_; }
    absl::optional<ConfigInfo> configInfo() const override { return {}; }
    SystemTime lastUpdated() const override { return time_source_.systemTime(); }
    void onConfigUpdate() override {}

    TimeSource& time_source_;
    std::shared_ptr<Router::MockConfig> route_config_{new NiceMock<Router::MockConfig>()};
  };

  HttpConnectionManagerImplTest()
      : http_context_(fake_stats_.symbolTable()), access_log_path_("dummy_path"),
        access_logs_{
            AccessLog::InstanceSharedPtr{new Extensions::AccessLoggers::File::FileAccessLog(
                access_log_path_, {},
                Formatter::SubstitutionFormatUtils::defaultSubstitutionFormatter(), log_manager_)}},
        codec_(new NiceMock<MockServerConnection>()),
        stats_({ALL_HTTP_CONN_MAN_STATS(POOL_COUNTER(fake_stats_), POOL_GAUGE(fake_stats_),
                                        POOL_HISTOGRAM(fake_stats_))},
               "", fake_stats_),

        listener_stats_({CONN_MAN_LISTENER_STATS(POOL_COUNTER(fake_listener_stats_))}),
        request_id_extension_(RequestIDExtensionFactory::defaultInstance(random_)),
        local_reply_(LocalReply::Factory::createDefault()) {

    ON_CALL(route_config_provider_, lastUpdated())
        .WillByDefault(Return(test_time_.timeSystem().systemTime()));
    ON_CALL(scoped_route_config_provider_, lastUpdated())
        .WillByDefault(Return(test_time_.timeSystem().systemTime()));
    // response_encoder_ is not a NiceMock on purpose. This prevents complaining about this
    // method only.
    EXPECT_CALL(response_encoder_, getStream()).Times(AtLeast(0));
  }

  ~HttpConnectionManagerImplTest() override {
    filter_callbacks_.connection_.dispatcher_.clearDeferredDeleteList();
  }

  Tracing::CustomTagConstSharedPtr requestHeaderCustomTag(const std::string& header) {
    envoy::type::tracing::v3::CustomTag::Header headerTag;
    headerTag.set_name(header);
    return std::make_shared<Tracing::RequestHeaderCustomTag>(header, headerTag);
  }

  void setup(bool ssl, const std::string& server_name, bool tracing = true, bool use_srds = false) {
    use_srds_ = use_srds;
    if (ssl) {
      ssl_connection_ = std::make_shared<Ssl::MockConnectionInfo>();
    }

    server_name_ = server_name;
    ON_CALL(filter_callbacks_.connection_, ssl()).WillByDefault(Return(ssl_connection_));
    ON_CALL(Const(filter_callbacks_.connection_), ssl()).WillByDefault(Return(ssl_connection_));
    filter_callbacks_.connection_.local_address_ =
        std::make_shared<Network::Address::Ipv4Instance>("127.0.0.1", 443);
    filter_callbacks_.connection_.remote_address_ =
        std::make_shared<Network::Address::Ipv4Instance>("0.0.0.0");
    conn_manager_ = std::make_unique<ConnectionManagerImpl>(
        *this, drain_close_, random_, http_context_, runtime_, local_info_, cluster_manager_,
        overload_manager_, test_time_.timeSystem());
    conn_manager_->initializeReadFilterCallbacks(filter_callbacks_);

    if (tracing) {
      envoy::type::v3::FractionalPercent percent1;
      percent1.set_numerator(100);
      envoy::type::v3::FractionalPercent percent2;
      percent2.set_numerator(10000);
      percent2.set_denominator(envoy::type::v3::FractionalPercent::TEN_THOUSAND);
      tracing_config_ = std::make_unique<TracingConnectionManagerConfig>(
          TracingConnectionManagerConfig{Tracing::OperationName::Ingress,
                                         {{":method", requestHeaderCustomTag(":method")}},
                                         percent1,
                                         percent2,
                                         percent1,
                                         false,
                                         256});
    }
  }

  void setupFilterChain(int num_decoder_filters, int num_encoder_filters, int num_requests = 1) {
    // NOTE: The length/repetition in this routine allows InSequence to work correctly in an outer
    // scope.
    for (int i = 0; i < num_decoder_filters * num_requests; i++) {
      decoder_filters_.push_back(new MockStreamDecoderFilter());
    }

    for (int i = 0; i < num_encoder_filters * num_requests; i++) {
      encoder_filters_.push_back(new MockStreamEncoderFilter());
    }

    InSequence s;
    for (int req = 0; req < num_requests; req++) {
      EXPECT_CALL(filter_factory_, createFilterChain(_))
          .WillOnce(Invoke([num_decoder_filters, num_encoder_filters, req,
                            this](FilterChainFactoryCallbacks& callbacks) -> void {
            if (log_handler_.get()) {
              callbacks.addAccessLogHandler(log_handler_);
            }
            for (int i = 0; i < num_decoder_filters; i++) {
              callbacks.addStreamDecoderFilter(
                  StreamDecoderFilterSharedPtr{decoder_filters_[req * num_decoder_filters + i]});
            }

            for (int i = 0; i < num_encoder_filters; i++) {
              callbacks.addStreamEncoderFilter(
                  StreamEncoderFilterSharedPtr{encoder_filters_[req * num_encoder_filters + i]});
            }
          }));

      for (int i = 0; i < num_decoder_filters; i++) {
        EXPECT_CALL(*decoder_filters_[req * num_decoder_filters + i], setDecoderFilterCallbacks(_));
      }

      for (int i = 0; i < num_encoder_filters; i++) {
        EXPECT_CALL(*encoder_filters_[req * num_encoder_filters + i], setEncoderFilterCallbacks(_));
      }
    }
  }

  void setUpBufferLimits() {
    ON_CALL(response_encoder_, getStream()).WillByDefault(ReturnRef(stream_));
    EXPECT_CALL(stream_, bufferLimit()).WillOnce(Return(initial_buffer_limit_));
    EXPECT_CALL(stream_, addCallbacks(_))
        .WillOnce(Invoke(
            [&](Http::StreamCallbacks& callbacks) -> void { stream_callbacks_ = &callbacks; }));
    EXPECT_CALL(stream_, setFlushTimeout(_));
  }

  // If request_with_data_and_trailers is true, includes data and trailers in the request. If
  // decode_headers_stop_all is true, decoder_filters_[0]'s callback decodeHeaders() returns
  // StopAllIterationAndBuffer.
  void setUpEncoderAndDecoder(bool request_with_data_and_trailers, bool decode_headers_stop_all) {
    setUpBufferLimits();
    EXPECT_CALL(*codec_, dispatch(_))
        .WillOnce(Invoke([&, request_with_data_and_trailers](Buffer::Instance&) -> Http::Status {
          RequestDecoder* decoder = &conn_manager_->newStream(response_encoder_);
          RequestHeaderMapPtr headers{new TestRequestHeaderMapImpl{
              {":authority", "host"}, {":path", "/"}, {":method", "GET"}}};
          if (request_with_data_and_trailers) {
            decoder->decodeHeaders(std::move(headers), false);

            Buffer::OwnedImpl fake_data("12345");
            decoder->decodeData(fake_data, false);

            RequestTrailerMapPtr trailers{new TestRequestTrailerMapImpl{{"foo", "bar"}}};
            decoder->decodeTrailers(std::move(trailers));
          } else {
            decoder->decodeHeaders(std::move(headers), true);
          }
          return Http::okStatus();
        }));

    setupFilterChain(2, 2);

    EXPECT_CALL(*decoder_filters_[0], decodeHeaders(_, _))
        .WillOnce(InvokeWithoutArgs([&, decode_headers_stop_all]() -> FilterHeadersStatus {
          Buffer::OwnedImpl data("hello");
          decoder_filters_[0]->callbacks_->addDecodedData(data, true);
          if (decode_headers_stop_all) {
            return FilterHeadersStatus::StopAllIterationAndBuffer;
          } else {
            return FilterHeadersStatus::Continue;
          }
        }));
    EXPECT_CALL(*decoder_filters_[0], decodeComplete());
  }

  Event::MockTimer* setUpTimer() {
    // this timer belongs to whatever by whatever next creates a timer.
    // See Envoy::Event::MockTimer for details.
    return new Event::MockTimer(&filter_callbacks_.connection_.dispatcher_);
  }

  void sendRequestHeadersAndData() {
    EXPECT_CALL(*decoder_filters_[1], decodeHeaders(_, false))
        .WillOnce(Return(FilterHeadersStatus::StopIteration));
    auto status = streaming_filter_ ? FilterDataStatus::StopIterationAndWatermark
                                    : FilterDataStatus::StopIterationAndBuffer;
    EXPECT_CALL(*decoder_filters_[1], decodeData(_, true)).WillOnce(Return(status));
    EXPECT_CALL(*decoder_filters_[1], decodeComplete());

    // Kick off the incoming data. |fake_input| is not sent, but instead kicks
    // off sending the headers and |data| queued up in setUpEncoderAndDecoder().
    Buffer::OwnedImpl fake_input("asdf");
    conn_manager_->onData(fake_input, false);
  }

  ResponseHeaderMap* sendResponseHeaders(ResponseHeaderMapPtr&& response_headers) {
    ResponseHeaderMap* altered_response_headers = nullptr;

    EXPECT_CALL(*encoder_filters_[0], encodeHeaders(_, _))
        .WillOnce(Invoke([&](ResponseHeaderMap& headers, bool) -> FilterHeadersStatus {
          altered_response_headers = &headers;
          return FilterHeadersStatus::Continue;
        }));
    EXPECT_CALL(*encoder_filters_[1], encodeHeaders(_, false))
        .WillOnce(Return(FilterHeadersStatus::Continue));
    EXPECT_CALL(response_encoder_, encodeHeaders(_, false));
    decoder_filters_[0]->callbacks_->streamInfo().setResponseCodeDetails("");
    decoder_filters_[0]->callbacks_->encodeHeaders(std::move(response_headers), false);
    return altered_response_headers;
  }

  void expectOnDestroy(bool deferred = true) {
    for (auto filter : decoder_filters_) {
      EXPECT_CALL(*filter, onDestroy());
    }

    auto setup_filter_expect = [](MockStreamEncoderFilter* filter) {
      EXPECT_CALL(*filter, onDestroy());
    };
    std::for_each(encoder_filters_.rbegin(), encoder_filters_.rend(), setup_filter_expect);

    if (deferred) {
      EXPECT_CALL(filter_callbacks_.connection_.dispatcher_, deferredDelete_(_));
    }
  }

  void doRemoteClose(bool deferred = true) {
    EXPECT_CALL(stream_, removeCallbacks(_));
    expectOnDestroy(deferred);
    filter_callbacks_.connection_.raiseEvent(Network::ConnectionEvent::RemoteClose);
  }

  // Http::ConnectionManagerConfig
  const std::list<AccessLog::InstanceSharedPtr>& accessLogs() override { return access_logs_; }
  ServerConnectionPtr createCodec(Network::Connection&, const Buffer::Instance&,
                                  ServerConnectionCallbacks&) override {
    return ServerConnectionPtr{codec_};
  }
  DateProvider& dateProvider() override { return date_provider_; }
  std::chrono::milliseconds drainTimeout() const override { return std::chrono::milliseconds(100); }
  FilterChainFactory& filterFactory() override { return filter_factory_; }
  bool generateRequestId() const override { return true; }
  bool preserveExternalRequestId() const override { return false; }
  bool alwaysSetRequestIdInResponse() const override { return false; }
  uint32_t maxRequestHeadersKb() const override { return max_request_headers_kb_; }
  uint32_t maxRequestHeadersCount() const override { return max_request_headers_count_; }
  absl::optional<std::chrono::milliseconds> idleTimeout() const override { return idle_timeout_; }
  bool isRoutable() const override { return true; }
  absl::optional<std::chrono::milliseconds> maxConnectionDuration() const override {
    return max_connection_duration_;
  }
  std::chrono::milliseconds streamIdleTimeout() const override { return stream_idle_timeout_; }
  std::chrono::milliseconds requestTimeout() const override { return request_timeout_; }
  std::chrono::milliseconds delayedCloseTimeout() const override { return delayed_close_timeout_; }
  absl::optional<std::chrono::milliseconds> maxStreamDuration() const override {
    return max_stream_duration_;
  }
  bool use_srds_{};
  Router::RouteConfigProvider* routeConfigProvider() override {
    if (use_srds_) {
      return nullptr;
    }
    return &route_config_provider_;
  }
  Config::ConfigProvider* scopedRouteConfigProvider() override {
    if (use_srds_) {
      return &scoped_route_config_provider_;
    }
    return nullptr;
  }
  const std::string& serverName() const override { return server_name_; }
  HttpConnectionManagerProto::ServerHeaderTransformation
  serverHeaderTransformation() const override {
    return server_transformation_;
  }
  ConnectionManagerStats& stats() override { return stats_; }
  ConnectionManagerTracingStats& tracingStats() override { return tracing_stats_; }
  bool useRemoteAddress() const override { return use_remote_address_; }
  const Http::InternalAddressConfig& internalAddressConfig() const override {
    return internal_address_config_;
  }
  uint32_t xffNumTrustedHops() const override { return 0; }
  bool skipXffAppend() const override { return false; }
  const std::string& via() const override { return EMPTY_STRING; }
  Http::ForwardClientCertType forwardClientCert() const override { return forward_client_cert_; }
  const std::vector<Http::ClientCertDetailsType>& setCurrentClientCertDetails() const override {
    return set_current_client_cert_details_;
  }
  const Network::Address::Instance& localAddress() override { return local_address_; }
  const absl::optional<std::string>& userAgent() override { return user_agent_; }
  Tracing::HttpTracerSharedPtr tracer() override { return tracer_; }
  const TracingConnectionManagerConfig* tracingConfig() override { return tracing_config_.get(); }
  ConnectionManagerListenerStats& listenerStats() override { return listener_stats_; }
  bool proxy100Continue() const override { return proxy_100_continue_; }
  bool streamErrorOnInvalidHttpMessaging() const override {
    return stream_error_on_invalid_http_messaging_;
  }
  const Http::Http1Settings& http1Settings() const override { return http1_settings_; }
  bool shouldNormalizePath() const override { return normalize_path_; }
  bool shouldMergeSlashes() const override { return merge_slashes_; }
  bool shouldStripMatchingPort() const override { return strip_matching_port_; }
  RequestIDExtensionSharedPtr requestIDExtension() override { return request_id_extension_; }
  envoy::config::core::v3::HttpProtocolOptions::HeadersWithUnderscoresAction
  headersWithUnderscoresAction() const override {
    return headers_with_underscores_action_;
  }
  const LocalReply::LocalReply& localReply() const override { return *local_reply_; }

  Envoy::Event::SimulatedTimeSystem test_time_;
  NiceMock<Router::MockRouteConfigProvider> route_config_provider_;
  std::shared_ptr<Router::MockConfig> route_config_{new NiceMock<Router::MockConfig>()};
  NiceMock<Router::MockScopedRouteConfigProvider> scoped_route_config_provider_;
  Stats::IsolatedStoreImpl fake_stats_;
  Http::ContextImpl http_context_;
  NiceMock<Runtime::MockLoader> runtime_;
  NiceMock<Envoy::AccessLog::MockAccessLogManager> log_manager_;
  std::string access_log_path_;
  std::list<AccessLog::InstanceSharedPtr> access_logs_;
  NiceMock<Network::MockReadFilterCallbacks> filter_callbacks_;
  MockServerConnection* codec_;
  NiceMock<MockFilterChainFactory> filter_factory_;
  ConnectionManagerStats stats_;
  ConnectionManagerTracingStats tracing_stats_{CONN_MAN_TRACING_STATS(POOL_COUNTER(fake_stats_))};
  NiceMock<Network::MockDrainDecision> drain_close_;
  std::unique_ptr<ConnectionManagerImpl> conn_manager_;
  std::string server_name_;
  HttpConnectionManagerProto::ServerHeaderTransformation server_transformation_{
      HttpConnectionManagerProto::OVERWRITE};
  Network::Address::Ipv4Instance local_address_{"127.0.0.1"};
  bool use_remote_address_{true};
  Http::DefaultInternalAddressConfig internal_address_config_;
  Http::ForwardClientCertType forward_client_cert_{Http::ForwardClientCertType::Sanitize};
  std::vector<Http::ClientCertDetailsType> set_current_client_cert_details_;
  absl::optional<std::string> user_agent_;
  uint32_t max_request_headers_kb_{Http::DEFAULT_MAX_REQUEST_HEADERS_KB};
  uint32_t max_request_headers_count_{Http::DEFAULT_MAX_HEADERS_COUNT};
  absl::optional<std::chrono::milliseconds> idle_timeout_;
  absl::optional<std::chrono::milliseconds> max_connection_duration_;
  std::chrono::milliseconds stream_idle_timeout_{};
  std::chrono::milliseconds request_timeout_{};
  std::chrono::milliseconds delayed_close_timeout_{};
  absl::optional<std::chrono::milliseconds> max_stream_duration_{};
  NiceMock<Random::MockRandomGenerator> random_;
  NiceMock<LocalInfo::MockLocalInfo> local_info_;
  NiceMock<Server::Configuration::MockFactoryContext> factory_context_;
  std::shared_ptr<Ssl::MockConnectionInfo> ssl_connection_;
  std::shared_ptr<NiceMock<Tracing::MockHttpTracer>> tracer_{
      std::make_shared<NiceMock<Tracing::MockHttpTracer>>()};
  TracingConnectionManagerConfigPtr tracing_config_;
  SlowDateProviderImpl date_provider_{test_time_.timeSystem()};
  MockStream stream_;
  Http::StreamCallbacks* stream_callbacks_{nullptr};
  NiceMock<Upstream::MockClusterManager> cluster_manager_;
  NiceMock<Server::MockOverloadManager> overload_manager_;
  uint32_t initial_buffer_limit_{};
  bool streaming_filter_{false};
  Stats::IsolatedStoreImpl fake_listener_stats_;
  ConnectionManagerListenerStats listener_stats_;
  bool proxy_100_continue_ = false;
  bool stream_error_on_invalid_http_messaging_ = false;
  bool preserve_external_request_id_ = false;
  Http::Http1Settings http1_settings_;
  bool normalize_path_ = false;
  bool merge_slashes_ = false;
  bool strip_matching_port_ = false;
  envoy::config::core::v3::HttpProtocolOptions::HeadersWithUnderscoresAction
      headers_with_underscores_action_ = envoy::config::core::v3::HttpProtocolOptions::ALLOW;
  NiceMock<Network::MockClientConnection> upstream_conn_; // for websocket tests
  NiceMock<Tcp::ConnectionPool::MockInstance> conn_pool_; // for websocket tests
  RequestIDExtensionSharedPtr request_id_extension_;
  const LocalReply::LocalReplyPtr local_reply_;

  // TODO(mattklein123): Not all tests have been converted over to better setup. Convert the rest.
  MockResponseEncoder response_encoder_;
  std::vector<MockStreamDecoderFilter*> decoder_filters_;
  std::vector<MockStreamEncoderFilter*> encoder_filters_;
  std::shared_ptr<AccessLog::MockInstance> log_handler_;
};

TEST_F(HttpConnectionManagerImplTest, HeaderOnlyRequestAndResponse) {
  setup(false, "envoy-custom-server", false);

  // Store the basic request encoder during filter chain setup.
  std::shared_ptr<MockStreamDecoderFilter> filter(new NiceMock<MockStreamDecoderFilter>());

  EXPECT_CALL(*filter, decodeHeaders(_, true))
      .Times(2)
      .WillRepeatedly(Invoke([&](RequestHeaderMap& headers, bool) -> FilterHeadersStatus {
        EXPECT_NE(nullptr, headers.ForwardedFor());
        EXPECT_EQ("http", headers.getForwardedProtoValue());
        if (headers.Path()->value() == "/healthcheck") {
          filter->callbacks_->streamInfo().healthCheck(true);
        }

        return FilterHeadersStatus::StopIteration;
      }));

  EXPECT_CALL(*filter, setDecoderFilterCallbacks(_)).Times(2);

  EXPECT_CALL(filter_factory_, createFilterChain(_))
      .Times(2)
      .WillRepeatedly(Invoke([&](FilterChainFactoryCallbacks& callbacks) -> void {
        callbacks.addStreamDecoderFilter(filter);
      }));

  EXPECT_CALL(filter_callbacks_.connection_.dispatcher_, deferredDelete_(_)).Times(2);

  // When dispatch is called on the codec, we pretend to get a new stream and then fire a headers
  // only request into it. Then we respond into the filter.
  NiceMock<MockResponseEncoder> encoder;
  EXPECT_CALL(*codec_, dispatch(_))
      .Times(2)
      .WillRepeatedly(Invoke([&](Buffer::Instance& data) -> Http::Status {
        RequestDecoder* decoder = &conn_manager_->newStream(encoder);

        // Test not charging stats on the second call.
        if (data.length() == 4) {
          RequestHeaderMapPtr headers{new TestRequestHeaderMapImpl{
              {":authority", "host"}, {":path", "/"}, {":method", "GET"}}};
          decoder->decodeHeaders(std::move(headers), true);
        } else {
          RequestHeaderMapPtr headers{new TestRequestHeaderMapImpl{
              {":authority", "host"}, {":path", "/healthcheck"}, {":method", "GET"}}};
          decoder->decodeHeaders(std::move(headers), true);
        }

        ResponseHeaderMapPtr response_headers{new TestResponseHeaderMapImpl{{":status", "200"}}};
        filter->callbacks_->streamInfo().setResponseCodeDetails("");
        filter->callbacks_->encodeHeaders(std::move(response_headers), true);

        // Drain 2 so that on the 2nd iteration we will hit zero.
        data.drain(2);
        return Http::okStatus();
      }));

  // Kick off the incoming data. Use extra data which should cause a redispatch.
  Buffer::OwnedImpl fake_input("1234");
  conn_manager_->onData(fake_input, false);

  EXPECT_EQ(1U, stats_.named_.downstream_rq_2xx_.value());
  EXPECT_EQ(1U, listener_stats_.downstream_rq_2xx_.value());
  EXPECT_EQ(1U, stats_.named_.downstream_rq_completed_.value());
  EXPECT_EQ(1U, listener_stats_.downstream_rq_completed_.value());
}

TEST_F(HttpConnectionManagerImplTest, 100ContinueResponse) {
  proxy_100_continue_ = true;
  setup(false, "envoy-custom-server", false);

  // Store the basic request encoder during filter chain setup.
  std::shared_ptr<MockStreamDecoderFilter> filter(new NiceMock<MockStreamDecoderFilter>());

  EXPECT_CALL(*filter, decodeHeaders(_, true))
      .WillRepeatedly(Invoke([&](RequestHeaderMap& headers, bool) -> FilterHeadersStatus {
        EXPECT_NE(nullptr, headers.ForwardedFor());
        EXPECT_EQ("http", headers.getForwardedProtoValue());
        return FilterHeadersStatus::StopIteration;
      }));

  EXPECT_CALL(*filter, setDecoderFilterCallbacks(_));

  EXPECT_CALL(filter_factory_, createFilterChain(_))
      .WillRepeatedly(Invoke([&](FilterChainFactoryCallbacks& callbacks) -> void {
        callbacks.addStreamDecoderFilter(filter);
      }));

  EXPECT_CALL(filter_callbacks_.connection_.dispatcher_, deferredDelete_(_));

  // When dispatch is called on the codec, we pretend to get a new stream and then fire a headers
  // only request into it. Then we respond into the filter.
  NiceMock<MockResponseEncoder> encoder;
  EXPECT_CALL(*codec_, dispatch(_))
      .WillRepeatedly(Invoke([&](Buffer::Instance& data) -> Http::Status {
        RequestDecoder* decoder = &conn_manager_->newStream(encoder);

        // Test not charging stats on the second call.
        RequestHeaderMapPtr headers{new TestRequestHeaderMapImpl{
            {":authority", "host"}, {":path", "/"}, {":method", "GET"}}};
        decoder->decodeHeaders(std::move(headers), true);

        ResponseHeaderMapPtr continue_headers{new TestResponseHeaderMapImpl{{":status", "100"}}};
        filter->callbacks_->encode100ContinueHeaders(std::move(continue_headers));
        ResponseHeaderMapPtr response_headers{new TestResponseHeaderMapImpl{{":status", "200"}}};
        filter->callbacks_->streamInfo().setResponseCodeDetails("");
        filter->callbacks_->encodeHeaders(std::move(response_headers), true);

        data.drain(4);
        return Http::okStatus();
      }));

  // Kick off the incoming data.
  Buffer::OwnedImpl fake_input("1234");
  conn_manager_->onData(fake_input, false);

  EXPECT_EQ(1U, stats_.named_.downstream_rq_1xx_.value());
  EXPECT_EQ(1U, listener_stats_.downstream_rq_1xx_.value());
  EXPECT_EQ(1U, stats_.named_.downstream_rq_2xx_.value());
  EXPECT_EQ(1U, listener_stats_.downstream_rq_2xx_.value());
  EXPECT_EQ(2U, stats_.named_.downstream_rq_completed_.value());
  EXPECT_EQ(2U, listener_stats_.downstream_rq_completed_.value());
}

TEST_F(HttpConnectionManagerImplTest, 100ContinueResponseWithEncoderFiltersProxyingDisabled) {
  proxy_100_continue_ = false;
  setup(false, "envoy-custom-server", false);
  setUpEncoderAndDecoder(false, false);
  sendRequestHeadersAndData();

  // Akin to 100ContinueResponseWithEncoderFilters below, but with
  // proxy_100_continue_ false. Verify the filters do not get the 100 continue
  // headers.
  EXPECT_CALL(*encoder_filters_[0], encode100ContinueHeaders(_)).Times(0);
  EXPECT_CALL(*encoder_filters_[1], encode100ContinueHeaders(_)).Times(0);
  EXPECT_CALL(response_encoder_, encode100ContinueHeaders(_)).Times(0);
  ResponseHeaderMapPtr continue_headers{new TestResponseHeaderMapImpl{{":status", "100"}}};
  decoder_filters_[0]->callbacks_->encode100ContinueHeaders(std::move(continue_headers));

  EXPECT_CALL(*encoder_filters_[0], encodeHeaders(_, false))
      .WillOnce(Return(FilterHeadersStatus::Continue));
  EXPECT_CALL(*encoder_filters_[1], encodeHeaders(_, false))
      .WillOnce(Return(FilterHeadersStatus::Continue));
  EXPECT_CALL(response_encoder_, encodeHeaders(_, false));
  ResponseHeaderMapPtr response_headers{new TestResponseHeaderMapImpl{{":status", "200"}}};
  decoder_filters_[0]->callbacks_->streamInfo().setResponseCodeDetails("");
  decoder_filters_[0]->callbacks_->encodeHeaders(std::move(response_headers), false);

  doRemoteClose();
}

TEST_F(HttpConnectionManagerImplTest, 100ContinueResponseWithEncoderFilters) {
  proxy_100_continue_ = true;
  setup(false, "envoy-custom-server", false);
  setUpEncoderAndDecoder(false, false);
  sendRequestHeadersAndData();

  EXPECT_CALL(*encoder_filters_[0], encode100ContinueHeaders(_))
      .WillOnce(Return(FilterHeadersStatus::Continue));
  EXPECT_CALL(*encoder_filters_[1], encode100ContinueHeaders(_))
      .WillOnce(Return(FilterHeadersStatus::Continue));
  EXPECT_CALL(response_encoder_, encode100ContinueHeaders(_));
  ResponseHeaderMapPtr continue_headers{new TestResponseHeaderMapImpl{{":status", "100"}}};
  decoder_filters_[0]->callbacks_->encode100ContinueHeaders(std::move(continue_headers));

  EXPECT_CALL(*encoder_filters_[0], encodeHeaders(_, false))
      .WillOnce(Return(FilterHeadersStatus::Continue));
  EXPECT_CALL(*encoder_filters_[1], encodeHeaders(_, false))
      .WillOnce(Return(FilterHeadersStatus::Continue));
  EXPECT_CALL(response_encoder_, encodeHeaders(_, false));
  ResponseHeaderMapPtr response_headers{new TestResponseHeaderMapImpl{{":status", "200"}}};
  decoder_filters_[0]->callbacks_->streamInfo().setResponseCodeDetails("");
  decoder_filters_[0]->callbacks_->encodeHeaders(std::move(response_headers), false);

  doRemoteClose();
}

TEST_F(HttpConnectionManagerImplTest, PauseResume100Continue) {
  proxy_100_continue_ = true;
  setup(false, "envoy-custom-server", false);
  setUpEncoderAndDecoder(false, false);
  sendRequestHeadersAndData();

  // Stop the 100-Continue at encoder filter 1. Encoder filter 0 should not yet receive the
  // 100-Continue
  EXPECT_CALL(*encoder_filters_[1], encode100ContinueHeaders(_))
      .WillOnce(Return(FilterHeadersStatus::StopIteration));
  EXPECT_CALL(*encoder_filters_[0], encode100ContinueHeaders(_)).Times(0);
  EXPECT_CALL(response_encoder_, encode100ContinueHeaders(_)).Times(0);
  ResponseHeaderMapPtr continue_headers{new TestResponseHeaderMapImpl{{":status", "100"}}};
  decoder_filters_[1]->callbacks_->encode100ContinueHeaders(std::move(continue_headers));

  // Have the encoder filter 1 continue. Make sure the 100-Continue is resumed as expected.
  EXPECT_CALL(*encoder_filters_[0], encode100ContinueHeaders(_))
      .WillOnce(Return(FilterHeadersStatus::Continue));
  EXPECT_CALL(response_encoder_, encode100ContinueHeaders(_));
  encoder_filters_[1]->callbacks_->continueEncoding();

  EXPECT_CALL(*encoder_filters_[1], encodeHeaders(_, false))
      .WillOnce(Return(FilterHeadersStatus::Continue));
  EXPECT_CALL(*encoder_filters_[0], encodeHeaders(_, false))
      .WillOnce(Return(FilterHeadersStatus::Continue));
  EXPECT_CALL(response_encoder_, encodeHeaders(_, false));
  ResponseHeaderMapPtr response_headers{new TestResponseHeaderMapImpl{{":status", "200"}}};
  decoder_filters_[1]->callbacks_->streamInfo().setResponseCodeDetails("");
  decoder_filters_[1]->callbacks_->encodeHeaders(std::move(response_headers), false);

  doRemoteClose();
}

// Regression test for https://github.com/envoyproxy/envoy/issues/10923.
TEST_F(HttpConnectionManagerImplTest, 100ContinueResponseWithDecoderPause) {
  proxy_100_continue_ = true;
  setup(false, "envoy-custom-server", false);

  std::shared_ptr<MockStreamDecoderFilter> filter(new NiceMock<MockStreamDecoderFilter>());

  // Allow headers to pass.
  EXPECT_CALL(*filter, decodeHeaders(_, false))
      .WillRepeatedly(
          InvokeWithoutArgs([]() -> FilterHeadersStatus { return FilterHeadersStatus::Continue; }));
  // Pause and then resume the decode pipeline, this is key to triggering #10923.
  EXPECT_CALL(*filter, decodeData(_, false)).WillOnce(InvokeWithoutArgs([]() -> FilterDataStatus {
    return FilterDataStatus::StopIterationAndBuffer;
  }));
  EXPECT_CALL(*filter, decodeData(_, true))
      .WillRepeatedly(
          InvokeWithoutArgs([]() -> FilterDataStatus { return FilterDataStatus::Continue; }));

  EXPECT_CALL(*filter, setDecoderFilterCallbacks(_));

  EXPECT_CALL(filter_factory_, createFilterChain(_))
      .WillRepeatedly(Invoke([&](FilterChainFactoryCallbacks& callbacks) -> void {
        callbacks.addStreamDecoderFilter(filter);
      }));

  EXPECT_CALL(filter_callbacks_.connection_.dispatcher_, deferredDelete_(_));

  NiceMock<MockResponseEncoder> encoder;
  EXPECT_CALL(*codec_, dispatch(_))
      .WillRepeatedly(Invoke([&](Buffer::Instance& data) -> Http::Status {
        RequestDecoder* decoder = &conn_manager_->newStream(encoder);

        // Test not charging stats on the second call.
        RequestHeaderMapPtr headers{new TestRequestHeaderMapImpl{
            {":authority", "host"}, {":path", "/"}, {":method", "GET"}}};
        decoder->decodeHeaders(std::move(headers), false);
        // Allow the decode pipeline to pause.
        decoder->decodeData(data, false);

        ResponseHeaderMapPtr continue_headers{new TestResponseHeaderMapImpl{{":status", "100"}}};
        filter->callbacks_->encode100ContinueHeaders(std::move(continue_headers));

        // Resume decode pipeline after encoding 100 continue headers, we're now
        // ready to trigger #10923.
        decoder->decodeData(data, true);

        ResponseHeaderMapPtr response_headers{new TestResponseHeaderMapImpl{{":status", "200"}}};
        filter->callbacks_->streamInfo().setResponseCodeDetails("");
        filter->callbacks_->encodeHeaders(std::move(response_headers), true);

        data.drain(4);
        return Http::okStatus();
      }));

  // Kick off the incoming data.
  Buffer::OwnedImpl fake_input("1234");
  conn_manager_->onData(fake_input, false);

  EXPECT_EQ(1U, stats_.named_.downstream_rq_1xx_.value());
  EXPECT_EQ(1U, listener_stats_.downstream_rq_1xx_.value());
  EXPECT_EQ(1U, stats_.named_.downstream_rq_2xx_.value());
  EXPECT_EQ(1U, listener_stats_.downstream_rq_2xx_.value());
  EXPECT_EQ(2U, stats_.named_.downstream_rq_completed_.value());
  EXPECT_EQ(2U, listener_stats_.downstream_rq_completed_.value());
}

// By default, Envoy will set the server header to the server name, here "custom-value"
TEST_F(HttpConnectionManagerImplTest, ServerHeaderOverwritten) {
  setup(false, "custom-value", false);
  setUpEncoderAndDecoder(false, false);

  sendRequestHeadersAndData();
  const ResponseHeaderMap* altered_headers = sendResponseHeaders(
      ResponseHeaderMapPtr{new TestResponseHeaderMapImpl{{":status", "200"}, {"server", "foo"}}});
  EXPECT_EQ("custom-value", altered_headers->getServerValue());

  doRemoteClose();
}

// When configured APPEND_IF_ABSENT if the server header is present it will be retained.
TEST_F(HttpConnectionManagerImplTest, ServerHeaderAppendPresent) {
  server_transformation_ = HttpConnectionManagerProto::APPEND_IF_ABSENT;
  setup(false, "custom-value", false);
  setUpEncoderAndDecoder(false, false);

  sendRequestHeadersAndData();
  const ResponseHeaderMap* altered_headers = sendResponseHeaders(
      ResponseHeaderMapPtr{new TestResponseHeaderMapImpl{{":status", "200"}, {"server", "foo"}}});
  EXPECT_EQ("foo", altered_headers->getServerValue());

  doRemoteClose();
}

// When configured APPEND_IF_ABSENT if the server header is absent the server name will be set.
TEST_F(HttpConnectionManagerImplTest, ServerHeaderAppendAbsent) {
  server_transformation_ = HttpConnectionManagerProto::APPEND_IF_ABSENT;
  setup(false, "custom-value", false);
  setUpEncoderAndDecoder(false, false);

  sendRequestHeadersAndData();
  const ResponseHeaderMap* altered_headers =
      sendResponseHeaders(ResponseHeaderMapPtr{new TestResponseHeaderMapImpl{{":status", "200"}}});
  EXPECT_EQ("custom-value", altered_headers->getServerValue());

  doRemoteClose();
}

// When configured PASS_THROUGH, the server name will pass through.
TEST_F(HttpConnectionManagerImplTest, ServerHeaderPassthroughPresent) {
  server_transformation_ = HttpConnectionManagerProto::PASS_THROUGH;
  setup(false, "custom-value", false);
  setUpEncoderAndDecoder(false, false);

  sendRequestHeadersAndData();
  const ResponseHeaderMap* altered_headers = sendResponseHeaders(
      ResponseHeaderMapPtr{new TestResponseHeaderMapImpl{{":status", "200"}, {"server", "foo"}}});
  EXPECT_EQ("foo", altered_headers->getServerValue());

  doRemoteClose();
}

// When configured PASS_THROUGH, the server header will not be added if absent.
TEST_F(HttpConnectionManagerImplTest, ServerHeaderPassthroughAbsent) {
  server_transformation_ = HttpConnectionManagerProto::PASS_THROUGH;
  setup(false, "custom-value", false);
  setUpEncoderAndDecoder(false, false);

  sendRequestHeadersAndData();
  const ResponseHeaderMap* altered_headers =
      sendResponseHeaders(ResponseHeaderMapPtr{new TestResponseHeaderMapImpl{{":status", "200"}}});
  EXPECT_TRUE(altered_headers->Server() == nullptr);

  doRemoteClose();
}

TEST_F(HttpConnectionManagerImplTest, InvalidPathWithDualFilter) {
  InSequence s;
  setup(false, "");

  EXPECT_CALL(*codec_, dispatch(_)).WillOnce(Invoke([&](Buffer::Instance& data) -> Http::Status {
    RequestDecoder* decoder = &conn_manager_->newStream(response_encoder_);
    RequestHeaderMapPtr headers{new TestRequestHeaderMapImpl{
        {":authority", "host"}, {":path", "http://api.lyft.com/"}, {":method", "GET"}}};
    decoder->decodeHeaders(std::move(headers), true);
    data.drain(4);
    return Http::okStatus();
  }));

  // This test also verifies that decoder/encoder filters have onDestroy() called only once.
  auto* filter = new MockStreamFilter();
  EXPECT_CALL(filter_factory_, createFilterChain(_))
      .WillOnce(Invoke([&](FilterChainFactoryCallbacks& callbacks) -> void {
        callbacks.addStreamFilter(StreamFilterSharedPtr{filter});
      }));
  EXPECT_CALL(*filter, setDecoderFilterCallbacks(_));
  EXPECT_CALL(*filter, setEncoderFilterCallbacks(_));

  EXPECT_CALL(*filter, encodeHeaders(_, true));
  EXPECT_CALL(response_encoder_, encodeHeaders(_, true))
      .WillOnce(Invoke([&](const ResponseHeaderMap& headers, bool) -> void {
        EXPECT_EQ("404", headers.getStatusValue());
        EXPECT_EQ("absolute_path_rejected",
                  filter->decoder_callbacks_->streamInfo().responseCodeDetails().value());
      }));
  EXPECT_CALL(*filter, onDestroy());

  Buffer::OwnedImpl fake_input("1234");
  conn_manager_->onData(fake_input, false);
}

// Invalid paths are rejected with 400.
TEST_F(HttpConnectionManagerImplTest, PathFailedtoSanitize) {
  InSequence s;
  setup(false, "");
  // Enable path sanitizer
  normalize_path_ = true;

  EXPECT_CALL(*codec_, dispatch(_)).WillOnce(Invoke([&](Buffer::Instance& data) -> Http::Status {
    RequestDecoder* decoder = &conn_manager_->newStream(response_encoder_);
    RequestHeaderMapPtr headers{new TestRequestHeaderMapImpl{
        {":authority", "host"},
        {":path", "/ab%00c"}, // "%00" is not valid in path according to RFC
        {":method", "GET"}}};
    decoder->decodeHeaders(std::move(headers), true);
    data.drain(4);
    return Http::okStatus();
  }));
  EXPECT_CALL(response_encoder_, streamErrorOnInvalidHttpMessage()).WillOnce(Return(true));

  // This test also verifies that decoder/encoder filters have onDestroy() called only once.
  auto* filter = new MockStreamFilter();
  EXPECT_CALL(filter_factory_, createFilterChain(_))
      .WillOnce(Invoke([&](FilterChainFactoryCallbacks& callbacks) -> void {
        callbacks.addStreamFilter(StreamFilterSharedPtr{filter});
      }));
  EXPECT_CALL(*filter, setDecoderFilterCallbacks(_));
  EXPECT_CALL(*filter, setEncoderFilterCallbacks(_));
  EXPECT_CALL(*filter, encodeHeaders(_, true));
  EXPECT_CALL(response_encoder_, encodeHeaders(_, true))
      .WillOnce(Invoke([&](const ResponseHeaderMap& headers, bool) -> void {
        EXPECT_EQ("400", headers.getStatusValue());
        EXPECT_EQ("path_normalization_failed",
                  filter->decoder_callbacks_->streamInfo().responseCodeDetails().value());
      }));
  EXPECT_CALL(*filter, onDestroy());

  Buffer::OwnedImpl fake_input("1234");
  conn_manager_->onData(fake_input, false);
}

// Filters observe normalized paths, not the original path, when path
// normalization is configured.
TEST_F(HttpConnectionManagerImplTest, FilterShouldUseSantizedPath) {
  setup(false, "");
  // Enable path sanitizer
  normalize_path_ = true;
  const std::string original_path = "/x/%2E%2e/z";
  const std::string normalized_path = "/z";

  auto* filter = new MockStreamFilter();

  EXPECT_CALL(filter_factory_, createFilterChain(_))
      .WillOnce(Invoke([&](FilterChainFactoryCallbacks& callbacks) -> void {
        callbacks.addStreamDecoderFilter(StreamDecoderFilterSharedPtr{filter});
      }));

  EXPECT_CALL(*filter, decodeHeaders(_, true))
      .WillRepeatedly(Invoke([&](RequestHeaderMap& header_map, bool) -> FilterHeadersStatus {
        EXPECT_EQ(normalized_path, header_map.getPathValue());
        return FilterHeadersStatus::StopIteration;
      }));

  EXPECT_CALL(*filter, setDecoderFilterCallbacks(_));

  EXPECT_CALL(*codec_, dispatch(_)).WillOnce(Invoke([&](Buffer::Instance&) -> Http::Status {
    RequestDecoder* decoder = &conn_manager_->newStream(response_encoder_);
    RequestHeaderMapPtr headers{new TestRequestHeaderMapImpl{
        {":authority", "host"}, {":path", original_path}, {":method", "GET"}}};
    decoder->decodeHeaders(std::move(headers), true);
    return Http::okStatus();
  }));

  // Kick off the incoming data.
  Buffer::OwnedImpl fake_input("1234");
  conn_manager_->onData(fake_input, false);

  EXPECT_CALL(*filter, onDestroy());
  filter_callbacks_.connection_.raiseEvent(Network::ConnectionEvent::RemoteClose);
}

// The router observes normalized paths, not the original path, when path
// normalization is configured.
TEST_F(HttpConnectionManagerImplTest, RouteShouldUseSantizedPath) {
  setup(false, "");
  // Enable path sanitizer
  normalize_path_ = true;
  const std::string original_path = "/x/%2E%2e/z";
  const std::string normalized_path = "/z";

  EXPECT_CALL(*codec_, dispatch(_)).WillOnce(Invoke([&](Buffer::Instance&) -> Http::Status {
    RequestDecoder* decoder = &conn_manager_->newStream(response_encoder_);
    RequestHeaderMapPtr headers{new TestRequestHeaderMapImpl{
        {":authority", "host"}, {":path", original_path}, {":method", "GET"}}};
    decoder->decodeHeaders(std::move(headers), true);
    return Http::okStatus();
  }));

  const std::string fake_cluster_name = "fake_cluster";

  std::shared_ptr<Upstream::MockThreadLocalCluster> fake_cluster =
      std::make_shared<NiceMock<Upstream::MockThreadLocalCluster>>();
  std::shared_ptr<Router::MockRoute> route = std::make_shared<NiceMock<Router::MockRoute>>();
  EXPECT_CALL(route->route_entry_, clusterName()).WillRepeatedly(ReturnRef(fake_cluster_name));

  EXPECT_CALL(*route_config_provider_.route_config_, route(_, _, _, _))
      .WillOnce(Invoke([&](const Router::RouteCallback&, const Http::RequestHeaderMap& header_map,
                           const StreamInfo::StreamInfo&, uint64_t) {
        EXPECT_EQ(normalized_path, header_map.getPathValue());
        return route;
      }));
  EXPECT_CALL(filter_factory_, createFilterChain(_))
      .WillOnce(Invoke([&](FilterChainFactoryCallbacks&) -> void {}));

  // Kick off the incoming data.
  Buffer::OwnedImpl fake_input("1234");
  conn_manager_->onData(fake_input, false);

  // Clean up.
  filter_callbacks_.connection_.raiseEvent(Network::ConnectionEvent::RemoteClose);
}

TEST_F(HttpConnectionManagerImplTest, RouteOverride) {
  setup(false, "");

  EXPECT_CALL(*codec_, dispatch(_)).WillOnce(Invoke([&](Buffer::Instance&) -> Http::Status {
    RequestDecoder* decoder = &conn_manager_->newStream(response_encoder_);
    RequestHeaderMapPtr headers{
        new TestRequestHeaderMapImpl{{":authority", "host"}, {":path", "/"}, {":method", "GET"}}};
    decoder->decodeHeaders(std::move(headers), true);
    return Http::okStatus();
  }));

  setupFilterChain(2, 0);
  const std::string foo_bar_baz_cluster_name = "foo_bar_baz";
  const std::string foo_bar_cluster_name = "foo_bar";
  const std::string foo_cluster_name = "foo";
  const std::string default_cluster_name = "default";

  std::shared_ptr<Upstream::MockThreadLocalCluster> foo_bar_baz_cluster =
      std::make_shared<NiceMock<Upstream::MockThreadLocalCluster>>();

  std::shared_ptr<Upstream::MockThreadLocalCluster> foo_bar_cluster =
      std::make_shared<NiceMock<Upstream::MockThreadLocalCluster>>();
  EXPECT_CALL(cluster_manager_, get(absl::string_view{foo_bar_cluster_name}))
      .WillOnce(Return(foo_bar_cluster.get()));

  std::shared_ptr<Upstream::MockThreadLocalCluster> foo_cluster =
      std::make_shared<NiceMock<Upstream::MockThreadLocalCluster>>();

  std::shared_ptr<Upstream::MockThreadLocalCluster> default_cluster =
      std::make_shared<NiceMock<Upstream::MockThreadLocalCluster>>();
  EXPECT_CALL(cluster_manager_, get(absl::string_view{default_cluster_name}))
      .Times(2)
      .WillRepeatedly(Return(default_cluster.get()));

  std::shared_ptr<Router::MockRoute> foo_bar_baz_route =
      std::make_shared<NiceMock<Router::MockRoute>>();

  std::shared_ptr<Router::MockRoute> foo_bar_route =
      std::make_shared<NiceMock<Router::MockRoute>>();
  EXPECT_CALL(foo_bar_route->route_entry_, clusterName()).WillOnce(ReturnRef(foo_bar_cluster_name));

  std::shared_ptr<Router::MockRoute> foo_route = std::make_shared<NiceMock<Router::MockRoute>>();

  std::shared_ptr<Router::MockRoute> default_route =
      std::make_shared<NiceMock<Router::MockRoute>>();
  EXPECT_CALL(default_route->route_entry_, clusterName())
      .Times(2)
      .WillRepeatedly(ReturnRef(default_cluster_name));

  using ::testing::InSequence;
  {
    InSequence seq;
    EXPECT_CALL(*route_config_provider_.route_config_, route(_, _, _, _))
        .WillOnce(Return(default_route));

    // This filter iterates through all possible route matches and choose the last matched route
    EXPECT_CALL(*decoder_filters_[0], decodeHeaders(_, true))
        .WillOnce(InvokeWithoutArgs([&]() -> FilterHeadersStatus {
          EXPECT_EQ(default_route, decoder_filters_[0]->callbacks_->route());
          EXPECT_EQ(default_route->routeEntry(),
                    decoder_filters_[0]->callbacks_->streamInfo().routeEntry());
          EXPECT_EQ(default_cluster->info(), decoder_filters_[0]->callbacks_->clusterInfo());

          // Not clearing cached route returns cached route and doesn't invoke cb.
          Router::RouteConstSharedPtr route = decoder_filters_[0]->callbacks_->route(
              [](Router::RouteConstSharedPtr, Router::RouteEvalStatus) -> Router::RouteMatchStatus {
                ADD_FAILURE() << "When route cache is not cleared CB should not be invoked";
                return Router::RouteMatchStatus::Accept;
              });
          EXPECT_EQ(default_route, route);

          int ctr = 0;
          const Router::RouteCallback& cb =
              [&](Router::RouteConstSharedPtr route,
                  Router::RouteEvalStatus route_eval_status) -> Router::RouteMatchStatus {
            EXPECT_LE(ctr, 3);
            if (ctr == 0) {
              ++ctr;
              EXPECT_EQ(foo_bar_baz_route, route);
              EXPECT_EQ(route_eval_status, Router::RouteEvalStatus::HasMoreRoutes);
              return Router::RouteMatchStatus::Continue;
            }

            if (ctr == 1) {
              ++ctr;
              EXPECT_EQ(foo_bar_route, route);
              EXPECT_EQ(route_eval_status, Router::RouteEvalStatus::HasMoreRoutes);
              return Router::RouteMatchStatus::Continue;
            }

            if (ctr == 2) {
              ++ctr;
              EXPECT_EQ(foo_route, route);
              EXPECT_EQ(route_eval_status, Router::RouteEvalStatus::HasMoreRoutes);
              return Router::RouteMatchStatus::Continue;
            }

            if (ctr == 3) {
              ++ctr;
              EXPECT_EQ(default_route, route);
              EXPECT_EQ(route_eval_status, Router::RouteEvalStatus::NoMoreRoutes);
              return Router::RouteMatchStatus::Accept;
            }
            return Router::RouteMatchStatus::Accept;
          };

          decoder_filters_[0]->callbacks_->clearRouteCache();
          route = decoder_filters_[0]->callbacks_->route(cb);

          EXPECT_EQ(default_route, route);
          EXPECT_EQ(default_route, decoder_filters_[0]->callbacks_->route());
          EXPECT_EQ(default_route->routeEntry(),
                    decoder_filters_[0]->callbacks_->streamInfo().routeEntry());
          EXPECT_EQ(default_cluster->info(), decoder_filters_[0]->callbacks_->clusterInfo());

          return FilterHeadersStatus::Continue;
        }));

    // This route config expected to be invoked for all matching routes
    EXPECT_CALL(*route_config_provider_.route_config_, route(_, _, _, _))
        .WillOnce(Invoke([&](const Router::RouteCallback& cb, const Http::RequestHeaderMap&,
                             const Envoy::StreamInfo::StreamInfo&,
                             uint64_t) -> Router::RouteConstSharedPtr {
          EXPECT_EQ(cb(foo_bar_baz_route, Router::RouteEvalStatus::HasMoreRoutes),
                    Router::RouteMatchStatus::Continue);
          EXPECT_EQ(cb(foo_bar_route, Router::RouteEvalStatus::HasMoreRoutes),
                    Router::RouteMatchStatus::Continue);
          EXPECT_EQ(cb(foo_route, Router::RouteEvalStatus::HasMoreRoutes),
                    Router::RouteMatchStatus::Continue);
          EXPECT_EQ(cb(default_route, Router::RouteEvalStatus::NoMoreRoutes),
                    Router::RouteMatchStatus::Accept);
          return default_route;
        }));

    EXPECT_CALL(*decoder_filters_[0], decodeComplete());

    // This filter chooses second route
    EXPECT_CALL(*decoder_filters_[1], decodeHeaders(_, true))
        .WillOnce(InvokeWithoutArgs([&]() -> FilterHeadersStatus {
          EXPECT_EQ(default_route, decoder_filters_[1]->callbacks_->route());
          EXPECT_EQ(default_route->routeEntry(),
                    decoder_filters_[1]->callbacks_->streamInfo().routeEntry());
          EXPECT_EQ(default_cluster->info(), decoder_filters_[1]->callbacks_->clusterInfo());

          int ctr = 0;
          const Router::RouteCallback& cb =
              [&](Router::RouteConstSharedPtr route,
                  Router::RouteEvalStatus route_eval_status) -> Router::RouteMatchStatus {
            EXPECT_LE(ctr, 1);
            if (ctr == 0) {
              ++ctr;
              EXPECT_EQ(foo_bar_baz_route, route);
              EXPECT_EQ(route_eval_status, Router::RouteEvalStatus::HasMoreRoutes);
              return Router::RouteMatchStatus::Continue;
            }

            if (ctr == 1) {
              ++ctr;
              EXPECT_EQ(foo_bar_route, route);
              EXPECT_EQ(route_eval_status, Router::RouteEvalStatus::HasMoreRoutes);
              return Router::RouteMatchStatus::Accept;
            }
            return Router::RouteMatchStatus::Accept;
          };

          decoder_filters_[0]->callbacks_->clearRouteCache();
          decoder_filters_[1]->callbacks_->route(cb);

          EXPECT_EQ(foo_bar_route, decoder_filters_[1]->callbacks_->route());
          EXPECT_EQ(foo_bar_route->routeEntry(),
                    decoder_filters_[1]->callbacks_->streamInfo().routeEntry());
          EXPECT_EQ(foo_bar_cluster->info(), decoder_filters_[1]->callbacks_->clusterInfo());

          return FilterHeadersStatus::Continue;
        }));

    // This route config expected to be invoked for first two matching routes
    EXPECT_CALL(*route_config_provider_.route_config_, route(_, _, _, _))
        .WillOnce(Invoke([&](const Router::RouteCallback& cb, const Http::RequestHeaderMap&,
                             const Envoy::StreamInfo::StreamInfo&,
                             uint64_t) -> Router::RouteConstSharedPtr {
          EXPECT_EQ(cb(foo_bar_baz_route, Router::RouteEvalStatus::HasMoreRoutes),
                    Router::RouteMatchStatus::Continue);
          EXPECT_EQ(cb(foo_bar_route, Router::RouteEvalStatus::HasMoreRoutes),
                    Router::RouteMatchStatus::Accept);
          return foo_bar_route;
        }));

    EXPECT_CALL(*decoder_filters_[1], decodeComplete());
  }

  // Kick off the incoming data.
  Buffer::OwnedImpl fake_input("1234");
  conn_manager_->onData(fake_input, false);

  // Clean up.
  expectOnDestroy();
  filter_callbacks_.connection_.raiseEvent(Network::ConnectionEvent::RemoteClose);
}

// Filters observe host header w/o port's part when port's removal is configured
TEST_F(HttpConnectionManagerImplTest, FilterShouldUseNormalizedHost) {
  setup(false, "");
  // Enable port removal
  strip_matching_port_ = true;
  const std::string original_host = "host:443";
  const std::string normalized_host = "host";

  auto* filter = new MockStreamFilter();

  EXPECT_CALL(filter_factory_, createFilterChain(_))
      .WillOnce(Invoke([&](FilterChainFactoryCallbacks& callbacks) -> void {
        callbacks.addStreamDecoderFilter(StreamDecoderFilterSharedPtr{filter});
      }));

  EXPECT_CALL(*filter, decodeHeaders(_, true))
      .WillRepeatedly(Invoke([&](RequestHeaderMap& header_map, bool) -> FilterHeadersStatus {
        EXPECT_EQ(normalized_host, header_map.getHostValue());
        return FilterHeadersStatus::StopIteration;
      }));

  EXPECT_CALL(*filter, setDecoderFilterCallbacks(_));

  EXPECT_CALL(*codec_, dispatch(_)).WillOnce(Invoke([&](Buffer::Instance&) -> Http::Status {
    RequestDecoder* decoder = &conn_manager_->newStream(response_encoder_);
    RequestHeaderMapPtr headers{new TestRequestHeaderMapImpl{
        {":authority", original_host}, {":path", "/"}, {":method", "GET"}}};
    decoder->decodeHeaders(std::move(headers), true);
    return Http::okStatus();
  }));

  // Kick off the incoming data.
  Buffer::OwnedImpl fake_input("1234");
  conn_manager_->onData(fake_input, false);

  // Clean up.
  EXPECT_CALL(*filter, onDestroy());
  filter_callbacks_.connection_.raiseEvent(Network::ConnectionEvent::RemoteClose);
}

// The router observes host header w/o port, not the original host, when
// remove_port is configured
TEST_F(HttpConnectionManagerImplTest, RouteShouldUseNormalizedHost) {
  setup(false, "");
  // Enable port removal
  strip_matching_port_ = true;
  const std::string original_host = "host:443";
  const std::string normalized_host = "host";

  EXPECT_CALL(*codec_, dispatch(_)).WillOnce(Invoke([&](Buffer::Instance&) -> Http::Status {
    RequestDecoder* decoder = &conn_manager_->newStream(response_encoder_);
    RequestHeaderMapPtr headers{new TestRequestHeaderMapImpl{
        {":authority", original_host}, {":path", "/"}, {":method", "GET"}}};
    decoder->decodeHeaders(std::move(headers), true);
    return Http::okStatus();
  }));

  const std::string fake_cluster_name = "fake_cluster";

  std::shared_ptr<Upstream::MockThreadLocalCluster> fake_cluster =
      std::make_shared<NiceMock<Upstream::MockThreadLocalCluster>>();
  std::shared_ptr<Router::MockRoute> route = std::make_shared<NiceMock<Router::MockRoute>>();
  EXPECT_CALL(route->route_entry_, clusterName()).WillRepeatedly(ReturnRef(fake_cluster_name));

  EXPECT_CALL(*route_config_provider_.route_config_, route(_, _, _, _))
      .WillOnce(Invoke([&](const Router::RouteCallback&, const Http::RequestHeaderMap& header_map,
                           const StreamInfo::StreamInfo&, uint64_t) {
        EXPECT_EQ(normalized_host, header_map.getHostValue());
        return route;
      }));
  EXPECT_CALL(filter_factory_, createFilterChain(_))
      .WillOnce(Invoke([&](FilterChainFactoryCallbacks&) -> void {}));

  // Kick off the incoming data.
  Buffer::OwnedImpl fake_input("1234");
  conn_manager_->onData(fake_input, false);

  // Clean up.
  filter_callbacks_.connection_.raiseEvent(Network::ConnectionEvent::RemoteClose);
}

TEST_F(HttpConnectionManagerImplTest, PreserveUpstreamDateDisabledDateNotSet) {
  TestScopedRuntime scoped_runtime;
  Runtime::LoaderSingleton::getExisting()->mergeValues(
      {{"envoy.reloadable_features.preserve_upstream_date", "false"}});
  setup(false, "");
  setUpEncoderAndDecoder(false, false);
  sendRequestHeadersAndData();
  const auto* modified_headers = sendResponseHeaders(
      ResponseHeaderMapPtr{new TestResponseHeaderMapImpl{{":status", "200"}, {"server", "foo"}}});
  ASSERT_TRUE(modified_headers);
  EXPECT_TRUE(modified_headers->Date());
  doRemoteClose();
}

TEST_F(HttpConnectionManagerImplTest, PreserveUpstreamDateEnabledDateNotSet) {
  TestScopedRuntime scoped_runtime;
  Runtime::LoaderSingleton::getExisting()->mergeValues(
      {{"envoy.reloadable_features.preserve_upstream_date", "true"}});
  setup(false, "");
  setUpEncoderAndDecoder(false, false);
  sendRequestHeadersAndData();
  const auto* modified_headers = sendResponseHeaders(
      ResponseHeaderMapPtr{new TestResponseHeaderMapImpl{{":status", "200"}, {"server", "foo"}}});
  ASSERT_TRUE(modified_headers);
  EXPECT_TRUE(modified_headers->Date());
  doRemoteClose();
}

TEST_F(HttpConnectionManagerImplTest, PreserveUpstreamDateDisabledDateSet) {
  TestScopedRuntime scoped_runtime;
  Runtime::LoaderSingleton::getExisting()->mergeValues(
      {{"envoy.reloadable_features.preserve_upstream_date", "false"}});
  setup(false, "");
  setUpEncoderAndDecoder(false, false);
  sendRequestHeadersAndData();
  const std::string expected_date{"Tue, 15 Nov 1994 08:12:31 GMT"};
  const auto* modified_headers =
      sendResponseHeaders(ResponseHeaderMapPtr{new TestResponseHeaderMapImpl{
          {":status", "200"}, {"server", "foo"}, {"date", expected_date.c_str()}}});
  ASSERT_TRUE(modified_headers);
  ASSERT_TRUE(modified_headers->Date());
  EXPECT_NE(expected_date, modified_headers->getDateValue());
  doRemoteClose();
}

TEST_F(HttpConnectionManagerImplTest, PreserveUpstreamDateEnabledDateSet) {
  TestScopedRuntime scoped_runtime;
  Runtime::LoaderSingleton::getExisting()->mergeValues(
      {{"envoy.reloadable_features.preserve_upstream_date", "true"}});
  setup(false, "");
  setUpEncoderAndDecoder(false, false);
  sendRequestHeadersAndData();
  const std::string expected_date{"Tue, 15 Nov 1994 08:12:31 GMT"};
  const auto* modified_headers =
      sendResponseHeaders(ResponseHeaderMapPtr{new TestResponseHeaderMapImpl{
          {":status", "200"}, {"server", "foo"}, {"date", expected_date.c_str()}}});
  ASSERT_TRUE(modified_headers);
  ASSERT_TRUE(modified_headers->Date());
  EXPECT_EQ(expected_date, modified_headers->getDateValue());
  doRemoteClose();
}

TEST_F(HttpConnectionManagerImplTest, PreserveUpstreamDateDisabledDateFromCache) {
  TestScopedRuntime scoped_runtime;
  Runtime::LoaderSingleton::getExisting()->mergeValues(
      {{"envoy.reloadable_features.preserve_upstream_date", "false"}});
  setup(false, "");
  setUpEncoderAndDecoder(false, false);
  sendRequestHeadersAndData();
  encoder_filters_[0]->callbacks_->streamInfo().setResponseFlag(
      StreamInfo::ResponseFlag::ResponseFromCacheFilter);
  const std::string expected_date{"Tue, 15 Nov 1994 08:12:31 GMT"};
  const auto* modified_headers =
      sendResponseHeaders(ResponseHeaderMapPtr{new TestResponseHeaderMapImpl{
          {":status", "200"}, {"server", "foo"}, {"date", expected_date.c_str()}}});
  ASSERT_TRUE(modified_headers);
  ASSERT_TRUE(modified_headers->Date());
  EXPECT_EQ(expected_date, modified_headers->getDateValue());
  doRemoteClose();
}

TEST_F(HttpConnectionManagerImplTest, StartAndFinishSpanNormalFlow) {
  setup(false, "");

  auto* span = new NiceMock<Tracing::MockSpan>();
  EXPECT_CALL(*tracer_, startSpan_(_, _, _, _))
      .WillOnce(
          Invoke([&](const Tracing::Config& config, const HeaderMap&, const StreamInfo::StreamInfo&,
                     const Tracing::Decision) -> Tracing::Span* {
            EXPECT_EQ(Tracing::OperationName::Ingress, config.operationName());

            return span;
          }));
  // No decorator.
  EXPECT_CALL(*route_config_provider_.route_config_->route_, decorator())
      .WillRepeatedly(Return(nullptr));
  envoy::type::v3::FractionalPercent percent1;
  percent1.set_numerator(100);
  envoy::type::v3::FractionalPercent percent2;
  percent2.set_numerator(10000);
  percent2.set_denominator(envoy::type::v3::FractionalPercent::TEN_THOUSAND);

  struct TracingTagMetaSuite {
    using Factory =
        std::function<Tracing::CustomTagConstSharedPtr(const std::string&, const std::string&)>;
    std::string prefix;
    Factory factory;
  };
  struct TracingTagSuite {
    bool has_conn;
    bool has_route;
    std::list<Tracing::CustomTagConstSharedPtr> custom_tags;
    std::string tag;
    std::string tag_value;
  };
  std::vector<TracingTagMetaSuite> tracing_tag_meta_cases = {
      {"l-tag",
       [](const std::string& t, const std::string& v) {
         envoy::type::tracing::v3::CustomTag::Literal literal;
         literal.set_value(v);
         return std::make_shared<Tracing::LiteralCustomTag>(t, literal);
       }},
      {"e-tag",
       [](const std::string& t, const std::string& v) {
         envoy::type::tracing::v3::CustomTag::Environment e;
         e.set_default_value(v);
         return std::make_shared<Tracing::EnvironmentCustomTag>(t, e);
       }},
      {"x-tag",
       [](const std::string& t, const std::string& v) {
         envoy::type::tracing::v3::CustomTag::Header h;
         h.set_default_value(v);
         return std::make_shared<Tracing::RequestHeaderCustomTag>(t, h);
       }},
      {"m-tag", [](const std::string& t, const std::string& v) {
         envoy::type::tracing::v3::CustomTag::Metadata m;
         m.mutable_kind()->mutable_host();
         m.set_default_value(v);
         return std::make_shared<Tracing::MetadataCustomTag>(t, m);
       }}};
  std::vector<TracingTagSuite> tracing_tag_cases;
  for (const TracingTagMetaSuite& ms : tracing_tag_meta_cases) {
    const std::string& t1 = ms.prefix + "-1";
    const std::string& v1 = ms.prefix + "-v1";
    tracing_tag_cases.push_back({true, false, {ms.factory(t1, v1)}, t1, v1});

    const std::string& t2 = ms.prefix + "-2";
    const std::string& v2 = ms.prefix + "-v2";
    const std::string& rv2 = ms.prefix + "-r2";
    tracing_tag_cases.push_back({true, true, {ms.factory(t2, v2), ms.factory(t2, rv2)}, t2, rv2});

    const std::string& t3 = ms.prefix + "-3";
    const std::string& rv3 = ms.prefix + "-r3";
    tracing_tag_cases.push_back({false, true, {ms.factory(t3, rv3)}, t3, rv3});
  }
  Tracing::CustomTagMap conn_tracing_tags = {
      {":method", requestHeaderCustomTag(":method")}}; // legacy test case
  Tracing::CustomTagMap route_tracing_tags;
  for (TracingTagSuite& s : tracing_tag_cases) {
    if (s.has_conn) {
      const Tracing::CustomTagConstSharedPtr& ptr = s.custom_tags.front();
      conn_tracing_tags.emplace(ptr->tag(), ptr);
      s.custom_tags.pop_front();
    }
    if (s.has_route) {
      const Tracing::CustomTagConstSharedPtr& ptr = s.custom_tags.front();
      route_tracing_tags.emplace(ptr->tag(), ptr);
      s.custom_tags.pop_front();
    }
  }
  tracing_config_ = std::make_unique<TracingConnectionManagerConfig>(
      TracingConnectionManagerConfig{Tracing::OperationName::Ingress, conn_tracing_tags, percent1,
                                     percent2, percent1, false, 256});
  NiceMock<Router::MockRouteTracing> route_tracing;
  ON_CALL(route_tracing, getClientSampling()).WillByDefault(ReturnRef(percent1));
  ON_CALL(route_tracing, getRandomSampling()).WillByDefault(ReturnRef(percent2));
  ON_CALL(route_tracing, getOverallSampling()).WillByDefault(ReturnRef(percent1));
  ON_CALL(route_tracing, getCustomTags()).WillByDefault(ReturnRef(route_tracing_tags));
  ON_CALL(*route_config_provider_.route_config_->route_, tracingConfig())
      .WillByDefault(Return(&route_tracing));

  EXPECT_CALL(*span, finishSpan());
  EXPECT_CALL(*span, setTag(_, _)).Times(testing::AnyNumber());
  // Verify tag is set based on the request headers.
  EXPECT_CALL(*span, setTag(Eq(":method"), Eq("GET")));
  for (const TracingTagSuite& s : tracing_tag_cases) {
    EXPECT_CALL(*span, setTag(Eq(s.tag), Eq(s.tag_value)));
  }
  // Verify if the activeSpan interface returns reference to the current span.
  EXPECT_CALL(*span, setTag(Eq("service-cluster"), Eq("scoobydoo")));
  EXPECT_CALL(
      runtime_.snapshot_,
      featureEnabled("tracing.global_enabled", An<const envoy::type::v3::FractionalPercent&>(), _))
      .WillOnce(Return(true));
  EXPECT_CALL(*span, setOperation(_)).Times(0);

  std::shared_ptr<MockStreamDecoderFilter> filter(new NiceMock<MockStreamDecoderFilter>());

  EXPECT_CALL(filter_factory_, createFilterChain(_))
      .WillRepeatedly(Invoke([&](FilterChainFactoryCallbacks& callbacks) -> void {
        callbacks.addStreamDecoderFilter(filter);
      }));

  // Treat request as internal, otherwise x-request-id header will be overwritten.
  use_remote_address_ = false;
  EXPECT_CALL(random_, uuid()).Times(0);

  NiceMock<MockResponseEncoder> encoder;
  EXPECT_CALL(*codec_, dispatch(_))
      .WillRepeatedly(Invoke([&](Buffer::Instance& data) -> Http::Status {
        RequestDecoder* decoder = &conn_manager_->newStream(encoder);

        RequestHeaderMapPtr headers{
            new TestRequestHeaderMapImpl{{":method", "GET"},
                                         {":authority", "host"},
                                         {":path", "/"},
                                         {"x-request-id", "125a4afb-6f55-a4ba-ad80-413f09f48a28"}}};
        decoder->decodeHeaders(std::move(headers), true);

        ResponseHeaderMapPtr response_headers{new TestResponseHeaderMapImpl{{":status", "200"}}};
        filter->callbacks_->streamInfo().setResponseCodeDetails("");
        filter->callbacks_->encodeHeaders(std::move(response_headers), true);
        filter->callbacks_->activeSpan().setTag("service-cluster", "scoobydoo");
        data.drain(4);
        return Http::okStatus();
      }));

  // Should be no 'x-envoy-decorator-operation' response header.
  EXPECT_CALL(encoder, encodeHeaders(_, true))
      .WillOnce(Invoke([](const ResponseHeaderMap& headers, bool) -> void {
        EXPECT_EQ(nullptr, headers.EnvoyDecoratorOperation());
      }));

  Buffer::OwnedImpl fake_input("1234");
  conn_manager_->onData(fake_input, false);

  EXPECT_EQ(1UL, tracing_stats_.service_forced_.value());
  EXPECT_EQ(0UL, tracing_stats_.random_sampling_.value());
}

TEST_F(HttpConnectionManagerImplTest, StartAndFinishSpanNormalFlowIngressDecorator) {
  setup(false, "");

  auto* span = new NiceMock<Tracing::MockSpan>();
  EXPECT_CALL(*tracer_, startSpan_(_, _, _, _))
      .WillOnce(
          Invoke([&](const Tracing::Config& config, const HeaderMap&, const StreamInfo::StreamInfo&,
                     const Tracing::Decision) -> Tracing::Span* {
            EXPECT_EQ(Tracing::OperationName::Ingress, config.operationName());

            return span;
          }));
  route_config_provider_.route_config_->route_->decorator_.operation_ = "testOp";
  EXPECT_CALL(*route_config_provider_.route_config_->route_, decorator()).Times(2);
  EXPECT_CALL(route_config_provider_.route_config_->route_->decorator_, apply(_))
      .WillOnce(Invoke(
          [&](const Tracing::Span& apply_to_span) -> void { EXPECT_EQ(span, &apply_to_span); }));
  EXPECT_EQ(true, route_config_provider_.route_config_->route_->decorator_.propagate());
  EXPECT_CALL(*span, finishSpan());
  EXPECT_CALL(*span, setTag(_, _)).Times(testing::AnyNumber());
  EXPECT_CALL(
      runtime_.snapshot_,
      featureEnabled("tracing.global_enabled", An<const envoy::type::v3::FractionalPercent&>(), _))
      .WillOnce(Return(true));
  EXPECT_CALL(*span, setOperation(_)).Times(0);

  std::shared_ptr<MockStreamDecoderFilter> filter(new NiceMock<MockStreamDecoderFilter>());

  EXPECT_CALL(filter_factory_, createFilterChain(_))
      .WillRepeatedly(Invoke([&](FilterChainFactoryCallbacks& callbacks) -> void {
        callbacks.addStreamDecoderFilter(filter);
      }));

  // Treat request as internal, otherwise x-request-id header will be overwritten.
  use_remote_address_ = false;
  EXPECT_CALL(random_, uuid()).Times(0);

  NiceMock<MockResponseEncoder> encoder;
  EXPECT_CALL(*codec_, dispatch(_))
      .WillRepeatedly(Invoke([&](Buffer::Instance& data) -> Http::Status {
        RequestDecoder* decoder = &conn_manager_->newStream(encoder);

        RequestHeaderMapPtr headers{
            new TestRequestHeaderMapImpl{{":method", "GET"},
                                         {":authority", "host"},
                                         {":path", "/"},
                                         {"x-request-id", "125a4afb-6f55-a4ba-ad80-413f09f48a28"}}};
        decoder->decodeHeaders(std::move(headers), true);

        ResponseHeaderMapPtr response_headers{new TestResponseHeaderMapImpl{{":status", "200"}}};
        filter->callbacks_->streamInfo().setResponseCodeDetails("");
        filter->callbacks_->encodeHeaders(std::move(response_headers), true);
        filter->callbacks_->activeSpan().setTag("service-cluster", "scoobydoo");
        data.drain(4);
        return Http::okStatus();
      }));

  // Verify decorator operation response header has been defined.
  EXPECT_CALL(encoder, encodeHeaders(_, true))
      .WillOnce(Invoke([](const ResponseHeaderMap& headers, bool) -> void {
        EXPECT_EQ("testOp", headers.getEnvoyDecoratorOperationValue());
      }));

  Buffer::OwnedImpl fake_input("1234");
  conn_manager_->onData(fake_input, false);
}

TEST_F(HttpConnectionManagerImplTest, StartAndFinishSpanNormalFlowIngressDecoratorPropagateFalse) {
  setup(false, "");

  auto* span = new NiceMock<Tracing::MockSpan>();
  EXPECT_CALL(*tracer_, startSpan_(_, _, _, _))
      .WillOnce(
          Invoke([&](const Tracing::Config& config, const HeaderMap&, const StreamInfo::StreamInfo&,
                     const Tracing::Decision) -> Tracing::Span* {
            EXPECT_EQ(Tracing::OperationName::Ingress, config.operationName());

            return span;
          }));
  route_config_provider_.route_config_->route_->decorator_.operation_ = "testOp";
  ON_CALL(route_config_provider_.route_config_->route_->decorator_, propagate())
      .WillByDefault(Return(false));
  EXPECT_CALL(*route_config_provider_.route_config_->route_, decorator()).Times(2);
  EXPECT_CALL(route_config_provider_.route_config_->route_->decorator_, apply(_))
      .WillOnce(Invoke(
          [&](const Tracing::Span& apply_to_span) -> void { EXPECT_EQ(span, &apply_to_span); }));
  EXPECT_CALL(*span, finishSpan());
  EXPECT_CALL(*span, setTag(_, _)).Times(testing::AnyNumber());
  EXPECT_CALL(
      runtime_.snapshot_,
      featureEnabled("tracing.global_enabled", An<const envoy::type::v3::FractionalPercent&>(), _))
      .WillOnce(Return(true));
  EXPECT_CALL(*span, setOperation(_)).Times(0);

  std::shared_ptr<MockStreamDecoderFilter> filter(new NiceMock<MockStreamDecoderFilter>());

  EXPECT_CALL(filter_factory_, createFilterChain(_))
      .WillRepeatedly(Invoke([&](FilterChainFactoryCallbacks& callbacks) -> void {
        callbacks.addStreamDecoderFilter(filter);
      }));

  // Treat request as internal, otherwise x-request-id header will be overwritten.
  use_remote_address_ = false;
  EXPECT_CALL(random_, uuid()).Times(0);

  NiceMock<MockResponseEncoder> encoder;
  EXPECT_CALL(*codec_, dispatch(_))
      .WillRepeatedly(Invoke([&](Buffer::Instance& data) -> Http::Status {
        RequestDecoder* decoder = &conn_manager_->newStream(encoder);

        RequestHeaderMapPtr headers{
            new TestRequestHeaderMapImpl{{":method", "GET"},
                                         {":authority", "host"},
                                         {":path", "/"},
                                         {"x-request-id", "125a4afb-6f55-a4ba-ad80-413f09f48a28"}}};
        decoder->decodeHeaders(std::move(headers), true);

        ResponseHeaderMapPtr response_headers{new TestResponseHeaderMapImpl{{":status", "200"}}};
        filter->callbacks_->streamInfo().setResponseCodeDetails("");
        filter->callbacks_->encodeHeaders(std::move(response_headers), true);
        filter->callbacks_->activeSpan().setTag("service-cluster", "scoobydoo");
        data.drain(4);
        return Http::okStatus();
      }));

  // Verify decorator operation response header has NOT been defined (i.e. not propagated).
  EXPECT_CALL(encoder, encodeHeaders(_, true))
      .WillOnce(Invoke([](const ResponseHeaderMap& headers, bool) -> void {
        EXPECT_EQ(nullptr, headers.EnvoyDecoratorOperation());
      }));

  Buffer::OwnedImpl fake_input("1234");
  conn_manager_->onData(fake_input, false);
}

TEST_F(HttpConnectionManagerImplTest, StartAndFinishSpanNormalFlowIngressDecoratorOverrideOp) {
  setup(false, "");

  auto* span = new NiceMock<Tracing::MockSpan>();
  EXPECT_CALL(*tracer_, startSpan_(_, _, _, _))
      .WillOnce(
          Invoke([&](const Tracing::Config& config, const HeaderMap&, const StreamInfo::StreamInfo&,
                     const Tracing::Decision) -> Tracing::Span* {
            EXPECT_EQ(Tracing::OperationName::Ingress, config.operationName());

            return span;
          }));
  route_config_provider_.route_config_->route_->decorator_.operation_ = "initOp";
  EXPECT_CALL(*route_config_provider_.route_config_->route_, decorator()).Times(2);
  EXPECT_CALL(route_config_provider_.route_config_->route_->decorator_, apply(_))
      .WillOnce(Invoke(
          [&](const Tracing::Span& apply_to_span) -> void { EXPECT_EQ(span, &apply_to_span); }));
  EXPECT_CALL(*span, finishSpan());
  EXPECT_CALL(*span, setTag(_, _)).Times(testing::AnyNumber());
  EXPECT_CALL(
      runtime_.snapshot_,
      featureEnabled("tracing.global_enabled", An<const envoy::type::v3::FractionalPercent&>(), _))
      .WillOnce(Return(true));
  EXPECT_CALL(*span, setOperation(Eq("testOp")));

  std::shared_ptr<MockStreamDecoderFilter> filter(new NiceMock<MockStreamDecoderFilter>());

  EXPECT_CALL(filter_factory_, createFilterChain(_))
      .WillRepeatedly(Invoke([&](FilterChainFactoryCallbacks& callbacks) -> void {
        callbacks.addStreamDecoderFilter(filter);
      }));

  // Treat request as internal, otherwise x-request-id header will be overwritten.
  use_remote_address_ = false;
  EXPECT_CALL(random_, uuid()).Times(0);

  NiceMock<MockResponseEncoder> encoder;
  EXPECT_CALL(*codec_, dispatch(_))
      .WillRepeatedly(Invoke([&](Buffer::Instance& data) -> Http::Status {
        RequestDecoder* decoder = &conn_manager_->newStream(encoder);

        RequestHeaderMapPtr headers{
            new TestRequestHeaderMapImpl{{":method", "GET"},
                                         {":authority", "host"},
                                         {":path", "/"},
                                         {"x-request-id", "125a4afb-6f55-a4ba-ad80-413f09f48a28"},
                                         {"x-envoy-decorator-operation", "testOp"}}};
        decoder->decodeHeaders(std::move(headers), true);

        ResponseHeaderMapPtr response_headers{new TestResponseHeaderMapImpl{{":status", "200"}}};
        filter->callbacks_->streamInfo().setResponseCodeDetails("");
        filter->callbacks_->encodeHeaders(std::move(response_headers), true);
        filter->callbacks_->activeSpan().setTag("service-cluster", "scoobydoo");

        data.drain(4);
        return Http::okStatus();
      }));

  // Should be no 'x-envoy-decorator-operation' response header, as decorator
  // was overridden by request header.
  EXPECT_CALL(encoder, encodeHeaders(_, true))
      .WillOnce(Invoke([](const ResponseHeaderMap& headers, bool) -> void {
        EXPECT_EQ(nullptr, headers.EnvoyDecoratorOperation());
      }));

  Buffer::OwnedImpl fake_input("1234");
  conn_manager_->onData(fake_input, false);
}

TEST_F(HttpConnectionManagerImplTest, StartAndFinishSpanNormalFlowEgressDecorator) {
  setup(false, "");
  envoy::type::v3::FractionalPercent percent1;
  percent1.set_numerator(100);
  envoy::type::v3::FractionalPercent percent2;
  percent2.set_numerator(10000);
  percent2.set_denominator(envoy::type::v3::FractionalPercent::TEN_THOUSAND);
  tracing_config_ = std::make_unique<TracingConnectionManagerConfig>(
      TracingConnectionManagerConfig{Tracing::OperationName::Egress,
                                     {{":method", requestHeaderCustomTag(":method")}},
                                     percent1,
                                     percent2,
                                     percent1,
                                     false,
                                     256});

  auto* span = new NiceMock<Tracing::MockSpan>();
  EXPECT_CALL(*tracer_, startSpan_(_, _, _, _))
      .WillOnce(
          Invoke([&](const Tracing::Config& config, const HeaderMap&, const StreamInfo::StreamInfo&,
                     const Tracing::Decision) -> Tracing::Span* {
            EXPECT_EQ(Tracing::OperationName::Egress, config.operationName());

            return span;
          }));
  route_config_provider_.route_config_->route_->decorator_.operation_ = "testOp";
  EXPECT_CALL(*route_config_provider_.route_config_->route_, decorator()).Times(2);
  EXPECT_CALL(route_config_provider_.route_config_->route_->decorator_, apply(_))
      .WillOnce(Invoke(
          [&](const Tracing::Span& apply_to_span) -> void { EXPECT_EQ(span, &apply_to_span); }));
  EXPECT_EQ(true, route_config_provider_.route_config_->route_->decorator_.propagate());
  EXPECT_CALL(*span, finishSpan());
  EXPECT_CALL(*span, setTag(_, _)).Times(testing::AnyNumber());
  EXPECT_CALL(
      runtime_.snapshot_,
      featureEnabled("tracing.global_enabled", An<const envoy::type::v3::FractionalPercent&>(), _))
      .WillOnce(Return(true));
  EXPECT_CALL(*span, setOperation(_)).Times(0);

  std::shared_ptr<MockStreamDecoderFilter> filter(new NiceMock<MockStreamDecoderFilter>());

  EXPECT_CALL(filter_factory_, createFilterChain(_))
      .WillRepeatedly(Invoke([&](FilterChainFactoryCallbacks& callbacks) -> void {
        callbacks.addStreamDecoderFilter(filter);
      }));

  // Treat request as internal, otherwise x-request-id header will be overwritten.
  use_remote_address_ = false;
  EXPECT_CALL(random_, uuid()).Times(0);

  NiceMock<MockResponseEncoder> encoder;
  EXPECT_CALL(*codec_, dispatch(_))
      .WillRepeatedly(Invoke([&](Buffer::Instance& data) -> Http::Status {
        RequestDecoder* decoder = &conn_manager_->newStream(encoder);

        RequestHeaderMapPtr headers{
            new TestRequestHeaderMapImpl{{":method", "GET"},
                                         {":authority", "host"},
                                         {":path", "/"},
                                         {"x-request-id", "125a4afb-6f55-a4ba-ad80-413f09f48a28"}}};
        decoder->decodeHeaders(std::move(headers), true);

        ResponseHeaderMapPtr response_headers{new TestResponseHeaderMapImpl{{":status", "200"}}};
        filter->callbacks_->streamInfo().setResponseCodeDetails("");
        filter->callbacks_->encodeHeaders(std::move(response_headers), true);
        filter->callbacks_->activeSpan().setTag("service-cluster", "scoobydoo");

        data.drain(4);
        return Http::okStatus();
      }));

  EXPECT_CALL(*filter, decodeHeaders(_, true))
      .WillOnce(Invoke([](RequestHeaderMap& headers, bool) -> FilterHeadersStatus {
        EXPECT_NE(nullptr, headers.EnvoyDecoratorOperation());
        // Verify that decorator operation has been set as request header.
        EXPECT_EQ("testOp", headers.getEnvoyDecoratorOperationValue());
        return FilterHeadersStatus::StopIteration;
      }));

  Buffer::OwnedImpl fake_input("1234");
  conn_manager_->onData(fake_input, false);
}

TEST_F(HttpConnectionManagerImplTest, StartAndFinishSpanNormalFlowEgressDecoratorPropagateFalse) {
  setup(false, "");
  envoy::type::v3::FractionalPercent percent1;
  percent1.set_numerator(100);
  envoy::type::v3::FractionalPercent percent2;
  percent2.set_numerator(10000);
  percent2.set_denominator(envoy::type::v3::FractionalPercent::TEN_THOUSAND);
  tracing_config_ = std::make_unique<TracingConnectionManagerConfig>(
      TracingConnectionManagerConfig{Tracing::OperationName::Egress,
                                     {{":method", requestHeaderCustomTag(":method")}},
                                     percent1,
                                     percent2,
                                     percent1,
                                     false,
                                     256});

  auto* span = new NiceMock<Tracing::MockSpan>();
  EXPECT_CALL(*tracer_, startSpan_(_, _, _, _))
      .WillOnce(
          Invoke([&](const Tracing::Config& config, const HeaderMap&, const StreamInfo::StreamInfo&,
                     const Tracing::Decision) -> Tracing::Span* {
            EXPECT_EQ(Tracing::OperationName::Egress, config.operationName());

            return span;
          }));
  route_config_provider_.route_config_->route_->decorator_.operation_ = "testOp";
  ON_CALL(route_config_provider_.route_config_->route_->decorator_, propagate())
      .WillByDefault(Return(false));
  EXPECT_CALL(*route_config_provider_.route_config_->route_, decorator()).Times(2);
  EXPECT_CALL(route_config_provider_.route_config_->route_->decorator_, apply(_))
      .WillOnce(Invoke(
          [&](const Tracing::Span& apply_to_span) -> void { EXPECT_EQ(span, &apply_to_span); }));
  EXPECT_CALL(*span, finishSpan());
  EXPECT_CALL(*span, setTag(_, _)).Times(testing::AnyNumber());
  EXPECT_CALL(
      runtime_.snapshot_,
      featureEnabled("tracing.global_enabled", An<const envoy::type::v3::FractionalPercent&>(), _))
      .WillOnce(Return(true));
  EXPECT_CALL(*span, setOperation(_)).Times(0);

  std::shared_ptr<MockStreamDecoderFilter> filter(new NiceMock<MockStreamDecoderFilter>());

  EXPECT_CALL(filter_factory_, createFilterChain(_))
      .WillRepeatedly(Invoke([&](FilterChainFactoryCallbacks& callbacks) -> void {
        callbacks.addStreamDecoderFilter(filter);
      }));

  // Treat request as internal, otherwise x-request-id header will be overwritten.
  use_remote_address_ = false;
  EXPECT_CALL(random_, uuid()).Times(0);

  NiceMock<MockResponseEncoder> encoder;
  EXPECT_CALL(*codec_, dispatch(_))
      .WillRepeatedly(Invoke([&](Buffer::Instance& data) -> Http::Status {
        RequestDecoder* decoder = &conn_manager_->newStream(encoder);

        RequestHeaderMapPtr headers{
            new TestRequestHeaderMapImpl{{":method", "GET"},
                                         {":authority", "host"},
                                         {":path", "/"},
                                         {"x-request-id", "125a4afb-6f55-a4ba-ad80-413f09f48a28"}}};
        decoder->decodeHeaders(std::move(headers), true);

        filter->callbacks_->streamInfo().setResponseCodeDetails("");
        ResponseHeaderMapPtr response_headers{new TestResponseHeaderMapImpl{{":status", "200"}}};
        filter->callbacks_->encodeHeaders(std::move(response_headers), true);
        filter->callbacks_->activeSpan().setTag("service-cluster", "scoobydoo");

        data.drain(4);
        return Http::okStatus();
      }));

  // Verify that decorator operation has NOT been set as request header (propagate is false)
  EXPECT_CALL(*filter, decodeHeaders(_, true))
      .WillOnce(Invoke([](RequestHeaderMap& headers, bool) -> FilterHeadersStatus {
        EXPECT_EQ(nullptr, headers.EnvoyDecoratorOperation());
        return FilterHeadersStatus::StopIteration;
      }));

  Buffer::OwnedImpl fake_input("1234");
  conn_manager_->onData(fake_input, false);

  filter_callbacks_.connection_.raiseEvent(Network::ConnectionEvent::RemoteClose);
}

TEST_F(HttpConnectionManagerImplTest, StartAndFinishSpanNormalFlowEgressDecoratorOverrideOp) {
  setup(false, "");
  envoy::type::v3::FractionalPercent percent1;
  percent1.set_numerator(100);
  envoy::type::v3::FractionalPercent percent2;
  percent2.set_numerator(10000);
  percent2.set_denominator(envoy::type::v3::FractionalPercent::TEN_THOUSAND);
  tracing_config_ = std::make_unique<TracingConnectionManagerConfig>(
      TracingConnectionManagerConfig{Tracing::OperationName::Egress,
                                     {{":method", requestHeaderCustomTag(":method")}},
                                     percent1,
                                     percent2,
                                     percent1,
                                     false,
                                     256});

  auto* span = new NiceMock<Tracing::MockSpan>();
  EXPECT_CALL(*tracer_, startSpan_(_, _, _, _))
      .WillOnce(
          Invoke([&](const Tracing::Config& config, const HeaderMap&, const StreamInfo::StreamInfo&,
                     const Tracing::Decision) -> Tracing::Span* {
            EXPECT_EQ(Tracing::OperationName::Egress, config.operationName());

            return span;
          }));
  route_config_provider_.route_config_->route_->decorator_.operation_ = "initOp";
  EXPECT_CALL(*route_config_provider_.route_config_->route_, decorator()).Times(2);
  EXPECT_CALL(route_config_provider_.route_config_->route_->decorator_, apply(_))
      .WillOnce(Invoke(
          [&](const Tracing::Span& apply_to_span) -> void { EXPECT_EQ(span, &apply_to_span); }));
  EXPECT_CALL(*span, finishSpan());
  EXPECT_CALL(*span, setTag(_, _)).Times(testing::AnyNumber());
  EXPECT_CALL(
      runtime_.snapshot_,
      featureEnabled("tracing.global_enabled", An<const envoy::type::v3::FractionalPercent&>(), _))
      .WillOnce(Return(true));
  // Verify that span operation overridden by value supplied in response header.
  EXPECT_CALL(*span, setOperation(Eq("testOp")));

  std::shared_ptr<MockStreamDecoderFilter> filter(new NiceMock<MockStreamDecoderFilter>());

  EXPECT_CALL(filter_factory_, createFilterChain(_))
      .WillRepeatedly(Invoke([&](FilterChainFactoryCallbacks& callbacks) -> void {
        callbacks.addStreamDecoderFilter(filter);
      }));

  // Treat request as internal, otherwise x-request-id header will be overwritten.
  use_remote_address_ = false;
  EXPECT_CALL(random_, uuid()).Times(0);

  NiceMock<MockResponseEncoder> encoder;
  EXPECT_CALL(*codec_, dispatch(_))
      .WillRepeatedly(Invoke([&](Buffer::Instance& data) -> Http::Status {
        RequestDecoder* decoder = &conn_manager_->newStream(encoder);

        RequestHeaderMapPtr headers{
            new TestRequestHeaderMapImpl{{":method", "GET"},
                                         {":authority", "host"},
                                         {":path", "/"},
                                         {"x-request-id", "125a4afb-6f55-a4ba-ad80-413f09f48a28"}}};
        decoder->decodeHeaders(std::move(headers), true);

        filter->callbacks_->streamInfo().setResponseCodeDetails("");
        ResponseHeaderMapPtr response_headers{new TestResponseHeaderMapImpl{
            {":status", "200"}, {"x-envoy-decorator-operation", "testOp"}}};
        filter->callbacks_->encodeHeaders(std::move(response_headers), true);
        filter->callbacks_->activeSpan().setTag("service-cluster", "scoobydoo");

        data.drain(4);
        return Http::okStatus();
      }));

  Buffer::OwnedImpl fake_input("1234");
  conn_manager_->onData(fake_input, false);
}

TEST_F(HttpConnectionManagerImplTest,
       StartAndFinishSpanNormalFlowEgressDecoratorOverrideOpNoActiveSpan) {
  setup(false, "");
  envoy::type::v3::FractionalPercent percent1;
  percent1.set_numerator(100);
  envoy::type::v3::FractionalPercent percent2;
  percent2.set_numerator(10000);
  percent2.set_denominator(envoy::type::v3::FractionalPercent::TEN_THOUSAND);
  tracing_config_ = std::make_unique<TracingConnectionManagerConfig>(
      TracingConnectionManagerConfig{Tracing::OperationName::Egress,
                                     {{":method", requestHeaderCustomTag(":method")}},
                                     percent1,
                                     percent2,
                                     percent1,
                                     false,
                                     256});

  EXPECT_CALL(
      runtime_.snapshot_,
      featureEnabled("tracing.global_enabled", An<const envoy::type::v3::FractionalPercent&>(), _))
      .WillOnce(Return(false));
  std::shared_ptr<MockStreamDecoderFilter> filter(new NiceMock<MockStreamDecoderFilter>());

  EXPECT_CALL(filter_factory_, createFilterChain(_))
      .WillRepeatedly(Invoke([&](FilterChainFactoryCallbacks& callbacks) -> void {
        callbacks.addStreamDecoderFilter(filter);
      }));

  // Treat request as internal, otherwise x-request-id header will be overwritten.
  use_remote_address_ = false;
  EXPECT_CALL(random_, uuid()).Times(0);

  NiceMock<MockResponseEncoder> encoder;
  EXPECT_CALL(*codec_, dispatch(_))
      .WillRepeatedly(Invoke([&](Buffer::Instance& data) -> Http::Status {
        RequestDecoder* decoder = &conn_manager_->newStream(encoder);

        RequestHeaderMapPtr headers{
            new TestRequestHeaderMapImpl{{":method", "GET"},
                                         {":authority", "host"},
                                         {":path", "/"},
                                         {"x-request-id", "125a4afb-6f55-a4ba-ad80-413f09f48a28"}}};
        decoder->decodeHeaders(std::move(headers), true);

        filter->callbacks_->streamInfo().setResponseCodeDetails("");
        ResponseHeaderMapPtr response_headers{new TestResponseHeaderMapImpl{
            {":status", "200"}, {"x-envoy-decorator-operation", "testOp"}}};
        filter->callbacks_->encodeHeaders(std::move(response_headers), true);

        data.drain(4);
        return Http::okStatus();
      }));

  Buffer::OwnedImpl fake_input("1234");
  conn_manager_->onData(fake_input, false);
}

TEST_F(HttpConnectionManagerImplTest, TestAccessLog) {
  static constexpr char local_address[] = "0.0.0.0";
  static constexpr char xff_address[] = "1.2.3.4";

  // stream_info.downstreamRemoteAddress will infer the address from request
  // headers instead of the physical connection
  use_remote_address_ = false;
  setup(false, "");

  std::shared_ptr<MockStreamDecoderFilter> filter(new NiceMock<MockStreamDecoderFilter>());
  std::shared_ptr<AccessLog::MockInstance> handler(new NiceMock<AccessLog::MockInstance>());

  EXPECT_CALL(filter_factory_, createFilterChain(_))
      .WillOnce(Invoke([&](FilterChainFactoryCallbacks& callbacks) -> void {
        callbacks.addStreamDecoderFilter(filter);
        callbacks.addAccessLogHandler(handler);
      }));

  EXPECT_CALL(*handler, log(_, _, _, _))
      .WillOnce(Invoke([](const HeaderMap*, const HeaderMap*, const HeaderMap*,
                          const StreamInfo::StreamInfo& stream_info) {
        EXPECT_TRUE(stream_info.responseCode());
        EXPECT_EQ(stream_info.responseCode().value(), uint32_t(200));
        EXPECT_NE(nullptr, stream_info.downstreamLocalAddress());
        EXPECT_NE(nullptr, stream_info.downstreamRemoteAddress());
        EXPECT_NE(nullptr, stream_info.downstreamDirectRemoteAddress());
        EXPECT_NE(nullptr, stream_info.routeEntry());

        EXPECT_EQ(stream_info.downstreamRemoteAddress()->ip()->addressAsString(), xff_address);
        EXPECT_EQ(stream_info.downstreamDirectRemoteAddress()->ip()->addressAsString(),
                  local_address);
      }));

  NiceMock<MockResponseEncoder> encoder;
  EXPECT_CALL(*codec_, dispatch(_))
      .WillRepeatedly(Invoke([&](Buffer::Instance& data) -> Http::Status {
        RequestDecoder* decoder = &conn_manager_->newStream(encoder);

        RequestHeaderMapPtr headers{
            new TestRequestHeaderMapImpl{{":method", "GET"},
                                         {":authority", "host"},
                                         {":path", "/"},
                                         {"x-forwarded-for", xff_address},
                                         {"x-request-id", "125a4afb-6f55-a4ba-ad80-413f09f48a28"}}};
        decoder->decodeHeaders(std::move(headers), true);

        filter->callbacks_->streamInfo().setResponseCodeDetails("");
        ResponseHeaderMapPtr response_headers{new TestResponseHeaderMapImpl{{":status", "200"}}};
        filter->callbacks_->encodeHeaders(std::move(response_headers), true);

        data.drain(4);
        return Http::okStatus();
      }));

  Buffer::OwnedImpl fake_input("1234");
  conn_manager_->onData(fake_input, false);
}

TEST_F(HttpConnectionManagerImplTest, TestDownstreamDisconnectAccessLog) {
  setup(false, "");

  std::shared_ptr<MockStreamDecoderFilter> filter(new NiceMock<MockStreamDecoderFilter>());
  std::shared_ptr<AccessLog::MockInstance> handler(new NiceMock<AccessLog::MockInstance>());

  EXPECT_CALL(filter_factory_, createFilterChain(_))
      .WillOnce(Invoke([&](FilterChainFactoryCallbacks& callbacks) -> void {
        callbacks.addStreamDecoderFilter(filter);
        callbacks.addAccessLogHandler(handler);
      }));

  EXPECT_CALL(*handler, log(_, _, _, _))
      .WillOnce(Invoke([](const HeaderMap*, const HeaderMap*, const HeaderMap*,
                          const StreamInfo::StreamInfo& stream_info) {
        EXPECT_FALSE(stream_info.responseCode());
        EXPECT_TRUE(stream_info.hasAnyResponseFlag());
        EXPECT_TRUE(
            stream_info.hasResponseFlag(StreamInfo::ResponseFlag::DownstreamConnectionTermination));
        EXPECT_EQ("downstream_remote_disconnect", stream_info.responseCodeDetails().value());
      }));

  NiceMock<MockResponseEncoder> encoder;
  EXPECT_CALL(*codec_, dispatch(_))
      .WillRepeatedly(Invoke([&](Buffer::Instance& data) -> Http::Status {
        RequestDecoder* decoder = &conn_manager_->newStream(encoder);

        RequestHeaderMapPtr headers{new TestRequestHeaderMapImpl{
            {":method", "GET"}, {":authority", "host"}, {":path", "/"}}};
        decoder->decodeHeaders(std::move(headers), true);

        data.drain(4);
        return Http::okStatus();
      }));

  Buffer::OwnedImpl fake_input("1234");
  conn_manager_->onData(fake_input, false);

  filter_callbacks_.connection_.raiseEvent(Network::ConnectionEvent::RemoteClose);
}

TEST_F(HttpConnectionManagerImplTest, TestAccessLogWithTrailers) {
  setup(false, "");

  std::shared_ptr<MockStreamDecoderFilter> filter(new NiceMock<MockStreamDecoderFilter>());
  std::shared_ptr<AccessLog::MockInstance> handler(new NiceMock<AccessLog::MockInstance>());

  EXPECT_CALL(filter_factory_, createFilterChain(_))
      .WillOnce(Invoke([&](FilterChainFactoryCallbacks& callbacks) -> void {
        callbacks.addStreamDecoderFilter(filter);
        callbacks.addAccessLogHandler(handler);
      }));

  EXPECT_CALL(*handler, log(_, _, _, _))
      .WillOnce(Invoke([](const HeaderMap*, const HeaderMap*, const HeaderMap*,
                          const StreamInfo::StreamInfo& stream_info) {
        EXPECT_TRUE(stream_info.responseCode());
        EXPECT_EQ(stream_info.responseCode().value(), uint32_t(200));
        EXPECT_NE(nullptr, stream_info.downstreamLocalAddress());
        EXPECT_NE(nullptr, stream_info.downstreamRemoteAddress());
        EXPECT_NE(nullptr, stream_info.downstreamDirectRemoteAddress());
        EXPECT_NE(nullptr, stream_info.routeEntry());
      }));

  NiceMock<MockResponseEncoder> encoder;
  EXPECT_CALL(*codec_, dispatch(_))
      .WillRepeatedly(Invoke([&](Buffer::Instance& data) -> Http::Status {
        RequestDecoder* decoder = &conn_manager_->newStream(encoder);

        RequestHeaderMapPtr headers{
            new TestRequestHeaderMapImpl{{":method", "GET"},
                                         {":authority", "host"},
                                         {":path", "/"},
                                         {"x-request-id", "125a4afb-6f55-a4ba-ad80-413f09f48a28"}}};
        decoder->decodeHeaders(std::move(headers), true);

        filter->callbacks_->streamInfo().setResponseCodeDetails("");
        ResponseHeaderMapPtr response_headers{new TestResponseHeaderMapImpl{{":status", "200"}}};
        filter->callbacks_->encodeHeaders(std::move(response_headers), false);

        ResponseTrailerMapPtr response_trailers{new TestResponseTrailerMapImpl{{"x-trailer", "1"}}};
        filter->callbacks_->encodeTrailers(std::move(response_trailers));

        data.drain(4);
        return Http::okStatus();
      }));

  Buffer::OwnedImpl fake_input("1234");
  conn_manager_->onData(fake_input, false);
}

TEST_F(HttpConnectionManagerImplTest, TestAccessLogWithInvalidRequest) {
  setup(false, "");

  std::shared_ptr<MockStreamDecoderFilter> filter(new NiceMock<MockStreamDecoderFilter>());
  std::shared_ptr<AccessLog::MockInstance> handler(new NiceMock<AccessLog::MockInstance>());

  EXPECT_CALL(filter_factory_, createFilterChain(_))
      .WillOnce(Invoke([&](FilterChainFactoryCallbacks& callbacks) -> void {
        callbacks.addStreamDecoderFilter(filter);
        callbacks.addAccessLogHandler(handler);
      }));

  EXPECT_CALL(*handler, log(_, _, _, _))
      .WillOnce(Invoke([](const HeaderMap*, const HeaderMap*, const HeaderMap*,
                          const StreamInfo::StreamInfo& stream_info) {
        EXPECT_TRUE(stream_info.responseCode());
        EXPECT_EQ(stream_info.responseCode().value(), uint32_t(400));
        EXPECT_EQ("missing_host_header", stream_info.responseCodeDetails().value());
        EXPECT_NE(nullptr, stream_info.downstreamLocalAddress());
        EXPECT_NE(nullptr, stream_info.downstreamRemoteAddress());
        EXPECT_NE(nullptr, stream_info.downstreamDirectRemoteAddress());
        EXPECT_EQ(nullptr, stream_info.routeEntry());
      }));

  NiceMock<MockResponseEncoder> encoder;
  EXPECT_CALL(*codec_, dispatch(_))
      .WillRepeatedly(Invoke([&](Buffer::Instance& data) -> Http::Status {
        RequestDecoder* decoder = &conn_manager_->newStream(encoder);

        // These request headers are missing the necessary ":host"
        RequestHeaderMapPtr headers{
            new TestRequestHeaderMapImpl{{":method", "GET"}, {":path", "/"}}};
        decoder->decodeHeaders(std::move(headers), true);
        data.drain(0);
        return Http::okStatus();
      }));

  Buffer::OwnedImpl fake_input;
  conn_manager_->onData(fake_input, false);
}

class StreamErrorOnInvalidHttpMessageTest : public HttpConnectionManagerImplTest {
public:
  void sendInvalidRequestAndVerifyConnectionState(bool stream_error_on_invalid_http_message) {
    setup(false, "");

    EXPECT_CALL(*codec_, dispatch(_))
        .WillRepeatedly(Invoke([&](Buffer::Instance& data) -> Http::Status {
          RequestDecoder* decoder = &conn_manager_->newStream(response_encoder_);

          // These request headers are missing the necessary ":host"
          RequestHeaderMapPtr headers{
              new TestRequestHeaderMapImpl{{":method", "GET"}, {":path", "/"}}};
          decoder->decodeHeaders(std::move(headers), true);
          data.drain(0);
          return Http::okStatus();
        }));

    auto* filter = new MockStreamFilter();
    EXPECT_CALL(filter_factory_, createFilterChain(_))
        .WillOnce(Invoke([&](FilterChainFactoryCallbacks& callbacks) -> void {
          callbacks.addStreamFilter(StreamFilterSharedPtr{filter});
        }));
    EXPECT_CALL(*filter, setDecoderFilterCallbacks(_));
    EXPECT_CALL(*filter, setEncoderFilterCallbacks(_));

    // codec stream error
    EXPECT_CALL(response_encoder_, streamErrorOnInvalidHttpMessage())
        .WillOnce(Return(stream_error_on_invalid_http_message));
    EXPECT_CALL(*filter, encodeHeaders(_, true));
    EXPECT_CALL(response_encoder_, encodeHeaders(_, true))
        .WillOnce(Invoke([&](const ResponseHeaderMap& headers, bool) -> void {
          EXPECT_EQ("400", headers.getStatusValue());
          EXPECT_EQ("missing_host_header",
                    filter->decoder_callbacks_->streamInfo().responseCodeDetails().value());
          if (!stream_error_on_invalid_http_message) {
            EXPECT_NE(nullptr, headers.Connection());
            EXPECT_EQ("close", headers.getConnectionValue());
          } else {
            EXPECT_EQ(nullptr, headers.Connection());
          }
        }));
    EXPECT_CALL(*filter, onDestroy());

    Buffer::OwnedImpl fake_input;
    conn_manager_->onData(fake_input, false);
  }
};

TEST_F(StreamErrorOnInvalidHttpMessageTest, ConnectionTerminatedIfCodecStreamErrorIsFalse) {
  sendInvalidRequestAndVerifyConnectionState(false);
}

TEST_F(StreamErrorOnInvalidHttpMessageTest, ConnectionOpenIfCodecStreamErrorIsTrue) {
  sendInvalidRequestAndVerifyConnectionState(true);
}

TEST_F(HttpConnectionManagerImplTest, TestAccessLogSsl) {
  setup(true, "");

  std::shared_ptr<MockStreamDecoderFilter> filter(new NiceMock<MockStreamDecoderFilter>());
  std::shared_ptr<AccessLog::MockInstance> handler(new NiceMock<AccessLog::MockInstance>());

  EXPECT_CALL(filter_factory_, createFilterChain(_))
      .WillOnce(Invoke([&](FilterChainFactoryCallbacks& callbacks) -> void {
        callbacks.addStreamDecoderFilter(filter);
        callbacks.addAccessLogHandler(handler);
      }));

  EXPECT_CALL(*handler, log(_, _, _, _))
      .WillOnce(Invoke([](const HeaderMap*, const HeaderMap*, const HeaderMap*,
                          const StreamInfo::StreamInfo& stream_info) {
        EXPECT_TRUE(stream_info.responseCode());
        EXPECT_EQ(stream_info.responseCode().value(), uint32_t(200));
        EXPECT_NE(nullptr, stream_info.downstreamLocalAddress());
        EXPECT_NE(nullptr, stream_info.downstreamRemoteAddress());
        EXPECT_NE(nullptr, stream_info.downstreamDirectRemoteAddress());
        EXPECT_NE(nullptr, stream_info.downstreamSslConnection());
        EXPECT_NE(nullptr, stream_info.routeEntry());
      }));

  NiceMock<MockResponseEncoder> encoder;
  EXPECT_CALL(*codec_, dispatch(_))
      .WillRepeatedly(Invoke([&](Buffer::Instance& data) -> Http::Status {
        RequestDecoder* decoder = &conn_manager_->newStream(encoder);

        RequestHeaderMapPtr headers{
            new TestRequestHeaderMapImpl{{":method", "GET"},
                                         {":authority", "host"},
                                         {":path", "/"},
                                         {"x-request-id", "125a4afb-6f55-a4ba-ad80-413f09f48a28"}}};
        decoder->decodeHeaders(std::move(headers), true);

        filter->callbacks_->streamInfo().setResponseCodeDetails("");
        ResponseHeaderMapPtr response_headers{new TestResponseHeaderMapImpl{{":status", "200"}}};
        filter->callbacks_->encodeHeaders(std::move(response_headers), false);

        ResponseTrailerMapPtr response_trailers{new TestResponseTrailerMapImpl{{"x-trailer", "1"}}};
        filter->callbacks_->encodeTrailers(std::move(response_trailers));

        data.drain(4);
        return Http::okStatus();
      }));

  Buffer::OwnedImpl fake_input("1234");
  conn_manager_->onData(fake_input, false);
}

TEST_F(HttpConnectionManagerImplTest, DoNotStartSpanIfTracingIsNotEnabled) {
  setup(false, "");

  // Disable tracing.
  tracing_config_.reset();

  EXPECT_CALL(*tracer_, startSpan_(_, _, _, _)).Times(0);
  ON_CALL(runtime_.snapshot_, featureEnabled("tracing.global_enabled",
                                             An<const envoy::type::v3::FractionalPercent&>(), _))
      .WillByDefault(Return(true));

  std::shared_ptr<MockStreamDecoderFilter> filter(new NiceMock<MockStreamDecoderFilter>());

  EXPECT_CALL(filter_factory_, createFilterChain(_))
      .WillRepeatedly(Invoke([&](FilterChainFactoryCallbacks& callbacks) -> void {
        callbacks.addStreamDecoderFilter(filter);
      }));

  NiceMock<MockResponseEncoder> encoder;
  EXPECT_CALL(*codec_, dispatch(_))
      .WillRepeatedly(Invoke([&](Buffer::Instance& data) -> Http::Status {
        RequestDecoder* decoder = &conn_manager_->newStream(encoder);

        RequestHeaderMapPtr headers{
            new TestRequestHeaderMapImpl{{":method", "GET"},
                                         {":authority", "host"},
                                         {":path", "/"},
                                         {"x-request-id", "125a4afb-6f55-a4ba-ad80-413f09f48a28"}}};
        decoder->decodeHeaders(std::move(headers), true);

        filter->callbacks_->streamInfo().setResponseCodeDetails("");
        ResponseHeaderMapPtr response_headers{new TestResponseHeaderMapImpl{{":status", "200"}}};
        filter->callbacks_->encodeHeaders(std::move(response_headers), true);

        data.drain(4);
        return Http::okStatus();
      }));

  Buffer::OwnedImpl fake_input("1234");
  conn_manager_->onData(fake_input, false);
}

TEST_F(HttpConnectionManagerImplTest, NoPath) {
  setup(false, "");

  NiceMock<MockResponseEncoder> encoder;
  EXPECT_CALL(*codec_, dispatch(_)).WillOnce(Invoke([&](Buffer::Instance& data) -> Http::Status {
    RequestDecoder* decoder = &conn_manager_->newStream(encoder);
    RequestHeaderMapPtr headers{
        new TestRequestHeaderMapImpl{{":authority", "host"}, {":method", "NOT_CONNECT"}}};
    decoder->decodeHeaders(std::move(headers), true);
    data.drain(4);
    return Http::okStatus();
  }));

  EXPECT_CALL(encoder, encodeHeaders(_, true))
      .WillOnce(Invoke([](const ResponseHeaderMap& headers, bool) -> void {
        EXPECT_EQ("404", headers.getStatusValue());
      }));

  Buffer::OwnedImpl fake_input("1234");
  conn_manager_->onData(fake_input, false);
}

// No idle timeout when route idle timeout is implied at both global and
// per-route level. The connection manager config is responsible for managing
// the default configuration aspects.
TEST_F(HttpConnectionManagerImplTest, PerStreamIdleTimeoutNotConfigured) {
  setup(false, "");

  EXPECT_CALL(filter_callbacks_.connection_.dispatcher_, createTimer_(_)).Times(0);
  EXPECT_CALL(*codec_, dispatch(_))
      .WillRepeatedly(Invoke([&](Buffer::Instance& data) -> Http::Status {
        RequestDecoder* decoder = &conn_manager_->newStream(response_encoder_);

        RequestHeaderMapPtr headers{new TestRequestHeaderMapImpl{
            {":authority", "host"}, {":path", "/"}, {":method", "GET"}}};
        decoder->decodeHeaders(std::move(headers), false);

        data.drain(4);
        return Http::okStatus();
      }));

  Buffer::OwnedImpl fake_input("1234");
  conn_manager_->onData(fake_input, false);

  EXPECT_EQ(0U, stats_.named_.downstream_rq_idle_timeout_.value());
  filter_callbacks_.connection_.raiseEvent(Network::ConnectionEvent::RemoteClose);
}

// When the global timeout is configured, the timer is enabled before we receive
// headers, if it fires we don't faceplant.
TEST_F(HttpConnectionManagerImplTest, PerStreamIdleTimeoutGlobal) {
  stream_idle_timeout_ = std::chrono::milliseconds(10);
  setup(false, "");

  EXPECT_CALL(*codec_, dispatch(_)).WillRepeatedly(Invoke([&](Buffer::Instance&) -> Http::Status {
    Event::MockTimer* idle_timer = setUpTimer();
    EXPECT_CALL(*idle_timer, enableTimer(std::chrono::milliseconds(10), _));
    conn_manager_->newStream(response_encoder_);

    // Expect resetIdleTimer() to be called for the response
    // encodeHeaders()/encodeData().
    EXPECT_CALL(*idle_timer, enableTimer(_, _)).Times(2);
    EXPECT_CALL(*idle_timer, disableTimer());
    idle_timer->invokeCallback();
    return Http::okStatus();
  }));

  // 408 direct response after timeout.
  EXPECT_CALL(response_encoder_, encodeHeaders(_, false))
      .WillOnce(Invoke([](const ResponseHeaderMap& headers, bool) -> void {
        EXPECT_EQ("408", headers.getStatusValue());
      }));
  std::string response_body;
  EXPECT_CALL(response_encoder_, encodeData(_, true)).WillOnce(AddBufferToString(&response_body));

  Buffer::OwnedImpl fake_input("1234");
  conn_manager_->onData(fake_input, false);

  EXPECT_EQ("stream timeout", response_body);
  EXPECT_EQ(1U, stats_.named_.downstream_rq_idle_timeout_.value());
}

TEST_F(HttpConnectionManagerImplTest, AccessEncoderRouteBeforeHeadersArriveOnIdleTimeout) {
  stream_idle_timeout_ = std::chrono::milliseconds(10);
  setup(false, "");

  std::shared_ptr<MockStreamEncoderFilter> filter(new NiceMock<MockStreamEncoderFilter>());

  EXPECT_CALL(filter_factory_, createFilterChain(_))
      .WillOnce(Invoke([&](FilterChainFactoryCallbacks& callbacks) -> void {
        callbacks.addStreamEncoderFilter(filter);
      }));

  EXPECT_CALL(*codec_, dispatch(_)).WillOnce(Invoke([&](Buffer::Instance&) -> Http::Status {
    Event::MockTimer* idle_timer = setUpTimer();
    EXPECT_CALL(*idle_timer, enableTimer(std::chrono::milliseconds(10), _));
    conn_manager_->newStream(response_encoder_);

    // Expect resetIdleTimer() to be called for the response
    // encodeHeaders()/encodeData().
    EXPECT_CALL(*idle_timer, enableTimer(_, _)).Times(2);
    EXPECT_CALL(*idle_timer, disableTimer());
    // Simulate and idle timeout so that the filter chain gets created.
    idle_timer->invokeCallback();
    return Http::okStatus();
  }));

  // This should not be called as we don't have request headers.
  EXPECT_CALL(*route_config_provider_.route_config_, route(_, _, _, _)).Times(0);

  EXPECT_CALL(*filter, encodeHeaders(_, _))
      .WillOnce(InvokeWithoutArgs([&]() -> FilterHeadersStatus {
        // Under heavy load it is possible that stream timeout will be reached before any headers
        // were received. Envoy will create a local reply that will go through the encoder filter
        // chain. We want to make sure that encoder filters get a null route object.
        auto route = filter->callbacks_->route();
        EXPECT_EQ(route.get(), nullptr);
        return FilterHeadersStatus::Continue;
      }));
  EXPECT_CALL(*filter, encodeData(_, _));
  EXPECT_CALL(*filter, encodeComplete());
  EXPECT_CALL(*filter, onDestroy());

  EXPECT_CALL(response_encoder_, encodeHeaders(_, _));
  EXPECT_CALL(response_encoder_, encodeData(_, _));

  Buffer::OwnedImpl fake_input;
  conn_manager_->onData(fake_input, false);
}

TEST_F(HttpConnectionManagerImplTest, TestStreamIdleAccessLog) {
  stream_idle_timeout_ = std::chrono::milliseconds(10);
  setup(false, "");

  NiceMock<MockResponseEncoder> encoder;
  EXPECT_CALL(*codec_, dispatch(_)).WillRepeatedly(Invoke([&](Buffer::Instance&) -> Http::Status {
    Event::MockTimer* idle_timer = setUpTimer();
    EXPECT_CALL(*idle_timer, enableTimer(std::chrono::milliseconds(10), _));
    conn_manager_->newStream(response_encoder_);

    // Expect resetIdleTimer() to be called for the response
    // encodeHeaders()/encodeData().
    EXPECT_CALL(*idle_timer, enableTimer(_, _)).Times(2);
    EXPECT_CALL(*idle_timer, disableTimer());
    idle_timer->invokeCallback();
    return Http::okStatus();
  }));

  std::shared_ptr<MockStreamDecoderFilter> filter(new NiceMock<MockStreamDecoderFilter>());
  std::shared_ptr<AccessLog::MockInstance> handler(new NiceMock<AccessLog::MockInstance>());

  // 408 direct response after timeout.
  EXPECT_CALL(response_encoder_, encodeHeaders(_, false))
      .WillOnce(Invoke([](const ResponseHeaderMap& headers, bool) -> void {
        EXPECT_EQ("408", headers.getStatusValue());
      }));

  std::string response_body;
  EXPECT_CALL(response_encoder_, encodeData(_, true)).WillOnce(AddBufferToString(&response_body));

  EXPECT_CALL(*handler, log(_, _, _, _))
      .WillOnce(Invoke([](const HeaderMap*, const HeaderMap*, const HeaderMap*,
                          const StreamInfo::StreamInfo& stream_info) {
        EXPECT_TRUE(stream_info.responseCode());
        EXPECT_TRUE(stream_info.hasAnyResponseFlag());
        EXPECT_TRUE(stream_info.hasResponseFlag(StreamInfo::ResponseFlag::StreamIdleTimeout));
      }));

  EXPECT_CALL(filter_factory_, createFilterChain(_))
      .WillOnce(Invoke([&](FilterChainFactoryCallbacks& callbacks) -> void {
        callbacks.addStreamDecoderFilter(filter);
        callbacks.addAccessLogHandler(handler);
      }));

  Buffer::OwnedImpl fake_input("1234");
  conn_manager_->onData(fake_input, false);

  EXPECT_EQ("stream timeout", response_body);
  EXPECT_EQ(1U, stats_.named_.downstream_rq_idle_timeout_.value());
}

// Per-route timeouts override the global stream idle timeout.
TEST_F(HttpConnectionManagerImplTest, PerStreamIdleTimeoutRouteOverride) {
  stream_idle_timeout_ = std::chrono::milliseconds(10);
  setup(false, "");
  ON_CALL(route_config_provider_.route_config_->route_->route_entry_, idleTimeout())
      .WillByDefault(Return(std::chrono::milliseconds(30)));

  EXPECT_CALL(*codec_, dispatch(_))
      .WillRepeatedly(Invoke([&](Buffer::Instance& data) -> Http::Status {
        Event::MockTimer* idle_timer = setUpTimer();
        EXPECT_CALL(*idle_timer, enableTimer(std::chrono::milliseconds(10), _));
        RequestDecoder* decoder = &conn_manager_->newStream(response_encoder_);

        RequestHeaderMapPtr headers{new TestRequestHeaderMapImpl{
            {":authority", "host"}, {":path", "/"}, {":method", "GET"}}};
        EXPECT_CALL(*idle_timer, enableTimer(std::chrono::milliseconds(30), _));
        EXPECT_CALL(*idle_timer, disableTimer());
        decoder->decodeHeaders(std::move(headers), false);

        data.drain(4);
        return Http::okStatus();
      }));

  Buffer::OwnedImpl fake_input("1234");
  conn_manager_->onData(fake_input, false);

  EXPECT_EQ(0U, stats_.named_.downstream_rq_idle_timeout_.value());
  filter_callbacks_.connection_.raiseEvent(Network::ConnectionEvent::RemoteClose);
}

// Per-route zero timeout overrides the global stream idle timeout.
TEST_F(HttpConnectionManagerImplTest, PerStreamIdleTimeoutRouteZeroOverride) {
  stream_idle_timeout_ = std::chrono::milliseconds(10);
  setup(false, "");
  ON_CALL(route_config_provider_.route_config_->route_->route_entry_, idleTimeout())
      .WillByDefault(Return(std::chrono::milliseconds(0)));

  EXPECT_CALL(*codec_, dispatch(_))
      .WillRepeatedly(Invoke([&](Buffer::Instance& data) -> Http::Status {
        Event::MockTimer* idle_timer = setUpTimer();
        EXPECT_CALL(*idle_timer, enableTimer(std::chrono::milliseconds(10), _));
        RequestDecoder* decoder = &conn_manager_->newStream(response_encoder_);

        RequestHeaderMapPtr headers{new TestRequestHeaderMapImpl{
            {":authority", "host"}, {":path", "/"}, {":method", "GET"}}};
        EXPECT_CALL(*idle_timer, disableTimer());
        decoder->decodeHeaders(std::move(headers), false);

        data.drain(4);
        return Http::okStatus();
      }));

  Buffer::OwnedImpl fake_input("1234");
  conn_manager_->onData(fake_input, false);

  EXPECT_EQ(0U, stats_.named_.downstream_rq_idle_timeout_.value());

  filter_callbacks_.connection_.raiseEvent(Network::ConnectionEvent::RemoteClose);
}

// Validate the per-stream idle timeout after having sent downstream headers.
TEST_F(HttpConnectionManagerImplTest, PerStreamIdleTimeoutAfterDownstreamHeaders) {
  setup(false, "");
  ON_CALL(route_config_provider_.route_config_->route_->route_entry_, idleTimeout())
      .WillByDefault(Return(std::chrono::milliseconds(10)));

  // Codec sends downstream request headers.
  EXPECT_CALL(*codec_, dispatch(_)).WillOnce(Invoke([&](Buffer::Instance& data) -> Http::Status {
    RequestDecoder* decoder = &conn_manager_->newStream(response_encoder_);

    Event::MockTimer* idle_timer = setUpTimer();
    RequestHeaderMapPtr headers{
        new TestRequestHeaderMapImpl{{":authority", "host"}, {":path", "/"}, {":method", "GET"}}};
    EXPECT_CALL(*idle_timer, enableTimer(_, _));
    decoder->decodeHeaders(std::move(headers), false);

    // Expect resetIdleTimer() to be called for the response
    // encodeHeaders()/encodeData().
    EXPECT_CALL(*idle_timer, enableTimer(_, _)).Times(2);
    EXPECT_CALL(*idle_timer, disableTimer());
    idle_timer->invokeCallback();

    data.drain(4);
    return Http::okStatus();
  }));

  // 408 direct response after timeout.
  EXPECT_CALL(response_encoder_, encodeHeaders(_, false))
      .WillOnce(Invoke([](const ResponseHeaderMap& headers, bool) -> void {
        EXPECT_EQ("408", headers.getStatusValue());
      }));
  std::string response_body;
  EXPECT_CALL(response_encoder_, encodeData(_, true)).WillOnce(AddBufferToString(&response_body));

  Buffer::OwnedImpl fake_input("1234");
  conn_manager_->onData(fake_input, false);

  EXPECT_EQ("stream timeout", response_body);
  EXPECT_EQ(1U, stats_.named_.downstream_rq_idle_timeout_.value());
}

// Validate the per-stream idle timer is properly disabled when the stream terminates normally.
TEST_F(HttpConnectionManagerImplTest, PerStreamIdleTimeoutNormalTermination) {
  setup(false, "");
  ON_CALL(route_config_provider_.route_config_->route_->route_entry_, idleTimeout())
      .WillByDefault(Return(std::chrono::milliseconds(10)));

  // Codec sends downstream request headers.
  Event::MockTimer* idle_timer = setUpTimer();
  EXPECT_CALL(*codec_, dispatch(_)).WillOnce(Invoke([&](Buffer::Instance& data) -> Http::Status {
    RequestDecoder* decoder = &conn_manager_->newStream(response_encoder_);

    RequestHeaderMapPtr headers{
        new TestRequestHeaderMapImpl{{":authority", "host"}, {":path", "/"}, {":method", "GET"}}};
    EXPECT_CALL(*idle_timer, enableTimer(_, _));
    decoder->decodeHeaders(std::move(headers), false);

    data.drain(4);
    return Http::okStatus();
  }));

  Buffer::OwnedImpl fake_input("1234");
  conn_manager_->onData(fake_input, false);

  EXPECT_CALL(*idle_timer, disableTimer());
  conn_manager_->onEvent(Network::ConnectionEvent::RemoteClose);

  EXPECT_EQ(0U, stats_.named_.downstream_rq_idle_timeout_.value());
}

// Validate the per-stream idle timeout after having sent downstream
// headers+body.
TEST_F(HttpConnectionManagerImplTest, PerStreamIdleTimeoutAfterDownstreamHeadersAndBody) {
  setup(false, "");
  ON_CALL(route_config_provider_.route_config_->route_->route_entry_, idleTimeout())
      .WillByDefault(Return(std::chrono::milliseconds(10)));

  // Codec sends downstream request headers.
  EXPECT_CALL(*codec_, dispatch(_)).WillOnce(Invoke([&](Buffer::Instance& data) -> Http::Status {
    RequestDecoder* decoder = &conn_manager_->newStream(response_encoder_);

    Event::MockTimer* idle_timer = setUpTimer();
    RequestHeaderMapPtr headers{
        new TestRequestHeaderMapImpl{{":authority", "host"}, {":path", "/"}, {":method", "GET"}}};
    EXPECT_CALL(*idle_timer, enableTimer(_, _));
    decoder->decodeHeaders(std::move(headers), false);

    EXPECT_CALL(*idle_timer, enableTimer(_, _));
    decoder->decodeData(data, false);

    // Expect resetIdleTimer() to be called for the response
    // encodeHeaders()/encodeData().
    EXPECT_CALL(*idle_timer, enableTimer(_, _)).Times(2);
    EXPECT_CALL(*idle_timer, disableTimer());
    idle_timer->invokeCallback();

    data.drain(4);
    return Http::okStatus();
  }));

  // 408 direct response after timeout.
  EXPECT_CALL(response_encoder_, encodeHeaders(_, false))
      .WillOnce(Invoke([](const ResponseHeaderMap& headers, bool) -> void {
        EXPECT_EQ("408", headers.getStatusValue());
      }));
  std::string response_body;
  EXPECT_CALL(response_encoder_, encodeData(_, true)).WillOnce(AddBufferToString(&response_body));

  Buffer::OwnedImpl fake_input("1234");
  conn_manager_->onData(fake_input, false);

  EXPECT_EQ("stream timeout", response_body);
  EXPECT_EQ(1U, stats_.named_.downstream_rq_idle_timeout_.value());
}

// Validate the per-stream idle timeout after upstream headers have been sent.
TEST_F(HttpConnectionManagerImplTest, PerStreamIdleTimeoutAfterUpstreamHeaders) {
  setup(false, "");
  ON_CALL(route_config_provider_.route_config_->route_->route_entry_, idleTimeout())
      .WillByDefault(Return(std::chrono::milliseconds(10)));

  // Store the basic request encoder during filter chain setup.
  std::shared_ptr<MockStreamDecoderFilter> filter(new NiceMock<MockStreamDecoderFilter>());

  EXPECT_CALL(filter_factory_, createFilterChain(_))
      .WillRepeatedly(Invoke([&](FilterChainFactoryCallbacks& callbacks) -> void {
        callbacks.addStreamDecoderFilter(filter);
      }));
  EXPECT_CALL(filter_callbacks_.connection_.dispatcher_, deferredDelete_(_));

  // Codec sends downstream request headers, upstream response headers are
  // encoded.
  EXPECT_CALL(*codec_, dispatch(_)).WillOnce(Invoke([&](Buffer::Instance& data) -> Http::Status {
    RequestDecoder* decoder = &conn_manager_->newStream(response_encoder_);

    Event::MockTimer* idle_timer = setUpTimer();
    RequestHeaderMapPtr headers{
        new TestRequestHeaderMapImpl{{":authority", "host"}, {":path", "/"}, {":method", "GET"}}};
    EXPECT_CALL(*idle_timer, enableTimer(_, _));
    decoder->decodeHeaders(std::move(headers), false);

    ResponseHeaderMapPtr response_headers{new TestResponseHeaderMapImpl{{":status", "200"}}};
    EXPECT_CALL(*idle_timer, enableTimer(_, _));
    filter->callbacks_->encodeHeaders(std::move(response_headers), false);

    EXPECT_CALL(*idle_timer, disableTimer());
    idle_timer->invokeCallback();

    data.drain(4);
    return Http::okStatus();
  }));

  // 200 upstream response.
  EXPECT_CALL(response_encoder_, encodeHeaders(_, false))
      .WillOnce(Invoke([](const ResponseHeaderMap& headers, bool) -> void {
        EXPECT_EQ("200", headers.getStatusValue());
      }));

  Buffer::OwnedImpl fake_input("1234");
  conn_manager_->onData(fake_input, false);

  EXPECT_EQ(1U, stats_.named_.downstream_rq_idle_timeout_.value());
}

// Validate the per-stream idle timeout after a sequence of header/data events.
TEST_F(HttpConnectionManagerImplTest, PerStreamIdleTimeoutAfterBidiData) {
  setup(false, "");
  ON_CALL(route_config_provider_.route_config_->route_->route_entry_, idleTimeout())
      .WillByDefault(Return(std::chrono::milliseconds(10)));
  proxy_100_continue_ = true;

  // Store the basic request encoder during filter chain setup.
  std::shared_ptr<MockStreamDecoderFilter> filter(new NiceMock<MockStreamDecoderFilter>());

  EXPECT_CALL(filter_factory_, createFilterChain(_))
      .WillRepeatedly(Invoke([&](FilterChainFactoryCallbacks& callbacks) -> void {
        callbacks.addStreamDecoderFilter(filter);
      }));
  EXPECT_CALL(filter_callbacks_.connection_.dispatcher_, deferredDelete_(_));

  // Codec sends downstream request headers, upstream response headers are
  // encoded, data events happen in various directions.
  Event::MockTimer* idle_timer = setUpTimer();
  RequestDecoder* decoder;
  EXPECT_CALL(*codec_, dispatch(_)).WillOnce(Invoke([&](Buffer::Instance& data) -> Http::Status {
    decoder = &conn_manager_->newStream(response_encoder_);
    RequestHeaderMapPtr headers{
        new TestRequestHeaderMapImpl{{":authority", "host"}, {":path", "/"}, {":method", "GET"}}};
    EXPECT_CALL(*idle_timer, enableTimer(_, _));
    decoder->decodeHeaders(std::move(headers), false);

    ResponseHeaderMapPtr response_continue_headers{
        new TestResponseHeaderMapImpl{{":status", "100"}}};
    EXPECT_CALL(*idle_timer, enableTimer(_, _));
    filter->callbacks_->encode100ContinueHeaders(std::move(response_continue_headers));

    ResponseHeaderMapPtr response_headers{new TestResponseHeaderMapImpl{{":status", "200"}}};
    EXPECT_CALL(*idle_timer, enableTimer(_, _));
    filter->callbacks_->streamInfo().setResponseCodeDetails("");
    filter->callbacks_->encodeHeaders(std::move(response_headers), false);

    EXPECT_CALL(*idle_timer, enableTimer(_, _));
    decoder->decodeData(data, false);

    RequestTrailerMapPtr trailers{new TestRequestTrailerMapImpl{{"foo", "bar"}}};
    EXPECT_CALL(*idle_timer, enableTimer(_, _));
    decoder->decodeTrailers(std::move(trailers));

    Buffer::OwnedImpl fake_response("world");
    EXPECT_CALL(*idle_timer, enableTimer(_, _));
    filter->callbacks_->encodeData(fake_response, false);

    EXPECT_CALL(*idle_timer, disableTimer());
    idle_timer->invokeCallback();

    data.drain(4);
    return Http::okStatus();
  }));

  // 100 continue.
  EXPECT_CALL(response_encoder_, encode100ContinueHeaders(_));

  // 200 upstream response.
  EXPECT_CALL(response_encoder_, encodeHeaders(_, false))
      .WillOnce(Invoke([](const ResponseHeaderMap& headers, bool) -> void {
        EXPECT_EQ("200", headers.getStatusValue());
      }));

  std::string response_body;
  EXPECT_CALL(response_encoder_, encodeData(_, false)).WillOnce(AddBufferToString(&response_body));

  Buffer::OwnedImpl fake_input("1234");
  conn_manager_->onData(fake_input, false);

  EXPECT_EQ(1U, stats_.named_.downstream_rq_idle_timeout_.value());
  EXPECT_EQ("world", response_body);
}

TEST_F(HttpConnectionManagerImplTest, RequestTimeoutDisabledByDefault) {
  setup(false, "");

  EXPECT_CALL(*codec_, dispatch(_)).WillOnce(Invoke([&](Buffer::Instance&) -> Http::Status {
    EXPECT_CALL(filter_callbacks_.connection_.dispatcher_, createTimer_).Times(0);
    conn_manager_->newStream(response_encoder_);
    return Http::okStatus();
  }));

  Buffer::OwnedImpl fake_input("1234");
  conn_manager_->onData(fake_input, false);

  expectOnDestroy();
  filter_callbacks_.connection_.raiseEvent(Network::ConnectionEvent::RemoteClose);
}

TEST_F(HttpConnectionManagerImplTest, RequestTimeoutDisabledIfSetToZero) {
  request_timeout_ = std::chrono::milliseconds(0);
  setup(false, "");

  EXPECT_CALL(*codec_, dispatch(_)).WillOnce(Invoke([&](Buffer::Instance&) -> Http::Status {
    EXPECT_CALL(filter_callbacks_.connection_.dispatcher_, createTimer_).Times(0);
    conn_manager_->newStream(response_encoder_);
    return Http::okStatus();
  }));

  Buffer::OwnedImpl fake_input("1234");
  conn_manager_->onData(fake_input, false);
  filter_callbacks_.connection_.raiseEvent(Network::ConnectionEvent::RemoteClose);
}

TEST_F(HttpConnectionManagerImplTest, RequestTimeoutValidlyConfigured) {
  request_timeout_ = std::chrono::milliseconds(10);
  setup(false, "");

  EXPECT_CALL(*codec_, dispatch(_)).WillOnce(Invoke([&](Buffer::Instance&) -> Http::Status {
    Event::MockTimer* request_timer = setUpTimer();
    EXPECT_CALL(*request_timer, enableTimer(request_timeout_, _));
    EXPECT_CALL(*request_timer, disableTimer());

    conn_manager_->newStream(response_encoder_);
    return Http::okStatus();
  }));

  Buffer::OwnedImpl fake_input("1234");
  conn_manager_->onData(fake_input, false);

  expectOnDestroy();
  filter_callbacks_.connection_.raiseEvent(Network::ConnectionEvent::RemoteClose);
}

TEST_F(HttpConnectionManagerImplTest, RequestTimeoutCallbackDisarmsAndReturns408) {
  request_timeout_ = std::chrono::milliseconds(10);
  setup(false, "");

  std::string response_body;
  EXPECT_CALL(*codec_, dispatch(_)).WillOnce(Invoke([&](Buffer::Instance&) -> Http::Status {
    Event::MockTimer* request_timer = setUpTimer();
    EXPECT_CALL(*request_timer, enableTimer(request_timeout_, _)).Times(1);
    EXPECT_CALL(*request_timer, disableTimer()).Times(AtLeast(1));

    EXPECT_CALL(response_encoder_, encodeHeaders(_, false))
        .WillOnce(Invoke([](const ResponseHeaderMap& headers, bool) -> void {
          EXPECT_EQ("408", headers.getStatusValue());
        }));
    EXPECT_CALL(response_encoder_, encodeData(_, true)).WillOnce(AddBufferToString(&response_body));

    conn_manager_->newStream(response_encoder_);
    EXPECT_CALL(filter_callbacks_.connection_.dispatcher_, setTrackedObject(_)).Times(2);
    request_timer->invokeCallback();
    return Http::okStatus();
  }));

  Buffer::OwnedImpl fake_input("1234");
  conn_manager_->onData(fake_input, false); // kick off request

  EXPECT_EQ(1U, stats_.named_.downstream_rq_timeout_.value());
  EXPECT_EQ("request timeout", response_body);
}

TEST_F(HttpConnectionManagerImplTest, RequestTimeoutIsNotDisarmedOnIncompleteRequestWithHeader) {
  request_timeout_ = std::chrono::milliseconds(10);
  setup(false, "");

  EXPECT_CALL(*codec_, dispatch(_)).WillOnce(Invoke([&](Buffer::Instance&) -> Http::Status {
    Event::MockTimer* request_timer = setUpTimer();
    EXPECT_CALL(*request_timer, enableTimer(request_timeout_, _)).Times(1);
    EXPECT_CALL(*request_timer, disableTimer()).Times(1);

    RequestDecoder* decoder = &conn_manager_->newStream(response_encoder_);
    RequestHeaderMapPtr headers{
        new TestRequestHeaderMapImpl{{":authority", "host"}, {":path", "/"}, {":method", "GET"}}};

    // the second parameter 'false' leaves the stream open
    decoder->decodeHeaders(std::move(headers), false);
    return Http::okStatus();
  }));

  Buffer::OwnedImpl fake_input("1234");
  conn_manager_->onData(fake_input, false); // kick off request

  EXPECT_EQ(0U, stats_.named_.downstream_rq_timeout_.value());

  expectOnDestroy();
  filter_callbacks_.connection_.raiseEvent(Network::ConnectionEvent::RemoteClose);
}

TEST_F(HttpConnectionManagerImplTest, RequestTimeoutIsDisarmedOnCompleteRequestWithHeader) {
  request_timeout_ = std::chrono::milliseconds(10);
  setup(false, "");

  EXPECT_CALL(*codec_, dispatch(_)).WillOnce(Invoke([&](Buffer::Instance&) -> Http::Status {
    Event::MockTimer* request_timer = setUpTimer();
    EXPECT_CALL(*request_timer, enableTimer(request_timeout_, _)).Times(1);

    RequestDecoder* decoder = &conn_manager_->newStream(response_encoder_);
    RequestHeaderMapPtr headers{
        new TestRequestHeaderMapImpl{{":authority", "host"}, {":path", "/"}, {":method", "GET"}}};

    EXPECT_CALL(*request_timer, disableTimer()).Times(2);
    decoder->decodeHeaders(std::move(headers), true);
    return Http::okStatus();
  }));

  Buffer::OwnedImpl fake_input("1234");
  conn_manager_->onData(fake_input, false); // kick off request

  EXPECT_EQ(0U, stats_.named_.downstream_rq_timeout_.value());

  expectOnDestroy();
  filter_callbacks_.connection_.raiseEvent(Network::ConnectionEvent::RemoteClose);
}

TEST_F(HttpConnectionManagerImplTest, RequestTimeoutIsDisarmedOnCompleteRequestWithData) {
  request_timeout_ = std::chrono::milliseconds(10);
  setup(false, "");

  EXPECT_CALL(*codec_, dispatch(_)).WillOnce(Invoke([&](Buffer::Instance& data) -> Http::Status {
    Event::MockTimer* request_timer = setUpTimer();
    EXPECT_CALL(*request_timer, enableTimer(request_timeout_, _)).Times(1);

    RequestDecoder* decoder = &conn_manager_->newStream(response_encoder_);
    RequestHeaderMapPtr headers{
        new TestRequestHeaderMapImpl{{":authority", "host"}, {":path", "/"}, {":method", "POST"}}};
    decoder->decodeHeaders(std::move(headers), false);

    EXPECT_CALL(*request_timer, disableTimer()).Times(2);
    decoder->decodeData(data, true);
    return Http::okStatus();
  }));

  Buffer::OwnedImpl fake_input("1234");
  conn_manager_->onData(fake_input, false);

  EXPECT_EQ(0U, stats_.named_.downstream_rq_timeout_.value());

  expectOnDestroy();
  filter_callbacks_.connection_.raiseEvent(Network::ConnectionEvent::RemoteClose);
}

TEST_F(HttpConnectionManagerImplTest, RequestTimeoutIsDisarmedOnCompleteRequestWithTrailers) {
  request_timeout_ = std::chrono::milliseconds(10);
  setup(false, "");

  EXPECT_CALL(*codec_, dispatch(_)).WillOnce(Invoke([&](Buffer::Instance& data) -> Http::Status {
    Event::MockTimer* request_timer = setUpTimer();
    EXPECT_CALL(*request_timer, enableTimer(request_timeout_, _)).Times(1);
    RequestDecoder* decoder = &conn_manager_->newStream(response_encoder_);

    RequestHeaderMapPtr headers{
        new TestRequestHeaderMapImpl{{":authority", "host"}, {":path", "/"}, {":method", "GET"}}};
    decoder->decodeHeaders(std::move(headers), false);
    decoder->decodeData(data, false);

    EXPECT_CALL(*request_timer, disableTimer()).Times(2);
    RequestTrailerMapPtr trailers{new TestRequestTrailerMapImpl{{"foo", "bar"}}};
    decoder->decodeTrailers(std::move(trailers));
    return Http::okStatus();
  }));

  Buffer::OwnedImpl fake_input("1234");
  conn_manager_->onData(fake_input, false);

  EXPECT_EQ(0U, stats_.named_.downstream_rq_timeout_.value());

  expectOnDestroy();
  filter_callbacks_.connection_.raiseEvent(Network::ConnectionEvent::RemoteClose);
}

TEST_F(HttpConnectionManagerImplTest, RequestTimeoutIsDisarmedOnEncodeHeaders) {
  request_timeout_ = std::chrono::milliseconds(10);
  setup(false, "");
  std::shared_ptr<MockStreamDecoderFilter> filter(new NiceMock<MockStreamDecoderFilter>());
  EXPECT_CALL(filter_factory_, createFilterChain(_))
      .WillRepeatedly(Invoke([&](FilterChainFactoryCallbacks& callbacks) -> void {
        callbacks.addStreamDecoderFilter(filter);
      }));
  EXPECT_CALL(response_encoder_, encodeHeaders(_, _));

  EXPECT_CALL(*codec_, dispatch(_)).WillOnce(Invoke([&](Buffer::Instance&) -> Http::Status {
    Event::MockTimer* request_timer = setUpTimer();
    EXPECT_CALL(*request_timer, enableTimer(request_timeout_, _)).Times(1);

    RequestDecoder* decoder = &conn_manager_->newStream(response_encoder_);
    RequestHeaderMapPtr headers{
        new TestRequestHeaderMapImpl{{":authority", "host"}, {":path", "/"}, {":method", "GET"}}};

    decoder->decodeHeaders(std::move(headers), false);

    EXPECT_CALL(*request_timer, disableTimer()).Times(2);
    ResponseHeaderMapPtr response_headers{new TestResponseHeaderMapImpl{{":status", "200"}}};
    filter->callbacks_->streamInfo().setResponseCodeDetails("");
    filter->callbacks_->encodeHeaders(std::move(response_headers), false);
    return Http::okStatus();
  }));

  Buffer::OwnedImpl fake_input("1234");
  conn_manager_->onData(fake_input, false); // kick off request

  EXPECT_EQ(0U, stats_.named_.downstream_rq_timeout_.value());
  expectOnDestroy();
  filter_callbacks_.connection_.raiseEvent(Network::ConnectionEvent::RemoteClose);
}

TEST_F(HttpConnectionManagerImplTest, RequestTimeoutIsDisarmedOnConnectionTermination) {
  request_timeout_ = std::chrono::milliseconds(10);
  setup(false, "");

  Event::MockTimer* request_timer = setUpTimer();
  EXPECT_CALL(*codec_, dispatch(_)).WillOnce(Invoke([&](Buffer::Instance&) -> Http::Status {
    RequestDecoder* decoder = &conn_manager_->newStream(response_encoder_);
    RequestHeaderMapPtr headers{
        new TestRequestHeaderMapImpl{{":authority", "host"}, {":path", "/"}, {":method", "GET"}}};

    decoder->decodeHeaders(std::move(headers), false);
    return Http::okStatus();
  }));

  Buffer::OwnedImpl fake_input("1234");

  EXPECT_CALL(*request_timer, enableTimer(request_timeout_, _)).Times(1);
  conn_manager_->onData(fake_input, false); // kick off request

  EXPECT_CALL(*request_timer, disableTimer()).Times(1);
  EXPECT_EQ(0U, stats_.named_.downstream_rq_timeout_.value());

  expectOnDestroy();
  filter_callbacks_.connection_.raiseEvent(Network::ConnectionEvent::RemoteClose);
}

TEST_F(HttpConnectionManagerImplTest, MaxStreamDurationDisabledIfSetToZero) {
  max_stream_duration_ = std::chrono::milliseconds(0);
  setup(false, "");

  EXPECT_CALL(*codec_, dispatch(_)).WillOnce(Invoke([&](Buffer::Instance&) -> Http::Status {
    EXPECT_CALL(filter_callbacks_.connection_.dispatcher_, createTimer_).Times(0);
    conn_manager_->newStream(response_encoder_);
    return Http::okStatus();
  }));

  Buffer::OwnedImpl fake_input("1234");
  conn_manager_->onData(fake_input, false); // kick off request
  filter_callbacks_.connection_.raiseEvent(Network::ConnectionEvent::RemoteClose);
}

TEST_F(HttpConnectionManagerImplTest, MaxStreamDurationValidlyConfigured) {
  max_stream_duration_ = std::chrono::milliseconds(10);
  setup(false, "");

  EXPECT_CALL(*codec_, dispatch(_)).WillOnce(Invoke([&](Buffer::Instance&) -> Http::Status {
    Event::MockTimer* duration_timer = setUpTimer();

    EXPECT_CALL(*duration_timer, enableTimer(max_stream_duration_.value(), _));
    EXPECT_CALL(*duration_timer, disableTimer());
    conn_manager_->newStream(response_encoder_);
    return Http::okStatus();
  }));

  Buffer::OwnedImpl fake_input("1234");
  conn_manager_->onData(fake_input, false); // kick off request
  filter_callbacks_.connection_.raiseEvent(Network::ConnectionEvent::RemoteClose);
}

TEST_F(HttpConnectionManagerImplTest, MaxStreamDurationCallbackResetStream) {
  max_stream_duration_ = std::chrono::milliseconds(10);
  setup(false, "");
  Event::MockTimer* duration_timer = setUpTimer();

  EXPECT_CALL(*codec_, dispatch(_)).WillOnce(Invoke([&](Buffer::Instance&) -> Http::Status {
    EXPECT_CALL(*duration_timer, enableTimer(max_stream_duration_.value(), _)).Times(1);
    conn_manager_->newStream(response_encoder_);
    return Http::okStatus();
  }));

  Buffer::OwnedImpl fake_input("1234");
  conn_manager_->onData(fake_input, false); // kick off request

  EXPECT_CALL(*duration_timer, disableTimer());
  EXPECT_CALL(response_encoder_, encodeHeaders(_, false));
  EXPECT_CALL(response_encoder_, encodeData(_, true));
  duration_timer->invokeCallback();

  EXPECT_EQ(1U, stats_.named_.downstream_rq_max_duration_reached_.value());
  EXPECT_EQ(1U, stats_.named_.downstream_rq_rx_reset_.value());
}

TEST_F(HttpConnectionManagerImplTest, Http10Rejected) {
  setup(false, "");
  RequestDecoder* decoder = nullptr;
  NiceMock<MockResponseEncoder> encoder;
  EXPECT_CALL(*codec_, protocol()).Times(AnyNumber()).WillRepeatedly(Return(Protocol::Http10));
  EXPECT_CALL(*codec_, dispatch(_)).WillOnce(Invoke([&](Buffer::Instance& data) -> Http::Status {
    decoder = &conn_manager_->newStream(encoder);
    RequestHeaderMapPtr headers{
        new TestRequestHeaderMapImpl{{":authority", "host"}, {":method", "GET"}, {":path", "/"}}};
    decoder->decodeHeaders(std::move(headers), true);
    data.drain(4);
    return Http::okStatus();
  }));

  EXPECT_CALL(encoder, encodeHeaders(_, true))
      .WillOnce(Invoke([](const ResponseHeaderMap& headers, bool) -> void {
        EXPECT_EQ("426", headers.getStatusValue());
        EXPECT_EQ("close", headers.getConnectionValue());
      }));

  Buffer::OwnedImpl fake_input("1234");
  conn_manager_->onData(fake_input, false);
}

TEST_F(HttpConnectionManagerImplTest, Http10ConnCloseLegacy) {
  http1_settings_.accept_http_10_ = true;
  TestScopedRuntime scoped_runtime;
  Runtime::LoaderSingleton::getExisting()->mergeValues(
      {{"envoy.reloadable_features.fixed_connection_close", "false"}});
  setup(false, "");
  RequestDecoder* decoder = nullptr;
  NiceMock<MockResponseEncoder> encoder;
  EXPECT_CALL(*codec_, protocol()).Times(AnyNumber()).WillRepeatedly(Return(Protocol::Http10));
  EXPECT_CALL(*codec_, dispatch(_)).WillOnce(Invoke([&](Buffer::Instance& data) -> Http::Status {
    decoder = &conn_manager_->newStream(encoder);
    RequestHeaderMapPtr headers{
        new TestRequestHeaderMapImpl{{":authority", "host:80"}, {":method", "CONNECT"}}};
    decoder->decodeHeaders(std::move(headers), true);
    data.drain(4);
    return Http::okStatus();
  }));

  EXPECT_CALL(encoder, encodeHeaders(_, true))
      .WillOnce(Invoke([](const ResponseHeaderMap& headers, bool) -> void {
        EXPECT_EQ("close", headers.getConnectionValue());
      }));

  Buffer::OwnedImpl fake_input("1234");
  conn_manager_->onData(fake_input, false);
}

TEST_F(HttpConnectionManagerImplTest, ProxyConnectLegacyClose) {
  TestScopedRuntime scoped_runtime;
  Runtime::LoaderSingleton::getExisting()->mergeValues(
      {{"envoy.reloadable_features.fixed_connection_close", "false"}});
  setup(false, "");
  RequestDecoder* decoder = nullptr;
  NiceMock<MockResponseEncoder> encoder;
  EXPECT_CALL(*codec_, dispatch(_)).WillOnce(Invoke([&](Buffer::Instance& data) -> Http::Status {
    decoder = &conn_manager_->newStream(encoder);
    RequestHeaderMapPtr headers{new TestRequestHeaderMapImpl{
        {":authority", "host:80"}, {":method", "CONNECT"}, {"proxy-connection", "close"}}};
    decoder->decodeHeaders(std::move(headers), true);
    data.drain(4);
    return Http::okStatus();
  }));

  EXPECT_CALL(encoder, encodeHeaders(_, true))
      .WillOnce(Invoke([](const ResponseHeaderMap& headers, bool) -> void {
        EXPECT_EQ("close", headers.getConnectionValue());
      }));

  Buffer::OwnedImpl fake_input("1234");
  conn_manager_->onData(fake_input, false);
}

TEST_F(HttpConnectionManagerImplTest, ConnectLegacyClose) {
  TestScopedRuntime scoped_runtime;
  Runtime::LoaderSingleton::getExisting()->mergeValues(
      {{"envoy.reloadable_features.fixed_connection_close", "false"}});
  setup(false, "");
  RequestDecoder* decoder = nullptr;
  NiceMock<MockResponseEncoder> encoder;
  EXPECT_CALL(*codec_, dispatch(_)).WillOnce(Invoke([&](Buffer::Instance& data) -> Http::Status {
    decoder = &conn_manager_->newStream(encoder);
    RequestHeaderMapPtr headers{new TestRequestHeaderMapImpl{
        {":authority", "host"}, {":method", "CONNECT"}, {"connection", "close"}}};
    decoder->decodeHeaders(std::move(headers), true);
    data.drain(4);
    return Http::okStatus();
  }));

  EXPECT_CALL(encoder, encodeHeaders(_, true))
      .WillOnce(Invoke([](const ResponseHeaderMap& headers, bool) -> void {
        EXPECT_EQ("close", headers.getConnectionValue());
      }));

  Buffer::OwnedImpl fake_input("1234");
  conn_manager_->onData(fake_input, false);
}

TEST_F(HttpConnectionManagerImplTest, MaxStreamDurationCallbackNotCalledIfResetStreamValidly) {
  max_stream_duration_ = std::chrono::milliseconds(5000);
  setup(false, "");
  Event::MockTimer* duration_timer = setUpTimer();

  EXPECT_CALL(*codec_, dispatch(_)).WillOnce(Invoke([&](Buffer::Instance&) -> Http::Status {
    EXPECT_CALL(*duration_timer, enableTimer(max_stream_duration_.value(), _)).Times(1);
    conn_manager_->newStream(response_encoder_);
    return Http::okStatus();
  }));

  Buffer::OwnedImpl fake_input("1234");
  conn_manager_->onData(fake_input, false); // kick off request

  EXPECT_CALL(*duration_timer, disableTimer());
  conn_manager_->onEvent(Network::ConnectionEvent::RemoteClose);

  EXPECT_EQ(0U, stats_.named_.downstream_rq_max_duration_reached_.value());
  EXPECT_EQ(1U, stats_.named_.downstream_rq_rx_reset_.value());
}

TEST_F(HttpConnectionManagerImplTest, RejectWebSocketOnNonWebSocketRoute) {
  setup(false, "");
  NiceMock<MockResponseEncoder> encoder;
  EXPECT_CALL(*codec_, dispatch(_)).WillOnce(Invoke([&](Buffer::Instance& data) -> Http::Status {
    RequestDecoder* decoder = &conn_manager_->newStream(encoder);
    RequestHeaderMapPtr headers{new TestRequestHeaderMapImpl{{":authority", "host"},
                                                             {":method", "GET"},
                                                             {":path", "/"},
                                                             {"connection", "Upgrade"},
                                                             {"upgrade", "websocket"}}};
    decoder->decodeHeaders(std::move(headers), false);
    // Try sending trailers after the headers which will be rejected, just to
    // test the HCM logic that further decoding will not be passed to the
    // filters once the early response path is kicked off.
    RequestTrailerMapPtr trailers{new TestRequestTrailerMapImpl{{"bazzz", "bar"}}};
    decoder->decodeTrailers(std::move(trailers));
    data.drain(4);
    return Http::okStatus();
  }));

  EXPECT_CALL(encoder, encodeHeaders(_, true))
      .WillOnce(Invoke([](const ResponseHeaderMap& headers, bool) -> void {
        EXPECT_EQ("403", headers.getStatusValue());
      }));

  Buffer::OwnedImpl fake_input("1234");
  conn_manager_->onData(fake_input, false);

  EXPECT_EQ(1U, stats_.named_.downstream_rq_ws_on_non_ws_route_.value());
}

// Make sure for upgrades, we do not append Connection: Close when draining.
TEST_F(HttpConnectionManagerImplTest, FooUpgradeDrainClose) {
  setup(false, "envoy-custom-server", false);

  // Store the basic request encoder during filter chain setup.
  auto* filter = new MockStreamFilter();
  EXPECT_CALL(drain_close_, drainClose()).WillOnce(Return(true));

  EXPECT_CALL(*filter, decodeHeaders(_, false))
      .WillRepeatedly(Invoke([&](RequestHeaderMap&, bool) -> FilterHeadersStatus {
        return FilterHeadersStatus::StopIteration;
      }));

  EXPECT_CALL(*filter, encodeHeaders(_, false))
      .WillRepeatedly(Invoke(
          [&](HeaderMap&, bool) -> FilterHeadersStatus { return FilterHeadersStatus::Continue; }));

  NiceMock<MockResponseEncoder> encoder;
  EXPECT_CALL(encoder, encodeHeaders(_, false))
      .WillOnce(Invoke([&](const ResponseHeaderMap& headers, bool) -> void {
        EXPECT_NE(nullptr, headers.Connection());
        EXPECT_EQ("upgrade", headers.getConnectionValue());
      }));

  EXPECT_CALL(*filter, setDecoderFilterCallbacks(_));
  EXPECT_CALL(*filter, setEncoderFilterCallbacks(_));

  EXPECT_CALL(filter_factory_, createUpgradeFilterChain(_, _, _))
      .WillRepeatedly(Invoke([&](absl::string_view, const Http::FilterChainFactory::UpgradeMap*,
                                 FilterChainFactoryCallbacks& callbacks) -> bool {
        callbacks.addStreamFilter(StreamFilterSharedPtr{filter});
        return true;
      }));

  // When dispatch is called on the codec, we pretend to get a new stream and then fire a headers
  // only request into it. Then we respond into the filter.
  EXPECT_CALL(*codec_, dispatch(_))
      .WillRepeatedly(Invoke([&](Buffer::Instance& data) -> Http::Status {
        RequestDecoder* decoder = &conn_manager_->newStream(encoder);

        RequestHeaderMapPtr headers{new TestRequestHeaderMapImpl{{":authority", "host"},
                                                                 {":method", "GET"},
                                                                 {":path", "/"},
                                                                 {"connection", "Upgrade"},
                                                                 {"upgrade", "foo"}}};
        decoder->decodeHeaders(std::move(headers), false);

        filter->decoder_callbacks_->streamInfo().setResponseCodeDetails("");
        ResponseHeaderMapPtr response_headers{new TestResponseHeaderMapImpl{
            {":status", "101"}, {"Connection", "upgrade"}, {"upgrade", "foo"}}};
        filter->decoder_callbacks_->encodeHeaders(std::move(response_headers), false);

        data.drain(4);
        return Http::okStatus();
      }));

  // Kick off the incoming data. Use extra data which should cause a redispatch.
  Buffer::OwnedImpl fake_input("1234");
  conn_manager_->onData(fake_input, false);

  EXPECT_CALL(*filter, onDestroy());
  filter_callbacks_.connection_.raiseEvent(Network::ConnectionEvent::RemoteClose);
}

// Make sure CONNECT requests hit the upgrade filter path.
TEST_F(HttpConnectionManagerImplTest, ConnectAsUpgrade) {
  setup(false, "envoy-custom-server", false);

  NiceMock<MockResponseEncoder> encoder;

  EXPECT_CALL(filter_factory_, createUpgradeFilterChain("CONNECT", _, _))
      .WillRepeatedly(Return(true));

  EXPECT_CALL(*codec_, dispatch(_))
      .WillRepeatedly(Invoke([&](Buffer::Instance& data) -> Http::Status {
        RequestDecoder* decoder = &conn_manager_->newStream(encoder);
        RequestHeaderMapPtr headers{
            new TestRequestHeaderMapImpl{{":authority", "host"}, {":method", "CONNECT"}}};
        decoder->decodeHeaders(std::move(headers), false);
        data.drain(4);
        return Http::okStatus();
      }));

  // Kick off the incoming data. Use extra data which should cause a redispatch.
  Buffer::OwnedImpl fake_input("1234");
  conn_manager_->onData(fake_input, false);

  expectOnDestroy();
  filter_callbacks_.connection_.raiseEvent(Network::ConnectionEvent::RemoteClose);
}

TEST_F(HttpConnectionManagerImplTest, ConnectWithEmptyPath) {
  setup(false, "envoy-custom-server", false);

  NiceMock<MockResponseEncoder> encoder;

  EXPECT_CALL(filter_factory_, createUpgradeFilterChain("CONNECT", _, _))
      .WillRepeatedly(Return(true));

  EXPECT_CALL(*codec_, dispatch(_))
      .WillRepeatedly(Invoke([&](Buffer::Instance& data) -> Http::Status {
        RequestDecoder* decoder = &conn_manager_->newStream(encoder);
        RequestHeaderMapPtr headers{new TestRequestHeaderMapImpl{
            {":authority", "host"}, {":path", ""}, {":method", "CONNECT"}}};
        decoder->decodeHeaders(std::move(headers), false);
        data.drain(4);
        return Http::okStatus();
      }));

  // Kick off the incoming data. Use extra data which should cause a redispatch.
  Buffer::OwnedImpl fake_input("1234");
  conn_manager_->onData(fake_input, false);

  expectOnDestroy(false);
  filter_callbacks_.connection_.raiseEvent(Network::ConnectionEvent::RemoteClose);
}

TEST_F(HttpConnectionManagerImplTest, ConnectLegacy) {
  TestScopedRuntime scoped_runtime;
  Runtime::LoaderSingleton::getExisting()->mergeValues(
      {{"envoy.reloadable_features.stop_faking_paths", "false"}});

  setup(false, "envoy-custom-server", false);

  NiceMock<MockResponseEncoder> encoder;
  RequestDecoder* decoder = nullptr;

  EXPECT_CALL(filter_factory_, createUpgradeFilterChain("CONNECT", _, _))
      .WillRepeatedly(Return(false));

  EXPECT_CALL(*codec_, dispatch(_))
      .WillRepeatedly(Invoke([&](Buffer::Instance& data) -> Http::Status {
        decoder = &conn_manager_->newStream(encoder);
        RequestHeaderMapPtr headers{
            new TestRequestHeaderMapImpl{{":authority", "host"}, {":method", "CONNECT"}}};
        decoder->decodeHeaders(std::move(headers), false);
        data.drain(4);
        return Http::okStatus();
      }));

  EXPECT_CALL(encoder, encodeHeaders(_, _))
      .WillOnce(Invoke([](const ResponseHeaderMap& headers, bool) -> void {
        EXPECT_EQ("403", headers.getStatusValue());
      }));

  // Kick off the incoming data.
  Buffer::OwnedImpl fake_input("1234");
  conn_manager_->onData(fake_input, false);

  filter_callbacks_.connection_.raiseEvent(Network::ConnectionEvent::RemoteClose);
}

// Regression test for https://github.com/envoyproxy/envoy/issues/10138
TEST_F(HttpConnectionManagerImplTest, DrainCloseRaceWithClose) {
  InSequence s;
  setup(false, "");

  NiceMock<MockResponseEncoder> encoder;
  EXPECT_CALL(*codec_, dispatch(_)).WillOnce(Invoke([&](Buffer::Instance&) -> Http::Status {
    RequestDecoder* decoder = &conn_manager_->newStream(encoder);
    RequestHeaderMapPtr headers{
        new TestRequestHeaderMapImpl{{":authority", "host"}, {":path", "/"}, {":method", "GET"}}};
    decoder->decodeHeaders(std::move(headers), true);
    return Http::okStatus();
  }));

  setupFilterChain(1, 0);

  EXPECT_CALL(*decoder_filters_[0], decodeHeaders(_, true))
      .WillOnce(Return(FilterHeadersStatus::StopIteration));
  EXPECT_CALL(*decoder_filters_[0], decodeComplete());

  Buffer::OwnedImpl fake_input;
  conn_manager_->onData(fake_input, false);

  ResponseHeaderMapPtr response_headers{new TestResponseHeaderMapImpl{{":status", "200"}}};
  EXPECT_CALL(drain_close_, drainClose()).WillOnce(Return(true));
  EXPECT_CALL(*codec_, shutdownNotice());
  Event::MockTimer* drain_timer = setUpTimer();
  EXPECT_CALL(*drain_timer, enableTimer(_, _));
  expectOnDestroy();
  decoder_filters_[0]->callbacks_->streamInfo().setResponseCodeDetails("");
  decoder_filters_[0]->callbacks_->encodeHeaders(std::move(response_headers), true);

  // Fake a protocol error that races with the drain timeout. This will cause a local close.
  // Also fake the local close not closing immediately.
  EXPECT_CALL(*codec_, dispatch(_)).WillOnce(Return(codecProtocolError("protocol error")));
  EXPECT_CALL(*drain_timer, disableTimer());
  EXPECT_CALL(filter_callbacks_.connection_,
              close(Network::ConnectionCloseType::FlushWriteAndDelay))
      .WillOnce(Return());
  conn_manager_->onData(fake_input, false);

  // Now fire the close event which should have no effect as all close work has already been done.
  filter_callbacks_.connection_.raiseEvent(Network::ConnectionEvent::LocalClose);
}

TEST_F(HttpConnectionManagerImplTest,
       FilterThatWaitsForBodyCanBeCalledAfterFilterThatAddsBodyEvenIfItIsNotLast) {
  InSequence s;
  setup(false, "");

  NiceMock<MockResponseEncoder> encoder;
  EXPECT_CALL(*codec_, dispatch(_)).WillOnce(Invoke([&](Buffer::Instance&) -> Http::Status {
    RequestDecoder* decoder = &conn_manager_->newStream(encoder);
    RequestHeaderMapPtr headers{
        new TestRequestHeaderMapImpl{{":authority", "host"}, {":path", "/"}, {":method", "GET"}}};
    decoder->decodeHeaders(std::move(headers), true);
    return Http::okStatus();
  }));

  // 3 filters:
  // 1st filter adds a body
  // 2nd filter waits for the body
  // 3rd filter simulates router filter.
  setupFilterChain(3, 0);

  EXPECT_CALL(*decoder_filters_[0], decodeHeaders(_, true))
      .WillOnce(Invoke([&](RequestHeaderMap&, bool) -> FilterHeadersStatus {
        Buffer::OwnedImpl body("body");
        decoder_filters_[0]->callbacks_->addDecodedData(body, false);
        return FilterHeadersStatus::Continue;
      }));
  EXPECT_CALL(*decoder_filters_[0], decodeComplete());
  EXPECT_CALL(*decoder_filters_[1], decodeHeaders(_, false))
      .WillOnce(Invoke([](RequestHeaderMap&, bool) -> FilterHeadersStatus {
        return FilterHeadersStatus::StopIteration;
      }));
  EXPECT_CALL(*decoder_filters_[1], decodeData(_, true))
      .WillOnce(Invoke(
          [](Buffer::Instance&, bool) -> FilterDataStatus { return FilterDataStatus::Continue; }));
  EXPECT_CALL(*decoder_filters_[1], decodeComplete());
  EXPECT_CALL(*decoder_filters_[2], decodeHeaders(_, false))
      .WillOnce(Invoke([](RequestHeaderMap&, bool) -> FilterHeadersStatus {
        return FilterHeadersStatus::Continue;
      }));
  EXPECT_CALL(*decoder_filters_[2], decodeData(_, true))
      .WillOnce(Invoke(
          [](Buffer::Instance&, bool) -> FilterDataStatus { return FilterDataStatus::Continue; }));
  EXPECT_CALL(*decoder_filters_[2], decodeComplete());

  Buffer::OwnedImpl fake_input;
  conn_manager_->onData(fake_input, false);

  expectOnDestroy();
  filter_callbacks_.connection_.raiseEvent(Network::ConnectionEvent::RemoteClose);
}

TEST_F(HttpConnectionManagerImplTest, DrainClose) {
  setup(true, "");

  MockStreamDecoderFilter* filter = new NiceMock<MockStreamDecoderFilter>();
  EXPECT_CALL(filter_factory_, createFilterChain(_))
      .WillOnce(Invoke([&](FilterChainFactoryCallbacks& callbacks) -> void {
        callbacks.addStreamDecoderFilter(StreamDecoderFilterSharedPtr{filter});
      }));

  EXPECT_CALL(*filter, decodeHeaders(_, true))
      .WillOnce(Invoke([](RequestHeaderMap& headers, bool) -> FilterHeadersStatus {
        EXPECT_NE(nullptr, headers.ForwardedFor());
        EXPECT_EQ("https", headers.getForwardedProtoValue());
        return FilterHeadersStatus::StopIteration;
      }));

  NiceMock<MockResponseEncoder> encoder;
  EXPECT_CALL(*codec_, dispatch(_)).WillOnce(Invoke([&](Buffer::Instance&) -> Http::Status {
    RequestDecoder* decoder = &conn_manager_->newStream(encoder);
    RequestHeaderMapPtr headers{
        new TestRequestHeaderMapImpl{{":authority", "host"}, {":path", "/"}, {":method", "GET"}}};
    decoder->decodeHeaders(std::move(headers), true);
    return Http::okStatus();
  }));

  Buffer::OwnedImpl fake_input;
  conn_manager_->onData(fake_input, false);

  ResponseHeaderMapPtr response_headers{new TestResponseHeaderMapImpl{{":status", "300"}}};
  Event::MockTimer* drain_timer = setUpTimer();
  EXPECT_CALL(*drain_timer, enableTimer(_, _));
  EXPECT_CALL(drain_close_, drainClose()).WillOnce(Return(true));
  EXPECT_CALL(*codec_, shutdownNotice());
  filter->callbacks_->streamInfo().setResponseCodeDetails("");
  filter->callbacks_->encodeHeaders(std::move(response_headers), true);
  EXPECT_EQ(ssl_connection_.get(), filter->callbacks_->connection()->ssl().get());

  EXPECT_CALL(*codec_, goAway());
  EXPECT_CALL(filter_callbacks_.connection_,
              close(Network::ConnectionCloseType::FlushWriteAndDelay));
  EXPECT_CALL(*drain_timer, disableTimer());
  drain_timer->invokeCallback();

  EXPECT_EQ(1U, stats_.named_.downstream_cx_drain_close_.value());
  EXPECT_EQ(1U, stats_.named_.downstream_rq_3xx_.value());
  EXPECT_EQ(1U, listener_stats_.downstream_rq_3xx_.value());
  EXPECT_EQ(1U, stats_.named_.downstream_rq_completed_.value());
  EXPECT_EQ(1U, listener_stats_.downstream_rq_completed_.value());
}

TEST_F(HttpConnectionManagerImplTest, ResponseBeforeRequestComplete) {
  InSequence s;
  setup(false, "envoy-server-test");

  EXPECT_CALL(*codec_, dispatch(_)).WillOnce(Invoke([&](Buffer::Instance&) -> Http::Status {
    RequestDecoder* decoder = &conn_manager_->newStream(response_encoder_);
    RequestHeaderMapPtr headers{
        new TestRequestHeaderMapImpl{{":authority", "host"}, {":path", "/"}, {":method", "GET"}}};
    decoder->decodeHeaders(std::move(headers), false);
    return Http::okStatus();
  }));

  setupFilterChain(1, 0);

  EXPECT_CALL(*decoder_filters_[0], decodeHeaders(_, false))
      .WillOnce(Return(FilterHeadersStatus::StopIteration));

  Buffer::OwnedImpl fake_input;
  conn_manager_->onData(fake_input, false);

  EXPECT_CALL(response_encoder_, encodeHeaders(_, true))
      .WillOnce(Invoke([](const ResponseHeaderMap& headers, bool) -> void {
        EXPECT_NE(nullptr, headers.Server());
        EXPECT_EQ("envoy-server-test", headers.getServerValue());
      }));
  EXPECT_CALL(*decoder_filters_[0], onDestroy());
  EXPECT_CALL(filter_callbacks_.connection_,
              close(Network::ConnectionCloseType::FlushWriteAndDelay));

  ResponseHeaderMapPtr response_headers{new TestResponseHeaderMapImpl{{":status", "200"}}};
  decoder_filters_[0]->callbacks_->streamInfo().setResponseCodeDetails("");
  decoder_filters_[0]->callbacks_->encodeHeaders(std::move(response_headers), true);
}

TEST_F(HttpConnectionManagerImplTest, DisconnectOnProxyConnectionDisconnect) {
  InSequence s;
  setup(false, "envoy-server-test");

  EXPECT_CALL(*codec_, dispatch(_)).WillOnce(Invoke([&](Buffer::Instance&) -> Http::Status {
    RequestDecoder* decoder = &conn_manager_->newStream(response_encoder_);
    RequestHeaderMapPtr headers{new TestRequestHeaderMapImpl{
        {":authority", "host"}, {":path", "/"}, {":method", "GET"}, {"proxy-connection", "close"}}};
    decoder->decodeHeaders(std::move(headers), false);
    return Http::okStatus();
  }));

  setupFilterChain(1, 0);

  EXPECT_CALL(*decoder_filters_[0], decodeHeaders(_, false))
      .WillOnce(Return(FilterHeadersStatus::StopIteration));

  Buffer::OwnedImpl fake_input;
  conn_manager_->onData(fake_input, false);

  EXPECT_CALL(response_encoder_, encodeHeaders(_, true))
      .WillOnce(Invoke([](const ResponseHeaderMap& headers, bool) -> void {
        EXPECT_NE(nullptr, headers.Connection());
        EXPECT_EQ("close", headers.getConnectionValue());
        EXPECT_EQ(nullptr, headers.ProxyConnection());
      }));
  EXPECT_CALL(*decoder_filters_[0], onDestroy());
  EXPECT_CALL(filter_callbacks_.connection_,
              close(Network::ConnectionCloseType::FlushWriteAndDelay));

  ResponseHeaderMapPtr response_headers{new TestResponseHeaderMapImpl{{":status", "200"}}};
  decoder_filters_[0]->callbacks_->streamInfo().setResponseCodeDetails("");
  decoder_filters_[0]->callbacks_->encodeHeaders(std::move(response_headers), true);
}

TEST_F(HttpConnectionManagerImplTest, ResponseStartBeforeRequestComplete) {
  setup(false, "");

  // This is like ResponseBeforeRequestComplete, but it tests the case where we start the reply
  // before the request completes, but don't finish the reply until after the request completes.
  MockStreamDecoderFilter* filter = new NiceMock<MockStreamDecoderFilter>();
  EXPECT_CALL(filter_factory_, createFilterChain(_))
      .WillOnce(Invoke([&](FilterChainFactoryCallbacks& callbacks) -> void {
        callbacks.addStreamDecoderFilter(StreamDecoderFilterSharedPtr{filter});
      }));

  EXPECT_CALL(*filter, decodeHeaders(_, false))
      .WillOnce(Return(FilterHeadersStatus::StopIteration));

  // Start the request
  NiceMock<MockResponseEncoder> encoder;
  RequestDecoder* decoder = nullptr;
  EXPECT_CALL(*codec_, dispatch(_)).WillOnce(Invoke([&](Buffer::Instance&) -> Http::Status {
    decoder = &conn_manager_->newStream(encoder);
    RequestHeaderMapPtr headers{
        new TestRequestHeaderMapImpl{{":authority", "host"}, {":path", "/"}, {":method", "GET"}}};
    decoder->decodeHeaders(std::move(headers), false);
    return Http::okStatus();
  }));

  Buffer::OwnedImpl fake_input("hello");
  conn_manager_->onData(fake_input, false);

  // Start the response
  ResponseHeaderMapPtr response_headers{new TestResponseHeaderMapImpl{{":status", "200"}}};
  EXPECT_CALL(encoder, encodeHeaders(_, false))
      .WillOnce(Invoke([](const ResponseHeaderMap& headers, bool) -> void {
        EXPECT_NE(nullptr, headers.Server());
        EXPECT_EQ("", headers.getServerValue());
      }));
  filter->callbacks_->streamInfo().setResponseCodeDetails("");
  filter->callbacks_->encodeHeaders(std::move(response_headers), false);

  // Finish the request.
  EXPECT_CALL(*filter, decodeData(_, true));
  EXPECT_CALL(*codec_, dispatch(_)).WillOnce(Invoke([&](Buffer::Instance& data) -> Http::Status {
    decoder->decodeData(data, true);
    return Http::okStatus();
  }));

  conn_manager_->onData(fake_input, false);

  // Since we started the response before the request was complete, we will still close the
  // connection since we already sent a connection: close header. We won't "reset" the stream
  // however.
  EXPECT_CALL(filter_callbacks_.connection_,
              close(Network::ConnectionCloseType::FlushWriteAndDelay));
  Buffer::OwnedImpl fake_response("world");
  filter->callbacks_->encodeData(fake_response, true);
}

TEST_F(HttpConnectionManagerImplTest, DownstreamDisconnect) {
  InSequence s;
  setup(false, "");

  NiceMock<MockResponseEncoder> encoder;
  EXPECT_CALL(*codec_, dispatch(_)).WillOnce(Invoke([&](Buffer::Instance& data) -> Http::Status {
    conn_manager_->newStream(encoder);
    data.drain(2);
    return Http::okStatus();
  }));

  EXPECT_CALL(filter_factory_, createFilterChain(_)).Times(0);

  // Kick off the incoming data.
  Buffer::OwnedImpl fake_input("1234");
  conn_manager_->onData(fake_input, false);

  // Now raise a remote disconnection, we should see the filter get reset called.
  conn_manager_->onEvent(Network::ConnectionEvent::RemoteClose);
}

TEST_F(HttpConnectionManagerImplTest, DownstreamProtocolError) {
  InSequence s;
  setup(false, "");

  EXPECT_CALL(*codec_, dispatch(_)).WillOnce(Invoke([&](Buffer::Instance&) -> Http::Status {
    conn_manager_->newStream(response_encoder_);
    return codecProtocolError("protocol error");
  }));

  EXPECT_CALL(response_encoder_.stream_, removeCallbacks(_));
  EXPECT_CALL(filter_factory_, createFilterChain(_)).Times(0);

  // A protocol exception should result in reset of the streams followed by a remote or local close
  // depending on whether the downstream client closes the connection prior to the delayed close
  // timer firing.
  EXPECT_CALL(filter_callbacks_.connection_,
              close(Network::ConnectionCloseType::FlushWriteAndDelay));

  // Kick off the incoming data.
  Buffer::OwnedImpl fake_input("1234");
  conn_manager_->onData(fake_input, false);
}

TEST_F(HttpConnectionManagerImplTest, TestDownstreamProtocolErrorAccessLog) {
  std::shared_ptr<AccessLog::MockInstance> handler(new NiceMock<AccessLog::MockInstance>());
  access_logs_ = {handler};
  setup(false, "");

  EXPECT_CALL(*handler, log(_, _, _, _))
      .WillOnce(Invoke([](const HeaderMap*, const HeaderMap*, const HeaderMap*,
                          const StreamInfo::StreamInfo& stream_info) {
        EXPECT_FALSE(stream_info.responseCode());
        EXPECT_TRUE(stream_info.hasAnyResponseFlag());
        EXPECT_TRUE(stream_info.hasResponseFlag(StreamInfo::ResponseFlag::DownstreamProtocolError));
      }));

  NiceMock<MockResponseEncoder> encoder;
  EXPECT_CALL(*codec_, dispatch(_)).WillRepeatedly(Invoke([&](Buffer::Instance&) -> Http::Status {
    conn_manager_->newStream(encoder);
    return codecProtocolError("protocol error");
  }));

  Buffer::OwnedImpl fake_input("1234");
  conn_manager_->onData(fake_input, false);
}

TEST_F(HttpConnectionManagerImplTest, TestDownstreamProtocolErrorAfterHeadersAccessLog) {
  setup(false, "");

  std::shared_ptr<MockStreamDecoderFilter> filter(new NiceMock<MockStreamDecoderFilter>());
  std::shared_ptr<AccessLog::MockInstance> handler(new NiceMock<AccessLog::MockInstance>());

  EXPECT_CALL(filter_factory_, createFilterChain(_))
      .WillOnce(Invoke([&](FilterChainFactoryCallbacks& callbacks) -> void {
        callbacks.addStreamDecoderFilter(filter);
        callbacks.addAccessLogHandler(handler);
      }));

  EXPECT_CALL(*handler, log(_, _, _, _))
      .WillOnce(Invoke([](const HeaderMap*, const HeaderMap*, const HeaderMap*,
                          const StreamInfo::StreamInfo& stream_info) {
        EXPECT_FALSE(stream_info.responseCode());
        EXPECT_TRUE(stream_info.hasAnyResponseFlag());
        EXPECT_TRUE(stream_info.hasResponseFlag(StreamInfo::ResponseFlag::DownstreamProtocolError));
      }));

  NiceMock<MockResponseEncoder> encoder;
  EXPECT_CALL(*codec_, dispatch(_)).WillRepeatedly(Invoke([&](Buffer::Instance&) -> Http::Status {
    RequestDecoder* decoder = &conn_manager_->newStream(encoder);

    RequestHeaderMapPtr headers{
        new TestRequestHeaderMapImpl{{":method", "GET"}, {":authority", "host"}, {":path", "/"}}};
    decoder->decodeHeaders(std::move(headers), true);

    return codecProtocolError("protocol error");
  }));

  Buffer::OwnedImpl fake_input("1234");
  conn_manager_->onData(fake_input, false);
}

// Verify that FrameFloodException causes connection to be closed abortively.
TEST_F(HttpConnectionManagerImplTest, FrameFloodError) {
  std::shared_ptr<AccessLog::MockInstance> log_handler =
      std::make_shared<NiceMock<AccessLog::MockInstance>>();
  access_logs_ = {log_handler};
  setup(false, "");

  EXPECT_CALL(*codec_, dispatch(_)).WillOnce(Invoke([&](Buffer::Instance&) -> Http::Status {
    conn_manager_->newStream(response_encoder_);
    return bufferFloodError("too many outbound frames.");
  }));

  EXPECT_CALL(response_encoder_.stream_, removeCallbacks(_));
  EXPECT_CALL(filter_factory_, createFilterChain(_)).Times(0);

  // FrameFloodException should result in reset of the streams followed by abortive close.
  EXPECT_CALL(filter_callbacks_.connection_,
              close(Network::ConnectionCloseType::FlushWriteAndDelay));

  EXPECT_CALL(*log_handler, log(_, _, _, _))
      .WillOnce(Invoke([](const HeaderMap*, const HeaderMap*, const HeaderMap*,
                          const StreamInfo::StreamInfo& stream_info) {
        ASSERT_TRUE(stream_info.responseCodeDetails().has_value());
        EXPECT_EQ("codec error: too many outbound frames.",
                  stream_info.responseCodeDetails().value());
      }));
  // Kick off the incoming data.
  Buffer::OwnedImpl fake_input("1234");
  EXPECT_LOG_NOT_CONTAINS("warning", "downstream HTTP flood",
                          conn_manager_->onData(fake_input, false));

  EXPECT_TRUE(filter_callbacks_.connection_.streamInfo().hasResponseFlag(
      StreamInfo::ResponseFlag::DownstreamProtocolError));
}

TEST_F(HttpConnectionManagerImplTest, IdleTimeoutNoCodec) {
  // Not used in the test.
  delete codec_;

  idle_timeout_ = (std::chrono::milliseconds(10));
  Event::MockTimer* idle_timer = setUpTimer();
  EXPECT_CALL(*idle_timer, enableTimer(_, _));
  setup(false, "");

  EXPECT_CALL(filter_callbacks_.connection_, close(Network::ConnectionCloseType::FlushWrite));
  EXPECT_CALL(*idle_timer, disableTimer());
  idle_timer->invokeCallback();

  EXPECT_EQ(1U, stats_.named_.downstream_cx_idle_timeout_.value());
}

TEST_F(HttpConnectionManagerImplTest, IdleTimeout) {
  idle_timeout_ = (std::chrono::milliseconds(10));
  Event::MockTimer* idle_timer = setUpTimer();
  EXPECT_CALL(*idle_timer, enableTimer(_, _));
  setup(false, "");

  MockStreamDecoderFilter* filter = new NiceMock<MockStreamDecoderFilter>();
  EXPECT_CALL(filter_factory_, createFilterChain(_))
      .WillOnce(Invoke([&](FilterChainFactoryCallbacks& callbacks) -> void {
        callbacks.addStreamDecoderFilter(StreamDecoderFilterSharedPtr{filter});
      }));

  NiceMock<MockResponseEncoder> encoder;
  EXPECT_CALL(*codec_, dispatch(_)).WillOnce(Invoke([&](Buffer::Instance&) -> Http::Status {
    RequestDecoder* decoder = &conn_manager_->newStream(encoder);
    RequestHeaderMapPtr headers{
        new TestRequestHeaderMapImpl{{":authority", "host"}, {":path", "/"}, {":method", "GET"}}};
    decoder->decodeHeaders(std::move(headers), false);

    Buffer::OwnedImpl fake_data("hello");
    decoder->decodeData(fake_data, true);
    return Http::okStatus();
  }));

  EXPECT_CALL(*idle_timer, disableTimer());
  EXPECT_CALL(*filter, decodeHeaders(_, false))
      .WillOnce(Return(FilterHeadersStatus::StopIteration));
  EXPECT_CALL(*filter, decodeData(_, true))
      .WillOnce(Return(FilterDataStatus::StopIterationNoBuffer));

  // Kick off the incoming data.
  Buffer::OwnedImpl fake_input("1234");
  conn_manager_->onData(fake_input, false);

  EXPECT_CALL(*idle_timer, enableTimer(_, _));
  ResponseHeaderMapPtr response_headers{new TestResponseHeaderMapImpl{{":status", "200"}}};
  filter->callbacks_->streamInfo().setResponseCodeDetails("");
  filter->callbacks_->encodeHeaders(std::move(response_headers), true);

  Event::MockTimer* drain_timer = setUpTimer();
  EXPECT_CALL(*drain_timer, enableTimer(_, _));
  idle_timer->invokeCallback();

  EXPECT_CALL(*codec_, goAway());
  EXPECT_CALL(filter_callbacks_.connection_,
              close(Network::ConnectionCloseType::FlushWriteAndDelay));
  EXPECT_CALL(*idle_timer, disableTimer());
  EXPECT_CALL(*drain_timer, disableTimer());
  drain_timer->invokeCallback();

  EXPECT_EQ(1U, stats_.named_.downstream_cx_idle_timeout_.value());
}

TEST_F(HttpConnectionManagerImplTest, ConnectionDurationNoCodec) {
  // Not used in the test.
  delete codec_;

  max_connection_duration_ = (std::chrono::milliseconds(10));
  Event::MockTimer* connection_duration_timer = setUpTimer();
  EXPECT_CALL(*connection_duration_timer, enableTimer(_, _));
  setup(false, "");

  EXPECT_CALL(filter_callbacks_.connection_, close(Network::ConnectionCloseType::FlushWrite));
  EXPECT_CALL(*connection_duration_timer, disableTimer());

  connection_duration_timer->invokeCallback();

  EXPECT_EQ(1U, stats_.named_.downstream_cx_max_duration_reached_.value());
}

TEST_F(HttpConnectionManagerImplTest, ConnectionDuration) {
  max_connection_duration_ = (std::chrono::milliseconds(10));
  Event::MockTimer* connection_duration_timer = setUpTimer();
  EXPECT_CALL(*connection_duration_timer, enableTimer(_, _));
  setup(false, "");

  MockStreamDecoderFilter* filter = new NiceMock<MockStreamDecoderFilter>();
  EXPECT_CALL(filter_factory_, createFilterChain(_))
      .WillOnce(Invoke([&](FilterChainFactoryCallbacks& callbacks) -> void {
        callbacks.addStreamDecoderFilter(StreamDecoderFilterSharedPtr{filter});
      }));

  NiceMock<MockResponseEncoder> encoder;
  EXPECT_CALL(*codec_, dispatch(_)).WillOnce(Invoke([&](Buffer::Instance&) -> Http::Status {
    RequestDecoder* decoder = &conn_manager_->newStream(encoder);
    RequestHeaderMapPtr headers{
        new TestRequestHeaderMapImpl{{":authority", "host"}, {":path", "/"}, {":method", "GET"}}};
    decoder->decodeHeaders(std::move(headers), false);

    Buffer::OwnedImpl fake_data("hello");
    decoder->decodeData(fake_data, true);
    return Http::okStatus();
  }));

  EXPECT_CALL(*filter, decodeHeaders(_, false))
      .WillOnce(Return(FilterHeadersStatus::StopIteration));
  EXPECT_CALL(*filter, decodeData(_, true))
      .WillOnce(Return(FilterDataStatus::StopIterationNoBuffer));

  // Kick off the incoming data.
  Buffer::OwnedImpl fake_input("1234");
  conn_manager_->onData(fake_input, false);

  ResponseHeaderMapPtr response_headers{new TestResponseHeaderMapImpl{{":status", "200"}}};
  filter->callbacks_->streamInfo().setResponseCodeDetails("");
  filter->callbacks_->encodeHeaders(std::move(response_headers), true);

  Event::MockTimer* drain_timer = setUpTimer();
  EXPECT_CALL(*drain_timer, enableTimer(_, _));
  connection_duration_timer->invokeCallback();

  EXPECT_CALL(*codec_, goAway());
  EXPECT_CALL(filter_callbacks_.connection_,
              close(Network::ConnectionCloseType::FlushWriteAndDelay));
  EXPECT_CALL(*connection_duration_timer, disableTimer());
  EXPECT_CALL(*drain_timer, disableTimer());
  drain_timer->invokeCallback();

  EXPECT_EQ(1U, stats_.named_.downstream_cx_max_duration_reached_.value());
}

TEST_F(HttpConnectionManagerImplTest, IntermediateBufferingEarlyResponse) {
  InSequence s;
  setup(false, "");

  EXPECT_CALL(*codec_, dispatch(_)).WillOnce(Invoke([&](Buffer::Instance&) -> Http::Status {
    RequestDecoder* decoder = &conn_manager_->newStream(response_encoder_);
    RequestHeaderMapPtr headers{
        new TestRequestHeaderMapImpl{{":authority", "host"}, {":path", "/"}, {":method", "GET"}}};
    decoder->decodeHeaders(std::move(headers), false);

    Buffer::OwnedImpl fake_data("hello");
    decoder->decodeData(fake_data, true);
    return Http::okStatus();
  }));

  setupFilterChain(2, 0);

  EXPECT_CALL(*decoder_filters_[0], decodeHeaders(_, false))
      .WillOnce(Return(FilterHeadersStatus::StopIteration));
  EXPECT_CALL(*decoder_filters_[0], decodeData(_, true))
      .WillOnce(Return(FilterDataStatus::StopIterationAndBuffer));
  EXPECT_CALL(*decoder_filters_[0], decodeComplete());

  // Kick off the incoming data.
  Buffer::OwnedImpl fake_input("1234");
  conn_manager_->onData(fake_input, false);

  // Mimic a decoder filter that trapped data and now sends on the headers.
  EXPECT_CALL(*decoder_filters_[1], decodeHeaders(_, false))
      .WillOnce(Invoke([&](RequestHeaderMap&, bool) -> FilterHeadersStatus {
        // Now filter 2 will send a complete response.
        ResponseHeaderMapPtr response_headers{new TestResponseHeaderMapImpl{{":status", "200"}}};
        decoder_filters_[1]->callbacks_->streamInfo().setResponseCodeDetails("");
        decoder_filters_[1]->callbacks_->encodeHeaders(std::move(response_headers), true);
        return FilterHeadersStatus::StopIteration;
      }));

  EXPECT_CALL(response_encoder_, encodeHeaders(_, true));
  expectOnDestroy();

  // Response is already complete so we drop buffered body data when we continue.
  EXPECT_CALL(*decoder_filters_[1], decodeData(_, _)).Times(0);
  decoder_filters_[0]->callbacks_->continueDecoding();
}

TEST_F(HttpConnectionManagerImplTest, DoubleBuffering) {
  InSequence s;
  setup(false, "");

  // The data will get moved so we need to have a copy to compare against.
  Buffer::OwnedImpl fake_data("hello");
  Buffer::OwnedImpl fake_data_copy("hello");
  EXPECT_CALL(*codec_, dispatch(_)).WillOnce(Invoke([&](Buffer::Instance&) -> Http::Status {
    RequestDecoder* decoder = &conn_manager_->newStream(response_encoder_);
    RequestHeaderMapPtr headers{
        new TestRequestHeaderMapImpl{{":authority", "host"}, {":path", "/"}, {":method", "GET"}}};
    decoder->decodeHeaders(std::move(headers), false);
    decoder->decodeData(fake_data, true);
    return Http::okStatus();
  }));

  setupFilterChain(3, 0);

  EXPECT_CALL(*decoder_filters_[0], decodeHeaders(_, false))
      .WillOnce(Return(FilterHeadersStatus::StopIteration));
  EXPECT_CALL(*decoder_filters_[0], decodeData(_, true))
      .WillOnce(Return(FilterDataStatus::StopIterationAndBuffer));
  EXPECT_CALL(*decoder_filters_[0], decodeComplete());

  // Kick off the incoming data.
  Buffer::OwnedImpl fake_input("1234");
  conn_manager_->onData(fake_input, false);

  // Continue iteration and stop and buffer on the 2nd filter.
  EXPECT_CALL(*decoder_filters_[1], decodeHeaders(_, false))
      .WillOnce(Return(FilterHeadersStatus::StopIteration));
  EXPECT_CALL(*decoder_filters_[1], decodeData(_, true))
      .WillOnce(Return(FilterDataStatus::StopIterationAndBuffer));
  EXPECT_CALL(*decoder_filters_[1], decodeComplete());
  decoder_filters_[0]->callbacks_->continueDecoding();

  // Continue iteration. We expect the 3rd filter to not receive double data but for the buffered
  // data to have been kept inline as it moves through.
  EXPECT_CALL(*decoder_filters_[2], decodeHeaders(_, false))
      .WillOnce(Return(FilterHeadersStatus::StopIteration));
  EXPECT_CALL(*decoder_filters_[2], decodeData(BufferEqual(&fake_data_copy), true))
      .WillOnce(Return(FilterDataStatus::StopIterationNoBuffer));
  EXPECT_CALL(*decoder_filters_[2], decodeComplete());
  decoder_filters_[1]->callbacks_->continueDecoding();

  expectOnDestroy();
  filter_callbacks_.connection_.raiseEvent(Network::ConnectionEvent::RemoteClose);
}

TEST_F(HttpConnectionManagerImplTest, ZeroByteDataFiltering) {
  InSequence s;
  setup(false, "");

  RequestDecoder* decoder = nullptr;
  EXPECT_CALL(*codec_, dispatch(_)).WillOnce(Invoke([&](Buffer::Instance&) -> Http::Status {
    decoder = &conn_manager_->newStream(response_encoder_);
    RequestHeaderMapPtr headers{
        new TestRequestHeaderMapImpl{{":authority", "host"}, {":path", "/"}, {":method", "GET"}}};
    decoder->decodeHeaders(std::move(headers), false);
    return Http::okStatus();
  }));

  setupFilterChain(2, 0);

  EXPECT_CALL(*decoder_filters_[0], decodeHeaders(_, false))
      .WillOnce(Return(FilterHeadersStatus::StopIteration));

  // Kick off the incoming data.
  Buffer::OwnedImpl fake_input("1234");
  conn_manager_->onData(fake_input, false);

  // Continue headers only of filter 1.
  EXPECT_CALL(*decoder_filters_[1], decodeHeaders(_, false))
      .WillOnce(Return(FilterHeadersStatus::StopIteration));
  decoder_filters_[0]->callbacks_->continueDecoding();

  // Stop zero byte data.
  EXPECT_CALL(*decoder_filters_[0], decodeData(_, true))
      .WillOnce(Return(FilterDataStatus::StopIterationAndBuffer));
  EXPECT_CALL(*decoder_filters_[0], decodeComplete());
  Buffer::OwnedImpl zero;
  decoder->decodeData(zero, true);

  // Continue.
  EXPECT_CALL(*decoder_filters_[1], decodeData(_, true))
      .WillOnce(Return(FilterDataStatus::StopIterationNoBuffer));
  EXPECT_CALL(*decoder_filters_[1], decodeComplete());
  decoder_filters_[0]->callbacks_->continueDecoding();

  expectOnDestroy();
  filter_callbacks_.connection_.raiseEvent(Network::ConnectionEvent::RemoteClose);
}

TEST_F(HttpConnectionManagerImplTest, FilterAddTrailersInTrailersCallback) {
  InSequence s;
  setup(false, "");

  EXPECT_CALL(*codec_, dispatch(_)).WillOnce(Invoke([&](Buffer::Instance&) -> Http::Status {
    RequestDecoder* decoder = &conn_manager_->newStream(response_encoder_);
    RequestHeaderMapPtr headers{
        new TestRequestHeaderMapImpl{{":authority", "host"}, {":path", "/"}, {":method", "GET"}}};
    decoder->decodeHeaders(std::move(headers), false);

    Buffer::OwnedImpl fake_data("hello");
    decoder->decodeData(fake_data, false);

    RequestTrailerMapPtr trailers{new TestRequestTrailerMapImpl{{"bazzz", "bar"}}};
    decoder->decodeTrailers(std::move(trailers));
    return Http::okStatus();
  }));

  setupFilterChain(2, 2);

  Http::LowerCaseString trailer_key("foo");
  std::string trailers_data("trailers");
  EXPECT_CALL(*decoder_filters_[0], decodeHeaders(_, false))
      .WillOnce(Return(FilterHeadersStatus::StopIteration));
  EXPECT_CALL(*decoder_filters_[0], decodeData(_, false))
      .WillOnce(Return(FilterDataStatus::StopIterationAndBuffer));
  EXPECT_CALL(*decoder_filters_[0], decodeTrailers(_))
      .WillOnce(Return(FilterTrailersStatus::Continue));
  EXPECT_CALL(*decoder_filters_[0], decodeComplete());
  EXPECT_CALL(*decoder_filters_[1], decodeHeaders(_, false))
      .WillOnce(Return(FilterHeadersStatus::StopIteration));
  EXPECT_CALL(*decoder_filters_[1], decodeData(_, false))
      .WillOnce(Return(FilterDataStatus::StopIterationAndBuffer));
  EXPECT_CALL(*decoder_filters_[1], decodeTrailers(_))
      .WillOnce(Invoke([&](Http::HeaderMap& trailers) -> FilterTrailersStatus {
        Http::LowerCaseString key("foo");
        EXPECT_EQ(trailers.get(key), nullptr);
        return FilterTrailersStatus::Continue;
      }));
  EXPECT_CALL(*decoder_filters_[1], decodeComplete());

  // Kick off the incoming data.
  Buffer::OwnedImpl fake_input("1234");
  conn_manager_->onData(fake_input, false);

  // set up encodeHeaders expectations
  EXPECT_CALL(*encoder_filters_[1], encodeHeaders(_, false))
      .WillOnce(Return(FilterHeadersStatus::Continue));
  EXPECT_CALL(*encoder_filters_[0], encodeHeaders(_, false))
      .WillOnce(Return(FilterHeadersStatus::Continue));
  EXPECT_CALL(response_encoder_, encodeHeaders(_, false));

  // invoke encodeHeaders
  decoder_filters_[0]->callbacks_->streamInfo().setResponseCodeDetails("");
  decoder_filters_[0]->callbacks_->encodeHeaders(
      ResponseHeaderMapPtr{new TestResponseHeaderMapImpl{{":status", "200"}}}, false);

  // set up encodeData expectations
  EXPECT_CALL(*encoder_filters_[1], encodeData(_, false))
      .WillOnce(Return(FilterDataStatus::Continue));
  EXPECT_CALL(*encoder_filters_[0], encodeData(_, false))
      .WillOnce(Return(FilterDataStatus::Continue));
  EXPECT_CALL(response_encoder_, encodeData(_, false));

  // invoke encodeData
  Buffer::OwnedImpl response_body("response");
  decoder_filters_[0]->callbacks_->encodeData(response_body, false);
  // set up encodeTrailer expectations
  EXPECT_CALL(*encoder_filters_[1], encodeTrailers(_))
      .WillOnce(Return(FilterTrailersStatus::Continue));
  EXPECT_CALL(*encoder_filters_[1], encodeComplete());

  EXPECT_CALL(*encoder_filters_[0], encodeTrailers(_))
      .WillOnce(Invoke([&](Http::HeaderMap& trailers) -> FilterTrailersStatus {
        // assert that the trailers set in the previous filter was ignored
        Http::LowerCaseString key("foo");
        EXPECT_EQ(trailers.get(key), nullptr);
        return FilterTrailersStatus::Continue;
      }));
  EXPECT_CALL(*encoder_filters_[0], encodeComplete());
  EXPECT_CALL(response_encoder_, encodeTrailers(_));
  expectOnDestroy();

  // invoke encodeTrailers
  decoder_filters_[0]->callbacks_->encodeTrailers(
      ResponseTrailerMapPtr{new TestResponseTrailerMapImpl{{"some", "trailer"}}});
}

TEST_F(HttpConnectionManagerImplTest, FilterAddTrailersInDataCallbackNoTrailers) {
  InSequence s;
  setup(false, "");

  EXPECT_CALL(*codec_, dispatch(_)).WillOnce(Invoke([&](Buffer::Instance&) -> Http::Status {
    RequestDecoder* decoder = &conn_manager_->newStream(response_encoder_);
    RequestHeaderMapPtr headers{
        new TestRequestHeaderMapImpl{{":authority", "host"}, {":path", "/"}, {":method", "GET"}}};
    decoder->decodeHeaders(std::move(headers), false);

    Buffer::OwnedImpl fake_data("hello");
    decoder->decodeData(fake_data, true);
    return Http::okStatus();
  }));

  setupFilterChain(2, 2);

  std::string trailers_data("trailers");
  Http::LowerCaseString trailer_key("foo");
  EXPECT_CALL(*decoder_filters_[0], decodeHeaders(_, false))
      .WillOnce(Return(FilterHeadersStatus::Continue));
  EXPECT_CALL(*decoder_filters_[1], decodeHeaders(_, false))
      .WillOnce(Return(FilterHeadersStatus::Continue));
  EXPECT_CALL(*decoder_filters_[0], decodeData(_, true))
      .WillOnce(InvokeWithoutArgs([&]() -> FilterDataStatus {
        decoder_filters_[0]->callbacks_->addDecodedTrailers().addCopy(trailer_key, trailers_data);
        return FilterDataStatus::Continue;
      }));
  EXPECT_CALL(*decoder_filters_[0], decodeComplete());

  // ensure that the second decodeData call sees end_stream = false
  EXPECT_CALL(*decoder_filters_[1], decodeData(_, false))
      .WillOnce(Return(FilterDataStatus::Continue));

  // since we added trailers, we should see decodeTrailers
  EXPECT_CALL(*decoder_filters_[1], decodeTrailers(_)).WillOnce(Invoke([&](HeaderMap& trailers) {
    // ensure that we see the trailers set in decodeData
    Http::LowerCaseString key("foo");
    auto t = trailers.get(key);
    ASSERT(t);
    EXPECT_EQ(t->value(), trailers_data.c_str());
    return FilterTrailersStatus::Continue;
  }));
  EXPECT_CALL(*decoder_filters_[1], decodeComplete());

  // Kick off the incoming data.
  Buffer::OwnedImpl fake_input("1234");
  conn_manager_->onData(fake_input, false);

  // set up encodeHeaders expectations
  EXPECT_CALL(*encoder_filters_[1], encodeHeaders(_, false))
      .WillOnce(Return(FilterHeadersStatus::Continue));
  EXPECT_CALL(*encoder_filters_[0], encodeHeaders(_, false))
      .WillOnce(Return(FilterHeadersStatus::Continue));
  EXPECT_CALL(response_encoder_, encodeHeaders(_, false));

  // invoke encodeHeaders
  decoder_filters_[0]->callbacks_->streamInfo().setResponseCodeDetails("");
  decoder_filters_[0]->callbacks_->encodeHeaders(
      ResponseHeaderMapPtr{new TestResponseHeaderMapImpl{{":status", "200"}}}, false);

  // set up encodeData expectations
  EXPECT_CALL(*encoder_filters_[1], encodeData(_, true))
      .WillOnce(InvokeWithoutArgs([&]() -> FilterDataStatus {
        encoder_filters_[1]->callbacks_->addEncodedTrailers().addCopy(trailer_key, trailers_data);
        return FilterDataStatus::Continue;
      }));
  EXPECT_CALL(*encoder_filters_[1], encodeComplete());
  // ensure encodeData calls after setting header sees end_stream = false
  EXPECT_CALL(*encoder_filters_[0], encodeData(_, false))
      .WillOnce(Return(FilterDataStatus::Continue));

  EXPECT_CALL(response_encoder_, encodeData(_, false));

  // since we added trailers, we should see encodeTrailer callbacks
  EXPECT_CALL(*encoder_filters_[0], encodeTrailers(_)).WillOnce(Invoke([&](HeaderMap& trailers) {
    // ensure that we see the trailers set in decodeData
    Http::LowerCaseString key("foo");
    auto t = trailers.get(key);
    EXPECT_EQ(t->value(), trailers_data.c_str());
    return FilterTrailersStatus::Continue;
  }));
  EXPECT_CALL(*encoder_filters_[0], encodeComplete());

  // Ensure that we call encodeTrailers
  EXPECT_CALL(response_encoder_, encodeTrailers(_));

  expectOnDestroy();
  // invoke encodeData
  Buffer::OwnedImpl response_body("response");
  decoder_filters_[0]->callbacks_->encodeData(response_body, true);
}

TEST_F(HttpConnectionManagerImplTest, FilterAddBodyInTrailersCallback) {
  InSequence s;
  setup(false, "");

  EXPECT_CALL(*codec_, dispatch(_)).WillOnce(Invoke([&](Buffer::Instance&) -> Http::Status {
    RequestDecoder* decoder = &conn_manager_->newStream(response_encoder_);
    RequestHeaderMapPtr headers{
        new TestRequestHeaderMapImpl{{":authority", "host"}, {":path", "/"}, {":method", "GET"}}};
    decoder->decodeHeaders(std::move(headers), false);

    Buffer::OwnedImpl fake_data("hello");
    decoder->decodeData(fake_data, false);

    RequestTrailerMapPtr trailers{new TestRequestTrailerMapImpl{{"foo", "bar"}}};
    decoder->decodeTrailers(std::move(trailers));
    return Http::okStatus();
  }));

  setupFilterChain(2, 2);

  EXPECT_CALL(*decoder_filters_[0], decodeHeaders(_, false))
      .WillOnce(Return(FilterHeadersStatus::Continue));
  EXPECT_CALL(*decoder_filters_[1], decodeHeaders(_, false))
      .WillOnce(Return(FilterHeadersStatus::StopIteration));
  EXPECT_CALL(*decoder_filters_[0], decodeData(_, false))
      .WillOnce(Return(FilterDataStatus::Continue));
  EXPECT_CALL(*decoder_filters_[1], decodeData(_, false))
      .WillOnce(Return(FilterDataStatus::StopIterationAndBuffer));
  Buffer::OwnedImpl trailers_data("hello");
  EXPECT_CALL(*decoder_filters_[0], decodeTrailers(_))
      .WillOnce(InvokeWithoutArgs([&]() -> FilterTrailersStatus {
        decoder_filters_[0]->callbacks_->addDecodedData(trailers_data, true);
        return FilterTrailersStatus::Continue;
      }));
  EXPECT_CALL(*decoder_filters_[1], decodeData(Ref(trailers_data), false))
      .WillOnce(Return(FilterDataStatus::StopIterationAndBuffer));
  EXPECT_CALL(*decoder_filters_[0], decodeComplete());
  EXPECT_CALL(*decoder_filters_[1], decodeTrailers(_))
      .WillOnce(Return(FilterTrailersStatus::StopIteration));
  EXPECT_CALL(*decoder_filters_[1], decodeComplete());

  // Kick off the incoming data.
  Buffer::OwnedImpl fake_input("1234");
  conn_manager_->onData(fake_input, false);

  EXPECT_CALL(*encoder_filters_[1], encodeHeaders(_, false))
      .WillOnce(Return(FilterHeadersStatus::Continue));
  EXPECT_CALL(*encoder_filters_[0], encodeHeaders(_, false))
      .WillOnce(Return(FilterHeadersStatus::Continue));
  EXPECT_CALL(response_encoder_, encodeHeaders(_, false));

  decoder_filters_[1]->callbacks_->streamInfo().setResponseCodeDetails("");
  decoder_filters_[1]->callbacks_->encodeHeaders(
      ResponseHeaderMapPtr{new TestResponseHeaderMapImpl{{":status", "200"}}}, false);

  EXPECT_CALL(*encoder_filters_[1], encodeData(_, false))
      .WillOnce(Return(FilterDataStatus::Continue));
  EXPECT_CALL(*encoder_filters_[0], encodeData(_, false))
      .WillOnce(Return(FilterDataStatus::Continue));
  EXPECT_CALL(response_encoder_, encodeData(_, false));

  Buffer::OwnedImpl response_body("response");
  decoder_filters_[1]->callbacks_->encodeData(response_body, false);
  EXPECT_CALL(*encoder_filters_[1], encodeTrailers(_))
      .WillOnce(InvokeWithoutArgs([&]() -> FilterTrailersStatus {
        encoder_filters_[1]->callbacks_->addEncodedData(trailers_data, true);
        return FilterTrailersStatus::Continue;
      }));
  EXPECT_CALL(*encoder_filters_[0], encodeData(Ref(trailers_data), false))
      .WillOnce(Return(FilterDataStatus::Continue));
  EXPECT_CALL(response_encoder_, encodeData(_, false));
  EXPECT_CALL(*encoder_filters_[1], encodeComplete());
  EXPECT_CALL(*encoder_filters_[0], encodeTrailers(_))
      .WillOnce(Return(FilterTrailersStatus::Continue));
  EXPECT_CALL(*encoder_filters_[0], encodeComplete());
  EXPECT_CALL(response_encoder_, encodeTrailers(_));
  expectOnDestroy();

  decoder_filters_[1]->callbacks_->encodeTrailers(
      ResponseTrailerMapPtr{new TestResponseTrailerMapImpl{{"some", "trailer"}}});
}

// Don't send data frames, only headers and trailers.
TEST_F(HttpConnectionManagerImplTest, FilterAddBodyInTrailersCallback_NoDataFrames) {
  InSequence s;
  setup(false, "");

  EXPECT_CALL(*codec_, dispatch(_)).WillOnce(Invoke([&](Buffer::Instance&) -> Http::Status {
    RequestDecoder* decoder = &conn_manager_->newStream(response_encoder_);
    RequestHeaderMapPtr headers{
        new TestRequestHeaderMapImpl{{":authority", "host"}, {":path", "/"}, {":method", "GET"}}};
    decoder->decodeHeaders(std::move(headers), false);

    RequestTrailerMapPtr trailers{new TestRequestTrailerMapImpl{{"foo", "bar"}}};
    decoder->decodeTrailers(std::move(trailers));
    return Http::okStatus();
  }));

  setupFilterChain(2, 1);

  EXPECT_CALL(*decoder_filters_[0], decodeHeaders(_, false))
      .WillOnce(Return(FilterHeadersStatus::StopIteration));

  Buffer::OwnedImpl trailers_data("hello");
  EXPECT_CALL(*decoder_filters_[0], decodeTrailers(_))
      .WillOnce(InvokeWithoutArgs([&]() -> FilterTrailersStatus {
        decoder_filters_[0]->callbacks_->addDecodedData(trailers_data, false);
        return FilterTrailersStatus::Continue;
      }));
  EXPECT_CALL(*decoder_filters_[0], decodeComplete());
  EXPECT_CALL(*decoder_filters_[1], decodeHeaders(_, false))
      .WillOnce(Return(FilterHeadersStatus::StopIteration));
  EXPECT_CALL(*decoder_filters_[1], decodeData(_, false))
      .WillOnce(Return(FilterDataStatus::StopIterationAndBuffer));
  EXPECT_CALL(*decoder_filters_[1], decodeTrailers(_))
      .WillOnce(Return(FilterTrailersStatus::StopIteration));
  EXPECT_CALL(*decoder_filters_[1], decodeComplete());

  // Kick off the incoming data.
  Buffer::OwnedImpl fake_input("1234");
  conn_manager_->onData(fake_input, false);

  EXPECT_CALL(*encoder_filters_[0], encodeHeaders(_, false))
      .WillOnce(Return(FilterHeadersStatus::StopIteration));
  decoder_filters_[0]->callbacks_->streamInfo().setResponseCodeDetails("");
  decoder_filters_[0]->callbacks_->encodeHeaders(
      ResponseHeaderMapPtr{new TestResponseHeaderMapImpl{{":status", "200"}}}, false);

  EXPECT_CALL(*encoder_filters_[0], encodeTrailers(_))
      .WillOnce(InvokeWithoutArgs([&]() -> FilterTrailersStatus {
        encoder_filters_[0]->callbacks_->addEncodedData(trailers_data, false);
        return FilterTrailersStatus::Continue;
      }));
  EXPECT_CALL(*encoder_filters_[0], encodeComplete());
  EXPECT_CALL(response_encoder_, encodeHeaders(_, false));
  EXPECT_CALL(response_encoder_, encodeData(_, false));
  EXPECT_CALL(response_encoder_, encodeTrailers(_));
  expectOnDestroy();

  decoder_filters_[0]->callbacks_->encodeTrailers(
      ResponseTrailerMapPtr{new TestResponseTrailerMapImpl{{"some", "trailer"}}});
}

// Don't send data frames, only headers and trailers.
TEST_F(HttpConnectionManagerImplTest, FilterAddBodyInTrailersCallback_ContinueAfterCallback) {
  InSequence s;
  setup(false, "");

  EXPECT_CALL(*codec_, dispatch(_)).WillOnce(Invoke([&](Buffer::Instance&) -> Http::Status {
    RequestDecoder* decoder = &conn_manager_->newStream(response_encoder_);
    RequestHeaderMapPtr headers{
        new TestRequestHeaderMapImpl{{":authority", "host"}, {":path", "/"}, {":method", "GET"}}};
    decoder->decodeHeaders(std::move(headers), false);

    RequestTrailerMapPtr trailers{new TestRequestTrailerMapImpl{{"foo", "bar"}}};
    decoder->decodeTrailers(std::move(trailers));
    return Http::okStatus();
  }));

  setupFilterChain(2, 1);

  EXPECT_CALL(*decoder_filters_[0], decodeHeaders(_, false))
      .WillOnce(Return(FilterHeadersStatus::StopIteration));

  Buffer::OwnedImpl trailers_data("hello");
  EXPECT_CALL(*decoder_filters_[0], decodeTrailers(_))
      .WillOnce(InvokeWithoutArgs([&]() -> FilterTrailersStatus {
        decoder_filters_[0]->callbacks_->addDecodedData(trailers_data, false);
        return FilterTrailersStatus::StopIteration;
      }));
  EXPECT_CALL(*decoder_filters_[0], decodeComplete());

  // Kick off the incoming data.
  Buffer::OwnedImpl fake_input("1234");
  conn_manager_->onData(fake_input, false);

  EXPECT_CALL(*decoder_filters_[1], decodeHeaders(_, false))
      .WillOnce(Return(FilterHeadersStatus::StopIteration));
  EXPECT_CALL(*decoder_filters_[1], decodeData(_, false))
      .WillOnce(Return(FilterDataStatus::StopIterationAndBuffer));
  EXPECT_CALL(*decoder_filters_[1], decodeTrailers(_))
      .WillOnce(Return(FilterTrailersStatus::StopIteration));
  EXPECT_CALL(*decoder_filters_[1], decodeComplete());

  decoder_filters_[0]->callbacks_->continueDecoding();

  EXPECT_CALL(*encoder_filters_[0], encodeHeaders(_, false))
      .WillOnce(Return(FilterHeadersStatus::StopIteration));
  decoder_filters_[0]->callbacks_->streamInfo().setResponseCodeDetails("");
  decoder_filters_[0]->callbacks_->encodeHeaders(
      ResponseHeaderMapPtr{new TestResponseHeaderMapImpl{{":status", "200"}}}, false);

  EXPECT_CALL(*encoder_filters_[0], encodeTrailers(_))
      .WillOnce(InvokeWithoutArgs([&]() -> FilterTrailersStatus {
        encoder_filters_[0]->callbacks_->addEncodedData(trailers_data, false);
        return FilterTrailersStatus::StopIteration;
      }));
  EXPECT_CALL(*encoder_filters_[0], encodeComplete());

  decoder_filters_[0]->callbacks_->encodeTrailers(
      ResponseTrailerMapPtr{new TestResponseTrailerMapImpl{{"some", "trailer"}}});

  EXPECT_CALL(response_encoder_, encodeHeaders(_, false));
  EXPECT_CALL(response_encoder_, encodeData(_, false));
  EXPECT_CALL(response_encoder_, encodeTrailers(_));
  expectOnDestroy();

  encoder_filters_[0]->callbacks_->continueEncoding();
}

// Add*Data during the *Data callbacks.
TEST_F(HttpConnectionManagerImplTest, FilterAddBodyDuringDecodeData) {
  InSequence s;
  setup(false, "");

  EXPECT_CALL(*codec_, dispatch(_)).WillOnce(Invoke([&](Buffer::Instance&) -> Http::Status {
    RequestDecoder* decoder = &conn_manager_->newStream(response_encoder_);
    RequestHeaderMapPtr headers{
        new TestRequestHeaderMapImpl{{":authority", "host"}, {":path", "/"}, {":method", "GET"}}};
    decoder->decodeHeaders(std::move(headers), false);

    Buffer::OwnedImpl data1("hello");
    decoder->decodeData(data1, false);

    Buffer::OwnedImpl data2("world");
    decoder->decodeData(data2, true);
    return Http::okStatus();
  }));

  setupFilterChain(2, 2);

  EXPECT_CALL(*decoder_filters_[0], decodeHeaders(_, false))
      .WillOnce(Return(FilterHeadersStatus::StopIteration));
  EXPECT_CALL(*decoder_filters_[0], decodeData(_, false))
      .WillOnce(Return(FilterDataStatus::StopIterationAndBuffer));
  EXPECT_CALL(*decoder_filters_[0], decodeData(_, true))
      .WillOnce(Invoke([&](Buffer::Instance& data, bool) -> FilterDataStatus {
        decoder_filters_[0]->callbacks_->addDecodedData(data, true);
        EXPECT_EQ(decoder_filters_[0]->callbacks_->decodingBuffer()->toString(), "helloworld");
        return FilterDataStatus::Continue;
      }));
  EXPECT_CALL(*decoder_filters_[0], decodeComplete());
  EXPECT_CALL(*decoder_filters_[1], decodeHeaders(_, false))
      .WillOnce(Return(FilterHeadersStatus::Continue));
  EXPECT_CALL(*decoder_filters_[1], decodeData(_, true))
      .WillOnce(Return(FilterDataStatus::Continue));
  EXPECT_CALL(*decoder_filters_[1], decodeComplete());

  // Kick off the incoming data.
  Buffer::OwnedImpl fake_input("1234");
  conn_manager_->onData(fake_input, false);

  EXPECT_CALL(*encoder_filters_[1], encodeHeaders(_, false))
      .WillOnce(Return(FilterHeadersStatus::StopIteration));
  EXPECT_CALL(*encoder_filters_[1], encodeData(_, false))
      .WillOnce(Return(FilterDataStatus::StopIterationAndBuffer));
  EXPECT_CALL(*encoder_filters_[1], encodeData(_, true))
      .WillOnce(Invoke([&](Buffer::Instance& data, bool) -> FilterDataStatus {
        encoder_filters_[1]->callbacks_->addEncodedData(data, true);
        EXPECT_EQ(encoder_filters_[1]->callbacks_->encodingBuffer()->toString(), "goodbye");
        return FilterDataStatus::Continue;
      }));
  EXPECT_CALL(*encoder_filters_[1], encodeComplete());
  EXPECT_CALL(*encoder_filters_[0], encodeHeaders(_, false))
      .WillOnce(Return(FilterHeadersStatus::Continue));
  EXPECT_CALL(response_encoder_, encodeHeaders(_, false));
  EXPECT_CALL(*encoder_filters_[0], encodeData(_, true))
      .WillOnce(Return(FilterDataStatus::Continue));
  EXPECT_CALL(*encoder_filters_[0], encodeComplete());
  EXPECT_CALL(response_encoder_, encodeData(_, true));
  expectOnDestroy();

  decoder_filters_[1]->callbacks_->streamInfo().setResponseCodeDetails("");
  decoder_filters_[1]->callbacks_->encodeHeaders(
      ResponseHeaderMapPtr{new TestResponseHeaderMapImpl{{":status", "200"}}}, false);
  Buffer::OwnedImpl data1("good");
  decoder_filters_[1]->callbacks_->encodeData(data1, false);
  Buffer::OwnedImpl data2("bye");
  decoder_filters_[1]->callbacks_->encodeData(data2, true);
}

TEST_F(HttpConnectionManagerImplTest, FilterAddBodyInline) {
  InSequence s;
  setup(false, "");

  EXPECT_CALL(*codec_, dispatch(_)).WillOnce(Invoke([&](Buffer::Instance&) -> Http::Status {
    RequestDecoder* decoder = &conn_manager_->newStream(response_encoder_);
    RequestHeaderMapPtr headers{
        new TestRequestHeaderMapImpl{{":authority", "host"}, {":path", "/"}, {":method", "GET"}}};
    decoder->decodeHeaders(std::move(headers), true);
    return Http::okStatus();
  }));

  setupFilterChain(2, 2);

  EXPECT_CALL(*decoder_filters_[0], decodeHeaders(_, true))
      .WillOnce(InvokeWithoutArgs([&]() -> FilterHeadersStatus {
        Buffer::OwnedImpl data("hello");
        decoder_filters_[0]->callbacks_->addDecodedData(data, true);
        return FilterHeadersStatus::Continue;
      }));
  EXPECT_CALL(*decoder_filters_[0], decodeComplete());
  EXPECT_CALL(*decoder_filters_[1], decodeHeaders(_, false))
      .WillOnce(Return(FilterHeadersStatus::StopIteration));
  EXPECT_CALL(*decoder_filters_[1], decodeData(_, true))
      .WillOnce(Return(FilterDataStatus::StopIterationAndBuffer));
  EXPECT_CALL(*decoder_filters_[1], decodeComplete());

  // Kick off the incoming data.
  Buffer::OwnedImpl fake_input("1234");
  conn_manager_->onData(fake_input, false);

  EXPECT_CALL(*encoder_filters_[1], encodeHeaders(_, true))
      .WillOnce(InvokeWithoutArgs([&]() -> FilterHeadersStatus {
        Buffer::OwnedImpl data("hello");
        encoder_filters_[1]->callbacks_->addEncodedData(data, true);
        EXPECT_EQ(5UL, encoder_filters_[0]->callbacks_->encodingBuffer()->length());
        return FilterHeadersStatus::Continue;
      }));
  EXPECT_CALL(*encoder_filters_[1], encodeComplete());
  EXPECT_CALL(*encoder_filters_[0], encodeHeaders(_, false))
      .WillOnce(Return(FilterHeadersStatus::Continue));
  EXPECT_CALL(response_encoder_, encodeHeaders(_, false));
  EXPECT_CALL(*encoder_filters_[0], encodeData(_, true))
      .WillOnce(Return(FilterDataStatus::Continue));
  EXPECT_CALL(*encoder_filters_[0], encodeComplete());
  EXPECT_CALL(response_encoder_, encodeData(_, true));
  expectOnDestroy();

  decoder_filters_[1]->callbacks_->streamInfo().setResponseCodeDetails("");
  decoder_filters_[1]->callbacks_->encodeHeaders(
      ResponseHeaderMapPtr{new TestResponseHeaderMapImpl{{":status", "200"}}}, true);
}

TEST_F(HttpConnectionManagerImplTest, Filter) {
  setup(false, "");

  EXPECT_CALL(*codec_, dispatch(_)).WillOnce(Invoke([&](Buffer::Instance&) -> Http::Status {
    RequestDecoder* decoder = &conn_manager_->newStream(response_encoder_);
    RequestHeaderMapPtr headers{
        new TestRequestHeaderMapImpl{{":authority", "host"}, {":path", "/"}, {":method", "GET"}}};
    decoder->decodeHeaders(std::move(headers), true);
    return Http::okStatus();
  }));

  setupFilterChain(3, 2);
  const std::string fake_cluster1_name = "fake_cluster1";
  const std::string fake_cluster2_name = "fake_cluster2";

  std::shared_ptr<Upstream::MockThreadLocalCluster> fake_cluster1 =
      std::make_shared<NiceMock<Upstream::MockThreadLocalCluster>>();
  EXPECT_CALL(cluster_manager_, get(_))
      .WillOnce(Return(fake_cluster1.get()))
      .WillOnce(Return(nullptr));

  std::shared_ptr<Router::MockRoute> route1 = std::make_shared<NiceMock<Router::MockRoute>>();
  EXPECT_CALL(route1->route_entry_, clusterName()).WillRepeatedly(ReturnRef(fake_cluster1_name));
  std::shared_ptr<Router::MockRoute> route2 = std::make_shared<NiceMock<Router::MockRoute>>();
  EXPECT_CALL(route2->route_entry_, clusterName()).WillRepeatedly(ReturnRef(fake_cluster2_name));

  EXPECT_CALL(*route_config_provider_.route_config_, route(_, _, _, _))
      .WillOnce(Return(route1))
      .WillOnce(Return(route2))
      .WillOnce(Return(nullptr));

  EXPECT_CALL(*decoder_filters_[0], decodeHeaders(_, true))
      .WillOnce(InvokeWithoutArgs([&]() -> FilterHeadersStatus {
        EXPECT_EQ(route1, decoder_filters_[0]->callbacks_->route());
        EXPECT_EQ(route1->routeEntry(), decoder_filters_[0]->callbacks_->streamInfo().routeEntry());
        EXPECT_EQ(fake_cluster1->info(), decoder_filters_[0]->callbacks_->clusterInfo());
        decoder_filters_[0]->callbacks_->clearRouteCache();
        return FilterHeadersStatus::Continue;
      }));
  EXPECT_CALL(*decoder_filters_[0], decodeComplete());
  EXPECT_CALL(*decoder_filters_[1], decodeHeaders(_, true))
      .WillOnce(InvokeWithoutArgs([&]() -> FilterHeadersStatus {
        EXPECT_EQ(route2, decoder_filters_[1]->callbacks_->route());
        EXPECT_EQ(route2->routeEntry(), decoder_filters_[1]->callbacks_->streamInfo().routeEntry());
        // RDS & CDS consistency problem: route2 points to fake_cluster2, which doesn't exist.
        EXPECT_EQ(nullptr, decoder_filters_[1]->callbacks_->clusterInfo());
        decoder_filters_[1]->callbacks_->clearRouteCache();
        return FilterHeadersStatus::Continue;
      }));
  EXPECT_CALL(*decoder_filters_[1], decodeComplete());
  EXPECT_CALL(*decoder_filters_[2], decodeHeaders(_, true))
      .WillOnce(InvokeWithoutArgs([&]() -> FilterHeadersStatus {
        EXPECT_EQ(nullptr, decoder_filters_[2]->callbacks_->clusterInfo());
        EXPECT_EQ(nullptr, decoder_filters_[2]->callbacks_->route());
        EXPECT_EQ(nullptr, decoder_filters_[2]->callbacks_->streamInfo().routeEntry());
        return FilterHeadersStatus::StopIteration;
      }));
  EXPECT_CALL(*decoder_filters_[2], decodeComplete());

  // Kick off the incoming data.
  Buffer::OwnedImpl fake_input("1234");
  conn_manager_->onData(fake_input, false);

  expectOnDestroy();
  filter_callbacks_.connection_.raiseEvent(Network::ConnectionEvent::RemoteClose);
}

TEST_F(HttpConnectionManagerImplTest, UpstreamWatermarkCallbacks) {
  setup(false, "");
  setUpEncoderAndDecoder(false, false);
  sendRequestHeadersAndData();

  // Mimic the upstream connection backing up. The router would call
  // onDecoderFilterAboveWriteBufferHighWatermark which should readDisable the stream and increment
  // stats.
  EXPECT_CALL(response_encoder_, getStream()).WillOnce(ReturnRef(stream_));
  EXPECT_CALL(stream_, readDisable(true));
  ASSERT(decoder_filters_[0]->callbacks_ != nullptr);
  decoder_filters_[0]->callbacks_->onDecoderFilterAboveWriteBufferHighWatermark();
  EXPECT_EQ(1U, stats_.named_.downstream_flow_control_paused_reading_total_.value());

  // Resume the flow of data. When the router buffer drains it calls
  // onDecoderFilterBelowWriteBufferLowWatermark which should re-enable reads on the stream.
  EXPECT_CALL(response_encoder_, getStream()).WillOnce(ReturnRef(stream_));
  EXPECT_CALL(stream_, readDisable(false));
  ASSERT(decoder_filters_[0]->callbacks_ != nullptr);
  decoder_filters_[0]->callbacks_->onDecoderFilterBelowWriteBufferLowWatermark();
  EXPECT_EQ(1U, stats_.named_.downstream_flow_control_resumed_reading_total_.value());

  // Backup upstream once again.
  EXPECT_CALL(response_encoder_, getStream()).WillOnce(ReturnRef(stream_));
  EXPECT_CALL(stream_, readDisable(true));
  ASSERT(decoder_filters_[0]->callbacks_ != nullptr);
  decoder_filters_[0]->callbacks_->onDecoderFilterAboveWriteBufferHighWatermark();
  EXPECT_EQ(2U, stats_.named_.downstream_flow_control_paused_reading_total_.value());

  // Send a full response.
  EXPECT_CALL(*encoder_filters_[0], encodeHeaders(_, true));
  EXPECT_CALL(*encoder_filters_[0], encodeComplete());
  EXPECT_CALL(*encoder_filters_[1], encodeHeaders(_, true));
  EXPECT_CALL(*encoder_filters_[1], encodeComplete());
  EXPECT_CALL(response_encoder_, encodeHeaders(_, true));
  expectOnDestroy();
  decoder_filters_[1]->callbacks_->streamInfo().setResponseCodeDetails("");
  decoder_filters_[1]->callbacks_->encodeHeaders(
      ResponseHeaderMapPtr{new TestResponseHeaderMapImpl{{":status", "200"}}}, true);
}

TEST_F(HttpConnectionManagerImplTest, UnderlyingConnectionWatermarksPassedOnWithLazyCreation) {
  setup(false, "");

  // Make sure codec_ is created.
  EXPECT_CALL(*codec_, dispatch(_));
  Buffer::OwnedImpl fake_input("");
  conn_manager_->onData(fake_input, false);

  // Mark the connection manger as backed up before the stream is created.
  ASSERT_EQ(decoder_filters_.size(), 0);
  EXPECT_CALL(*codec_, onUnderlyingConnectionAboveWriteBufferHighWatermark());
  conn_manager_->onAboveWriteBufferHighWatermark();

  // Create the stream. Defer the creation of the filter chain by not sending
  // complete headers.
  RequestDecoder* decoder;
  {
    setUpBufferLimits();
    EXPECT_CALL(*codec_, dispatch(_)).WillOnce(Invoke([&](Buffer::Instance&) -> Http::Status {
      decoder = &conn_manager_->newStream(response_encoder_);
      // Call the high buffer callbacks as the codecs do.
      stream_callbacks_->onAboveWriteBufferHighWatermark();
      return Http::okStatus();
    }));

    // Send fake data to kick off newStream being created.
    Buffer::OwnedImpl fake_input2("asdf");
    conn_manager_->onData(fake_input2, false);
  }

  // Now set up the filter chain by sending full headers. The filters should be
  // immediately appraised that the low watermark is in effect.
  {
    setupFilterChain(2, 2);
    EXPECT_CALL(filter_callbacks_.connection_, aboveHighWatermark()).Times(0);
    EXPECT_CALL(*codec_, dispatch(_)).WillOnce(Invoke([&](Buffer::Instance&) -> Http::Status {
      RequestHeaderMapPtr headers{
          new TestRequestHeaderMapImpl{{":authority", "host"}, {":path", "/"}, {":method", "GET"}}};
      decoder->decodeHeaders(std::move(headers), true);
      return Http::okStatus();
    }));
    EXPECT_CALL(*decoder_filters_[0], decodeHeaders(_, true))
        .WillOnce(InvokeWithoutArgs([&]() -> FilterHeadersStatus {
          Buffer::OwnedImpl data("hello");
          decoder_filters_[0]->callbacks_->addDecodedData(data, true);
          return FilterHeadersStatus::Continue;
        }));
    EXPECT_CALL(*decoder_filters_[0], decodeComplete());
    sendRequestHeadersAndData();
    ASSERT_GE(decoder_filters_.size(), 1);
    MockDownstreamWatermarkCallbacks callbacks;
    EXPECT_CALL(callbacks, onAboveWriteBufferHighWatermark());
    decoder_filters_[0]->callbacks_->addDownstreamWatermarkCallbacks(callbacks);

    // Ensures that when new callbacks are registered they get invoked immediately
    // and the already-registered callbacks do not.
    MockDownstreamWatermarkCallbacks callbacks2;
    EXPECT_CALL(callbacks2, onAboveWriteBufferHighWatermark());
    decoder_filters_[0]->callbacks_->addDownstreamWatermarkCallbacks(callbacks2);
  }
  doRemoteClose();
}

TEST_F(HttpConnectionManagerImplTest, UnderlyingConnectionWatermarksUnwoundWithLazyCreation) {
  setup(false, "");

  // Make sure codec_ is created.
  EXPECT_CALL(*codec_, dispatch(_));
  Buffer::OwnedImpl fake_input("");
  conn_manager_->onData(fake_input, false);

  // Mark the connection manger as backed up before the stream is created.
  ASSERT_EQ(decoder_filters_.size(), 0);
  EXPECT_CALL(*codec_, onUnderlyingConnectionAboveWriteBufferHighWatermark());
  conn_manager_->onAboveWriteBufferHighWatermark();

  // Create the stream. Defer the creation of the filter chain by not sending
  // complete headers.
  RequestDecoder* decoder;
  {
    setUpBufferLimits();
    EXPECT_CALL(*codec_, dispatch(_)).WillOnce(Invoke([&](Buffer::Instance&) -> Http::Status {
      decoder = &conn_manager_->newStream(response_encoder_);
      // Call the high buffer callbacks as the codecs do.
      stream_callbacks_->onAboveWriteBufferHighWatermark();
      return Http::okStatus();
    }));

    // Send fake data to kick off newStream being created.
    Buffer::OwnedImpl fake_input2("asdf");
    conn_manager_->onData(fake_input2, false);
  }

  // Now before the filter chain is created, fire the low watermark callbacks
  // and ensure it is passed down to the stream.
  ASSERT(stream_callbacks_ != nullptr);
  EXPECT_CALL(*codec_, onUnderlyingConnectionBelowWriteBufferLowWatermark())
      .WillOnce(Invoke([&]() -> void { stream_callbacks_->onBelowWriteBufferLowWatermark(); }));
  conn_manager_->onBelowWriteBufferLowWatermark();

  // Now set up the filter chain by sending full headers. The filters should
  // not get any watermark callbacks.
  {
    setupFilterChain(2, 2);
    EXPECT_CALL(filter_callbacks_.connection_, aboveHighWatermark()).Times(0);
    EXPECT_CALL(*codec_, dispatch(_)).WillOnce(Invoke([&](Buffer::Instance&) -> Http::Status {
      RequestHeaderMapPtr headers{
          new TestRequestHeaderMapImpl{{":authority", "host"}, {":path", "/"}, {":method", "GET"}}};
      decoder->decodeHeaders(std::move(headers), true);
      return Http::okStatus();
    }));
    EXPECT_CALL(*decoder_filters_[0], decodeHeaders(_, true))
        .WillOnce(InvokeWithoutArgs([&]() -> FilterHeadersStatus {
          Buffer::OwnedImpl data("hello");
          decoder_filters_[0]->callbacks_->addDecodedData(data, true);
          return FilterHeadersStatus::Continue;
        }));
    EXPECT_CALL(*decoder_filters_[0], decodeComplete());
    sendRequestHeadersAndData();
    ASSERT_GE(decoder_filters_.size(), 1);
    MockDownstreamWatermarkCallbacks callbacks;
    EXPECT_CALL(callbacks, onAboveWriteBufferHighWatermark()).Times(0);
    EXPECT_CALL(callbacks, onBelowWriteBufferLowWatermark()).Times(0);
    decoder_filters_[0]->callbacks_->addDownstreamWatermarkCallbacks(callbacks);
  }
  doRemoteClose();
}

TEST_F(HttpConnectionManagerImplTest, AlterFilterWatermarkLimits) {
  initial_buffer_limit_ = 100;
  setup(false, "");
  setUpEncoderAndDecoder(false, false);
  sendRequestHeadersAndData();

  // Check initial limits.
  EXPECT_EQ(initial_buffer_limit_, decoder_filters_[0]->callbacks_->decoderBufferLimit());
  EXPECT_EQ(initial_buffer_limit_, encoder_filters_[0]->callbacks_->encoderBufferLimit());

  // Check lowering the limits.
  decoder_filters_[0]->callbacks_->setDecoderBufferLimit(initial_buffer_limit_ - 1);
  EXPECT_EQ(initial_buffer_limit_ - 1, decoder_filters_[0]->callbacks_->decoderBufferLimit());

  // Check raising the limits.
  decoder_filters_[0]->callbacks_->setDecoderBufferLimit(initial_buffer_limit_ + 1);
  EXPECT_EQ(initial_buffer_limit_ + 1, decoder_filters_[0]->callbacks_->decoderBufferLimit());
  EXPECT_EQ(initial_buffer_limit_ + 1, encoder_filters_[0]->callbacks_->encoderBufferLimit());

  // Verify turning off buffer limits works.
  decoder_filters_[0]->callbacks_->setDecoderBufferLimit(0);
  EXPECT_EQ(0, decoder_filters_[0]->callbacks_->decoderBufferLimit());

  // Once the limits are turned off can be turned on again.
  decoder_filters_[0]->callbacks_->setDecoderBufferLimit(100);
  EXPECT_EQ(100, decoder_filters_[0]->callbacks_->decoderBufferLimit());

  doRemoteClose();
}

TEST_F(HttpConnectionManagerImplTest, HitFilterWatermarkLimits) {
  log_handler_ = std::make_shared<NiceMock<AccessLog::MockInstance>>();

  initial_buffer_limit_ = 1;
  streaming_filter_ = true;
  setup(false, "");
  setUpEncoderAndDecoder(false, false);

  // The filter is a streaming filter. Sending 4 bytes should hit the
  // watermark limit and disable reads on the stream.
  EXPECT_CALL(stream_, readDisable(true));
  sendRequestHeadersAndData();

  // Change the limit so the buffered data is below the new watermark. The
  // stream should be read-enabled
  EXPECT_CALL(stream_, readDisable(false));
  int buffer_len = decoder_filters_[0]->callbacks_->decodingBuffer()->length();
  decoder_filters_[0]->callbacks_->setDecoderBufferLimit((buffer_len + 1) * 2);

  // Start the response
  ResponseHeaderMapPtr response_headers{new TestResponseHeaderMapImpl{{":status", "200"}}};
  EXPECT_CALL(*encoder_filters_[1], encodeHeaders(_, false))
      .WillOnce(Return(FilterHeadersStatus::StopIteration));
  decoder_filters_[0]->callbacks_->streamInfo().setResponseCodeDetails("");
  decoder_filters_[0]->callbacks_->encodeHeaders(std::move(response_headers), false);

  MockDownstreamWatermarkCallbacks callbacks;
  decoder_filters_[0]->callbacks_->addDownstreamWatermarkCallbacks(callbacks);
  MockDownstreamWatermarkCallbacks callbacks2;
  decoder_filters_[0]->callbacks_->addDownstreamWatermarkCallbacks(callbacks2);

  // Now overload the buffer with response data. The downstream watermark
  // callbacks should be called.
  EXPECT_CALL(callbacks, onAboveWriteBufferHighWatermark());
  EXPECT_CALL(callbacks2, onAboveWriteBufferHighWatermark());
  Buffer::OwnedImpl fake_response("A long enough string to go over watermarks");
  EXPECT_CALL(*encoder_filters_[1], encodeData(_, false))
      .WillOnce(Return(FilterDataStatus::StopIterationAndWatermark));
  decoder_filters_[0]->callbacks_->encodeData(fake_response, false);

  // unregister callbacks2
  decoder_filters_[0]->callbacks_->removeDownstreamWatermarkCallbacks(callbacks2);

  // Change the limit so the buffered data is below the new watermark.
  buffer_len = encoder_filters_[1]->callbacks_->encodingBuffer()->length();
  EXPECT_CALL(callbacks, onBelowWriteBufferLowWatermark());
  EXPECT_CALL(callbacks2, onBelowWriteBufferLowWatermark()).Times(0);
  encoder_filters_[1]->callbacks_->setEncoderBufferLimit((buffer_len + 1) * 2);

  EXPECT_CALL(*log_handler_, log(_, _, _, _))
      .WillOnce(Invoke([](const HeaderMap*, const HeaderMap*, const HeaderMap*,
                          const StreamInfo::StreamInfo& stream_info) {
        EXPECT_FALSE(stream_info.hasAnyResponseFlag());
      }));

  expectOnDestroy();
  EXPECT_CALL(stream_, removeCallbacks(_));
  filter_callbacks_.connection_.raiseEvent(Network::ConnectionEvent::LocalClose);
}

TEST_F(HttpConnectionManagerImplTest, HitRequestBufferLimits) {
  initial_buffer_limit_ = 10;
  streaming_filter_ = false;
  setup(false, "");
  setUpEncoderAndDecoder(false, false);
  sendRequestHeadersAndData();

  // Set the filter to be a buffering filter. Sending any data will hit the
  // watermark limit and result in a 413 being sent to the user.
  Http::TestResponseHeaderMapImpl response_headers{
      {":status", "413"}, {"content-length", "17"}, {"content-type", "text/plain"}};
  EXPECT_CALL(*encoder_filters_[1], encodeHeaders(HeaderMapEqualRef(&response_headers), false))
      .WillOnce(Return(FilterHeadersStatus::StopIteration));
  EXPECT_CALL(*encoder_filters_[1], encodeData(_, true))
      .WillOnce(Return(FilterDataStatus::StopIterationAndWatermark));
  EXPECT_CALL(*encoder_filters_[1], encodeComplete());
  Buffer::OwnedImpl data("A longer string");
  decoder_filters_[0]->callbacks_->addDecodedData(data, false);
  const auto rc_details = encoder_filters_[1]->callbacks_->streamInfo().responseCodeDetails();
  EXPECT_EQ("request_payload_too_large", rc_details.value());

  doRemoteClose();
}

// Return 413 from an intermediate filter and make sure we don't continue the filter chain.
TEST_F(HttpConnectionManagerImplTest, HitRequestBufferLimitsIntermediateFilter) {
  InSequence s;
  initial_buffer_limit_ = 10;
  setup(false, "");

  EXPECT_CALL(*codec_, dispatch(_)).WillOnce(Invoke([&](Buffer::Instance&) -> Http::Status {
    RequestDecoder* decoder = &conn_manager_->newStream(response_encoder_);
    RequestHeaderMapPtr headers{
        new TestRequestHeaderMapImpl{{":authority", "host"}, {":path", "/"}, {":method", "GET"}}};
    decoder->decodeHeaders(std::move(headers), false);

    Buffer::OwnedImpl fake_data("hello");
    decoder->decodeData(fake_data, false);

    Buffer::OwnedImpl fake_data2("world world");
    decoder->decodeData(fake_data2, true);
    return Http::okStatus();
  }));

  setUpBufferLimits();
  setupFilterChain(2, 1);

  EXPECT_CALL(*decoder_filters_[0], decodeHeaders(_, false))
      .WillOnce(Return(FilterHeadersStatus::StopIteration));
  EXPECT_CALL(*decoder_filters_[0], decodeData(_, false))
      .WillOnce(Return(FilterDataStatus::StopIterationAndBuffer));
  EXPECT_CALL(*decoder_filters_[0], decodeData(_, true))
      .WillOnce(Return(FilterDataStatus::Continue));
  EXPECT_CALL(*decoder_filters_[0], decodeComplete());
  Http::TestResponseHeaderMapImpl response_headers{
      {":status", "413"}, {"content-length", "17"}, {"content-type", "text/plain"}};
  EXPECT_CALL(*encoder_filters_[0], encodeHeaders(HeaderMapEqualRef(&response_headers), false))
      .WillOnce(Return(FilterHeadersStatus::StopIteration));
  EXPECT_CALL(*encoder_filters_[0], encodeData(_, true))
      .WillOnce(Return(FilterDataStatus::StopIterationAndWatermark));
  EXPECT_CALL(*encoder_filters_[0], encodeComplete());

  // Kick off the incoming data.
  Buffer::OwnedImpl fake_input("1234");
  conn_manager_->onData(fake_input, false);

  doRemoteClose(false);
}

TEST_F(HttpConnectionManagerImplTest, HitResponseBufferLimitsBeforeHeaders) {
  initial_buffer_limit_ = 10;
  setup(false, "");
  setUpEncoderAndDecoder(false, false);
  sendRequestHeadersAndData();

  // Start the response without processing the request headers through all
  // filters.
  ResponseHeaderMapPtr response_headers{new TestResponseHeaderMapImpl{{":status", "200"}}};
  EXPECT_CALL(*encoder_filters_[1], encodeHeaders(_, false))
      .WillOnce(Return(FilterHeadersStatus::StopIteration));
  decoder_filters_[0]->callbacks_->streamInfo().setResponseCodeDetails("");
  decoder_filters_[0]->callbacks_->encodeHeaders(std::move(response_headers), false);

  // Now overload the buffer with response data. The filter returns
  // StopIterationAndBuffer, which will trigger an early response.

  expectOnDestroy();
  Buffer::OwnedImpl fake_response("A long enough string to go over watermarks");
  // Fake response starts doing through the filter.
  EXPECT_CALL(*encoder_filters_[1], encodeData(_, false))
      .WillOnce(Return(FilterDataStatus::StopIterationAndBuffer));
  std::string response_body;
  // The 500 goes directly to the encoder.
  EXPECT_CALL(response_encoder_, encodeHeaders(_, false))
      .WillOnce(Invoke([&](const ResponseHeaderMap& headers, bool) -> FilterHeadersStatus {
        // Make sure this is a 500
        EXPECT_EQ("500", headers.getStatusValue());
        // Make sure Envoy standard sanitization has been applied.
        EXPECT_TRUE(headers.Date() != nullptr);
        EXPECT_EQ("response_payload_too_large",
                  decoder_filters_[0]->callbacks_->streamInfo().responseCodeDetails().value());
        return FilterHeadersStatus::Continue;
      }));
  EXPECT_CALL(response_encoder_, encodeData(_, true)).WillOnce(AddBufferToString(&response_body));
  decoder_filters_[0]->callbacks_->encodeData(fake_response, false);
  EXPECT_EQ("Internal Server Error", response_body);

  EXPECT_EQ(1U, stats_.named_.rs_too_large_.value());
}

TEST_F(HttpConnectionManagerImplTest, HitResponseBufferLimitsAfterHeaders) {
  initial_buffer_limit_ = 10;
  setup(false, "");
  setUpEncoderAndDecoder(false, false);
  sendRequestHeadersAndData();

  // Start the response, and make sure the request headers are fully processed.
  ResponseHeaderMapPtr response_headers{new TestResponseHeaderMapImpl{{":status", "200"}}};
  EXPECT_CALL(*encoder_filters_[1], encodeHeaders(_, false))
      .WillOnce(Return(FilterHeadersStatus::Continue));
  EXPECT_CALL(*encoder_filters_[0], encodeHeaders(_, false))
      .WillOnce(Return(FilterHeadersStatus::Continue));
  EXPECT_CALL(response_encoder_, encodeHeaders(_, false));
  decoder_filters_[0]->callbacks_->streamInfo().setResponseCodeDetails("");
  decoder_filters_[0]->callbacks_->encodeHeaders(std::move(response_headers), false);

  // Now overload the buffer with response data. The filter returns
  // StopIterationAndBuffer, which will trigger an early reset.
  const std::string data = "A long enough string to go over watermarks";
  Buffer::OwnedImpl fake_response(data);
  InSequence s;
  EXPECT_CALL(stream_, removeCallbacks(_));
  expectOnDestroy(false);
  EXPECT_CALL(*encoder_filters_[1], encodeData(_, false))
      .WillOnce(Return(FilterDataStatus::StopIterationAndBuffer));
  EXPECT_CALL(stream_, resetStream(_));
  filter_callbacks_.connection_.raiseEvent(Network::ConnectionEvent::LocalClose);
  EXPECT_LOG_CONTAINS(
      "debug",
      "Resetting stream due to response_payload_too_large. Prior headers have already been sent",
      decoder_filters_[0]->callbacks_->encodeData(fake_response, false););
  EXPECT_EQ(1U, stats_.named_.rs_too_large_.value());
}

TEST_F(HttpConnectionManagerImplTest, FilterHeadReply) {
  InSequence s;
  setup(false, "");

  EXPECT_CALL(*codec_, dispatch(_)).WillOnce(Invoke([&](Buffer::Instance& data) -> Http::Status {
    RequestDecoder* decoder = &conn_manager_->newStream(response_encoder_);
    RequestHeaderMapPtr headers{
        new TestRequestHeaderMapImpl{{":authority", "host"}, {":path", "/"}, {":method", "HEAD"}}};
    decoder->decodeHeaders(std::move(headers), true);
    data.drain(4);
    return Http::okStatus();
  }));

  setupFilterChain(1, 1);

  EXPECT_CALL(*decoder_filters_[0], decodeHeaders(_, true))
      .WillOnce(InvokeWithoutArgs([&]() -> FilterHeadersStatus {
        decoder_filters_[0]->callbacks_->sendLocalReply(Code::BadRequest, "Bad request", nullptr,
                                                        absl::nullopt, "");
        return FilterHeadersStatus::Continue;
      }));

  EXPECT_CALL(response_encoder_, streamErrorOnInvalidHttpMessage()).WillOnce(Return(true));
  EXPECT_CALL(*encoder_filters_[0], encodeHeaders(_, true))
      .WillOnce(Invoke([&](ResponseHeaderMap& headers, bool) -> FilterHeadersStatus {
        EXPECT_EQ("11", headers.getContentLengthValue());
        return FilterHeadersStatus::Continue;
      }));
  EXPECT_CALL(*encoder_filters_[0], encodeComplete());
  EXPECT_CALL(response_encoder_, encodeHeaders(_, true));
  expectOnDestroy();
  EXPECT_CALL(*decoder_filters_[0], decodeComplete());
  // Kick off the incoming data.
  Buffer::OwnedImpl fake_input("1234");
  EXPECT_CALL(filter_callbacks_.connection_.stream_info_, protocol(Envoy::Http::Protocol::Http11));
  conn_manager_->onData(fake_input, false);
}

// Verify that if an encoded stream has been ended, but gets stopped by a filter chain, we end
// up resetting the stream in the doEndStream() path (e.g., via filter reset due to timeout, etc.),
// we emit a reset to the codec.
TEST_F(HttpConnectionManagerImplTest, ResetWithStoppedFilter) {
  InSequence s;
  setup(false, "");

  EXPECT_CALL(*codec_, dispatch(_))
      .WillOnce(Invoke([&](Buffer::Instance& data) -> Envoy::Http::Status {
        RequestDecoder* decoder = &conn_manager_->newStream(response_encoder_);
        RequestHeaderMapPtr headers{new TestRequestHeaderMapImpl{
            {":authority", "host"}, {":path", "/"}, {":method", "GET"}}};
        decoder->decodeHeaders(std::move(headers), true);
        data.drain(4);
        return Http::okStatus();
      }));

  setupFilterChain(1, 1);

  EXPECT_CALL(*decoder_filters_[0], decodeHeaders(_, true))
      .WillOnce(InvokeWithoutArgs([&]() -> FilterHeadersStatus {
        decoder_filters_[0]->callbacks_->sendLocalReply(Code::BadRequest, "Bad request", nullptr,
                                                        absl::nullopt, "");
        return FilterHeadersStatus::Continue;
      }));

  EXPECT_CALL(response_encoder_, streamErrorOnInvalidHttpMessage()).WillOnce(Return(true));
  EXPECT_CALL(*encoder_filters_[0], encodeHeaders(_, false))
      .WillOnce(Invoke([&](ResponseHeaderMap& headers, bool) -> FilterHeadersStatus {
        EXPECT_EQ("11", headers.getContentLengthValue());
        return FilterHeadersStatus::Continue;
      }));
  EXPECT_CALL(response_encoder_, encodeHeaders(_, false));
  EXPECT_CALL(*encoder_filters_[0], encodeData(_, true))
      .WillOnce(Invoke([&](Buffer::Instance&, bool) -> FilterDataStatus {
        return FilterDataStatus::StopIterationAndBuffer;
      }));

  EXPECT_CALL(*encoder_filters_[0], encodeComplete());
  EXPECT_CALL(*decoder_filters_[0], decodeComplete());

  // Kick off the incoming data.
  Buffer::OwnedImpl fake_input("1234");
  conn_manager_->onData(fake_input, false);

  EXPECT_CALL(response_encoder_.stream_, resetStream(_));
  expectOnDestroy();
  encoder_filters_[0]->callbacks_->resetStream();
}

TEST_F(HttpConnectionManagerImplTest, FilterContinueAndEndStreamHeaders) {
  InSequence s;
  setup(false, "");

  EXPECT_CALL(*codec_, dispatch(_)).WillOnce(Invoke([&](Buffer::Instance&) -> Http::Status {
    RequestDecoder* decoder = &conn_manager_->newStream(response_encoder_);
    auto headers = std::make_unique<TestRequestHeaderMapImpl>(
        std::initializer_list<std::pair<std::string, std::string>>(
            {{":authority", "host"}, {":path", "/"}, {":method", "GET"}}));
    decoder->decodeHeaders(std::move(headers), false);
    return Http::okStatus();
  }));

  setupFilterChain(2, 2);

  EXPECT_CALL(*decoder_filters_[0], decodeHeaders(_, false))
      .WillOnce(Return(FilterHeadersStatus::ContinueAndEndStream));
  EXPECT_CALL(*decoder_filters_[1], decodeHeaders(_, true))
      .WillOnce(Return(FilterHeadersStatus::Continue));
  EXPECT_CALL(*decoder_filters_[1], decodeComplete());

  // Kick off the incoming data.
  Buffer::OwnedImpl fake_input("1234");
  conn_manager_->onData(fake_input, true);

  EXPECT_CALL(*encoder_filters_[1], encodeHeaders(_, true))
      .WillOnce(Return(FilterHeadersStatus::ContinueAndEndStream));
  EXPECT_CALL(*encoder_filters_[1], encodeComplete());
  EXPECT_CALL(*encoder_filters_[0], encodeHeaders(_, true))
      .WillOnce(Return(FilterHeadersStatus::Continue));
  EXPECT_CALL(*encoder_filters_[0], encodeComplete());
  EXPECT_CALL(response_encoder_, encodeHeaders(_, true));

  expectOnDestroy();

  decoder_filters_[1]->callbacks_->streamInfo().setResponseCodeDetails("");
  decoder_filters_[1]->callbacks_->encodeHeaders(
      makeHeaderMap<TestResponseHeaderMapImpl>({{":status", "200"}}), true);

  Buffer::OwnedImpl response_body("response");
  decoder_filters_[1]->callbacks_->encodeData(response_body, true);
}

TEST_F(HttpConnectionManagerImplTest, FilterContinueAndEndStreamData) {
  InSequence s;
  setup(false, "");

  EXPECT_CALL(*codec_, dispatch(_)).WillOnce(Invoke([&](Buffer::Instance&) -> Http::Status {
    RequestDecoder* decoder = &conn_manager_->newStream(response_encoder_);
    auto headers = makeHeaderMap<TestRequestHeaderMapImpl>(
        {{":authority", "host"}, {":path", "/"}, {":method", "GET"}});
    decoder->decodeHeaders(std::move(headers), false);

    Buffer::OwnedImpl fake_data("hello");
    decoder->decodeData(fake_data, true);
    return Http::okStatus();
  }));

  setupFilterChain(2, 2);

  EXPECT_CALL(*decoder_filters_[0], decodeHeaders(_, false))
      .WillOnce(Return(FilterHeadersStatus::ContinueAndEndStream));
  EXPECT_CALL(*decoder_filters_[1], decodeHeaders(_, true))
      .WillOnce(Return(FilterHeadersStatus::Continue));
  EXPECT_CALL(*decoder_filters_[1], decodeComplete());

  // Kick off the incoming data.
  Buffer::OwnedImpl fake_input("1234");
  conn_manager_->onData(fake_input, false);

  EXPECT_CALL(*encoder_filters_[1], encodeHeaders(_, false))
      .WillOnce(Return(FilterHeadersStatus::ContinueAndEndStream));
  EXPECT_CALL(*encoder_filters_[0], encodeHeaders(_, true))
      .WillOnce(Return(FilterHeadersStatus::Continue));
  EXPECT_CALL(*encoder_filters_[0], encodeComplete());
  EXPECT_CALL(response_encoder_, encodeHeaders(_, true));

  expectOnDestroy();

  decoder_filters_[1]->callbacks_->streamInfo().setResponseCodeDetails("");
  decoder_filters_[1]->callbacks_->encodeHeaders(
      makeHeaderMap<TestResponseHeaderMapImpl>({{":status", "200"}}), false);

  Buffer::OwnedImpl response_body("response");
  decoder_filters_[1]->callbacks_->encodeData(response_body, true);
}

TEST_F(HttpConnectionManagerImplTest, FilterContinueAndEndStreamTrailers) {
  InSequence s;
  setup(false, "");

  EXPECT_CALL(*codec_, dispatch(_)).WillOnce(Invoke([&](Buffer::Instance&) -> Http::Status {
    RequestDecoder* decoder = &conn_manager_->newStream(response_encoder_);
    auto headers = makeHeaderMap<TestRequestHeaderMapImpl>(
        {{":authority", "host"}, {":path", "/"}, {":method", "GET"}});
    decoder->decodeHeaders(std::move(headers), false);

    Buffer::OwnedImpl fake_data("hello");
    decoder->decodeData(fake_data, false);

    auto trailers = makeHeaderMap<TestRequestTrailerMapImpl>({{"foo", "bar"}});
    decoder->decodeTrailers(std::move(trailers));
    return Http::okStatus();
  }));

  setupFilterChain(2, 2);

  EXPECT_CALL(*decoder_filters_[0], decodeHeaders(_, false))
      .WillOnce(Return(FilterHeadersStatus::ContinueAndEndStream));
  EXPECT_CALL(*decoder_filters_[1], decodeHeaders(_, true))
      .WillOnce(Return(FilterHeadersStatus::Continue));
  EXPECT_CALL(*decoder_filters_[1], decodeComplete());

  // Kick off the incoming data.
  Buffer::OwnedImpl fake_input("1234");
  conn_manager_->onData(fake_input, false);

  EXPECT_CALL(*encoder_filters_[1], encodeHeaders(_, false))
      .WillOnce(Return(FilterHeadersStatus::ContinueAndEndStream));
  EXPECT_CALL(*encoder_filters_[0], encodeHeaders(_, true))
      .WillOnce(Return(FilterHeadersStatus::Continue));
  EXPECT_CALL(*encoder_filters_[0], encodeComplete());
  EXPECT_CALL(response_encoder_, encodeHeaders(_, true));

  expectOnDestroy();

  decoder_filters_[1]->callbacks_->streamInfo().setResponseCodeDetails("");
  decoder_filters_[1]->callbacks_->encodeHeaders(
      makeHeaderMap<TestResponseHeaderMapImpl>({{":status", "200"}}), false);

  Buffer::OwnedImpl response_body("response");
  decoder_filters_[1]->callbacks_->encodeData(response_body, false);

  auto response_trailers = makeHeaderMap<TestResponseTrailerMapImpl>({{"x-trailer", "1"}});
  decoder_filters_[1]->callbacks_->encodeTrailers(std::move(response_trailers));
}

TEST_F(HttpConnectionManagerImplTest, FilterAddBodyContinuation) {
  InSequence s;
  setup(false, "");

  EXPECT_CALL(*codec_, dispatch(_)).WillOnce(Invoke([&](Buffer::Instance&) -> Http::Status {
    RequestDecoder* decoder = &conn_manager_->newStream(response_encoder_);
    RequestHeaderMapPtr headers{
        new TestRequestHeaderMapImpl{{":authority", "host"}, {":path", "/"}, {":method", "GET"}}};
    decoder->decodeHeaders(std::move(headers), true);
    return Http::okStatus();
  }));

  setupFilterChain(2, 2);

  EXPECT_CALL(*decoder_filters_[0], decodeHeaders(_, true))
      .WillOnce(Return(FilterHeadersStatus::StopIteration));
  EXPECT_CALL(*decoder_filters_[0], decodeComplete());

  // Kick off the incoming data.
  Buffer::OwnedImpl fake_input("1234");
  conn_manager_->onData(fake_input, false);

  EXPECT_CALL(*decoder_filters_[1], decodeHeaders(_, false))
      .WillOnce(Return(FilterHeadersStatus::Continue));
  EXPECT_CALL(*decoder_filters_[1], decodeData(_, true))
      .WillOnce(Return(FilterDataStatus::Continue));
  EXPECT_CALL(*decoder_filters_[1], decodeComplete());

  Buffer::OwnedImpl data("hello");
  decoder_filters_[0]->callbacks_->addDecodedData(data, true);
  decoder_filters_[0]->callbacks_->continueDecoding();

  EXPECT_CALL(*encoder_filters_[1], encodeHeaders(_, true))
      .WillOnce(Return(FilterHeadersStatus::StopIteration));
  EXPECT_CALL(*encoder_filters_[1], encodeComplete());

  decoder_filters_[1]->callbacks_->streamInfo().setResponseCodeDetails("");
  decoder_filters_[1]->callbacks_->encodeHeaders(
      ResponseHeaderMapPtr{new TestResponseHeaderMapImpl{{":status", "200"}}}, true);

  EXPECT_CALL(*encoder_filters_[0], encodeHeaders(_, false))
      .WillOnce(Return(FilterHeadersStatus::Continue));
  EXPECT_CALL(response_encoder_, encodeHeaders(_, false));
  EXPECT_CALL(*encoder_filters_[0], encodeData(_, true))
      .WillOnce(Return(FilterDataStatus::Continue));
  EXPECT_CALL(*encoder_filters_[0], encodeComplete());
  EXPECT_CALL(response_encoder_, encodeData(_, true));
  expectOnDestroy();

  Buffer::OwnedImpl data2("hello");
  encoder_filters_[1]->callbacks_->addEncodedData(data2, true);
  encoder_filters_[1]->callbacks_->continueEncoding();
}

// This test verifies proper sequences of decodeData() and encodeData() are called
// when all filers return "CONTINUE" in following case:
//
// 3 decode filters:
//
//   filter0->decodeHeaders(_, true)
//     return CONTINUE
//   filter1->decodeHeaders(_, true)
//     filter1->addDecodeData()
//     return CONTINUE
//   filter2->decodeHeaders(_, false)
//     return CONTINUE
//   filter2->decodeData(_, true)
//     return CONTINUE
//
//   filter0->decodeData(, true) is NOT called.
//   filter1->decodeData(, true) is NOT called.
//
// 3 encode filters:
//
//   filter2->encodeHeaders(_, true)
//     return CONTINUE
//   filter1->encodeHeaders(_, true)
//     filter1->addEncodeData()
//     return CONTINUE
//   filter0->decodeHeaders(_, false)
//     return CONTINUE
//   filter0->decodeData(_, true)
//     return CONTINUE
//
//   filter2->encodeData(, true) is NOT called.
//   filter1->encodeData(, true) is NOT called.
//
TEST_F(HttpConnectionManagerImplTest, AddDataWithAllContinue) {
  InSequence s;
  setup(false, "");

  EXPECT_CALL(*codec_, dispatch(_)).WillOnce(Invoke([&](Buffer::Instance&) -> Http::Status {
    RequestDecoder* decoder = &conn_manager_->newStream(response_encoder_);
    RequestHeaderMapPtr headers{
        new TestRequestHeaderMapImpl{{":authority", "host"}, {":path", "/"}, {":method", "GET"}}};
    decoder->decodeHeaders(std::move(headers), true);
    return Http::okStatus();
  }));

  setupFilterChain(3, 3);

  EXPECT_CALL(*decoder_filters_[0], decodeHeaders(_, true))
      .WillOnce(Return(FilterHeadersStatus::Continue));
  EXPECT_CALL(*decoder_filters_[0], decodeComplete());

  EXPECT_CALL(*decoder_filters_[1], decodeHeaders(_, true))
      .WillOnce(InvokeWithoutArgs([&]() -> FilterHeadersStatus {
        Buffer::OwnedImpl data2("hello");
        decoder_filters_[1]->callbacks_->addDecodedData(data2, true);
        return FilterHeadersStatus::Continue;
      }));
  EXPECT_CALL(*decoder_filters_[1], decodeComplete());

  EXPECT_CALL(*decoder_filters_[2], decodeHeaders(_, false))
      .WillOnce(Return(FilterHeadersStatus::Continue));
  EXPECT_CALL(*decoder_filters_[2], decodeData(_, true))
      .WillOnce(Return(FilterDataStatus::Continue));
  EXPECT_CALL(*decoder_filters_[2], decodeComplete());

  EXPECT_CALL(*decoder_filters_[0], decodeData(_, true)).Times(0);
  EXPECT_CALL(*decoder_filters_[1], decodeData(_, true)).Times(0);

  // Kick off the incoming data.
  Buffer::OwnedImpl fake_input("1234");
  conn_manager_->onData(fake_input, true);

  // For encode direction
  EXPECT_CALL(*encoder_filters_[2], encodeHeaders(_, true))
      .WillOnce(Return(FilterHeadersStatus::Continue));
  EXPECT_CALL(*encoder_filters_[2], encodeComplete());

  EXPECT_CALL(*encoder_filters_[1], encodeHeaders(_, true))
      .WillOnce(InvokeWithoutArgs([&]() -> FilterHeadersStatus {
        Buffer::OwnedImpl data2("goodbyte");
        encoder_filters_[1]->callbacks_->addEncodedData(data2, true);
        return FilterHeadersStatus::Continue;
      }));
  EXPECT_CALL(*encoder_filters_[1], encodeComplete());

  EXPECT_CALL(*encoder_filters_[0], encodeHeaders(_, false))
      .WillOnce(Return(FilterHeadersStatus::Continue));
  EXPECT_CALL(response_encoder_, encodeHeaders(_, false));
  EXPECT_CALL(*encoder_filters_[0], encodeData(_, true))
      .WillOnce(Return(FilterDataStatus::Continue));
  EXPECT_CALL(*encoder_filters_[0], encodeComplete());
  EXPECT_CALL(response_encoder_, encodeData(_, true));
  expectOnDestroy();

  EXPECT_CALL(*encoder_filters_[2], encodeData(_, true)).Times(0);
  EXPECT_CALL(*encoder_filters_[1], encodeData(_, true)).Times(0);

  decoder_filters_[2]->callbacks_->streamInfo().setResponseCodeDetails("");
  decoder_filters_[2]->callbacks_->encodeHeaders(
      ResponseHeaderMapPtr{new TestResponseHeaderMapImpl{{":status", "200"}}}, true);
}

// This test verifies proper sequences of decodeData() and encodeData() are called
// when the first filer is "stopped" and "continue" in following case:
//
// 3 decode filters:
//
//   filter0->decodeHeaders(_, true)
//     return STOP
//   filter0->continueDecoding()
//   filter1->decodeHeaders(_, true)
//     filter1->addDecodeData()
//     return CONTINUE
//   filter2->decodeHeaders(_, false)
//     return CONTINUE
//   filter2->decodeData(_, true)
//     return CONTINUE
//
//   filter0->decodeData(, true) is NOT called.
//   filter1->decodeData(, true) is NOT called.
//
// 3 encode filters:
//
//   filter2->encodeHeaders(_, true)
//     return STOP
//   filter2->continueEncoding()
//   filter1->encodeHeaders(_, true)
//     filter1->addEncodeData()
//     return CONTINUE
//   filter0->decodeHeaders(_, false)
//     return CONTINUE
//   filter0->decodeData(_, true)
//     return CONTINUE
//
//   filter2->encodeData(, true) is NOT called.
//   filter1->encodeData(, true) is NOT called.
//
TEST_F(HttpConnectionManagerImplTest, AddDataWithStopAndContinue) {
  InSequence s;
  setup(false, "");

  EXPECT_CALL(*codec_, dispatch(_)).WillOnce(Invoke([&](Buffer::Instance&) -> Http::Status {
    RequestDecoder* decoder = &conn_manager_->newStream(response_encoder_);
    RequestHeaderMapPtr headers{
        new TestRequestHeaderMapImpl{{":authority", "host"}, {":path", "/"}, {":method", "GET"}}};
    decoder->decodeHeaders(std::move(headers), true);
    return Http::okStatus();
  }));

  setupFilterChain(3, 3);

  EXPECT_CALL(*decoder_filters_[0], decodeHeaders(_, true))
      .WillOnce(Return(FilterHeadersStatus::StopIteration));
  EXPECT_CALL(*decoder_filters_[0], decodeComplete());

  // Kick off the incoming data.
  Buffer::OwnedImpl fake_input("1234");
  conn_manager_->onData(fake_input, true);

  EXPECT_CALL(*decoder_filters_[1], decodeHeaders(_, true))
      .WillOnce(InvokeWithoutArgs([&]() -> FilterHeadersStatus {
        Buffer::OwnedImpl data2("hello");
        decoder_filters_[1]->callbacks_->addDecodedData(data2, true);
        return FilterHeadersStatus::Continue;
      }));
  EXPECT_CALL(*decoder_filters_[1], decodeComplete());

  EXPECT_CALL(*decoder_filters_[2], decodeHeaders(_, false))
      .WillOnce(Return(FilterHeadersStatus::Continue));
  // This fail, it is called twice.
  EXPECT_CALL(*decoder_filters_[2], decodeData(_, true))
      .WillOnce(Return(FilterDataStatus::Continue));
  EXPECT_CALL(*decoder_filters_[2], decodeComplete());

  EXPECT_CALL(*decoder_filters_[0], decodeData(_, true)).Times(0);
  // This fail, it is called once
  EXPECT_CALL(*decoder_filters_[1], decodeData(_, true)).Times(0);

  decoder_filters_[0]->callbacks_->continueDecoding();

  // For encode direction
  EXPECT_CALL(*encoder_filters_[2], encodeHeaders(_, true))
      .WillOnce(Return(FilterHeadersStatus::StopIteration));
  EXPECT_CALL(*encoder_filters_[2], encodeComplete());

  decoder_filters_[2]->callbacks_->streamInfo().setResponseCodeDetails("");
  decoder_filters_[2]->callbacks_->encodeHeaders(
      ResponseHeaderMapPtr{new TestResponseHeaderMapImpl{{":status", "200"}}}, true);

  EXPECT_CALL(*encoder_filters_[1], encodeHeaders(_, true))
      .WillOnce(InvokeWithoutArgs([&]() -> FilterHeadersStatus {
        Buffer::OwnedImpl data2("goodbyte");
        encoder_filters_[1]->callbacks_->addEncodedData(data2, true);
        return FilterHeadersStatus::Continue;
      }));
  EXPECT_CALL(*encoder_filters_[1], encodeComplete());

  EXPECT_CALL(*encoder_filters_[0], encodeHeaders(_, false))
      .WillOnce(Return(FilterHeadersStatus::Continue));
  EXPECT_CALL(response_encoder_, encodeHeaders(_, false));

  EXPECT_CALL(*encoder_filters_[0], encodeData(_, true))
      .WillOnce(Return(FilterDataStatus::Continue));
  EXPECT_CALL(*encoder_filters_[0], encodeComplete());
  EXPECT_CALL(response_encoder_, encodeData(_, true));
  expectOnDestroy();

  EXPECT_CALL(*encoder_filters_[2], encodeData(_, true)).Times(0);
  EXPECT_CALL(*encoder_filters_[1], encodeData(_, true)).Times(0);

  encoder_filters_[2]->callbacks_->continueEncoding();
}

// Use filter direct decode/encodeData() calls without trailers.
TEST_F(HttpConnectionManagerImplTest, FilterDirectDecodeEncodeDataNoTrailers) {
  InSequence s;
  setup(false, "");

  EXPECT_CALL(*codec_, dispatch(_)).WillOnce(Invoke([&](Buffer::Instance&) -> Http::Status {
    RequestDecoder* decoder = &conn_manager_->newStream(response_encoder_);
    RequestHeaderMapPtr headers{
        new TestRequestHeaderMapImpl{{":authority", "host"}, {":path", "/"}, {":method", "GET"}}};
    decoder->decodeHeaders(std::move(headers), false);

    Buffer::OwnedImpl fake_data("hello");
    decoder->decodeData(fake_data, true);
    return Http::okStatus();
  }));

  EXPECT_CALL(*route_config_provider_.route_config_, route(_, _, _, _));
  setupFilterChain(2, 2);

  EXPECT_CALL(*decoder_filters_[0], decodeHeaders(_, false))
      .WillOnce(Return(FilterHeadersStatus::Continue));
  EXPECT_CALL(*decoder_filters_[1], decodeHeaders(_, false))
      .WillOnce(Return(FilterHeadersStatus::StopIteration));

  Buffer::OwnedImpl decode_buffer;
  EXPECT_CALL(*decoder_filters_[0], decodeData(_, true))
      .WillOnce(Invoke([&](Buffer::Instance& data, bool) {
        decode_buffer.move(data);
        return FilterDataStatus::StopIterationNoBuffer;
      }));
  EXPECT_CALL(*decoder_filters_[0], decodeComplete());

  // Kick off the incoming data.
  Buffer::OwnedImpl fake_input("1234");
  EXPECT_CALL(filter_callbacks_.connection_.stream_info_, protocol(Envoy::Http::Protocol::Http11));
  conn_manager_->onData(fake_input, false);

  Buffer::OwnedImpl decoded_data_to_forward;
  decoded_data_to_forward.move(decode_buffer, 2);
  EXPECT_CALL(*decoder_filters_[1], decodeData(BufferStringEqual("he"), false))
      .WillOnce(Return(FilterDataStatus::StopIterationNoBuffer));
  decoder_filters_[0]->callbacks_->injectDecodedDataToFilterChain(decoded_data_to_forward, false);

  EXPECT_CALL(*decoder_filters_[1], decodeData(BufferStringEqual("llo"), true))
      .WillOnce(Return(FilterDataStatus::StopIterationNoBuffer));
  EXPECT_CALL(*decoder_filters_[1], decodeComplete());
  decoder_filters_[0]->callbacks_->injectDecodedDataToFilterChain(decode_buffer, true);

  // Response path.
  EXPECT_CALL(*encoder_filters_[1], encodeHeaders(_, false))
      .WillOnce(Return(FilterHeadersStatus::Continue));
  EXPECT_CALL(*encoder_filters_[0], encodeHeaders(_, false))
      .WillOnce(Return(FilterHeadersStatus::Continue));
  EXPECT_CALL(response_encoder_, encodeHeaders(_, false));

  Buffer::OwnedImpl encoder_buffer;
  EXPECT_CALL(*encoder_filters_[1], encodeData(_, true))
      .WillOnce(Invoke([&](Buffer::Instance& data, bool) {
        encoder_buffer.move(data);
        return FilterDataStatus::StopIterationNoBuffer;
      }));
  EXPECT_CALL(*encoder_filters_[1], encodeComplete());

  decoder_filters_[1]->callbacks_->streamInfo().setResponseCodeDetails("");
  decoder_filters_[1]->callbacks_->encodeHeaders(
      ResponseHeaderMapPtr{new TestResponseHeaderMapImpl{{":status", "200"}}}, false);
  Buffer::OwnedImpl response_body("response");
  decoder_filters_[1]->callbacks_->encodeData(response_body, true);

  Buffer::OwnedImpl encoded_data_to_forward;
  encoded_data_to_forward.move(encoder_buffer, 3);
  EXPECT_CALL(*encoder_filters_[0], encodeData(BufferStringEqual("res"), false));
  EXPECT_CALL(response_encoder_, encodeData(_, false));
  encoder_filters_[1]->callbacks_->injectEncodedDataToFilterChain(encoded_data_to_forward, false);

  EXPECT_CALL(*encoder_filters_[0], encodeData(BufferStringEqual("ponse"), true));
  EXPECT_CALL(*encoder_filters_[0], encodeComplete());
  EXPECT_CALL(response_encoder_, encodeData(_, true));
  expectOnDestroy();
  encoder_filters_[1]->callbacks_->injectEncodedDataToFilterChain(encoder_buffer, true);
}

// Use filter direct decode/encodeData() calls with trailers.
TEST_F(HttpConnectionManagerImplTest, FilterDirectDecodeEncodeDataTrailers) {
  InSequence s;
  setup(false, "");

  EXPECT_CALL(*codec_, dispatch(_)).WillOnce(Invoke([&](Buffer::Instance&) -> Http::Status {
    RequestDecoder* decoder = &conn_manager_->newStream(response_encoder_);
    RequestHeaderMapPtr headers{
        new TestRequestHeaderMapImpl{{":authority", "host"}, {":path", "/"}, {":method", "GET"}}};
    decoder->decodeHeaders(std::move(headers), false);

    Buffer::OwnedImpl fake_data("hello");
    decoder->decodeData(fake_data, false);

    RequestTrailerMapPtr trailers{new TestRequestTrailerMapImpl{{"foo", "bar"}}};
    decoder->decodeTrailers(std::move(trailers));
    return Http::okStatus();
  }));

  EXPECT_CALL(*route_config_provider_.route_config_, route(_, _, _, _));
  setupFilterChain(2, 2);

  EXPECT_CALL(*decoder_filters_[0], decodeHeaders(_, false))
      .WillOnce(Return(FilterHeadersStatus::Continue));
  EXPECT_CALL(*decoder_filters_[1], decodeHeaders(_, false))
      .WillOnce(Return(FilterHeadersStatus::StopIteration));

  Buffer::OwnedImpl decode_buffer;
  EXPECT_CALL(*decoder_filters_[0], decodeData(_, false))
      .WillOnce(Invoke([&](Buffer::Instance& data, bool) {
        decode_buffer.move(data);
        return FilterDataStatus::StopIterationNoBuffer;
      }));
  EXPECT_CALL(*decoder_filters_[0], decodeTrailers(_))
      .WillOnce(Return(FilterTrailersStatus::StopIteration));
  EXPECT_CALL(*decoder_filters_[0], decodeComplete());

  // Kick off the incoming data.
  Buffer::OwnedImpl fake_input("1234");
  conn_manager_->onData(fake_input, false);

  Buffer::OwnedImpl decoded_data_to_forward;
  decoded_data_to_forward.move(decode_buffer, 2);
  EXPECT_CALL(*decoder_filters_[1], decodeData(BufferStringEqual("he"), false))
      .WillOnce(Return(FilterDataStatus::StopIterationNoBuffer));
  decoder_filters_[0]->callbacks_->injectDecodedDataToFilterChain(decoded_data_to_forward, false);

  EXPECT_CALL(*decoder_filters_[1], decodeData(BufferStringEqual("llo"), false))
      .WillOnce(Return(FilterDataStatus::StopIterationNoBuffer));
  decoder_filters_[0]->callbacks_->injectDecodedDataToFilterChain(decode_buffer, false);

  EXPECT_CALL(*decoder_filters_[1], decodeTrailers(_));
  EXPECT_CALL(*decoder_filters_[1], decodeComplete());
  decoder_filters_[0]->callbacks_->continueDecoding();

  // Response path.
  EXPECT_CALL(*encoder_filters_[1], encodeHeaders(_, false))
      .WillOnce(Return(FilterHeadersStatus::Continue));
  EXPECT_CALL(*encoder_filters_[0], encodeHeaders(_, false))
      .WillOnce(Return(FilterHeadersStatus::Continue));
  EXPECT_CALL(response_encoder_, encodeHeaders(_, false));

  Buffer::OwnedImpl encoder_buffer;
  EXPECT_CALL(*encoder_filters_[1], encodeData(_, false))
      .WillOnce(Invoke([&](Buffer::Instance& data, bool) {
        encoder_buffer.move(data);
        return FilterDataStatus::StopIterationNoBuffer;
      }));
  EXPECT_CALL(*encoder_filters_[1], encodeTrailers(_))
      .WillOnce(Return(FilterTrailersStatus::StopIteration));
  EXPECT_CALL(*encoder_filters_[1], encodeComplete());

  decoder_filters_[1]->callbacks_->streamInfo().setResponseCodeDetails("");
  decoder_filters_[1]->callbacks_->encodeHeaders(
      ResponseHeaderMapPtr{new TestResponseHeaderMapImpl{{":status", "200"}}}, false);
  Buffer::OwnedImpl response_body("response");
  decoder_filters_[1]->callbacks_->encodeData(response_body, false);
  decoder_filters_[1]->callbacks_->encodeTrailers(
      ResponseTrailerMapPtr{new TestResponseTrailerMapImpl{{"some", "trailer"}}});

  Buffer::OwnedImpl encoded_data_to_forward;
  encoded_data_to_forward.move(encoder_buffer, 3);
  EXPECT_CALL(*encoder_filters_[0], encodeData(BufferStringEqual("res"), false));
  EXPECT_CALL(response_encoder_, encodeData(_, false));
  encoder_filters_[1]->callbacks_->injectEncodedDataToFilterChain(encoded_data_to_forward, false);

  EXPECT_CALL(*encoder_filters_[0], encodeData(BufferStringEqual("ponse"), false));
  EXPECT_CALL(response_encoder_, encodeData(_, false));
  encoder_filters_[1]->callbacks_->injectEncodedDataToFilterChain(encoder_buffer, false);

  EXPECT_CALL(*encoder_filters_[0], encodeTrailers(_));
  EXPECT_CALL(*encoder_filters_[0], encodeComplete());
  EXPECT_CALL(response_encoder_, encodeTrailers(_));
  expectOnDestroy();
  encoder_filters_[1]->callbacks_->continueEncoding();
}

TEST_F(HttpConnectionManagerImplTest, MultipleFilters) {
  InSequence s;
  setup(false, "");

  EXPECT_CALL(*codec_, dispatch(_)).WillOnce(Invoke([&](Buffer::Instance&) -> Http::Status {
    RequestDecoder* decoder = &conn_manager_->newStream(response_encoder_);
    RequestHeaderMapPtr headers{
        new TestRequestHeaderMapImpl{{":authority", "host"}, {":path", "/"}, {":method", "GET"}}};
    decoder->decodeHeaders(std::move(headers), false);

    Buffer::OwnedImpl fake_data("hello");
    decoder->decodeData(fake_data, false);

    Buffer::OwnedImpl fake_data2("world");
    decoder->decodeData(fake_data2, true);
    return Http::okStatus();
  }));

  EXPECT_CALL(*route_config_provider_.route_config_, route(_, _, _, _));
  setupFilterChain(3, 2);

  EXPECT_CALL(*decoder_filters_[0], decodeHeaders(_, false))
      .WillOnce(InvokeWithoutArgs([&]() -> FilterHeadersStatus {
        EXPECT_EQ(route_config_provider_.route_config_->route_,
                  decoder_filters_[0]->callbacks_->route());
        EXPECT_EQ(ssl_connection_.get(),
                  decoder_filters_[0]->callbacks_->connection()->ssl().get());
        return FilterHeadersStatus::StopIteration;
      }));

  EXPECT_CALL(*decoder_filters_[0], decodeData(_, false))
      .WillOnce(Return(FilterDataStatus::StopIterationAndBuffer));
  EXPECT_CALL(*decoder_filters_[0], decodeData(_, true))
      .WillOnce(Return(FilterDataStatus::StopIterationAndBuffer));
  EXPECT_CALL(*decoder_filters_[0], decodeComplete());

  // Kick off the incoming data.
  Buffer::OwnedImpl fake_input("1234");
  EXPECT_CALL(filter_callbacks_.connection_.stream_info_, protocol(Envoy::Http::Protocol::Http11));
  conn_manager_->onData(fake_input, false);

  // Mimic a decoder filter that trapped data and now sends it on, since the data was buffered
  // by the first filter, we expect to get it in 1 decodeData() call.
  EXPECT_CALL(*decoder_filters_[1], decodeHeaders(_, false))
      .WillOnce(InvokeWithoutArgs([&]() -> FilterHeadersStatus {
        EXPECT_EQ(route_config_provider_.route_config_->route_,
                  decoder_filters_[1]->callbacks_->route());
        EXPECT_EQ(ssl_connection_.get(),
                  decoder_filters_[1]->callbacks_->connection()->ssl().get());
        return FilterHeadersStatus::StopIteration;
      }));
  EXPECT_CALL(*decoder_filters_[1], decodeData(_, true))
      .WillOnce(Return(FilterDataStatus::Continue));
  EXPECT_CALL(*decoder_filters_[1], decodeComplete());
  EXPECT_CALL(*decoder_filters_[2], decodeHeaders(_, false))
      .WillOnce(Return(FilterHeadersStatus::StopIteration));
  EXPECT_CALL(*decoder_filters_[2], decodeData(_, true))
      .WillOnce(Return(FilterDataStatus::StopIterationNoBuffer));
  EXPECT_CALL(*decoder_filters_[2], decodeComplete());
  decoder_filters_[0]->callbacks_->continueDecoding();

  // Now start encoding and mimic trapping in the encoding filter.
  EXPECT_CALL(*encoder_filters_[1], encodeHeaders(_, false))
      .WillOnce(Return(FilterHeadersStatus::StopIteration));
  EXPECT_CALL(*encoder_filters_[1], encodeData(_, false))
      .WillOnce(Return(FilterDataStatus::StopIterationAndBuffer));
  EXPECT_CALL(*encoder_filters_[1], encodeTrailers(_))
      .WillOnce(Return(FilterTrailersStatus::StopIteration));
  EXPECT_CALL(*encoder_filters_[1], encodeComplete());
  EXPECT_EQ(ssl_connection_.get(), encoder_filters_[1]->callbacks_->connection()->ssl().get());
  decoder_filters_[2]->callbacks_->streamInfo().setResponseCodeDetails("");
  decoder_filters_[2]->callbacks_->encodeHeaders(
      ResponseHeaderMapPtr{new TestResponseHeaderMapImpl{{":status", "200"}}}, false);
  Buffer::OwnedImpl response_body("response");
  decoder_filters_[2]->callbacks_->encodeData(response_body, false);
  decoder_filters_[2]->callbacks_->encodeTrailers(
      ResponseTrailerMapPtr{new TestResponseTrailerMapImpl{{"some", "trailer"}}});
  EXPECT_EQ(ssl_connection_.get(), decoder_filters_[2]->callbacks_->connection()->ssl().get());

  // Now finish the encode.
  EXPECT_CALL(*encoder_filters_[0], encodeHeaders(_, false))
      .WillOnce(Return(FilterHeadersStatus::Continue));
  EXPECT_CALL(response_encoder_, encodeHeaders(_, false));
  EXPECT_CALL(*encoder_filters_[0], encodeData(_, false))
      .WillOnce(Return(FilterDataStatus::Continue));
  EXPECT_CALL(response_encoder_, encodeData(_, false));
  EXPECT_CALL(*encoder_filters_[0], encodeTrailers(_))
      .WillOnce(Return(FilterTrailersStatus::Continue));
  EXPECT_CALL(*encoder_filters_[0], encodeComplete());
  EXPECT_CALL(response_encoder_, encodeTrailers(_));
  expectOnDestroy();
  encoder_filters_[1]->callbacks_->continueEncoding();

  EXPECT_EQ(ssl_connection_.get(), encoder_filters_[0]->callbacks_->connection()->ssl().get());
}

TEST(HttpConnectionManagerTracingStatsTest, verifyTracingStats) {
  Stats::IsolatedStoreImpl stats;
  ConnectionManagerTracingStats tracing_stats{CONN_MAN_TRACING_STATS(POOL_COUNTER(stats))};

  EXPECT_THROW(
      ConnectionManagerImpl::chargeTracingStats(Tracing::Reason::HealthCheck, tracing_stats),
      std::invalid_argument);

  ConnectionManagerImpl::chargeTracingStats(Tracing::Reason::ClientForced, tracing_stats);
  EXPECT_EQ(1UL, tracing_stats.client_enabled_.value());

  ConnectionManagerImpl::chargeTracingStats(Tracing::Reason::NotTraceableRequestId, tracing_stats);
  EXPECT_EQ(1UL, tracing_stats.not_traceable_.value());

  ConnectionManagerImpl::chargeTracingStats(Tracing::Reason::Sampling, tracing_stats);
  EXPECT_EQ(1UL, tracing_stats.random_sampling_.value());
}

TEST_F(HttpConnectionManagerImplTest, NoNewStreamWhenOverloaded) {
  Server::OverloadActionState stop_accepting_requests = Server::OverloadActionState::saturated();
  ON_CALL(overload_manager_.overload_state_,
          getState(Server::OverloadActionNames::get().StopAcceptingRequests))
      .WillByDefault(ReturnRef(stop_accepting_requests));

  setup(false, "");

  EXPECT_CALL(*codec_, dispatch(_)).WillRepeatedly(Invoke([&](Buffer::Instance&) -> Http::Status {
    RequestDecoder* decoder = &conn_manager_->newStream(response_encoder_);
    RequestHeaderMapPtr headers{
        new TestRequestHeaderMapImpl{{":authority", "host"}, {":path", "/"}, {":method", "GET"}}};
    decoder->decodeHeaders(std::move(headers), false);
    return Http::okStatus();
  }));

  // 503 direct response when overloaded.
  EXPECT_CALL(response_encoder_, encodeHeaders(_, false))
      .WillOnce(Invoke([](const ResponseHeaderMap& headers, bool) -> void {
        EXPECT_EQ("503", headers.getStatusValue());
      }));
  std::string response_body;
  EXPECT_CALL(response_encoder_, encodeData(_, true)).WillOnce(AddBufferToString(&response_body));

  Buffer::OwnedImpl fake_input("1234");
  conn_manager_->onData(fake_input, false);

  EXPECT_EQ("envoy overloaded", response_body);
  EXPECT_EQ(1U, stats_.named_.downstream_rq_overload_close_.value());
}

TEST_F(HttpConnectionManagerImplTest, DisableHttp1KeepAliveWhenOverloaded) {
  Server::OverloadActionState disable_http_keep_alive = Server::OverloadActionState::saturated();
  ON_CALL(overload_manager_.overload_state_,
          getState(Server::OverloadActionNames::get().DisableHttpKeepAlive))
      .WillByDefault(ReturnRef(disable_http_keep_alive));

  codec_->protocol_ = Protocol::Http11;
  setup(false, "");

  std::shared_ptr<MockStreamDecoderFilter> filter(new NiceMock<MockStreamDecoderFilter>());
  EXPECT_CALL(filter_factory_, createFilterChain(_))
      .WillOnce(Invoke([&](FilterChainFactoryCallbacks& callbacks) -> void {
        callbacks.addStreamDecoderFilter(StreamDecoderFilterSharedPtr{filter});
      }));

  EXPECT_CALL(*codec_, dispatch(_))
      .WillRepeatedly(Invoke([&](Buffer::Instance& data) -> Http::Status {
        RequestDecoder* decoder = &conn_manager_->newStream(response_encoder_);
        RequestHeaderMapPtr headers{new TestRequestHeaderMapImpl{{":authority", "host"},
                                                                 {":path", "/"},
                                                                 {":method", "GET"},
                                                                 {"connection", "keep-alive"}}};
        decoder->decodeHeaders(std::move(headers), true);

        ResponseHeaderMapPtr response_headers{new TestResponseHeaderMapImpl{{":status", "200"}}};
        filter->callbacks_->streamInfo().setResponseCodeDetails("");
        filter->callbacks_->encodeHeaders(std::move(response_headers), true);

        data.drain(4);
        return Http::okStatus();
      }));

  EXPECT_CALL(response_encoder_, encodeHeaders(_, true))
      .WillOnce(Invoke([](const ResponseHeaderMap& headers, bool) -> void {
        EXPECT_EQ("close", headers.getConnectionValue());
      }));

  Buffer::OwnedImpl fake_input("1234");
  conn_manager_->onData(fake_input, false);
  EXPECT_EQ(1U, stats_.named_.downstream_cx_overload_disable_keepalive_.value());
}

class DrainH2HttpConnectionManagerImplTest : public HttpConnectionManagerImplTest,
                                             public testing::WithParamInterface<bool> {
public:
  DrainH2HttpConnectionManagerImplTest() {
    Runtime::LoaderSingleton::getExisting()->mergeValues(
        {{"envoy.reloadable_features.overload_manager_disable_keepalive_drain_http2", "true"}});
  }

private:
  TestScopedRuntime runtime_;
};

// Verify that, if the runtime option is enabled, HTTP2 connections will receive
// a GOAWAY message when the overload action is triggered.
TEST_P(DrainH2HttpConnectionManagerImplTest, DisableHttp2KeepAliveWhenOverloaded) {
  Server::OverloadActionState disable_http_keep_alive = Server::OverloadActionState::saturated();
  ON_CALL(overload_manager_.overload_state_,
          getState(Server::OverloadActionNames::get().DisableHttpKeepAlive))
      .WillByDefault(ReturnRef(disable_http_keep_alive));

  codec_->protocol_ = Protocol::Http2;
  setup(false, "");
  if (GetParam()) {
    EXPECT_CALL(*codec_, shutdownNotice);
  }

  std::shared_ptr<MockStreamDecoderFilter> filter(new NiceMock<MockStreamDecoderFilter>());
  EXPECT_CALL(filter_factory_, createFilterChain(_))
      .WillOnce(Invoke([&](FilterChainFactoryCallbacks& callbacks) -> void {
        callbacks.addStreamDecoderFilter(StreamDecoderFilterSharedPtr{filter});
      }));

  EXPECT_CALL(*codec_, dispatch(_))
      .WillRepeatedly(Invoke([&](Buffer::Instance& data) -> Http::Status {
        RequestDecoder* decoder = &conn_manager_->newStream(response_encoder_);
        RequestHeaderMapPtr headers{new TestRequestHeaderMapImpl{{":authority", "host"},
                                                                 {":path", "/"},
                                                                 {":method", "GET"},
                                                                 {"connection", "keep-alive"}}};
        decoder->decodeHeaders(std::move(headers), true);

        ResponseHeaderMapPtr response_headers{new TestResponseHeaderMapImpl{{":status", "200"}}};
        filter->callbacks_->streamInfo().setResponseCodeDetails("");
        filter->callbacks_->encodeHeaders(std::move(response_headers), true);

        data.drain(4);
        return Http::okStatus();
      }));

  EXPECT_CALL(response_encoder_, encodeHeaders(_, true));

  Buffer::OwnedImpl fake_input("1234");
  conn_manager_->onData(fake_input, false);
  Mock::VerifyAndClearExpectations(codec_);
  EXPECT_EQ(1, stats_.named_.downstream_cx_overload_disable_keepalive_.value());
}

INSTANTIATE_TEST_SUITE_P(WithRuntimeOverride, DrainH2HttpConnectionManagerImplTest,
                         testing::Bool());

TEST_F(HttpConnectionManagerImplTest, TestStopAllIterationAndBufferOnDecodingPathFirstFilter) {
  setup(false, "envoy-custom-server", false);
  setUpEncoderAndDecoder(true, true);

  // Kick off the incoming data.
  Buffer::OwnedImpl fake_input("1234");
  conn_manager_->onData(fake_input, false);

  // Verify that once the decoder_filters_[0]'s continueDecoding() is called, decoder_filters_[1]'s
  // decodeHeaders() is called, and both filters receive data and trailers consequently.
  EXPECT_CALL(*decoder_filters_[1], decodeHeaders(_, _))
      .WillOnce(Return(FilterHeadersStatus::Continue));
  EXPECT_CALL(*decoder_filters_[0], decodeData(_, _)).WillOnce(Return(FilterDataStatus::Continue));
  EXPECT_CALL(*decoder_filters_[1], decodeData(_, _)).WillOnce(Return(FilterDataStatus::Continue));
  EXPECT_CALL(*decoder_filters_[0], decodeTrailers(_))
      .WillOnce(Return(FilterTrailersStatus::Continue));
  EXPECT_CALL(*decoder_filters_[1], decodeTrailers(_))
      .WillOnce(Return(FilterTrailersStatus::Continue));
  EXPECT_CALL(*decoder_filters_[1], decodeComplete());
  decoder_filters_[0]->callbacks_->continueDecoding();

  doRemoteClose();
}

TEST_F(HttpConnectionManagerImplTest, TestStopAllIterationAndBufferOnDecodingPathSecondFilter) {
  setup(false, "envoy-custom-server", false);
  setUpEncoderAndDecoder(true, false);

  // Verify headers go through both filters, and data and trailers go through the first filter only.
  EXPECT_CALL(*decoder_filters_[1], decodeHeaders(_, _))
      .WillOnce(Return(FilterHeadersStatus::StopAllIterationAndBuffer));
  EXPECT_CALL(*decoder_filters_[0], decodeData(_, _)).WillOnce(Return(FilterDataStatus::Continue));
  EXPECT_CALL(*decoder_filters_[0], decodeTrailers(_))
      .WillOnce(Return(FilterTrailersStatus::Continue));
  // Kick off the incoming data.
  Buffer::OwnedImpl fake_input("1234");
  conn_manager_->onData(fake_input, false);

  // Verify that once the decoder_filters_[1]'s continueDecoding() is called, both data and trailers
  // go through the second filter.
  EXPECT_CALL(*decoder_filters_[1], decodeData(_, _)).WillOnce(Return(FilterDataStatus::Continue));
  EXPECT_CALL(*decoder_filters_[1], decodeTrailers(_))
      .WillOnce(Return(FilterTrailersStatus::Continue));
  EXPECT_CALL(*decoder_filters_[1], decodeComplete());
  decoder_filters_[1]->callbacks_->continueDecoding();

  doRemoteClose();
}

TEST_F(HttpConnectionManagerImplTest, TestStopAllIterationAndBufferOnEncodingPath) {
  setup(false, "envoy-custom-server", false);
  setUpEncoderAndDecoder(false, false);
  sendRequestHeadersAndData();

  // encoder_filters_[1] is the first filter in the chain.
  EXPECT_CALL(*encoder_filters_[1], encodeHeaders(_, false))
      .WillOnce(Invoke([&](HeaderMap&, bool) -> FilterHeadersStatus {
        return FilterHeadersStatus::StopAllIterationAndBuffer;
      }));
  ResponseHeaderMapPtr response_headers{new TestResponseHeaderMapImpl{{":status", "200"}}};
  decoder_filters_[0]->callbacks_->streamInfo().setResponseCodeDetails("");
  decoder_filters_[0]->callbacks_->encodeHeaders(std::move(response_headers), false);

  // Invoke encodeData while all iteration is stopped and make sure the filters do not have
  // encodeData called.
  EXPECT_CALL(*encoder_filters_[0], encodeData(_, _)).Times(0);
  EXPECT_CALL(*encoder_filters_[1], encodeData(_, _)).Times(0);
  Buffer::OwnedImpl response_body("response");
  decoder_filters_[0]->callbacks_->encodeData(response_body, false);
  decoder_filters_[0]->callbacks_->encodeTrailers(
      ResponseTrailerMapPtr{new TestResponseTrailerMapImpl{{"some", "trailer"}}});

  // Verify that once encoder_filters_[1]'s continueEncoding() is called, encoder_filters_[0]'s
  // encodeHeaders() is called, and both filters receive data and trailers consequently.
  EXPECT_CALL(*encoder_filters_[0], encodeHeaders(_, _))
      .WillOnce(Return(FilterHeadersStatus::Continue));
  EXPECT_CALL(response_encoder_, encodeHeaders(_, false));
  EXPECT_CALL(*encoder_filters_[1], encodeData(_, _)).WillOnce(Return(FilterDataStatus::Continue));
  EXPECT_CALL(*encoder_filters_[0], encodeData(_, _)).WillOnce(Return(FilterDataStatus::Continue));
  EXPECT_CALL(response_encoder_, encodeData(_, _));
  EXPECT_CALL(*encoder_filters_[1], encodeTrailers(_))
      .WillOnce(Return(FilterTrailersStatus::Continue));
  EXPECT_CALL(*encoder_filters_[0], encodeTrailers(_))
      .WillOnce(Return(FilterTrailersStatus::Continue));
  EXPECT_CALL(response_encoder_, encodeTrailers(_));
  EXPECT_CALL(*encoder_filters_[0], encodeComplete());
  EXPECT_CALL(*encoder_filters_[1], encodeComplete());
  expectOnDestroy();
  encoder_filters_[1]->callbacks_->continueEncoding();
}

TEST_F(HttpConnectionManagerImplTest, DisableKeepAliveWhenDraining) {
  setup(false, "");

  EXPECT_CALL(drain_close_, drainClose()).WillOnce(Return(true));

  std::shared_ptr<MockStreamDecoderFilter> filter(new NiceMock<MockStreamDecoderFilter>());
  EXPECT_CALL(filter_factory_, createFilterChain(_))
      .WillOnce(Invoke([&](FilterChainFactoryCallbacks& callbacks) -> void {
        callbacks.addStreamDecoderFilter(StreamDecoderFilterSharedPtr{filter});
      }));

  EXPECT_CALL(*codec_, dispatch(_))
      .WillRepeatedly(Invoke([&](Buffer::Instance& data) -> Http::Status {
        RequestDecoder* decoder = &conn_manager_->newStream(response_encoder_);
        RequestHeaderMapPtr headers{new TestRequestHeaderMapImpl{{":authority", "host"},
                                                                 {":path", "/"},
                                                                 {":method", "GET"},
                                                                 {"connection", "keep-alive"}}};
        decoder->decodeHeaders(std::move(headers), true);

        ResponseHeaderMapPtr response_headers{new TestResponseHeaderMapImpl{{":status", "200"}}};
        filter->callbacks_->streamInfo().setResponseCodeDetails("");
        filter->callbacks_->encodeHeaders(std::move(response_headers), true);

        data.drain(4);
        return Http::okStatus();
      }));

  EXPECT_CALL(response_encoder_, encodeHeaders(_, true))
      .WillOnce(Invoke([](const ResponseHeaderMap& headers, bool) -> void {
        EXPECT_EQ("close", headers.getConnectionValue());
      }));

  Buffer::OwnedImpl fake_input;
  conn_manager_->onData(fake_input, false);
}

TEST_F(HttpConnectionManagerImplTest, TestSessionTrace) {
  setup(false, "");

  // Set up the codec.
  EXPECT_CALL(*codec_, dispatch(_))
      .WillRepeatedly(Invoke([&](Buffer::Instance& data) -> Http::Status {
        data.drain(4);
        return Http::okStatus();
      }));
  Buffer::OwnedImpl fake_input("1234");
  conn_manager_->onData(fake_input, false);

  setupFilterChain(1, 1);

  // Create a new stream
  RequestDecoder* decoder = &conn_manager_->newStream(response_encoder_);

  // Send headers to that stream, and verify we both set and clear the tracked object.
  {
    RequestHeaderMapPtr headers{
        new TestRequestHeaderMapImpl{{":authority", "host"}, {":path", "/"}, {":method", "POST"}}};
    EXPECT_CALL(filter_callbacks_.connection_.dispatcher_, setTrackedObject(_))
        .Times(2)
        .WillOnce(Invoke([](const ScopeTrackedObject* object) -> const ScopeTrackedObject* {
          ASSERT(object != nullptr); // On the first call, this should be the active stream.
          std::stringstream out;
          object->dumpState(out);
          std::string state = out.str();
          EXPECT_THAT(state,
<<<<<<< HEAD
                      testing::HasSubstr("filter_manager_callbacks_.requestHeaders():   null"));
=======
                      testing::HasSubstr("filter_manager_callbacks_.requestHeaders():   empty"));
>>>>>>> 8abe7c40
          EXPECT_THAT(state, testing::HasSubstr("protocol_: 1"));
          return nullptr;
        }))
        .WillRepeatedly(Return(nullptr));
    EXPECT_CALL(*decoder_filters_[0], decodeHeaders(_, false))
        .WillOnce(Invoke([](HeaderMap&, bool) -> FilterHeadersStatus {
          return FilterHeadersStatus::StopIteration;
        }));
    decoder->decodeHeaders(std::move(headers), false);
  }

  // Send trailers to that stream, and verify by this point headers are in logged state.
  {
    RequestTrailerMapPtr trailers{new TestRequestTrailerMapImpl{{"foo", "bar"}}};
    EXPECT_CALL(filter_callbacks_.connection_.dispatcher_, setTrackedObject(_))
        .Times(2)
        .WillOnce(Invoke([](const ScopeTrackedObject* object) -> const ScopeTrackedObject* {
          ASSERT(object != nullptr); // On the first call, this should be the active stream.
          std::stringstream out;
          object->dumpState(out);
          std::string state = out.str();
          EXPECT_THAT(state, testing::HasSubstr("filter_manager_callbacks_.requestHeaders(): \n"));
          EXPECT_THAT(state, testing::HasSubstr("':authority', 'host'\n"));
          EXPECT_THAT(state, testing::HasSubstr("protocol_: 1"));
          return nullptr;
        }))
        .WillRepeatedly(Return(nullptr));
    EXPECT_CALL(*decoder_filters_[0], decodeComplete());
    EXPECT_CALL(*decoder_filters_[0], decodeTrailers(_))
        .WillOnce(Return(FilterTrailersStatus::StopIteration));
    decoder->decodeTrailers(std::move(trailers));
  }

  expectOnDestroy();
  filter_callbacks_.connection_.raiseEvent(Network::ConnectionEvent::RemoteClose);
}

// SRDS no scope found.
TEST_F(HttpConnectionManagerImplTest, TestSrdsRouteNotFound) {
  setup(false, "", true, true);
  setupFilterChain(1, 0); // Recreate the chain for second stream.

  EXPECT_CALL(*static_cast<const Router::MockScopedConfig*>(
                  scopedRouteConfigProvider()->config<Router::ScopedConfig>().get()),
              getRouteConfig(_))
      .Times(2)
      .WillRepeatedly(Return(nullptr));
  EXPECT_CALL(*codec_, dispatch(_)).WillOnce(Invoke([&](Buffer::Instance& data) -> Http::Status {
    RequestDecoder* decoder = &conn_manager_->newStream(response_encoder_);
    RequestHeaderMapPtr headers{new TestRequestHeaderMapImpl{
        {":authority", "host"}, {":method", "GET"}, {":path", "/foo"}}};
    decoder->decodeHeaders(std::move(headers), true);
    data.drain(4);
    return Http::okStatus();
  }));

  EXPECT_CALL(*decoder_filters_[0], decodeHeaders(_, true))
      .WillOnce(InvokeWithoutArgs([&]() -> FilterHeadersStatus {
        EXPECT_EQ(nullptr, decoder_filters_[0]->callbacks_->route());
        return FilterHeadersStatus::StopIteration;
      }));
  EXPECT_CALL(*decoder_filters_[0], decodeComplete()); // end_stream=true.

  Buffer::OwnedImpl fake_input("1234");
  conn_manager_->onData(fake_input, false);

  expectOnDestroy();
  filter_callbacks_.connection_.raiseEvent(Network::ConnectionEvent::RemoteClose);
}

// SRDS updating scopes affects routing.
TEST_F(HttpConnectionManagerImplTest, TestSrdsUpdate) {
  setup(false, "", true, true);

  EXPECT_CALL(*static_cast<const Router::MockScopedConfig*>(
                  scopedRouteConfigProvider()->config<Router::ScopedConfig>().get()),
              getRouteConfig(_))
      .Times(3)
      .WillOnce(Return(nullptr))
      .WillOnce(Return(nullptr))        // refreshCachedRoute first time.
      .WillOnce(Return(route_config_)); // triggered by callbacks_->route(), SRDS now updated.
  EXPECT_CALL(*codec_, dispatch(_)).WillOnce(Invoke([&](Buffer::Instance& data) -> Http::Status {
    RequestDecoder* decoder = &conn_manager_->newStream(response_encoder_);
    RequestHeaderMapPtr headers{new TestRequestHeaderMapImpl{
        {":authority", "host"}, {":method", "GET"}, {":path", "/foo"}}};
    decoder->decodeHeaders(std::move(headers), true);
    data.drain(4);
    return Http::okStatus();
  }));
  const std::string fake_cluster1_name = "fake_cluster1";
  std::shared_ptr<Router::MockRoute> route1 = std::make_shared<NiceMock<Router::MockRoute>>();
  EXPECT_CALL(route1->route_entry_, clusterName()).WillRepeatedly(ReturnRef(fake_cluster1_name));
  std::shared_ptr<Upstream::MockThreadLocalCluster> fake_cluster1 =
      std::make_shared<NiceMock<Upstream::MockThreadLocalCluster>>();
  EXPECT_CALL(cluster_manager_, get(_)).WillOnce(Return(fake_cluster1.get()));
  EXPECT_CALL(*route_config_, route(_, _, _, _)).WillOnce(Return(route1));
  // First no-scope-found request will be handled by decoder_filters_[0].
  setupFilterChain(1, 0);
  EXPECT_CALL(*decoder_filters_[0], decodeHeaders(_, true))
      .WillOnce(InvokeWithoutArgs([&]() -> FilterHeadersStatus {
        EXPECT_EQ(nullptr, decoder_filters_[0]->callbacks_->route());

        // Clear route and next call on callbacks_->route() will trigger a re-snapping of the
        // snapped_route_config_.
        decoder_filters_[0]->callbacks_->clearRouteCache();

        // Now route config provider returns something.
        EXPECT_EQ(route1, decoder_filters_[0]->callbacks_->route());
        EXPECT_EQ(route1->routeEntry(), decoder_filters_[0]->callbacks_->streamInfo().routeEntry());
        EXPECT_EQ(fake_cluster1->info(), decoder_filters_[0]->callbacks_->clusterInfo());
        return FilterHeadersStatus::StopIteration;

        return FilterHeadersStatus::StopIteration;
      }));
  EXPECT_CALL(*decoder_filters_[0], decodeComplete()); // end_stream=true.
  Buffer::OwnedImpl fake_input("1234");
  conn_manager_->onData(fake_input, false);

  expectOnDestroy();
  filter_callbacks_.connection_.raiseEvent(Network::ConnectionEvent::RemoteClose);
}

// SRDS Scope header update cause cross-scope reroute.
TEST_F(HttpConnectionManagerImplTest, TestSrdsCrossScopeReroute) {
  setup(false, "", true, true);

  std::shared_ptr<Router::MockConfig> route_config1 =
      std::make_shared<NiceMock<Router::MockConfig>>();
  std::shared_ptr<Router::MockConfig> route_config2 =
      std::make_shared<NiceMock<Router::MockConfig>>();
  std::shared_ptr<Router::MockRoute> route1 = std::make_shared<NiceMock<Router::MockRoute>>();
  std::shared_ptr<Router::MockRoute> route2 = std::make_shared<NiceMock<Router::MockRoute>>();
  EXPECT_CALL(*route_config1, route(_, _, _, _)).WillRepeatedly(Return(route1));
  EXPECT_CALL(*route_config2, route(_, _, _, _)).WillRepeatedly(Return(route2));
  EXPECT_CALL(*static_cast<const Router::MockScopedConfig*>(
                  scopedRouteConfigProvider()->config<Router::ScopedConfig>().get()),
              getRouteConfig(_))
      // 1. Snap scoped route config;
      // 2. refreshCachedRoute (both in decodeHeaders(headers,end_stream);
      // 3. then refreshCachedRoute triggered by decoder_filters_[1]->callbacks_->route().
      .Times(3)
      .WillRepeatedly(Invoke([&](const HeaderMap& headers) -> Router::ConfigConstSharedPtr {
        auto& test_headers = dynamic_cast<const TestRequestHeaderMapImpl&>(headers);
        if (test_headers.get_("scope_key") == "foo") {
          return route_config1;
        }
        return route_config2;
      }));
  EXPECT_CALL(*codec_, dispatch(_)).WillOnce(Invoke([&](Buffer::Instance& data) -> Http::Status {
    RequestDecoder* decoder = &conn_manager_->newStream(response_encoder_);
    RequestHeaderMapPtr headers{new TestRequestHeaderMapImpl{
        {":authority", "host"}, {":method", "GET"}, {"scope_key", "foo"}, {":path", "/foo"}}};
    decoder->decodeHeaders(std::move(headers), false);
    data.drain(4);
    return Http::okStatus();
  }));
  setupFilterChain(2, 0);
  EXPECT_CALL(*decoder_filters_[0], decodeHeaders(_, false))
      .WillOnce(Invoke([&](Http::HeaderMap& headers, bool) -> FilterHeadersStatus {
        EXPECT_EQ(route1, decoder_filters_[0]->callbacks_->route());
        auto& test_headers = dynamic_cast<TestRequestHeaderMapImpl&>(headers);
        // Clear cached route and change scope key to "bar".
        decoder_filters_[0]->callbacks_->clearRouteCache();
        test_headers.remove("scope_key");
        test_headers.addCopy("scope_key", "bar");
        return FilterHeadersStatus::Continue;
      }));
  EXPECT_CALL(*decoder_filters_[1], decodeHeaders(_, false))
      .WillOnce(Invoke([&](Http::HeaderMap& headers, bool) -> FilterHeadersStatus {
        auto& test_headers = dynamic_cast<TestRequestHeaderMapImpl&>(headers);
        EXPECT_EQ(test_headers.get_("scope_key"), "bar");
        // Route now switched to route2 as header "scope_key" has changed.
        EXPECT_EQ(route2, decoder_filters_[1]->callbacks_->route());
        EXPECT_EQ(route2->routeEntry(), decoder_filters_[1]->callbacks_->streamInfo().routeEntry());
        return FilterHeadersStatus::StopIteration;
      }));

  Buffer::OwnedImpl fake_input("1234");
  conn_manager_->onData(fake_input, false);

  expectOnDestroy();
  filter_callbacks_.connection_.raiseEvent(Network::ConnectionEvent::RemoteClose);
}

// SRDS scoped RouteConfiguration found and route found.
TEST_F(HttpConnectionManagerImplTest, TestSrdsRouteFound) {
  setup(false, "", true, true);
  setupFilterChain(1, 0);

  const std::string fake_cluster1_name = "fake_cluster1";
  std::shared_ptr<Router::MockRoute> route1 = std::make_shared<NiceMock<Router::MockRoute>>();
  EXPECT_CALL(route1->route_entry_, clusterName()).WillRepeatedly(ReturnRef(fake_cluster1_name));
  std::shared_ptr<Upstream::MockThreadLocalCluster> fake_cluster1 =
      std::make_shared<NiceMock<Upstream::MockThreadLocalCluster>>();
  EXPECT_CALL(cluster_manager_, get(_)).WillOnce(Return(fake_cluster1.get()));
  EXPECT_CALL(*scopedRouteConfigProvider()->config<Router::MockScopedConfig>(), getRouteConfig(_))
      // 1. decodeHeaders() snapping route config.
      // 2. refreshCachedRoute() later in the same decodeHeaders().
      .Times(2);
  EXPECT_CALL(
      *static_cast<const Router::MockConfig*>(
          scopedRouteConfigProvider()->config<Router::MockScopedConfig>()->route_config_.get()),
      route(_, _, _, _))
      .WillOnce(Return(route1));
  EXPECT_CALL(*codec_, dispatch(_)).WillOnce(Invoke([&](Buffer::Instance& data) -> Http::Status {
    RequestDecoder* decoder = &conn_manager_->newStream(response_encoder_);
    RequestHeaderMapPtr headers{new TestRequestHeaderMapImpl{
        {":authority", "host"}, {":method", "GET"}, {":path", "/foo"}}};
    decoder->decodeHeaders(std::move(headers), true);
    data.drain(4);
    return Http::okStatus();
  }));
  EXPECT_CALL(*decoder_filters_[0], decodeHeaders(_, true))
      .WillOnce(InvokeWithoutArgs([&]() -> FilterHeadersStatus {
        EXPECT_EQ(route1, decoder_filters_[0]->callbacks_->route());
        EXPECT_EQ(route1->routeEntry(), decoder_filters_[0]->callbacks_->streamInfo().routeEntry());
        EXPECT_EQ(fake_cluster1->info(), decoder_filters_[0]->callbacks_->clusterInfo());
        return FilterHeadersStatus::StopIteration;
      }));
  EXPECT_CALL(*decoder_filters_[0], decodeComplete());

  Buffer::OwnedImpl fake_input("1234");
  conn_manager_->onData(fake_input, false);

  expectOnDestroy();
  filter_callbacks_.connection_.raiseEvent(Network::ConnectionEvent::RemoteClose);
}

TEST_F(HttpConnectionManagerImplTest, NewConnection) {
  setup(false, "", true, true);

  filter_callbacks_.connection_.stream_info_.protocol_ = absl::nullopt;
  EXPECT_CALL(filter_callbacks_.connection_.stream_info_, protocol());
  EXPECT_EQ(Network::FilterStatus::Continue, conn_manager_->onNewConnection());
  EXPECT_EQ(0U, stats_.named_.downstream_cx_http3_total_.value());
  EXPECT_EQ(0U, stats_.named_.downstream_cx_http3_active_.value());

  filter_callbacks_.connection_.stream_info_.protocol_ = Envoy::Http::Protocol::Http3;
  codec_->protocol_ = Http::Protocol::Http3;
  EXPECT_CALL(filter_callbacks_.connection_.stream_info_, protocol());
  EXPECT_CALL(*codec_, protocol()).Times(AtLeast(1));
  EXPECT_EQ(Network::FilterStatus::StopIteration, conn_manager_->onNewConnection());
  EXPECT_EQ(1U, stats_.named_.downstream_cx_http3_total_.value());
  EXPECT_EQ(1U, stats_.named_.downstream_cx_http3_active_.value());
}

TEST_F(HttpConnectionManagerImplTest, TestUpstreamRequestHeadersSize) {
  // Test with Headers only request, No Data, No response.
  setup(false, "");
  EXPECT_CALL(*codec_, dispatch(_)).WillOnce(Invoke([&](Buffer::Instance&) -> Http::Status {
    RequestDecoder* decoder = &conn_manager_->newStream(response_encoder_);
    RequestHeaderMapPtr headers{
        new TestRequestHeaderMapImpl{{":authority", "host"}, {":path", "/"}, {":method", "GET"}}};
    decoder->decodeHeaders(std::move(headers), true);
    return Http::okStatus();
  }));

  setupFilterChain(1, 0);

  EXPECT_CALL(*decoder_filters_[0], decodeHeaders(_, true))
      .WillOnce(Return(FilterHeadersStatus::StopIteration));
  EXPECT_CALL(*decoder_filters_[0], decodeComplete());

  std::shared_ptr<NiceMock<Upstream::MockHostDescription>> host_{
      new NiceMock<Upstream::MockHostDescription>()};
  filter_callbacks_.upstreamHost(host_);

  EXPECT_CALL(
      host_->cluster_.request_response_size_stats_store_,
      deliverHistogramToSinks(Property(&Stats::Metric::name, "upstream_rq_headers_size"), 30));
  EXPECT_CALL(host_->cluster_.request_response_size_stats_store_,
              deliverHistogramToSinks(Property(&Stats::Metric::name, "upstream_rq_body_size"), 0));
  EXPECT_CALL(host_->cluster_.request_response_size_stats_store_,
              deliverHistogramToSinks(Property(&Stats::Metric::name, "upstream_rs_body_size"), 0));

  Buffer::OwnedImpl fake_input("1234");
  conn_manager_->onData(fake_input, false);

  expectOnDestroy();
  filter_callbacks_.connection_.raiseEvent(Network::ConnectionEvent::RemoteClose);
}

TEST_F(HttpConnectionManagerImplTest, TestUpstreamRequestBodySize) {
  // Test Request with Headers and Data, No response.
  setup(false, "");
  EXPECT_CALL(*codec_, dispatch(_)).WillOnce(Invoke([&](Buffer::Instance&) -> Http::Status {
    RequestDecoder* decoder = &conn_manager_->newStream(response_encoder_);
    RequestHeaderMapPtr headers{
        new TestRequestHeaderMapImpl{{":authority", "host"}, {":path", "/"}, {":method", "GET"}}};
    decoder->decodeHeaders(std::move(headers), false);

    Buffer::OwnedImpl fake_data("12345");
    decoder->decodeData(fake_data, true);
    return Http::okStatus();
  }));

  setupFilterChain(1, 0);

  EXPECT_CALL(*decoder_filters_[0], decodeHeaders(_, false))
      .WillOnce(Return(FilterHeadersStatus::StopIteration));
  EXPECT_CALL(*decoder_filters_[0], decodeData(_, true))
      .WillOnce(Return(FilterDataStatus::StopIterationNoBuffer));

  EXPECT_CALL(*decoder_filters_[0], decodeComplete());

  std::shared_ptr<NiceMock<Upstream::MockHostDescription>> host_{
      new NiceMock<Upstream::MockHostDescription>()};
  filter_callbacks_.upstreamHost(host_);

  EXPECT_CALL(
      host_->cluster_.request_response_size_stats_store_,
      deliverHistogramToSinks(Property(&Stats::Metric::name, "upstream_rq_headers_size"), 30));
  EXPECT_CALL(host_->cluster_.request_response_size_stats_store_,
              deliverHistogramToSinks(Property(&Stats::Metric::name, "upstream_rq_body_size"), 5));
  EXPECT_CALL(host_->cluster_.request_response_size_stats_store_,
              deliverHistogramToSinks(Property(&Stats::Metric::name, "upstream_rs_body_size"), 0));

  Buffer::OwnedImpl fake_input("1234");
  conn_manager_->onData(fake_input, false);

  expectOnDestroy();
  filter_callbacks_.connection_.raiseEvent(Network::ConnectionEvent::RemoteClose);
}

TEST_F(HttpConnectionManagerImplTest, TestUpstreamResponseHeadersSize) {
  // Test with Header only response.
  setup(false, "");

  EXPECT_CALL(*codec_, dispatch(_)).WillOnce(Invoke([&](Buffer::Instance&) -> Http::Status {
    RequestDecoder* decoder = &conn_manager_->newStream(response_encoder_);
    RequestHeaderMapPtr headers{
        new TestRequestHeaderMapImpl{{":authority", "host"}, {":path", "/"}, {":method", "GET"}}};
    decoder->decodeHeaders(std::move(headers), false);

    Buffer::OwnedImpl fake_data("1234");
    decoder->decodeData(fake_data, true);

    return Http::okStatus();
  }));

  setupFilterChain(1, 0);

  EXPECT_CALL(*decoder_filters_[0], decodeHeaders(_, false))
      .WillOnce(Return(FilterHeadersStatus::StopIteration));
  EXPECT_CALL(*decoder_filters_[0], decodeData(_, true))
      .WillOnce(Return(FilterDataStatus::StopIterationNoBuffer));

  EXPECT_CALL(*decoder_filters_[0], decodeComplete());

  std::shared_ptr<NiceMock<Upstream::MockHostDescription>> host_{
      new NiceMock<Upstream::MockHostDescription>()};
  filter_callbacks_.upstreamHost(host_);

  EXPECT_CALL(
      host_->cluster_.request_response_size_stats_store_,
      deliverHistogramToSinks(Property(&Stats::Metric::name, "upstream_rq_headers_size"), 30));

  // Response headers are internally mutated and we record final response headers.
  // for example in the below test case, response headers are modified as
  // {':status', '200' 'date', 'Mon, 06 Jul 2020 06:08:55 GMT' 'server', ''}
  // whose size is 49 instead of original response headers size 10({":status", "200"}).
  EXPECT_CALL(
      host_->cluster_.request_response_size_stats_store_,
      deliverHistogramToSinks(Property(&Stats::Metric::name, "upstream_rs_headers_size"), 49));
  EXPECT_CALL(host_->cluster_.request_response_size_stats_store_,
              deliverHistogramToSinks(Property(&Stats::Metric::name, "upstream_rq_body_size"), 4));
  EXPECT_CALL(host_->cluster_.request_response_size_stats_store_,
              deliverHistogramToSinks(Property(&Stats::Metric::name, "upstream_rs_body_size"), 0));

  Buffer::OwnedImpl fake_input("1234");
  conn_manager_->onData(fake_input, false);

  EXPECT_CALL(response_encoder_, encodeHeaders(_, true));
  expectOnDestroy();

  decoder_filters_[0]->callbacks_->streamInfo().setResponseCodeDetails("");
  decoder_filters_[0]->callbacks_->encodeHeaders(
      ResponseHeaderMapPtr{new TestResponseHeaderMapImpl{{":status", "200"}}}, true);
}

TEST_F(HttpConnectionManagerImplTest, TestUpstreamResponseBodySize) {
  // Test with response headers and body.
  setup(false, "");

  EXPECT_CALL(*codec_, dispatch(_)).WillOnce(Invoke([&](Buffer::Instance&) -> Http::Status {
    RequestDecoder* decoder = &conn_manager_->newStream(response_encoder_);
    RequestHeaderMapPtr headers{
        new TestRequestHeaderMapImpl{{":authority", "host"}, {":path", "/"}, {":method", "GET"}}};
    decoder->decodeHeaders(std::move(headers), false);

    Buffer::OwnedImpl fake_data("1234");
    decoder->decodeData(fake_data, true);

    return Http::okStatus();
  }));

  setupFilterChain(1, 0);

  EXPECT_CALL(*decoder_filters_[0], decodeHeaders(_, false))
      .WillOnce(Return(FilterHeadersStatus::StopIteration));
  EXPECT_CALL(*decoder_filters_[0], decodeData(_, true))
      .WillOnce(Return(FilterDataStatus::StopIterationNoBuffer));

  EXPECT_CALL(*decoder_filters_[0], decodeComplete());

  std::shared_ptr<NiceMock<Upstream::MockHostDescription>> host_{
      new NiceMock<Upstream::MockHostDescription>()};
  filter_callbacks_.upstreamHost(host_);

  EXPECT_CALL(
      host_->cluster_.request_response_size_stats_store_,
      deliverHistogramToSinks(Property(&Stats::Metric::name, "upstream_rq_headers_size"), 30));
  EXPECT_CALL(
      host_->cluster_.request_response_size_stats_store_,
      deliverHistogramToSinks(Property(&Stats::Metric::name, "upstream_rs_headers_size"), 49));
  EXPECT_CALL(host_->cluster_.request_response_size_stats_store_,
              deliverHistogramToSinks(Property(&Stats::Metric::name, "upstream_rq_body_size"), 4));
  EXPECT_CALL(host_->cluster_.request_response_size_stats_store_,
              deliverHistogramToSinks(Property(&Stats::Metric::name, "upstream_rs_body_size"), 11));

  Buffer::OwnedImpl fake_input("1234");
  conn_manager_->onData(fake_input, false);

  EXPECT_CALL(response_encoder_, encodeHeaders(_, false));

  decoder_filters_[0]->callbacks_->streamInfo().setResponseCodeDetails("");
  decoder_filters_[0]->callbacks_->encodeHeaders(
      ResponseHeaderMapPtr{new TestResponseHeaderMapImpl{{":status", "200"}}}, false);

  EXPECT_CALL(response_encoder_, encodeData(_, true));
  expectOnDestroy();

  Buffer::OwnedImpl fake_response("hello-world");
  decoder_filters_[0]->callbacks_->encodeData(fake_response, true);
}

TEST_F(HttpConnectionManagerImplTest, HeaderOnlyRequestAndResponseUsingHttp3) {
  setup(false, "envoy-custom-server", false);

  filter_callbacks_.connection_.stream_info_.protocol_ = Envoy::Http::Protocol::Http3;
  codec_->protocol_ = Http::Protocol::Http3;
  EXPECT_EQ(Network::FilterStatus::StopIteration, conn_manager_->onNewConnection());

  // Store the basic request encoder during filter chain setup.
  std::shared_ptr<MockStreamDecoderFilter> filter(new NiceMock<MockStreamDecoderFilter>());

  EXPECT_CALL(*filter, decodeHeaders(_, true))
      .WillOnce(Invoke([&](RequestHeaderMap& headers, bool) -> FilterHeadersStatus {
        EXPECT_NE(nullptr, headers.ForwardedFor());
        EXPECT_EQ("http", headers.getForwardedProtoValue());
        return FilterHeadersStatus::StopIteration;
      }));

  EXPECT_CALL(*filter, setDecoderFilterCallbacks(_));

  EXPECT_CALL(filter_factory_, createFilterChain(_))
      .WillOnce(Invoke([&](FilterChainFactoryCallbacks& callbacks) -> void {
        callbacks.addStreamDecoderFilter(filter);
      }));

  EXPECT_CALL(filter_callbacks_.connection_.dispatcher_, deferredDelete_(_));

  // Pretend to get a new stream and then fire a headers only request into it. Then we respond into
  // the filter.
  NiceMock<MockResponseEncoder> encoder;
  RequestDecoder& decoder = conn_manager_->newStream(encoder);
  RequestHeaderMapPtr headers{
      new TestRequestHeaderMapImpl{{":authority", "host"}, {":path", "/"}, {":method", "GET"}}};
  decoder.decodeHeaders(std::move(headers), true);

  ResponseHeaderMapPtr response_headers{new TestResponseHeaderMapImpl{{":status", "200"}}};
  filter->callbacks_->streamInfo().setResponseCodeDetails("");
  filter->callbacks_->encodeHeaders(std::move(response_headers), true);

  EXPECT_EQ(1U, stats_.named_.downstream_rq_2xx_.value());
  EXPECT_EQ(1U, listener_stats_.downstream_rq_2xx_.value());
  EXPECT_EQ(1U, stats_.named_.downstream_rq_completed_.value());
  EXPECT_EQ(1U, listener_stats_.downstream_rq_completed_.value());
  EXPECT_EQ(1U, stats_.named_.downstream_cx_http3_total_.value());
  filter_callbacks_.connection_.dispatcher_.clearDeferredDeleteList();
  conn_manager_.reset();
  EXPECT_EQ(0U, stats_.named_.downstream_cx_http3_active_.value());
}

namespace {

class SimpleType : public StreamInfo::FilterState::Object {
public:
  SimpleType(int value) : value_(value) {}
  int access() const { return value_; }

private:
  int value_;
};

} // namespace

TEST_F(HttpConnectionManagerImplTest, ConnectionFilterState) {
  filter_callbacks_.connection_.stream_info_.filter_state_->setData(
      "connection_provided_data", std::make_shared<SimpleType>(555),
      StreamInfo::FilterState::StateType::ReadOnly);

  setup(false, "envoy-custom-server", false);
  setupFilterChain(1, 0, /* num_requests = */ 3);

  EXPECT_CALL(*codec_, dispatch(_))
      .Times(2)
      .WillRepeatedly(Invoke([&](Buffer::Instance&) -> Http::Status {
        RequestDecoder* decoder = &conn_manager_->newStream(response_encoder_);
        RequestHeaderMapPtr headers{new TestRequestHeaderMapImpl{
            {":authority", "host"}, {":path", "/"}, {":method", "GET"}}};
        decoder->decodeHeaders(std::move(headers), true);
        return Http::okStatus();
      }));
  {
    InSequence s;
    EXPECT_CALL(*decoder_filters_[0], decodeHeaders(_, true))
        .WillOnce(Invoke([this](HeaderMap&, bool) -> FilterHeadersStatus {
          decoder_filters_[0]->callbacks_->streamInfo().filterState()->setData(
              "per_filter_chain", std::make_unique<SimpleType>(1),
              StreamInfo::FilterState::StateType::ReadOnly,
              StreamInfo::FilterState::LifeSpan::FilterChain);
          decoder_filters_[0]->callbacks_->streamInfo().filterState()->setData(
              "per_downstream_request", std::make_unique<SimpleType>(2),
              StreamInfo::FilterState::StateType::ReadOnly,
              StreamInfo::FilterState::LifeSpan::Request);
          decoder_filters_[0]->callbacks_->streamInfo().filterState()->setData(
              "per_downstream_connection", std::make_unique<SimpleType>(3),
              StreamInfo::FilterState::StateType::ReadOnly,
              StreamInfo::FilterState::LifeSpan::Connection);
          return FilterHeadersStatus::StopIteration;
        }));
    EXPECT_CALL(*decoder_filters_[1], decodeHeaders(_, true))
        .WillOnce(Invoke([this](HeaderMap&, bool) -> FilterHeadersStatus {
          EXPECT_FALSE(
              decoder_filters_[1]->callbacks_->streamInfo().filterState()->hasData<SimpleType>(
                  "per_filter_chain"));
          EXPECT_TRUE(
              decoder_filters_[1]->callbacks_->streamInfo().filterState()->hasData<SimpleType>(
                  "per_downstream_request"));
          EXPECT_TRUE(
              decoder_filters_[1]->callbacks_->streamInfo().filterState()->hasData<SimpleType>(
                  "per_downstream_connection"));
          EXPECT_TRUE(
              decoder_filters_[1]->callbacks_->streamInfo().filterState()->hasData<SimpleType>(
                  "connection_provided_data"));
          return FilterHeadersStatus::StopIteration;
        }));
    EXPECT_CALL(*decoder_filters_[2], decodeHeaders(_, true))
        .WillOnce(Invoke([this](HeaderMap&, bool) -> FilterHeadersStatus {
          EXPECT_FALSE(
              decoder_filters_[2]->callbacks_->streamInfo().filterState()->hasData<SimpleType>(
                  "per_filter_chain"));
          EXPECT_FALSE(
              decoder_filters_[2]->callbacks_->streamInfo().filterState()->hasData<SimpleType>(
                  "per_downstream_request"));
          EXPECT_TRUE(
              decoder_filters_[2]->callbacks_->streamInfo().filterState()->hasData<SimpleType>(
                  "per_downstream_connection"));
          EXPECT_TRUE(
              decoder_filters_[1]->callbacks_->streamInfo().filterState()->hasData<SimpleType>(
                  "connection_provided_data"));
          return FilterHeadersStatus::StopIteration;
        }));
  }

  EXPECT_CALL(*decoder_filters_[0], decodeComplete());
  EXPECT_CALL(*decoder_filters_[0], onDestroy());
  EXPECT_CALL(*decoder_filters_[1], decodeComplete());
  EXPECT_CALL(*decoder_filters_[2], decodeComplete());

  Buffer::OwnedImpl fake_input;
  conn_manager_->onData(fake_input, false);
  decoder_filters_[0]->callbacks_->recreateStream();
  conn_manager_->onData(fake_input, false);

  // The connection life time data should have been written to the connection filter state.
  EXPECT_TRUE(filter_callbacks_.connection_.stream_info_.filter_state_->hasData<SimpleType>(
      "per_downstream_connection"));
  EXPECT_CALL(*decoder_filters_[1], onDestroy());
  EXPECT_CALL(*decoder_filters_[2], onDestroy());
  filter_callbacks_.connection_.raiseEvent(Network::ConnectionEvent::RemoteClose);
}

class HttpConnectionManagerImplDeathTest : public HttpConnectionManagerImplTest {
public:
  Router::RouteConfigProvider* routeConfigProvider() override {
    return route_config_provider2_.get();
  }
  Config::ConfigProvider* scopedRouteConfigProvider() override {
    return scoped_route_config_provider2_.get();
  }

  std::shared_ptr<Router::MockRouteConfigProvider> route_config_provider2_;
  std::shared_ptr<Router::MockScopedRouteConfigProvider> scoped_route_config_provider2_;
};

// HCM config can only have either RouteConfigProvider or ScopedRoutesConfigProvider.
TEST_F(HttpConnectionManagerImplDeathTest, InvalidConnectionManagerConfig) {
  setup(false, "");

  Buffer::OwnedImpl fake_input("1234");
  EXPECT_CALL(*codec_, dispatch(_)).WillRepeatedly(Invoke([&](Buffer::Instance&) -> Http::Status {
    conn_manager_->newStream(response_encoder_);
    return Http::okStatus();
  }));
  // Either RDS or SRDS should be set.
  EXPECT_DEBUG_DEATH(conn_manager_->onData(fake_input, false),
                     "Either routeConfigProvider or scopedRouteConfigProvider should be set in "
                     "ConnectionManagerImpl.");

  route_config_provider2_ = std::make_shared<NiceMock<Router::MockRouteConfigProvider>>();

  // Only route config provider valid.
  EXPECT_NO_THROW(conn_manager_->onData(fake_input, false));

  scoped_route_config_provider2_ =
      std::make_shared<NiceMock<Router::MockScopedRouteConfigProvider>>();
  // Can't have RDS and SRDS provider in the same time.
  EXPECT_DEBUG_DEATH(conn_manager_->onData(fake_input, false),
                     "Either routeConfigProvider or scopedRouteConfigProvider should be set in "
                     "ConnectionManagerImpl.");

  route_config_provider2_.reset();
  // Only scoped route config provider valid.
  EXPECT_NO_THROW(conn_manager_->onData(fake_input, false));
  filter_callbacks_.connection_.raiseEvent(Network::ConnectionEvent::RemoteClose);
}

} // namespace Http
} // namespace Envoy<|MERGE_RESOLUTION|>--- conflicted
+++ resolved
@@ -6149,11 +6149,7 @@
           object->dumpState(out);
           std::string state = out.str();
           EXPECT_THAT(state,
-<<<<<<< HEAD
-                      testing::HasSubstr("filter_manager_callbacks_.requestHeaders():   null"));
-=======
                       testing::HasSubstr("filter_manager_callbacks_.requestHeaders():   empty"));
->>>>>>> 8abe7c40
           EXPECT_THAT(state, testing::HasSubstr("protocol_: 1"));
           return nullptr;
         }))
