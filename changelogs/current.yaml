date: Pending

behavior_changes:
# *Changes that are expected to cause an incompatibility if applicable; deployment changes are likely required*

- area: eds
  change: |
    Introduced caching of EDS assignments when used with ADS. Prior to this change, Envoy required that EDS assignments were sent
    after an EDS cluster was updated. If no EDS assignment was received for the cluster, it ended up with an empty assignment.
    Following this change, after a cluster update, Envoy waits for an EDS assignment until
    :ref:`initial_fetch_timeout <envoy_v3_api_field_config.core.v3.ConfigSource.initial_fetch_timeout>` times out, and will then apply
    the cached assignment and finish updating the warmed cluster. This change is disabled by default, and can be enabled by setting
    the runtime flag ``envoy.restart_features.use_eds_cache_for_ads`` to true.

minor_behavior_changes:
# *Changes that may cause incompatibilities for some users, but should not for most*
- area: outlier detection
  change: |
    Outlier detection will always respect max_ejection_percent now.
    This behavioral change can be reverted by setting runtime guard
    ``envoy.reloadable_features.check_mep_on_first_eject`` to false.
- area: quic
  change: |
    Enable QUICHE request and response headers validation. This behavior can be reverted by setting runtime flag
    ``envoy.reloadable_features.FLAGS_envoy_quic_reloadable_flag_quic_act_upon_invalid_header`` to false.

bug_fixes:
# *Changes expected to improve the state of the world and are unlikely to have negative effects*
- area: connection limit
  change: |
    fixed a use-after-free bug in the connection limit filter.
- area: subset load balancer
  change: |
    Fixed a bug where
    :ref:`overprovisioning_factor<envoy_v3_api_field_config.endpoint.v3.ClusterLoadAssignment.Policy.overprovisioning_factor>` and
    :ref:`weighted_priority_health <envoy_v3_api_field_config.endpoint.v3.ClusterLoadAssignment.Policy.weighted_priority_health>`
    values were not respected when subset load balacing was enabled. The default values of 140 and false were always used.
- area: redis
  change: |
    fixed a bug where redis key formatter is using the closed stream because of life time issues.
- area: extension_discovery_service
  change: |
    Fixed a bug causing crash if ECDS is used with upstream HTTP filters.
- area: redis_proxy
  change: |
    Fixed a bug causing crash if incoming redis key does not match against a prefix_route and catch_all_route is not defined.
- area: tls
  change: |
    fixed a bug where handshake may fail when both private key provider and cert validation are set.

removed_config_or_runtime:
# *Normally occurs at the end of the* :ref:`deprecation period <deprecated>`
<<<<<<< HEAD
- area: tcp
  change: |
    removed runtime key ``envoy.reloadable_features.tcp_pool_idle_timeout``.
=======
- area: http filters
  change: |
    Removed ``envoy_reloadable_features_http_filter_avoid_reentrant_local_reply`` runtime flag and legacy code paths.

- area: dns
  change: |
    Removed ``envoy.restart_features.use_apple_api_for_dns_lookups`` and legacy code paths.
>>>>>>> ea04ada5

new_features:
- area: access_log
  change: |
    added %RESPONSE_FLAGS_LONG% substitution string, that will output a pascal case string representing the resonse flags.
    The output response flags will correspond with %RESPONSE_FLAGS%, only with a long textual string representation.
- area: config
  change: |
    Added the capability to defer broadcasting of certain cluster (CDS, EDS) to
    worker threads from the main thread. This optimization can save significant
    amount of memory in cases where there are (1) a large number of workers and
    (2) a large amount of config, most of which is unused. This capability is
    guarded by :ref:`enable_deferred_cluster_creation
    <envoy_v3_api_field_config.bootstrap.v3.ClusterManager.enable_deferred_cluster_creation>`.
- area: extension_discovery_service
  change: |
    added ECDS support for :ref:` downstream network filters<envoy_v3_api_field_config.listener.v3.Filter.config_discovery>`.
- area: ext_proc
  change: |
    added
    :ref:`disable_immediate_response <envoy_v3_api_field_extensions.filters.http.ext_proc.v3.ExternalProcessor.disable_immediate_response>`
    config API to ignore the
    :ref:`immediate_response <envoy_v3_api_field_service.ext_proc.v3.ProcessingResponse.immediate_response>`
    message from the external processing server.

- area: http
  change: |
    added :ref:`Json-To-Metadata filter <envoy_v3_api_msg_extensions.filters.http.json_to_metadata.v3.JsonToMetadata>`.
- area: extension_discovery_service
  change: |
    added metric listener.listener_stat.network_extension_config_missing to track closed connections due to missing config.
- area: redis
  change: |
    added support for time command (returns a local response).
- area: redis
  change: |
    added support for lmove command.
- area: access_logs
  change: |
    added :ref:`json_format_options <envoy_v3_api_field_config.core.v3.SubstitutionFormatString.json_format_options>` config option to
    support JSON output formatting and the :ref:`sort_properties <envoy_v3_api_field_config.core.v3.JsonFormatOptions.sort_properties>`
    option to print the JSON output with sorted properties.
- area: tap
  change: |
    added :ref:`custom_sink <envoy_v3_api_field_config.tap.v3.OutputSink.custom_sink>` type to enable writing tap data
    out to a custom sink extension.

deprecated:
- area: tracing
  change: |
    OpenTracing is deprecated and will be removed at version 1.30, since the upstream project has been abandoned.
- area: tracing
  change: |
    Opencensus is deprecated and will be removed at version 1.30, since the upstream project has been abandoned.<|MERGE_RESOLUTION|>--- conflicted
+++ resolved
@@ -50,19 +50,15 @@
 
 removed_config_or_runtime:
 # *Normally occurs at the end of the* :ref:`deprecation period <deprecated>`
-<<<<<<< HEAD
 - area: tcp
   change: |
-    removed runtime key ``envoy.reloadable_features.tcp_pool_idle_timeout``.
-=======
+    Removed runtime key ``envoy.reloadable_features.tcp_pool_idle_timeout``.
 - area: http filters
   change: |
     Removed ``envoy_reloadable_features_http_filter_avoid_reentrant_local_reply`` runtime flag and legacy code paths.
-
 - area: dns
   change: |
     Removed ``envoy.restart_features.use_apple_api_for_dns_lookups`` and legacy code paths.
->>>>>>> ea04ada5
 
 new_features:
 - area: access_log
