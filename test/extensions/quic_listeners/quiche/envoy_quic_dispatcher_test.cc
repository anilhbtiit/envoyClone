--- conflicted
+++ resolved
@@ -128,11 +128,7 @@
     EnvoyQuicClock clock(*dispatcher_);
     Buffer::OwnedImpl payload = generateChloPacketToSend(
         quic_version_, quic_config_, crypto_config_, connection_id_, clock,
-<<<<<<< HEAD
-        envoyAddressInstancePtrToQuicSocketAddress(listen_socket_->localAddress()), client_address,
-=======
-        envoyAddressInstanceToQuicSocketAddress(listen_socket_->localAddress()), peer_addr,
->>>>>>> 7d875281
+        envoyAddressInstancePtrToQuicSocketAddress(listen_socket_->localAddress()), peer_addr,
         "test.example.org");
     Buffer::RawSliceVector slice = payload.getRawSlices();
     ASSERT(slice.size() == 1);
@@ -143,7 +139,7 @@
             quic::test::ConstructReceivedPacket(*encrypted_packet, clock.Now()));
 
     envoy_quic_dispatcher_.ProcessPacket(
-        envoyAddressInstanceToQuicSocketAddress(listen_socket_->localAddress()), peer_addr,
+        envoyAddressInstancePtrToQuicSocketAddress(listen_socket_->localAddress()), peer_addr,
         *received_packet);
 
     if (should_buffer) {
@@ -169,7 +165,7 @@
     auto envoy_connection = static_cast<EnvoyQuicServerSession*>(session);
     EXPECT_EQ("test.example.org", envoy_connection->requestedServerName());
     EXPECT_EQ(peer_addr,
-              envoyAddressInstanceToQuicSocketAddress(envoy_connection->remoteAddress()));
+              envoyAddressInstancePtrToQuicSocketAddress(envoy_connection->remoteAddress()));
     ASSERT(envoy_connection->localAddress() != nullptr);
     EXPECT_EQ(*listen_socket_->localAddress(), *envoy_connection->localAddress());
   }
@@ -238,225 +234,13 @@
                          testing::ValuesIn(generateTestParam()), testParamsToString);
 
 TEST_P(EnvoyQuicDispatcherTest, CreateNewConnectionUponCHLO) {
-<<<<<<< HEAD
-  quic::QuicSocketAddress peer_addr(version_ == Network::Address::IpVersion::v4
-                                        ? quic::QuicIpAddress::Loopback4()
-                                        : quic::QuicIpAddress::Loopback6(),
-                                    54321);
-  Network::MockFilterChain filter_chain;
-  Network::MockFilterChainManager filter_chain_manager;
-  EXPECT_CALL(listener_config_, filterChainManager()).WillOnce(ReturnRef(filter_chain_manager));
-  EXPECT_CALL(filter_chain_manager, findFilterChain(_))
-      .WillOnce(Invoke([&](const Network::ConnectionSocket& socket) {
-        EXPECT_EQ(*listen_socket_->localAddress(), *socket.localAddress());
-        EXPECT_EQ(Extensions::TransportSockets::TransportProtocolNames::get().Quic,
-                  socket.detectedTransportProtocol());
-        EXPECT_EQ(peer_addr, envoyAddressInstancePtrToQuicSocketAddress(socket.remoteAddress()));
-        return &filter_chain;
-      }));
-  std::shared_ptr<Network::MockReadFilter> read_filter(new Network::MockReadFilter());
-  Network::MockConnectionCallbacks network_connection_callbacks;
-  testing::StrictMock<Stats::MockCounter> read_total;
-  testing::StrictMock<Stats::MockGauge> read_current;
-  testing::StrictMock<Stats::MockCounter> write_total;
-  testing::StrictMock<Stats::MockGauge> write_current;
-
-  std::vector<Network::FilterFactoryCb> filter_factory(
-      {[&](Network::FilterManager& filter_manager) {
-        filter_manager.addReadFilter(read_filter);
-        read_filter->callbacks_->connection().addConnectionCallbacks(network_connection_callbacks);
-        read_filter->callbacks_->connection().setConnectionStats(
-            {read_total, read_current, write_total, write_current, nullptr, nullptr});
-      }});
-  EXPECT_CALL(filter_chain, networkFilterFactories()).WillOnce(ReturnRef(filter_factory));
-  EXPECT_CALL(listener_config_, filterChainFactory());
-  EXPECT_CALL(listener_config_.filter_chain_factory_, createNetworkFilterChain(_, _))
-      .WillOnce(Invoke([](Network::Connection& connection,
-                          const std::vector<Network::FilterFactoryCb>& filter_factories) {
-        EXPECT_EQ(1u, filter_factories.size());
-        Server::Configuration::FilterChainUtility::buildFilterChain(connection, filter_factories);
-        return true;
-      }));
-  EXPECT_CALL(*read_filter, onNewConnection())
-      // Stop iteration to avoid calling getRead/WriteBuffer().
-      .WillOnce(Return(Network::FilterStatus::StopIteration));
-  if (!quicVersionUsesTls()) {
-=======
   if (quicVersionUsesTls()) {
->>>>>>> 7d875281
     // QUICHE doesn't support 0-RTT TLS1.3 handshake yet.
     processValidChloPacketAndCheckStatus(false);
     // Shutdown() to close the connection.
     envoy_quic_dispatcher_.Shutdown();
     return;
   }
-<<<<<<< HEAD
-
-  quic::QuicBufferedPacketStore* buffered_packets =
-      quic::test::QuicDispatcherPeer::GetBufferedPackets(&envoy_quic_dispatcher_);
-  EXPECT_FALSE(buffered_packets->HasChlosBuffered());
-  EXPECT_FALSE(buffered_packets->HasBufferedPackets(connection_id_));
-
-  // Set QuicDispatcher::new_sessions_allowed_per_event_loop_ to
-  // |kNumSessionsToCreatePerLoopForTests| so that received CHLOs can be
-  // processed immediately.
-  envoy_quic_dispatcher_.ProcessBufferedChlos(kNumSessionsToCreatePerLoopForTests);
-
-  std::unique_ptr<quic::QuicReceivedPacket> received_packet = createChloReceivedPacket(peer_addr);
-  envoy_quic_dispatcher_.ProcessPacket(
-      envoyAddressInstancePtrToQuicSocketAddress(listen_socket_->localAddress()), peer_addr,
-      *received_packet);
-
-  EXPECT_FALSE(buffered_packets->HasChlosBuffered());
-  EXPECT_FALSE(buffered_packets->HasBufferedPackets(connection_id_));
-
-  // A new QUIC connection is created and its filter installed based on self and peer address.
-  EXPECT_EQ(1u, envoy_quic_dispatcher_.session_map().size());
-  EXPECT_TRUE(
-      envoy_quic_dispatcher_.session_map().find(connection_id_)->second->IsEncryptionEstablished());
-  EXPECT_EQ(1u, connection_handler_.numConnections());
-  EXPECT_EQ("test.example.org", read_filter->callbacks_->connection().requestedServerName());
-  EXPECT_EQ(peer_addr, envoyAddressInstancePtrToQuicSocketAddress(
-                           read_filter->callbacks_->connection().remoteAddress()));
-  EXPECT_EQ(*listen_socket_->localAddress(), *read_filter->callbacks_->connection().localAddress());
-  EXPECT_CALL(network_connection_callbacks, onEvent(Network::ConnectionEvent::LocalClose));
-  // Shutdown() to close the connection.
-  envoy_quic_dispatcher_.Shutdown();
-}
-
-TEST_P(EnvoyQuicDispatcherTest, CreateNewConnectionUponBufferedCHLO) {
-  quic::QuicSocketAddress peer_addr(version_ == Network::Address::IpVersion::v4
-                                        ? quic::QuicIpAddress::Loopback4()
-                                        : quic::QuicIpAddress::Loopback6(),
-                                    54321);
-  Network::MockFilterChain filter_chain;
-  Network::MockFilterChainManager filter_chain_manager;
-  EXPECT_CALL(listener_config_, filterChainManager()).WillOnce(ReturnRef(filter_chain_manager));
-  EXPECT_CALL(filter_chain_manager, findFilterChain(_))
-      .WillOnce(Invoke([&](const Network::ConnectionSocket& socket) {
-        EXPECT_EQ(*listen_socket_->localAddress(), *socket.localAddress());
-        EXPECT_EQ(Extensions::TransportSockets::TransportProtocolNames::get().Quic,
-                  socket.detectedTransportProtocol());
-        EXPECT_EQ(peer_addr, envoyAddressInstancePtrToQuicSocketAddress(socket.remoteAddress()));
-        return &filter_chain;
-      }));
-  std::shared_ptr<Network::MockReadFilter> read_filter(new Network::MockReadFilter());
-  Network::MockConnectionCallbacks network_connection_callbacks;
-  testing::StrictMock<Stats::MockCounter> read_total;
-  testing::StrictMock<Stats::MockGauge> read_current;
-  testing::StrictMock<Stats::MockCounter> write_total;
-  testing::StrictMock<Stats::MockGauge> write_current;
-
-  std::vector<Network::FilterFactoryCb> filter_factory(
-      {[&](Network::FilterManager& filter_manager) {
-        filter_manager.addReadFilter(read_filter);
-        read_filter->callbacks_->connection().addConnectionCallbacks(network_connection_callbacks);
-        read_filter->callbacks_->connection().setConnectionStats(
-            {read_total, read_current, write_total, write_current, nullptr, nullptr});
-      }});
-  EXPECT_CALL(filter_chain, networkFilterFactories()).WillOnce(ReturnRef(filter_factory));
-  EXPECT_CALL(listener_config_, filterChainFactory());
-  EXPECT_CALL(listener_config_.filter_chain_factory_, createNetworkFilterChain(_, _))
-      .WillOnce(Invoke([](Network::Connection& connection,
-                          const std::vector<Network::FilterFactoryCb>& filter_factories) {
-        EXPECT_EQ(1u, filter_factories.size());
-        Server::Configuration::FilterChainUtility::buildFilterChain(connection, filter_factories);
-        return true;
-      }));
-  EXPECT_CALL(*read_filter, onNewConnection())
-      // Stop iteration to avoid calling getRead/WriteBuffer().
-      .WillOnce(Return(Network::FilterStatus::StopIteration));
-  if (!quicVersionUsesTls()) {
-    EXPECT_CALL(network_connection_callbacks, onEvent(Network::ConnectionEvent::Connected));
-  }
-  quic::QuicBufferedPacketStore* buffered_packets =
-      quic::test::QuicDispatcherPeer::GetBufferedPackets(&envoy_quic_dispatcher_);
-  EXPECT_FALSE(buffered_packets->HasChlosBuffered());
-  EXPECT_FALSE(buffered_packets->HasBufferedPackets(connection_id_));
-
-  // Incoming CHLO packet is buffered, because ProcessPacket() is called before
-  // ProcessBufferedChlos().
-  std::unique_ptr<quic::QuicReceivedPacket> received_packet = createChloReceivedPacket(peer_addr);
-  envoy_quic_dispatcher_.ProcessPacket(
-      envoyAddressInstancePtrToQuicSocketAddress(listen_socket_->localAddress()), peer_addr,
-      *received_packet);
-  EXPECT_TRUE(buffered_packets->HasChlosBuffered());
-  EXPECT_TRUE(buffered_packets->HasBufferedPackets(connection_id_));
-
-  // Process buffered CHLO.
-  envoy_quic_dispatcher_.ProcessBufferedChlos(kNumSessionsToCreatePerLoopForTests);
-  EXPECT_FALSE(buffered_packets->HasChlosBuffered());
-  EXPECT_FALSE(buffered_packets->HasBufferedPackets(connection_id_));
-
-  // A new QUIC connection is created and its filter installed based on self and peer address.
-  EXPECT_EQ(1u, envoy_quic_dispatcher_.session_map().size());
-  EXPECT_TRUE(
-      envoy_quic_dispatcher_.session_map().find(connection_id_)->second->IsEncryptionEstablished());
-  EXPECT_EQ(1u, connection_handler_.numConnections());
-  EXPECT_EQ("test.example.org", read_filter->callbacks_->connection().requestedServerName());
-  EXPECT_EQ(peer_addr, envoyAddressInstancePtrToQuicSocketAddress(
-                           read_filter->callbacks_->connection().remoteAddress()));
-  EXPECT_EQ(*listen_socket_->localAddress(), *read_filter->callbacks_->connection().localAddress());
-  EXPECT_CALL(network_connection_callbacks, onEvent(Network::ConnectionEvent::LocalClose));
-  // Shutdown() to close the connection.
-  envoy_quic_dispatcher_.Shutdown();
-}
-
-TEST_P(EnvoyQuicDispatcherTest, CloseConnectionDueToMissingFilterChain) {
-  quic::QuicSocketAddress peer_addr(version_ == Network::Address::IpVersion::v4
-                                        ? quic::QuicIpAddress::Loopback4()
-                                        : quic::QuicIpAddress::Loopback6(),
-                                    54321);
-  Network::MockFilterChainManager filter_chain_manager;
-  EXPECT_CALL(listener_config_, filterChainManager()).WillOnce(ReturnRef(filter_chain_manager));
-  EXPECT_CALL(filter_chain_manager, findFilterChain(_))
-      .WillOnce(Invoke([&](const Network::ConnectionSocket& socket) {
-        EXPECT_EQ(*listen_socket_->localAddress(), *socket.localAddress());
-        EXPECT_EQ(peer_addr, envoyAddressInstancePtrToQuicSocketAddress(socket.remoteAddress()));
-        return nullptr;
-      }));
-  std::unique_ptr<quic::QuicReceivedPacket> received_packet = createChloReceivedPacket(peer_addr);
-  envoy_quic_dispatcher_.ProcessBufferedChlos(kNumSessionsToCreatePerLoopForTests);
-  envoy_quic_dispatcher_.ProcessPacket(
-      envoyAddressInstancePtrToQuicSocketAddress(listen_socket_->localAddress()), peer_addr,
-      *received_packet);
-  EXPECT_EQ(0u, envoy_quic_dispatcher_.session_map().size());
-  EXPECT_EQ(0u, connection_handler_.numConnections());
-  EXPECT_TRUE(quic::test::QuicDispatcherPeer::GetTimeWaitListManager(&envoy_quic_dispatcher_)
-                  ->IsConnectionIdInTimeWait(connection_id_));
-  EXPECT_EQ(1u, listener_stats_.downstream_cx_total_.value());
-  EXPECT_EQ(0u, listener_stats_.downstream_cx_active_.value());
-  EXPECT_EQ(1u, listener_stats_.no_filter_chain_match_.value());
-}
-
-TEST_P(EnvoyQuicDispatcherTest, CloseConnectionDueToEmptyFilterChain) {
-  quic::QuicSocketAddress peer_addr(version_ == Network::Address::IpVersion::v4
-                                        ? quic::QuicIpAddress::Loopback4()
-                                        : quic::QuicIpAddress::Loopback6(),
-                                    54321);
-  Network::MockFilterChain filter_chain;
-  Network::MockFilterChainManager filter_chain_manager;
-  EXPECT_CALL(listener_config_, filterChainManager()).WillOnce(ReturnRef(filter_chain_manager));
-  EXPECT_CALL(filter_chain_manager, findFilterChain(_))
-      .WillOnce(Invoke([&](const Network::ConnectionSocket& socket) {
-        EXPECT_EQ(*listen_socket_->localAddress(), *socket.localAddress());
-        EXPECT_EQ(peer_addr, envoyAddressInstancePtrToQuicSocketAddress(socket.remoteAddress()));
-        return &filter_chain;
-      }));
-  // Empty filter_factory should cause connection close.
-  std::vector<Network::FilterFactoryCb> filter_factory;
-  EXPECT_CALL(filter_chain, networkFilterFactories()).WillOnce(ReturnRef(filter_factory));
-
-  std::unique_ptr<quic::QuicReceivedPacket> received_packet = createChloReceivedPacket(peer_addr);
-  envoy_quic_dispatcher_.ProcessBufferedChlos(kNumSessionsToCreatePerLoopForTests);
-  envoy_quic_dispatcher_.ProcessPacket(
-      envoyAddressInstancePtrToQuicSocketAddress(listen_socket_->localAddress()), peer_addr,
-      *received_packet);
-  EXPECT_EQ(0u, envoy_quic_dispatcher_.session_map().size());
-  EXPECT_EQ(0u, connection_handler_.numConnections());
-  EXPECT_TRUE(quic::test::QuicDispatcherPeer::GetTimeWaitListManager(&envoy_quic_dispatcher_)
-                  ->IsConnectionIdInTimeWait(connection_id_));
-=======
   processValidChloPacketAndInitializeFilters(false);
 }
 
@@ -469,7 +253,6 @@
     return;
   }
   processValidChloPacketAndInitializeFilters(true);
->>>>>>> 7d875281
 }
 
 } // namespace Quic
