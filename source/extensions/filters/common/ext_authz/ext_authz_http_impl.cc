--- conflicted
+++ resolved
@@ -144,7 +144,7 @@
       tracing_name_(fmt::format("async {} egress", config.http_service().server_uri().cluster())),
       request_headers_parser_(Router::HeaderParser::configure(
           config.http_service().authorization_request().headers_to_add(),
-          envoy::config::core::v3::HeaderValueOption::OVERWRITE_IF_EXISTS)) {}
+          envoy::config::core::v3::HeaderValueOption::OVERWRITE_IF_EXISTS_OR_ADD)) {}
 
 MatcherSharedPtr
 ClientConfig::toRequestMatchers(const envoy::type::matcher::v3::ListStringMatcher& list) {
@@ -348,15 +348,6 @@
 
   // Create an Ok authorization response.
   if (status_code == enumToInt(Http::Code::OK)) {
-<<<<<<< HEAD
-    SuccessResponse ok{
-        message->headers(), config_->upstreamHeaderMatchers(),
-        config_->upstreamHeaderToAppendMatchers(), config_->clientHeaderOnSuccessMatchers(),
-        Response{CheckStatus::OK, Http::HeaderVector{}, Http::HeaderVector{}, Http::HeaderVector{},
-                 Http::HeaderVector{}, Http::HeaderVector{}, Http::HeaderVector{},
-                 Http::HeaderVector{}, std::move(headers_to_remove), EMPTY_STRING, Http::Code::OK,
-                 ProtobufWkt::Struct{}}};
-=======
     SuccessResponse ok{message->headers(),
                        config_->upstreamHeaderMatchers(),
                        config_->upstreamHeaderToAppendMatchers(),
@@ -364,9 +355,9 @@
                        config_->dynamicMetadataMatchers(),
                        Response{CheckStatus::OK, Http::HeaderVector{}, Http::HeaderVector{},
                                 Http::HeaderVector{}, Http::HeaderVector{}, Http::HeaderVector{},
+                                Http::HeaderVector{}, Http::HeaderVector{},
                                 std::move(headers_to_remove), EMPTY_STRING, Http::Code::OK,
                                 ProtobufWkt::Struct{}}};
->>>>>>> 46ab9133
     return std::move(ok.response_);
   }
 
