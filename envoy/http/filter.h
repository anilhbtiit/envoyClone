--- conflicted
+++ resolved
@@ -402,21 +402,17 @@
    * absl::nullopt.
    */
   virtual Http1StreamEncoderOptionsOptRef http1StreamEncoderOptions() PURE;
-<<<<<<< HEAD
-=======
 
   /**
    * Return a handle to the upstream callbacks. This is valid for upstream filters, and nullopt for
    * downstream filters.
    */
-  // TODO(alyssawilk) move things like clearRouteCache to downstreamCallbacks.
   virtual OptRef<UpstreamStreamFilterCallbacks> upstreamCallbacks() PURE;
-};
->>>>>>> a377651a
 
   /**
 ￼   * Return a handle to the downstream callbacks. This is valid for downstream filters, and nullopt
-for ￼   * upstream filters. ￼   */
+    * for upstream filters.
+    */
   virtual OptRef<DownstreamCallbacks> downstreamCallbacks() PURE;
 };
 
