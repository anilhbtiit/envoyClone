--- conflicted
+++ resolved
@@ -51,8 +51,6 @@
     return vec;
   }
 
-  // void clear() { stats_.clear(); }
-
 private:
   StatNameHashMap<std::shared_ptr<Base>> stats_;
   Allocator alloc_;
@@ -69,11 +67,10 @@
   void deliverHistogramToSinks(const Histogram&, uint64_t) override {}
   Gauge& gaugeFromStatName(StatName name) override { return gauges_.get(name); }
   NullGaugeImpl& nullGauge(const std::string&) override { return null_gauge_; }
-<<<<<<< HEAD
-  Histogram& histogramFromStatName(StatName name) override { return histograms_.get(name); }
-=======
-  Histogram& histogram(const std::string& name) override { return histograms_.get(name); }
->>>>>>> 0d087da7
+  Histogram& histogramFromStatName(StatName name) override {
+    Histogram& histogram = histograms_.get(name);
+    return histogram;
+  }
   const Stats::StatsOptions& statsOptions() const override { return stats_options_; }
 
   // Stats::Store
@@ -96,8 +93,6 @@
     return histogramFromStatName(storage.statName());
   }
 
-  //void clear();
-
 private:
   IsolatedStoreImpl(std::unique_ptr<SymbolTable>&& symbol_table);
 
