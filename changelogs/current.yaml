--- conflicted
+++ resolved
@@ -29,11 +29,8 @@
 # *Normally occurs at the end of the* :ref:`deprecation period <deprecated>`
 - area: config
   change: |
-<<<<<<< HEAD
     removed ``envoy.reloadable_features.admin_stats_filter_use_re2`` and legacy code paths.
-=======
     removed ``envoy.reloadable_features.combine_sds_requests`` and legacy code paths.
->>>>>>> 9d9940b4
 - area: dns
   change: |
     removed ``envoy.reloadable_features.dns_multiple_addresses`` runtime flag and legacy code paths.
