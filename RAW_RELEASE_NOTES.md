# Raw release notes

This file contains "raw" release notes for each release. The notes are added by developers as changes
are made to Envoy that are user impacting. When a release is cut, the releaser will use these notes
to populate the [Sphinx release notes in data-plane-api](https://github.com/envoyproxy/data-plane-api/blob/master/docs/root/intro/version_history.rst).
The idea is that this is a low friction way to add release notes along with code changes. Doing this
will make it substantially easier for the releaser to "linkify" all of the release notes in the
final version.

## 1.6.0
* Added support for inline delivery of TLS certificates and private keys.
* Added gRPC healthcheck based on [grpc.health.v1.Health](https://github.com/grpc/grpc/blob/master/src/proto/grpc/health/v1/health.proto) service.
* Added Metrics Service implementation.
* Added gRPC access logging.
* Added DOWNSTREAM_REMOTE_ADDRESS, DOWNSTREAM_REMOTE_ADDRESS_WITHOUT_PORT, and
  DOWNSTREAM_LOCAL_ADDRESS access log formatters. DOWNSTREAM_ADDRESS access log formatter has been
  deprecated.
* TCP proxy access logs now bring an IP address without a port when using DOWNSTREAM_ADDRESS.
  Use DOWNSTREAM_REMOTE_ADDRESS instead.
* Added DOWNSTREAM_REMOTE_ADDRESS_WITHOUT_PORT header formatter. CLIENT_IP header formatter has been
  deprecated.
* Added transport socket interface to allow custom implementation of transport socket. A transport socket
  provides read and write logic with buffer encryption and decryption. The existing TLS implementation is
  refactored with the interface.
* Added support for dynamic response header values (`%CLIENT_IP%` and `%PROTOCOL%`).
* Added native DogStatsD support. :ref:`DogStatsdSink <envoy_api_msg_DogStatsdSink>`
* grpc-json: Added support inline descriptor in config.
* Added support for listening for both IPv4 and IPv6 when binding to ::.
* Added support for :ref:`LocalityLbEndpoints<envoy_api_msg_LocalityLbEndpoints>` priorities.
* Added idle timeout to TCP proxy.
* Added support for dynamic headers generated from upstream host endpoint metadata
  (`UPSTREAM_METADATA(...)`).
* Added restrictions for the backing sources of xDS resources. For filesystem based xDS the file
  must exist at configuration time. For cluster based xDS (api\_config\_source, and ADS) the backing
  cluster must be statically defined and be of non-EDS type.
* Added support for route matching based on URL query string parameters.
  :ref:`QueryParameterMatcher<envoy_api_msg_QueryParameterMatcher>`
* Added support for :ref:`fixed stats tag values
  <envoy_api_field_TagSpecifier.fixed_value>` which will be added to all metrics.
* Added `/runtime` admin endpoint to read the current runtime values.
* Extended the health check filter to support computation of the health check response
  based on the percent of healthy servers is upstream clusters.
* Added `gateway-error` retry-on policy.
* Added support for building envoy with exported symbols
  This change allows scripts loaded with the lua filter to load shared object libraries such as those installed via luarocks.
<<<<<<< HEAD
* Added support for more granular weighted cluster routing by allowing the total weight to be specified in configuration.
* Added support for HTTPS redirects on specific routes.
=======
* The Google gRPC C++ library client is now supported as specified in the :ref:`gRPC services
  overview <arch_overview_grpc_services>` and :ref:`GrpcService <envoy_api_msg_GrpcService>`.
* Added support for more granular weighted cluster routing by allowing the total weight to be specified in configuration.
* Added support for custom request/response headers with mixed static and dynamic values.
* Added support for [Squash microservices debugger](https://github.com/solo-io/squash).
  :ref:`Squash <envoy_api_msg_filter.http.Squash>` allows debugging an incoming request to a microservice in the mesh.
* Added support for direct responses -- i.e., sending a preconfigured HTTP response without proxying anywhere.
>>>>>>> d89e2ed4
<|MERGE_RESOLUTION|>--- conflicted
+++ resolved
@@ -43,10 +43,6 @@
 * Added `gateway-error` retry-on policy.
 * Added support for building envoy with exported symbols
   This change allows scripts loaded with the lua filter to load shared object libraries such as those installed via luarocks.
-<<<<<<< HEAD
-* Added support for more granular weighted cluster routing by allowing the total weight to be specified in configuration.
-* Added support for HTTPS redirects on specific routes.
-=======
 * The Google gRPC C++ library client is now supported as specified in the :ref:`gRPC services
   overview <arch_overview_grpc_services>` and :ref:`GrpcService <envoy_api_msg_GrpcService>`.
 * Added support for more granular weighted cluster routing by allowing the total weight to be specified in configuration.
@@ -54,4 +50,4 @@
 * Added support for [Squash microservices debugger](https://github.com/solo-io/squash).
   :ref:`Squash <envoy_api_msg_filter.http.Squash>` allows debugging an incoming request to a microservice in the mesh.
 * Added support for direct responses -- i.e., sending a preconfigured HTTP response without proxying anywhere.
->>>>>>> d89e2ed4
+* Added support for HTTPS redirects on specific routes.