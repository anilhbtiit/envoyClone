--- conflicted
+++ resolved
@@ -53,14 +53,9 @@
 /**
  * Static registration for the mongo filter. @see RegisterFactory.
  */
-<<<<<<< HEAD
-REGISTER_FACTORY_D(MongoProxyFilterConfigFactory,
-                   Server::Configuration::NamedNetworkFilterConfigFactory, "envoy.mongo_proxy");
-=======
 LEGACY_REGISTER_FACTORY(MongoProxyFilterConfigFactory,
                         Server::Configuration::NamedNetworkFilterConfigFactory,
                         "envoy.mongo_proxy");
->>>>>>> 2ce0bf39
 
 } // namespace MongoProxy
 } // namespace NetworkFilters
