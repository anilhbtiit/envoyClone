date: Pending

behavior_changes:
# *Changes that are expected to cause an incompatibility if applicable; deployment changes are likely required*

- area: eds
  change: |
    Introduced caching of EDS assignments when used with ADS. Prior to this change, Envoy required that EDS assignments were sent
    after an EDS cluster was updated. If no EDS assignment was received for the cluster, it ended up with an empty assignment.
    Following this change, after a cluster update, Envoy waits for an EDS assignment until
    :ref:`initial_fetch_timeout <envoy_v3_api_field_config.core.v3.ConfigSource.initial_fetch_timeout>` times out, and will then apply
    the cached assignment and finish updating the warmed cluster. This change is disabled by default, and can be enabled by setting
    the runtime flag ``envoy.restart_features.use_eds_cache_for_ads`` to true.

minor_behavior_changes:
# *Changes that may cause incompatibilities for some users, but should not for most*
- area: outlier detection
  change: |
    Outlier detection will always respect max_ejection_percent now.
    This behavioral change can be reverted by setting runtime guard
    ``envoy.reloadable_features.check_mep_on_first_eject`` to false.
- area: quic
  change: |
    Enable QUICHE request and response headers validation. This behavior can be reverted by setting runtime flag
    ``envoy.reloadable_features.FLAGS_envoy_quic_reloadable_flag_quic_act_upon_invalid_header`` to false.

bug_fixes:
# *Changes expected to improve the state of the world and are unlikely to have negative effects*
- area: connection limit
  change: |
    fixed a use-after-free bug in the connection limit filter.
- area: subset load balancer
  change: |
    Fixed a bug where
    :ref:`overprovisioning_factor<envoy_v3_api_field_config.endpoint.v3.ClusterLoadAssignment.Policy.overprovisioning_factor>` and
    :ref:`weighted_priority_health <envoy_v3_api_field_config.endpoint.v3.ClusterLoadAssignment.Policy.weighted_priority_health>`
    values were not respected when subset load balacing was enabled. The default values of 140 and false were always used.
- area: extension_discovery_service
  change: |
    Fixed a bug causing crash if ECDS is used with upstream HTTP filters.
<<<<<<< HEAD
- area: redis_proxy
  change: |
    Fixed a bug causing crash if incoming redis key does not match against a prefix_route and catch_all_route is not defined.
=======
- area: tls
  change: |
    fixed a bug where handshake may fail when both private key provider and cert validation are set.
>>>>>>> 1e829b12

removed_config_or_runtime:
# *Normally occurs at the end of the* :ref:`deprecation period <deprecated>`

new_features:
- area: access_log
  change: |
    added %RESPONSE_FLAGS_LONG% substitution string, that will output a pascal case string representing the resonse flags.
    The output response flags will correspond with %RESPONSE_FLAGS%, only with a long textual string representation.
- area: config
  change: |
    Added the capability to defer broadcasting of certain cluster (CDS, EDS) to
    worker threads from the main thread. This optimization can save significant
    amount of memory in cases where there are (1) a large number of workers and
    (2) a large amount of config, most of which is unused. This capability is
    guarded by :ref:`enable_deferred_cluster_creation
    <envoy_v3_api_field_config.bootstrap.v3.ClusterManager.enable_deferred_cluster_creation>`.
- area: extension_discovery_service
  change: |
    added ECDS support for :ref:` downstream network filters<envoy_v3_api_field_config.listener.v3.Filter.config_discovery>`.
- area: ext_proc
  change: |
    added
    :ref:`disable_immediate_response <envoy_v3_api_field_extensions.filters.http.ext_proc.v3.ExternalProcessor.disable_immediate_response>`
    config API to ignore the
    :ref:`immediate_response <envoy_v3_api_field_service.ext_proc.v3.ProcessingResponse.immediate_response>`
    message from the external processing server.

- area: http
  change: |
    added :ref:`Json-To-Metadata filter <envoy_v3_api_msg_extensions.filters.http.json_to_metadata.v3.JsonToMetadata>`.
- area: extension_discovery_service
  change: |
    added metric listener.listener_stat.network_extension_config_missing to track closed connections due to missing config.
- area: redis
  change: |
    added support for time command (returns a local response).
- area: redis
  change: |
    added support for lmove command.
- area: tap
  change: |
    added :ref:`custom_sink <envoy_v3_api_field_config.tap.v3.OutputSink.custom_sink>` type to enable writing tap data
    out to a custom sink extension.

deprecated:
- area: tracing
  change: |
    OpenTracing is deprecated and will be removed at version 1.30, since the upstream project has been abandoned.
- area: tracing
  change: |
    Opencensus is deprecated and will be removed at version 1.30, since the upstream project has been abandoned.<|MERGE_RESOLUTION|>--- conflicted
+++ resolved
@@ -38,15 +38,12 @@
 - area: extension_discovery_service
   change: |
     Fixed a bug causing crash if ECDS is used with upstream HTTP filters.
-<<<<<<< HEAD
 - area: redis_proxy
   change: |
     Fixed a bug causing crash if incoming redis key does not match against a prefix_route and catch_all_route is not defined.
-=======
 - area: tls
   change: |
     fixed a bug where handshake may fail when both private key provider and cert validation are set.
->>>>>>> 1e829b12
 
 removed_config_or_runtime:
 # *Normally occurs at the end of the* :ref:`deprecation period <deprecated>`
