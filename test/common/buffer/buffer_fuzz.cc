--- conflicted
+++ resolved
@@ -115,11 +115,7 @@
   }
 
   uint64_t copyOutToSlices(uint64_t, Buffer::RawSlice*, uint64_t) const override {
-<<<<<<< HEAD
-    NOT_IMPLEMENTED_GCOVR_EXCL_LINE;
-=======
     PANIC("not implemented");
->>>>>>> d673110c
   }
 
   void drain(uint64_t size) override {
