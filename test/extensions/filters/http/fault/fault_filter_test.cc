#include <chrono>
#include <cstdint>
#include <memory>
#include <string>

#include "envoy/event/dispatcher.h"
#include "envoy/extensions/filters/http/fault/v3/fault.pb.h"
#include "envoy/extensions/filters/http/fault/v3/fault.pb.validate.h"
#include "envoy/type/v3/percent.pb.h"

#include "common/buffer/buffer_impl.h"
#include "common/common/empty_string.h"
#include "common/http/header_map_impl.h"
#include "common/http/headers.h"

#include "extensions/filters/http/fault/fault_filter.h"
#include "extensions/filters/http/well_known_names.h"

#include "test/common/http/common.h"
#include "test/extensions/filters/http/fault/utility.h"
#include "test/mocks/http/mocks.h"
#include "test/mocks/runtime/mocks.h"
#include "test/mocks/stats/mocks.h"
#include "test/test_common/printers.h"
#include "test/test_common/simulated_time_system.h"
#include "test/test_common/utility.h"

#include "gmock/gmock.h"
#include "gtest/gtest.h"

using testing::_;
using testing::AnyNumber;
using testing::Matcher;
using testing::NiceMock;
using testing::Return;
using testing::ReturnRef;

namespace Envoy {
namespace Extensions {
namespace HttpFilters {
namespace Fault {
namespace {

class FaultFilterTest : public testing::Test {
public:
  const std::string fixed_delay_and_abort_nodes_yaml = R"EOF(
  delay:
    type: fixed
    percentage:
      numerator: 100
      denominator: HUNDRED
    fixed_delay: 5s
  abort:
    percentage:
      numerator: 100
      denominator: HUNDRED
    http_status: 503
  downstream_nodes:
  - canary
  )EOF";

  const std::string fixed_delay_only_yaml = R"EOF(
  delay:
    type: fixed
    percentage:
      numerator: 100
      denominator: HUNDRED
    fixed_delay: 5s
  )EOF";

  const std::string abort_only_yaml = R"EOF(
  abort:
    percentage:
      numerator: 100
      denominator: HUNDRED
    http_status: 429
  )EOF";

  const std::string fixed_delay_and_abort_yaml = R"EOF(
  delay:
    type: fixed
    percentage:
      numerator: 100
      denominator: HUNDRED
    fixed_delay: 5s
  abort:
    percentage:
      numerator: 100
      denominator: HUNDRED
    http_status: 503
  )EOF";

  const std::string header_abort_only_yaml = R"EOF(
  abort:
    header_abort: {}
    percentage:
      numerator: 100
  )EOF";

  const std::string fixed_delay_and_abort_match_headers_yaml = R"EOF(
  delay:
    type: fixed
    percentage:
      numerator: 100
      denominator: HUNDRED
    fixed_delay: 5s
  abort:
    percentage:
      numerator: 100
      denominator: HUNDRED
    http_status: 503
  headers:
  - name: X-Foo1
    exact_match: Bar
  - name: X-Foo2
  )EOF";

  const std::string delay_with_upstream_cluster_yaml = R"EOF(
  delay:
    type: fixed
    percentage:
      numerator: 100
      denominator: HUNDRED
    fixed_delay: 5s
  upstream_cluster: www1
  )EOF";

<<<<<<< HEAD
  void SetUpTest(const envoy::config::filter::http::fault::v2::HTTPFault fault) {
    config_.reset(new FaultFilterConfig(fault, runtime_.loader(), "prefix.", stats_, time_system_));
=======
  const std::string v2_empty_fault_config_yaml = "{}";

  void SetUpTest(const envoy::extensions::filters::http::fault::v3::HTTPFault fault) {
    config_.reset(new FaultFilterConfig(fault, runtime_, "prefix.", stats_, time_system_));
>>>>>>> e1962d76
    filter_ = std::make_unique<FaultFilter>(config_);
    filter_->setDecoderFilterCallbacks(decoder_filter_callbacks_);
    filter_->setEncoderFilterCallbacks(encoder_filter_callbacks_);
    EXPECT_CALL(decoder_filter_callbacks_.dispatcher_, setTrackedObject(_)).Times(AnyNumber());
  }

  void SetUpTest(const std::string& yaml) { SetUpTest(convertYamlStrToProtoConfig(yaml)); }

  void expectDelayTimer(uint64_t duration_ms) {
    timer_ = new Event::MockTimer(&decoder_filter_callbacks_.dispatcher_);
    EXPECT_CALL(*timer_, enableTimer(std::chrono::milliseconds(duration_ms), _));
    EXPECT_CALL(*timer_, disableTimer());
  }

  void TestPerFilterConfigFault(const Router::RouteSpecificFilterConfig* route_fault,
                                const Router::RouteSpecificFilterConfig* vhost_fault);

  NiceMock<Stats::MockIsolatedStatsStore> stats_;
  FaultFilterConfigSharedPtr config_;
  std::unique_ptr<FaultFilter> filter_;
  NiceMock<Http::MockStreamDecoderFilterCallbacks> decoder_filter_callbacks_;
  NiceMock<Http::MockStreamEncoderFilterCallbacks> encoder_filter_callbacks_;
  Http::TestRequestHeaderMapImpl request_headers_;
  Http::TestRequestTrailerMapImpl request_trailers_;
  Http::TestResponseHeaderMapImpl response_headers_;
  Http::TestResponseTrailerMapImpl response_trailers_;
  Buffer::OwnedImpl data_;
<<<<<<< HEAD
  Stats::IsolatedStoreImpl stats_;
  Runtime::ScopedMockLoaderSingleton runtime_;
=======
  NiceMock<Runtime::MockLoader> runtime_;
>>>>>>> e1962d76
  Event::MockTimer* timer_{};
  Event::SimulatedTimeSystem time_system_;
};

void faultFilterBadConfigHelper(const std::string& yaml) {
  envoy::extensions::filters::http::fault::v3::HTTPFault fault;
  EXPECT_THROW(TestUtility::loadFromYamlAndValidate(yaml, fault), EnvoyException);
}

TEST(FaultFilterBadConfigTest, EmptyDownstreamNodes) {
  const std::string yaml = R"EOF(
  abort:
    abort_percent:
      numerator: 80
      denominator: HUNDRED
    http_status: 503
  downstream_nodes: []

  )EOF";

  faultFilterBadConfigHelper(yaml);
}

TEST(FaultFilterBadConfigTest, MissingHTTPStatus) {
  const std::string yaml = R"EOF(
  abort:
    abort_percent:
      numerator: 100
      denominator: HUNDRED
  )EOF";

  faultFilterBadConfigHelper(yaml);
}

TEST(FaultFilterBadConfigTest, BadDelayType) {
  const std::string yaml = R"EOF(
  delay:
    type: foo
    percentage:
      numerator: 50
      denominator: HUNDRED
    fixed_delay: 5s
  )EOF";

  faultFilterBadConfigHelper(yaml);
}

TEST(FaultFilterBadConfigTest, BadDelayDuration) {
  const std::string yaml = R"EOF(
  delay:
    type: fixed
    percentage:
      numerator: 50
      denominator: HUNDRED
    fixed_delay: 0s
   )EOF";

  faultFilterBadConfigHelper(yaml);
}

TEST(FaultFilterBadConfigTest, MissingDelayDuration) {
  const std::string yaml = R"EOF(
  delay:
    type: fixed
    percentage:
      numerator: 50
      denominator: HUNDRED
   )EOF";

  faultFilterBadConfigHelper(yaml);
}

TEST_F(FaultFilterTest, AbortWithHttpStatus) {
  envoy::extensions::filters::http::fault::v3::HTTPFault fault;
  fault.mutable_abort()->mutable_percentage()->set_numerator(100);
  fault.mutable_abort()->mutable_percentage()->set_denominator(
      envoy::type::v3::FractionalPercent::HUNDRED);
  fault.mutable_abort()->set_http_status(429);
  SetUpTest(fault);

  EXPECT_CALL(runtime_.snapshot(),
              getInteger("fault.http.max_active_faults", std::numeric_limits<uint64_t>::max()))
      .WillOnce(Return(std::numeric_limits<uint64_t>::max()));

  EXPECT_CALL(decoder_filter_callbacks_, continueDecoding()).Times(0);
  EXPECT_CALL(decoder_filter_callbacks_.stream_info_,
              setResponseFlag(StreamInfo::ResponseFlag::DelayInjected))
      .Times(0);

  // Abort related calls
  EXPECT_CALL(runtime_.snapshot(),
              featureEnabled("fault.http.abort.abort_percent",
                             Matcher<const envoy::type::v3::FractionalPercent&>(Percent(100))))
      .WillOnce(Return(true));

  EXPECT_CALL(runtime_.snapshot_, getInteger("fault.http.abort.http_status", 429))
      .WillOnce(Return(429));

  Http::TestResponseHeaderMapImpl response_headers{
      {":status", "429"}, {"content-length", "18"}, {"content-type", "text/plain"}};
  EXPECT_CALL(decoder_filter_callbacks_,
              encodeHeaders_(HeaderMapEqualRef(&response_headers), false));
  EXPECT_CALL(decoder_filter_callbacks_, encodeData(_, true));

  EXPECT_CALL(decoder_filter_callbacks_.stream_info_,
              setResponseFlag(StreamInfo::ResponseFlag::FaultInjected));

  EXPECT_EQ(Http::FilterHeadersStatus::StopIteration,
            filter_->decodeHeaders(request_headers_, false));
  Http::MetadataMap metadata_map{{"metadata", "metadata"}};
  EXPECT_EQ(Http::FilterMetadataStatus::Continue, filter_->decodeMetadata(metadata_map));
  EXPECT_EQ(1UL, config_->stats().active_faults_.value());
  EXPECT_EQ(Http::FilterDataStatus::Continue, filter_->decodeData(data_, false));
  EXPECT_EQ(Http::FilterTrailersStatus::Continue, filter_->decodeTrailers(request_trailers_));
  filter_->onDestroy();

  EXPECT_EQ(0UL, config_->stats().delays_injected_.value());
  EXPECT_EQ(1UL, config_->stats().aborts_injected_.value());
  EXPECT_EQ(0UL, config_->stats().active_faults_.value());
  EXPECT_EQ("fault_filter_abort", decoder_filter_callbacks_.details_);
}

TEST_F(FaultFilterTest, HeaderAbortWithHttpStatus) {
  SetUpTest(header_abort_only_yaml);

  request_headers_.addCopy("x-envoy-fault-abort-request", "429");

  EXPECT_CALL(runtime_.snapshot_,
              getInteger("fault.http.max_active_faults", std::numeric_limits<uint64_t>::max()))
      .WillOnce(Return(std::numeric_limits<uint64_t>::max()));

  EXPECT_CALL(decoder_filter_callbacks_, continueDecoding()).Times(0);
  EXPECT_CALL(decoder_filter_callbacks_.stream_info_,
              setResponseFlag(StreamInfo::ResponseFlag::DelayInjected))
      .Times(0);

  // Abort related calls
  EXPECT_CALL(runtime_.snapshot_,
              featureEnabled("fault.http.abort.abort_percent",
                             Matcher<const envoy::type::v3::FractionalPercent&>(Percent(100))))
      .WillOnce(Return(true));

  EXPECT_CALL(runtime_.snapshot(), getInteger("fault.http.abort.http_status", 429))
      .WillOnce(Return(429));

  Http::TestResponseHeaderMapImpl response_headers{
      {":status", "429"}, {"content-length", "18"}, {"content-type", "text/plain"}};
  EXPECT_CALL(decoder_filter_callbacks_,
              encodeHeaders_(HeaderMapEqualRef(&response_headers), false));
  EXPECT_CALL(decoder_filter_callbacks_, encodeData(_, true));

  EXPECT_CALL(decoder_filter_callbacks_.stream_info_,
              setResponseFlag(StreamInfo::ResponseFlag::FaultInjected));

  EXPECT_EQ(Http::FilterHeadersStatus::StopIteration,
            filter_->decodeHeaders(request_headers_, false));
  Http::MetadataMap metadata_map{{"metadata", "metadata"}};
  EXPECT_EQ(Http::FilterMetadataStatus::Continue, filter_->decodeMetadata(metadata_map));
  EXPECT_EQ(1UL, config_->stats().active_faults_.value());
  EXPECT_EQ(Http::FilterDataStatus::Continue, filter_->decodeData(data_, false));
  EXPECT_EQ(Http::FilterTrailersStatus::Continue, filter_->decodeTrailers(request_trailers_));
  filter_->onDestroy();

  EXPECT_EQ(0UL, config_->stats().delays_injected_.value());
  EXPECT_EQ(1UL, config_->stats().aborts_injected_.value());
  EXPECT_EQ(0UL, config_->stats().active_faults_.value());
  EXPECT_EQ("fault_filter_abort", decoder_filter_callbacks_.details_);
}

TEST_F(FaultFilterTest, FixedDelayZeroDuration) {
  SetUpTest(fixed_delay_only_yaml);

  EXPECT_CALL(runtime_.snapshot(),
              getInteger("fault.http.max_active_faults", std::numeric_limits<uint64_t>::max()))
      .WillOnce(Return(std::numeric_limits<uint64_t>::max()));

  // Delay related calls
  EXPECT_CALL(runtime_.snapshot(),
              featureEnabled("fault.http.delay.fixed_delay_percent",
                             Matcher<const envoy::type::v3::FractionalPercent&>(Percent(100))))
      .WillOnce(Return(true));

  // Return 0ms delay
  EXPECT_CALL(runtime_.snapshot(), getInteger("fault.http.delay.fixed_duration_ms", 5000))
      .WillOnce(Return(0));

<<<<<<< HEAD
  // Abort related calls
  EXPECT_CALL(runtime_.snapshot(),
              featureEnabled("fault.http.abort.abort_percent",
                             Matcher<const envoy::type::FractionalPercent&>(Percent(0))))
      .WillOnce(Return(false));

  EXPECT_CALL(runtime_.snapshot(), getInteger("fault.http.abort.http_status", _)).Times(0);
=======
  EXPECT_CALL(runtime_.snapshot_, getInteger("fault.http.abort.http_status", _)).Times(0);
>>>>>>> e1962d76
  EXPECT_CALL(decoder_filter_callbacks_, encodeHeaders_(_, _)).Times(0);
  EXPECT_CALL(decoder_filter_callbacks_.stream_info_, setResponseFlag(_)).Times(0);
  EXPECT_CALL(decoder_filter_callbacks_, continueDecoding()).Times(0);

  // Expect filter to continue execution when delay is 0ms
  EXPECT_EQ(Http::FilterHeadersStatus::Continue, filter_->decodeHeaders(request_headers_, false));
  EXPECT_EQ(Http::FilterDataStatus::Continue, filter_->decodeData(data_, false));
  EXPECT_EQ(Http::FilterTrailersStatus::Continue, filter_->decodeTrailers(request_trailers_));

  EXPECT_EQ(0UL, config_->stats().delays_injected_.value());
  EXPECT_EQ(0UL, config_->stats().aborts_injected_.value());
}

TEST_F(FaultFilterTest, Overflow) {
  envoy::extensions::filters::http::fault::v3::HTTPFault fault;
  fault.mutable_max_active_faults()->set_value(0);
  SetUpTest(fault);

  EXPECT_CALL(runtime_.snapshot(), getInteger("fault.http.max_active_faults", 0))
      .WillOnce(Return(0));

  EXPECT_EQ(Http::FilterHeadersStatus::Continue, filter_->decodeHeaders(request_headers_, true));

  EXPECT_EQ(1UL, config_->stats().faults_overflow_.value());
}

TEST_F(FaultFilterTest, FixedDelayDeprecatedPercentAndNonZeroDuration) {
  envoy::extensions::filters::http::fault::v3::HTTPFault fault;
  fault.mutable_delay()->mutable_percentage()->set_numerator(50);
  fault.mutable_delay()->mutable_percentage()->set_denominator(
      envoy::type::v3::FractionalPercent::HUNDRED);
  fault.mutable_delay()->mutable_fixed_delay()->set_seconds(5);
  SetUpTest(fault);

  EXPECT_CALL(runtime_.snapshot(),
              getInteger("fault.http.max_active_faults", std::numeric_limits<uint64_t>::max()))
      .WillOnce(Return(std::numeric_limits<uint64_t>::max()));

  // Delay related calls
  EXPECT_CALL(runtime_.snapshot(),
              featureEnabled("fault.http.delay.fixed_delay_percent",
                             Matcher<const envoy::type::v3::FractionalPercent&>(Percent(50))))
      .WillOnce(Return(true));

  EXPECT_CALL(runtime_.snapshot(), getInteger("fault.http.delay.fixed_duration_ms", 5000))
      .WillOnce(Return(5000UL));

  SCOPED_TRACE("FixedDelayDeprecatedPercentAndNonZeroDuration");
  expectDelayTimer(5000UL);

  EXPECT_CALL(decoder_filter_callbacks_.stream_info_,
              setResponseFlag(StreamInfo::ResponseFlag::DelayInjected));
  EXPECT_EQ(Http::FilterHeadersStatus::StopIteration,
            filter_->decodeHeaders(request_headers_, false));

<<<<<<< HEAD
  // Abort related calls
  EXPECT_CALL(runtime_.snapshot(),
              featureEnabled("fault.http.abort.abort_percent",
                             Matcher<const envoy::type::FractionalPercent&>(Percent(0))))
      .WillOnce(Return(false));

=======
>>>>>>> e1962d76
  // Delay only case
  EXPECT_CALL(runtime_.snapshot(), getInteger("fault.http.abort.http_status", _)).Times(0);
  EXPECT_CALL(decoder_filter_callbacks_, encodeHeaders_(_, _)).Times(0);
  EXPECT_CALL(decoder_filter_callbacks_.stream_info_,
              setResponseFlag(StreamInfo::ResponseFlag::FaultInjected))
      .Times(0);
  EXPECT_EQ(Http::FilterDataStatus::StopIterationAndWatermark, filter_->decodeData(data_, false));
  EXPECT_EQ(1UL, config_->stats().active_faults_.value());
  EXPECT_EQ(Http::FilterTrailersStatus::StopIteration, filter_->decodeTrailers(request_trailers_));
  EXPECT_CALL(decoder_filter_callbacks_, continueDecoding());
  timer_->invokeCallback();
  filter_->onDestroy();

  EXPECT_EQ(1UL, config_->stats().delays_injected_.value());
  EXPECT_EQ(0UL, config_->stats().aborts_injected_.value());
  EXPECT_EQ(0UL, config_->stats().active_faults_.value());
}

TEST_F(FaultFilterTest, DelayForDownstreamCluster) {
  SetUpTest(fixed_delay_only_yaml);

  EXPECT_CALL(runtime_.snapshot(),
              getInteger("fault.http.max_active_faults", std::numeric_limits<uint64_t>::max()))
      .WillOnce(Return(std::numeric_limits<uint64_t>::max()));

  request_headers_.addCopy("x-envoy-downstream-service-cluster", "cluster");

  // Delay related calls.
<<<<<<< HEAD
  EXPECT_CALL(runtime_.snapshot(),
              featureEnabled("fault.http.delay.fixed_delay_percent",
                             Matcher<const envoy::type::FractionalPercent&>(Percent(100))))
      .WillOnce(Return(false));
  EXPECT_CALL(runtime_.snapshot(),
=======
  EXPECT_CALL(runtime_.snapshot_,
>>>>>>> e1962d76
              featureEnabled("fault.http.cluster.delay.fixed_delay_percent",
                             Matcher<const envoy::type::v3::FractionalPercent&>(Percent(100))))
      .WillOnce(Return(true));

  EXPECT_CALL(runtime_.snapshot(), getInteger("fault.http.delay.fixed_duration_ms", 5000))
      .WillOnce(Return(125UL));
  EXPECT_CALL(runtime_.snapshot(), getInteger("fault.http.cluster.delay.fixed_duration_ms", 125UL))
      .WillOnce(Return(500UL));
  expectDelayTimer(500UL);
  EXPECT_CALL(decoder_filter_callbacks_.stream_info_,
              setResponseFlag(StreamInfo::ResponseFlag::DelayInjected));

  EXPECT_EQ(Http::FilterHeadersStatus::StopIteration,
            filter_->decodeHeaders(request_headers_, false));

<<<<<<< HEAD
  // Abort related calls.
  EXPECT_CALL(runtime_.snapshot(),
              featureEnabled("fault.http.abort.abort_percent",
                             Matcher<const envoy::type::FractionalPercent&>(Percent(0))))
      .WillOnce(Return(false));
  EXPECT_CALL(runtime_.snapshot(),
              featureEnabled("fault.http.cluster.abort.abort_percent",
                             Matcher<const envoy::type::FractionalPercent&>(Percent(0))))
      .WillOnce(Return(false));

=======
>>>>>>> e1962d76
  // Delay only case, no aborts.
  EXPECT_CALL(runtime_.snapshot(), getInteger("fault.http.cluster.abort.http_status", _)).Times(0);
  EXPECT_CALL(runtime_.snapshot(), getInteger("fault.http.abort.http_status", _)).Times(0);
  EXPECT_CALL(decoder_filter_callbacks_, encodeHeaders_(_, _)).Times(0);
  EXPECT_CALL(decoder_filter_callbacks_.stream_info_,
              setResponseFlag(StreamInfo::ResponseFlag::FaultInjected))
      .Times(0);
  EXPECT_CALL(decoder_filter_callbacks_, continueDecoding());
  EXPECT_EQ(Http::FilterDataStatus::StopIterationAndWatermark, filter_->decodeData(data_, false));

  EXPECT_CALL(decoder_filter_callbacks_.dispatcher_, setTrackedObject(_)).Times(2);
  timer_->invokeCallback();

  EXPECT_EQ(Http::FilterTrailersStatus::Continue, filter_->decodeTrailers(request_trailers_));

  EXPECT_EQ(1UL, config_->stats().delays_injected_.value());
  EXPECT_EQ(0UL, config_->stats().aborts_injected_.value());
  EXPECT_EQ(1UL, stats_.counter("prefix.fault.cluster.delays_injected").value());
  EXPECT_EQ(0UL, stats_.counter("prefix.fault.cluster.aborts_injected").value());
}

TEST_F(FaultFilterTest, FixedDelayAndAbortDownstream) {
  SetUpTest(fixed_delay_and_abort_yaml);

  EXPECT_CALL(runtime_.snapshot(),
              getInteger("fault.http.max_active_faults", std::numeric_limits<uint64_t>::max()))
      .WillOnce(Return(std::numeric_limits<uint64_t>::max()));

  request_headers_.addCopy("x-envoy-downstream-service-cluster", "cluster");

  // Delay related calls.
<<<<<<< HEAD
  EXPECT_CALL(runtime_.snapshot(),
              featureEnabled("fault.http.delay.fixed_delay_percent",
                             Matcher<const envoy::type::FractionalPercent&>(Percent(100))))
      .WillOnce(Return(false));
  EXPECT_CALL(runtime_.snapshot(),
=======
  EXPECT_CALL(runtime_.snapshot_,
>>>>>>> e1962d76
              featureEnabled("fault.http.cluster.delay.fixed_delay_percent",
                             Matcher<const envoy::type::v3::FractionalPercent&>(Percent(100))))
      .WillOnce(Return(true));

  EXPECT_CALL(runtime_.snapshot(), getInteger("fault.http.delay.fixed_duration_ms", 5000))
      .WillOnce(Return(125UL));
  EXPECT_CALL(runtime_.snapshot(), getInteger("fault.http.cluster.delay.fixed_duration_ms", 125UL))
      .WillOnce(Return(500UL));
  expectDelayTimer(500UL);

  EXPECT_CALL(decoder_filter_callbacks_.stream_info_,
              setResponseFlag(StreamInfo::ResponseFlag::DelayInjected));

  EXPECT_EQ(Http::FilterHeadersStatus::StopIteration,
            filter_->decodeHeaders(request_headers_, false));

  EXPECT_EQ(1UL, config_->stats().active_faults_.value());

  // Abort related calls
<<<<<<< HEAD
  EXPECT_CALL(runtime_.snapshot(),
              featureEnabled("fault.http.abort.abort_percent",
                             Matcher<const envoy::type::FractionalPercent&>(Percent(100))))
      .WillOnce(Return(false));
  EXPECT_CALL(runtime_.snapshot(),
=======
  EXPECT_CALL(runtime_.snapshot_,
>>>>>>> e1962d76
              featureEnabled("fault.http.cluster.abort.abort_percent",
                             Matcher<const envoy::type::v3::FractionalPercent&>(Percent(100))))
      .WillOnce(Return(true));

  EXPECT_CALL(runtime_.snapshot(), getInteger("fault.http.abort.http_status", 503))
      .WillOnce(Return(503));
  EXPECT_CALL(runtime_.snapshot(), getInteger("fault.http.cluster.abort.http_status", 503))
      .WillOnce(Return(500));

  Http::TestResponseHeaderMapImpl response_headers{
      {":status", "500"}, {"content-length", "18"}, {"content-type", "text/plain"}};
  EXPECT_CALL(decoder_filter_callbacks_,
              encodeHeaders_(HeaderMapEqualRef(&response_headers), false));
  EXPECT_CALL(decoder_filter_callbacks_, encodeData(_, true));

  EXPECT_CALL(decoder_filter_callbacks_.stream_info_,
              setResponseFlag(StreamInfo::ResponseFlag::FaultInjected));

  EXPECT_CALL(decoder_filter_callbacks_, continueDecoding()).Times(0);
  timer_->invokeCallback();

  EXPECT_EQ(Http::FilterDataStatus::Continue, filter_->decodeData(data_, false));
  EXPECT_EQ(Http::FilterTrailersStatus::Continue, filter_->decodeTrailers(request_trailers_));
  EXPECT_EQ(1UL, config_->stats().active_faults_.value());
  filter_->onDestroy();

  EXPECT_EQ(1UL, config_->stats().delays_injected_.value());
  EXPECT_EQ(1UL, config_->stats().aborts_injected_.value());
  EXPECT_EQ(1UL, stats_.counter("prefix.fault.cluster.delays_injected").value());
  EXPECT_EQ(1UL, stats_.counter("prefix.fault.cluster.aborts_injected").value());
  EXPECT_EQ(0UL, config_->stats().active_faults_.value());
}

TEST_F(FaultFilterTest, FixedDelayAndAbort) {
  SetUpTest(fixed_delay_and_abort_yaml);

  EXPECT_CALL(runtime_.snapshot(),
              getInteger("fault.http.max_active_faults", std::numeric_limits<uint64_t>::max()))
      .WillOnce(Return(std::numeric_limits<uint64_t>::max()));

  // Delay related calls
  EXPECT_CALL(runtime_.snapshot(),
              featureEnabled("fault.http.delay.fixed_delay_percent",
                             Matcher<const envoy::type::v3::FractionalPercent&>(Percent(100))))
      .WillOnce(Return(true));

  EXPECT_CALL(runtime_.snapshot(), getInteger("fault.http.delay.fixed_duration_ms", 5000))
      .WillOnce(Return(5000UL));

  SCOPED_TRACE("FixedDelayAndAbort");
  expectDelayTimer(5000UL);

  EXPECT_CALL(decoder_filter_callbacks_.stream_info_,
              setResponseFlag(StreamInfo::ResponseFlag::DelayInjected));

  EXPECT_EQ(Http::FilterHeadersStatus::StopIteration,
            filter_->decodeHeaders(request_headers_, false));

  // Abort related calls
  EXPECT_CALL(runtime_.snapshot(),
              featureEnabled("fault.http.abort.abort_percent",
                             Matcher<const envoy::type::v3::FractionalPercent&>(Percent(100))))
      .WillOnce(Return(true));

  EXPECT_CALL(runtime_.snapshot(), getInteger("fault.http.abort.http_status", 503))
      .WillOnce(Return(503));

  Http::TestResponseHeaderMapImpl response_headers{
      {":status", "503"}, {"content-length", "18"}, {"content-type", "text/plain"}};
  EXPECT_CALL(decoder_filter_callbacks_,
              encodeHeaders_(HeaderMapEqualRef(&response_headers), false));
  EXPECT_CALL(decoder_filter_callbacks_, encodeData(_, true));

  EXPECT_CALL(decoder_filter_callbacks_.stream_info_,
              setResponseFlag(StreamInfo::ResponseFlag::FaultInjected));

  EXPECT_CALL(decoder_filter_callbacks_, continueDecoding()).Times(0);

  timer_->invokeCallback();

  EXPECT_EQ(Http::FilterDataStatus::Continue, filter_->decodeData(data_, false));
  EXPECT_EQ(Http::FilterTrailersStatus::Continue, filter_->decodeTrailers(request_trailers_));

  EXPECT_EQ(1UL, config_->stats().delays_injected_.value());
  EXPECT_EQ(1UL, config_->stats().aborts_injected_.value());
}

TEST_F(FaultFilterTest, FixedDelayAndAbortDownstreamNodes) {
  SetUpTest(fixed_delay_and_abort_nodes_yaml);

  EXPECT_CALL(runtime_.snapshot(),
              getInteger("fault.http.max_active_faults", std::numeric_limits<uint64_t>::max()))
      .WillOnce(Return(std::numeric_limits<uint64_t>::max()));

  // Delay related calls.
  EXPECT_CALL(runtime_.snapshot(),
              featureEnabled("fault.http.delay.fixed_delay_percent",
                             Matcher<const envoy::type::v3::FractionalPercent&>(Percent(100))))
      .WillOnce(Return(true));
  EXPECT_CALL(runtime_.snapshot(), getInteger("fault.http.delay.fixed_duration_ms", 5000))
      .WillOnce(Return(5000UL));

  expectDelayTimer(5000UL);

  EXPECT_CALL(decoder_filter_callbacks_.stream_info_,
              setResponseFlag(StreamInfo::ResponseFlag::DelayInjected));

  request_headers_.addCopy("x-envoy-downstream-service-node", "canary");
  EXPECT_EQ(Http::FilterHeadersStatus::StopIteration,
            filter_->decodeHeaders(request_headers_, false));

  // Abort related calls.
  EXPECT_CALL(runtime_.snapshot(),
              featureEnabled("fault.http.abort.abort_percent",
                             Matcher<const envoy::type::v3::FractionalPercent&>(Percent(100))))
      .WillOnce(Return(true));
  EXPECT_CALL(runtime_.snapshot(), getInteger("fault.http.abort.http_status", 503))
      .WillOnce(Return(503));

  Http::TestResponseHeaderMapImpl response_headers{
      {":status", "503"}, {"content-length", "18"}, {"content-type", "text/plain"}};
  EXPECT_CALL(decoder_filter_callbacks_,
              encodeHeaders_(HeaderMapEqualRef(&response_headers), false));
  EXPECT_CALL(decoder_filter_callbacks_, encodeData(_, true));

  EXPECT_CALL(decoder_filter_callbacks_.stream_info_,
              setResponseFlag(StreamInfo::ResponseFlag::FaultInjected));

  EXPECT_CALL(decoder_filter_callbacks_, continueDecoding()).Times(0);

  timer_->invokeCallback();

  EXPECT_EQ(Http::FilterDataStatus::Continue, filter_->decodeData(data_, false));
  EXPECT_EQ(Http::FilterTrailersStatus::Continue, filter_->decodeTrailers(request_trailers_));

  EXPECT_EQ(1UL, config_->stats().delays_injected_.value());
  EXPECT_EQ(1UL, config_->stats().aborts_injected_.value());
}

TEST_F(FaultFilterTest, NoDownstreamMatch) {
  SetUpTest(fixed_delay_and_abort_nodes_yaml);

  EXPECT_CALL(runtime_.snapshot(),
              getInteger("fault.http.max_active_faults", std::numeric_limits<uint64_t>::max()))
      .WillOnce(Return(std::numeric_limits<uint64_t>::max()));

  EXPECT_EQ(Http::FilterHeadersStatus::Continue, filter_->decodeHeaders(request_headers_, true));
}

TEST_F(FaultFilterTest, FixedDelayAndAbortHeaderMatchSuccess) {
  SetUpTest(fixed_delay_and_abort_match_headers_yaml);
  request_headers_.addCopy("x-foo1", "Bar");
  request_headers_.addCopy("x-foo2", "RandomValue");

  EXPECT_CALL(runtime_.snapshot(),
              getInteger("fault.http.max_active_faults", std::numeric_limits<uint64_t>::max()))
      .WillOnce(Return(std::numeric_limits<uint64_t>::max()));

  // Delay related calls
  EXPECT_CALL(runtime_.snapshot(),
              featureEnabled("fault.http.delay.fixed_delay_percent",
                             Matcher<const envoy::type::v3::FractionalPercent&>(Percent(100))))
      .WillOnce(Return(true));

  EXPECT_CALL(runtime_.snapshot(), getInteger("fault.http.delay.fixed_duration_ms", 5000))
      .WillOnce(Return(5000UL));

  SCOPED_TRACE("FixedDelayAndAbortHeaderMatchSuccess");
  expectDelayTimer(5000UL);

  EXPECT_CALL(decoder_filter_callbacks_.stream_info_,
              setResponseFlag(StreamInfo::ResponseFlag::DelayInjected));

  EXPECT_EQ(Http::FilterHeadersStatus::StopIteration,
            filter_->decodeHeaders(request_headers_, false));

  // Abort related calls
  EXPECT_CALL(runtime_.snapshot(),
              featureEnabled("fault.http.abort.abort_percent",
                             Matcher<const envoy::type::v3::FractionalPercent&>(Percent(100))))
      .WillOnce(Return(true));

  EXPECT_CALL(runtime_.snapshot(), getInteger("fault.http.abort.http_status", 503))
      .WillOnce(Return(503));

  Http::TestResponseHeaderMapImpl response_headers{
      {":status", "503"}, {"content-length", "18"}, {"content-type", "text/plain"}};
  EXPECT_CALL(decoder_filter_callbacks_,
              encodeHeaders_(HeaderMapEqualRef(&response_headers), false));
  EXPECT_CALL(decoder_filter_callbacks_, encodeData(_, true));
  EXPECT_CALL(decoder_filter_callbacks_.stream_info_,
              setResponseFlag(StreamInfo::ResponseFlag::FaultInjected));

  EXPECT_CALL(decoder_filter_callbacks_, continueDecoding()).Times(0);

  timer_->invokeCallback();

  EXPECT_EQ(Http::FilterDataStatus::Continue, filter_->decodeData(data_, false));
  EXPECT_EQ(Http::FilterTrailersStatus::Continue, filter_->decodeTrailers(request_trailers_));

  EXPECT_EQ(1UL, config_->stats().delays_injected_.value());
  EXPECT_EQ(1UL, config_->stats().aborts_injected_.value());
}

TEST_F(FaultFilterTest, FixedDelayAndAbortHeaderMatchFail) {
  SetUpTest(fixed_delay_and_abort_match_headers_yaml);
  request_headers_.addCopy("x-foo1", "Bar");
  request_headers_.addCopy("x-foo3", "Baz");

  EXPECT_CALL(runtime_.snapshot(),
              getInteger("fault.http.max_active_faults", std::numeric_limits<uint64_t>::max()))
      .WillOnce(Return(std::numeric_limits<uint64_t>::max()));

<<<<<<< HEAD
  EXPECT_CALL(runtime_.snapshot(),
              featureEnabled("fault.http.delay.fixed_delay_percent",
                             Matcher<const envoy::type::FractionalPercent&>(_)))
      .Times(0);
  EXPECT_CALL(runtime_.snapshot(), getInteger("fault.http.delay.fixed_duration_ms", _)).Times(0);
  EXPECT_CALL(runtime_.snapshot(),
              featureEnabled("fault.http.abort.abort_percent",
                             Matcher<const envoy::type::FractionalPercent&>(_)))
=======
  EXPECT_CALL(runtime_.snapshot_,
              featureEnabled("fault.http.delay.fixed_delay_percent",
                             Matcher<const envoy::type::v3::FractionalPercent&>(_)))
      .Times(0);
  EXPECT_CALL(runtime_.snapshot_, getInteger("fault.http.delay.fixed_duration_ms", _)).Times(0);
  EXPECT_CALL(runtime_.snapshot_,
              featureEnabled("fault.http.abort.abort_percent",
                             Matcher<const envoy::type::v3::FractionalPercent&>(_)))
>>>>>>> e1962d76
      .Times(0);
  EXPECT_CALL(runtime_.snapshot(), getInteger("fault.http.abort.http_status", _)).Times(0);
  EXPECT_CALL(decoder_filter_callbacks_, encodeHeaders_(_, _)).Times(0);
  EXPECT_CALL(decoder_filter_callbacks_.stream_info_, setResponseFlag(_)).Times(0);
  EXPECT_CALL(decoder_filter_callbacks_, continueDecoding()).Times(0);

  // Expect filter to continue execution when headers don't match
  EXPECT_EQ(Http::FilterHeadersStatus::Continue, filter_->decodeHeaders(request_headers_, false));
  EXPECT_EQ(Http::FilterDataStatus::Continue, filter_->decodeData(data_, false));
  EXPECT_EQ(Http::FilterTrailersStatus::Continue, filter_->decodeTrailers(request_trailers_));

  EXPECT_EQ(0UL, config_->stats().delays_injected_.value());
  EXPECT_EQ(0UL, config_->stats().aborts_injected_.value());
}

TEST_F(FaultFilterTest, TimerResetAfterStreamReset) {
  SetUpTest(fixed_delay_only_yaml);

  EXPECT_CALL(runtime_.snapshot(),
              getInteger("fault.http.max_active_faults", std::numeric_limits<uint64_t>::max()))
      .WillOnce(Return(std::numeric_limits<uint64_t>::max()));

  // Prep up with a 5s delay
  EXPECT_CALL(runtime_.snapshot(),
              featureEnabled("fault.http.delay.fixed_delay_percent",
                             Matcher<const envoy::type::v3::FractionalPercent&>(Percent(100))))
      .WillOnce(Return(true));

  EXPECT_CALL(runtime_.snapshot(), getInteger("fault.http.delay.fixed_duration_ms", 5000))
      .WillOnce(Return(5000UL));

  SCOPED_TRACE("FixedDelayWithStreamReset");
  timer_ = new Event::MockTimer(&decoder_filter_callbacks_.dispatcher_);
  EXPECT_CALL(*timer_, enableTimer(std::chrono::milliseconds(5000UL), _));

  EXPECT_CALL(decoder_filter_callbacks_.stream_info_,
              setResponseFlag(StreamInfo::ResponseFlag::DelayInjected));

  EXPECT_EQ(0UL, config_->stats().delays_injected_.value());
  EXPECT_EQ(Http::FilterHeadersStatus::StopIteration,
            filter_->decodeHeaders(request_headers_, false));
  EXPECT_EQ(1UL, config_->stats().delays_injected_.value());

  // delay timer should have been fired by now. If caller resets the stream while we are waiting
  // on the delay timer, check if timers are cancelled
  EXPECT_CALL(*timer_, disableTimer());

  // The timer callback should never be called.
<<<<<<< HEAD
  EXPECT_CALL(runtime_.snapshot(),
              featureEnabled("fault.http.abort.abort_percent",
                             Matcher<const envoy::type::FractionalPercent&>(_)))
=======
  EXPECT_CALL(runtime_.snapshot_,
              featureEnabled("fault.http.abort.abort_percent",
                             Matcher<const envoy::type::v3::FractionalPercent&>(_)))
>>>>>>> e1962d76
      .Times(0);
  EXPECT_CALL(runtime_.snapshot(), getInteger("fault.http.abort.http_status", _)).Times(0);
  EXPECT_CALL(decoder_filter_callbacks_, encodeHeaders_(_, _)).Times(0);
  EXPECT_CALL(decoder_filter_callbacks_.stream_info_,
              setResponseFlag(StreamInfo::ResponseFlag::FaultInjected))
      .Times(0);
  EXPECT_CALL(decoder_filter_callbacks_, continueDecoding()).Times(0);
  EXPECT_EQ(0UL, config_->stats().aborts_injected_.value());

  EXPECT_EQ(Http::FilterDataStatus::StopIterationAndWatermark, filter_->decodeData(data_, true));

  filter_->onDestroy();
}

TEST_F(FaultFilterTest, FaultWithTargetClusterMatchSuccess) {
  SetUpTest(delay_with_upstream_cluster_yaml);
  const std::string upstream_cluster("www1");

  EXPECT_CALL(decoder_filter_callbacks_.route_->route_entry_, clusterName())
      .WillOnce(ReturnRef(upstream_cluster));

  EXPECT_CALL(runtime_.snapshot(),
              getInteger("fault.http.max_active_faults", std::numeric_limits<uint64_t>::max()))
      .WillOnce(Return(std::numeric_limits<uint64_t>::max()));

  // Delay related calls
  EXPECT_CALL(runtime_.snapshot(),
              featureEnabled("fault.http.delay.fixed_delay_percent",
                             Matcher<const envoy::type::v3::FractionalPercent&>(Percent(100))))
      .WillOnce(Return(true));

  EXPECT_CALL(runtime_.snapshot(), getInteger("fault.http.delay.fixed_duration_ms", 5000))
      .WillOnce(Return(5000UL));

  SCOPED_TRACE("FaultWithTargetClusterMatchSuccess");
  expectDelayTimer(5000UL);

  EXPECT_CALL(decoder_filter_callbacks_.stream_info_,
              setResponseFlag(StreamInfo::ResponseFlag::DelayInjected));
  EXPECT_EQ(Http::FilterHeadersStatus::StopIteration,
            filter_->decodeHeaders(request_headers_, false));

<<<<<<< HEAD
  // Abort related calls
  EXPECT_CALL(runtime_.snapshot(),
              featureEnabled("fault.http.abort.abort_percent",
                             Matcher<const envoy::type::FractionalPercent&>(Percent(0))))
      .WillOnce(Return(false));

=======
>>>>>>> e1962d76
  // Delay only case
  EXPECT_CALL(runtime_.snapshot(), getInteger("fault.http.abort.http_status", _)).Times(0);
  EXPECT_CALL(decoder_filter_callbacks_, encodeHeaders_(_, _)).Times(0);
  EXPECT_CALL(decoder_filter_callbacks_.stream_info_,
              setResponseFlag(StreamInfo::ResponseFlag::FaultInjected))
      .Times(0);
  EXPECT_CALL(decoder_filter_callbacks_, continueDecoding());
  timer_->invokeCallback();

  EXPECT_EQ(Http::FilterDataStatus::Continue, filter_->decodeData(data_, false));
  EXPECT_EQ(Http::FilterTrailersStatus::Continue, filter_->decodeTrailers(request_trailers_));

  EXPECT_EQ(1UL, config_->stats().delays_injected_.value());
  EXPECT_EQ(0UL, config_->stats().aborts_injected_.value());
}

TEST_F(FaultFilterTest, FaultWithTargetClusterMatchFail) {
  SetUpTest(delay_with_upstream_cluster_yaml);
  const std::string upstream_cluster("mismatch");

  EXPECT_CALL(decoder_filter_callbacks_.route_->route_entry_, clusterName())
      .WillOnce(ReturnRef(upstream_cluster));
  EXPECT_CALL(runtime_.snapshot(),
              getInteger("fault.http.max_active_faults", std::numeric_limits<uint64_t>::max()))
      .WillOnce(Return(std::numeric_limits<uint64_t>::max()));
<<<<<<< HEAD
  EXPECT_CALL(runtime_.snapshot(),
              featureEnabled("fault.http.delay.fixed_delay_percent",
                             Matcher<const envoy::type::FractionalPercent&>(_)))
      .Times(0);
  EXPECT_CALL(runtime_.snapshot(), getInteger("fault.http.delay.fixed_duration_ms", _)).Times(0);
  EXPECT_CALL(runtime_.snapshot(),
              featureEnabled("fault.http.abort.abort_percent",
                             Matcher<const envoy::type::FractionalPercent&>(_)))
=======
  EXPECT_CALL(runtime_.snapshot_,
              featureEnabled("fault.http.delay.fixed_delay_percent",
                             Matcher<const envoy::type::v3::FractionalPercent&>(_)))
      .Times(0);
  EXPECT_CALL(runtime_.snapshot_, getInteger("fault.http.delay.fixed_duration_ms", _)).Times(0);
  EXPECT_CALL(runtime_.snapshot_,
              featureEnabled("fault.http.abort.abort_percent",
                             Matcher<const envoy::type::v3::FractionalPercent&>(_)))
>>>>>>> e1962d76
      .Times(0);
  EXPECT_CALL(runtime_.snapshot(), getInteger("fault.http.abort.http_status", _)).Times(0);
  EXPECT_CALL(decoder_filter_callbacks_, encodeHeaders_(_, _)).Times(0);
  EXPECT_CALL(decoder_filter_callbacks_.stream_info_, setResponseFlag(_)).Times(0);
  EXPECT_CALL(decoder_filter_callbacks_, continueDecoding()).Times(0);

  EXPECT_EQ(Http::FilterHeadersStatus::Continue, filter_->decodeHeaders(request_headers_, false));
  EXPECT_EQ(Http::FilterDataStatus::Continue, filter_->decodeData(data_, false));
  EXPECT_EQ(Http::FilterTrailersStatus::Continue, filter_->decodeTrailers(request_trailers_));

  EXPECT_EQ(0UL, config_->stats().delays_injected_.value());
  EXPECT_EQ(0UL, config_->stats().aborts_injected_.value());
}

TEST_F(FaultFilterTest, FaultWithTargetClusterNullRoute) {
  SetUpTest(delay_with_upstream_cluster_yaml);
  const std::string upstream_cluster("www1");

  EXPECT_CALL(*decoder_filter_callbacks_.route_, routeEntry()).WillRepeatedly(Return(nullptr));
  EXPECT_CALL(runtime_.snapshot(),
              getInteger("fault.http.max_active_faults", std::numeric_limits<uint64_t>::max()))
      .WillOnce(Return(std::numeric_limits<uint64_t>::max()));
<<<<<<< HEAD
  EXPECT_CALL(runtime_.snapshot(),
              featureEnabled("fault.http.delay.fixed_delay_percent",
                             Matcher<const envoy::type::FractionalPercent&>(_)))
      .Times(0);
  EXPECT_CALL(runtime_.snapshot(), getInteger("fault.http.delay.fixed_duration_ms", _)).Times(0);
  EXPECT_CALL(runtime_.snapshot(),
              featureEnabled("fault.http.abort.abort_percent",
                             Matcher<const envoy::type::FractionalPercent&>(_)))
=======
  EXPECT_CALL(runtime_.snapshot_,
              featureEnabled("fault.http.delay.fixed_delay_percent",
                             Matcher<const envoy::type::v3::FractionalPercent&>(_)))
      .Times(0);
  EXPECT_CALL(runtime_.snapshot_, getInteger("fault.http.delay.fixed_duration_ms", _)).Times(0);
  EXPECT_CALL(runtime_.snapshot_,
              featureEnabled("fault.http.abort.abort_percent",
                             Matcher<const envoy::type::v3::FractionalPercent&>(_)))
>>>>>>> e1962d76
      .Times(0);
  EXPECT_CALL(runtime_.snapshot(), getInteger("fault.http.abort.http_status", _)).Times(0);
  EXPECT_CALL(decoder_filter_callbacks_, encodeHeaders_(_, _)).Times(0);
  EXPECT_CALL(decoder_filter_callbacks_.stream_info_, setResponseFlag(_)).Times(0);
  EXPECT_CALL(decoder_filter_callbacks_, continueDecoding()).Times(0);

  EXPECT_EQ(Http::FilterHeadersStatus::Continue, filter_->decodeHeaders(request_headers_, false));
  EXPECT_EQ(Http::FilterDataStatus::Continue, filter_->decodeData(data_, false));
  EXPECT_EQ(Http::FilterTrailersStatus::Continue, filter_->decodeTrailers(request_trailers_));

  EXPECT_EQ(0UL, config_->stats().delays_injected_.value());
  EXPECT_EQ(0UL, config_->stats().aborts_injected_.value());
}

void FaultFilterTest::TestPerFilterConfigFault(
    const Router::RouteSpecificFilterConfig* route_fault,
    const Router::RouteSpecificFilterConfig* vhost_fault) {

  ON_CALL(decoder_filter_callbacks_.route_->route_entry_,
          perFilterConfig(Extensions::HttpFilters::HttpFilterNames::get().Fault))
      .WillByDefault(Return(route_fault));
  ON_CALL(decoder_filter_callbacks_.route_->route_entry_.virtual_host_,
          perFilterConfig(Extensions::HttpFilters::HttpFilterNames::get().Fault))
      .WillByDefault(Return(vhost_fault));

  const std::string upstream_cluster("www1");

  EXPECT_CALL(decoder_filter_callbacks_.route_->route_entry_, clusterName())
      .WillOnce(ReturnRef(upstream_cluster));

  EXPECT_CALL(runtime_.snapshot(),
              getInteger("fault.http.max_active_faults", std::numeric_limits<uint64_t>::max()))
      .WillOnce(Return(std::numeric_limits<uint64_t>::max()));

  // Delay related calls
  EXPECT_CALL(runtime_.snapshot(),
              featureEnabled("fault.http.delay.fixed_delay_percent",
                             Matcher<const envoy::type::v3::FractionalPercent&>(Percent(100))))
      .WillOnce(Return(true));

  EXPECT_CALL(runtime_.snapshot(), getInteger("fault.http.delay.fixed_duration_ms", 5000))
      .WillOnce(Return(5000UL));

  SCOPED_TRACE("PerFilterConfigFault");
  expectDelayTimer(5000UL);

  EXPECT_CALL(decoder_filter_callbacks_.stream_info_,
              setResponseFlag(StreamInfo::ResponseFlag::DelayInjected));
  EXPECT_EQ(Http::FilterHeadersStatus::StopIteration,
            filter_->decodeHeaders(request_headers_, false));

<<<<<<< HEAD
  // Abort related calls
  EXPECT_CALL(runtime_.snapshot(),
              featureEnabled("fault.http.abort.abort_percent",
                             Matcher<const envoy::type::FractionalPercent&>(Percent(0))))
      .WillOnce(Return(false));

=======
>>>>>>> e1962d76
  EXPECT_CALL(decoder_filter_callbacks_, continueDecoding());
  timer_->invokeCallback();

  EXPECT_EQ(Http::FilterDataStatus::Continue, filter_->decodeData(data_, false));
  EXPECT_EQ(Http::FilterTrailersStatus::Continue, filter_->decodeTrailers(request_trailers_));

  EXPECT_EQ(1UL, config_->stats().delays_injected_.value());
  EXPECT_EQ(0UL, config_->stats().aborts_injected_.value());
}

TEST_F(FaultFilterTest, RouteFaultOverridesListenerFault) {

  Fault::FaultSettings abort_fault(convertYamlStrToProtoConfig(abort_only_yaml));
  Fault::FaultSettings delay_fault(convertYamlStrToProtoConfig(delay_with_upstream_cluster_yaml));

  // route-level fault overrides listener-level fault
  {
    SetUpTest(v2_empty_fault_config_yaml); // This is a valid listener level fault
    TestPerFilterConfigFault(&delay_fault, nullptr);
  }

  // virtual-host-level fault overrides listener-level fault
  {
    config_->stats().aborts_injected_.reset();
    config_->stats().delays_injected_.reset();
    SetUpTest(v2_empty_fault_config_yaml);
    TestPerFilterConfigFault(nullptr, &delay_fault);
  }

  // route-level fault overrides virtual-host-level fault
  {
    config_->stats().aborts_injected_.reset();
    config_->stats().delays_injected_.reset();
    SetUpTest(v2_empty_fault_config_yaml);
    TestPerFilterConfigFault(&delay_fault, &abort_fault);
  }
}

class FaultFilterRateLimitTest : public FaultFilterTest {
public:
  void setupRateLimitTest(bool enable_runtime) {
    envoy::extensions::filters::http::fault::v3::HTTPFault fault;
    fault.mutable_response_rate_limit()->mutable_fixed_limit()->set_limit_kbps(1);
    fault.mutable_response_rate_limit()->mutable_percentage()->set_numerator(100);
    SetUpTest(fault);

    EXPECT_CALL(runtime_.snapshot(),
                featureEnabled("fault.http.rate_limit.response_percent",
                               Matcher<const envoy::type::v3::FractionalPercent&>(Percent(100))))
        .WillOnce(Return(enable_runtime));
<<<<<<< HEAD
    EXPECT_CALL(runtime_.snapshot(),
                featureEnabled("fault.http.abort.abort_percent",
                               Matcher<const envoy::type::FractionalPercent&>(Percent(0))))
        .WillOnce(Return(false));
=======
>>>>>>> e1962d76
  }
};

TEST_F(FaultFilterRateLimitTest, ResponseRateLimitDisabled) {
  setupRateLimitTest(false);
  Buffer::OwnedImpl data;

  EXPECT_EQ(Http::FilterHeadersStatus::Continue, filter_->decodeHeaders(request_headers_, false));
  EXPECT_EQ(Http::FilterDataStatus::Continue, filter_->decodeData(data, false));
  EXPECT_EQ(Http::FilterTrailersStatus::Continue, filter_->decodeTrailers(request_trailers_));

  EXPECT_EQ(Http::FilterHeadersStatus::Continue, filter_->encodeHeaders(response_headers_, false));
  EXPECT_EQ(Http::FilterDataStatus::Continue, filter_->encodeData(data, false));
  EXPECT_EQ(Http::FilterTrailersStatus::Continue, filter_->encodeTrailers(response_trailers_));
}

// Make sure we destroy the rate limiter if we are reset.
TEST_F(FaultFilterRateLimitTest, DestroyWithResponseRateLimitEnabled) {
  setupRateLimitTest(true);

  ON_CALL(encoder_filter_callbacks_, encoderBufferLimit()).WillByDefault(Return(1100));
  // The timer is consumed but not used by this test.
  new NiceMock<Event::MockTimer>(&decoder_filter_callbacks_.dispatcher_);
  EXPECT_EQ(Http::FilterHeadersStatus::Continue, filter_->decodeHeaders(request_headers_, true));

  EXPECT_EQ(1UL, config_->stats().response_rl_injected_.value());
  EXPECT_EQ(1UL, config_->stats().active_faults_.value());

  filter_->onDestroy();

  EXPECT_EQ(0UL, config_->stats().active_faults_.value());
}

TEST_F(FaultFilterRateLimitTest, ResponseRateLimitEnabled) {
  setupRateLimitTest(true);

  ON_CALL(encoder_filter_callbacks_, encoderBufferLimit()).WillByDefault(Return(1100));
  Event::MockTimer* token_timer =
      new NiceMock<Event::MockTimer>(&decoder_filter_callbacks_.dispatcher_);
  EXPECT_EQ(Http::FilterHeadersStatus::Continue, filter_->decodeHeaders(request_headers_, true));

  EXPECT_EQ(1UL, config_->stats().response_rl_injected_.value());
  EXPECT_EQ(1UL, config_->stats().active_faults_.value());

  EXPECT_EQ(Http::FilterHeadersStatus::Continue,
            filter_->encode100ContinueHeaders(response_headers_));
  Http::MetadataMap metadata_map;
  EXPECT_EQ(Http::FilterMetadataStatus::Continue, filter_->encodeMetadata(metadata_map));
  EXPECT_EQ(Http::FilterHeadersStatus::Continue, filter_->encodeHeaders(response_headers_, false));

  // Send a small amount of data which should be within limit.
  Buffer::OwnedImpl data1("hello");
  EXPECT_CALL(*token_timer, enableTimer(std::chrono::milliseconds(0), _));
  EXPECT_EQ(Http::FilterDataStatus::StopIterationNoBuffer, filter_->encodeData(data1, false));
  EXPECT_CALL(encoder_filter_callbacks_,
              injectEncodedDataToFilterChain(BufferStringEqual("hello"), false));
  token_timer->invokeCallback();

  // Advance time by 1s which should refill all tokens.
  time_system_.sleep(std::chrono::seconds(1));

  // Send 1152 bytes of data which is 1s + 2 refill cycles of data.
  EXPECT_CALL(encoder_filter_callbacks_, onEncoderFilterAboveWriteBufferHighWatermark());
  EXPECT_CALL(*token_timer, enableTimer(std::chrono::milliseconds(0), _));
  Buffer::OwnedImpl data2(std::string(1152, 'a'));
  EXPECT_EQ(Http::FilterDataStatus::StopIterationNoBuffer, filter_->encodeData(data2, false));

  EXPECT_CALL(*token_timer, enableTimer(std::chrono::milliseconds(63), _));
  EXPECT_CALL(encoder_filter_callbacks_, onEncoderFilterBelowWriteBufferLowWatermark());
  EXPECT_CALL(encoder_filter_callbacks_,
              injectEncodedDataToFilterChain(BufferStringEqual(std::string(1024, 'a')), false));
  token_timer->invokeCallback();

  // Fire timer, also advance time.
  time_system_.sleep(std::chrono::milliseconds(63));
  EXPECT_CALL(*token_timer, enableTimer(std::chrono::milliseconds(63), _));
  EXPECT_CALL(encoder_filter_callbacks_,
              injectEncodedDataToFilterChain(BufferStringEqual(std::string(64, 'a')), false));
  token_timer->invokeCallback();

  // Get new data with current data buffered, not end_stream.
  Buffer::OwnedImpl data3(std::string(64, 'b'));
  EXPECT_EQ(Http::FilterDataStatus::StopIterationNoBuffer, filter_->encodeData(data3, false));

  // Fire timer, also advance time.
  time_system_.sleep(std::chrono::milliseconds(63));
  EXPECT_CALL(*token_timer, enableTimer(std::chrono::milliseconds(63), _));
  EXPECT_CALL(encoder_filter_callbacks_,
              injectEncodedDataToFilterChain(BufferStringEqual(std::string(64, 'a')), false));
  token_timer->invokeCallback();

  // Fire timer, also advance time. No time enable because there is nothing buffered.
  time_system_.sleep(std::chrono::milliseconds(63));
  EXPECT_CALL(encoder_filter_callbacks_,
              injectEncodedDataToFilterChain(BufferStringEqual(std::string(64, 'b')), false));
  token_timer->invokeCallback();

  // Advance time by 1s for a full refill.
  time_system_.sleep(std::chrono::seconds(1));

  // Now send 1024 in one shot with end_stream true which should go through and end the stream.
  EXPECT_CALL(*token_timer, enableTimer(std::chrono::milliseconds(0), _));
  Buffer::OwnedImpl data4(std::string(1024, 'c'));
  EXPECT_EQ(Http::FilterDataStatus::StopIterationNoBuffer, filter_->encodeData(data4, true));
  EXPECT_CALL(encoder_filter_callbacks_,
              injectEncodedDataToFilterChain(BufferStringEqual(std::string(1024, 'c')), true));
  token_timer->invokeCallback();

  filter_->onDestroy();
  EXPECT_EQ(0UL, config_->stats().active_faults_.value());
}

class FaultFilterSettingsTest : public FaultFilterTest {};

TEST_F(FaultFilterSettingsTest, CheckDefaultRuntimeKeys) {
  envoy::extensions::filters::http::fault::v3::HTTPFault fault;

  Fault::FaultSettings settings(fault);

  EXPECT_EQ("fault.http.delay.fixed_delay_percent", settings.delayPercentRuntime());
  EXPECT_EQ("fault.http.abort.abort_percent", settings.abortPercentRuntime());
  EXPECT_EQ("fault.http.delay.fixed_duration_ms", settings.delayDurationRuntime());
  EXPECT_EQ("fault.http.abort.http_status", settings.abortHttpStatusRuntime());
  EXPECT_EQ("fault.http.max_active_faults", settings.maxActiveFaultsRuntime());
  EXPECT_EQ("fault.http.rate_limit.response_percent", settings.responseRateLimitPercentRuntime());
}

TEST_F(FaultFilterSettingsTest, CheckOverrideRuntimeKeys) {
  envoy::extensions::filters::http::fault::v3::HTTPFault fault;
  fault.set_abort_percent_runtime(std::string("fault.abort_percent_runtime"));
  fault.set_delay_percent_runtime(std::string("fault.delay_percent_runtime"));
  fault.set_abort_http_status_runtime(std::string("fault.abort_http_status_runtime"));
  fault.set_delay_duration_runtime(std::string("fault.delay_duration_runtime"));
  fault.set_max_active_faults_runtime(std::string("fault.max_active_faults_runtime"));
  fault.set_response_rate_limit_percent_runtime(
      std::string("fault.response_rate_limit_percent_runtime"));

  Fault::FaultSettings settings(fault);

  EXPECT_EQ("fault.delay_percent_runtime", settings.delayPercentRuntime());
  EXPECT_EQ("fault.abort_percent_runtime", settings.abortPercentRuntime());
  EXPECT_EQ("fault.delay_duration_runtime", settings.delayDurationRuntime());
  EXPECT_EQ("fault.abort_http_status_runtime", settings.abortHttpStatusRuntime());
  EXPECT_EQ("fault.max_active_faults_runtime", settings.maxActiveFaultsRuntime());
  EXPECT_EQ("fault.response_rate_limit_percent_runtime",
            settings.responseRateLimitPercentRuntime());
}

} // namespace
} // namespace Fault
} // namespace HttpFilters
} // namespace Extensions
} // namespace Envoy<|MERGE_RESOLUTION|>--- conflicted
+++ resolved
@@ -125,15 +125,10 @@
   upstream_cluster: www1
   )EOF";
 
-<<<<<<< HEAD
-  void SetUpTest(const envoy::config::filter::http::fault::v2::HTTPFault fault) {
+  const std::string v2_empty_fault_config_yaml = "{}";
+
+  void SetUpTest(const envoy::extensions::filters::http::fault::v3::HTTPFault fault) {
     config_.reset(new FaultFilterConfig(fault, runtime_.loader(), "prefix.", stats_, time_system_));
-=======
-  const std::string v2_empty_fault_config_yaml = "{}";
-
-  void SetUpTest(const envoy::extensions::filters::http::fault::v3::HTTPFault fault) {
-    config_.reset(new FaultFilterConfig(fault, runtime_, "prefix.", stats_, time_system_));
->>>>>>> e1962d76
     filter_ = std::make_unique<FaultFilter>(config_);
     filter_->setDecoderFilterCallbacks(decoder_filter_callbacks_);
     filter_->setEncoderFilterCallbacks(encoder_filter_callbacks_);
@@ -161,12 +156,7 @@
   Http::TestResponseHeaderMapImpl response_headers_;
   Http::TestResponseTrailerMapImpl response_trailers_;
   Buffer::OwnedImpl data_;
-<<<<<<< HEAD
-  Stats::IsolatedStoreImpl stats_;
   Runtime::ScopedMockLoaderSingleton runtime_;
-=======
-  NiceMock<Runtime::MockLoader> runtime_;
->>>>>>> e1962d76
   Event::MockTimer* timer_{};
   Event::SimulatedTimeSystem time_system_;
 };
@@ -262,7 +252,7 @@
                              Matcher<const envoy::type::v3::FractionalPercent&>(Percent(100))))
       .WillOnce(Return(true));
 
-  EXPECT_CALL(runtime_.snapshot_, getInteger("fault.http.abort.http_status", 429))
+  EXPECT_CALL(runtime_.snapshot(), getInteger("fault.http.abort.http_status", 429))
       .WillOnce(Return(429));
 
   Http::TestResponseHeaderMapImpl response_headers{
@@ -294,7 +284,7 @@
 
   request_headers_.addCopy("x-envoy-fault-abort-request", "429");
 
-  EXPECT_CALL(runtime_.snapshot_,
+  EXPECT_CALL(runtime_.snapshot(),
               getInteger("fault.http.max_active_faults", std::numeric_limits<uint64_t>::max()))
       .WillOnce(Return(std::numeric_limits<uint64_t>::max()));
 
@@ -304,7 +294,7 @@
       .Times(0);
 
   // Abort related calls
-  EXPECT_CALL(runtime_.snapshot_,
+  EXPECT_CALL(runtime_.snapshot(),
               featureEnabled("fault.http.abort.abort_percent",
                              Matcher<const envoy::type::v3::FractionalPercent&>(Percent(100))))
       .WillOnce(Return(true));
@@ -353,17 +343,7 @@
   EXPECT_CALL(runtime_.snapshot(), getInteger("fault.http.delay.fixed_duration_ms", 5000))
       .WillOnce(Return(0));
 
-<<<<<<< HEAD
-  // Abort related calls
-  EXPECT_CALL(runtime_.snapshot(),
-              featureEnabled("fault.http.abort.abort_percent",
-                             Matcher<const envoy::type::FractionalPercent&>(Percent(0))))
-      .WillOnce(Return(false));
-
   EXPECT_CALL(runtime_.snapshot(), getInteger("fault.http.abort.http_status", _)).Times(0);
-=======
-  EXPECT_CALL(runtime_.snapshot_, getInteger("fault.http.abort.http_status", _)).Times(0);
->>>>>>> e1962d76
   EXPECT_CALL(decoder_filter_callbacks_, encodeHeaders_(_, _)).Times(0);
   EXPECT_CALL(decoder_filter_callbacks_.stream_info_, setResponseFlag(_)).Times(0);
   EXPECT_CALL(decoder_filter_callbacks_, continueDecoding()).Times(0);
@@ -419,15 +399,6 @@
   EXPECT_EQ(Http::FilterHeadersStatus::StopIteration,
             filter_->decodeHeaders(request_headers_, false));
 
-<<<<<<< HEAD
-  // Abort related calls
-  EXPECT_CALL(runtime_.snapshot(),
-              featureEnabled("fault.http.abort.abort_percent",
-                             Matcher<const envoy::type::FractionalPercent&>(Percent(0))))
-      .WillOnce(Return(false));
-
-=======
->>>>>>> e1962d76
   // Delay only case
   EXPECT_CALL(runtime_.snapshot(), getInteger("fault.http.abort.http_status", _)).Times(0);
   EXPECT_CALL(decoder_filter_callbacks_, encodeHeaders_(_, _)).Times(0);
@@ -456,15 +427,7 @@
   request_headers_.addCopy("x-envoy-downstream-service-cluster", "cluster");
 
   // Delay related calls.
-<<<<<<< HEAD
-  EXPECT_CALL(runtime_.snapshot(),
-              featureEnabled("fault.http.delay.fixed_delay_percent",
-                             Matcher<const envoy::type::FractionalPercent&>(Percent(100))))
-      .WillOnce(Return(false));
-  EXPECT_CALL(runtime_.snapshot(),
-=======
-  EXPECT_CALL(runtime_.snapshot_,
->>>>>>> e1962d76
+  EXPECT_CALL(runtime_.snapshot(),
               featureEnabled("fault.http.cluster.delay.fixed_delay_percent",
                              Matcher<const envoy::type::v3::FractionalPercent&>(Percent(100))))
       .WillOnce(Return(true));
@@ -480,19 +443,6 @@
   EXPECT_EQ(Http::FilterHeadersStatus::StopIteration,
             filter_->decodeHeaders(request_headers_, false));
 
-<<<<<<< HEAD
-  // Abort related calls.
-  EXPECT_CALL(runtime_.snapshot(),
-              featureEnabled("fault.http.abort.abort_percent",
-                             Matcher<const envoy::type::FractionalPercent&>(Percent(0))))
-      .WillOnce(Return(false));
-  EXPECT_CALL(runtime_.snapshot(),
-              featureEnabled("fault.http.cluster.abort.abort_percent",
-                             Matcher<const envoy::type::FractionalPercent&>(Percent(0))))
-      .WillOnce(Return(false));
-
-=======
->>>>>>> e1962d76
   // Delay only case, no aborts.
   EXPECT_CALL(runtime_.snapshot(), getInteger("fault.http.cluster.abort.http_status", _)).Times(0);
   EXPECT_CALL(runtime_.snapshot(), getInteger("fault.http.abort.http_status", _)).Times(0);
@@ -524,15 +474,7 @@
   request_headers_.addCopy("x-envoy-downstream-service-cluster", "cluster");
 
   // Delay related calls.
-<<<<<<< HEAD
-  EXPECT_CALL(runtime_.snapshot(),
-              featureEnabled("fault.http.delay.fixed_delay_percent",
-                             Matcher<const envoy::type::FractionalPercent&>(Percent(100))))
-      .WillOnce(Return(false));
-  EXPECT_CALL(runtime_.snapshot(),
-=======
-  EXPECT_CALL(runtime_.snapshot_,
->>>>>>> e1962d76
+  EXPECT_CALL(runtime_.snapshot(),
               featureEnabled("fault.http.cluster.delay.fixed_delay_percent",
                              Matcher<const envoy::type::v3::FractionalPercent&>(Percent(100))))
       .WillOnce(Return(true));
@@ -552,15 +494,7 @@
   EXPECT_EQ(1UL, config_->stats().active_faults_.value());
 
   // Abort related calls
-<<<<<<< HEAD
-  EXPECT_CALL(runtime_.snapshot(),
-              featureEnabled("fault.http.abort.abort_percent",
-                             Matcher<const envoy::type::FractionalPercent&>(Percent(100))))
-      .WillOnce(Return(false));
-  EXPECT_CALL(runtime_.snapshot(),
-=======
-  EXPECT_CALL(runtime_.snapshot_,
->>>>>>> e1962d76
+  EXPECT_CALL(runtime_.snapshot(),
               featureEnabled("fault.http.cluster.abort.abort_percent",
                              Matcher<const envoy::type::v3::FractionalPercent&>(Percent(100))))
       .WillOnce(Return(true));
@@ -774,25 +708,14 @@
               getInteger("fault.http.max_active_faults", std::numeric_limits<uint64_t>::max()))
       .WillOnce(Return(std::numeric_limits<uint64_t>::max()));
 
-<<<<<<< HEAD
-  EXPECT_CALL(runtime_.snapshot(),
-              featureEnabled("fault.http.delay.fixed_delay_percent",
-                             Matcher<const envoy::type::FractionalPercent&>(_)))
-      .Times(0);
-  EXPECT_CALL(runtime_.snapshot(), getInteger("fault.http.delay.fixed_duration_ms", _)).Times(0);
-  EXPECT_CALL(runtime_.snapshot(),
-              featureEnabled("fault.http.abort.abort_percent",
-                             Matcher<const envoy::type::FractionalPercent&>(_)))
-=======
-  EXPECT_CALL(runtime_.snapshot_,
+  EXPECT_CALL(runtime_.snapshot(),
               featureEnabled("fault.http.delay.fixed_delay_percent",
                              Matcher<const envoy::type::v3::FractionalPercent&>(_)))
       .Times(0);
-  EXPECT_CALL(runtime_.snapshot_, getInteger("fault.http.delay.fixed_duration_ms", _)).Times(0);
-  EXPECT_CALL(runtime_.snapshot_,
+  EXPECT_CALL(runtime_.snapshot(), getInteger("fault.http.delay.fixed_duration_ms", _)).Times(0);
+  EXPECT_CALL(runtime_.snapshot(),
               featureEnabled("fault.http.abort.abort_percent",
                              Matcher<const envoy::type::v3::FractionalPercent&>(_)))
->>>>>>> e1962d76
       .Times(0);
   EXPECT_CALL(runtime_.snapshot(), getInteger("fault.http.abort.http_status", _)).Times(0);
   EXPECT_CALL(decoder_filter_callbacks_, encodeHeaders_(_, _)).Times(0);
@@ -841,15 +764,9 @@
   EXPECT_CALL(*timer_, disableTimer());
 
   // The timer callback should never be called.
-<<<<<<< HEAD
-  EXPECT_CALL(runtime_.snapshot(),
-              featureEnabled("fault.http.abort.abort_percent",
-                             Matcher<const envoy::type::FractionalPercent&>(_)))
-=======
-  EXPECT_CALL(runtime_.snapshot_,
+  EXPECT_CALL(runtime_.snapshot(),
               featureEnabled("fault.http.abort.abort_percent",
                              Matcher<const envoy::type::v3::FractionalPercent&>(_)))
->>>>>>> e1962d76
       .Times(0);
   EXPECT_CALL(runtime_.snapshot(), getInteger("fault.http.abort.http_status", _)).Times(0);
   EXPECT_CALL(decoder_filter_callbacks_, encodeHeaders_(_, _)).Times(0);
@@ -892,15 +809,6 @@
   EXPECT_EQ(Http::FilterHeadersStatus::StopIteration,
             filter_->decodeHeaders(request_headers_, false));
 
-<<<<<<< HEAD
-  // Abort related calls
-  EXPECT_CALL(runtime_.snapshot(),
-              featureEnabled("fault.http.abort.abort_percent",
-                             Matcher<const envoy::type::FractionalPercent&>(Percent(0))))
-      .WillOnce(Return(false));
-
-=======
->>>>>>> e1962d76
   // Delay only case
   EXPECT_CALL(runtime_.snapshot(), getInteger("fault.http.abort.http_status", _)).Times(0);
   EXPECT_CALL(decoder_filter_callbacks_, encodeHeaders_(_, _)).Times(0);
@@ -926,25 +834,14 @@
   EXPECT_CALL(runtime_.snapshot(),
               getInteger("fault.http.max_active_faults", std::numeric_limits<uint64_t>::max()))
       .WillOnce(Return(std::numeric_limits<uint64_t>::max()));
-<<<<<<< HEAD
-  EXPECT_CALL(runtime_.snapshot(),
-              featureEnabled("fault.http.delay.fixed_delay_percent",
-                             Matcher<const envoy::type::FractionalPercent&>(_)))
-      .Times(0);
-  EXPECT_CALL(runtime_.snapshot(), getInteger("fault.http.delay.fixed_duration_ms", _)).Times(0);
-  EXPECT_CALL(runtime_.snapshot(),
-              featureEnabled("fault.http.abort.abort_percent",
-                             Matcher<const envoy::type::FractionalPercent&>(_)))
-=======
-  EXPECT_CALL(runtime_.snapshot_,
+  EXPECT_CALL(runtime_.snapshot(),
               featureEnabled("fault.http.delay.fixed_delay_percent",
                              Matcher<const envoy::type::v3::FractionalPercent&>(_)))
       .Times(0);
-  EXPECT_CALL(runtime_.snapshot_, getInteger("fault.http.delay.fixed_duration_ms", _)).Times(0);
-  EXPECT_CALL(runtime_.snapshot_,
+  EXPECT_CALL(runtime_.snapshot(), getInteger("fault.http.delay.fixed_duration_ms", _)).Times(0);
+  EXPECT_CALL(runtime_.snapshot(),
               featureEnabled("fault.http.abort.abort_percent",
                              Matcher<const envoy::type::v3::FractionalPercent&>(_)))
->>>>>>> e1962d76
       .Times(0);
   EXPECT_CALL(runtime_.snapshot(), getInteger("fault.http.abort.http_status", _)).Times(0);
   EXPECT_CALL(decoder_filter_callbacks_, encodeHeaders_(_, _)).Times(0);
@@ -967,25 +864,14 @@
   EXPECT_CALL(runtime_.snapshot(),
               getInteger("fault.http.max_active_faults", std::numeric_limits<uint64_t>::max()))
       .WillOnce(Return(std::numeric_limits<uint64_t>::max()));
-<<<<<<< HEAD
-  EXPECT_CALL(runtime_.snapshot(),
-              featureEnabled("fault.http.delay.fixed_delay_percent",
-                             Matcher<const envoy::type::FractionalPercent&>(_)))
-      .Times(0);
-  EXPECT_CALL(runtime_.snapshot(), getInteger("fault.http.delay.fixed_duration_ms", _)).Times(0);
-  EXPECT_CALL(runtime_.snapshot(),
-              featureEnabled("fault.http.abort.abort_percent",
-                             Matcher<const envoy::type::FractionalPercent&>(_)))
-=======
-  EXPECT_CALL(runtime_.snapshot_,
+  EXPECT_CALL(runtime_.snapshot(),
               featureEnabled("fault.http.delay.fixed_delay_percent",
                              Matcher<const envoy::type::v3::FractionalPercent&>(_)))
       .Times(0);
-  EXPECT_CALL(runtime_.snapshot_, getInteger("fault.http.delay.fixed_duration_ms", _)).Times(0);
-  EXPECT_CALL(runtime_.snapshot_,
+  EXPECT_CALL(runtime_.snapshot(), getInteger("fault.http.delay.fixed_duration_ms", _)).Times(0);
+  EXPECT_CALL(runtime_.snapshot(),
               featureEnabled("fault.http.abort.abort_percent",
                              Matcher<const envoy::type::v3::FractionalPercent&>(_)))
->>>>>>> e1962d76
       .Times(0);
   EXPECT_CALL(runtime_.snapshot(), getInteger("fault.http.abort.http_status", _)).Times(0);
   EXPECT_CALL(decoder_filter_callbacks_, encodeHeaders_(_, _)).Times(0);
@@ -1037,15 +923,6 @@
   EXPECT_EQ(Http::FilterHeadersStatus::StopIteration,
             filter_->decodeHeaders(request_headers_, false));
 
-<<<<<<< HEAD
-  // Abort related calls
-  EXPECT_CALL(runtime_.snapshot(),
-              featureEnabled("fault.http.abort.abort_percent",
-                             Matcher<const envoy::type::FractionalPercent&>(Percent(0))))
-      .WillOnce(Return(false));
-
-=======
->>>>>>> e1962d76
   EXPECT_CALL(decoder_filter_callbacks_, continueDecoding());
   timer_->invokeCallback();
 
@@ -1096,13 +973,6 @@
                 featureEnabled("fault.http.rate_limit.response_percent",
                                Matcher<const envoy::type::v3::FractionalPercent&>(Percent(100))))
         .WillOnce(Return(enable_runtime));
-<<<<<<< HEAD
-    EXPECT_CALL(runtime_.snapshot(),
-                featureEnabled("fault.http.abort.abort_percent",
-                               Matcher<const envoy::type::FractionalPercent&>(Percent(0))))
-        .WillOnce(Return(false));
-=======
->>>>>>> e1962d76
   }
 };
 
