--- conflicted
+++ resolved
@@ -31,13 +31,8 @@
   static std::unique_ptr<Subscription> subscriptionFromConfigSource(
       const envoy::api::v2::core::ConfigSource& config, const LocalInfo::LocalInfo& local_info,
       Event::Dispatcher& dispatcher, Upstream::ClusterManager& cm, Runtime::RandomGenerator& random,
-<<<<<<< HEAD
-      Stats::Scope& scope, absl::string_view type_url, Api::Api& api);
-=======
-      Stats::Scope& scope, const std::string& rest_method, const std::string& grpc_method,
-      absl::string_view type_url, ProtobufMessage::ValidationVisitor& validation_visitor,
-      Api::Api& api);
->>>>>>> a1a558a9
+      Stats::Scope& scope, absl::string_view type_url,
+      ProtobufMessage::ValidationVisitor& validation_visitor, Api::Api& api);
 };
 
 } // namespace Config
