--- conflicted
+++ resolved
@@ -1,6 +1,8 @@
 #include "common/config/grpc_subscription_impl.h"
 
-<<<<<<< HEAD
+#include "common/config/xds_resource.h"
+#include "common/protobuf/type_util.h"
+
 namespace Envoy {
 namespace Config {
 
@@ -9,85 +11,36 @@
                                            OpaqueResourceDecoder& resource_decoder,
                                            SubscriptionStats stats, TimeSource& time_source,
                                            std::chrono::milliseconds init_fetch_timeout,
-                                           bool is_aggregated)
+                                           bool is_aggregated, bool use_namespace_matching)
     : grpc_mux_(std::move(grpc_mux)), type_url_(type_url), callbacks_(callbacks),
       resource_decoder_(resource_decoder), stats_(stats), time_source_(time_source),
-      init_fetch_timeout_(init_fetch_timeout), is_aggregated_(is_aggregated) {}
+      init_fetch_timeout_(init_fetch_timeout), is_aggregated_(is_aggregated),
+      use_namespace_matching_(use_namespace_matching) {}
 
 GrpcSubscriptionImpl::~GrpcSubscriptionImpl() {
   if (watch_) {
     grpc_mux_->removeWatch(type_url_, watch_);
-=======
-#include "common/common/assert.h"
-#include "common/common/logger.h"
-#include "common/common/utility.h"
-#include "common/config/xds_resource.h"
-#include "common/grpc/common.h"
-#include "common/protobuf/protobuf.h"
-#include "common/protobuf/type_util.h"
-#include "common/protobuf/utility.h"
+  }
+}
 
-namespace Envoy {
-namespace Config {
-
-GrpcSubscriptionImpl::GrpcSubscriptionImpl(GrpcMuxSharedPtr grpc_mux,
-                                           SubscriptionCallbacks& callbacks,
-                                           OpaqueResourceDecoder& resource_decoder,
-                                           SubscriptionStats stats, absl::string_view type_url,
-                                           Event::Dispatcher& dispatcher,
-                                           std::chrono::milliseconds init_fetch_timeout,
-                                           bool is_aggregated, bool use_namespace_matching)
-    : grpc_mux_(grpc_mux), callbacks_(callbacks), resource_decoder_(resource_decoder),
-      stats_(stats), type_url_(type_url), dispatcher_(dispatcher),
-      init_fetch_timeout_(init_fetch_timeout), is_aggregated_(is_aggregated),
-      use_namespace_matching_(use_namespace_matching) {}
+ScopedResume GrpcSubscriptionImpl::pause() { return grpc_mux_->pause(type_url_); }
 
 // Config::Subscription
 void GrpcSubscriptionImpl::start(const absl::flat_hash_set<std::string>& resources) {
-  if (init_fetch_timeout_.count() > 0) {
-    init_fetch_timeout_timer_ = dispatcher_.createTimer([this]() -> void {
-      callbacks_.onConfigUpdateFailed(Envoy::Config::ConfigUpdateFailureReason::FetchTimedout,
-                                      nullptr);
-    });
-    init_fetch_timeout_timer_->enableTimer(init_fetch_timeout_);
->>>>>>> b591644f
-  }
-}
-
-<<<<<<< HEAD
-ScopedResume GrpcSubscriptionImpl::pause() { return grpc_mux_->pause(type_url_); }
-=======
-  watch_ =
-      grpc_mux_->addWatch(type_url_, resources, *this, resource_decoder_, use_namespace_matching_);
-
-  // The attempt stat here is maintained for the purposes of having consistency between ADS and
-  // gRPC/filesystem/REST Subscriptions. Since ADS is push based and muxed, the notion of an
-  // "attempt" for a given xDS API combined by ADS is not really that meaningful.
-  stats_.update_attempt_.inc();
->>>>>>> b591644f
-
-// Config::Subscription
-void GrpcSubscriptionImpl::start(const std::set<std::string>& resources,
-                                 const bool use_namespace_matching) {
   // ADS initial request batching relies on the users of the GrpcMux *not* calling start on it,
   // whereas non-ADS xDS users must call it themselves.
   if (!is_aggregated_) {
     grpc_mux_->start();
   }
   watch_ = grpc_mux_->addWatch(type_url_, resources, *this, resource_decoder_, init_fetch_timeout_,
-                               use_namespace_matching);
+                               use_namespace_matching_);
   stats_.update_attempt_.inc();
   ENVOY_LOG(debug, "{} subscription started", type_url_);
 }
 
 void GrpcSubscriptionImpl::updateResourceInterest(
-<<<<<<< HEAD
-    const std::set<std::string>& update_to_these_names, const bool use_namespace_matching) {
-  grpc_mux_->updateWatch(type_url_, watch_, update_to_these_names, use_namespace_matching);
-=======
     const absl::flat_hash_set<std::string>& update_to_these_names) {
-  watch_->update(update_to_these_names);
->>>>>>> b591644f
+  grpc_mux_->updateWatch(type_url_, watch_, update_to_these_names, use_namespace_matching_);
   stats_.update_attempt_.inc();
 }
 
@@ -153,26 +106,15 @@
   stats_.update_attempt_.inc();
 }
 
-<<<<<<< HEAD
-=======
-ScopedResume GrpcSubscriptionImpl::pause() { return grpc_mux_->pause(type_url_); }
-
-void GrpcSubscriptionImpl::disableInitFetchTimeoutTimer() {
-  if (init_fetch_timeout_timer_) {
-    init_fetch_timeout_timer_->disableTimer();
-    init_fetch_timeout_timer_.reset();
-  }
-}
-
 GrpcCollectionSubscriptionImpl::GrpcCollectionSubscriptionImpl(
     const xds::core::v3::ResourceLocator& collection_locator, GrpcMuxSharedPtr grpc_mux,
     SubscriptionCallbacks& callbacks, OpaqueResourceDecoder& resource_decoder,
-    SubscriptionStats stats, Event::Dispatcher& dispatcher,
-    std::chrono::milliseconds init_fetch_timeout, bool is_aggregated)
+    SubscriptionStats stats, TimeSource& time_source, std::chrono::milliseconds init_fetch_timeout,
+    bool is_aggregated)
     : GrpcSubscriptionImpl(
-          grpc_mux, callbacks, resource_decoder, stats,
-          TypeUtil::descriptorFullNameToTypeUrl(collection_locator.resource_type()), dispatcher,
-          init_fetch_timeout, is_aggregated, false),
+          grpc_mux, TypeUtil::descriptorFullNameToTypeUrl(collection_locator.resource_type()),
+          callbacks, resource_decoder, stats, time_source, init_fetch_timeout, is_aggregated,
+          false),
       collection_locator_(collection_locator) {}
 
 void GrpcCollectionSubscriptionImpl::start(const absl::flat_hash_set<std::string>& resource_names) {
@@ -180,6 +122,5 @@
   GrpcSubscriptionImpl::start({XdsResourceIdentifier::encodeUrl(collection_locator_)});
 }
 
->>>>>>> b591644f
 } // namespace Config
 } // namespace Envoy