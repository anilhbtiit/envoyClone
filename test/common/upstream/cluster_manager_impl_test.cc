--- conflicted
+++ resolved
@@ -8,11 +8,7 @@
 #include "common/api/api_impl.h"
 #include "common/config/bootstrap_json.h"
 #include "common/config/utility.h"
-<<<<<<< HEAD
-#include "common/http/codes.h"
-=======
 #include "common/http/context_impl.h"
->>>>>>> b8fc8da3
 #include "common/network/socket_option_impl.h"
 #include "common/network/transport_socket_options_impl.h"
 #include "common/network/utility.h"
@@ -102,18 +98,17 @@
                           Runtime::RandomGenerator& random, const LocalInfo::LocalInfo& local_info,
                           AccessLog::AccessLogManager& log_manager, Server::Admin& admin) override {
     return ClusterManagerPtr{clusterManagerFromProto_(bootstrap, stats, tls, runtime, random,
-                                                      local_info, log_manager, admin, code_stats_)};
+                                                      local_info, log_manager, admin)};
   }
 
   Secret::SecretManager& secretManager() override { return secret_manager_; }
 
-  MOCK_METHOD9(clusterManagerFromProto_,
+  MOCK_METHOD8(clusterManagerFromProto_,
                ClusterManager*(const envoy::config::bootstrap::v2::Bootstrap& bootstrap,
                                Stats::Store& stats, ThreadLocal::Instance& tls,
                                Runtime::Loader& runtime, Runtime::RandomGenerator& random,
                                const LocalInfo::LocalInfo& local_info,
-                               AccessLog::AccessLogManager& log_manager, Server::Admin& admin,
-                               Http::CodeStats& code_stats));
+                               AccessLog::AccessLogManager& log_manager, Server::Admin& admin));
   MOCK_METHOD1(allocateConnPool_, Http::ConnectionPool::Instance*(HostConstSharedPtr host));
   MOCK_METHOD1(allocateTcpConnPool_, Tcp::ConnectionPool::Instance*(HostConstSharedPtr host));
   MOCK_METHOD5(clusterFromProto_,
@@ -132,11 +127,7 @@
   Ssl::ContextManagerImpl ssl_context_manager_{dispatcher_.timeSystem()};
   NiceMock<LocalInfo::MockLocalInfo> local_info_;
   NiceMock<Secret::MockSecretManager> secret_manager_;
-<<<<<<< HEAD
-  Http::CodeStatsImpl code_stats_;
-=======
   // Http::CodeStatsImpl code_stats_;
->>>>>>> b8fc8da3
 };
 
 // Helper to intercept calls to postThreadLocalClusterUpdate.
@@ -156,14 +147,9 @@
                          Runtime::RandomGenerator& random, const LocalInfo::LocalInfo& local_info,
                          AccessLog::AccessLogManager& log_manager,
                          Event::Dispatcher& main_thread_dispatcher, Server::Admin& admin,
-                         Api::Api& api, MockLocalClusterUpdate& local_cluster_update,
-                         Http::CodeStats& code_stats)
+                         Api::Api& api, MockLocalClusterUpdate& local_cluster_update)
       : ClusterManagerImpl(bootstrap, factory, stats, tls, runtime, random, local_info, log_manager,
-<<<<<<< HEAD
-                           main_thread_dispatcher, admin, api, code_stats),
-=======
                            main_thread_dispatcher, admin, api, http_context_),
->>>>>>> b8fc8da3
         local_cluster_update_(local_cluster_update) {}
 
 protected:
@@ -191,11 +177,7 @@
   void create(const envoy::config::bootstrap::v2::Bootstrap& bootstrap) {
     cluster_manager_ = std::make_unique<ClusterManagerImpl>(
         bootstrap, factory_, factory_.stats_, factory_.tls_, factory_.runtime_, factory_.random_,
-<<<<<<< HEAD
-        factory_.local_info_, log_manager_, factory_.dispatcher_, admin_, *api_, code_stats_);
-=======
         factory_.local_info_, log_manager_, factory_.dispatcher_, admin_, *api_, http_context_);
->>>>>>> b8fc8da3
   }
 
   void createWithLocalClusterUpdate(const bool enable_merge_window = true) {
@@ -230,7 +212,7 @@
     cluster_manager_ = std::make_unique<TestClusterManagerImpl>(
         bootstrap, factory_, factory_.stats_, factory_.tls_, factory_.runtime_, factory_.random_,
         factory_.local_info_, log_manager_, factory_.dispatcher_, admin_, *api_,
-        local_cluster_update_, code_stats_);
+        local_cluster_update_);
   }
 
   void checkStats(uint64_t added, uint64_t modified, uint64_t removed, uint64_t active,
@@ -272,11 +254,7 @@
   NiceMock<Server::MockAdmin> admin_;
   Event::SimulatedTimeSystem time_system_;
   MockLocalClusterUpdate local_cluster_update_;
-<<<<<<< HEAD
-  Http::CodeStatsImpl code_stats_;
-=======
   Http::ContextImpl http_context_;
->>>>>>> b8fc8da3
 };
 
 envoy::config::bootstrap::v2::Bootstrap parseBootstrapFromJson(const std::string& json_string) {
