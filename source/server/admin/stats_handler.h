--- conflicted
+++ resolved
@@ -124,12 +124,7 @@
    */
   Admin::UrlHandler statsHandler();
 
-<<<<<<< HEAD
-  /**
-   * @return a string representation for a type.
-   */
-  static absl::string_view typeToString(Type type);
-
+#if 0
   class Render;
   class Context {
    public:
@@ -223,7 +218,8 @@
                                     Stats::CustomStatNamespaces& custom_namespaces);
 
   absl::flat_hash_map<AdminStream*, ContextPtr> context_map_;
-=======
+#endif
+
   static Admin::RequestPtr makeRequest(Stats::Store& stats, const StatsParams& params,
                                        StatsRequest::UrlHandlerFn url_handler_fn = nullptr);
   Admin::RequestPtr makeRequest(absl::string_view path, AdminStream&);
@@ -234,7 +230,6 @@
   static Http::Code prometheusStats(absl::string_view path_and_query, Buffer::Instance& response,
                                     Stats::Store& stats,
                                     Stats::CustomStatNamespaces& custom_namespaces);
->>>>>>> 958cdb1f
 };
 
 } // namespace Server
