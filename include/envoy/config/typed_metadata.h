#pragma once

#include <memory>
#include <string>

#include "envoy/common/pure.h"
#include "envoy/config/typed_config.h"

#include "common/protobuf/protobuf.h"

namespace Envoy {
namespace Config {

/**
 * TypedMetadata interface.
 */
class TypedMetadata {
public:
  class Object {
  public:
    virtual ~Object() = default;
  };

  virtual ~TypedMetadata() = default;

  /**
   * @return a T instance by key. If the conversion is not able to complete, or
   * if the data is not in the store, returns a nullptr.
   */
  template <typename T> const T* get(const std::string& key) const {
    static_assert(std::is_base_of<Object, T>::value,
                  "Data type must be subclass of TypedMetadata::Object");
    const Object* p = getData(key);
    if (p != nullptr) {
      return dynamic_cast<const T*>(p);
    }
    return nullptr;
  }

protected:
  /**
   * Returns data associated with given 'key'.
   * If there is no data associated with this key, a nullptr is returned.
   * @param key the key (usually a reversed DNS) associated with the typed metadata.
   * @return A TypedMetadata::Object pointer, nullptr if no data is associated with the key.
   */
  virtual const Object* getData(const std::string& key) const PURE;
};

/**
 * Typed metadata should implement this factory and register via Registry::registerFactory or the
 * convenience class RegisterFactory.
 */
class TypedMetadataFactory : public UntypedFactory {
public:
  virtual ~TypedMetadataFactory() = default;

  /**
   * Convert the google.protobuf.Struct into an instance of TypedMetadata::Object.
   * It should throw an EnvoyException in case the conversion can't be completed.
   * @param data config data stored as a protobuf struct.
   * @return a derived class object pointer of TypedMetadata.
   * @throw EnvoyException if the parsing can't be done.
   */
  virtual std::unique_ptr<const TypedMetadata::Object>
  parse(const ProtobufWkt::Struct& data) const PURE;

<<<<<<< HEAD
  static std::string category() {
    static const char FACTORY_CATEGORY[] = "typed_metadata";
    return FACTORY_CATEGORY;
  }
=======
  std::string category() const override { return "typed_metadata"; }
>>>>>>> ab6f9ba0
};

} // namespace Config
} // namespace Envoy<|MERGE_RESOLUTION|>--- conflicted
+++ resolved
@@ -65,14 +65,10 @@
   virtual std::unique_ptr<const TypedMetadata::Object>
   parse(const ProtobufWkt::Struct& data) const PURE;
 
-<<<<<<< HEAD
-  static std::string category() {
+  std::string category() const override {
     static const char FACTORY_CATEGORY[] = "typed_metadata";
     return FACTORY_CATEGORY;
   }
-=======
-  std::string category() const override { return "typed_metadata"; }
->>>>>>> ab6f9ba0
 };
 
 } // namespace Config
