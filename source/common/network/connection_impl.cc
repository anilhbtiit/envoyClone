--- conflicted
+++ resolved
@@ -834,7 +834,6 @@
     const Network::Address::InstanceConstSharedPtr& source_address,
     Network::TransportSocketPtr&& transport_socket,
     const Network::ConnectionSocket::OptionsSharedPtr& options)
-<<<<<<< HEAD
     : ClientConnectionImpl(dispatcher, std::make_unique<ClientSocketImpl>(remote_address, options),
                            source_address, std::move(transport_socket), options) {}
 
@@ -845,16 +844,11 @@
     const Network::ConnectionSocket::OptionsSharedPtr& options)
     : ConnectionImpl(dispatcher, std::move(socket), std::move(transport_socket), stream_info_,
                      false),
-      stream_info_(dispatcher.timeSource(), socket_->addressProviderSharedPtr()) {
-
-=======
-    : ConnectionImpl(dispatcher, std::make_unique<ClientSocketImpl>(remote_address, options),
-                     std::move(transport_socket), stream_info_, false),
       stream_info_(dispatcher.timeSource(), socket_->connectionInfoProviderSharedPtr()) {
->>>>>>> f4bdebe6
+
   // There are no meaningful socket options or source address semantics for
   // non-IP sockets, so skip.
-  if (socket_->addressProviderSharedPtr()->remoteAddress()->ip() == nullptr) {
+  if (socket_->connectionInfoProviderSharedPtr()->remoteAddress()->ip() == nullptr) {
     return;
   }
   if (!Network::Socket::applyOptions(options, *socket_,
