--- conflicted
+++ resolved
@@ -25,15 +25,8 @@
   Upstream::ClusterManager& cm = factory_context.clusterManager();
   assignment_timeout_ = dispatcher.createTimer([this]() -> void { onAssignmentTimeout(); });
   const auto& eds_config = cluster.eds_cluster_config().eds_config();
-  const std::string grpc_method = is_delta
-                                      ? "envoy.api.v2.EndpointDiscoveryService.DeltaEndpoints"
-                                      : "envoy.api.v2.EndpointDiscoveryService.StreamEndpoints";
   subscription_ = Config::SubscriptionFactory::subscriptionFromConfigSource(
       eds_config, local_info_, dispatcher, cm, random, info_->statsScope(),
-<<<<<<< HEAD
-      "envoy.api.v2.EndpointDiscoveryService.FetchEndpoints", grpc_method,
-=======
->>>>>>> 8286635f
       Grpc::Common::typeUrl(envoy::api::v2::ClusterLoadAssignment().GetDescriptor()->full_name()),
       factory_context.messageValidationVisitor(), factory_context.api(), *this, is_delta);
 }
