--- conflicted
+++ resolved
@@ -395,15 +395,10 @@
                             const UnsafeHeaderVector& headers_to_remove,
                             const Http::TestRequestHeaderMapImpl& new_headers_from_upstream,
                             const Http::TestRequestHeaderMapImpl& headers_to_append_multiple,
-<<<<<<< HEAD
                             const UnsafeHeaderVector& response_headers_to_append,
-                            const UnsafeHeaderVector& response_headers_to_set = {}) {
-=======
-                            const Headers& response_headers_to_append,
-                            const Headers& response_headers_to_set,
-                            const Headers& response_headers_to_append_if_absent,
-                            const Headers& response_headers_to_set_if_exists = {}) {
->>>>>>> 8d4cf00e
+                            const UnsafeHeaderVector& response_headers_to_set,
+                            const UnsafeHeaderVector& response_headers_to_append_if_absent,
+                            const UnsafeHeaderVector& response_headers_to_set_if_exists = {}) {
     ext_authz_request_->startGrpcStream();
     envoy::service::auth::v3::CheckResponse check_response;
     check_response.mutable_status()->set_code(Grpc::Status::WellKnownGrpcStatus::Ok);
@@ -573,13 +568,8 @@
           std::make_pair(header_to_append.first, header_to_append.second + "-appended"));
     }
     sendExtAuthzResponse(updated_headers_to_add, updated_headers_to_append, headers_to_remove,
-<<<<<<< HEAD
                          new_headers_from_upstream, headers_to_append_multiple,
-                         UnsafeHeaderVector{});
-=======
-                         new_headers_from_upstream, headers_to_append_multiple, Headers{},
-                         Headers{}, Headers{});
->>>>>>> 8d4cf00e
+                         UnsafeHeaderVector{}, UnsafeHeaderVector{}, UnsafeHeaderVector{});
 
     WaitForSuccessfulUpstreamResponseOpts opts{
         updated_headers_to_add,    updated_headers_to_append,  headers_to_remove,
@@ -1000,15 +990,10 @@
   // Expect that since the buffer is full, the request is sent to the authorization server
   waitForExtAuthzRequest(expectedCheckRequest(Http::CodecType::HTTP1, 2000));
 
-<<<<<<< HEAD
   sendExtAuthzResponse(UnsafeHeaderVector{}, UnsafeHeaderVector{}, UnsafeHeaderVector{},
                        Http::TestRequestHeaderMapImpl{}, Http::TestRequestHeaderMapImpl{},
-                       UnsafeHeaderVector{}, UnsafeHeaderVector{});
-=======
-  sendExtAuthzResponse(Headers{}, Headers{}, Headers{}, Http::TestRequestHeaderMapImpl{},
-                       Http::TestRequestHeaderMapImpl{}, Headers{}, Headers{}, Headers{},
-                       Headers{});
->>>>>>> 8d4cf00e
+                       UnsafeHeaderVector{}, UnsafeHeaderVector{}, UnsafeHeaderVector{},
+                       UnsafeHeaderVector{});
 
   // Send the rest of the data and end the stream
   codec_client_->sendData(encoder_decoder.first, final_body, true);
@@ -1041,21 +1026,15 @@
   waitForExtAuthzRequest(expectedCheckRequest(Http::CodecType::HTTP1));
 
   // Send back an ext_authz response with response_headers_to_add set.
-<<<<<<< HEAD
-  sendExtAuthzResponse(UnsafeHeaderVector{}, UnsafeHeaderVector{}, UnsafeHeaderVector{},
-                       Http::TestRequestHeaderMapImpl{}, Http::TestRequestHeaderMapImpl{},
-                       UnsafeHeaderVector{{"downstream2", "downstream-should-see-me"},
-                                          {"set-cookie", "cookie2=gingerbread"}},
-                       UnsafeHeaderVector{{"replaceable", "by-ext-authz"}});
-=======
   sendExtAuthzResponse(
-      Headers{}, Headers{}, Headers{}, Http::TestRequestHeaderMapImpl{},
-      Http::TestRequestHeaderMapImpl{},
-      Headers{{"downstream2", "should-be-added"}, {"set-cookie", "cookie2=gingerbread"}},
-      Headers{{"replaceable", "set-by-ext-authz"}},
-      Headers{{"downstream3", "should-be-added"}, {"set-cookie", "cookie3=peanutbutter"}},
-      Headers{{"replaceable2", "set-by-ext-authz"}, {"new-header", "should-not-be-added"}});
->>>>>>> 8d4cf00e
+      UnsafeHeaderVector{}, UnsafeHeaderVector{}, UnsafeHeaderVector{},
+      Http::TestRequestHeaderMapImpl{}, Http::TestRequestHeaderMapImpl{},
+      UnsafeHeaderVector{{"downstream2", "should-be-added"}, {"set-cookie", "cookie2=gingerbread"}},
+      UnsafeHeaderVector{{"replaceable", "set-by-ext-authz"}},
+      UnsafeHeaderVector{{"downstream3", "should-be-added"},
+                         {"set-cookie", "cookie3=peanutbutter"}},
+      UnsafeHeaderVector{{"replaceable2", "set-by-ext-authz"},
+                         {"new-header", "should-not-be-added"}});
 
   // Wait for the upstream response.
   waitForSuccessfulUpstreamResponse("200");
@@ -1116,7 +1095,7 @@
   initiateClientConnection(0);
 
   waitForExtAuthzRequest(expectedCheckRequest(Http::CodecType::HTTP1));
-  sendExtAuthzResponse({{"invalid-\nheader-\nname", "blah"}}, {}, {}, {}, {}, {}, {});
+  sendExtAuthzResponse({{"invalid-\nheader-\nname", "blah"}}, {}, {}, {}, {}, {}, {}, {});
 
   ASSERT_TRUE(response_->waitForEndStream());
   EXPECT_TRUE(response_->complete());
@@ -1181,19 +1160,12 @@
   waitForExtAuthzRequest(expectedCheckRequest(Http::CodecType::HTTP1));
 
   // Send back an ext_authz response with response_headers_to_add set.
-<<<<<<< HEAD
   sendExtAuthzResponse(UnsafeHeaderVector{}, UnsafeHeaderVector{}, UnsafeHeaderVector{},
                        Http::TestRequestHeaderMapImpl{}, Http::TestRequestHeaderMapImpl{},
                        UnsafeHeaderVector{{"downstream2", "downstream-should-see-me"},
                                           {"set-cookie", "cookie2=gingerbread"}},
-                       UnsafeHeaderVector{{"replaceable", "by-ext-authz"}});
-=======
-  sendExtAuthzResponse(
-      Headers{}, Headers{}, Headers{}, Http::TestRequestHeaderMapImpl{},
-      Http::TestRequestHeaderMapImpl{},
-      Headers{{"downstream2", "downstream-should-see-me"}, {"set-cookie", "cookie2=gingerbread"}},
-      Headers{{"replaceable", "by-ext-authz"}}, Headers{}, Headers{});
->>>>>>> 8d4cf00e
+                       UnsafeHeaderVector{{"replaceable", "by-ext-authz"}}, UnsafeHeaderVector{},
+                       UnsafeHeaderVector{});
 
   // Wait for the upstream response.
   waitForSuccessfulUpstreamResponse("200");
@@ -1522,14 +1494,9 @@
 
   initiateClientConnection(4, UnsafeHeaderVector{}, UnsafeHeaderVector{});
   waitForExtAuthzRequest(expectedCheckRequest(Http::CodecClient::Type::HTTP2));
-<<<<<<< HEAD
   sendExtAuthzResponse(UnsafeHeaderVector{}, UnsafeHeaderVector{}, UnsafeHeaderVector{},
                        Http::TestRequestHeaderMapImpl{}, Http::TestRequestHeaderMapImpl{},
-                       UnsafeHeaderVector{});
-=======
-  sendExtAuthzResponse(Headers{}, Headers{}, Headers{}, Http::TestRequestHeaderMapImpl{},
-                       Http::TestRequestHeaderMapImpl{}, Headers{}, Headers{}, Headers{});
->>>>>>> 8d4cf00e
+                       UnsafeHeaderVector{}, UnsafeHeaderVector{}, UnsafeHeaderVector{});
 
   if (clientType() == Grpc::ClientType::GoogleGrpc) {
 
@@ -1566,14 +1533,9 @@
     EXPECT_EQ(expected_grpc_client_creation_count,
               test_server_->counter("grpc.ext_authz_cluster.google_grpc_client_creation")->value());
   }
-<<<<<<< HEAD
   sendExtAuthzResponse(UnsafeHeaderVector{}, UnsafeHeaderVector{}, UnsafeHeaderVector{},
                        Http::TestRequestHeaderMapImpl{}, Http::TestRequestHeaderMapImpl{},
-                       UnsafeHeaderVector{});
-=======
-  sendExtAuthzResponse(Headers{}, Headers{}, Headers{}, Http::TestRequestHeaderMapImpl{},
-                       Http::TestRequestHeaderMapImpl{}, Headers{}, Headers{}, Headers{});
->>>>>>> 8d4cf00e
+                       UnsafeHeaderVector{}, UnsafeHeaderVector{}, UnsafeHeaderVector{});
 
   result = fake_upstream_connection_->waitForNewStream(*dispatcher_, upstream_request_);
   RELEASE_ASSERT(result, result.message());
