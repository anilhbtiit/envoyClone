#include "source/extensions/filters/http/local_ratelimit/config.h"

#include <string>

#include "envoy/registry/registry.h"

#include "source/common/protobuf/utility.h"
#include "source/extensions/filters/http/local_ratelimit/local_ratelimit.h"

namespace Envoy {
namespace Extensions {
namespace HttpFilters {
namespace LocalRateLimitFilter {

Http::FilterFactoryCb LocalRateLimitFilterConfig::createFilterFactoryFromProtoTyped(
    const envoy::extensions::filters::http::local_ratelimit::v3::LocalRateLimit& proto_config,
    const std::string&, Server::Configuration::FactoryContext& context) {
  FilterConfigSharedPtr filter_config = std::make_shared<FilterConfig>(
      proto_config, context.localInfo(), context.mainThreadDispatcher(), context.scope(),
      context.runtime());
  return [filter_config](Http::FilterChainFactoryCallbacks& callbacks) -> void {
    callbacks.addStreamFilter(std::make_shared<Filter>(filter_config));
  };
}

Router::RouteSpecificFilterConfigConstSharedPtr
LocalRateLimitFilterConfig::createRouteSpecificFilterConfigTyped(
    const envoy::extensions::filters::http::local_ratelimit::v3::LocalRateLimit& proto_config,
    Server::Configuration::ServerFactoryContext& context, ProtobufMessage::ValidationVisitor&) {
  return std::make_shared<const FilterConfig>(proto_config, context.localInfo(),
                                              context.mainThreadDispatcher(), context.scope(),
                                              context.runtime(), true);
}

/**
 * Static registration for the rate limit filter. @see RegisterFactory.
 */
<<<<<<< HEAD
REGISTER_FACTORY_D(LocalRateLimitFilterConfig, Server::Configuration::NamedHttpFilterConfigFactory,
                   "envoy.local_rate_limit");
=======
LEGACY_REGISTER_FACTORY(LocalRateLimitFilterConfig,
                        Server::Configuration::NamedHttpFilterConfigFactory,
                        "envoy.local_rate_limit");
>>>>>>> 2ce0bf39

} // namespace LocalRateLimitFilter
} // namespace HttpFilters
} // namespace Extensions
} // namespace Envoy<|MERGE_RESOLUTION|>--- conflicted
+++ resolved
@@ -35,14 +35,9 @@
 /**
  * Static registration for the rate limit filter. @see RegisterFactory.
  */
-<<<<<<< HEAD
-REGISTER_FACTORY_D(LocalRateLimitFilterConfig, Server::Configuration::NamedHttpFilterConfigFactory,
-                   "envoy.local_rate_limit");
-=======
 LEGACY_REGISTER_FACTORY(LocalRateLimitFilterConfig,
                         Server::Configuration::NamedHttpFilterConfigFactory,
                         "envoy.local_rate_limit");
->>>>>>> 2ce0bf39
 
 } // namespace LocalRateLimitFilter
 } // namespace HttpFilters
