date: Pending

behavior_changes:
# *Changes that are expected to cause an incompatibility if applicable; deployment changes are likely required*
- area: jwt
  change: |
    Changed behavior of the jwt extraction, passing entire token for validation, instead cut him in the non-Base64 character.
    This change can be reverted temporarily by setting the runtime guard ``envoy.reloadable_features.token_passed_entirely`` to false.
- area: eds
  change: |
    Introduced caching of EDS assignments when used with ADS. Prior to this change, Envoy required that EDS assignments were sent
    after an EDS cluster was updated. If no EDS assignment was received for the cluster, it ended up with an empty assignment.
    Following this change, after a cluster update, Envoy waits for an EDS assignment until
    :ref:`initial_fetch_timeout <envoy_v3_api_field_config.core.v3.ConfigSource.initial_fetch_timeout>` times out, and will then apply
    the cached assignment and finish updating the warmed cluster. This change is disabled by default, and can be enabled by setting
    the runtime flag ``envoy.restart_features.use_eds_cache_for_ads`` to true.
- area: http
  change: |
    Introduced a new runtime flag ``envoy.reloadable_features.no_downgrade_to_canonical_name`` to disable the name downgrading in the
    per filter config searching.
    See doc :ref:`Http filter route specific config <arch_overview_http_filters_per_filter_config>` or
    issue https://github.com/envoyproxy/envoy/issues/29461 for more specific detail and examples.
- area: http
  change: |
    Switch from http_parser to BalsaParser for handling HTTP/1.1 traffic. See https://github.com/envoyproxy/envoy/issues/21245 for
    details. This behavioral change can be reverted by setting runtime flag ``envoy.reloadable_features.http1_use_balsa_parser`` to
    false.

minor_behavior_changes:
# *Changes that may cause incompatibilities for some users, but should not for most*
- area: ext_authz
  change: |
    removing any query parameter in the presence of repeated query parameter keys no longer drops the repeats.
- area: alternate_protocols_cache_filter
  change: |
    Changed the alternate protocols cache filter to get the cache from cluster config rather than filter config.
    This allows one downstream filter to be used with multiple clusters with different caches. This change can be reverted by
    setting runtime guard ``envoy.reloadable_features.use_cluster_cache_for_alt_protocols_filter`` to false.
- area: ext_authz
  change: |
    Don't append the local address to ``x-forwarded-for`` header when sending an http (not gRPC) auth request.
    This behavior can be reverted by setting runtime flag
    ``envoy.reloadable_features.ext_authz_http_send_original_xff`` to false.
- area: outlier detection
  change: |
    Outlier detection will always respect max_ejection_percent now.
    This behavioral change can be reverted by setting runtime guard
    ``envoy.reloadable_features.check_mep_on_first_eject`` to false.
- area: quic
  change: |
    Enable QUICHE request and response headers validation. This behavior can be reverted by setting runtime flag
    ``envoy.reloadable_features.FLAGS_envoy_quic_reloadable_flag_quic_act_upon_invalid_header`` to false.
- area: http oauth2 filter
  change: |
    Change HMAC cookie encoding to base64-encoded only. This change can be reverted temporarily by
    setting the runtime guard ``envoy.reloadable_features.hmac_base64_encoding_only`` to false.
- area: router
  change: |
    Enable copying response_code from the upstream stream_info onto the downstream stream_info.
    This behavior can be reverted by setting runtime guard
    ``envoy.reloadable_features.copy_response_code_to_downstream_stream_info`` to false.
- area: xds
  change: |
    Set the lower bound of :ref:`fill_rate <envoy_v3_api_field_config.core.v3.RateLimitSettings.fill_rate>`
    to once per year. Values lower than once per year will automatically be set to that value.
- area: redis
  change: |
    The redis network filter :ref:`connection_rate_limit_per_sec
    <envoy_v3_api_field_extensions.filters.network.redis_proxy.v3.RedisProxy.ConnectionRateLimit.connection_rate_limit_per_sec>`
    must be greater than 0. A config that sets this value to 0 will be rejected.

bug_fixes:
# *Changes expected to improve the state of the world and are unlikely to have negative effects*
- area: connection limit
  change: |
    fixed a use-after-free bug in the connection limit filter.
- area: subset load balancer
  change: |
    Fixed a bug where
    :ref:`overprovisioning_factor<envoy_v3_api_field_config.endpoint.v3.ClusterLoadAssignment.Policy.overprovisioning_factor>` and
    :ref:`weighted_priority_health <envoy_v3_api_field_config.endpoint.v3.ClusterLoadAssignment.Policy.weighted_priority_health>`
    values were not respected when subset load balacing was enabled. The default values of 140 and false were always used.
- area: redis
  change: |
    fixed a bug where redis key formatter is using the closed stream because of life time issues.
- area: extension_discovery_service
  change: |
    Fixed a bug causing crash if ECDS is used with upstream HTTP filters.
- area: tls
  change: |
    fixed a bug where handshake may fail when both private key provider and cert validation are set.
- area: dns
  change: |
    Fixed a bug where when respect_dns_ttl was set to true, c-ares dns resolver only considered address record for ttl calculation
    while ignoring CNAME records TTL. Now when respect_dns_ttl is set to true minimum of all TTL records is considered.
- area: dns
  change: |
    Fixed a bug where dns response was not always conforming [RFC 2181](https://datatracker.ietf.org/doc/html/rfc2181) for TTL values.
    Previously a malicious user could add a TTL greater than 2^31 - 1, and with c-ares library using 32 bit signed int data type
    would overflow and send a negative TTL.
- area: healthcheck
  change: |
    The default behavior of unejecting outlier-detection-ejected host on successful active health checking can
    be disabled by setting :ref:`outlier_detection.successful_active_health_check_uneject_host
    <envoy_v3_api_field_config.cluster.v3.OutlierDetection.successful_active_health_check_uneject_host>`
    to ``false``. This new configuration flag is a substitute for the removed runtime option
    ``envoy.reloadable_features_successful_active_health_check_uneject_host``.
- area: aws signer
  change: |
    fixed a bug where expiration timestamp on task roles failed to validate. This causes failure of credential caching which
    results in constant hits to the task role metadata URL.
- area: router check tool
  change: |
    Fixed a bug where the route coverage is not correctly calculated when a route has weighted clusters.

removed_config_or_runtime:
# *Normally occurs at the end of the* :ref:`deprecation period <deprecated>`
- area: tcp
  change: |
    Removed runtime key ``envoy.reloadable_features.tcp_pool_idle_timeout``.
- area: http filters
  change: |
    Removed ``envoy_reloadable_features_http_filter_avoid_reentrant_local_reply`` runtime flag and legacy code paths.
- area: tcp_proxy
  change: |
    Removed ``envoy_reloadable_features_finish_reading_on_decode_trailers`` runtime flag and legacy code paths.
- area: dns
  change: |
    Removed ``envoy.restart_features.use_apple_api_for_dns_lookups`` and legacy code paths.
- area: runtime
  change: |
    Removed ``envoy.restart_features.remove_runtime_singleton`` and legacy code paths.
- area: xDS
  change: |
    Removed ``envoy.restart_features.explicit_wildcard_resource`` and legacy code paths.
- area: quic
  change: |
    Removed ``envoy.reloadable_features.reject_require_client_certificate_with_quic`` and legacy code paths.
- area: healthcheck
  change: |
    Removed ``envoy.reloadable_features_successful_active_health_check_uneject_host`` runtime option and
    substituted it with :ref:`outlier_detection.successful_active_health_check_uneject_host
    <envoy_v3_api_field_config.cluster.v3.OutlierDetection.successful_active_health_check_uneject_host>`
    outlier detection configuration flag.

new_features:
- area: access_log
  change: |
    added %RESPONSE_FLAGS_LONG% substitution string, that will output a pascal case string representing the resonse flags.
    The output response flags will correspond with %RESPONSE_FLAGS%, only with a long textual string representation.
- area: config
  change: |
    Added the capability to defer broadcasting of certain cluster (CDS, EDS) to
    worker threads from the main thread. This optimization can save significant
    amount of memory in cases where there are (1) a large number of workers and
    (2) a large amount of config, most of which is unused. This capability is
    guarded by :ref:`enable_deferred_cluster_creation
    <envoy_v3_api_field_config.bootstrap.v3.ClusterManager.enable_deferred_cluster_creation>`.
- area: extension_discovery_service
  change: |
    added ECDS support for :ref:` downstream network filters<envoy_v3_api_field_config.listener.v3.Filter.config_discovery>`.
- area: ext_proc
  change: |
    added
    :ref:`disable_immediate_response <envoy_v3_api_field_extensions.filters.http.ext_proc.v3.ExternalProcessor.disable_immediate_response>`
    config API to ignore the
    :ref:`immediate_response <envoy_v3_api_field_service.ext_proc.v3.ProcessingResponse.immediate_response>`
    message from the external processing server.
- area: access_log
  change: |
    added a field lookup to %FILTER_STATE% for objects that have reflection enabled.
- area: http
  change: |
    added :ref:`Json-To-Metadata filter <envoy_v3_api_msg_extensions.filters.http.json_to_metadata.v3.JsonToMetadata>`.
- area: extension_discovery_service
  change: |
    added metric listener.listener_stat.network_extension_config_missing to track closed connections due to missing config.
- area: redis
  change: |
    added support for time command (returns a local response).
- area: extension_discovery_service
  change: |
    added ECDS support for :ref:` upstream network filters<envoy_v3_api_field_config.cluster.v3.Filter.config_discovery>`.
- area: redis
  change: |
    added support for lmove command.
- area: upstream
  change: |
    added :ref:`allow_redundant_keys <envoy_v3_api_field_extensions.load_balancing_policies.subset.v3.Subset.allow_redundant_keys>`
    to suppport redundant keys in request metadata for subset load balancing.
- area: access_logs
  change: |
    added :ref:`json_format_options <envoy_v3_api_field_config.core.v3.SubstitutionFormatString.json_format_options>` config option to
    support JSON output formatting and the :ref:`sort_properties <envoy_v3_api_field_config.core.v3.JsonFormatOptions.sort_properties>`
    option to print the JSON output with sorted properties.
- area: tap
  change: |
    added :ref:`custom_sink <envoy_v3_api_field_config.tap.v3.OutputSink.custom_sink>` type to enable writing tap data
    out to a custom sink extension.
<<<<<<< HEAD
- area: tcp
  change: |
    added the support to detect and send TCP RST for raw buffer socket based connections. This is currently claimed to support Linux.
    It can be disabled by the runtime guard ``envoy_reloadable_features_detect_and_raise_rst_tcp_connection``.
=======
- area: udp_proxy
  change: |
    added :ref:`session_filters <envoy_v3_api_field_extensions.filters.udp.udp_proxy.v3.UdpProxyConfig.session_filters>` config to
    support optional filters that will run for each upstream UDP session. More information can be found in the UDP proxy documentation.
>>>>>>> 83a7d934
- area: otlp_stats_sink
  change: |
    added :ref:` stats prefix option<envoy_v3_api_field_extensions.stat_sinks.open_telemetry.v3.SinkConfig.stats_prefix>`
    to OTLP stats sink that enables adding a static prefix to all stats flushed by this sink.
- area: tap
  change: |
    added :ref:`record_headers_received_time <envoy_v3_api_field_extensions.filters.http.tap.v3.Tap.record_headers_received_time>`
    to control writing request and response headers received time in trace output.

deprecated:
- area: tracing
  change: |
    OpenTracing is deprecated and will be removed at version 1.30, since the upstream project has been abandoned.
- area: tracing
  change: |
    Opencensus is deprecated and will be removed at version 1.30, since the upstream project has been abandoned.<|MERGE_RESOLUTION|>--- conflicted
+++ resolved
@@ -197,17 +197,10 @@
   change: |
     added :ref:`custom_sink <envoy_v3_api_field_config.tap.v3.OutputSink.custom_sink>` type to enable writing tap data
     out to a custom sink extension.
-<<<<<<< HEAD
-- area: tcp
-  change: |
-    added the support to detect and send TCP RST for raw buffer socket based connections. This is currently claimed to support Linux.
-    It can be disabled by the runtime guard ``envoy_reloadable_features_detect_and_raise_rst_tcp_connection``.
-=======
 - area: udp_proxy
   change: |
     added :ref:`session_filters <envoy_v3_api_field_extensions.filters.udp.udp_proxy.v3.UdpProxyConfig.session_filters>` config to
     support optional filters that will run for each upstream UDP session. More information can be found in the UDP proxy documentation.
->>>>>>> 83a7d934
 - area: otlp_stats_sink
   change: |
     added :ref:` stats prefix option<envoy_v3_api_field_extensions.stat_sinks.open_telemetry.v3.SinkConfig.stats_prefix>`
@@ -216,6 +209,10 @@
   change: |
     added :ref:`record_headers_received_time <envoy_v3_api_field_extensions.filters.http.tap.v3.Tap.record_headers_received_time>`
     to control writing request and response headers received time in trace output.
+- area: tcp
+  change: |
+    added the support to detect and send TCP RST for raw buffer socket based connections. This is currently supported on Linux only.
+    It can be disabled by the runtime guard ``envoy_reloadable_features_detect_and_raise_rst_tcp_connection``.
 
 deprecated:
 - area: tracing
