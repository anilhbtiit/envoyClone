date: Pending

behavior_changes:
# *Changes that are expected to cause an incompatibility if applicable; deployment changes are likely required*
- area: build
  change: |
    Moved the subset, ring_hash, and maglev LB code into extensions. If you use these load balancers and override
    extensions_build_config.bzl you will need to include them explicitly.
- area: build
  change: |
    Moved xDS code extensions. If you use the xDS and override extensions_build_config.bzl you will
    need to include the new config_subscriptions explicitly.
- area: http
  change: |
    When ``append_x_forwarded_host`` is enabled for a given route action it is now only appended iff it is different from the last
    value in the list. This resolves issues where a retry caused the same value to be appended multiple times. This
    behavioral change can be temporarily reverted by setting runtime guard ``envoy_reloadable_features_append_xfh_idempotent`` to false.

minor_behavior_changes:
# *Changes that may cause incompatibilities for some users, but should not for most*
- area: connection pool
  change: |
    Increase granularity mapping connection pool failures to specific stream failure reasons to make it more transparent why
    the stream is reset when a connection pool's connection fails.
- area: custom response
  change: |
    The filter now traverses matchers from most specific to least specific per filter config till a match is found for the response.
- area: http1
  change: |
    Allowing mixed case schemes in absolute urls (e.g. HtTp://www.google.com). Mixed case schemes will be normalized to
    the lower cased equivalents before being forwarded upstream. This behavior can be reverted by setting runtime flag
    ``envoy.reloadable_features.allow_absolute_url_with_mixed_scheme`` to false.
- area: http1
  change: |
    The HTTP1 server-side codec no longer considers encoding 1xx headers as
    starting the response. This allows the codec to raise protocol errors,
    sending detailed local replies instead of just closing the connection. This
    behavior can be reverted by setting runtime flag
    ``envoy.reloadable_features.http1_allow_codec_error_response_after_1xx_headers``
    to false.
- area: dns
  change: |
    Changing the DNS cache to use host:port as the cache key rather than host. This allows a
    downstream DFP filter to serve both secure and insecure clusters. This behavioral change
    can be reverted by setting runtime flag ``envoy.reloadable_features.dfp_mixed_scheme`` to false.
- area: uhv
  change: |
    Preserve case of %-encoded triplets in the default header validator. This behavior can be reverted by setting runtime flag
    ``envoy.reloadable_features.uhv_preserve_url_encoded_case`` to false, in which case %-encoded triplets are normalized
    to uppercase characters. This setting is only applicable when the Unversal Header Validator is enabled and has no effect otherwise.
- area: uhv
  change: |
    Allow malformed URL encoded triplets in the default header validator. This behavior can be reverted by setting runtime flag
    ``envoy.reloadable_features.uhv_allow_malformed_url_encoding`` to false, in which case requests with malformed URL encoded triplets
    in path are rejected. This setting is only applicable when the Unversal Header Validator is enabled and has no effect otherwise.
- area: ext_proc
  change: |
    When :ref:`clear_route_cache <envoy_v3_api_field_service.ext_proc.v3.CommonResponse.clear_route_cache>` is set, ext_proc will check
    for header mutations beforce clearing the route cache. Failures due to this check will be counted under the
    clear_route_cache_ignored stat.
- area: aws
  change: |
    Added support for fetching credentials from the AWS credentials file, which only happens if credentials cannot be fetched
    from environment variables. This behavioral change can be reverted by setting runtime guard
    ``envoy.reloadable_features.enable_aws_credentials_file`` to ``false``.
- area: http cookies
  change: |
    Changed internal format of http cookie to protobuf and added expiry timestamp. Processing expired cookie
    results in selection of a new upstream host and sending a new cookie to the client. Previous format of
    the cookie is still accepted, but is planned to be obsoleted in the future.
    This behavior change can be reverted by setting
    ``envoy.reloadable_features.stateful_session_encode_ttl_in_cookie`` to ``false``.
- area: overload manager
  change: |
    Changed behavior of the overload manager to error on unknown overload
    manager actions. Prior it would silently fail.  This change can be reverted
    temporarily by setting the runtime guard
    ``envoy.reloadable_features.overload_manager_error_unknown_action`` to
    false.
- area: router
  change: |
    Added check for existing metadata before setting metadata due to 'auto_sni', 'auto_san_validation', or
    'override_auto_sni_header' to prevent triggering ENVOY_BUG when an earlier filter has set the metadata.
- area: resource_monitors
  change: |
    Changed behavior of the fixed heap monitor to count unused mapped pages as
    free memory. This change can be reverted temporarily by setting the runtime guard
    ``envoy.reloadable_features.count_unused_mapped_pages_as_free`` to false.
- area: ext_proc
  change: |
    Filter metadata containing ext proc stats has been moved from ext-proc-logging-info to a namespace corresponding
    to the name of the ext_proc filter.
- area: stats
  change: |
    Added new type of gauge with type hidden. These stats are hidden from admin/stats-sinks but can shown with a
    query-parameter of ``/stats?hidden=include`` or ``/stats?hidden=showonly``.
<<<<<<< HEAD
- area: ext_authz
  change: |
    forward :ref:`typed_filter_metadata <envoy_v3_api_field_config.core.v3.Metadata.typed_filter_metadata>` selected by
    ``typed_metadata_context_namespaces`` and :ref:`filter_metadata <envoy_v3_api_field_config.core.v3.Metadata.filter_metadata>`
    selected by
    :ref:`metadata_context_namespaces <envoy_v3_api_field_extensions.filters.http.ext_authz.v3.ExtAuthz.metadata_context_namespaces>`
    from connection metadata to external auth service. This is addition to the current behavior of forwarding request metadata.
    In the event of both connection and request metadata containing the requested metadata the request value will be provided.
=======
- area: upstream
  change: |
    Changed behavior of the unpausing connect with 2xx status codes. This change can be reverted temporarily by
    setting the runtime guard ``envoy.reloadable_features.upstream_allow_connect_with_2xx`` to false.
>>>>>>> f00166c4

bug_fixes:
# *Changes expected to improve the state of the world and are unlikely to have negative effects*
- area: oauth2
  change: |
    The Max-Age attribute of Set-Cookie HTTP response header was being assigned a value representing Seconds Since
    the Epoch, causing cookies to expire in ~53 years. This was fixed an now it is being assinged a value representing
    the number of seconds until the cookie expires.
    This behavioral change can be temporarily reverted by setting runtime guard
    ``envoy.reloadable_features.oauth_use_standard_max_age_value`` to false.
- area: tls
  change: |
    Fix build FIPS compliance when using both FIPS mode and Wasm extensions (``--define boringssl=fips`` and ``--define wasm=v8``).
- area: ext_authz
  change: |
    Fix a bug where the ext_authz filter will ignore the request body when the
    :ref:`pack_as_bytes <envoy_v3_api_field_extensions.filters.http.ext_authz.v3.BufferSettings.pack_as_bytes>` is set to true and
    HTTP authorization service is configured.
- area: router
  change: |
    Fixed the bug that updating :ref:`scope_key_builder
    <envoy_v3_api_field_extensions.filters.network.http_connection_manager.v3.ScopedRoutes.scope_key_builder>`
    of SRDS config doesn't work and multiple HCM share the same ``scope_key_builder``.
- area: http
  change: |
    The :ref:`is_optional
    <envoy_v3_api_field_extensions.filters.network.http_connection_manager.v3.HttpFilter.is_optional>`
    field of HTTP filter can only be used for configuration loading of
    :ref:`HTTP filter <envoy_v3_api_msg_extensions.filters.network.http_connection_manager.v3.HttpFilter>`
    and will be ignored for loading of route or virtual host level filter config. This behavioral change
    can be temporarily reverted by setting runtime guard
    ``envoy.reloadable_features.ignore_optional_option_from_hcm_for_route_config`` to false.
    You can also use
    :ref:`route/virtual host optional flag <envoy_v3_api_field_config.route.v3.FilterConfig.is_optional>`
    as a replacement of the feature.
- area: logging
  change: |
    Do not display GRPC_STATUS_NUMBER for non gRPC requests.
    This behavioral change can be temporarily reverted by setting runtime guard
    ``envoy.reloadable_features.validate_grpc_header_before_log_grpc_status`` to false.
- area: boringssl
  change: |
    Fixed the crash that occurs when contrib is compiled with ``boringssl=fips`` defined.
- area: oauth2
  change: |
    The httpOnly attribute for Set-Cookie for tokens in HTTP response header was missing,
    causing tokens to be accessible from the JavaScript making the apps vulnerable.
    This was fixed now by marking the cookie as httpOnly.
    This behavioral change can be temporarily reverted by setting runtime guard
    ``envoy.reloadable_features.oauth_make_token_cookie_httponly`` to false.
- area: dependency
  change: |
    update Wasmtime and related deps -> 9.0.3 to resolve
    `CVE-2023-30624 <https://nvd.nist.gov/vuln/detail/CVE-2023-30624>`_.
- area: dependency
  change: |
    update C-ares -> 1.91.1 to resolve:

    - `CVE-2023-31130 <https://nvd.nist.gov/vuln/detail/CVE-2023-31130>`_.
    - `CVE-2023-31147 <https://nvd.nist.gov/vuln/detail/CVE-2023-31147>`_.
    - `CVE-2023-31124 <https://nvd.nist.gov/vuln/detail/CVE-2023-31124>`_.
    - `CVE-2023-32067 <https://nvd.nist.gov/vuln/detail/CVE-2023-32067>`_.

removed_config_or_runtime:
# *Normally occurs at the end of the* :ref:`deprecation period <deprecated>`
- area: http
  change: |
    removed runtime key ``envoy.reloadable_features.closer_shadow_behavior`` and legacy code paths.
- area: http
  change: |
    removed runtime key ``envoy.reloadable_features.allow_upstream_filters`` and legacy code paths.
- area: quic
  change: |
    removed runtime key ``envoy.reloadable_features.quic_defer_send_in_response_to_packet`` and legacy code paths.
- area: upstream
  change: |
    removed runtime key ``envoy.reloadable_features.fix_hash_key`` and legacy code paths.
- area: logging
  change: |
    removed runtime key ``envoy.reloadable_features.correct_remote_address`` and legacy code paths.
- area: http
  change: |
    removed runtime key ``envoy.reloadable_features.http_response_half_close`` and legacy code paths.
- area: udp
  change: |
    removed runtime key ``envoy.reloadable_features.udp_proxy_connect`` and legacy code paths.
- area: header_formatters
  change: |
    removed runtime key ``envoy.reloadable_features.unified_header_formatter`` and legacy code paths.
- area: tls
  change: |
    remove runtime key ``envoy.reloadable_features.tls_async_cert_validation`` and legacy code paths.
- area: config
  change: |
    removed runtime key ``envoy.reloadable_features.delta_xds_subscription_state_tracking_fix`` and legacy code paths.
- area: http
  change: |
    removed runtime key ``envoy.reloadable_features.http_strip_fragment_from_path_unsafe_if_disabled`` and legacy code paths.

new_features:
- area: access_log
  change: |
    added %ACCESS_LOG_TYPE% substitution string, to help distinguishing between access log records and when they are being
    recorded. Please refer to the access log configuration documentation for more information.
- area: access_log
  change: |
    added :ref:`CEL <envoy_v3_api_msg_extensions.formatter.cel.v3.Cel>` access log formatter to print CEL expression.
- area: access_log
  change: |
    (QUIC only) Added support for %BYTES_RETRANSMITTED% and %PACKETS_RETRANSMITTED%.
- area: dynamic_forward_proxy
  change: |
    added :ref:`sub_clusters_config
    <envoy_v3_api_field_extensions.clusters.dynamic_forward_proxy.v3.ClusterConfig.sub_clusters_config>` to enable
    independent sub cluster for each host:port, with STRICT_DNS cluster type.
- area: http
  change: |
    added Runtime feature ``envoy.reloadable_features.max_request_headers_size_kb`` to override the default value of
    :ref:`max request headers size
    <envoy_v3_api_field_extensions.filters.network.http_connection_manager.v3.HttpConnectionManager.max_request_headers_kb>`.
- area: load shed point
  change: |
    added load shed point ``envoy.load_shed_points.http_connection_manager_decode_headers`` that rejects new http streams
    by sending a local reply.
- area: load shed point
  change: |
    added load shed point ``envoy.load_shed_points.http1_server_abort_dispatch`` that rejects HTTP1 server processing of requests.
- area: load shed point
  change: |
    added load shed point ``envoy.load_shed_points.http2_server_go_away_on_dispatch`` that sends
    ``GOAWAY`` for HTTP2 server processing of requests.  When a ``GOAWAY`` frame is submitted by
    this the counter ``http2.goaway_sent`` will be incremented.
- area: matchers
  change: |
    Added :ref:`RuntimeFraction <envoy_v3_api_msg_extensions.matching.input_matchers.runtime_fraction.v3.RuntimeFraction>` input
    matcher. It allows matching hash of the input on a runtime key.
- area: stat_sinks
  change: |
    Added ``envoy.stat_sinks.open_telemetry`` stats_sink, that supports flushing metrics by the OTLP protocol,
    for supported Open Telemetry collectors.
- area: redis_proxy
  change: |
    added new configuration field :ref:`key_formatter
    <envoy_v3_api_field_extensions.filters.network.redis_proxy.v3.RedisProxy.PrefixRoutes.Route.key_formatter>` to format redis key.
    The field supports using %KEY% as a formatter command for substituting the redis key as part of the substitution formatter expression.
- area: ratelimit
  change: |
    added new configuration field :ref:`domain
    <envoy_v3_api_field_extensions.filters.http.ratelimit.v3.RateLimitPerRoute.domain>` to allow for setting rate limit domains on a
    per-route basis.
- area: tls_inspector
  change: |
    added histogram ``bytes_processed`` which records the number of bytes of
    the tls_inspector processed while analyzing for tls usage. In cases where
    the connection uses tls this records the tls client hello size. In cases
    where the connection doesn't use tls this records the amount of bytes the
    tls_inspector processed until it realized the connection was not using tls.
- area: tls_inspector
  change: |
    added new configuration field :ref:`initial_read_buffer_size
    <envoy_v3_api_field_extensions.filters.listener.tls_inspector.v3.TlsInspector.initial_read_buffer_size>`
    to allow users to tune the buffer size requested by the filter. If
    configured, and the filter needs additional bytes, the filter will double
    the number of bytes requested up to the default 64KiB maximum.
- area: access_log
  change: |
    added access log filter :ref:`log_type_filter <envoy_v3_api_field_config.accesslog.v3.AccessLogFilter.log_type_filter>`
    to filter access log records based on the type of the record.
- area: ext_proc
  change: |
    added new configuration field
    :ref:`disable_clear_route_cache <envoy_v3_api_field_extensions.filters.http.ext_proc.v3.ExternalProcessor.disable_clear_route_cache>`
    to force the ext_proc filter from clearing the route cache. Failures to clear from setting this field will be counted under the
    clear_route_cache_disabled stat.
- area: ext_proc
  change: |
    added new configuration field
    :ref:`allow_mode_override <envoy_v3_api_field_extensions.filters.http.ext_proc.v3.ExternalProcessor.allow_mode_override>`
    If set to true, the filter config
    :ref:`processing_mode <envoy_v3_api_field_extensions.filters.http.ext_proc.v3.ExternalProcessor.processing_mode>`
    can be overridden by the
    :ref:`mode_override <envoy_v3_api_field_service.ext_proc.v3.ProcessingResponse.mode_override>`
    in the response message from the external processing server.
    If not set, the ``mode_override`` API in the response message will be ignored.
- area: ext_proc
  change: |
    :ref:`forward_rules <envoy_v3_api_field_extensions.filters.http.ext_proc.v3.ExternalProcessor.forward_rules>`
    to only allow headers matchinging the forward rules to be forwarded to the external processing server.
- area: redis_proxy
  change: |
    added new field :ref:`connection_rate_limit
    <envoy_v3_api_field_extensions.filters.network.redis_proxy.v3.RedisProxy.ConnPoolSettings.connection_rate_limit>`
    to limit reconnection rate to redis server to avoid reconnection storm.
- area: match_delegate
  change: |
    added :ref:`per route configuration
    <envoy_v3_api_msg_extensions.common.matching.v3.ExtensionWithMatcherPerRoute>` to the
    :ref:`ExtensionWithMatcher
    <envoy_v3_api_msg_extensions.common.matching.v3.ExtensionWithMatcher>` filter.
    Which allows the associated matcher to be defined on a per route basis.
- area: match_delegate
  change: |
    If no matcher is set the :ref:`ExtensionWithMatcher
    <envoy_v3_api_msg_extensions.common.matching.v3.ExtensionWithMatcher>` filter is now set to skip rather than erroring out.
- area: access_log
  change: |
    added additional HCM access log option :ref:`flush_log_on_tunnel_successfully_established
    <envoy_v3_api_field_extensions.filters.network.http_connection_manager.v3.HttpConnectionManager.HcmAccessLogOptions.flush_log_on_tunnel_successfully_established>`.
    Enabling this option will write a log to all access loggers when HTTP tunnels (e.g. Websocket and CONNECT)
    are successfully established.
- area: admin
  change: |
    Adds a new admin stats html bucket-mode ``detailed`` to generate all recorded buckets and summary percentiles.
- area: http
  change: |
    Add support to the route/virtual host level
    :ref:`is_optional <envoy_v3_api_field_config.route.v3.FilterConfig.is_optional>` field.
    A route/virtual host level per filter config can be marked as optional, which means that if
    the filter fails to load, the configuration will no be rejected.
- area: upstream
  change: |
    Added :ref:`cluster provided extension
    <envoy_v3_api_msg_extensions.load_balancing_policies.cluster_provided.v3.ClusterProvided>`
    to suppport the :ref:`load balancer policy <envoy_v3_api_field_config.cluster.v3.Cluster.load_balancing_policy>`.
- area: fault
  change: |
    added new field ``envoy.extensions.filters.http.fault.v3.HTTPFault.filter_metadata`` to aid in logging.
    Metadata will be stored in StreamInfo dynamic metadata under a namespace corresponding to the name of the fault filter.
- area: application_logs
  change: |
    Added bootstrap option
    :ref:`application_log_format <envoy_v3_api_field_config.bootstrap.v3.Bootstrap.ApplicationLogConfig.LogFormat.json_format>`
    to enable setting application log format as JSON structure.
- area: application_logs
  change: |
    Added bootstrap option
    :ref:`application_log_format <envoy_v3_api_field_config.bootstrap.v3.Bootstrap.ApplicationLogConfig.LogFormat.text_format>`
    to enable setting application log text format from config.
- area: ext_proc
  change: |
    added new field ``filter_metadata <envoy_v3_api_field_extensions.filters.http.ext_proc.v3.ExtProc.filter_metadata`` to aid in logging.
    Metadata will be stored in StreamInfo filter metadata under a namespace corresponding to the name of the ext proc filter.
- area: matching
  change: |
    added CEL(Common Expression Language) matcher support :ref:`CEL data input <extension_envoy.matching.inputs.cel_data_input>`
    and :ref:`CEL input matcher <extension_envoy.matching.matchers.cel_matcher>`.
- area: tls
  change: |
    Added support for hot-reloading CRL file when the file changes on disk.
    This works with dynamic secrets when
    :ref:`CertificateValidationContext <envoy_v3_api_msg_extensions.transport_sockets.tls.v3.CertificateValidationContext>`
    is delivered via SDS.
- area: http
  change: |
    added support for configuring additional :ref:`cookie attributes <envoy_v3_api_msg_config.route.v3.RouteAction.HashPolicy.cookie>`.
- area: http
  change: |
    Added support for the route/virtual host level
    :ref:`disabled <envoy_v3_api_field_config.route.v3.FilterConfig.disabled>` field.
    A route/virtual host level per filter config can be marked as disabled, which means that
    the filter will be disabled in a specific route/virtual host.
- area: health_check
  change: |
    added host related information :ref:`metadata <envoy_v3_api_field_data.core.v3.HealthCheckEvent.metadata>` and
    :ref:`locality <envoy_v3_api_field_data.core.v3.HealthCheckEvent.locality>` to
    the :ref:`health check event <envoy_v3_api_msg_data.core.v3.HealthCheckEvent>` definition.
- area: zookeeper
  change: |
    Added the "addWatch" opcode support to the ZooKeeper proxy filter.
- area: config
  change: |
    added a statistic :ref:`warming_state <config_cluster_stats>` to indicate the current warming state of a cluster.
- area: access_log
  change: |
    added bytes snapshotting for upstream and downstream logging that will be reset after every periodic log. Downstream
    periodic loggers should read BytesMeter::bytesAtLastDownstreamPeriodicLog(), and upstream periodic loggers should read
    BytesMeter::bytesAtLastUpstreamPeriodicLog().

deprecated:
- area: access_log
  change: |
    deprecated (1.25.0) :ref:`intermediate_log_entry <envoy_v3_api_field_data.accesslog.v3.AccessLogCommon.intermediate_log_entry>`
    in favour of :ref:`access_log_type <envoy_v3_api_field_data.accesslog.v3.AccessLogCommon.access_log_type>`.
- area: health_check
  change: |
    deprecated the :ref:`HealthCheck event_log_path <envoy_v3_api_field_config.core.v3.HealthCheck.event_log_path>` in favor of
    :ref:`HealthCheck event_logger extension <envoy_v3_api_field_config.core.v3.HealthCheck.event_logger>`.<|MERGE_RESOLUTION|>--- conflicted
+++ resolved
@@ -94,7 +94,6 @@
   change: |
     Added new type of gauge with type hidden. These stats are hidden from admin/stats-sinks but can shown with a
     query-parameter of ``/stats?hidden=include`` or ``/stats?hidden=showonly``.
-<<<<<<< HEAD
 - area: ext_authz
   change: |
     forward :ref:`typed_filter_metadata <envoy_v3_api_field_config.core.v3.Metadata.typed_filter_metadata>` selected by
@@ -103,12 +102,10 @@
     :ref:`metadata_context_namespaces <envoy_v3_api_field_extensions.filters.http.ext_authz.v3.ExtAuthz.metadata_context_namespaces>`
     from connection metadata to external auth service. This is addition to the current behavior of forwarding request metadata.
     In the event of both connection and request metadata containing the requested metadata the request value will be provided.
-=======
 - area: upstream
   change: |
     Changed behavior of the unpausing connect with 2xx status codes. This change can be reverted temporarily by
     setting the runtime guard ``envoy.reloadable_features.upstream_allow_connect_with_2xx`` to false.
->>>>>>> f00166c4
 
 bug_fixes:
 # *Changes expected to improve the state of the world and are unlikely to have negative effects*
