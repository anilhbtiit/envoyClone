--- conflicted
+++ resolved
@@ -259,16 +259,9 @@
 
   // The number of streams currently attached to clients.
   uint32_t num_active_streams_{0};
-<<<<<<< HEAD
-=======
-
-  // The number of streams that can be immediately dispatched
-  // if all CONNECTING connections become connected.
-  uint32_t connecting_stream_capacity_{0};
 
   void onUpstreamReady();
   Event::SchedulableCallbackPtr upstream_ready_cb_;
->>>>>>> ac344a7d
 };
 
 } // namespace ConnectionPool
