--- conflicted
+++ resolved
@@ -24,11 +24,8 @@
     NOT_REACHED_GCOVR_EXCL_LINE;
   }
   bool implementsSecureTransport() const override { return true; }
-<<<<<<< HEAD
   bool isReady() const override { return true; }
-=======
   bool usesProxyProtocolOptions() const override { return false; }
->>>>>>> 751d4d0c
 };
 
 // TODO(danzh): when implement ProofSource, examine of it's necessary to
