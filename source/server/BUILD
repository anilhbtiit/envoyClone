load(
    "//bazel:envoy_build_system.bzl",
    "envoy_cc_library",
    "envoy_package",
    "envoy_proto_library",
    "envoy_select_hot_restart",
)

licenses(["notice"])  # Apache 2

envoy_package()

envoy_cc_library(
    name = "backtrace_lib",
    srcs = ["backtrace.cc"],
    hdrs = ["backtrace.h"],
    external_deps = [
        "abseil_stacktrace",
        "abseil_symbolize",
    ],
    tags = ["backtrace"],
    deps = [
        "//source/common/common:minimal_logger_lib",
        "//source/common/version:version_lib",
    ],
)

envoy_cc_library(
    name = "configuration_lib",
    srcs = ["configuration_impl.cc"],
    hdrs = ["configuration_impl.h"],
    deps = [
        "//envoy/config:typed_config_interface",
        "//envoy/filter:config_provider_manager_interface",
        "//envoy/http:filter_interface",
        "//envoy/network:connection_interface",
        "//envoy/network:filter_interface",
        "//envoy/runtime:runtime_interface",
        "//envoy/server:configuration_interface",
        "//envoy/server:filter_config_interface",
        "//envoy/server:instance_interface",
        "//envoy/server:tracer_config_interface",
        "//envoy/ssl:context_manager_interface",
        "//source/common/access_log:access_log_lib",
        "//source/common/common:assert_lib",
        "//source/common/common:minimal_logger_lib",
        "//source/common/common:utility_lib",
        "//source/common/config:runtime_utility_lib",
        "//source/common/config:utility_lib",
        "//source/common/network:default_socket_interface_lib",
        "//source/common/network:resolver_lib",
        "//source/common/network:socket_interface_lib",
        "//source/common/network:socket_option_factory_lib",
        "//source/common/network:socket_option_lib",
        "//source/common/network:utility_lib",
        "//source/common/protobuf:utility_lib",
        "//source/extensions/access_loggers/common:file_access_log_lib",
        "@envoy_api//envoy/config/bootstrap/v3:pkg_cc_proto",
        "@envoy_api//envoy/config/metrics/v3:pkg_cc_proto",
        "@envoy_api//envoy/config/trace/v3:pkg_cc_proto",
    ],
)

envoy_cc_library(
    name = "listener_stats",
    hdrs = [
        "listener_stats.h",
    ],
    deps = [
        "//source/common/stats:timespan_lib",
    ],
)

envoy_cc_library(
    name = "active_listener_base",
    hdrs = [
        "active_listener_base.h",
    ],
    deps = [
        ":listener_stats",
        "//envoy/network:connection_handler_interface",
        "//envoy/network:listener_interface",
        "//envoy/stats:timespan_interface",
        "//source/common/stats:timespan_lib",
    ],
)

envoy_cc_library(
    name = "active_udp_listener",
    srcs = ["active_udp_listener.cc"],
    hdrs = [
        "active_udp_listener.h",
    ],
    deps = [
        "//envoy/event:dispatcher_interface",
        "//envoy/network:connection_handler_interface",
        "//envoy/network:exception_interface",
        "//envoy/network:filter_interface",
        "//envoy/network:listen_socket_interface",
        "//envoy/network:listener_interface",
        "//envoy/server:listener_manager_interface",
        "//source/common/network:listener_lib",
        "//source/common/network:utility_lib",
        "//source/server:active_listener_base",
    ],
)

envoy_cc_library(
    name = "drain_manager_lib",
    srcs = ["drain_manager_impl.cc"],
    hdrs = [
        "drain_manager_impl.h",
    ],
    deps = [
        "//envoy/event:dispatcher_interface",
        "//envoy/event:timer_interface",
        "//envoy/runtime:runtime_interface",
        "//envoy/server:drain_manager_interface",
        "//envoy/server:instance_interface",
        "//source/common/common:assert_lib",
        "//source/common/common:callback_impl_lib",
        "//source/common/common:minimal_logger_lib",
        "@envoy_api//envoy/config/listener/v3:pkg_cc_proto",
    ],
)

envoy_cc_library(
    name = "guarddog_lib",
    srcs = ["guarddog_impl.cc"],
    hdrs = ["guarddog_impl.h"],
    external_deps = ["abseil_optional"],
    deps = [
        ":watchdog_lib",
        "//envoy/api:api_interface",
        "//envoy/common:time_interface",
        "//envoy/event:dispatcher_interface",
        "//envoy/event:timer_interface",
        "//envoy/server:configuration_interface",
        "//envoy/server:guarddog_config_interface",
        "//envoy/server:guarddog_interface",
        "//envoy/server:watchdog_interface",
        "//envoy/stats:stats_interface",
        "//envoy/thread:thread_interface",
        "//source/common/common:assert_lib",
        "//source/common/common:minimal_logger_lib",
        "//source/common/common:thread_lib",
        "//source/common/config:utility_lib",
        "//source/common/event:libevent_lib",
        "//source/common/protobuf:utility_lib",
        "//source/common/stats:symbol_table_lib",
        "//source/common/watchdog:abort_action_config",
        "@envoy_api//envoy/config/bootstrap/v3:pkg_cc_proto",
        "@envoy_api//envoy/watchdog/v3:pkg_cc_proto",
    ],
)

envoy_proto_library(
    name = "hot_restart",
    srcs = ["hot_restart.proto"],
)

envoy_cc_library(
    name = "hot_restarting_base",
    srcs = envoy_select_hot_restart(["hot_restarting_base.cc"]),
    hdrs = envoy_select_hot_restart(["hot_restarting_base.h"]),
    deps = [
        "//envoy/api:os_sys_calls_interface",
        "//envoy/event:dispatcher_interface",
        "//envoy/event:file_event_interface",
        "//envoy/server:hot_restart_interface",
        "//envoy/server:instance_interface",
        "//envoy/server:options_interface",
        "//envoy/stats:stats_interface",
        "//source/common/api:os_sys_calls_lib",
        "//source/common/common:assert_lib",
        "//source/common/common:mem_block_builder_lib",
        "//source/common/common:safe_memcpy_lib",
        "//source/common/common:utility_lib",
        "//source/common/network:utility_lib",
        "//source/common/stats:utility_lib",
    ] + envoy_select_hot_restart([":hot_restart_cc_proto"]),
)

envoy_cc_library(
    name = "hot_restarting_child",
    srcs = envoy_select_hot_restart(["hot_restarting_child.cc"]),
    hdrs = envoy_select_hot_restart(["hot_restarting_child.h"]),
    deps = [
        ":hot_restarting_base",
        "//source/common/stats:stat_merger_lib",
    ],
)

envoy_cc_library(
    name = "hot_restarting_parent",
    srcs = envoy_select_hot_restart(["hot_restarting_parent.cc"]),
    hdrs = envoy_select_hot_restart(["hot_restarting_parent.h"]),
    deps = [
        ":hot_restarting_base",
        "//source/common/memory:stats_lib",
        "//source/common/stats:stat_merger_lib",
        "//source/common/stats:symbol_table_lib",
        "//source/common/stats:utility_lib",
    ],
)

envoy_cc_library(
    name = "hot_restart_lib",
    srcs = envoy_select_hot_restart(["hot_restart_impl.cc"]),
    hdrs = envoy_select_hot_restart(["hot_restart_impl.h"]),
    deps = [
        ":hot_restarting_child",
        ":hot_restarting_parent",
        "//envoy/api:os_sys_calls_interface",
        "//envoy/event:dispatcher_interface",
        "//envoy/event:file_event_interface",
        "//envoy/server:hot_restart_interface",
        "//envoy/server:instance_interface",
        "//envoy/server:options_interface",
        "//source/common/api:os_sys_calls_lib",
        "//source/common/common:assert_lib",
        "//source/common/stats:allocator_lib",
    ],
)

envoy_cc_library(
    name = "hot_restart_nop_lib",
    hdrs = ["hot_restart_nop_impl.h"],
    deps = [
        "//envoy/server:hot_restart_interface",
        "//source/common/stats:allocator_lib",
    ],
)

envoy_cc_library(
    name = "options_base",
    srcs = ["options_impl_base.cc"] + select({
        "//bazel:linux_x86_64": ["options_impl_platform_linux.cc"],
        "//bazel:linux_aarch64": ["options_impl_platform_linux.cc"],
        "//bazel:linux_ppc": ["options_impl_platform_linux.cc"],
        "//bazel:linux_mips64": ["options_impl_platform_linux.cc"],
        "//conditions:default": ["options_impl_platform_default.cc"],
    }),
    hdrs = [
        "options_impl_base.h",
        "options_impl_platform.h",
    ] + select({
        "//bazel:linux_x86_64": ["options_impl_platform_linux.h"],
        "//bazel:linux_aarch64": ["options_impl_platform_linux.h"],
        "//bazel:linux_ppc": ["options_impl_platform_linux.h"],
        "//bazel:linux_mips64": ["options_impl_platform_linux.h"],
        "//conditions:default": [],
    }),
    deps = [
        "//envoy/network:address_interface",
        "//envoy/registry",
        "//envoy/server:options_interface",
        "//envoy/stats:stats_interface",
        "//source/common/api:os_sys_calls_lib",
        "//source/common/common:logger_lib",
        "//source/common/common:macros",
        "//source/common/protobuf:utility_lib",
        "//source/common/stats:stats_lib",
        "//source/common/stats:tag_utility_lib",
        "//source/common/version:version_lib",
    ],
)

envoy_cc_library(
    name = "options_lib",
    # TCLAP command line parser needs this to support int64_t/uint64_t in several build environments.
    srcs = ["options_impl.cc"],
    hdrs = ["options_impl.h"],
    copts = ["-DHAVE_LONG_LONG"],
    external_deps = ["tclap"],
    deps = [
        ":options_base",
        "//envoy/network:address_interface",
        "//envoy/registry",
        "//envoy/server:options_interface",
        "//envoy/stats:stats_interface",
        "//source/common/api:os_sys_calls_lib",
        "//source/common/common:logger_lib",
        "//source/common/common:macros",
        "//source/common/protobuf:utility_lib",
        "//source/common/stats:stats_lib",
        "//source/common/stats:tag_utility_lib",
        "//source/common/version:version_lib",
        "@envoy_api//envoy/admin/v3:pkg_cc_proto",
        "@envoy_api//envoy/config/bootstrap/v3:pkg_cc_proto",
    ],
)

envoy_cc_library(
    name = "null_overload_manager_lib",
    hdrs = ["null_overload_manager.h"],
    deps = [
        "//envoy/server/overload:overload_manager_interface",
        "//source/common/event:scaled_range_timer_manager_lib",
    ],
)

envoy_cc_library(
    name = "overload_manager_lib",
    srcs = ["overload_manager_impl.cc"],
    hdrs = ["overload_manager_impl.h"],
    deps = [
        "//envoy/server/overload:overload_manager_interface",
        "//envoy/stats:stats_interface",
        "//envoy/thread_local:thread_local_interface",
        "//source/common/common:logger_lib",
        "//source/common/config:utility_lib",
        "//source/common/event:scaled_range_timer_manager_lib",
        "//source/common/stats:symbol_table_lib",
        "//source/server:resource_monitor_config_lib",
        "@envoy_api//envoy/config/overload/v3:pkg_cc_proto",
    ],
)

envoy_cc_library(
    name = "api_listener_lib",
    srcs = [
        "api_listener_impl.cc",
    ],
    hdrs = [
        "api_listener_impl.h",
    ],
    deps = [
        ":configuration_lib",
        ":factory_context_lib",
        ":transport_socket_config_lib",
        "//envoy/network:connection_interface",
        "//envoy/network:listener_interface",
        "//envoy/server:filter_config_interface",
        "//envoy/server:instance_interface",
        "//envoy/server:listener_manager_interface",
        "//envoy/server:transport_socket_config_interface",
        "//source/common/common:basic_resource_lib",
        "//source/common/common:empty_string",
        "//source/common/config:metadata_lib",
        "//source/common/config:utility_lib",
        "//source/common/init:manager_lib",
        "//source/common/init:target_lib",
        "//source/common/listener_manager:listener_info_lib",
        "//source/common/network:utility_lib",
        "//source/common/stream_info:stream_info_lib",
        "//source/extensions/filters/network/http_connection_manager:config",
        "//source/extensions/udp_packet_writer/default:config",
        "//source/extensions/upstreams/http/generic:config",
        "@envoy_api//envoy/config/core/v3:pkg_cc_proto",
        "@envoy_api//envoy/config/listener/v3:pkg_cc_proto",
    ],
    alwayslink = True,
)

envoy_cc_library(
    name = "factory_context_lib",
    srcs = ["factory_context_impl.cc"],
    hdrs = ["factory_context_impl.h"],
    deps = [
        "//envoy/server:factory_context_interface",
        "//envoy/server:instance_interface",
        "//source/common/config:metadata_lib",
<<<<<<< HEAD
=======
        "//source/common/filter:config_discovery_lib",
        "//source/common/listener_manager:listener_info_lib",
>>>>>>> c4de046f
    ],
)

envoy_cc_library(
    name = "process_context_lib",
    hdrs = ["process_context_impl.h"],
    deps = ["//envoy/server:process_context_interface"],
)

envoy_cc_library(
    name = "proto_descriptors_lib",
    srcs = ["proto_descriptors.cc"],
    hdrs = ["proto_descriptors.h"],
    deps = [
        "//source/common/common:assert_lib",
        "//source/common/config:protobuf_link_hacks",
        "//source/common/protobuf",
    ],
)

envoy_cc_library(
    name = "resource_monitor_config_lib",
    hdrs = ["resource_monitor_config_impl.h"],
    deps = [
        "//envoy/server:resource_monitor_config_interface",
    ],
)

envoy_cc_library(
    name = "listener_manager_factory_lib",
    hdrs = ["listener_manager_factory.h"],
    deps = [
        "//envoy/server:factory_context_interface",
        "//envoy/server:listener_manager_interface",
        "//envoy/server:worker_interface",
        "//source/common/quic:quic_stat_names_lib",
    ],
)

envoy_cc_library(
    name = "server_base_lib",
    srcs = ["server.cc"],
    hdrs = ["server.h"],
    external_deps = [
        "abseil_node_hash_map",
        "abseil_optional",
    ],
    deps = [
        ":api_listener_lib",
        ":configuration_lib",
        ":listener_hooks_lib",
        ":listener_manager_factory_lib",
        ":regex_engine_lib",
        ":ssl_context_manager_lib",
        ":utils_lib",
        ":worker_lib",
        "//envoy/event:dispatcher_interface",
        "//envoy/event:signal_interface",
        "//envoy/event:timer_interface",
        "//envoy/network:dns_interface",
        "//envoy/server:bootstrap_extension_config_interface",
        "//envoy/server:configuration_interface",
        "//envoy/server:drain_manager_interface",
        "//envoy/server:fatal_action_interface",
        "//envoy/server:instance_interface",
        "//envoy/server:listener_manager_interface",
        "//envoy/server:options_interface",
        "//envoy/server:process_context_interface",
        "//envoy/stats:stats_macros",
        "//envoy/tracing:tracer_interface",
        "//envoy/upstream:cluster_manager_interface",
        "//source/common/access_log:access_log_manager_lib",
        "//source/common/api:api_lib",
        "//source/common/common:cleanup_lib",
        "//source/common/common:logger_lib",
        "//source/common/common:mutex_tracer_lib",
        "//source/common/common:perf_tracing_lib",
        "//source/common/common:utility_lib",
        "//source/common/config:utility_lib",
        "//source/common/config:xds_resource_lib",
        "//source/common/grpc:async_client_manager_lib",
        "//source/common/grpc:context_lib",
        "//source/common/http:codes_lib",
        "//source/common/http:context_lib",
        "//source/common/http:headers_lib",
        "//source/common/init:manager_lib",
        "//source/common/local_info:local_info_lib",
        "//source/common/memory:stats_lib",
        "//source/common/protobuf:utility_lib",
        "//source/common/quic:quic_stat_names_lib",
        "//source/common/router:rds_lib",
        "//source/common/runtime:runtime_keys_lib",
        "//source/common/runtime:runtime_lib",
        "//source/common/secret:secret_manager_impl_lib",
        "//source/common/signal:fatal_error_handler_lib",
        "//source/common/singleton:manager_impl_lib",
        "//source/common/stats:thread_local_store_lib",
        "//source/common/upstream:cluster_manager_lib",
        "//source/common/upstream:health_discovery_service_lib",
        "//source/common/version:version_lib",
        "//source/server/admin:admin_lib",
        "@envoy_api//envoy/admin/v3:pkg_cc_proto",
        "@envoy_api//envoy/config/bootstrap/v3:pkg_cc_proto",
    ],
)

envoy_cc_library(
    name = "server_lib",
    srcs = ["instance_impl.cc"],
    hdrs = ["instance_impl.h"],
    deps = [
        ":guarddog_lib",
        ":server_base_lib",
        "//source/common/memory:heap_shrinker_lib",
        "//source/server:overload_manager_lib",
    ],
)

envoy_cc_library(
    name = "ssl_context_manager_lib",
    srcs = ["ssl_context_manager.cc"],
    hdrs = ["ssl_context_manager.h"],
    deps = [
        "//envoy/registry",
        "//envoy/ssl:context_manager_interface",
    ],
)

envoy_cc_library(
    name = "listener_hooks_lib",
    hdrs = ["listener_hooks.h"],
)

envoy_cc_library(
    name = "watchdog_lib",
    hdrs = ["watchdog_impl.h"],
    deps = [
        "//envoy/common:time_interface",
        "//envoy/server:watchdog_interface",
        "//source/common/common:assert_lib",
    ],
)

envoy_cc_library(
    name = "worker_lib",
    srcs = ["worker_impl.cc"],
    hdrs = ["worker_impl.h"],
    deps = [
        ":listener_hooks_lib",
        ":listener_manager_factory_lib",
        "//envoy/api:api_interface",
        "//envoy/event:dispatcher_interface",
        "//envoy/event:timer_interface",
        "//envoy/network:exception_interface",
        "//envoy/server:configuration_interface",
        "//envoy/server:guarddog_interface",
        "//envoy/server:listener_manager_interface",
        "//envoy/server:worker_interface",
        "//envoy/thread:thread_interface",
        "//envoy/thread_local:thread_local_interface",
        "//source/common/config:utility_lib",
    ],
)

envoy_cc_library(
    name = "transport_socket_config_lib",
    hdrs = ["transport_socket_config_impl.h"],
    deps = [
        "//envoy/server:transport_socket_config_interface",
    ],
)

envoy_cc_library(
    name = "regex_engine_lib",
    srcs = ["regex_engine.cc"],
    hdrs = ["regex_engine.h"],
    deps = [
        "//source/common/common:regex_lib",
        "//source/common/config:utility_lib",
    ],
)

envoy_cc_library(
    name = "utils_lib",
    srcs = ["utils.cc"],
    hdrs = ["utils.h"],
    deps = [
        "//envoy/common:exception_lib",
        "//envoy/init:manager_interface",
        "//envoy/server:options_interface",
        "//source/common/common:assert_lib",
        "@envoy_api//envoy/admin/v3:pkg_cc_proto",
        "@envoy_api//envoy/config/bootstrap/v3:pkg_cc_proto",
    ],
)

envoy_cc_library(
    name = "generic_factory_context_lib",
    srcs = ["generic_factory_context.cc"],
    hdrs = ["generic_factory_context.h"],
    deps = [
        "//envoy/server:factory_context_interface",
    ],
)<|MERGE_RESOLUTION|>--- conflicted
+++ resolved
@@ -361,11 +361,8 @@
         "//envoy/server:factory_context_interface",
         "//envoy/server:instance_interface",
         "//source/common/config:metadata_lib",
-<<<<<<< HEAD
-=======
         "//source/common/filter:config_discovery_lib",
         "//source/common/listener_manager:listener_info_lib",
->>>>>>> c4de046f
     ],
 )
 
