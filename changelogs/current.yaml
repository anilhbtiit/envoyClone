date: Pending

behavior_changes:
# *Changes that are expected to cause an incompatibility if applicable; deployment changes are likely required*
- area: http
  change: |
    Flip runtime flag ``envoy.reloadable_features.no_downgrade_to_canonical_name`` to true. Name downgrading in the
    per filter config searching will be disabled by default. This behavior can be temporarily reverted by setting
    the flag to false explicitly.
    See doc :ref:`Http filter route specific config <arch_overview_http_filters_per_filter_config>` or
    issue https://github.com/envoyproxy/envoy/issues/29461 for more specific detail and examples.
- area: listener
  change: |
    undeprecated runtime key ``overload.global_downstream_max_connections`` until :ref:`downstream connections monitor
    <envoy_v3_api_msg_extensions.resource_monitors.downstream_connections.v3.DownstreamConnectionsConfig>` extension becomes stable.
- area: stats dns_filter
  change: |
    Fixed tag extraction so that :ref:`stat_prefix <envoy_v3_api_msg_extensions.filters.udp.dns_filter.v3.DnsFilterConfig>`
    is properly extracted. This changes the Prometheus name from
    dns_filter_myprefix_local_a_record_answers{} to dns_filter_local_a_record_answers{envoy.dns_filter_prefix="myprefix"}.

minor_behavior_changes:
# *Changes that may cause incompatibilities for some users, but should not for most*
- area: golang
  change: |
    Remove Protocol method from RequestHeaderMap.
    To get the protocol, please use GetProperty("request.protocol") instead.
- area: aws
  change: |
    uses http async client to fetch the credentials from EC2 instance metadata and ECS task metadata providers instead of libcurl
    which is deprecated. To revert this behavior set ``envoy.reloadable_features.use_libcurl_to_fetch_aws_credentials`` to true.
- area: upstream
  change: |
    Fixed a reported issue (https://github.com/envoyproxy/envoy/issues/11004) that causes the Least
    Request load balancer policy to be unfair when the number of hosts are very small, when the number
    of hosts is smaller than the choice_count, instead of randomly selection hosts from the list, we
    perform a full scan on it to choose the host with least requests.
- area: local_rate_limit
  change: |
    Added new configuration field :ref:`rate_limited_as_resource_exhausted
    <envoy_v3_api_field_extensions.filters.http.local_ratelimit.v3.LocalRateLimit.rate_limited_as_resource_exhausted>`
    to allow for setting if rate limit grpc response should be RESOURCE_EXHAUSTED instead of the default UNAVAILABLE.
- area: filter state
  change: |
    Added config name of filter sending a local reply in filter state with key
    ``envoy.filters.network.http_connection_manager.local_reply_owner``.
    See :ref:`the well-known filter state keys <well_known_filter_state>` for more detail.
- area: http2
  change: |
    Flip the runtime guard ``envoy.reloadable_features.defer_processing_backedup_streams`` to be on by default.
    This feature improves flow control within the proxy by deferring work on the receiving end if the other
    end is backed up.

bug_fixes:
# *Changes expected to improve the state of the world and are unlikely to have negative effects*
- area: buffer
  change: |
    Fixed a bug (https://github.com/envoyproxy/envoy/issues/28760) that the internal listener causes an undefined
    behavior due to the unintended release of the buffer memory.
- area: xds
  change: |
    Fixed a bug (https://github.com/envoyproxy/envoy/issues/27702) that caused ADS initialization
    to fail on the first attempt and set a back-off retry interval of up to 1 second, if ADS is
    using an Envoy Cluster for the backend. The issue was fixed to ensure that ADS initialization
    happens after the Envoy Cluster it depends upon has been properly initialized. ADS that does
    not depend on an Envoy Cluster (i.e. GoogleGrpc) is not affected by this change.
- area: grpc
  change: |
    Fixed a bug in gRPC async client cache which intermittently causes CPU spikes due to busy loop in timer expiration.
- area: tracing
  change: |
    Fixed a bug that caused the Datadog tracing extension to drop traces that
    should be kept on account of an extracted sampling decision.
- area: quic
  change: |
    Fixed a bug in QUIC and HCM interaction which could cause use-after-free during asynchronous certificates retrieval.
    The fix is guarded by runtime ``envoy.reloadable_features.quic_fix_filter_manager_uaf``.
- area: redis
  change: |
    Fixed a bug causing crash if incoming redis key does not match against a prefix_route and catch_all_route is not defined.
- area: access log
  change: |
    Fixed a bug where the omit_empty_values field was not honored for access logs specifying formats via text_format_source.
- area: ext_proc
  change: |
    Fixed content_length related issues when body mutation by external processor is enabled. ext_proc filter removes the content
    length header in 1)STREAMED BodySendMode 2) BUFFERED_PARTIAL BodySendMode and 3) BUFFERED BodySendMode + SKIP HeaderSendMode.
    This will enable chunked-encoding whenever feasible in HTTP1.1. Besides, ext_proc filter keep content length header
    in BUFFERED BodySendMode + SEND HeaderSendMode. It is now external processor's responsibility to set the content length
    correctly matched to the mutated body. if those two doesn't match, the mutation will be rejected and local reply with error
    status will be returned.
- area: dynamic_forward_proxy
  change: |
    Fixed a bug where the preresolved hostnames specified in the Dynamic Forward Proxy cluster
    config would not use the normalized hostname as the DNS cache key, which is the same key
    used for retrieval. This caused cache misses on initial use, even though the host DNS entry
    was pre-resolved. The fix is guarded by runtime guard ``envoy.reloadable_features.normalize_host_for_preresolve_dfp_dns``,
    which defaults to true.

removed_config_or_runtime:
# *Normally occurs at the end of the* :ref:`deprecation period <deprecated>`
- area: http
  change: |
    Removed ``envoy.reloadable_features.expand_agnostic_stream_lifetime`` and legacy code paths.
- area: http
  change: |
    removed ``envoy.reloadable_features.correctly_validate_alpn`` and legacy code paths.
- area: maglev
  change: |
    Removed ``envoy.reloadable_features.allow_compact_maglev`` and legacy code paths.
- area: router
  change: |
    Removed the deprecated ``envoy.reloadable_features.prohibit_route_refresh_after_response_headers_sent``
    runtime flag and legacy code path.
- area: upstream
  change: |
    Removed the deprecated ``envoy.reloadable_features.validate_detailed_override_host_statuses``
    runtime flag and legacy code path.
- area: grpc
  change: |
    Removed the deprecated ``envoy.reloadable_features.service_sanitize_non_utf8_strings``
    runtime flag and legacy code path.
- area: access log
  change: |
    Removed the deprecated ``envoy.reloadable_features.format_ports_as_numbers``
    runtime flag and legacy code path.

new_features:
- area: filters
  change: |
    Added :ref:`the Basic Auth filter <envoy_v3_api_msg_extensions.filters.http.basic_auth.v3.BasicAuth>`, which can be used to
    authenticate user credentials in the HTTP Authentication heaer defined in `RFC7617 <https://tools.ietf.org/html/rfc7617>`_.
- area: upstream
  change: |
    Added :ref:`enable_full_scan <envoy_v3_api_msg_extensions.load_balancing_policies.least_request.v3.LeastRequest>`
    option to the least requested load balancer. If set to true, Envoy will perform a full scan on the list of hosts
    instead of using :ref:`choice_count
    <envoy_v3_api_msg_extensions.load_balancing_policies.least_request.v3.LeastRequest>`
    to select the hosts.
- area: stats
  change: |
    added :ref:`per_endpoint_stats <envoy_v3_api_field_config.cluster.v3.TrackClusterStats.per_endpoint_stats>` to get some metrics
    for each endpoint in a cluster.
- area: jwt
  change: |
    The jwt filter can now serialize non-primitive custom claims when maping claims to headers.
    These claims will be serialized as JSON and encoded as Base64.
- area: tcp_proxy
  change: |
    added support to TCP Proxy for recording the latency in ``UpstreamTiming`` from when the first
    initial connection to the upstream cluster was attempted to when either the
    connection was successfully established or the filiter failed to initialize
    any connection to the upstream.
- area: ratelimit
  change: |
    Ratelimit supports setting the HTTP status that is returned to the client when the ratelimit server
    returns an error or cannot be reached with :ref:`status_on_error
    <envoy_v3_api_field_extensions.filters.http.ratelimit.v3.RateLimit.status_on_error>`
    configuration flag.
- area: tracing
  change: |
    Added support for configuring resource detectors on the OpenTelemetry tracer.
- area: tracing
  change: |
    Added support to configure a sampler for the OpenTelemetry tracer.
- area: ext_authz
  change: |
    New config parameter :ref:`charge_cluster_response_stats
    <envoy_v3_api_field_extensions.filters.http.ext_authz.v3.ExtAuthz.charge_cluster_response_stats>`
    for not incrementing cluster statistics on ext_authz response. Default true, no behavior change.
- area: ext_authz
  change: |
    forward :ref:`filter_metadata <envoy_v3_api_field_config.core.v3.Metadata.filter_metadata>` selected by
    :ref:`route_metadata_context_namespaces
    <envoy_v3_api_field_extensions.filters.http.ext_authz.v3.ExtAuthz.route_metadata_context_namespaces>`
    and :ref:`typed_filter_metadata <envoy_v3_api_field_config.core.v3.Metadata.typed_filter_metadata>` selected by
    :ref:`route_typed_metadata_context_namespaces
    <envoy_v3_api_field_extensions.filters.http.ext_authz.v3.ExtAuthz.route_typed_metadata_context_namespaces>`
    from the metadata of the selected route to external auth service.
    This metadata propagation is independent from the dynamic metadata from connection and request.
- area: ext_authz_filter
  change: |
    added :ref:`with_request_body
    <envoy_v3_api_field_extensions.filters.http.ext_authz.v3.CheckSettings.with_request_body>` to optionally override
    the default behavior of sending the request body to the authorization server from the per-route filter.
- area: grpc async client
  change: |
    added :ref:`max_cached_entry_idle_duration
    <envoy_v3_api_field_config.bootstrap.v3.Bootstrap.GrpcAsyncClientManagerConfig.max_cached_entry_idle_duration>`
    to control the cached grpc client eviction time in the cache.
- area: ratelimit
  change: |
    Ratelimit supports optional additional prefix to use when emitting statistics with :ref:`stat_prefix
    <envoy_v3_api_field_extensions.filters.http.ratelimit.v3.RateLimit.stat_prefix>`
    configuration flag.
- area: udp_proxy
  change: |
    added support for propagating the response headers in :ref:`UdpTunnelingConfig
    <envoy_v3_api_field_extensions.filters.udp.udp_proxy.v3.UdpProxyConfig.UdpTunnelingConfig.propagate_response_headers>` and
    response trailers in :ref:`UdpTunnelingConfig
    <envoy_v3_api_field_extensions.filters.udp.udp_proxy.v3.UdpProxyConfig.UdpTunnelingConfig.propagate_response_trailers>` to
    the downstream info filter state.
- area: tracing
  change: |
    Provide initial span attributes to a sampler used in the OpenTelemetry tracer.
- area: ext_proc
  change: |
<<<<<<< HEAD
    added
    :ref:`metadata_options <envoy_v3_api_field_extensions.filters.http.ext_proc.v3.ExternalProcessor.metadata_options>`
    config API to enable sending and receiving metadata from/to the external processing server. Both typed and untyped dynamic
    metadata may be sent to the server. If
    :ref:`receiving_namespaces <envoy_v3_api_field_extensions.filters.http.ext_proc.v3.MetadataOptions.receiving_namespaces>`
    is defined, returned metadata may be written to the specified allowed namespaces.
=======
    implemented
    :ref:`request_attributes <envoy_v3_api_field_extensions.filters.http.ext_proc.v3.ExternalProcessor.request_attributes>`
    and
    :ref:`response_attributes <envoy_v3_api_field_extensions.filters.http.ext_proc.v3.ExternalProcessor.response_attributes>`
    config APIs to enable sending and receiving attributes from/to the external processing server.
>>>>>>> 96451cb0

deprecated:<|MERGE_RESOLUTION|>--- conflicted
+++ resolved
@@ -205,19 +205,18 @@
     Provide initial span attributes to a sampler used in the OpenTelemetry tracer.
 - area: ext_proc
   change: |
-<<<<<<< HEAD
+    implemented
+    :ref:`request_attributes <envoy_v3_api_field_extensions.filters.http.ext_proc.v3.ExternalProcessor.request_attributes>`
+    and
+    :ref:`response_attributes <envoy_v3_api_field_extensions.filters.http.ext_proc.v3.ExternalProcessor.response_attributes>`
+    config APIs to enable sending and receiving attributes from/to the external processing server.
+- area: ext_proc
+  change: |
     added
     :ref:`metadata_options <envoy_v3_api_field_extensions.filters.http.ext_proc.v3.ExternalProcessor.metadata_options>`
     config API to enable sending and receiving metadata from/to the external processing server. Both typed and untyped dynamic
     metadata may be sent to the server. If
     :ref:`receiving_namespaces <envoy_v3_api_field_extensions.filters.http.ext_proc.v3.MetadataOptions.receiving_namespaces>`
     is defined, returned metadata may be written to the specified allowed namespaces.
-=======
-    implemented
-    :ref:`request_attributes <envoy_v3_api_field_extensions.filters.http.ext_proc.v3.ExternalProcessor.request_attributes>`
-    and
-    :ref:`response_attributes <envoy_v3_api_field_extensions.filters.http.ext_proc.v3.ExternalProcessor.response_attributes>`
-    config APIs to enable sending and receiving attributes from/to the external processing server.
->>>>>>> 96451cb0
 
 deprecated: