#include <memory>

#include "common/network/utility.h"
#include "common/upstream/upstream_impl.h"

#include "extensions/filters/network/common/redis/utility.h"
#include "extensions/filters/network/redis_proxy/conn_pool_impl.h"

#include "test/extensions/clusters/redis/mocks.h"
#include "test/extensions/filters/network/common/redis/mocks.h"
#include "test/extensions/filters/network/common/redis/test_utils.h"
#include "test/mocks/api/mocks.h"
#include "test/mocks/thread_local/mocks.h"

#include "gmock/gmock.h"
#include "gtest/gtest.h"

using testing::_;
using testing::DoAll;
using testing::Eq;
using testing::InSequence;
using testing::Invoke;
using testing::Ref;
using testing::Return;
using testing::ReturnNew;
using testing::ReturnRef;
using testing::SaveArg;

namespace Envoy {
namespace Extensions {
namespace NetworkFilters {
namespace RedisProxy {
namespace ConnPool {

class RedisConnPoolImplTest : public testing::Test, public Common::Redis::Client::ClientFactory {
public:
  void setup(bool cluster_exists = true, bool hashtagging = true,
             uint32_t max_unknown_conns = 100) {
    EXPECT_CALL(cm_, addThreadLocalClusterUpdateCallbacks_(_))
        .WillOnce(DoAll(SaveArgAddress(&update_callbacks_),
                        ReturnNew<Upstream::MockClusterUpdateCallbacksHandle>()));
    if (!cluster_exists) {
      EXPECT_CALL(cm_, get(Eq("fake_cluster"))).WillOnce(Return(nullptr));
    }

    std::unique_ptr<NiceMock<Stats::MockStore>> store =
        std::make_unique<NiceMock<Stats::MockStore>>();

    upstream_cx_drained_.value_ = 0;
    ON_CALL(*store, counter(Eq("upstream_cx_drained")))
        .WillByDefault(ReturnRef(upstream_cx_drained_));
    ON_CALL(upstream_cx_drained_, value()).WillByDefault(Invoke([&]() -> uint64_t {
      return upstream_cx_drained_.value_;
    }));
    ON_CALL(upstream_cx_drained_, inc()).WillByDefault(Invoke([&]() {
      upstream_cx_drained_.value_++;
    }));

    max_upstream_unknown_connections_reached_.value_ = 0;
    ON_CALL(*store, counter(Eq("max_upstream_unknown_connections_reached")))
        .WillByDefault(ReturnRef(max_upstream_unknown_connections_reached_));
    ON_CALL(max_upstream_unknown_connections_reached_, value())
        .WillByDefault(
            Invoke([&]() -> uint64_t { return max_upstream_unknown_connections_reached_.value_; }));
    ON_CALL(max_upstream_unknown_connections_reached_, inc()).WillByDefault(Invoke([&]() {
      max_upstream_unknown_connections_reached_.value_++;
    }));

    auto redis_command_stats =
        Common::Redis::RedisCommandStats::createRedisCommandStats(store->symbolTable());
    std::unique_ptr<InstanceImpl> conn_pool_impl =
        std::make_unique<InstanceImpl>(cluster_name_, cm_, *this, tls_,
                                       Common::Redis::Client::createConnPoolSettings(
                                           20, hashtagging, true, max_unknown_conns, read_policy_),
                                       api_, std::move(store), redis_command_stats);
    // Set the authentication password for this connection pool.
    conn_pool_impl->tls_->getTyped<InstanceImpl::ThreadLocalPool>().auth_password_ = auth_password_;
    conn_pool_ = std::move(conn_pool_impl);
    test_address_ = Network::Utility::resolveUrl("tcp://127.0.0.1:3000");
  }

  void makeSimpleRequest(bool create_client, const std::string& hash_key, uint64_t hash_value) {
    auto expectHash = [&](const uint64_t hash) {
      return [&, hash](Upstream::LoadBalancerContext* context) -> Upstream::HostConstSharedPtr {
        EXPECT_EQ(context->computeHashKey().value(), hash);
        return cm_.thread_local_cluster_.lb_.host_;
      };
    };

    EXPECT_CALL(cm_.thread_local_cluster_.lb_, chooseHost(_))
        .WillOnce(Invoke(expectHash(hash_value)));
    if (create_client) {
      client_ = new NiceMock<Common::Redis::Client::MockClient>();
      EXPECT_CALL(*this, create_(_)).WillOnce(Return(client_));
    }
    Common::Redis::RespValue value;
    Common::Redis::Client::MockPoolCallbacks callbacks;
    Common::Redis::Client::MockPoolRequest active_request;
    EXPECT_CALL(*cm_.thread_local_cluster_.lb_.host_, address())
        .WillRepeatedly(Return(test_address_));
    EXPECT_CALL(*client_, makeRequest(Ref(value), Ref(callbacks)))
        .WillOnce(Return(&active_request));
    Common::Redis::Client::PoolRequest* request =
        conn_pool_->makeRequest(hash_key, value, callbacks);
    EXPECT_EQ(&active_request, request);
  }

  std::unordered_map<Upstream::HostConstSharedPtr, InstanceImpl::ThreadLocalActiveClientPtr>&
  clientMap() {
    InstanceImpl* conn_pool_impl = dynamic_cast<InstanceImpl*>(conn_pool_.get());
    return conn_pool_impl->tls_->getTyped<InstanceImpl::ThreadLocalPool>().client_map_;
  }

  InstanceImpl::ThreadLocalActiveClient* clientMap(Upstream::HostConstSharedPtr host) {
    InstanceImpl* conn_pool_impl = dynamic_cast<InstanceImpl*>(conn_pool_.get());
    return conn_pool_impl->tls_->getTyped<InstanceImpl::ThreadLocalPool>().client_map_[host].get();
  }

  std::unordered_map<std::string, Upstream::HostConstSharedPtr>& hostAddressMap() {
    InstanceImpl* conn_pool_impl = dynamic_cast<InstanceImpl*>(conn_pool_.get());
    return conn_pool_impl->tls_->getTyped<InstanceImpl::ThreadLocalPool>().host_address_map_;
  }

  std::list<Upstream::HostSharedPtr>& createdViaRedirectHosts() {
    InstanceImpl* conn_pool_impl = dynamic_cast<InstanceImpl*>(conn_pool_.get());
    return conn_pool_impl->tls_->getTyped<InstanceImpl::ThreadLocalPool>()
        .created_via_redirect_hosts_;
  }

  std::list<InstanceImpl::ThreadLocalActiveClientPtr>& clientsToDrain() {
    InstanceImpl* conn_pool_impl = dynamic_cast<InstanceImpl*>(conn_pool_.get());
    return conn_pool_impl->tls_->getTyped<InstanceImpl::ThreadLocalPool>().clients_to_drain_;
  }

  Event::TimerPtr& drainTimer() {
    InstanceImpl* conn_pool_impl = dynamic_cast<InstanceImpl*>(conn_pool_.get());
    return conn_pool_impl->tls_->getTyped<InstanceImpl::ThreadLocalPool>().drain_timer_;
  }

  void drainClients() {
    InstanceImpl* conn_pool_impl = dynamic_cast<InstanceImpl*>(conn_pool_.get());
    conn_pool_impl->tls_->getTyped<InstanceImpl::ThreadLocalPool>().drainClients();
  }

  Stats::Counter& upstreamCxDrained() {
    InstanceImpl* conn_pool_impl = dynamic_cast<InstanceImpl*>(conn_pool_.get());
    return conn_pool_impl->redis_cluster_stats_.upstream_cx_drained_;
  }

  Stats::Counter& maxUpstreamUnknownConnectionsReached() {
    InstanceImpl* conn_pool_impl = dynamic_cast<InstanceImpl*>(conn_pool_.get());
    return conn_pool_impl->redis_cluster_stats_.max_upstream_unknown_connections_reached_;
  }

  // Common::Redis::Client::ClientFactory
  Common::Redis::Client::ClientPtr create(Upstream::HostConstSharedPtr host, Event::Dispatcher&,
                                          const Common::Redis::Client::Config&,
<<<<<<< HEAD
                                          const std::string& password) override {
    EXPECT_EQ(auth_password_, password);
=======
                                          const Common::Redis::RedisCommandStatsSharedPtr&,
                                          Stats::Scope&) override {
>>>>>>> 38b926c6
    return Common::Redis::Client::ClientPtr{create_(host)};
  }

  void testReadPolicy(
      envoy::config::filter::network::redis_proxy::v2::RedisProxy::ConnPoolSettings::ReadPolicy
          read_policy,
      NetworkFilters::Common::Redis::Client::ReadPolicy expected_read_policy) {
    InSequence s;

    read_policy_ = read_policy;
    setup();

    Common::Redis::RespValue value;
    Common::Redis::Client::MockPoolRequest auth_request, active_request, readonly_request;
    Common::Redis::Client::MockPoolCallbacks callbacks;
    Common::Redis::Client::MockClient* client = new NiceMock<Common::Redis::Client::MockClient>();

    EXPECT_CALL(cm_.thread_local_cluster_.lb_, chooseHost(_))
        .WillOnce(
            Invoke([&](Upstream::LoadBalancerContext* context) -> Upstream::HostConstSharedPtr {
              EXPECT_EQ(context->computeHashKey().value(), MurmurHash::murmurHash2_64("hash_key"));
              EXPECT_EQ(context->metadataMatchCriteria(), nullptr);
              EXPECT_EQ(context->downstreamConnection(), nullptr);
              auto redis_context =
                  dynamic_cast<Clusters::Redis::RedisLoadBalancerContext*>(context);
              EXPECT_EQ(redis_context->readPolicy(), expected_read_policy);
              return cm_.thread_local_cluster_.lb_.host_;
            }));
    EXPECT_CALL(*this, create_(_)).WillOnce(Return(client));
    EXPECT_CALL(*cm_.thread_local_cluster_.lb_.host_, address())
        .WillRepeatedly(Return(test_address_));
    EXPECT_CALL(*client, makeRequest(Ref(value), Ref(callbacks))).WillOnce(Return(&active_request));
    Common::Redis::Client::PoolRequest* request =
        conn_pool_->makeRequest("hash_key", value, callbacks);
    EXPECT_EQ(&active_request, request);

    EXPECT_CALL(*client, close());
    tls_.shutdownThread();
  }

  MOCK_METHOD1(create_, Common::Redis::Client::Client*(Upstream::HostConstSharedPtr host));

  const std::string cluster_name_{"fake_cluster"};
  NiceMock<Upstream::MockClusterManager> cm_;
  NiceMock<ThreadLocal::MockInstance> tls_;
  InstanceSharedPtr conn_pool_;
  Upstream::ClusterUpdateCallbacks* update_callbacks_{};
  Common::Redis::Client::MockClient* client_{};
  Network::Address::InstanceConstSharedPtr test_address_;
  std::string auth_password_;
  NiceMock<Api::MockApi> api_;
  envoy::config::filter::network::redis_proxy::v2::RedisProxy::ConnPoolSettings::ReadPolicy
      read_policy_ = envoy::config::filter::network::redis_proxy::v2::
          RedisProxy_ConnPoolSettings_ReadPolicy_MASTER;
  NiceMock<Stats::MockCounter> upstream_cx_drained_;
  NiceMock<Stats::MockCounter> max_upstream_unknown_connections_reached_;
};

TEST_F(RedisConnPoolImplTest, Basic) {
  InSequence s;

  setup();

  Common::Redis::RespValue value;
  Common::Redis::Client::MockPoolRequest active_request;
  Common::Redis::Client::MockPoolCallbacks callbacks;
  Common::Redis::Client::MockClient* client = new NiceMock<Common::Redis::Client::MockClient>();

  EXPECT_CALL(cm_.thread_local_cluster_.lb_, chooseHost(_))
      .WillOnce(Invoke([&](Upstream::LoadBalancerContext* context) -> Upstream::HostConstSharedPtr {
        EXPECT_EQ(context->computeHashKey().value(), MurmurHash::murmurHash2_64("hash_key"));
        EXPECT_EQ(context->metadataMatchCriteria(), nullptr);
        EXPECT_EQ(context->downstreamConnection(), nullptr);
        return cm_.thread_local_cluster_.lb_.host_;
      }));
  EXPECT_CALL(*this, create_(_)).WillOnce(Return(client));
  EXPECT_CALL(*cm_.thread_local_cluster_.lb_.host_, address())
      .WillRepeatedly(Return(test_address_));
  EXPECT_CALL(*client, makeRequest(Ref(value), Ref(callbacks))).WillOnce(Return(&active_request));
  Common::Redis::Client::PoolRequest* request =
      conn_pool_->makeRequest("hash_key", value, callbacks);
  EXPECT_EQ(&active_request, request);

  EXPECT_CALL(*client, close());
  tls_.shutdownThread();
};

TEST_F(RedisConnPoolImplTest, BasicWithReadPolicy) {
  testReadPolicy(envoy::config::filter::network::redis_proxy::v2::
                     RedisProxy_ConnPoolSettings_ReadPolicy_PREFER_MASTER,
                 NetworkFilters::Common::Redis::Client::ReadPolicy::PreferMaster);
  testReadPolicy(envoy::config::filter::network::redis_proxy::v2::
                     RedisProxy_ConnPoolSettings_ReadPolicy_REPLICA,
                 NetworkFilters::Common::Redis::Client::ReadPolicy::Replica);
  testReadPolicy(envoy::config::filter::network::redis_proxy::v2::
                     RedisProxy_ConnPoolSettings_ReadPolicy_PREFER_REPLICA,
                 NetworkFilters::Common::Redis::Client::ReadPolicy::PreferReplica);
  testReadPolicy(
      envoy::config::filter::network::redis_proxy::v2::RedisProxy_ConnPoolSettings_ReadPolicy_ANY,
      NetworkFilters::Common::Redis::Client::ReadPolicy::Any);
};

TEST_F(RedisConnPoolImplTest, Hashtagging) {
  InSequence s;

  setup();

  Common::Redis::RespValue value;
  Common::Redis::Client::MockPoolCallbacks callbacks;

  auto expectHashKey = [](const std::string& s) {
    return [s](Upstream::LoadBalancerContext* context) -> Upstream::HostConstSharedPtr {
      EXPECT_EQ(context->computeHashKey().value(), MurmurHash::murmurHash2_64(s));
      return nullptr;
    };
  };

  EXPECT_CALL(cm_.thread_local_cluster_.lb_, chooseHost(_)).WillOnce(Invoke(expectHashKey("foo")));
  conn_pool_->makeRequest("{foo}.bar", value, callbacks);

  EXPECT_CALL(cm_.thread_local_cluster_.lb_, chooseHost(_))
      .WillOnce(Invoke(expectHashKey("foo{}{bar}")));
  conn_pool_->makeRequest("foo{}{bar}", value, callbacks);

  EXPECT_CALL(cm_.thread_local_cluster_.lb_, chooseHost(_)).WillOnce(Invoke(expectHashKey("{bar")));
  conn_pool_->makeRequest("foo{{bar}}zap", value, callbacks);

  EXPECT_CALL(cm_.thread_local_cluster_.lb_, chooseHost(_)).WillOnce(Invoke(expectHashKey("bar")));
  conn_pool_->makeRequest("foo{bar}{zap}", value, callbacks);

  tls_.shutdownThread();
};

TEST_F(RedisConnPoolImplTest, HashtaggingNotEnabled) {
  InSequence s;

  setup(true, false); // Test with hashtagging not enabled.

  Common::Redis::RespValue value;
  Common::Redis::Client::MockPoolCallbacks callbacks;

  auto expectHashKey = [](const std::string& s) {
    return [s](Upstream::LoadBalancerContext* context) -> Upstream::HostConstSharedPtr {
      EXPECT_EQ(context->computeHashKey().value(), MurmurHash::murmurHash2_64(s));
      return nullptr;
    };
  };

  EXPECT_CALL(cm_.thread_local_cluster_.lb_, chooseHost(_))
      .WillOnce(Invoke(expectHashKey("{foo}.bar")));
  conn_pool_->makeRequest("{foo}.bar", value, callbacks);

  EXPECT_CALL(cm_.thread_local_cluster_.lb_, chooseHost(_))
      .WillOnce(Invoke(expectHashKey("foo{}{bar}")));
  conn_pool_->makeRequest("foo{}{bar}", value, callbacks);

  EXPECT_CALL(cm_.thread_local_cluster_.lb_, chooseHost(_))
      .WillOnce(Invoke(expectHashKey("foo{{bar}}zap")));
  conn_pool_->makeRequest("foo{{bar}}zap", value, callbacks);

  EXPECT_CALL(cm_.thread_local_cluster_.lb_, chooseHost(_))
      .WillOnce(Invoke(expectHashKey("foo{bar}{zap}")));
  conn_pool_->makeRequest("foo{bar}{zap}", value, callbacks);

  tls_.shutdownThread();
};

// ConnPool created when no cluster exists at creation time. Dynamic cluster creation and removal
// work correctly.
TEST_F(RedisConnPoolImplTest, NoClusterAtConstruction) {
  InSequence s;

  setup(false);

  Common::Redis::RespValue value;
  Common::Redis::Client::MockPoolCallbacks callbacks;
  Common::Redis::Client::PoolRequest* request =
      conn_pool_->makeRequest("hash_key", value, callbacks);
  EXPECT_EQ(nullptr, request);

  // Now add the cluster. Request to the cluster should succeed.
  update_callbacks_->onClusterAddOrUpdate(cm_.thread_local_cluster_);
  // MurmurHash of "foo" is 9631199822919835226U
  makeSimpleRequest(true, "foo", 9631199822919835226U);

  // Remove the cluster. Request to the cluster should fail.
  EXPECT_CALL(*client_, close());
  update_callbacks_->onClusterRemoval("fake_cluster");
  request = conn_pool_->makeRequest("hash_key", value, callbacks);
  EXPECT_EQ(nullptr, request);

  // Add a cluster we don't care about.
  NiceMock<Upstream::MockThreadLocalCluster> cluster2;
  cluster2.cluster_.info_->name_ = "cluster2";
  update_callbacks_->onClusterAddOrUpdate(cluster2);

  // Add the cluster back. Request to the cluster should succeed.
  update_callbacks_->onClusterAddOrUpdate(cm_.thread_local_cluster_);
  // MurmurHash of "foo" is 9631199822919835226U
  makeSimpleRequest(true, "foo", 9631199822919835226U);

  // Remove a cluster we don't care about. Request to the cluster should succeed.
  update_callbacks_->onClusterRemoval("some_other_cluster");
  // MurmurHash of "foo" is 9631199822919835226U
  makeSimpleRequest(false, "foo", 9631199822919835226U);

  // Update the cluster. This should count as a remove followed by an add. Request to the cluster
  // should succeed.
  EXPECT_CALL(*client_, close());
  update_callbacks_->onClusterAddOrUpdate(cm_.thread_local_cluster_);
  // MurmurHash of "foo" is 9631199822919835226U
  makeSimpleRequest(true, "foo", 9631199822919835226U);

  // Remove the cluster to make sure we safely destruct with no cluster.
  EXPECT_CALL(*client_, close());
  update_callbacks_->onClusterRemoval("fake_cluster");
}

// This test removes a single host from the ConnPool after learning about 2 hosts from the
// associated load balancer.
TEST_F(RedisConnPoolImplTest, HostRemove) {
  InSequence s;

  setup();

  Common::Redis::Client::MockPoolCallbacks callbacks;
  Common::Redis::RespValue value;
  std::shared_ptr<Upstream::MockHost> host1(new Upstream::MockHost());
  std::shared_ptr<Upstream::MockHost> host2(new Upstream::MockHost());
  Common::Redis::Client::MockClient* client1 = new NiceMock<Common::Redis::Client::MockClient>();
  Common::Redis::Client::MockClient* client2 = new NiceMock<Common::Redis::Client::MockClient>();

  EXPECT_CALL(cm_.thread_local_cluster_.lb_, chooseHost(_)).WillOnce(Return(host1));
  EXPECT_CALL(*this, create_(Eq(host1))).WillOnce(Return(client1));

  Common::Redis::Client::MockPoolRequest active_request1;
  EXPECT_CALL(*host1, address()).WillRepeatedly(Return(test_address_));
  EXPECT_CALL(*client1, makeRequest(Ref(value), Ref(callbacks))).WillOnce(Return(&active_request1));
  Common::Redis::Client::PoolRequest* request1 =
      conn_pool_->makeRequest("hash_key", value, callbacks);
  EXPECT_EQ(&active_request1, request1);

  EXPECT_CALL(cm_.thread_local_cluster_.lb_, chooseHost(_)).WillOnce(Return(host2));
  EXPECT_CALL(*this, create_(Eq(host2))).WillOnce(Return(client2));

  Common::Redis::Client::MockPoolRequest active_request2;
  EXPECT_CALL(*host2, address()).WillRepeatedly(Return(test_address_));
  EXPECT_CALL(*client2, makeRequest(Ref(value), Ref(callbacks))).WillOnce(Return(&active_request2));
  Common::Redis::Client::PoolRequest* request2 = conn_pool_->makeRequest("bar", value, callbacks);
  EXPECT_EQ(&active_request2, request2);

  EXPECT_CALL(*client2, close());
  EXPECT_CALL(*host2, address()).WillRepeatedly(Return(test_address_));
  cm_.thread_local_cluster_.cluster_.prioritySet().getMockHostSet(0)->runCallbacks({}, {host2});

  EXPECT_CALL(*client1, close());
  tls_.shutdownThread();

  ASSERT_TRUE(testing::Mock::VerifyAndClearExpectations(host1.get()));
  ASSERT_TRUE(testing::Mock::VerifyAndClearExpectations(host2.get()));
  testing::Mock::AllowLeak(host1.get());
  testing::Mock::AllowLeak(host2.get());
}

// This test removes a host from a ConnPool that was never added in the first place. No errors
// should be encountered.
TEST_F(RedisConnPoolImplTest, HostRemovedNeverAdded) {
  InSequence s;

  setup();

  std::shared_ptr<Upstream::MockHost> host1(new Upstream::MockHost());
  auto host1_test_address = Network::Utility::resolveUrl("tcp://10.0.0.1:3000");
  EXPECT_CALL(*host1, address()).WillOnce(Return(host1_test_address));
  EXPECT_NO_THROW(cm_.thread_local_cluster_.cluster_.prioritySet().getMockHostSet(0)->runCallbacks(
      {}, {host1}));
  EXPECT_EQ(hostAddressMap().size(), 0);

  tls_.shutdownThread();
}

TEST_F(RedisConnPoolImplTest, DeleteFollowedByClusterUpdateCallback) {
  setup();
  conn_pool_.reset();

  std::shared_ptr<Upstream::Host> host(new Upstream::MockHost());
  cm_.thread_local_cluster_.cluster_.prioritySet().getMockHostSet(0)->runCallbacks({}, {host});
}

TEST_F(RedisConnPoolImplTest, NoHost) {
  InSequence s;

  setup();

  Common::Redis::RespValue value;
  Common::Redis::Client::MockPoolCallbacks callbacks;
  EXPECT_CALL(cm_.thread_local_cluster_.lb_, chooseHost(_)).WillOnce(Return(nullptr));
  Common::Redis::Client::PoolRequest* request =
      conn_pool_->makeRequest("hash_key", value, callbacks);
  EXPECT_EQ(nullptr, request);

  tls_.shutdownThread();
}

TEST_F(RedisConnPoolImplTest, RemoteClose) {
  InSequence s;

  setup();

  Common::Redis::RespValue value;
  Common::Redis::Client::MockPoolRequest active_request;
  Common::Redis::Client::MockPoolCallbacks callbacks;
  Common::Redis::Client::MockClient* client = new NiceMock<Common::Redis::Client::MockClient>();

  EXPECT_CALL(cm_.thread_local_cluster_.lb_, chooseHost(_));
  EXPECT_CALL(*this, create_(_)).WillOnce(Return(client));
  EXPECT_CALL(*cm_.thread_local_cluster_.lb_.host_, address())
      .WillRepeatedly(Return(test_address_));
  EXPECT_CALL(*client, makeRequest(Ref(value), Ref(callbacks))).WillOnce(Return(&active_request));
  conn_pool_->makeRequest("hash_key", value, callbacks);

  EXPECT_CALL(tls_.dispatcher_, deferredDelete_(_));
  client->runHighWatermarkCallbacks();
  client->runLowWatermarkCallbacks();
  client->raiseEvent(Network::ConnectionEvent::RemoteClose);

  tls_.shutdownThread();
}

TEST_F(RedisConnPoolImplTest, MakeRequestToHost) {
  InSequence s;

  setup(false);

  Common::Redis::RespValue value;
  Common::Redis::Client::MockPoolRequest active_request1;
  Common::Redis::Client::MockPoolRequest active_request2;
  Common::Redis::Client::MockPoolCallbacks callbacks1;
  Common::Redis::Client::MockPoolCallbacks callbacks2;
  Common::Redis::Client::MockClient* client1 = new NiceMock<Common::Redis::Client::MockClient>();
  Common::Redis::Client::MockClient* client2 = new NiceMock<Common::Redis::Client::MockClient>();
  Upstream::HostConstSharedPtr host1;
  Upstream::HostConstSharedPtr host2;

  // There is no cluster yet, so makeRequestToHost() should fail.
  EXPECT_EQ(nullptr, conn_pool_->makeRequestToHost("10.0.0.1:3000", value, callbacks1));
  // Add the cluster now.
  update_callbacks_->onClusterAddOrUpdate(cm_.thread_local_cluster_);

  EXPECT_CALL(*this, create_(_)).WillOnce(DoAll(SaveArg<0>(&host1), Return(client1)));
  EXPECT_CALL(*client1, makeRequest(Ref(value), Ref(callbacks1)))
      .WillOnce(Return(&active_request1));
  Common::Redis::Client::PoolRequest* request1 =
      conn_pool_->makeRequestToHost("10.0.0.1:3000", value, callbacks1);
  EXPECT_EQ(&active_request1, request1);
  EXPECT_EQ(host1->address()->asString(), "10.0.0.1:3000");

  // IPv6 address returned from Redis server will not have square brackets
  // around it, while Envoy represents Address::Ipv6Instance addresses with square brackets around
  // the address.
  EXPECT_CALL(*this, create_(_)).WillOnce(DoAll(SaveArg<0>(&host2), Return(client2)));
  EXPECT_CALL(*client2, makeRequest(Ref(value), Ref(callbacks2)))
      .WillOnce(Return(&active_request2));
  Common::Redis::Client::PoolRequest* request2 =
      conn_pool_->makeRequestToHost("2001:470:813B:0:0:0:0:1:3333", value, callbacks2);
  EXPECT_EQ(&active_request2, request2);
  EXPECT_EQ(host2->address()->asString(), "[2001:470:813b::1]:3333");

  // Test with a badly specified host address (no colon, no address, no port).
  EXPECT_EQ(conn_pool_->makeRequestToHost("bad", value, callbacks1), nullptr);
  // Test with a badly specified IPv4 address.
  EXPECT_EQ(conn_pool_->makeRequestToHost("10.0.bad:3000", value, callbacks1), nullptr);
  // Test with a badly specified TCP port.
  EXPECT_EQ(conn_pool_->makeRequestToHost("10.0.0.1:bad", value, callbacks1), nullptr);
  // Test with a TCP port outside of the acceptable range for a 32-bit integer.
  EXPECT_EQ(conn_pool_->makeRequestToHost("10.0.0.1:4294967297", value, callbacks1),
            nullptr); // 2^32 + 1
  // Test with a TCP port outside of the acceptable range for a TCP port (0 .. 65535).
  EXPECT_EQ(conn_pool_->makeRequestToHost("10.0.0.1:65536", value, callbacks1), nullptr);
  // Test with a badly specified IPv6-like address.
  EXPECT_EQ(conn_pool_->makeRequestToHost("bad:ipv6:3000", value, callbacks1), nullptr);
  // Test with a valid IPv6 address and a badly specified TCP port (out of range).
  EXPECT_EQ(conn_pool_->makeRequestToHost("2001:470:813b:::70000", value, callbacks1), nullptr);

  EXPECT_CALL(*client2, close());
  EXPECT_CALL(*client1, close());
  tls_.shutdownThread();
}

TEST_F(RedisConnPoolImplTest, MakeRequestToHostWithZeroMaxUnknownUpstreamConnectionLimit) {
  InSequence s;

  // Create a ConnPool with a max_upstream_unknown_connections setting of 0.
  setup(true, true, 0);

  Common::Redis::RespValue value;
  Common::Redis::Client::MockPoolCallbacks callbacks1;

  // The max_unknown_upstream_connections is set to 0. Request should fail.
  EXPECT_EQ(nullptr, conn_pool_->makeRequestToHost("10.0.0.1:3000", value, callbacks1));
  EXPECT_EQ(maxUpstreamUnknownConnectionsReached().value(), 1);
  tls_.shutdownThread();
}

// This test forces the creation of 2 hosts (one with an IPv4 address, and the other with an IPv6
// address) and pending requests using makeRequestToHost(). After their creation, "new" hosts are
// discovered, and the original hosts are put aside to drain. The test then verifies the drain
// logic.
TEST_F(RedisConnPoolImplTest, HostsAddedAndRemovedWithDraining) {
  setup();

  Common::Redis::RespValue value;
  Common::Redis::Client::MockPoolRequest auth_request1, active_request1;
  Common::Redis::Client::MockPoolRequest auth_request2, active_request2;
  Common::Redis::Client::MockPoolCallbacks callbacks1;
  Common::Redis::Client::MockPoolCallbacks callbacks2;
  Common::Redis::Client::MockClient* client1 = new NiceMock<Common::Redis::Client::MockClient>();
  Common::Redis::Client::MockClient* client2 = new NiceMock<Common::Redis::Client::MockClient>();
  Upstream::HostConstSharedPtr host1;
  Upstream::HostConstSharedPtr host2;

  EXPECT_CALL(*this, create_(_)).WillOnce(DoAll(SaveArg<0>(&host1), Return(client1)));
  EXPECT_CALL(*client1, makeRequest(Ref(value), Ref(callbacks1)))
      .WillOnce(Return(&active_request1));
  Common::Redis::Client::PoolRequest* request1 =
      conn_pool_->makeRequestToHost("10.0.0.1:3000", value, callbacks1);
  EXPECT_EQ(&active_request1, request1);
  EXPECT_EQ(host1->address()->asString(), "10.0.0.1:3000");

  // IPv6 address returned from Redis server will not have square brackets
  // around it, while Envoy represents Address::Ipv6Instance addresses with square brackets around
  // the address.
  EXPECT_CALL(*this, create_(_)).WillOnce(DoAll(SaveArg<0>(&host2), Return(client2)));
  EXPECT_CALL(*client2, makeRequest(Ref(value), Ref(callbacks2)))
      .WillOnce(Return(&active_request2));
  Common::Redis::Client::PoolRequest* request2 =
      conn_pool_->makeRequestToHost("2001:470:813B:0:0:0:0:1:3333", value, callbacks2);
  EXPECT_EQ(&active_request2, request2);
  EXPECT_EQ(host2->address()->asString(), "[2001:470:813b::1]:3333");

  std::unordered_map<std::string, Upstream::HostConstSharedPtr>& host_address_map =
      hostAddressMap();
  EXPECT_EQ(host_address_map.size(), 2); // host1 and host2 have been created.
  EXPECT_EQ(host_address_map[host1->address()->asString()], host1);
  EXPECT_EQ(host_address_map[host2->address()->asString()], host2);
  EXPECT_EQ(clientMap().size(), 2);
  EXPECT_NE(clientMap().find(host1), clientMap().end());
  EXPECT_NE(clientMap().find(host2), clientMap().end());
  void* host1_active_client = clientMap(host1);
  EXPECT_EQ(createdViaRedirectHosts().size(), 2);
  EXPECT_EQ(clientsToDrain().size(), 0);
  EXPECT_EQ(drainTimer()->enabled(), false);

  std::shared_ptr<Upstream::MockHost> new_host1(new Upstream::MockHost());
  std::shared_ptr<Upstream::MockHost> new_host2(new Upstream::MockHost());
  auto new_host1_test_address = Network::Utility::resolveUrl("tcp://10.0.0.1:3000");
  auto new_host2_test_address = Network::Utility::resolveUrl("tcp://[2001:470:813b::1]:3333");
  EXPECT_CALL(*new_host1, address()).WillRepeatedly(Return(new_host1_test_address));
  EXPECT_CALL(*new_host2, address()).WillRepeatedly(Return(new_host2_test_address));
  EXPECT_CALL(*client1, active()).WillOnce(Return(true));
  EXPECT_CALL(*client2, active()).WillOnce(Return(false));
  EXPECT_CALL(*client2, close());

  cm_.thread_local_cluster_.cluster_.prioritySet().getMockHostSet(0)->runCallbacks(
      {new_host1, new_host2}, {});

  host_address_map = hostAddressMap();
  EXPECT_EQ(host_address_map.size(), 2); // new_host1 and new_host2 have been added.
  EXPECT_EQ(host_address_map[new_host1_test_address->asString()], new_host1);
  EXPECT_EQ(host_address_map[new_host2_test_address->asString()], new_host2);
  EXPECT_EQ(clientMap().size(), 0);
  EXPECT_EQ(createdViaRedirectHosts().size(), 0);
  EXPECT_EQ(clientsToDrain().size(), 1); // client2 has already been drained.
  EXPECT_EQ(clientsToDrain().front().get(), host1_active_client); // client1 is still active.
  EXPECT_EQ(drainTimer()->enabled(), true);

  cm_.thread_local_cluster_.cluster_.prioritySet().getMockHostSet(0)->runCallbacks(
      {}, {new_host1, new_host2});

  EXPECT_EQ(host_address_map.size(), 0); // new_host1 and new_host2 have been removed.
  EXPECT_EQ(clientMap().size(), 0);
  EXPECT_EQ(createdViaRedirectHosts().size(), 0);
  EXPECT_EQ(clientsToDrain().size(), 1);
  EXPECT_EQ(clientsToDrain().front().get(), host1_active_client);
  EXPECT_EQ(drainTimer()->enabled(), true);

  EXPECT_CALL(*client1, active()).WillOnce(Return(true));
  drainTimer()->disableTimer();
  drainClients();
  EXPECT_EQ(clientsToDrain().size(), 1); // Nothing happened. client1 is still active.
  EXPECT_EQ(drainTimer()->enabled(), true);

  EXPECT_CALL(*client1, active()).Times(2).WillRepeatedly(Return(false));
  EXPECT_CALL(*client1, close());
  drainTimer()->disableTimer();
  drainClients();
  EXPECT_EQ(clientsToDrain().size(), 0); // client1 has been drained and closed.
  EXPECT_EQ(drainTimer()->enabled(), false);
  EXPECT_EQ(upstreamCxDrained().value(), 1);

  tls_.shutdownThread();
}

// This test creates 2 hosts (one with an IPv4 address, and the other with an IPv6
// address) and pending requests using makeRequestToHost(). After their creation, "new" hosts are
// discovered (added), and the original hosts are put aside to drain. Destructors are then
// called on these not yet drained clients, and the underlying connections should be closed.
TEST_F(RedisConnPoolImplTest, HostsAddedAndEndWithNoDraining) {
  setup();

  Common::Redis::RespValue value;
  Common::Redis::Client::MockPoolRequest auth_request1, active_request1;
  Common::Redis::Client::MockPoolRequest auth_request2, active_request2;
  Common::Redis::Client::MockPoolCallbacks callbacks1;
  Common::Redis::Client::MockPoolCallbacks callbacks2;
  Common::Redis::Client::MockClient* client1 = new NiceMock<Common::Redis::Client::MockClient>();
  Common::Redis::Client::MockClient* client2 = new NiceMock<Common::Redis::Client::MockClient>();
  Upstream::HostConstSharedPtr host1;
  Upstream::HostConstSharedPtr host2;

  EXPECT_CALL(*this, create_(_)).WillOnce(DoAll(SaveArg<0>(&host1), Return(client1)));
  EXPECT_CALL(*client1, makeRequest(Ref(value), Ref(callbacks1)))
      .WillOnce(Return(&active_request1));
  Common::Redis::Client::PoolRequest* request1 =
      conn_pool_->makeRequestToHost("10.0.0.1:3000", value, callbacks1);
  EXPECT_EQ(&active_request1, request1);
  EXPECT_EQ(host1->address()->asString(), "10.0.0.1:3000");

  // IPv6 address returned from Redis server will not have square brackets
  // around it, while Envoy represents Address::Ipv6Instance addresses with square brackets around
  // the address.
  EXPECT_CALL(*this, create_(_)).WillOnce(DoAll(SaveArg<0>(&host2), Return(client2)));
  EXPECT_CALL(*client2, makeRequest(Ref(value), Ref(callbacks2)))
      .WillOnce(Return(&active_request2));
  Common::Redis::Client::PoolRequest* request2 =
      conn_pool_->makeRequestToHost("2001:470:813B:0:0:0:0:1:3333", value, callbacks2);
  EXPECT_EQ(&active_request2, request2);
  EXPECT_EQ(host2->address()->asString(), "[2001:470:813b::1]:3333");

  std::unordered_map<std::string, Upstream::HostConstSharedPtr>& host_address_map =
      hostAddressMap();
  EXPECT_EQ(host_address_map.size(), 2); // host1 and host2 have been created.
  EXPECT_EQ(host_address_map[host1->address()->asString()], host1);
  EXPECT_EQ(host_address_map[host2->address()->asString()], host2);
  EXPECT_EQ(clientMap().size(), 2);
  EXPECT_NE(clientMap().find(host1), clientMap().end());
  EXPECT_NE(clientMap().find(host2), clientMap().end());
  EXPECT_EQ(createdViaRedirectHosts().size(), 2);
  EXPECT_EQ(clientsToDrain().size(), 0);
  EXPECT_EQ(drainTimer()->enabled(), false);

  std::shared_ptr<Upstream::MockHost> new_host1(new Upstream::MockHost());
  std::shared_ptr<Upstream::MockHost> new_host2(new Upstream::MockHost());
  auto new_host1_test_address = Network::Utility::resolveUrl("tcp://10.0.0.1:3000");
  auto new_host2_test_address = Network::Utility::resolveUrl("tcp://[2001:470:813b::1]:3333");
  EXPECT_CALL(*new_host1, address()).WillRepeatedly(Return(new_host1_test_address));
  EXPECT_CALL(*new_host2, address()).WillRepeatedly(Return(new_host2_test_address));
  EXPECT_CALL(*client1, active()).WillOnce(Return(true));
  EXPECT_CALL(*client2, active()).WillOnce(Return(true));

  cm_.thread_local_cluster_.cluster_.prioritySet().getMockHostSet(0)->runCallbacks(
      {new_host1, new_host2}, {});

  host_address_map = hostAddressMap();
  EXPECT_EQ(host_address_map.size(), 2); // new_host1 and new_host2 have been added.
  EXPECT_EQ(host_address_map[new_host1_test_address->asString()], new_host1);
  EXPECT_EQ(host_address_map[new_host2_test_address->asString()], new_host2);
  EXPECT_EQ(clientMap().size(), 0);
  EXPECT_EQ(createdViaRedirectHosts().size(), 0);
  EXPECT_EQ(clientsToDrain().size(), 2); // host1 and host2 have been put aside to drain.
  EXPECT_EQ(drainTimer()->enabled(), true);

  EXPECT_CALL(*client1, close());
  EXPECT_CALL(*client2, close());
  EXPECT_CALL(*client1, active()).WillOnce(Return(true));
  EXPECT_CALL(*client2, active()).WillOnce(Return(true));
  EXPECT_EQ(upstreamCxDrained().value(), 0);

  tls_.shutdownThread();
}

// This test creates 2 hosts (one with an IPv4 address, and the other with an IPv6
// address) and pending requests using makeRequestToHost(). After their creation, "new" hosts are
// discovered (added), and the original hosts are put aside to drain. The cluster is removed and the
// underlying connections should be closed.
TEST_F(RedisConnPoolImplTest, HostsAddedAndEndWithClusterRemoval) {
  setup();

  Common::Redis::RespValue value;
  Common::Redis::Client::MockPoolRequest auth_request1, active_request1;
  Common::Redis::Client::MockPoolRequest auth_request2, active_request2;
  Common::Redis::Client::MockPoolCallbacks callbacks1;
  Common::Redis::Client::MockPoolCallbacks callbacks2;
  Common::Redis::Client::MockClient* client1 = new NiceMock<Common::Redis::Client::MockClient>();
  Common::Redis::Client::MockClient* client2 = new NiceMock<Common::Redis::Client::MockClient>();
  Upstream::HostConstSharedPtr host1;
  Upstream::HostConstSharedPtr host2;

  EXPECT_CALL(*this, create_(_)).WillOnce(DoAll(SaveArg<0>(&host1), Return(client1)));
  EXPECT_CALL(*client1, makeRequest(Ref(value), Ref(callbacks1)))
      .WillOnce(Return(&active_request1));
  Common::Redis::Client::PoolRequest* request1 =
      conn_pool_->makeRequestToHost("10.0.0.1:3000", value, callbacks1);
  EXPECT_EQ(&active_request1, request1);
  EXPECT_EQ(host1->address()->asString(), "10.0.0.1:3000");

  // IPv6 address returned from Redis server will not have square brackets
  // around it, while Envoy represents Address::Ipv6Instance addresses with square brackets around
  // the address.
  EXPECT_CALL(*this, create_(_)).WillOnce(DoAll(SaveArg<0>(&host2), Return(client2)));
  EXPECT_CALL(*client2, makeRequest(Ref(value), Ref(callbacks2)))
      .WillOnce(Return(&active_request2));
  Common::Redis::Client::PoolRequest* request2 =
      conn_pool_->makeRequestToHost("2001:470:813B:0:0:0:0:1:3333", value, callbacks2);
  EXPECT_EQ(&active_request2, request2);
  EXPECT_EQ(host2->address()->asString(), "[2001:470:813b::1]:3333");

  std::unordered_map<std::string, Upstream::HostConstSharedPtr>& host_address_map =
      hostAddressMap();
  EXPECT_EQ(host_address_map.size(), 2); // host1 and host2 have been created.
  EXPECT_EQ(host_address_map[host1->address()->asString()], host1);
  EXPECT_EQ(host_address_map[host2->address()->asString()], host2);
  EXPECT_EQ(clientMap().size(), 2);
  EXPECT_NE(clientMap().find(host1), clientMap().end());
  EXPECT_NE(clientMap().find(host2), clientMap().end());
  EXPECT_EQ(createdViaRedirectHosts().size(), 2);
  EXPECT_EQ(clientsToDrain().size(), 0);
  EXPECT_EQ(drainTimer()->enabled(), false);

  std::shared_ptr<Upstream::MockHost> new_host1(new Upstream::MockHost());
  std::shared_ptr<Upstream::MockHost> new_host2(new Upstream::MockHost());
  auto new_host1_test_address = Network::Utility::resolveUrl("tcp://10.0.0.1:3000");
  auto new_host2_test_address = Network::Utility::resolveUrl("tcp://[2001:470:813b::1]:3333");
  EXPECT_CALL(*new_host1, address()).WillRepeatedly(Return(new_host1_test_address));
  EXPECT_CALL(*new_host2, address()).WillRepeatedly(Return(new_host2_test_address));
  EXPECT_CALL(*client1, active()).WillOnce(Return(true));
  EXPECT_CALL(*client2, active()).WillOnce(Return(true));

  cm_.thread_local_cluster_.cluster_.prioritySet().getMockHostSet(0)->runCallbacks(
      {new_host1, new_host2}, {});

  host_address_map = hostAddressMap();
  EXPECT_EQ(host_address_map.size(), 2); // new_host1 and new_host2 have been added.
  EXPECT_EQ(host_address_map[new_host1_test_address->asString()], new_host1);
  EXPECT_EQ(host_address_map[new_host2_test_address->asString()], new_host2);
  EXPECT_EQ(clientMap().size(), 0);
  EXPECT_EQ(createdViaRedirectHosts().size(), 0);
  EXPECT_EQ(clientsToDrain().size(), 2); // host1 and host2 have been put aside to drain.
  EXPECT_EQ(drainTimer()->enabled(), true);

  EXPECT_CALL(*client1, close());
  EXPECT_CALL(*client2, close());
  EXPECT_CALL(*client1, active()).WillOnce(Return(true));
  EXPECT_CALL(*client2, active()).WillOnce(Return(true));
  update_callbacks_->onClusterRemoval("fake_cluster");

  EXPECT_EQ(hostAddressMap().size(), 0);
  EXPECT_EQ(clientMap().size(), 0);
  EXPECT_EQ(clientsToDrain().size(), 0);
  EXPECT_EQ(upstreamCxDrained().value(), 0);

  tls_.shutdownThread();
}

TEST_F(RedisConnPoolImplTest, MakeRequestToRedisCluster) {

  absl::optional<envoy::api::v2::Cluster::CustomClusterType> cluster_type;
  cluster_type.emplace();
  cluster_type->set_name("envoy.clusters.redis");
  EXPECT_CALL(*cm_.thread_local_cluster_.cluster_.info_, clusterType())
      .WillOnce(ReturnRef(cluster_type));
  EXPECT_CALL(*cm_.thread_local_cluster_.cluster_.info_, lbType())
      .WillOnce(Return(Upstream::LoadBalancerType::ClusterProvided));

  setup();

  makeSimpleRequest(true, "foo", 44950);

  makeSimpleRequest(false, "bar", 37829);

  EXPECT_CALL(*client_, close());
  tls_.shutdownThread();
};

TEST_F(RedisConnPoolImplTest, MakeRequestToRedisClusterHashtag) {

  absl::optional<envoy::api::v2::Cluster::CustomClusterType> cluster_type;
  cluster_type.emplace();
  cluster_type->set_name("envoy.clusters.redis");
  EXPECT_CALL(*cm_.thread_local_cluster_.cluster_.info_, clusterType())
      .WillOnce(ReturnRef(cluster_type));
  EXPECT_CALL(*cm_.thread_local_cluster_.cluster_.info_, lbType())
      .WillOnce(Return(Upstream::LoadBalancerType::ClusterProvided));

  setup();

  makeSimpleRequest(true, "{foo}bar", 44950);

  makeSimpleRequest(false, "foo{bar}", 37829);

  EXPECT_CALL(*client_, close());
  tls_.shutdownThread();
};

} // namespace ConnPool
} // namespace RedisProxy
} // namespace NetworkFilters
} // namespace Extensions
} // namespace Envoy<|MERGE_RESOLUTION|>--- conflicted
+++ resolved
@@ -155,13 +155,9 @@
   // Common::Redis::Client::ClientFactory
   Common::Redis::Client::ClientPtr create(Upstream::HostConstSharedPtr host, Event::Dispatcher&,
                                           const Common::Redis::Client::Config&,
-<<<<<<< HEAD
-                                          const std::string& password) override {
+                                          const Common::Redis::RedisCommandStatsSharedPtr&,
+                                          Stats::Scope&, const std::string& password) override {
     EXPECT_EQ(auth_password_, password);
-=======
-                                          const Common::Redis::RedisCommandStatsSharedPtr&,
-                                          Stats::Scope&) override {
->>>>>>> 38b926c6
     return Common::Redis::Client::ClientPtr{create_(host)};
   }
 
