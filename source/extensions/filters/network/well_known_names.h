#pragma once

#include "common/config/well_known_names.h"

namespace Envoy {
namespace Extensions {
namespace NetworkFilters {

/**
 * Well-known network filter names.
 * NOTE: New filters should use the well known name: envoy.filters.network.name.
 */
class NetworkFilterNameValues {
public:
  // Client ssl auth filter
  const std::string ClientSslAuth = "envoy.client_ssl_auth";
  // Echo filter
  const std::string Echo = "envoy.echo";
<<<<<<< HEAD
  // Find and Replace filter
  const std::string FindAndReplace = "envoy.find_and_replace";
=======
  // Dubbo proxy filter
  const std::string DubboProxy = "envoy.filters.network.dubbo_proxy";
>>>>>>> 7f1bbfac
  // HTTP connection manager filter
  const std::string HttpConnectionManager = "envoy.http_connection_manager";
  // Mongo proxy filter
  const std::string MongoProxy = "envoy.mongo_proxy";
  // Rate limit filter
  const std::string RateLimit = "envoy.ratelimit";
  // Redis proxy filter
  const std::string RedisProxy = "envoy.redis_proxy";
  // IP tagging filter
  const std::string TcpProxy = "envoy.tcp_proxy";
  // Authorization filter
  const std::string ExtAuthorization = "envoy.ext_authz";
  // Thrift proxy filter
  const std::string ThriftProxy = "envoy.filters.network.thrift_proxy";
  // Role based access control filter
  const std::string Rbac = "envoy.filters.network.rbac";
  // SNI Cluster filter
  const std::string SniCluster = "envoy.filters.network.sni_cluster";

  // Converts names from v1 to v2
  const Config::V1Converter v1_converter_;

  // NOTE: Do not add any new filters to this list. All future filters are v2 only.
  NetworkFilterNameValues()
      : v1_converter_({ClientSslAuth, Echo, HttpConnectionManager, MongoProxy, RateLimit,
                       RedisProxy, TcpProxy, ExtAuthorization}) {}
};

typedef ConstSingleton<NetworkFilterNameValues> NetworkFilterNames;

} // namespace NetworkFilters
} // namespace Extensions
} // namespace Envoy<|MERGE_RESOLUTION|>--- conflicted
+++ resolved
@@ -16,13 +16,10 @@
   const std::string ClientSslAuth = "envoy.client_ssl_auth";
   // Echo filter
   const std::string Echo = "envoy.echo";
-<<<<<<< HEAD
-  // Find and Replace filter
-  const std::string FindAndReplace = "envoy.find_and_replace";
-=======
   // Dubbo proxy filter
   const std::string DubboProxy = "envoy.filters.network.dubbo_proxy";
->>>>>>> 7f1bbfac
+  // Find and Replace filter
+  const std::string FindAndReplace = "envoy.filters.network.find_and_replace";
   // HTTP connection manager filter
   const std::string HttpConnectionManager = "envoy.http_connection_manager";
   // Mongo proxy filter
