#include "common/router/router.h"

#include <chrono>
#include <cstdint>
#include <memory>
#include <string>

#include "envoy/event/dispatcher.h"
#include "envoy/event/timer.h"
#include "envoy/grpc/status.h"
#include "envoy/http/conn_pool.h"
#include "envoy/runtime/runtime.h"
#include "envoy/upstream/cluster_manager.h"
#include "envoy/upstream/upstream.h"

#include "common/common/assert.h"
#include "common/common/empty_string.h"
#include "common/common/enum_to_int.h"
#include "common/common/utility.h"
#include "common/filesystem/filesystem_impl.h"
#include "common/grpc/common.h"
#include "common/http/codes.h"
#include "common/http/header_map_impl.h"
#include "common/http/headers.h"
#include "common/http/message_impl.h"
#include "common/http/utility.h"
#include "common/router/config_impl.h"
#include "common/router/retry_state_impl.h"
#include "common/tracing/http_tracer_impl.h"

namespace Envoy {
namespace Router {
namespace {
uint32_t getLength(const Buffer::Instance* instance) { return instance ? instance->length() : 0; }
} // namespace

void FilterUtility::setUpstreamScheme(Http::HeaderMap& headers,
                                      const Upstream::ClusterInfo& cluster) {
  if (cluster.transportSocketFactory().implementsSecureTransport()) {
    headers.insertScheme().value().setReference(Http::Headers::get().SchemeValues.Https);
  } else {
    headers.insertScheme().value().setReference(Http::Headers::get().SchemeValues.Http);
  }
}

bool FilterUtility::shouldShadow(const ShadowPolicy& policy, Runtime::Loader& runtime,
                                 uint64_t stable_random) {
  if (policy.cluster().empty()) {
    return false;
  }

  if (!policy.runtimeKey().empty() &&
      !runtime.snapshot().featureEnabled(policy.runtimeKey(), 0, stable_random, 10000UL)) {
    return false;
  }

  return true;
}

FilterUtility::TimeoutData
FilterUtility::finalTimeout(const RouteEntry& route, Http::HeaderMap& request_headers,
                            bool insert_envoy_expected_request_timeout_ms, bool grpc_request) {
  // See if there is a user supplied timeout in a request header. If there is we take that.
  // Otherwise if the request is gRPC and a maximum gRPC timeout is configured we use the timeout
  // in the gRPC headers (or infinity when gRPC headers have no timeout), but cap that timeout to
  // the configured maximum gRPC timeout (which may also be infinity, represented by a 0 value),
  // or the default from the route config otherwise.
  TimeoutData timeout;
  if (grpc_request && route.maxGrpcTimeout()) {
    const std::chrono::milliseconds max_grpc_timeout = route.maxGrpcTimeout().value();
    std::chrono::milliseconds grpc_timeout = Grpc::Common::getGrpcTimeout(request_headers);
    // Cap gRPC timeout to the configured maximum considering that 0 means infinity.
    if (max_grpc_timeout != std::chrono::milliseconds(0) &&
        (grpc_timeout == std::chrono::milliseconds(0) || grpc_timeout > max_grpc_timeout)) {
      grpc_timeout = max_grpc_timeout;
    }
    timeout.global_timeout_ = grpc_timeout;
  } else {
    timeout.global_timeout_ = route.timeout();
  }
  timeout.per_try_timeout_ = route.retryPolicy().perTryTimeout();

  Http::HeaderEntry* header_timeout_entry = request_headers.EnvoyUpstreamRequestTimeoutMs();
  uint64_t header_timeout;
  if (header_timeout_entry) {
    if (StringUtil::atoul(header_timeout_entry->value().c_str(), header_timeout)) {
      timeout.global_timeout_ = std::chrono::milliseconds(header_timeout);
    }
    request_headers.removeEnvoyUpstreamRequestTimeoutMs();
  }

  // See if there is a per try/retry timeout. If it's >= global we just ignore it.
  Http::HeaderEntry* per_try_timeout_entry = request_headers.EnvoyUpstreamRequestPerTryTimeoutMs();
  if (per_try_timeout_entry) {
    if (StringUtil::atoul(per_try_timeout_entry->value().c_str(), header_timeout)) {
      timeout.per_try_timeout_ = std::chrono::milliseconds(header_timeout);
    }
    request_headers.removeEnvoyUpstreamRequestPerTryTimeoutMs();
  }

  if (timeout.per_try_timeout_ >= timeout.global_timeout_) {
    timeout.per_try_timeout_ = std::chrono::milliseconds(0);
  }

  // See if there is any timeout to write in the expected timeout header.
  uint64_t expected_timeout = timeout.per_try_timeout_.count();
  if (expected_timeout == 0) {
    expected_timeout = timeout.global_timeout_.count();
  }

  if (insert_envoy_expected_request_timeout_ms && expected_timeout > 0) {
    request_headers.insertEnvoyExpectedRequestTimeoutMs().value(expected_timeout);
  }

  // If we've configured max_grpc_timeout, override the grpc-timeout header with
  // the expected timeout. This ensures that the optional per try timeout is reflected
  // in grpc-timeout, ensuring that the upstream gRPC server is aware of the actual timeout.
  // If the expected timeout is 0 set no timeout, as Envoy treats 0 as infinite timeout.
  if (grpc_request && route.maxGrpcTimeout() && expected_timeout != 0) {
    Grpc::Common::toGrpcTimeout(std::chrono::milliseconds(expected_timeout),
                                request_headers.insertGrpcTimeout().value());
  }

  return timeout;
}

Filter::~Filter() {
  // Upstream resources should already have been cleaned.
  ASSERT(!upstream_request_);
  ASSERT(!retry_state_);
}

const std::string Filter::upstreamZone(Upstream::HostDescriptionConstSharedPtr upstream_host) {
  // TODO(PiotrSikora): Switch back to std::string& when string == std::string.
  return upstream_host ? upstream_host->locality().zone() : "";
}

void Filter::chargeUpstreamCode(uint64_t response_status_code,
                                const Http::HeaderMap& response_headers,
                                Upstream::HostDescriptionConstSharedPtr upstream_host,
                                bool dropped) {
  // Passing the response_status_code explicitly is an optimization to avoid
  // multiple calls to slow Http::Utility::getResponseStatus.
  ASSERT(response_status_code == Http::Utility::getResponseStatus(response_headers));
  if (config_.emit_dynamic_stats_ && !callbacks_->streamInfo().healthCheck()) {
    const Http::HeaderEntry* upstream_canary_header = response_headers.EnvoyUpstreamCanary();
    const Http::HeaderEntry* internal_request_header = downstream_headers_->EnvoyInternalRequest();

    const bool is_canary = (upstream_canary_header && upstream_canary_header->value() == "true") ||
                           (upstream_host ? upstream_host->canary() : false);
    const bool internal_request =
        internal_request_header && internal_request_header->value() == "true";

    // TODO(mattklein123): Remove copy when G string compat issues are fixed.
    const std::string zone_name = config_.local_info_.zoneName();
    const std::string upstream_zone = upstreamZone(upstream_host);

    Http::CodeStats::ResponseStatInfo info{config_.scope_,
                                           cluster_->statsScope(),
                                           EMPTY_STRING,
                                           response_status_code,
                                           internal_request,
                                           route_entry_->virtualHost().name(),
                                           request_vcluster_ ? request_vcluster_->name()
                                                             : EMPTY_STRING,
                                           zone_name,
                                           upstream_zone,
                                           is_canary};

<<<<<<< HEAD
    codeStats().chargeResponseStat(info);
=======
    Http::CodeStats& code_stats = httpContext().codeStats();
    code_stats.chargeResponseStat(info);
>>>>>>> b8fc8da3

    if (!alt_stat_prefix_.empty()) {
      Http::CodeStats::ResponseStatInfo info{config_.scope_,   cluster_->statsScope(),
                                             alt_stat_prefix_, response_status_code,
                                             internal_request, EMPTY_STRING,
                                             EMPTY_STRING,     zone_name,
                                             upstream_zone,    is_canary};

<<<<<<< HEAD
      codeStats().chargeResponseStat(info);
=======
      code_stats.chargeResponseStat(info);
>>>>>>> b8fc8da3
    }

    if (dropped) {
      cluster_->loadReportStats().upstream_rq_dropped_.inc();
    }
    if (upstream_host && Http::CodeUtility::is5xx(response_status_code)) {
      upstream_host->stats().rq_error_.inc();
    }
  }
}

void Filter::chargeUpstreamCode(Http::Code code,
                                Upstream::HostDescriptionConstSharedPtr upstream_host,
                                bool dropped) {
  const uint64_t response_status_code = enumToInt(code);
  Http::HeaderMapImpl fake_response_headers{
      {Http::Headers::get().Status, std::to_string(response_status_code)}};
  chargeUpstreamCode(response_status_code, fake_response_headers, upstream_host, dropped);
}

Http::FilterHeadersStatus Filter::decodeHeaders(Http::HeaderMap& headers, bool end_stream) {
  // Do a common header check. We make sure that all outgoing requests have all HTTP/2 headers.
  // These get stripped by HTTP/1 codec where applicable.
  ASSERT(headers.Path());
  ASSERT(headers.Method());
  ASSERT(headers.Host());

  downstream_headers_ = &headers;

  // TODO: Maybe add a filter API for this.
  grpc_request_ = Grpc::Common::hasGrpcContentType(headers);

  // Only increment rq total stat if we actually decode headers here. This does not count requests
  // that get handled by earlier filters.
  config_.stats_.rq_total_.inc();

  // Determine if there is a route entry or a direct response for the request.
  route_ = callbacks_->route();
  if (!route_) {
    config_.stats_.no_route_.inc();
    ENVOY_STREAM_LOG(debug, "no cluster match for URL '{}'", *callbacks_,
                     headers.Path()->value().c_str());

    callbacks_->streamInfo().setResponseFlag(StreamInfo::ResponseFlag::NoRouteFound);
    callbacks_->sendLocalReply(Http::Code::NotFound, "", nullptr, absl::nullopt);
    return Http::FilterHeadersStatus::StopIteration;
  }

  // Determine if there is a direct response for the request.
  const auto* direct_response = route_->directResponseEntry();
  if (direct_response != nullptr) {
    config_.stats_.rq_direct_response_.inc();
    direct_response->rewritePathHeader(headers, !config_.suppress_envoy_headers_);
    callbacks_->sendLocalReply(
        direct_response->responseCode(), direct_response->responseBody(),
        [this, direct_response,
         &request_headers = headers](Http::HeaderMap& response_headers) -> void {
          const auto new_path = direct_response->newPath(request_headers);
          if (!new_path.empty()) {
            response_headers.addReferenceKey(Http::Headers::get().Location, new_path);
          }
          direct_response->finalizeResponseHeaders(response_headers, callbacks_->streamInfo());
        },
        absl::nullopt);
    return Http::FilterHeadersStatus::StopIteration;
  }

  // A route entry matches for the request.
  route_entry_ = route_->routeEntry();
  Upstream::ThreadLocalCluster* cluster = config_.cm_.get(route_entry_->clusterName());
  if (!cluster) {
    config_.stats_.no_cluster_.inc();
    ENVOY_STREAM_LOG(debug, "unknown cluster '{}'", *callbacks_, route_entry_->clusterName());

    callbacks_->streamInfo().setResponseFlag(StreamInfo::ResponseFlag::NoRouteFound);
    callbacks_->sendLocalReply(route_entry_->clusterNotFoundResponseCode(), "", nullptr,
                               absl::nullopt);
    return Http::FilterHeadersStatus::StopIteration;
  }
  cluster_ = cluster->info();

  // Set up stat prefixes, etc.
  request_vcluster_ = route_entry_->virtualCluster(headers);
  ENVOY_STREAM_LOG(debug, "cluster '{}' match for URL '{}'", *callbacks_,
                   route_entry_->clusterName(), headers.Path()->value().c_str());

  const Http::HeaderEntry* request_alt_name = headers.EnvoyUpstreamAltStatName();
  if (request_alt_name) {
    alt_stat_prefix_ = std::string(request_alt_name->value().c_str()) + ".";
    headers.removeEnvoyUpstreamAltStatName();
  }

  // See if we are supposed to immediately kill some percentage of this cluster's traffic.
  if (cluster_->maintenanceMode()) {
    callbacks_->streamInfo().setResponseFlag(StreamInfo::ResponseFlag::UpstreamOverflow);
    chargeUpstreamCode(Http::Code::ServiceUnavailable, nullptr, true);
    callbacks_->sendLocalReply(Http::Code::ServiceUnavailable, "maintenance mode",
                               [this](Http::HeaderMap& headers) {
                                 if (!config_.suppress_envoy_headers_) {
                                   headers.insertEnvoyOverloaded().value(
                                       Http::Headers::get().EnvoyOverloadedValues.True);
                                 }
                               },
                               absl::nullopt);
    cluster_->stats().upstream_rq_maintenance_mode_.inc();
    return Http::FilterHeadersStatus::StopIteration;
  }

  // Fetch a connection pool for the upstream cluster.
  Http::ConnectionPool::Instance* conn_pool = getConnPool();
  if (!conn_pool) {
    sendNoHealthyUpstreamResponse();
    return Http::FilterHeadersStatus::StopIteration;
  }

  timeout_ = FilterUtility::finalTimeout(*route_entry_, headers, !config_.suppress_envoy_headers_,
                                         grpc_request_);

  // If this header is set with any value, use an alternate response code on timeout
  if (headers.EnvoyUpstreamRequestTimeoutAltResponse()) {
    timeout_response_code_ = Http::Code::NoContent;
    headers.removeEnvoyUpstreamRequestTimeoutAltResponse();
  }

  include_attempt_count_ = route_entry_->includeAttemptCount();
  if (include_attempt_count_) {
    headers.insertEnvoyAttemptCount().value(attempt_count_);
  }

  route_entry_->finalizeRequestHeaders(headers, callbacks_->streamInfo(),
                                       !config_.suppress_envoy_headers_);
  FilterUtility::setUpstreamScheme(headers, *cluster_);

  // Ensure an http transport scheme is selected before continuing with decoding.
  ASSERT(headers.Scheme());

  retry_state_ =
      createRetryState(route_entry_->retryPolicy(), headers, *cluster_, config_.runtime_,
                       config_.random_, callbacks_->dispatcher(), route_entry_->priority());
  do_shadowing_ = FilterUtility::shouldShadow(route_entry_->shadowPolicy(), config_.runtime_,
                                              callbacks_->streamId());

  ENVOY_STREAM_LOG(debug, "router decoding headers:\n{}", *callbacks_, headers);

  upstream_request_ = std::make_unique<UpstreamRequest>(*this, *conn_pool);
  upstream_request_->encodeHeaders(end_stream);
  if (end_stream) {
    onRequestComplete();
  }

  return Http::FilterHeadersStatus::StopIteration;
}

Http::ConnectionPool::Instance* Filter::getConnPool() {
  // Choose protocol based on cluster configuration and downstream connection
  // Note: Cluster may downgrade HTTP2 to HTTP1 based on runtime configuration.
  auto features = cluster_->features();

  Http::Protocol protocol;
  if (features & Upstream::ClusterInfo::Features::USE_DOWNSTREAM_PROTOCOL) {
    protocol = callbacks_->streamInfo().protocol().value();
  } else {
    protocol = (features & Upstream::ClusterInfo::Features::HTTP2) ? Http::Protocol::Http2
                                                                   : Http::Protocol::Http11;
  }
  return config_.cm_.httpConnPoolForCluster(route_entry_->clusterName(), route_entry_->priority(),
                                            protocol, this);
}

void Filter::sendNoHealthyUpstreamResponse() {
  callbacks_->streamInfo().setResponseFlag(StreamInfo::ResponseFlag::NoHealthyUpstream);
  chargeUpstreamCode(Http::Code::ServiceUnavailable, nullptr, false);
  callbacks_->sendLocalReply(Http::Code::ServiceUnavailable, "no healthy upstream", nullptr,
                             absl::nullopt);
}

Http::FilterDataStatus Filter::decodeData(Buffer::Instance& data, bool end_stream) {
  bool buffering = (retry_state_ && retry_state_->enabled()) || do_shadowing_;
  if (buffering && buffer_limit_ > 0 &&
      getLength(callbacks_->decodingBuffer()) + data.length() > buffer_limit_) {
    // The request is larger than we should buffer. Give up on the retry/shadow
    cluster_->stats().retry_or_shadow_abandoned_.inc();
    retry_state_.reset();
    buffering = false;
    do_shadowing_ = false;
  }

  // If we are going to buffer for retries or shadowing, we need to make a copy before encoding
  // since it's all moves from here on.
  if (buffering) {
    Buffer::OwnedImpl copy(data);
    upstream_request_->encodeData(copy, end_stream);
  } else {
    upstream_request_->encodeData(data, end_stream);
  }

  if (end_stream) {
    onRequestComplete();
  }

  // If we are potentially going to retry or shadow this request we need to buffer.
  // This will not cause the connection manager to 413 because before we hit the
  // buffer limit we give up on retries and buffering.
  return buffering ? Http::FilterDataStatus::StopIterationAndBuffer
                   : Http::FilterDataStatus::StopIterationNoBuffer;
}

Http::FilterTrailersStatus Filter::decodeTrailers(Http::HeaderMap& trailers) {
  downstream_trailers_ = &trailers;
  upstream_request_->encodeTrailers(trailers);
  onRequestComplete();
  return Http::FilterTrailersStatus::StopIteration;
}

void Filter::setDecoderFilterCallbacks(Http::StreamDecoderFilterCallbacks& callbacks) {
  callbacks_ = &callbacks;
  // As the decoder filter only pushes back via watermarks once data has reached
  // it, it can latch the current buffer limit and does not need to update the
  // limit if another filter increases it.
  buffer_limit_ = callbacks_->decoderBufferLimit();
}

void Filter::cleanup() {
  upstream_request_.reset();
  retry_state_.reset();
  if (response_timeout_) {
    response_timeout_->disableTimer();
    response_timeout_.reset();
  }
}

void Filter::maybeDoShadowing() {
  if (!do_shadowing_) {
    return;
  }

  ASSERT(!route_entry_->shadowPolicy().cluster().empty());
  Http::MessagePtr request(new Http::RequestMessageImpl(
      Http::HeaderMapPtr{new Http::HeaderMapImpl(*downstream_headers_)}));
  if (callbacks_->decodingBuffer()) {
    request->body() = std::make_unique<Buffer::OwnedImpl>(*callbacks_->decodingBuffer());
  }
  if (downstream_trailers_) {
    request->trailers(Http::HeaderMapPtr{new Http::HeaderMapImpl(*downstream_trailers_)});
  }

  config_.shadowWriter().shadow(route_entry_->shadowPolicy().cluster(), std::move(request),
                                timeout_.global_timeout_);
}

void Filter::onRequestComplete() {
  downstream_end_stream_ = true;
  Event::Dispatcher& dispatcher = callbacks_->dispatcher();
  downstream_request_complete_time_ = dispatcher.timeSystem().monotonicTime();

  // Possible that we got an immediate reset.
  if (upstream_request_) {
    // Even if we got an immediate reset, we could still shadow, but that is a riskier change and
    // seems unnecessary right now.
    maybeDoShadowing();

    if (timeout_.global_timeout_.count() > 0) {
      response_timeout_ = dispatcher.createTimer([this]() -> void { onResponseTimeout(); });
      response_timeout_->enableTimer(timeout_.global_timeout_);
    }
  }
}

void Filter::onDestroy() {
  if (upstream_request_) {
    upstream_request_->resetStream();
  }
  cleanup();
}

void Filter::onResponseTimeout() {
  ENVOY_STREAM_LOG(debug, "upstream timeout", *callbacks_);
  cluster_->stats().upstream_rq_timeout_.inc();

  // It's possible to timeout during a retry backoff delay when we have no upstream request. In
  // this case we fake a reset since onUpstreamReset() doesn't care.
  if (upstream_request_) {
    if (upstream_request_->upstream_host_) {
      upstream_request_->upstream_host_->stats().rq_timeout_.inc();
    }
    upstream_request_->resetStream();
  }

  onUpstreamReset(UpstreamResetType::GlobalTimeout, absl::optional<Http::StreamResetReason>());
}

void Filter::onUpstreamReset(UpstreamResetType type,
                             const absl::optional<Http::StreamResetReason>& reset_reason) {
  ASSERT(type == UpstreamResetType::GlobalTimeout || upstream_request_);
  if (type == UpstreamResetType::Reset) {
    ENVOY_STREAM_LOG(debug, "upstream reset", *callbacks_);
  }

  Upstream::HostDescriptionConstSharedPtr upstream_host;
  if (upstream_request_) {
    upstream_host = upstream_request_->upstream_host_;
    if (upstream_host) {
      upstream_host->outlierDetector().putHttpResponseCode(
          enumToInt(type == UpstreamResetType::Reset ? Http::Code::ServiceUnavailable
                                                     : timeout_response_code_));
    }
  }

  // We don't retry on a global timeout or if we already started the response.
  if (type != UpstreamResetType::GlobalTimeout && !downstream_response_started_ && retry_state_) {
    // Notify retry modifiers about the attempted host.
    if (upstream_host != nullptr) {
      retry_state_->onHostAttempted(upstream_host);
    }

    RetryStatus retry_status =
        retry_state_->shouldRetry(nullptr, reset_reason, [this]() -> void { doRetry(); });
    if (retry_status == RetryStatus::Yes && setupRetry(true)) {
      if (upstream_host) {
        upstream_host->stats().rq_error_.inc();
      }
      return;
    } else if (retry_status == RetryStatus::NoOverflow) {
      callbacks_->streamInfo().setResponseFlag(StreamInfo::ResponseFlag::UpstreamOverflow);
    }
  }

  // If we have not yet sent anything downstream, send a response with an appropriate status code.
  // Otherwise just reset the ongoing response.
  if (downstream_response_started_) {
    if (upstream_request_ != nullptr && upstream_request_->grpc_rq_success_deferred_) {
      upstream_request_->upstream_host_->stats().rq_error_.inc();
    }
    // This will destroy any created retry timers.
    cleanup();
    callbacks_->resetStream();
  } else {
    // This will destroy any created retry timers.
    cleanup();
    Http::Code code;
    const char* body;
    if (type == UpstreamResetType::GlobalTimeout || type == UpstreamResetType::PerTryTimeout) {
      callbacks_->streamInfo().setResponseFlag(StreamInfo::ResponseFlag::UpstreamRequestTimeout);

      code = timeout_response_code_;
      body = code == Http::Code::GatewayTimeout ? "upstream request timeout" : "";
    } else {
      StreamInfo::ResponseFlag response_flags =
          streamResetReasonToResponseFlag(reset_reason.value());
      callbacks_->streamInfo().setResponseFlag(response_flags);
      code = Http::Code::ServiceUnavailable;
      body = "upstream connect error or disconnect/reset before headers";
    }

    const bool dropped = reset_reason && reset_reason.value() == Http::StreamResetReason::Overflow;
    chargeUpstreamCode(code, upstream_host, dropped);
    // If we had non-5xx but still have been reset by backend or timeout before
    // starting response, we treat this as an error. We only get non-5xx when
    // timeout_response_code_ is used for code above, where this member can
    // assume values such as 204 (NoContent).
    if (upstream_host != nullptr && !Http::CodeUtility::is5xx(enumToInt(code))) {
      upstream_host->stats().rq_error_.inc();
    }
    callbacks_->sendLocalReply(code, body,
                               [dropped, this](Http::HeaderMap& headers) {
                                 if (dropped && !config_.suppress_envoy_headers_) {
                                   headers.insertEnvoyOverloaded().value(
                                       Http::Headers::get().EnvoyOverloadedValues.True);
                                 }
                               },
                               absl::nullopt);
  }
}

StreamInfo::ResponseFlag
Filter::streamResetReasonToResponseFlag(Http::StreamResetReason reset_reason) {
  switch (reset_reason) {
  case Http::StreamResetReason::ConnectionFailure:
    return StreamInfo::ResponseFlag::UpstreamConnectionFailure;
  case Http::StreamResetReason::ConnectionTermination:
    return StreamInfo::ResponseFlag::UpstreamConnectionTermination;
  case Http::StreamResetReason::LocalReset:
  case Http::StreamResetReason::LocalRefusedStreamReset:
    return StreamInfo::ResponseFlag::LocalReset;
  case Http::StreamResetReason::Overflow:
    return StreamInfo::ResponseFlag::UpstreamOverflow;
  case Http::StreamResetReason::RemoteReset:
  case Http::StreamResetReason::RemoteRefusedStreamReset:
    return StreamInfo::ResponseFlag::UpstreamRemoteReset;
  }

  throw std::invalid_argument("Unknown reset_reason");
}

void Filter::handleNon5xxResponseHeaders(const Http::HeaderMap& headers, bool end_stream) {
  // We need to defer gRPC success until after we have processed grpc-status in
  // the trailers.
  if (grpc_request_) {
    if (end_stream) {
      absl::optional<Grpc::Status::GrpcStatus> grpc_status = Grpc::Common::getGrpcStatus(headers);
      if (grpc_status &&
          !Http::CodeUtility::is5xx(Grpc::Utility::grpcToHttpStatus(grpc_status.value()))) {
        upstream_request_->upstream_host_->stats().rq_success_.inc();
      } else {
        upstream_request_->upstream_host_->stats().rq_error_.inc();
      }
    } else {
      upstream_request_->grpc_rq_success_deferred_ = true;
    }
  } else {
    upstream_request_->upstream_host_->stats().rq_success_.inc();
  }
}

void Filter::onUpstream100ContinueHeaders(Http::HeaderMapPtr&& headers) {
  ENVOY_STREAM_LOG(debug, "upstream 100 continue", *callbacks_);

  downstream_response_started_ = true;
  // Don't send retries after 100-Continue has been sent on. Arguably we could attempt to do a
  // retry, assume the next upstream would also send an 100-Continue and swallow the second one
  // but it's sketchy (as the subsequent upstream might not send a 100-Continue) and not worth
  // the complexity until someone asks for it.
  retry_state_.reset();

  callbacks_->encode100ContinueHeaders(std::move(headers));
}

void Filter::onUpstreamHeaders(const uint64_t response_code, Http::HeaderMapPtr&& headers,
                               bool end_stream) {
  ENVOY_STREAM_LOG(debug, "upstream headers complete: end_stream={}", *callbacks_, end_stream);

  upstream_request_->upstream_host_->outlierDetector().putHttpResponseCode(response_code);

  if (headers->EnvoyImmediateHealthCheckFail() != nullptr) {
    upstream_request_->upstream_host_->healthChecker().setUnhealthy();
  }

  if (retry_state_) {
    // Notify retry modifiers about the attempted host.
    retry_state_->onHostAttempted(upstream_request_->upstream_host_);

    RetryStatus retry_status = retry_state_->shouldRetry(
        headers.get(), absl::optional<Http::StreamResetReason>(), [this]() -> void { doRetry(); });
    // Capture upstream_host since setupRetry() in the following line will clear
    // upstream_request_.
    const auto upstream_host = upstream_request_->upstream_host_;
    if (retry_status == RetryStatus::Yes && setupRetry(end_stream)) {
<<<<<<< HEAD
      codeStats().chargeBasicResponseStat(cluster_->statsScope(), "retry.",
                                          static_cast<Http::Code>(response_code));
=======
      Http::CodeStats& code_stats = httpContext().codeStats();
      code_stats.chargeBasicResponseStat(cluster_->statsScope(), "retry.",
                                         static_cast<Http::Code>(response_code));
>>>>>>> b8fc8da3
      upstream_host->stats().rq_error_.inc();
      return;
    } else if (retry_status == RetryStatus::NoOverflow) {
      callbacks_->streamInfo().setResponseFlag(StreamInfo::ResponseFlag::UpstreamOverflow);
    }

    // Make sure any retry timers are destroyed since we may not call cleanup() if end_stream is
    // false.
    retry_state_.reset();
  }

  // Only send upstream service time if we received the complete request and this is not a
  // premature response.
  if (DateUtil::timePointValid(downstream_request_complete_time_)) {
    Event::Dispatcher& dispatcher = callbacks_->dispatcher();
    MonotonicTime response_received_time = dispatcher.timeSystem().monotonicTime();
    std::chrono::milliseconds ms = std::chrono::duration_cast<std::chrono::milliseconds>(
        response_received_time - downstream_request_complete_time_);
    if (!config_.suppress_envoy_headers_) {
      headers->insertEnvoyUpstreamServiceTime().value(ms.count());
    }
  }

  upstream_request_->upstream_canary_ =
      (headers->EnvoyUpstreamCanary() && headers->EnvoyUpstreamCanary()->value() == "true") ||
      upstream_request_->upstream_host_->canary();
  chargeUpstreamCode(response_code, *headers, upstream_request_->upstream_host_, false);
  if (!Http::CodeUtility::is5xx(response_code)) {
    handleNon5xxResponseHeaders(*headers, end_stream);
  }

  // Append routing cookies
  for (const auto& header_value : downstream_set_cookies_) {
    headers->addReferenceKey(Http::Headers::get().SetCookie, header_value);
  }

  // TODO(zuercher): If access to response_headers_to_add (at any level) is ever needed outside
  // Router::Filter we'll need to find a better location for this work. One possibility is to
  // provide finalizeResponseHeaders functions on the Router::Config and VirtualHost interfaces.
  route_entry_->finalizeResponseHeaders(*headers, callbacks_->streamInfo());

  downstream_response_started_ = true;
  if (end_stream) {
    onUpstreamComplete();
  }

  callbacks_->encodeHeaders(std::move(headers), end_stream);
}

void Filter::onUpstreamData(Buffer::Instance& data, bool end_stream) {
  if (end_stream) {
    // gRPC request termination without trailers is an error.
    if (upstream_request_->grpc_rq_success_deferred_) {
      upstream_request_->upstream_host_->stats().rq_error_.inc();
    }
    onUpstreamComplete();
  }

  callbacks_->encodeData(data, end_stream);
}

void Filter::onUpstreamTrailers(Http::HeaderMapPtr&& trailers) {
  if (upstream_request_->grpc_rq_success_deferred_) {
    absl::optional<Grpc::Status::GrpcStatus> grpc_status = Grpc::Common::getGrpcStatus(*trailers);
    if (grpc_status &&
        !Http::CodeUtility::is5xx(Grpc::Utility::grpcToHttpStatus(grpc_status.value()))) {
      upstream_request_->upstream_host_->stats().rq_success_.inc();
    } else {
      upstream_request_->upstream_host_->stats().rq_error_.inc();
    }
  }
  onUpstreamComplete();
  callbacks_->encodeTrailers(std::move(trailers));
}

void Filter::onUpstreamMetadata(Http::MetadataMapPtr&& metadata_map) {
  callbacks_->encodeMetadata(std::move(metadata_map));
}

void Filter::onUpstreamComplete() {
  if (!downstream_end_stream_) {
    upstream_request_->resetStream();
  }

  if (config_.emit_dynamic_stats_ && !callbacks_->streamInfo().healthCheck() &&
      DateUtil::timePointValid(downstream_request_complete_time_)) {
    Event::Dispatcher& dispatcher = callbacks_->dispatcher();
    std::chrono::milliseconds response_time = std::chrono::duration_cast<std::chrono::milliseconds>(
        dispatcher.timeSystem().monotonicTime() - downstream_request_complete_time_);

    upstream_request_->upstream_host_->outlierDetector().putResponseTime(response_time);

    const Http::HeaderEntry* internal_request_header = downstream_headers_->EnvoyInternalRequest();
    const bool internal_request =
        internal_request_header && internal_request_header->value() == "true";

    // TODO(mattklein123): Remove copy when G string compat issues are fixed.
    const std::string zone_name = config_.local_info_.zoneName();

<<<<<<< HEAD
=======
    Http::CodeStats& code_stats = httpContext().codeStats();
>>>>>>> b8fc8da3
    Http::CodeStats::ResponseTimingInfo info{config_.scope_,
                                             cluster_->statsScope(),
                                             EMPTY_STRING,
                                             response_time,
                                             upstream_request_->upstream_canary_,
                                             internal_request,
                                             route_entry_->virtualHost().name(),
                                             request_vcluster_ ? request_vcluster_->name()
                                                               : EMPTY_STRING,
                                             zone_name,
                                             upstreamZone(upstream_request_->upstream_host_)};

<<<<<<< HEAD
    codeStats().chargeResponseTiming(info);
=======
    code_stats.chargeResponseTiming(info);
>>>>>>> b8fc8da3

    if (!alt_stat_prefix_.empty()) {
      Http::CodeStats::ResponseTimingInfo info{config_.scope_,
                                               cluster_->statsScope(),
                                               alt_stat_prefix_,
                                               response_time,
                                               upstream_request_->upstream_canary_,
                                               internal_request,
                                               EMPTY_STRING,
                                               EMPTY_STRING,
                                               zone_name,
                                               upstreamZone(upstream_request_->upstream_host_)};

<<<<<<< HEAD
      codeStats().chargeResponseTiming(info);
=======
      code_stats.chargeResponseTiming(info);
>>>>>>> b8fc8da3
    }
  }

  cleanup();
}

bool Filter::setupRetry(bool end_stream) {
  // If we responded before the request was complete we don't bother doing a retry. This may not
  // catch certain cases where we are in full streaming mode and we have a connect timeout or an
  // overflow of some kind. However, in many cases deployments will use the buffer filter before
  // this filter which will make this a non-issue. The implementation of supporting retry in cases
  // where the request is not complete is more complicated so we will start with this for now.
  if (!downstream_end_stream_) {
    return false;
  }

  ENVOY_STREAM_LOG(debug, "performing retry", *callbacks_);
  if (!end_stream) {
    upstream_request_->resetStream();
  }

  upstream_request_.reset();
  callbacks_->streamInfo().resetUpstreamTimings();
  return true;
}

void Filter::doRetry() {
  is_retry_ = true;
  attempt_count_++;
  Http::ConnectionPool::Instance* conn_pool = getConnPool();
  if (!conn_pool) {
    sendNoHealthyUpstreamResponse();
    cleanup();
    return;
  }

  if (include_attempt_count_) {
    downstream_headers_->insertEnvoyAttemptCount().value(attempt_count_);
  }

  ASSERT(response_timeout_ || timeout_.global_timeout_.count() == 0);
  ASSERT(!upstream_request_);
  upstream_request_ = std::make_unique<UpstreamRequest>(*this, *conn_pool);
  upstream_request_->encodeHeaders(!callbacks_->decodingBuffer() && !downstream_trailers_);
  // It's possible we got immediately reset.
  if (upstream_request_) {
    if (callbacks_->decodingBuffer()) {
      // If we are doing a retry we need to make a copy.
      Buffer::OwnedImpl copy(*callbacks_->decodingBuffer());
      upstream_request_->encodeData(copy, !downstream_trailers_);
    }

    if (downstream_trailers_) {
      upstream_request_->encodeTrailers(*downstream_trailers_);
    }
  }
}

Filter::UpstreamRequest::UpstreamRequest(Filter& parent, Http::ConnectionPool::Instance& pool)
    : parent_(parent), conn_pool_(pool), grpc_rq_success_deferred_(false),
      stream_info_(pool.protocol(), parent_.callbacks_->dispatcher().timeSystem()),
      calling_encode_headers_(false), upstream_canary_(false), encode_complete_(false),
      encode_trailers_(false) {

  if (parent_.config_.start_child_span_) {
    span_ = parent_.callbacks_->activeSpan().spawnChild(
        parent_.callbacks_->tracingConfig(), "router " + parent.cluster_->name() + " egress",
        parent.timeSource().systemTime());
    span_->setTag(Tracing::Tags::get().COMPONENT, Tracing::Tags::get().PROXY);
  }

  stream_info_.healthCheck(parent_.callbacks_->streamInfo().healthCheck());
}

Filter::UpstreamRequest::~UpstreamRequest() {
  if (span_ != nullptr) {
    // TODO(mattklein123): Add tags based on what happened to this request (retries, reset, etc.).
    span_->finishSpan();
  }
  if (per_try_timeout_ != nullptr) {
    // Allows for testing.
    per_try_timeout_->disableTimer();
  }
  clearRequestEncoder();

  stream_info_.onRequestComplete();
  for (const auto& upstream_log : parent_.config_.upstream_logs_) {
    upstream_log->log(parent_.downstream_headers_, upstream_headers_, upstream_trailers_,
                      stream_info_);
  }
}

void Filter::UpstreamRequest::decode100ContinueHeaders(Http::HeaderMapPtr&& headers) {
  ASSERT(100 == Http::Utility::getResponseStatus(*headers));
  parent_.onUpstream100ContinueHeaders(std::move(headers));
}

void Filter::UpstreamRequest::decodeHeaders(Http::HeaderMapPtr&& headers, bool end_stream) {
  // TODO(rodaine): This is actually measuring after the headers are parsed and not the first byte.
  stream_info_.onFirstUpstreamRxByteReceived();
  parent_.callbacks_->streamInfo().onFirstUpstreamRxByteReceived();
  maybeEndDecode(end_stream);

  upstream_headers_ = headers.get();
  const uint64_t response_code = Http::Utility::getResponseStatus(*headers);
  stream_info_.response_code_ = static_cast<uint32_t>(response_code);
  parent_.onUpstreamHeaders(response_code, std::move(headers), end_stream);
}

void Filter::UpstreamRequest::decodeData(Buffer::Instance& data, bool end_stream) {
  maybeEndDecode(end_stream);
  stream_info_.addBytesReceived(data.length());
  parent_.onUpstreamData(data, end_stream);
}

void Filter::UpstreamRequest::decodeTrailers(Http::HeaderMapPtr&& trailers) {
  maybeEndDecode(true);
  upstream_trailers_ = trailers.get();
  parent_.onUpstreamTrailers(std::move(trailers));
}

void Filter::UpstreamRequest::decodeMetadata(Http::MetadataMapPtr&& metadata_map) {
  parent_.onUpstreamMetadata(std::move(metadata_map));
}

void Filter::UpstreamRequest::maybeEndDecode(bool end_stream) {
  if (end_stream) {
    stream_info_.onLastUpstreamRxByteReceived();
    parent_.callbacks_->streamInfo().onLastUpstreamRxByteReceived();
  }
}

void Filter::UpstreamRequest::encodeHeaders(bool end_stream) {
  ASSERT(!encode_complete_);
  encode_complete_ = end_stream;

  // It's possible for a reset to happen inline within the newStream() call. In this case, we might
  // get deleted inline as well. Only write the returned handle out if it is not nullptr to deal
  // with this case.
  Http::ConnectionPool::Cancellable* handle = conn_pool_.newStream(*this, *this);
  if (handle) {
    conn_pool_stream_handle_ = handle;
  }
}

void Filter::UpstreamRequest::encodeData(Buffer::Instance& data, bool end_stream) {
  ASSERT(!encode_complete_);
  encode_complete_ = end_stream;

  if (!request_encoder_) {
    ENVOY_STREAM_LOG(trace, "buffering {} bytes", *parent_.callbacks_, data.length());
    if (!buffered_request_body_) {
      buffered_request_body_ = std::make_unique<Buffer::WatermarkBuffer>(
          [this]() -> void { this->enableDataFromDownstream(); },
          [this]() -> void { this->disableDataFromDownstream(); });
      buffered_request_body_->setWatermarks(parent_.buffer_limit_);
    }

    buffered_request_body_->move(data);
  } else {
    ENVOY_STREAM_LOG(trace, "proxying {} bytes", *parent_.callbacks_, data.length());
    stream_info_.addBytesSent(data.length());
    request_encoder_->encodeData(data, end_stream);
    if (end_stream) {
      stream_info_.onLastUpstreamTxByteSent();
      parent_.callbacks_->streamInfo().onLastUpstreamTxByteSent();
    }
  }
}

void Filter::UpstreamRequest::encodeTrailers(const Http::HeaderMap& trailers) {
  ASSERT(!encode_complete_);
  encode_complete_ = true;
  encode_trailers_ = true;

  if (!request_encoder_) {
    ENVOY_STREAM_LOG(trace, "buffering trailers", *parent_.callbacks_);
  } else {
    ENVOY_STREAM_LOG(trace, "proxying trailers", *parent_.callbacks_);
    request_encoder_->encodeTrailers(trailers);
    stream_info_.onLastUpstreamTxByteSent();
    parent_.callbacks_->streamInfo().onLastUpstreamTxByteSent();
  }
}

void Filter::UpstreamRequest::onResetStream(Http::StreamResetReason reason) {
  clearRequestEncoder();
  if (!calling_encode_headers_) {
    stream_info_.setResponseFlag(parent_.streamResetReasonToResponseFlag(reason));
    parent_.onUpstreamReset(UpstreamResetType::Reset,
                            absl::optional<Http::StreamResetReason>(reason));
  } else {
    deferred_reset_reason_ = reason;
  }
}

void Filter::UpstreamRequest::resetStream() {
  if (conn_pool_stream_handle_) {
    ENVOY_STREAM_LOG(debug, "cancelling pool request", *parent_.callbacks_);
    ASSERT(!request_encoder_);
    conn_pool_stream_handle_->cancel();
    conn_pool_stream_handle_ = nullptr;
  }

  if (request_encoder_) {
    ENVOY_STREAM_LOG(debug, "resetting pool request", *parent_.callbacks_);
    request_encoder_->getStream().removeCallbacks(*this);
    request_encoder_->getStream().resetStream(Http::StreamResetReason::LocalReset);
  }
}

void Filter::UpstreamRequest::setupPerTryTimeout() {
  ASSERT(!per_try_timeout_);
  if (parent_.timeout_.per_try_timeout_.count() > 0) {
    per_try_timeout_ =
        parent_.callbacks_->dispatcher().createTimer([this]() -> void { onPerTryTimeout(); });
    per_try_timeout_->enableTimer(parent_.timeout_.per_try_timeout_);
  }
}

void Filter::UpstreamRequest::onPerTryTimeout() {
  // If we've sent anything downstream, ignore the per try timeout and let the response continue up
  // to the global timeout
  if (!parent_.downstream_response_started_) {
    ENVOY_STREAM_LOG(debug, "upstream per try timeout", *parent_.callbacks_);
    parent_.cluster_->stats().upstream_rq_per_try_timeout_.inc();
    if (upstream_host_) {
      upstream_host_->stats().rq_timeout_.inc();
    }
    resetStream();
    stream_info_.setResponseFlag(StreamInfo::ResponseFlag::UpstreamRequestTimeout);
    parent_.onUpstreamReset(
        UpstreamResetType::PerTryTimeout,
        absl::optional<Http::StreamResetReason>(Http::StreamResetReason::LocalReset));
  } else {
    ENVOY_STREAM_LOG(debug,
                     "ignored upstream per try timeout due to already started downstream response",
                     *parent_.callbacks_);
  }
}

void Filter::UpstreamRequest::onPoolFailure(Http::ConnectionPool::PoolFailureReason reason,
                                            Upstream::HostDescriptionConstSharedPtr host) {
  Http::StreamResetReason reset_reason = Http::StreamResetReason::ConnectionFailure;
  switch (reason) {
  case Http::ConnectionPool::PoolFailureReason::Overflow:
    reset_reason = Http::StreamResetReason::Overflow;
    break;
  case Http::ConnectionPool::PoolFailureReason::ConnectionFailure:
    reset_reason = Http::StreamResetReason::ConnectionFailure;
    break;
  }

  // Mimic an upstream reset.
  onUpstreamHostSelected(host);
  onResetStream(reset_reason);
}

void Filter::UpstreamRequest::onPoolReady(Http::StreamEncoder& request_encoder,
                                          Upstream::HostDescriptionConstSharedPtr host) {
  ENVOY_STREAM_LOG(debug, "pool ready", *parent_.callbacks_);

  // TODO(ggreenway): set upstream local address in the StreamInfo.
  onUpstreamHostSelected(host);
  request_encoder.getStream().addCallbacks(*this);

  setupPerTryTimeout();

  conn_pool_stream_handle_ = nullptr;
  setRequestEncoder(request_encoder);
  calling_encode_headers_ = true;
  if (parent_.route_entry_->autoHostRewrite() && !host->hostname().empty()) {
    parent_.downstream_headers_->Host()->value(host->hostname());
  }

  if (span_ != nullptr) {
    span_->injectContext(*parent_.downstream_headers_);
  }

  stream_info_.onFirstUpstreamTxByteSent();
  parent_.callbacks_->streamInfo().onFirstUpstreamTxByteSent();
  request_encoder.encodeHeaders(*parent_.downstream_headers_,
                                !buffered_request_body_ && encode_complete_ && !encode_trailers_);
  calling_encode_headers_ = false;

  // It is possible to get reset in the middle of an encodeHeaders() call. This happens for example
  // in the HTTP/2 codec if the frame cannot be encoded for some reason. This should never happen
  // but it's unclear if we have covered all cases so protect against it and test for it. One
  // specific example of a case where this happens is if we try to encode a total header size that
  // is too big in HTTP/2 (64K currently).
  if (deferred_reset_reason_) {
    onResetStream(deferred_reset_reason_.value());
  } else {
    if (buffered_request_body_) {
      stream_info_.addBytesSent(buffered_request_body_->length());
      request_encoder.encodeData(*buffered_request_body_, encode_complete_ && !encode_trailers_);
    }

    if (encode_trailers_) {
      request_encoder.encodeTrailers(*parent_.downstream_trailers_);
    }

    if (encode_complete_) {
      stream_info_.onLastUpstreamTxByteSent();
      parent_.callbacks_->streamInfo().onLastUpstreamTxByteSent();
    }
  }
}

RetryStatePtr
ProdFilter::createRetryState(const RetryPolicy& policy, Http::HeaderMap& request_headers,
                             const Upstream::ClusterInfo& cluster, Runtime::Loader& runtime,
                             Runtime::RandomGenerator& random, Event::Dispatcher& dispatcher,
                             Upstream::ResourcePriority priority) {
  return RetryStateImpl::create(policy, request_headers, cluster, runtime, random, dispatcher,
                                priority);
}

void Filter::UpstreamRequest::setRequestEncoder(Http::StreamEncoder& request_encoder) {
  request_encoder_ = &request_encoder;
  // Now that there is an encoder, have the connection manager inform the manager when the
  // downstream buffers are overrun. This may result in immediate watermark callbacks referencing
  // the encoder.
  parent_.callbacks_->addDownstreamWatermarkCallbacks(downstream_watermark_manager_);
}

void Filter::UpstreamRequest::clearRequestEncoder() {
  // Before clearing the encoder, unsubscribe from callbacks.
  if (request_encoder_) {
    parent_.callbacks_->removeDownstreamWatermarkCallbacks(downstream_watermark_manager_);
  }
  request_encoder_ = nullptr;
}

void Filter::UpstreamRequest::DownstreamWatermarkManager::onAboveWriteBufferHighWatermark() {
  ASSERT(parent_.request_encoder_);
  // The downstream connection is overrun. Pause reads from upstream.
  parent_.parent_.cluster_->stats().upstream_flow_control_paused_reading_total_.inc();
  parent_.request_encoder_->getStream().readDisable(true);
}

void Filter::UpstreamRequest::DownstreamWatermarkManager::onBelowWriteBufferLowWatermark() {
  ASSERT(parent_.request_encoder_);
  // The downstream connection has buffer available. Resume reads from upstream.
  parent_.parent_.cluster_->stats().upstream_flow_control_resumed_reading_total_.inc();
  parent_.request_encoder_->getStream().readDisable(false);
}

} // namespace Router
} // namespace Envoy<|MERGE_RESOLUTION|>--- conflicted
+++ resolved
@@ -167,12 +167,8 @@
                                            upstream_zone,
                                            is_canary};
 
-<<<<<<< HEAD
-    codeStats().chargeResponseStat(info);
-=======
     Http::CodeStats& code_stats = httpContext().codeStats();
     code_stats.chargeResponseStat(info);
->>>>>>> b8fc8da3
 
     if (!alt_stat_prefix_.empty()) {
       Http::CodeStats::ResponseStatInfo info{config_.scope_,   cluster_->statsScope(),
@@ -181,11 +177,7 @@
                                              EMPTY_STRING,     zone_name,
                                              upstream_zone,    is_canary};
 
-<<<<<<< HEAD
-      codeStats().chargeResponseStat(info);
-=======
       code_stats.chargeResponseStat(info);
->>>>>>> b8fc8da3
     }
 
     if (dropped) {
@@ -633,14 +625,9 @@
     // upstream_request_.
     const auto upstream_host = upstream_request_->upstream_host_;
     if (retry_status == RetryStatus::Yes && setupRetry(end_stream)) {
-<<<<<<< HEAD
-      codeStats().chargeBasicResponseStat(cluster_->statsScope(), "retry.",
-                                          static_cast<Http::Code>(response_code));
-=======
       Http::CodeStats& code_stats = httpContext().codeStats();
       code_stats.chargeBasicResponseStat(cluster_->statsScope(), "retry.",
                                          static_cast<Http::Code>(response_code));
->>>>>>> b8fc8da3
       upstream_host->stats().rq_error_.inc();
       return;
     } else if (retry_status == RetryStatus::NoOverflow) {
@@ -740,10 +727,7 @@
     // TODO(mattklein123): Remove copy when G string compat issues are fixed.
     const std::string zone_name = config_.local_info_.zoneName();
 
-<<<<<<< HEAD
-=======
     Http::CodeStats& code_stats = httpContext().codeStats();
->>>>>>> b8fc8da3
     Http::CodeStats::ResponseTimingInfo info{config_.scope_,
                                              cluster_->statsScope(),
                                              EMPTY_STRING,
@@ -756,11 +740,7 @@
                                              zone_name,
                                              upstreamZone(upstream_request_->upstream_host_)};
 
-<<<<<<< HEAD
-    codeStats().chargeResponseTiming(info);
-=======
     code_stats.chargeResponseTiming(info);
->>>>>>> b8fc8da3
 
     if (!alt_stat_prefix_.empty()) {
       Http::CodeStats::ResponseTimingInfo info{config_.scope_,
@@ -774,11 +754,7 @@
                                                zone_name,
                                                upstreamZone(upstream_request_->upstream_host_)};
 
-<<<<<<< HEAD
-      codeStats().chargeResponseTiming(info);
-=======
       code_stats.chargeResponseTiming(info);
->>>>>>> b8fc8da3
     }
   }
 
