date: Pending

behavior_changes:
# *Changes that are expected to cause an incompatibility if applicable; deployment changes are likely required*
<<<<<<< HEAD
- area: http
  change: |
    Flip default value of ``envoy.reloadable_features.http1_use_balsa_parser`` runtime flag from false to true.
=======
- area: jwt
  change: |
    Changed behavior of the jwt extraction, passing entire token for validation, instead cut him in the non-Base64 character.
    This change can be reverted temporarily by setting the runtime guard ``envoy.reloadable_features.token_passed_entirely`` to false.
- area: eds
  change: |
    Introduced caching of EDS assignments when used with ADS. Prior to this change, Envoy required that EDS assignments were sent
    after an EDS cluster was updated. If no EDS assignment was received for the cluster, it ended up with an empty assignment.
    Following this change, after a cluster update, Envoy waits for an EDS assignment until
    :ref:`initial_fetch_timeout <envoy_v3_api_field_config.core.v3.ConfigSource.initial_fetch_timeout>` times out, and will then apply
    the cached assignment and finish updating the warmed cluster. This change is disabled by default, and can be enabled by setting
    the runtime flag ``envoy.restart_features.use_eds_cache_for_ads`` to true.
>>>>>>> f55a4a50

minor_behavior_changes:
# *Changes that may cause incompatibilities for some users, but should not for most*
- area: ext_authz
  change: |
    removing any query parameter in the presence of repeated query parameter keys no longer drops the repeats.
- area: ext_authz
  change: |
    Don't append the local address to ``x-forwarded-for`` header when sending an http (not gRPC) auth request.
    This behavior can be reverted by setting runtime flag
    ``envoy.reloadable_features.ext_authz_http_send_original_xff`` to false.
- area: outlier detection
  change: |
    Outlier detection will always respect max_ejection_percent now.
    This behavioral change can be reverted by setting runtime guard
    ``envoy.reloadable_features.check_mep_on_first_eject`` to false.
- area: quic
  change: |
    Enable QUICHE request and response headers validation. This behavior can be reverted by setting runtime flag
    ``envoy.reloadable_features.FLAGS_envoy_quic_reloadable_flag_quic_act_upon_invalid_header`` to false.
- area: http oauth2 filter
  change: |
    Change HMAC cookie encoding to base64-encoded only. This change can be reverted temporarily by
    setting the runtime guard ``envoy.reloadable_features.hmac_base64_encoding_only`` to false.
- area: router
  change: |
    Enable copying response_code from the upstream stream_info onto the downstream stream_info.
    This behavior can be reverted by setting runtime guard
    ``envoy.reloadable_features.copy_response_code_to_downstream_stream_info`` to false.

bug_fixes:
# *Changes expected to improve the state of the world and are unlikely to have negative effects*
- area: connection limit
  change: |
    fixed a use-after-free bug in the connection limit filter.
- area: subset load balancer
  change: |
    Fixed a bug where
    :ref:`overprovisioning_factor<envoy_v3_api_field_config.endpoint.v3.ClusterLoadAssignment.Policy.overprovisioning_factor>` and
    :ref:`weighted_priority_health <envoy_v3_api_field_config.endpoint.v3.ClusterLoadAssignment.Policy.weighted_priority_health>`
    values were not respected when subset load balacing was enabled. The default values of 140 and false were always used.
- area: redis
  change: |
    fixed a bug where redis key formatter is using the closed stream because of life time issues.
- area: extension_discovery_service
  change: |
    Fixed a bug causing crash if ECDS is used with upstream HTTP filters.
- area: tls
  change: |
    fixed a bug where handshake may fail when both private key provider and cert validation are set.
- area: dns
  change: |
    Fixed a bug where when respect_dns_ttl was set to true, c-ares dns resolver only considered address record for ttl calculation
    while ignoring CNAME records TTL. Now when respect_dns_ttl is set to true minimum of all TTL records is considered.
- area: dns
  change: |
    Fixed a bug where dns response was not always conforming [RFC 2181](https://datatracker.ietf.org/doc/html/rfc2181) for TTL values.
    Previously a malicious user could add a TTL greater than 2^31 - 1, and with c-ares library using 32 bit signed int data type
    would overflow and send a negative TTL.
- area: healthcheck
  change: |
    The default behavior of unejecting outlier-detection-ejected host on successful active health checking can
    be disabled by setting :ref:`outlier_detection.successful_active_health_check_uneject_host
    <envoy_v3_api_field_config.cluster.v3.OutlierDetection.successful_active_health_check_uneject_host>`
    to ``false``. This new configuration flag is a substitute for the removed runtime option
    ``envoy.reloadable_features_successful_active_health_check_uneject_host``.
- area: aws signer
  change: |
    fixed a bug where expiration timestamp on task roles failed to validate. This causes failure of credential caching which
    results in constant hits to the task role metadata URL.
- area: router check tool
  change: |
    Fixed a bug where the route coverage is not correctly calculated when a route has weighted clusters.

removed_config_or_runtime:
# *Normally occurs at the end of the* :ref:`deprecation period <deprecated>`
- area: tcp
  change: |
    Removed runtime key ``envoy.reloadable_features.tcp_pool_idle_timeout``.
- area: http filters
  change: |
    Removed ``envoy_reloadable_features_http_filter_avoid_reentrant_local_reply`` runtime flag and legacy code paths.
- area: tcp_proxy
  change: |
    Removed ``envoy_reloadable_features_finish_reading_on_decode_trailers`` runtime flag and legacy code paths.
- area: dns
  change: |
    Removed ``envoy.restart_features.use_apple_api_for_dns_lookups`` and legacy code paths.
- area: runtime
  change: |
    Removed ``envoy.restart_features.remove_runtime_singleton`` and legacy code paths.
- area: xDS
  change: |
    Removed ``envoy.restart_features.explicit_wildcard_resource`` and legacy code paths.
- area: quic
  change: |
    Removed ``envoy.reloadable_features.reject_require_client_certificate_with_quic`` and legacy code paths.
- area: healthcheck
  change: |
    Removed ``envoy.reloadable_features_successful_active_health_check_uneject_host`` runtime option and
    substituted it with :ref:`outlier_detection.successful_active_health_check_uneject_host
    <envoy_v3_api_field_config.cluster.v3.OutlierDetection.successful_active_health_check_uneject_host>`
    outlier detection configuration flag.

new_features:
- area: access_log
  change: |
    added %RESPONSE_FLAGS_LONG% substitution string, that will output a pascal case string representing the resonse flags.
    The output response flags will correspond with %RESPONSE_FLAGS%, only with a long textual string representation.
- area: config
  change: |
    Added the capability to defer broadcasting of certain cluster (CDS, EDS) to
    worker threads from the main thread. This optimization can save significant
    amount of memory in cases where there are (1) a large number of workers and
    (2) a large amount of config, most of which is unused. This capability is
    guarded by :ref:`enable_deferred_cluster_creation
    <envoy_v3_api_field_config.bootstrap.v3.ClusterManager.enable_deferred_cluster_creation>`.
- area: extension_discovery_service
  change: |
    added ECDS support for :ref:` downstream network filters<envoy_v3_api_field_config.listener.v3.Filter.config_discovery>`.
- area: ext_proc
  change: |
    added
    :ref:`disable_immediate_response <envoy_v3_api_field_extensions.filters.http.ext_proc.v3.ExternalProcessor.disable_immediate_response>`
    config API to ignore the
    :ref:`immediate_response <envoy_v3_api_field_service.ext_proc.v3.ProcessingResponse.immediate_response>`
    message from the external processing server.
- area: access_log
  change: |
    added a field lookup to %FILTER_STATE% for objects that have reflection enabled.

- area: http
  change: |
    added :ref:`Json-To-Metadata filter <envoy_v3_api_msg_extensions.filters.http.json_to_metadata.v3.JsonToMetadata>`.
- area: extension_discovery_service
  change: |
    added metric listener.listener_stat.network_extension_config_missing to track closed connections due to missing config.
- area: redis
  change: |
    added support for time command (returns a local response).
- area: extension_discovery_service
  change: |
    added ECDS support for :ref:` upstream network filters<envoy_v3_api_field_config.cluster.v3.Filter.config_discovery>`.
- area: redis
  change: |
    added support for lmove command.
- area: upstream
  change: |
    added :ref:`allow_redundant_keys <envoy_v3_api_field_extensions.load_balancing_policies.subset.v3.Subset.allow_redundant_keys>`
    to suppport redundant keys in request metadata for subset load balancing.
- area: access_logs
  change: |
    added :ref:`json_format_options <envoy_v3_api_field_config.core.v3.SubstitutionFormatString.json_format_options>` config option to
    support JSON output formatting and the :ref:`sort_properties <envoy_v3_api_field_config.core.v3.JsonFormatOptions.sort_properties>`
    option to print the JSON output with sorted properties.
- area: tap
  change: |
    added :ref:`custom_sink <envoy_v3_api_field_config.tap.v3.OutputSink.custom_sink>` type to enable writing tap data
    out to a custom sink extension.
- area: tap
  change: |
    added :ref:`record_headers_received_time <envoy_v3_api_field_extensions.filters.http.tap.v3.Tap.record_headers_received_time>`
    to control writing request and response headers received time in trace output.

deprecated:
- area: tracing
  change: |
    OpenTracing is deprecated and will be removed at version 1.30, since the upstream project has been abandoned.
- area: tracing
  change: |
    Opencensus is deprecated and will be removed at version 1.30, since the upstream project has been abandoned.<|MERGE_RESOLUTION|>--- conflicted
+++ resolved
@@ -2,11 +2,6 @@
 
 behavior_changes:
 # *Changes that are expected to cause an incompatibility if applicable; deployment changes are likely required*
-<<<<<<< HEAD
-- area: http
-  change: |
-    Flip default value of ``envoy.reloadable_features.http1_use_balsa_parser`` runtime flag from false to true.
-=======
 - area: jwt
   change: |
     Changed behavior of the jwt extraction, passing entire token for validation, instead cut him in the non-Base64 character.
@@ -19,7 +14,9 @@
     :ref:`initial_fetch_timeout <envoy_v3_api_field_config.core.v3.ConfigSource.initial_fetch_timeout>` times out, and will then apply
     the cached assignment and finish updating the warmed cluster. This change is disabled by default, and can be enabled by setting
     the runtime flag ``envoy.restart_features.use_eds_cache_for_ads`` to true.
->>>>>>> f55a4a50
+- area: http
+  change: |
+    Flip default value of ``envoy.reloadable_features.http1_use_balsa_parser`` runtime flag from false to true.
 
 minor_behavior_changes:
 # *Changes that may cause incompatibilities for some users, but should not for most*
