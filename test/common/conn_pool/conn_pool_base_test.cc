#include "common/conn_pool/conn_pool_base.h"

#include "test/common/upstream/utility.h"
#include "test/mocks/event/mocks.h"
#include "test/mocks/upstream/cluster_info.h"
#include "test/mocks/upstream/host.h"

#include "gmock/gmock.h"
#include "gtest/gtest.h"

namespace Envoy {
namespace ConnectionPool {

using testing::AnyNumber;
using testing::Invoke;
using testing::InvokeWithoutArgs;
using testing::Return;

class TestActiveClient : public ActiveClient {
public:
  using ActiveClient::ActiveClient;
  void close() override { onEvent(Network::ConnectionEvent::LocalClose); }
  uint64_t id() const override { return 1; }
  bool closingWithIncompleteStream() const override { return false; }
<<<<<<< HEAD
  size_t numActiveStreams() const override { return 1; }
  absl::optional<Http::Protocol> protocol() const override { return absl::nullopt; }
=======
  uint32_t numActiveStreams() const override { return active_streams_; }

  uint32_t active_streams_{};
>>>>>>> 8d629900
};

class TestPendingStream : public PendingStream {
public:
  TestPendingStream(ConnPoolImplBase& parent, AttachContext& context)
      : PendingStream(parent), context_(context) {}
  AttachContext& context() override { return context_; }
  AttachContext& context_;
};

class TestConnPoolImplBase : public ConnPoolImplBase {
public:
  using ConnPoolImplBase::ConnPoolImplBase;
  ConnectionPool::Cancellable* newPendingStream(AttachContext& context) override {
    auto entry = std::make_unique<TestPendingStream>(*this, context);
    return addPendingStream(std::move(entry));
  }
  MOCK_METHOD(ActiveClientPtr, instantiateActiveClient, ());
  MOCK_METHOD(void, onPoolFailure,
              (const Upstream::HostDescriptionConstSharedPtr& n, absl::string_view,
               ConnectionPool::PoolFailureReason, AttachContext&));
  MOCK_METHOD(void, onPoolReady, (ActiveClient&, AttachContext&));
};

class ConnPoolImplBaseTest : public testing::Test {
public:
  ConnPoolImplBaseTest()
      : pool_(host_, Upstream::ResourcePriority::Default, dispatcher_, nullptr, nullptr, state_) {
    // Default connections to 1024 because the tests shouldn't be relying on the
    // connection resource limit for most tests.
    cluster_->resetResourceManager(1024, 1024, 1024, 1, 1);
    ON_CALL(pool_, instantiateActiveClient).WillByDefault(Invoke([&]() -> ActiveClientPtr {
      auto ret = std::make_unique<TestActiveClient>(pool_, stream_limit_, concurrent_streams_);
      clients_.push_back(ret.get());
      ret->real_host_description_ = descr_;
      return ret;
    }));
    ON_CALL(pool_, onPoolReady(_, _))
        .WillByDefault(Invoke([](ActiveClient& client, AttachContext&) -> void {
          ++(reinterpret_cast<TestActiveClient*>(&client)->active_streams_);
        }));
  }

#define CHECK_STATE(active, pending, capacity)                                                     \
  EXPECT_EQ(state_.pending_streams_, pending);                                                     \
  EXPECT_EQ(state_.active_streams_, active);                                                       \
  EXPECT_EQ(state_.connecting_stream_capacity_, capacity)

  uint32_t stream_limit_ = 100;
  uint32_t concurrent_streams_ = 1;
  Upstream::ClusterConnectivityState state_;
  std::shared_ptr<NiceMock<Upstream::MockHostDescription>> descr_{
      new NiceMock<Upstream::MockHostDescription>()};
  std::shared_ptr<Upstream::MockClusterInfo> cluster_{new NiceMock<Upstream::MockClusterInfo>()};
  Upstream::HostSharedPtr host_{Upstream::makeTestHost(cluster_, "tcp://127.0.0.1:80")};
  NiceMock<Event::MockDispatcher> dispatcher_;
  TestConnPoolImplBase pool_;
  AttachContext context_;
  std::vector<ActiveClient*> clients_;
};

TEST_F(ConnPoolImplBaseTest, BasicPrefetch) {
  // Create more than one connection per new stream.
  ON_CALL(*cluster_, perUpstreamPrefetchRatio).WillByDefault(Return(1.5));

  // On new stream, create 2 connections.
  CHECK_STATE(0 /*active*/, 0 /*pending*/, 0 /*connecting capacity*/);
  EXPECT_CALL(pool_, instantiateActiveClient).Times(2);
  auto cancelable = pool_.newStream(context_);
  CHECK_STATE(0 /*active*/, 1 /*pending*/, 2 /*connecting capacity*/);

  cancelable->cancel(ConnectionPool::CancelPolicy::CloseExcess);
  CHECK_STATE(0 /*active*/, 0 /*pending*/, 1 /*connecting capacity*/);
  pool_.destructAllConnections();
}

TEST_F(ConnPoolImplBaseTest, PrefetchOnDisconnect) {
  testing::InSequence s;

  // Create more than one connection per new stream.
  ON_CALL(*cluster_, perUpstreamPrefetchRatio).WillByDefault(Return(1.5));

  // On new stream, create 2 connections.
  EXPECT_CALL(pool_, instantiateActiveClient).Times(2);
  pool_.newStream(context_);
  CHECK_STATE(0 /*active*/, 1 /*pending*/, 2 /*connecting capacity*/);

  // If a connection fails, existing connections are purged. If a retry causes
  // a new stream, make sure we create the correct number of connections.
  EXPECT_CALL(pool_, onPoolFailure).WillOnce(InvokeWithoutArgs([&]() -> void {
    pool_.newStream(context_);
  }));
  EXPECT_CALL(pool_, instantiateActiveClient).Times(1);
  clients_[0]->close();
  CHECK_STATE(0 /*active*/, 1 /*pending*/, 2 /*connecting capacity*/);

  EXPECT_CALL(pool_, onPoolFailure);
  pool_.destructAllConnections();
}

TEST_F(ConnPoolImplBaseTest, NoPrefetchIfUnhealthy) {
  // Create more than one connection per new stream.
  ON_CALL(*cluster_, perUpstreamPrefetchRatio).WillByDefault(Return(1.5));

  host_->healthFlagSet(Upstream::Host::HealthFlag::FAILED_ACTIVE_HC);
  EXPECT_EQ(host_->health(), Upstream::Host::Health::Unhealthy);

  // On new stream, create 1 connection.
  EXPECT_CALL(pool_, instantiateActiveClient).Times(1);
  auto cancelable = pool_.newStream(context_);
  CHECK_STATE(0 /*active*/, 1 /*pending*/, 1 /*connecting capacity*/);

  cancelable->cancel(ConnectionPool::CancelPolicy::CloseExcess);
  pool_.destructAllConnections();
}

TEST_F(ConnPoolImplBaseTest, NoPrefetchIfDegraded) {
  // Create more than one connection per new stream.
  ON_CALL(*cluster_, perUpstreamPrefetchRatio).WillByDefault(Return(1.5));

  EXPECT_EQ(host_->health(), Upstream::Host::Health::Healthy);
  host_->healthFlagSet(Upstream::Host::HealthFlag::DEGRADED_EDS_HEALTH);
  EXPECT_EQ(host_->health(), Upstream::Host::Health::Degraded);

  // On new stream, create 1 connection.
  EXPECT_CALL(pool_, instantiateActiveClient).Times(1);
  auto cancelable = pool_.newStream(context_);

  cancelable->cancel(ConnectionPool::CancelPolicy::CloseExcess);
  pool_.destructAllConnections();
}

TEST_F(ConnPoolImplBaseTest, ExplicitPrefetch) {
  // Create more than one connection per new stream.
  ON_CALL(*cluster_, perUpstreamPrefetchRatio).WillByDefault(Return(1.5));
  EXPECT_CALL(pool_, instantiateActiveClient).Times(AnyNumber());

  // With global prefetch off, we won't prefetch.
  EXPECT_FALSE(pool_.maybePrefetch(0));
  CHECK_STATE(0 /*active*/, 0 /*pending*/, 0 /*connecting capacity*/);
  // With prefetch ratio of 1.1, we'll prefetch two connections.
  // Currently, no number of subsequent calls to prefetch will increase that.
  EXPECT_TRUE(pool_.maybePrefetch(1.1));
  EXPECT_TRUE(pool_.maybePrefetch(1.1));
  EXPECT_FALSE(pool_.maybePrefetch(1.1));
  CHECK_STATE(0 /*active*/, 0 /*pending*/, 2 /*connecting capacity*/);

  // With a higher prefetch ratio, more connections may be prefetched.
  EXPECT_TRUE(pool_.maybePrefetch(3));

  pool_.destructAllConnections();
}

TEST_F(ConnPoolImplBaseTest, ExplicitPrefetchNotHealthy) {
  // Create more than one connection per new stream.
  ON_CALL(*cluster_, perUpstreamPrefetchRatio).WillByDefault(Return(1.5));

  // Prefetch won't occur if the host is not healthy.
  host_->healthFlagSet(Upstream::Host::HealthFlag::DEGRADED_EDS_HEALTH);
  EXPECT_FALSE(pool_.maybePrefetch(1));
}

} // namespace ConnectionPool
} // namespace Envoy<|MERGE_RESOLUTION|>--- conflicted
+++ resolved
@@ -22,14 +22,10 @@
   void close() override { onEvent(Network::ConnectionEvent::LocalClose); }
   uint64_t id() const override { return 1; }
   bool closingWithIncompleteStream() const override { return false; }
-<<<<<<< HEAD
-  size_t numActiveStreams() const override { return 1; }
+  uint32_t numActiveStreams() const override { return active_streams_; }
   absl::optional<Http::Protocol> protocol() const override { return absl::nullopt; }
-=======
-  uint32_t numActiveStreams() const override { return active_streams_; }
 
   uint32_t active_streams_{};
->>>>>>> 8d629900
 };
 
 class TestPendingStream : public PendingStream {
