--- conflicted
+++ resolved
@@ -21,19 +21,6 @@
 namespace Envoy {
 namespace Server {
 
-<<<<<<< HEAD
-/**
- * Logic shared by the implementations of both sides of the child<-->parent hot restart protocol:
- * domain socket communication, and our ad hoc RPC protocol.
- */
-class HotRestartingBase : public Logger::Loggable<Logger::Id::main> {
-protected:
-  HotRestartingBase(uint64_t base_id)
-      : main_rpc_stream_(base_id), udp_forwarding_rpc_stream_(base_id) {}
-  virtual ~HotRestartingBase() = default;
-
-  enum class Blocking { Yes, No };
-=======
 class RpcStream : public Logger::Loggable<Logger::Id::main> {
 public:
   enum class Blocking { Yes, No };
@@ -69,75 +56,9 @@
   std::unique_ptr<envoy::HotRestartMessage> receiveHotRestartMessage(Blocking block);
   bool replyIsExpectedType(const envoy::HotRestartMessage* proto,
                            envoy::HotRestartMessage::Reply::ReplyCase oneof_type) const;
->>>>>>> 3596fd34
 
   int domain_socket_{-1};
 
-<<<<<<< HEAD
-  class RpcStream {
-  public:
-    explicit RpcStream(uint64_t base_id) : base_id_(base_id) {}
-    ~RpcStream();
-    void initDomainSocketAddress(sockaddr_un* address);
-    sockaddr_un createDomainSocketAddress(uint64_t id, const std::string& role,
-                                          const std::string& socket_path, mode_t socket_mode);
-    void bindDomainSocket(uint64_t id, const std::string& role, const std::string& socket_path,
-                          mode_t socket_mode);
-
-    // Protocol description:
-    //
-    // In each direction between parent<-->child, a series of pairs of:
-    //   A uint64 'length' (bytes in network order),
-    //   followed by 'length' bytes of a serialized HotRestartMessage.
-    // Each new message must start in a new sendmsg datagram, i.e. 'length' must always start at
-    // byte 0. Each sendmsg datagram can be up to 4096 bytes (including 'length' if present). When
-    // the serialized protobuf is longer than 4096-8 bytes, and so cannot fit in just one datagram,
-    // it is delivered by a series of datagrams. In each of these continuation datagrams, the
-    // protobuf data starts at byte 0.
-    //
-    // There is no mechanism to explicitly pair responses to requests. However, the child initiates
-    // all exchanges, and blocks until a reply is received, so there is implicit pairing.
-    void sendHotRestartMessage(sockaddr_un& address, const envoy::HotRestartMessage& proto);
-
-    // Receive data, possibly enough to build one of our protocol messages.
-    // If block is true, blocks until a full protocol message is available.
-    // If block is false, returns nullptr if we run out of data to receive before a full protocol
-    // message is available. In either case, the HotRestartingBase may end up buffering some data
-    // for the next protocol message, even if the function returns a protobuf.
-    std::unique_ptr<envoy::HotRestartMessage> receiveHotRestartMessage(Blocking block);
-    bool replyIsExpectedType(const envoy::HotRestartMessage* proto,
-                             envoy::HotRestartMessage::Reply::ReplyCase oneof_type) const;
-
-    int domain_socket_{-1};
-
-  private:
-    void getPassedFdIfPresent(envoy::HotRestartMessage* out, msghdr* message);
-    std::unique_ptr<envoy::HotRestartMessage> parseProtoAndResetState();
-    void initRecvBufIfNewMessage();
-    // State for the receiving half of the protocol.
-    //
-    // When filled, the size in bytes that the in-flight HotRestartMessage should be.
-    // When empty, we're ready to start receiving a new message (starting with a uint64 'length').
-    absl::optional<uint64_t> expected_proto_length_;
-    // How much of the current in-flight message (including both the uint64 'length', plus the proto
-    // itself) we have received. Once this equals expected_proto_length_ + sizeof(uint64_t), we're
-    // ready to parse the HotRestartMessage. Should be set to 0 in between messages, to indicate
-    // readiness for a new message.
-    uint64_t cur_msg_recvd_bytes_{};
-    // The first 8 bytes will always be the raw net-order bytes of the current value of
-    // expected_proto_length_. The protobuf partial data starts at byte 8.
-    // Should be resized to 0 in between messages, to indicate readiness for a new message.
-    std::vector<uint8_t> recv_buf_;
-    // An int in [0, MaxConcurrentProcesses). As hot restarts happen, each next process gets the
-    // next of 0,1,2,0,1,...
-    // A HotRestartingBase's domain socket's name contains its base_id_ value, and so we can use
-    // this value to determine which domain socket name to treat as our parent, and which to treat
-    // as our child. (E.g. if we are 2, 1 is parent and 0 is child).
-    const uint64_t base_id_;
-  };
-  RpcStream main_rpc_stream_;
-  RpcStream udp_forwarding_rpc_stream_;
-=======
 private:
   void getPassedFdIfPresent(envoy::HotRestartMessage* out, msghdr* message);
   std::unique_ptr<envoy::HotRestartMessage> parseProtoAndResetState();
@@ -162,7 +83,6 @@
   // expected_proto_length_. The protobuf partial data starts at byte 8.
   // Should be resized to 0 in between messages, to indicate readiness for a new message.
   std::vector<uint8_t> recv_buf_;
->>>>>>> 3596fd34
 };
 
 /**
