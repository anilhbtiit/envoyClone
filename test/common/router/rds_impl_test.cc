--- conflicted
+++ resolved
@@ -95,18 +95,11 @@
     )EOF";
 
     EXPECT_CALL(factory_context_.init_manager_, add(_));
-<<<<<<< HEAD
     rds_ = RouteConfigProviderUtil::create(parseHttpConnectionManagerFromJson(config_json),
                                            factory_context_, "foo.",
                                            *route_config_provider_manager_, false);
-    expectRequest();
-=======
-    rds_ =
-        RouteConfigProviderUtil::create(parseHttpConnectionManagerFromJson(config_json),
-                                        factory_context_, "foo.", *route_config_provider_manager_);
     rds_callbacks_ = factory_context_.cluster_manager_.subscription_factory_.callbacks_;
     EXPECT_CALL(*factory_context_.cluster_manager_.subscription_factory_.subscription_, start(_));
->>>>>>> 54e22406
     factory_context_.init_manager_.initialize(init_watcher_);
   }
 
@@ -140,59 +133,6 @@
                EnvoyException);
 }
 
-<<<<<<< HEAD
-TEST_F(RdsImplTest, LocalInfoNotDefined) {
-  const std::string config_json = R"EOF(
-    {
-      "rds": {
-        "cluster": "foo_cluster",
-        "route_config_name": "foo_route_config"
-      },
-      "codec_type": "auto",
-      "stat_prefix": "foo",
-      "filters": [
-        { "name": "http_dynamo_filter", "config": {} }
-      ]
-    }
-    )EOF";
-
-  factory_context_.local_info_.node_.set_cluster("");
-  factory_context_.local_info_.node_.set_id("");
-  EXPECT_THROW(RouteConfigProviderUtil::create(parseHttpConnectionManagerFromJson(config_json),
-                                               factory_context_, "foo.",
-                                               *route_config_provider_manager_, false),
-               EnvoyException);
-}
-
-TEST_F(RdsImplTest, UnknownCluster) {
-  const std::string config_json = R"EOF(
-    {
-      "rds": {
-        "cluster": "foo_cluster",
-        "route_config_name": "foo_route_config"
-      },
-      "codec_type": "auto",
-      "stat_prefix": "foo",
-      "filters": [
-        { "name": "http_dynamo_filter", "config": {} }
-      ]
-    }
-    )EOF";
-
-  Upstream::ClusterManager::ClusterInfoMap cluster_map;
-  EXPECT_CALL(factory_context_.cluster_manager_, clusters()).WillOnce(Return(cluster_map));
-  EXPECT_THROW_WITH_MESSAGE(
-      RouteConfigProviderUtil::create(parseHttpConnectionManagerFromJson(config_json),
-                                      factory_context_, "foo.", *route_config_provider_manager_,
-                                      false),
-      EnvoyException,
-      "envoy::api::v2::core::ConfigSource must have a statically defined non-EDS "
-      "cluster: 'foo_cluster' does not exist, was added via api, or is an "
-      "EDS cluster");
-}
-
-=======
->>>>>>> 54e22406
 TEST_F(RdsImplTest, DestroyDuringInitialize) {
   InSequence s;
 
@@ -326,12 +266,8 @@
     rds_.set_route_config_name("foo_route_config");
     rds_.mutable_config_source()->set_path("foo_path");
     provider_ = route_config_provider_manager_->createRdsRouteConfigProvider(rds_, factory_context_,
-<<<<<<< HEAD
                                                                              "foo_prefix.", false);
-=======
-                                                                             "foo_prefix.");
     rds_callbacks_ = factory_context_.cluster_manager_.subscription_factory_.callbacks_;
->>>>>>> 54e22406
   }
 
   RouteConfigProviderManagerImplTest() {
