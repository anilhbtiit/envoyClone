syntax = "proto3";

package envoy.api.v2.auth;
option go_package = "auth";

import "envoy/api/v2/core/base.proto";
import "envoy/api/v2/core/config_source.proto";

import "google/protobuf/wrappers.proto";

import "validate/validate.proto";
import "gogoproto/gogo.proto";

option (gogoproto.equal_all) = true;

// [#protodoc-title: Common TLS configuration]

message TlsParameters {
  enum TlsProtocol {
    // Envoy will choose the optimal TLS version.
    TLS_AUTO = 0;

    // TLS 1.0
    TLSv1_0 = 1;

    // TLS 1.1
    TLSv1_1 = 2;

    // TLS 1.2
    TLSv1_2 = 3;

    // TLS 1.3
    TLSv1_3 = 4;
  }

  // Minimum TLS protocol version.
  TlsProtocol tls_minimum_protocol_version = 1 [(validate.rules).enum.defined_only = true];

  // Maximum TLS protocol version.
  TlsProtocol tls_maximum_protocol_version = 2 [(validate.rules).enum.defined_only = true];

  // If specified, the TLS listener will only support the specified `cipher list
  // <https://commondatastorage.googleapis.com/chromium-boringssl-docs/ssl.h.html#Cipher-suite-configuration>`_.
  // If not specified, the default list:
  //
  // .. code-block:: none
  //
  //   [ECDHE-ECDSA-AES128-GCM-SHA256|ECDHE-ECDSA-CHACHA20-POLY1305]
  //   [ECDHE-RSA-AES128-GCM-SHA256|ECDHE-RSA-CHACHA20-POLY1305]
  //   ECDHE-ECDSA-AES128-SHA
  //   ECDHE-RSA-AES128-SHA
  //   AES128-GCM-SHA256
  //   AES128-SHA
  //   ECDHE-ECDSA-AES256-GCM-SHA384
  //   ECDHE-RSA-AES256-GCM-SHA384
  //   ECDHE-ECDSA-AES256-SHA
  //   ECDHE-RSA-AES256-SHA
  //   AES256-GCM-SHA384
  //   AES256-SHA
  //
  // will be used.
  repeated string cipher_suites = 3;

  // If specified, the TLS connection will only support the specified ECDH
  // curves. If not specified, the default curves (X25519, P-256) will be used.
  repeated string ecdh_curves = 4;
}

message TlsCertificate {
  // The TLS certificate chain.
  core.DataSource certificate_chain = 1;

  // The TLS private key.
  core.DataSource private_key = 2;

  // [#not-implemented-hide:]
  core.DataSource password = 3;

  // [#not-implemented-hide:]
  core.DataSource ocsp_staple = 4;

  // [#not-implemented-hide:]
  repeated core.DataSource signed_certificate_timestamp = 5;
}

message TlsSessionTicketKeys {
  // Keys for encrypting and decrypting TLS session tickets. The
  // first key in the array contains the key to encrypt all new sessions created by this context.
  // All keys are candidates for decrypting received tickets. This allows for easy rotation of keys
  // by, for example, putting the new key first, and the previous key second.
  //
  // If :ref:`session_ticket_keys <envoy_api_field_auth.DownstreamTlsContext.session_ticket_keys>`
  // is not specified, the TLS library will still support resuming sessions via tickets, but it will
  // use an internally-generated and managed key, so sessions cannot be resumed across hot restarts
  // or on different hosts.
  //
  // Each key must contain exactly 80 bytes of cryptographically-secure random data. For
  // example, the output of ``openssl rand 80``.
  //
  // .. attention::
  //
  //   Using this feature has serious security considerations and risks. Improper handling of keys
  //   may result in loss of secrecy in connections, even if ciphers supporting perfect forward
  //   secrecy are used. See https://www.imperialviolet.org/2013/06/27/botchingpfs.html for some
  //   discussion. To minimize the risk, you must:
  //
  //   * Keep the session ticket keys at least as secure as your TLS certificate private keys
  //   * Rotate session ticket keys at least daily, and preferably hourly
  //   * Always generate keys using a cryptographically-secure random data source
  repeated core.DataSource keys = 1 [(validate.rules).repeated .min_items = 1];
}

message CertificateValidationContext {
  // TLS certificate data containing certificate authority certificates to use in verifying
  // a presented peer certificate (e.g. server certificate for clusters or client certificate
  // for listeners). If not specified and a peer certificate is presented it will not be
  // verified. By default, a client certificate is optional, unless one of the additional
  // options (:ref:`require_client_certificate
  // <envoy_api_field_auth.DownstreamTlsContext.require_client_certificate>`,
  // :ref:`verify_certificate_spki
  // <envoy_api_field_auth.CertificateValidationContext.verify_certificate_spki>`,
  // :ref:`verify_certificate_hash
  // <envoy_api_field_auth.CertificateValidationContext.verify_certificate_hash>`, or
  // :ref:`verify_subject_alt_name
  // <envoy_api_field_auth.CertificateValidationContext.verify_subject_alt_name>`) is also
  // specified.
  //
  // See :ref:`the TLS overview <arch_overview_ssl_enabling_verification>` for a list of common
  // system CA locations.
  oneof trusted_ca_type {
<<<<<<< HEAD
    core.DataSource trusted_ca = 1;
=======
    // Trusted CA.
    core.DataSource trusted_ca = 1;

    // Config for fetching trusted CA via SDS API.
    // [#not-implemented-hide:]
>>>>>>> d712c45e
    SdsSecretConfig trusted_ca_sds_secret_config = 9;
  }

  // An optional list of base64-encoded SHA-256 hashes. If specified, Envoy will verify that the
  // SHA-256 of the DER-encoded Subject Public Key Information (SPKI) of the presented certificate
  // matches one of the specified values.
  //
  // A base64-encoded SHA-256 of the Subject Public Key Information (SPKI) of the certificate
  // can be generated with the following command:
  //
  // .. code-block:: bash
  //
  //   $ openssl x509 -in path/to/client.crt -noout -pubkey \
  //     | openssl pkey -pubin -outform DER \
  //     | openssl dgst -sha256 -binary \
  //     | openssl enc -base64
  //   NvqYIYSbgK2vCJpQhObf77vv+bQWtc5ek5RIOwPiC9A=
  //
  // This is the format used in HTTP Public Key Pinning.
  //
  // When both:
  // :ref:`verify_certificate_hash
  // <envoy_api_field_auth.CertificateValidationContext.verify_certificate_hash>` and
  // :ref:`verify_certificate_spki
  // <envoy_api_field_auth.CertificateValidationContext.verify_certificate_spki>` are specified,
  // a hash matching value from either of the lists will result in the certificate being accepted.
  //
  // .. attention::
  //
  //   This option is preferred over :ref:`verify_certificate_hash
  //   <envoy_api_field_auth.CertificateValidationContext.verify_certificate_hash>`,
  //   because SPKI is tied to a private key, so it doesn't change when the certificate
  //   is renewed using the same private key.
  repeated string verify_certificate_spki = 3
      [(validate.rules).repeated .items.string = {min_bytes: 44, max_bytes: 44}];

  // An optional list of hex-encoded SHA-256 hashes. If specified, Envoy will verify that
  // the SHA-256 of the DER-encoded presented certificate matches one of the specified values.
  //
  // A hex-encoded SHA-256 of the certificate can be generated with the following command:
  //
  // .. code-block:: bash
  //
  //   $ openssl x509 -in path/to/client.crt -outform DER | openssl dgst -sha256 | cut -d" " -f2
  //   df6ff72fe9116521268f6f2dd4966f51df479883fe7037b39f75916ac3049d1a
  //
  // A long hex-encoded and colon-separated SHA-256 (a.k.a. "fingerprint") of the certificate
  // can be generated with the following command:
  //
  // .. code-block:: bash
  //
  //   $ openssl x509 -in path/to/client.crt -noout -fingerprint -sha256 | cut -d"=" -f2
  //   DF:6F:F7:2F:E9:11:65:21:26:8F:6F:2D:D4:96:6F:51:DF:47:98:83:FE:70:37:B3:9F:75:91:6A:C3:04:9D:1A
  //
  // Both of those formats are acceptable.
  //
  // When both:
  // :ref:`verify_certificate_hash
  // <envoy_api_field_auth.CertificateValidationContext.verify_certificate_hash>` and
  // :ref:`verify_certificate_spki
  // <envoy_api_field_auth.CertificateValidationContext.verify_certificate_spki>` are specified,
  // a hash matching value from either of the lists will result in the certificate being accepted.
  repeated string verify_certificate_hash = 2
      [(validate.rules).repeated .items.string = {min_bytes: 64, max_bytes: 95}];

  // An optional list of Subject Alternative Names. If specified, Envoy will verify that the
  // Subject Alternative Name of the presented certificate matches one of the specified values.
  //
  // .. attention::
  //
  //   Subject Alternative Names are easily spoofable and verifying only them is insecure,
  //   therefore this option must be used together with :ref:`trusted_ca
  //   <envoy_api_field_auth.CertificateValidationContext.trusted_ca>`.
  repeated string verify_subject_alt_name = 4;

  // [#not-implemented-hide:] Must present a signed time-stamped OCSP response.
  google.protobuf.BoolValue require_ocsp_staple = 5;

  // [#not-implemented-hide:] Must present signed certificate time-stamp.
  google.protobuf.BoolValue require_signed_certificate_timestamp = 6;

  // An optional `certificate revocation list
  // <http://https://en.wikipedia.org/wiki/Certificate_revocation_list>`_
  // (in PEM format). If specified, Envoy will verify that the presented peer
  // certificate has not been revoked by this CRL. If this DataSource contains
  // multiple CRLs, all of them will be used.
  core.DataSource crl = 7;

  // If specified, Envoy will not reject expired certificates.
  bool allow_expired_certificate = 8;
}

// TLS context shared by both client and server TLS contexts.
message CommonTlsContext {
  // TLS protocol versions, cipher suites etc.
  TlsParameters tls_params = 1;

  // Multiple TLS certificates can be associated with the same context.
  // E.g. to allow both RSA and ECDSA certificates, two TLS certificates can be configured.
  //
  // .. attention::
  //
  //   Although this is a list, currently only a single certificate is supported. This will be
  //   relaxed in the future.
  repeated TlsCertificate tls_certificates = 2 [(validate.rules).repeated .max_items = 1];

  // Configs for fetching TLS certificates via SDS API.
  repeated SdsSecretConfig tls_certificate_sds_secret_configs = 6;

  oneof validation_context_type {
    // validation_context holds inline certificate validation context for Envoy
    // to validate peer certificates. This inline certificate validation context
    // could specify config for fetching trusted CA via SDS API.
    CertificateValidationContext validation_context = 3;

    // Config for fetching validation context via SDS API.
    SdsSecretConfig validation_context_sds_secret_config = 7;
  }

  // Supplies the list of ALPN protocols that the listener should expose. In
  // practice this is likely to be set to one of two values (see the
  // :ref:`codec_type
  // <envoy_api_field_config.filter.network.http_connection_manager.v2.HttpConnectionManager.codec_type>`
  // parameter in the HTTP connection manager for more information):
  //
  // * "h2,http/1.1" If the listener is going to support both HTTP/2 and HTTP/1.1.
  // * "http/1.1" If the listener is only going to support HTTP/1.1.
  //
  // There is no default for this parameter. If empty, Envoy will not expose ALPN.
  repeated string alpn_protocols = 4;

  // These fields are deprecated and only are used during the interim v1 -> v2
  // transition period for internal purposes. They should not be used outside of
  // the Envoy binary. [#not-implemented-hide:]
  message DeprecatedV1 {
    string alt_alpn_protocols = 1;
  }

  // [#not-implemented-hide:]
  DeprecatedV1 deprecated_v1 = 5 [deprecated = true];
}

message UpstreamTlsContext {
  // Common TLS context settings.
  CommonTlsContext common_tls_context = 1;

  // SNI string to use when creating TLS backend connections.
  string sni = 2 [(validate.rules).string.max_bytes = 255];

  // If true, server-initiated TLS renegotiation will be allowed.
  //
  // .. attention::
  //
  //   TLS renegotiation is considered insecure and shouldn't be used unless absolutely necessary.
  bool allow_renegotiation = 3;
}

message DownstreamTlsContext {
  // Common TLS context settings.
  CommonTlsContext common_tls_context = 1;

  // If specified, Envoy will reject connections without a valid client
  // certificate.
  google.protobuf.BoolValue require_client_certificate = 2;

  // If specified, Envoy will reject connections without a valid and matching SNI.
  // [#not-implemented-hide:]
  google.protobuf.BoolValue require_sni = 3;

  oneof session_ticket_keys_type {
    // TLS session ticket key settings.
    TlsSessionTicketKeys session_ticket_keys = 4;

    // [#not-implemented-hide:]
    SdsSecretConfig session_ticket_keys_sds_secret_config = 5;
  }
}

// [#proto-status: experimental]
message SdsSecretConfig {
  // Name (FQDN, UUID, SPKI, SHA256, etc.) by which the secret can be uniquely referred to.
  // When both name and config are specified, then secret can be fetched and/or reloaded via SDS.
  // When only name is specified, then secret will be loaded from static resources [V2-API-DIFF].
  string name = 1;
  core.ConfigSource sds_config = 2;
}

// [#proto-status: experimental]
message Secret {
  // Name (FQDN, UUID, SPKI, SHA256, etc.) by which the secret can be uniquely referred to.
  string name = 1;

  oneof type {
    TlsCertificate tls_certificate = 2;
    TlsSessionTicketKeys session_ticket_keys = 3;
    CertificateValidationContext validation_context = 4;
    core.DataSource trusted_ca = 5;
  }
}<|MERGE_RESOLUTION|>--- conflicted
+++ resolved
@@ -128,15 +128,11 @@
   // See :ref:`the TLS overview <arch_overview_ssl_enabling_verification>` for a list of common
   // system CA locations.
   oneof trusted_ca_type {
-<<<<<<< HEAD
-    core.DataSource trusted_ca = 1;
-=======
     // Trusted CA.
     core.DataSource trusted_ca = 1;
 
     // Config for fetching trusted CA via SDS API.
     // [#not-implemented-hide:]
->>>>>>> d712c45e
     SdsSecretConfig trusted_ca_sds_secret_config = 9;
   }
 
