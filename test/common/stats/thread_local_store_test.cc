--- conflicted
+++ resolved
@@ -1777,7 +1777,7 @@
   }
 }
 
-<<<<<<< HEAD
+#if 0
 using Bucket = ParentHistogram::Bucket;
 bool operator==(const Bucket& a, const Bucket& b) {
   return a.count_ == b.count_ && std::abs(a.value_ - b.value_) < 0.001;
@@ -1786,9 +1786,8 @@
 std::ostream& operator<<(std::ostream& out, const Bucket& bucket) {
   return out << "(value=" << bucket.value_ << ", count=" << bucket.count_ << ")";
 }
-
-=======
->>>>>>> f9cd553c
+#endif
+
 TEST_F(HistogramTest, ParentHistogramBucketSummaryAndDetail) {
   ScopeSharedPtr scope1 = store_->createScope("scope1.");
   Histogram& histogram = scope_.histogramFromString("histogram", Histogram::Unit::Unspecified);
@@ -1805,7 +1804,7 @@
             "B30000(1,1) B60000(1,1) B300000(1,1) B600000(1,1) B1.8e+06(1,1) "
             "B3.6e+06(1,1)",
             parent_histogram->bucketSummary());
-<<<<<<< HEAD
+#if 0
   EXPECT_THAT(parent_histogram->detailedTotalBuckets(), UnorderedElementsAre(Bucket{10.0, 1}));
 
   // Verifies that if we ask for more buckets than there are, we just get our one bucket.
@@ -1830,10 +1829,10 @@
   for (uint32_t i = 1; i < 100; ++i) {
     EXPECT_EQ(i, parent_histogram->detailedTotalBuckets(i).size());
   }
-=======
+#else
   EXPECT_THAT(parent_histogram->detailedTotalBuckets(), UnorderedElementsAre(Bucket{10, 1, 1}));
   EXPECT_THAT(parent_histogram->detailedIntervalBuckets(), UnorderedElementsAre(Bucket{10, 1, 1}));
->>>>>>> f9cd553c
+#endif
 }
 
 TEST_F(HistogramTest, ForEachHistogram) {
