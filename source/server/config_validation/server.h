#pragma once

#include <iostream>

#include "envoy/event/timer.h"
#include "envoy/server/drain_manager.h"
#include "envoy/server/instance.h"
#include "envoy/ssl/context_manager.h"
#include "envoy/tracing/http_tracer.h"

#include "common/access_log/access_log_manager_impl.h"
#include "common/common/assert.h"
#include "common/router/rds_impl.h"
#include "common/runtime/runtime_impl.h"
#include "common/secret/secret_manager_impl.h"
#include "common/thread_local/thread_local_impl.h"

#include "server/config_validation/admin.h"
#include "server/config_validation/api.h"
#include "server/config_validation/cluster_manager.h"
#include "server/config_validation/dns.h"
#include "server/http/admin.h"
#include "server/listener_manager_impl.h"
#include "server/server.h"

#include "extensions/transport_sockets/tls/context_manager_impl.h"

#include "absl/types/optional.h"

namespace Envoy {
namespace Server {

/**
 * validateConfig() takes over from main() for a config-validation run of Envoy. It returns true if
 * the config is valid, false if invalid.
 */
bool validateConfig(const Options& options, Network::Address::InstanceConstSharedPtr local_address,
                    ComponentFactory& component_factory, Thread::ThreadFactory& thread_factory);

/**
 * ValidationInstance does the bulk of the work for config-validation runs of Envoy. It implements
 * Server::Instance, but some functionality not needed until serving time, such as updating
 * health-check status, is not implemented. Everything else is written in terms of other
 * validation-specific interface implementations, with the end result that we can load and
 * initialize a configuration, skipping any steps that affect the outside world (such as
 * hot-restarting or connecting to upstream clusters) but otherwise exercising the entire startup
 * flow.
 *
 * If we finish initialization, and reach the point where an ordinary Envoy run would begin serving
 * requests, the validation is considered successful.
 */
class ValidationInstance : Logger::Loggable<Logger::Id::main>,
                           public Instance,
                           public ListenerComponentFactory,
                           public WorkerFactory {
public:
  ValidationInstance(const Options& options, Event::TimeSystem& time_system,
                     Network::Address::InstanceConstSharedPtr local_address,
                     Stats::IsolatedStoreImpl& store, Thread::BasicLockable& access_log_lock,
                     ComponentFactory& component_factory, Thread::ThreadFactory& thread_factory);

  // Server::Instance
  Admin& admin() override { return admin_; }
  Api::Api& api() override { return *api_; }
  Upstream::ClusterManager& clusterManager() override { return *config_.clusterManager(); }
  Ssl::ContextManager& sslContextManager() override { return *ssl_context_manager_; }
  Event::Dispatcher& dispatcher() override { return *dispatcher_; }
  Network::DnsResolverSharedPtr dnsResolver() override {
    return dispatcher().createDnsResolver({});
  }
  void drainListeners() override { NOT_IMPLEMENTED_GCOVR_EXCL_LINE; }
  DrainManager& drainManager() override { NOT_IMPLEMENTED_GCOVR_EXCL_LINE; }
  AccessLog::AccessLogManager& accessLogManager() override { return access_log_manager_; }
  void failHealthcheck(bool) override { NOT_IMPLEMENTED_GCOVR_EXCL_LINE; }
  void getParentStats(HotRestart::GetParentStatsInfo&) override { NOT_IMPLEMENTED_GCOVR_EXCL_LINE; }
  HotRestart& hotRestart() override { NOT_IMPLEMENTED_GCOVR_EXCL_LINE; }
  Init::Manager& initManager() override { return init_manager_; }
  ListenerManager& listenerManager() override { return *listener_manager_; }
  Secret::SecretManager& secretManager() override { return *secret_manager_; }
  Runtime::RandomGenerator& random() override { return random_generator_; }
  Runtime::Loader& runtime() override { return *runtime_loader_; }
  void shutdown() override;
  bool isShutdown() override { return false; }
  void shutdownAdmin() override { NOT_IMPLEMENTED_GCOVR_EXCL_LINE; }
  Singleton::Manager& singletonManager() override { return *singleton_manager_; }
  OverloadManager& overloadManager() override { return *overload_manager_; }
  bool healthCheckFailed() override { NOT_IMPLEMENTED_GCOVR_EXCL_LINE; }
  const Options& options() override { return options_; }
  time_t startTimeCurrentEpoch() override { NOT_IMPLEMENTED_GCOVR_EXCL_LINE; }
  time_t startTimeFirstEpoch() override { NOT_IMPLEMENTED_GCOVR_EXCL_LINE; }
  Stats::Store& stats() override { return stats_store_; }
  Http::Context& httpContext() override { return http_context_; }
  ThreadLocal::Instance& threadLocal() override { return thread_local_; }
  const LocalInfo::LocalInfo& localInfo() override { return *local_info_; }
<<<<<<< HEAD
  Event::TimeSystem& timeSystem() override { return time_system_; }
  Stats::SymbolTable& symbolTable() override { return stats_store_.symbolTable(); }
=======
  TimeSource& timeSource() override { return api_->timeSource(); }
>>>>>>> 741df7aa
  Envoy::MutexTracer* mutexTracer() override { return mutex_tracer_; }
  // Http::CodeStats& codeStats() override { return code_stats_; }

  std::chrono::milliseconds statsFlushInterval() const override {
    return config_.statsFlushInterval();
  }

  // Server::ListenerComponentFactory
  LdsApiPtr createLdsApi(const envoy::api::v2::core::ConfigSource& lds_config) override {
    return std::make_unique<LdsApiImpl>(lds_config, clusterManager(), dispatcher(), random(),
                                        initManager(), localInfo(), stats(), listenerManager(),
                                        api());
  }
  std::vector<Network::FilterFactoryCb> createNetworkFilterFactoryList(
      const Protobuf::RepeatedPtrField<envoy::api::v2::listener::Filter>& filters,
      Configuration::FactoryContext& context) override {
    return ProdListenerComponentFactory::createNetworkFilterFactoryList_(filters, context);
  }
  std::vector<Network::ListenerFilterFactoryCb> createListenerFilterFactoryList(
      const Protobuf::RepeatedPtrField<envoy::api::v2::listener::ListenerFilter>& filters,
      Configuration::ListenerFactoryContext& context) override {
    return ProdListenerComponentFactory::createListenerFilterFactoryList_(filters, context);
  }
  Network::SocketSharedPtr createListenSocket(Network::Address::InstanceConstSharedPtr,
                                              Network::Address::SocketType,
                                              const Network::Socket::OptionsSharedPtr&,
                                              bool) override {
    // Returned sockets are not currently used so we can return nothing here safely vs. a
    // validation mock.
    return nullptr;
  }
  DrainManagerPtr createDrainManager(envoy::api::v2::Listener::DrainType) override {
    return nullptr;
  }
  uint64_t nextListenerTag() override { return 0; }

  // Server::WorkerFactory
  WorkerPtr createWorker(OverloadManager&) override {
    // Returned workers are not currently used so we can return nothing here safely vs. a
    // validation mock.
    return nullptr;
  }

private:
  void initialize(const Options& options, Network::Address::InstanceConstSharedPtr local_address,
                  ComponentFactory& component_factory);

  // init_manager_ must come before any member that participates in initialization, and destructed
  // only after referencing members are gone, since initialization continuation can potentially
  // occur at any point during member lifetime.
  InitManagerImpl init_manager_{"Validation server"};
  // secret_manager_ must come before listener_manager_, config_ and dispatcher_, and destructed
  // only after these members can no longer reference it, since:
  // - There may be active filter chains referencing it in listener_manager_.
  // - There may be active clusters referencing it in config_.cluster_manager_.
  // - There may be active connections referencing it.
  std::unique_ptr<Secret::SecretManager> secret_manager_;
  const Options& options_;
  Stats::IsolatedStoreImpl& stats_store_;
  ThreadLocal::InstanceImpl thread_local_;
  Api::ApiPtr api_;
  Event::DispatcherPtr dispatcher_;
  Server::ValidationAdmin admin_;
  Singleton::ManagerPtr singleton_manager_;
  Runtime::LoaderPtr runtime_loader_;
  Runtime::RandomGeneratorImpl random_generator_;
  std::unique_ptr<Extensions::TransportSockets::Tls::ContextManagerImpl> ssl_context_manager_;
  Configuration::MainImpl config_;
  LocalInfo::LocalInfoPtr local_info_;
  AccessLog::AccessLogManagerImpl access_log_manager_;
  std::unique_ptr<Upstream::ValidationClusterManagerFactory> cluster_manager_factory_;
  std::unique_ptr<ListenerManagerImpl> listener_manager_;
  std::unique_ptr<OverloadManager> overload_manager_;
  MutexTracer* mutex_tracer_;
  Http::ContextImpl http_context_;
  Event::TimeSystem& time_system_;
};

} // namespace Server
} // namespace Envoy<|MERGE_RESOLUTION|>--- conflicted
+++ resolved
@@ -92,12 +92,8 @@
   Http::Context& httpContext() override { return http_context_; }
   ThreadLocal::Instance& threadLocal() override { return thread_local_; }
   const LocalInfo::LocalInfo& localInfo() override { return *local_info_; }
-<<<<<<< HEAD
-  Event::TimeSystem& timeSystem() override { return time_system_; }
   Stats::SymbolTable& symbolTable() override { return stats_store_.symbolTable(); }
-=======
   TimeSource& timeSource() override { return api_->timeSource(); }
->>>>>>> 741df7aa
   Envoy::MutexTracer* mutexTracer() override { return mutex_tracer_; }
   // Http::CodeStats& codeStats() override { return code_stats_; }
 
