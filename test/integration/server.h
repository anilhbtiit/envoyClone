--- conflicted
+++ resolved
@@ -307,14 +307,7 @@
     Thread::LockGuard lock(lock_);
     store_.forEachSinkedTextReadout(f_size, f_stat);
   }
-<<<<<<< HEAD
-  void setSinkPredicates(std::unique_ptr<SinkPredicates>&& sink_predicates) override {
-    UNREFERENCED_PARAMETER(sink_predicates);
-  }
-  Counter& counterFromString(const std::string& name) override {
-=======
   void forEachSinkedHistogram(Stats::SizeFn f_size, StatFn<ParentHistogram> f_stat) const override {
->>>>>>> 50028da0
     Thread::LockGuard lock(lock_);
     store_.forEachSinkedHistogram(f_size, f_stat);
   }
