#include <memory>
#include <string>

#include "common/runtime/runtime_impl.h"
#include "common/stats/isolated_store_impl.h"

#include "test/mocks/event/mocks.h"
#include "test/mocks/filesystem/mocks.h"
#include "test/mocks/runtime/mocks.h"
#include "test/mocks/thread_local/mocks.h"
#include "test/test_common/environment.h"

#include "gmock/gmock.h"
#include "gtest/gtest.h"

using testing::_;
using testing::Invoke;
using testing::NiceMock;
using testing::Return;
using testing::ReturnNew;

namespace Envoy {
namespace Runtime {

TEST(Random, DISABLED_benchmarkRandom) {
  Runtime::RandomGeneratorImpl random;

  for (size_t i = 0; i < 1000000000; ++i) {
    random.random();
  }
}

TEST(Random, sanityCheckOfUniquenessRandom) {
  Runtime::RandomGeneratorImpl random;
  std::set<uint64_t> results;
  const size_t num_of_results = 1000000;

  for (size_t i = 0; i < num_of_results; ++i) {
    results.insert(random.random());
  }

  EXPECT_EQ(num_of_results, results.size());
}

TEST(UUID, checkLengthOfUUID) {
  RandomGeneratorImpl random;

  std::string result = random.uuid();

  size_t expected_length = 36;
  EXPECT_EQ(expected_length, result.length());
}

TEST(UUID, sanityCheckOfUniqueness) {
  std::set<std::string> uuids;
  const size_t num_of_uuids = 100000;

  RandomGeneratorImpl random;
  for (size_t i = 0; i < num_of_uuids; ++i) {
    uuids.insert(random.uuid());
  }

  EXPECT_EQ(num_of_uuids, uuids.size());
}

class DiskBackedLoaderImplTest : public testing::Test {
public:
  static void SetUpTestCase() {
    TestEnvironment::exec(
        {TestEnvironment::runfilesPath("test/common/runtime/filesystem_setup.sh")});
  }

  void setup() {
    EXPECT_CALL(dispatcher, createFilesystemWatcher_())
        .WillOnce(ReturnNew<NiceMock<Filesystem::MockWatcher>>());
  }

  void run(const std::string& primary_dir, const std::string& override_dir) {
<<<<<<< HEAD
    loader.reset(new DiskBackedLoaderImpl(dispatcher, tls,
                                          TestEnvironment::temporaryPath(primary_dir), "envoy",
                                          override_dir, store, generator));
=======
    Api::OsSysCallsPtr os_sys_calls(os_sys_calls_);
    loader = std::make_unique<DiskBackedLoaderImpl>(
        dispatcher, tls, TestEnvironment::temporaryPath(primary_dir), "envoy", override_dir, store,
        generator, std::move(os_sys_calls));
>>>>>>> 919ab979
  }

  Event::MockDispatcher dispatcher;
  NiceMock<ThreadLocal::MockInstance> tls;

  Stats::IsolatedStoreImpl store;
  MockRandomGenerator generator;
  std::unique_ptr<LoaderImpl> loader;
};

TEST_F(DiskBackedLoaderImplTest, All) {
  setup();
  run("test/common/runtime/test_data/current", "envoy_override");

  // Basic string getting.
  EXPECT_EQ("world", loader->snapshot().get("file2"));
  EXPECT_EQ("hello\nworld", loader->snapshot().get("subdir.file3"));
  EXPECT_EQ("", loader->snapshot().get("invalid"));

  // Integer getting.
  EXPECT_EQ(1UL, loader->snapshot().getInteger("file1", 1));
  EXPECT_EQ(2UL, loader->snapshot().getInteger("file3", 1));
  EXPECT_EQ(123UL, loader->snapshot().getInteger("file4", 1));

  // Files with comments.
  EXPECT_EQ(123UL, loader->snapshot().getInteger("file5", 1));
  EXPECT_EQ("/home#about-us", loader->snapshot().get("file6"));
  EXPECT_EQ("", loader->snapshot().get("file7"));

  // Feature enablement.
  EXPECT_CALL(generator, random()).WillOnce(Return(1));
  EXPECT_TRUE(loader->snapshot().featureEnabled("file3", 1));

  EXPECT_CALL(generator, random()).WillOnce(Return(2));
  EXPECT_FALSE(loader->snapshot().featureEnabled("file3", 1));

  // Fractional percent feature enablement
  envoy::type::FractionalPercent fractional_percent;
  fractional_percent.set_numerator(5);
  fractional_percent.set_denominator(envoy::type::FractionalPercent::TEN_THOUSAND);

  EXPECT_CALL(generator, random()).WillOnce(Return(50));
  EXPECT_TRUE(loader->snapshot().featureEnabled("file8", fractional_percent)); // valid data

  EXPECT_CALL(generator, random()).WillOnce(Return(60));
  EXPECT_FALSE(loader->snapshot().featureEnabled("file8", fractional_percent)); // valid data

  // We currently expect that runtime values represented as fractional percents that are provided as
  // integers are parsed simply as percents (denominator of 100).
  EXPECT_CALL(generator, random()).WillOnce(Return(53));
  EXPECT_FALSE(loader->snapshot().featureEnabled("file10", fractional_percent)); // valid int data
  EXPECT_CALL(generator, random()).WillOnce(Return(51));
  EXPECT_TRUE(loader->snapshot().featureEnabled("file10", fractional_percent)); // valid int data

  EXPECT_CALL(generator, random()).WillOnce(Return(4));
  EXPECT_TRUE(loader->snapshot().featureEnabled("file9", fractional_percent)); // invalid proto data

  EXPECT_CALL(generator, random()).WillOnce(Return(6));
  EXPECT_FALSE(
      loader->snapshot().featureEnabled("file9", fractional_percent)); // invalid proto data

  EXPECT_CALL(generator, random()).WillOnce(Return(4));
  EXPECT_TRUE(loader->snapshot().featureEnabled("file1", fractional_percent)); // invalid data

  EXPECT_CALL(generator, random()).WillOnce(Return(6));
  EXPECT_FALSE(loader->snapshot().featureEnabled("file1", fractional_percent)); // invalid data

  // Check stable value
  EXPECT_TRUE(loader->snapshot().featureEnabled("file3", 1, 1));
  EXPECT_FALSE(loader->snapshot().featureEnabled("file3", 1, 3));

  // Check stable value and num buckets.
  EXPECT_FALSE(loader->snapshot().featureEnabled("file4", 1, 200, 300));
  EXPECT_TRUE(loader->snapshot().featureEnabled("file4", 1, 122, 300));

  // Overrides from override dir
  EXPECT_EQ("hello override", loader->snapshot().get("file1"));
}

TEST_F(DiskBackedLoaderImplTest, GetLayers) {
  setup();
  run("test/common/runtime/test_data/current", "envoy_override");
  const auto& layers = loader->snapshot().getLayers();
  EXPECT_EQ(3, layers.size());
  EXPECT_EQ("hello", layers[0]->values().find("file1")->second.raw_string_value_);
  EXPECT_EQ("hello override", layers[1]->values().find("file1")->second.raw_string_value_);
  // Admin should be last
  EXPECT_NE(nullptr, dynamic_cast<const AdminLayer*>(layers.back().get()));
  EXPECT_TRUE(layers[2]->values().empty());

  loader->mergeValues({{"foo", "bar"}});
  // The old snapshot and its layers should have been invalidated. Refetch.
  const auto& new_layers = loader->snapshot().getLayers();
  EXPECT_EQ("bar", new_layers[2]->values().find("foo")->second.raw_string_value_);
}

TEST_F(DiskBackedLoaderImplTest, BadDirectory) {
  setup();
  run("/baddir", "/baddir");
}

TEST_F(DiskBackedLoaderImplTest, OverrideFolderDoesNotExist) {
  setup();
  run("test/common/runtime/test_data/current", "envoy_override_does_not_exist");

  EXPECT_EQ("hello", loader->snapshot().get("file1"));
}

void testNewOverrides(Loader& loader, Stats::Store& store) {
  // New string
  loader.mergeValues({{"foo", "bar"}});
  EXPECT_EQ("bar", loader.snapshot().get("foo"));
  EXPECT_EQ(1, store.gauge("runtime.admin_overrides_active").value());

  // Remove new string
  loader.mergeValues({{"foo", ""}});
  EXPECT_EQ("", loader.snapshot().get("foo"));
  EXPECT_EQ(0, store.gauge("runtime.admin_overrides_active").value());

  // New integer
  loader.mergeValues({{"baz", "42"}});
  EXPECT_EQ(42, loader.snapshot().getInteger("baz", 0));
  EXPECT_EQ(1, store.gauge("runtime.admin_overrides_active").value());

  // Remove new integer
  loader.mergeValues({{"baz", ""}});
  EXPECT_EQ(0, loader.snapshot().getInteger("baz", 0));
  EXPECT_EQ(0, store.gauge("runtime.admin_overrides_active").value());
}

TEST_F(DiskBackedLoaderImplTest, mergeValues) {
  setup();
  run("test/common/runtime/test_data/current", "envoy_override");
  testNewOverrides(*loader, store);

  // Override string
  loader->mergeValues({{"file2", "new world"}});
  EXPECT_EQ("new world", loader->snapshot().get("file2"));
  EXPECT_EQ(1, store.gauge("runtime.admin_overrides_active").value());

  // Remove overridden string
  loader->mergeValues({{"file2", ""}});
  EXPECT_EQ("world", loader->snapshot().get("file2"));
  EXPECT_EQ(0, store.gauge("runtime.admin_overrides_active").value());

  // Override integer
  loader->mergeValues({{"file3", "42"}});
  EXPECT_EQ(42, loader->snapshot().getInteger("file3", 1));
  EXPECT_EQ(1, store.gauge("runtime.admin_overrides_active").value());

  // Remove overridden integer
  loader->mergeValues({{"file3", ""}});
  EXPECT_EQ(2, loader->snapshot().getInteger("file3", 1));
  EXPECT_EQ(0, store.gauge("runtime.admin_overrides_active").value());

  // Override override string
  loader->mergeValues({{"file1", "hello overridden override"}});
  EXPECT_EQ("hello overridden override", loader->snapshot().get("file1"));
  EXPECT_EQ(1, store.gauge("runtime.admin_overrides_active").value());

  // Remove overridden override string
  loader->mergeValues({{"file1", ""}});
  EXPECT_EQ("hello override", loader->snapshot().get("file1"));
  EXPECT_EQ(0, store.gauge("runtime.admin_overrides_active").value());
}

TEST(LoaderImplTest, All) {
  MockRandomGenerator generator;
  NiceMock<ThreadLocal::MockInstance> tls;
  Stats::IsolatedStoreImpl store;
  LoaderImpl loader(generator, store, tls);
  EXPECT_EQ("", loader.snapshot().get("foo"));
  EXPECT_EQ(1UL, loader.snapshot().getInteger("foo", 1));
  EXPECT_CALL(generator, random()).WillOnce(Return(49));
  EXPECT_TRUE(loader.snapshot().featureEnabled("foo", 50));
  testNewOverrides(loader, store);
}

TEST(DiskLayer, IllegalPath) {
#if defined(WIN32)
  // no illegal paths on Windows at the moment
  return;
#endif
  EXPECT_THROW_WITH_MESSAGE(DiskLayer("test", "/dev"), EnvoyException, "Invalid path: /dev");
}

// Validate that we catch recursion that goes too deep in the runtime filesystem
// walk.
TEST(DiskLayer, Loop) {
  EXPECT_THROW_WITH_MESSAGE(
      DiskLayer("test", TestEnvironment::temporaryPath("test/common/runtime/test_data/loop")),
      EnvoyException, "Walk recursion depth exceded 16");
}

} // namespace Runtime
} // namespace Envoy<|MERGE_RESOLUTION|>--- conflicted
+++ resolved
@@ -76,16 +76,9 @@
   }
 
   void run(const std::string& primary_dir, const std::string& override_dir) {
-<<<<<<< HEAD
-    loader.reset(new DiskBackedLoaderImpl(dispatcher, tls,
-                                          TestEnvironment::temporaryPath(primary_dir), "envoy",
-                                          override_dir, store, generator));
-=======
-    Api::OsSysCallsPtr os_sys_calls(os_sys_calls_);
-    loader = std::make_unique<DiskBackedLoaderImpl>(
-        dispatcher, tls, TestEnvironment::temporaryPath(primary_dir), "envoy", override_dir, store,
-        generator, std::move(os_sys_calls));
->>>>>>> 919ab979
+    loader = std::make_unique<DiskBackedLoaderImpl>(dispatcher, tls,
+                                                    TestEnvironment::temporaryPath(primary_dir),
+                                                    "envoy", override_dir, store, generator);
   }
 
   Event::MockDispatcher dispatcher;
