#include "common/protobuf/utility.h"

#include <limits>
#include <numeric>

#include "envoy/protobuf/message_validator.h"
#include "envoy/type/percent.pb.h"

#include "common/common/assert.h"
#include "common/common/fmt.h"
#include "common/config/api_type_oracle.h"
#include "common/config/version_converter.h"
#include "common/protobuf/message_validator_impl.h"
#include "common/protobuf/protobuf.h"

#include "absl/strings/match.h"
#include "yaml-cpp/yaml.h"

namespace Envoy {
namespace {

absl::string_view filenameFromPath(absl::string_view full_path) {
  size_t index = full_path.rfind("/");
  if (index == std::string::npos || index == full_path.size()) {
    return full_path;
  }
  return full_path.substr(index + 1, full_path.size());
}

void blockFormat(YAML::Node node) {
  node.SetStyle(YAML::EmitterStyle::Block);

  if (node.Type() == YAML::NodeType::Sequence) {
    for (auto it : node) {
      blockFormat(it);
    }
  }
  if (node.Type() == YAML::NodeType::Map) {
    for (auto it : node) {
      blockFormat(it.second);
    }
  }
}

ProtobufWkt::Value parseYamlNode(const YAML::Node& node) {
  ProtobufWkt::Value value;
  switch (node.Type()) {
  case YAML::NodeType::Null:
    value.set_null_value(ProtobufWkt::NULL_VALUE);
    break;
  case YAML::NodeType::Scalar: {
    if (node.Tag() == "!") {
      value.set_string_value(node.as<std::string>());
      break;
    }
    bool bool_value;
    if (YAML::convert<bool>::decode(node, bool_value)) {
      value.set_bool_value(bool_value);
      break;
    }
    int64_t int_value;
    if (YAML::convert<int64_t>::decode(node, int_value)) {
      if (std::numeric_limits<int32_t>::min() <= int_value &&
          std::numeric_limits<int32_t>::max() >= int_value) {
        // We could convert all integer values to string but it will break some stuff relying on
        // ProtobufWkt::Struct itself, only convert small numbers into number_value here.
        value.set_number_value(int_value);
      } else {
        // Proto3 JSON mapping allows use string for integer, this still has to be converted from
        // int_value to support hexadecimal and octal literals.
        value.set_string_value(std::to_string(int_value));
      }
      break;
    }
    // Fall back on string, including float/double case. When protobuf parse the JSON into a message
    // it will convert based on the type in the message definition.
    value.set_string_value(node.as<std::string>());
    break;
  }
  case YAML::NodeType::Sequence: {
    auto& list_values = *value.mutable_list_value()->mutable_values();
    for (const auto& it : node) {
      *list_values.Add() = parseYamlNode(it);
    }
    break;
  }
  case YAML::NodeType::Map: {
    auto& struct_fields = *value.mutable_struct_value()->mutable_fields();
    for (const auto& it : node) {
      struct_fields[it.first.as<std::string>()] = parseYamlNode(it.second);
    }
    break;
  }
  case YAML::NodeType::Undefined:
    throw EnvoyException("Undefined YAML value");
  }
  return value;
}

void jsonConvertInternal(const Protobuf::Message& source,
                         ProtobufMessage::ValidationVisitor& validation_visitor,
                         Protobuf::Message& dest) {
  Protobuf::util::JsonPrintOptions json_options;
  json_options.preserve_proto_field_names = true;
  std::string json;
  const auto status = Protobuf::util::MessageToJsonString(source, &json, json_options);
  if (!status.ok()) {
    throw EnvoyException(fmt::format("Unable to convert protobuf message to JSON string: {} {}",
                                     status.ToString(), source.DebugString()));
  }
  MessageUtil::loadFromJson(json, dest, validation_visitor);
}

enum class MessageVersion {
  // This is an earlier version of a message, a later one exists.
  EARLIER_VERSION,
  // This is the latest version of a message.
  LATEST_VERSION,
};

using MessageXformFn = std::function<void(Protobuf::Message&, MessageVersion)>;

class ApiBoostRetryException : public EnvoyException {
public:
  ApiBoostRetryException(const std::string& message) : EnvoyException(message) {}
};

// Apply a function transforming a message (e.g. loading JSON into the message).
// First we try with the message's earlier type, and if unsuccessful (or no
// earlier) type, then the current type. This allows us to take a v3 Envoy
// internal proto and ingest both v2 and v3 in methods such as loadFromJson.
// This relies on the property that any v3 configuration that is readable as
// v2 has the same semantics in v2/v3, which holds due to the highly structured
// vN/v(N+1) mechanical transforms.
void tryWithApiBoosting(MessageXformFn f, Protobuf::Message& message) {
  const Protobuf::Descriptor* earlier_version_desc =
      Config::ApiTypeOracle::getEarlierVersionDescriptor(message);
  // If there is no earlier version of a message, just apply f directly.
  if (earlier_version_desc == nullptr) {
    f(message, MessageVersion::LATEST_VERSION);
    return;
  }
  Protobuf::DynamicMessageFactory dmf;
  auto earlier_message = ProtobufTypes::MessagePtr(dmf.GetPrototype(earlier_version_desc)->New());
  ASSERT(earlier_message != nullptr);
  try {
    // Try apply f with an earlier version of the message, then upgrade the
    // result.
    f(*earlier_message, MessageVersion::EARLIER_VERSION);
    Config::VersionConverter::upgrade(*earlier_message, message);
  } catch (ApiBoostRetryException&) {
    // If we fail at the earlier version, try f at the current version of the
    // message.
    f(message, MessageVersion::LATEST_VERSION);
  }
}

} // namespace

namespace ProtobufPercentHelper {

uint64_t checkAndReturnDefault(uint64_t default_value, uint64_t max_value) {
  ASSERT(default_value <= max_value);
  return default_value;
}

uint64_t convertPercent(double percent, uint64_t max_value) {
  // Checked by schema.
  ASSERT(percent >= 0.0 && percent <= 100.0);
  return max_value * (percent / 100.0);
}

bool evaluateFractionalPercent(envoy::type::FractionalPercent percent, uint64_t random_value) {
  return random_value % fractionalPercentDenominatorToInt(percent.denominator()) <
         percent.numerator();
}

uint64_t fractionalPercentDenominatorToInt(
    const envoy::type::FractionalPercent::DenominatorType& denominator) {
  switch (denominator) {
  case envoy::type::FractionalPercent::HUNDRED:
    return 100;
  case envoy::type::FractionalPercent::TEN_THOUSAND:
    return 10000;
  case envoy::type::FractionalPercent::MILLION:
    return 1000000;
  default:
    // Checked by schema.
    NOT_REACHED_GCOVR_EXCL_LINE;
  }
}

} // namespace ProtobufPercentHelper

MissingFieldException::MissingFieldException(const std::string& field_name,
                                             const Protobuf::Message& message)
    : EnvoyException(
          fmt::format("Field '{}' is missing in: {}", field_name, message.DebugString())) {}

ProtoValidationException::ProtoValidationException(const std::string& validation_error,
                                                   const Protobuf::Message& message)
    : EnvoyException(fmt::format("Proto constraint validation failed ({}): {}", validation_error,
                                 message.DebugString())) {
  ENVOY_LOG_MISC(debug, "Proto validation error; throwing {}", what());
}

size_t MessageUtil::hash(const Protobuf::Message& message) {
  std::string text_format;

  {
    Protobuf::TextFormat::Printer printer;
    printer.SetExpandAny(true);
    printer.SetUseFieldNumber(true);
    printer.SetSingleLineMode(true);
    printer.PrintToString(message, &text_format);
  }

  return HashUtil::xxHash64(text_format);
}

void MessageUtil::loadFromJson(const std::string& json, Protobuf::Message& message,
                               ProtobufMessage::ValidationVisitor& validation_visitor) {
  tryWithApiBoosting(
      [&json, &validation_visitor](Protobuf::Message& message, MessageVersion message_version) {
        Protobuf::util::JsonParseOptions options;
        options.case_insensitive_enum_parsing = true;
        // Let's first try and get a clean parse when checking for unknown fields;
        // this should be the common case.
        options.ignore_unknown_fields = false;
        const auto strict_status = Protobuf::util::JsonStringToMessage(json, &message, options);
        if (strict_status.ok()) {
          // Success, no need to do any extra work.
          return;
        }
        // If we fail, we see if we get a clean parse when allowing unknown fields.
        // This is essentially a workaround
        // for https://github.com/protocolbuffers/protobuf/issues/5967.
        // TODO(htuch): clean this up when protobuf supports JSON/YAML unknown field
        // detection directly.
        options.ignore_unknown_fields = true;
        const auto relaxed_status = Protobuf::util::JsonStringToMessage(json, &message, options);
        // If we still fail with relaxed unknown field checking, the error has nothing
        // to do with unknown fields.
        if (!relaxed_status.ok()) {
          throw EnvoyException("Unable to parse JSON as proto (" + relaxed_status.ToString() +
                               "): " + json);
        }
        // We know it's an unknown field at this point. If we're at the latest
        // version, then it's definitely an unknown field, otherwise we try to
        // load again at a later version.
        if (message_version == MessageVersion::LATEST_VERSION) {
          validation_visitor.onUnknownField("type " + message.GetTypeName() + " reason " +
                                            strict_status.ToString());
        } else {
          throw ApiBoostRetryException("Unknown field, possibly a rename, try again.");
        }
      },
      message);
}

void MessageUtil::loadFromJson(const std::string& json, ProtobufWkt::Struct& message) {
  // No need to validate if converting to a Struct, since there are no unknown
  // fields possible.
  loadFromJson(json, message, ProtobufMessage::getNullValidationVisitor());
}

void MessageUtil::loadFromYaml(const std::string& yaml, Protobuf::Message& message,
                               ProtobufMessage::ValidationVisitor& validation_visitor) {
  ProtobufWkt::Value value = ValueUtil::loadFromYaml(yaml);
  if (value.kind_case() == ProtobufWkt::Value::kStructValue ||
      value.kind_case() == ProtobufWkt::Value::kListValue) {
    jsonConvertInternal(value, validation_visitor, message);
    return;
  }
  throw EnvoyException("Unable to convert YAML as JSON: " + yaml);
}

void MessageUtil::loadFromYaml(const std::string& yaml, ProtobufWkt::Struct& message) {
  // No need to validate if converting to a Struct, since there are no unknown
  // fields possible.
  return loadFromYaml(yaml, message, ProtobufMessage::getNullValidationVisitor());
}

void MessageUtil::loadFromFile(const std::string& path, Protobuf::Message& message,
                               ProtobufMessage::ValidationVisitor& validation_visitor,
                               Api::Api& api) {
  const std::string contents = api.fileSystem().fileReadToEnd(path);
  // If the filename ends with .pb, attempt to parse it as a binary proto.
  if (absl::EndsWith(path, FileExtensions::get().ProtoBinary)) {
    // Attempt to parse the binary format.
    if (message.ParseFromString(contents)) {
      MessageUtil::checkForUnexpectedFields(message, validation_visitor);
      return;
    }
    throw EnvoyException("Unable to parse file \"" + path + "\" as a binary protobuf (type " +
                         message.GetTypeName() + ")");
  }
  // If the filename ends with .pb_text, attempt to parse it as a text proto.
  if (absl::EndsWith(path, FileExtensions::get().ProtoText)) {
    if (Protobuf::TextFormat::ParseFromString(contents, &message)) {
      return;
    }
    throw EnvoyException("Unable to parse file \"" + path + "\" as a text protobuf (type " +
                         message.GetTypeName() + ")");
  }
  if (absl::EndsWith(path, FileExtensions::get().Yaml)) {
    loadFromYaml(contents, message, validation_visitor);
  } else {
    loadFromJson(contents, message, validation_visitor);
  }
}

void checkForDeprecatedNonRepeatedEnumValue(const Protobuf::Message& message,
                                            absl::string_view filename,
                                            const Protobuf::FieldDescriptor* field,
                                            const Protobuf::Reflection* reflection,
                                            Runtime::Loader* runtime) {
  // Repeated fields will be handled by recursion in checkForUnexpectedFields.
  if (field->is_repeated() || field->cpp_type() != Protobuf::FieldDescriptor::CPPTYPE_ENUM) {
    return;
  }

  bool default_value = !reflection->HasField(message, field);

  const Protobuf::EnumValueDescriptor* enum_value_descriptor = reflection->GetEnum(message, field);
  if (!enum_value_descriptor->options().deprecated()) {
    return;
  }
  std::string err = fmt::format(
      "Using {}deprecated value {} for enum '{}' from file {}. This enum value will be removed "
      "from Envoy soon{}. Please see https://www.envoyproxy.io/docs/envoy/latest/intro/deprecated "
      "for details.",
      (default_value ? "the default now-" : ""), enum_value_descriptor->name(), field->full_name(),
      filename, (default_value ? " so a non-default value must now be explicitly set" : ""));
#ifdef ENVOY_DISABLE_DEPRECATED_FEATURES
  bool warn_only = false;
#else
  bool warn_only = true;
#endif

  if (runtime && !runtime->snapshot().deprecatedFeatureEnabled(absl::StrCat(
                     "envoy.deprecated_features.", filename, ":", enum_value_descriptor->name()))) {
    warn_only = false;
  }

  if (warn_only) {
    ENVOY_LOG_MISC(warn, "{}", err);
  } else {
    const char fatal_error[] =
        " If continued use of this field is absolutely necessary, see "
        "https://www.envoyproxy.io/docs/envoy/latest/configuration/operations/runtime"
        "#using-runtime-overrides-for-deprecated-features for how to apply a temporary and "
        "highly discouraged override.";
    throw ProtoValidationException(err + fatal_error, message);
  }
}

void MessageUtil::checkForUnexpectedFields(const Protobuf::Message& message,
                                           ProtobufMessage::ValidationVisitor& validation_visitor,
                                           Runtime::Loader* runtime) {
  // Reject unknown fields.
  const auto& unknown_fields = message.GetReflection()->GetUnknownFields(message);
  if (!unknown_fields.empty()) {
    std::string error_msg;
    for (int n = 0; n < unknown_fields.field_count(); ++n) {
      error_msg += absl::StrCat(n > 0 ? ", " : "", unknown_fields.field(n).number());
    }
    // We use the validation visitor but have hard coded behavior below for deprecated fields.
    // TODO(htuch): Unify the deprecated and unknown visitor handling behind the validation
    // visitor pattern. https://github.com/envoyproxy/envoy/issues/8092.
    validation_visitor.onUnknownField("type " + message.GetTypeName() +
                                      " with unknown field set {" + error_msg + "}");
  }

  const Protobuf::Descriptor* descriptor = message.GetDescriptor();
  const Protobuf::Reflection* reflection = message.GetReflection();
  for (int i = 0; i < descriptor->field_count(); ++i) {
    const Protobuf::FieldDescriptor* field = descriptor->field(i);
    absl::string_view filename = filenameFromPath(field->file()->name());

    // Before we check to see if the field is in use, see if there's a
    // deprecated default enum value.
    checkForDeprecatedNonRepeatedEnumValue(message, filename, field, reflection, runtime);

    // If this field is not in use, continue.
    if ((field->is_repeated() && reflection->FieldSize(message, field) == 0) ||
        (!field->is_repeated() && !reflection->HasField(message, field))) {
      continue;
    }

#ifdef ENVOY_DISABLE_DEPRECATED_FEATURES
    bool warn_only = false;
#else
    bool warn_only = true;
#endif
    // Allow runtime to be null both to not crash if this is called before server initialization,
    // and so proto validation works in context where runtime singleton is not set up (e.g.
    // standalone config validation utilities)
    if (runtime && field->options().deprecated() &&
        !runtime->snapshot().deprecatedFeatureEnabled(
            absl::StrCat("envoy.deprecated_features.", filename, ":", field->name()))) {
      warn_only = false;
    }

    // If this field is deprecated, warn or throw an error.
    if (field->options().deprecated()) {
      std::string err = fmt::format(
          "Using deprecated option '{}' from file {}. This configuration will be removed from "
          "Envoy soon. Please see https://www.envoyproxy.io/docs/envoy/latest/intro/deprecated "
          "for details.",
          field->full_name(), filename);
      if (warn_only) {
        ENVOY_LOG_MISC(warn, "{}", err);
      } else {
        const char fatal_error[] =
            " If continued use of this field is absolutely necessary, see "
            "https://www.envoyproxy.io/docs/envoy/latest/configuration/operations/runtime"
            "#using-runtime-overrides-for-deprecated-features for how to apply a temporary and "
            "highly discouraged override.";
        throw ProtoValidationException(err + fatal_error, message);
      }
    }

    // If this is a message, recurse to check for deprecated fields in the sub-message.
    if (field->cpp_type() == Protobuf::FieldDescriptor::CPPTYPE_MESSAGE) {
      if (field->is_repeated()) {
        const int size = reflection->FieldSize(message, field);
        for (int j = 0; j < size; ++j) {
          checkForUnexpectedFields(reflection->GetRepeatedMessage(message, field, j),
                                   validation_visitor, runtime);
        }
      } else {
        checkForUnexpectedFields(reflection->GetMessage(message, field), validation_visitor,
                                 runtime);
      }
    }
  }
}

std::string MessageUtil::getYamlStringFromMessage(const Protobuf::Message& message,
                                                  const bool block_print,
                                                  const bool always_print_primitive_fields) {
  std::string json = getJsonStringFromMessage(message, false, always_print_primitive_fields);
  YAML::Node node;
  try {
    node = YAML::Load(json);
  } catch (YAML::ParserException& e) {
    throw EnvoyException(e.what());
  } catch (YAML::BadConversion& e) {
    throw EnvoyException(e.what());
  } catch (std::exception& e) {
    // There is a potentially wide space of exceptions thrown by the YAML parser,
    // and enumerating them all may be difficult. Envoy doesn't work well with
    // unhandled exceptions, so we capture them and record the exception name in
    // the Envoy Exception text.
    throw EnvoyException(fmt::format("Unexpected YAML exception: {}", +e.what()));
  }
  if (block_print) {
    blockFormat(node);
  }
  YAML::Emitter out;
  out << node;
  return out.c_str();
}

std::string MessageUtil::getJsonStringFromMessage(const Protobuf::Message& message,
                                                  const bool pretty_print,
                                                  const bool always_print_primitive_fields) {
  Protobuf::util::JsonPrintOptions json_options;
  // By default, proto field names are converted to camelCase when the message is converted to JSON.
  // Setting this option makes debugging easier because it keeps field names consistent in JSON
  // printouts.
  json_options.preserve_proto_field_names = true;
  if (pretty_print) {
    json_options.add_whitespace = true;
  }
  // Primitive types such as int32s and enums will not be serialized if they have the default value.
  // This flag disables that behavior.
  if (always_print_primitive_fields) {
    json_options.always_print_primitive_fields = true;
  }
  std::string json;
  const auto status = Protobuf::util::MessageToJsonString(message, &json, json_options);
  // This should always succeed unless something crash-worthy such as out-of-memory.
  RELEASE_ASSERT(status.ok(), "");
  return json;
}

void MessageUtil::unpackTo(const ProtobufWkt::Any& any_message, Protobuf::Message& message) {
  // If we don't have a type URL match, try an earlier version.
  const absl::string_view any_full_name =
      TypeUtil::typeUrlToDescriptorFullName(any_message.type_url());
  if (any_full_name != message.GetDescriptor()->full_name()) {
    const Protobuf::Descriptor* earlier_version_desc =
        Config::ApiTypeOracle::getEarlierVersionDescriptor(message);
    // If the earlier version matches, unpack and upgrade.
    if (earlier_version_desc != nullptr && any_full_name == earlier_version_desc->full_name()) {
      Protobuf::DynamicMessageFactory dmf;
      auto earlier_message =
          ProtobufTypes::MessagePtr(dmf.GetPrototype(earlier_version_desc)->New());
      ASSERT(earlier_message != nullptr);
      if (!any_message.UnpackTo(earlier_message.get())) {
        throw EnvoyException(fmt::format("Unable to unpack as {}: {}",
                                         earlier_message->GetDescriptor()->full_name(),
                                         any_message.DebugString()));
      }
      Config::VersionConverter::upgrade(*earlier_message, message);
      return;
    }
  }
  // Otherwise, just unpack to the message. Type URL mismatches will be signaled
  // by UnpackTo failure.
  if (!any_message.UnpackTo(&message)) {
    throw EnvoyException(fmt::format("Unable to unpack as {}: {}",
                                     message.GetDescriptor()->full_name(),
                                     any_message.DebugString()));
  }
}

void MessageUtil::jsonConvert(const Protobuf::Message& source, ProtobufWkt::Struct& dest) {
  // Any proto3 message can be transformed to Struct, so there is no need to check for unknown
  // fields. There is one catch; Duration/Timestamp etc. which have non-object canonical JSON
  // representations don't work.
  jsonConvertInternal(source, ProtobufMessage::getNullValidationVisitor(), dest);
}

void MessageUtil::jsonConvert(const ProtobufWkt::Struct& source,
                              ProtobufMessage::ValidationVisitor& validation_visitor,
                              Protobuf::Message& dest) {
  jsonConvertInternal(source, validation_visitor, dest);
}

void MessageUtil::jsonConvertValue(const Protobuf::Message& source, ProtobufWkt::Value& dest) {
  jsonConvertInternal(source, ProtobufMessage::getNullValidationVisitor(), dest);
}

ProtobufWkt::Struct MessageUtil::keyValueStruct(const std::string& key, const std::string& value) {
  ProtobufWkt::Struct struct_obj;
  ProtobufWkt::Value val;
  val.set_string_value(value);
  (*struct_obj.mutable_fields())[key] = val;
  return struct_obj;
}

// TODO(alyssawilk) see if we can get proto's CodeEnumToString made accessible
// to avoid copying it. Otherwise change this to absl::string_view.
std::string MessageUtil::CodeEnumToString(ProtobufUtil::error::Code code) {
  switch (code) {
  case ProtobufUtil::error::OK:
    return "OK";
  case ProtobufUtil::error::CANCELLED:
    return "CANCELLED";
  case ProtobufUtil::error::UNKNOWN:
    return "UNKNOWN";
  case ProtobufUtil::error::INVALID_ARGUMENT:
    return "INVALID_ARGUMENT";
  case ProtobufUtil::error::DEADLINE_EXCEEDED:
    return "DEADLINE_EXCEEDED";
  case ProtobufUtil::error::NOT_FOUND:
    return "NOT_FOUND";
  case ProtobufUtil::error::ALREADY_EXISTS:
    return "ALREADY_EXISTS";
  case ProtobufUtil::error::PERMISSION_DENIED:
    return "PERMISSION_DENIED";
  case ProtobufUtil::error::UNAUTHENTICATED:
    return "UNAUTHENTICATED";
  case ProtobufUtil::error::RESOURCE_EXHAUSTED:
    return "RESOURCE_EXHAUSTED";
  case ProtobufUtil::error::FAILED_PRECONDITION:
    return "FAILED_PRECONDITION";
  case ProtobufUtil::error::ABORTED:
    return "ABORTED";
  case ProtobufUtil::error::OUT_OF_RANGE:
    return "OUT_OF_RANGE";
  case ProtobufUtil::error::UNIMPLEMENTED:
    return "UNIMPLEMENTED";
  case ProtobufUtil::error::INTERNAL:
    return "INTERNAL";
  case ProtobufUtil::error::UNAVAILABLE:
    return "UNAVAILABLE";
  case ProtobufUtil::error::DATA_LOSS:
    return "DATA_LOSS";
  default:
    return "";
  }
}

ProtobufWkt::Value ValueUtil::loadFromYaml(const std::string& yaml) {
  try {
    return parseYamlNode(YAML::Load(yaml));
  } catch (YAML::ParserException& e) {
    throw EnvoyException(e.what());
  } catch (YAML::BadConversion& e) {
    throw EnvoyException(e.what());
  } catch (std::exception& e) {
    // There is a potentially wide space of exceptions thrown by the YAML parser,
    // and enumerating them all may be difficult. Envoy doesn't work well with
    // unhandled exceptions, so we capture them and record the exception name in
    // the Envoy Exception text.
    throw EnvoyException(fmt::format("Unexpected YAML exception: {}", +e.what()));
  }
}

bool ValueUtil::equal(const ProtobufWkt::Value& v1, const ProtobufWkt::Value& v2) {
  ProtobufWkt::Value::KindCase kind = v1.kind_case();
  if (kind != v2.kind_case()) {
    return false;
  }

  switch (kind) {
  case ProtobufWkt::Value::KIND_NOT_SET:
    return v2.kind_case() == ProtobufWkt::Value::KIND_NOT_SET;

  case ProtobufWkt::Value::kNullValue:
    return true;

  case ProtobufWkt::Value::kNumberValue:
    return v1.number_value() == v2.number_value();

  case ProtobufWkt::Value::kStringValue:
    return v1.string_value() == v2.string_value();

  case ProtobufWkt::Value::kBoolValue:
    return v1.bool_value() == v2.bool_value();

  case ProtobufWkt::Value::kStructValue: {
    const ProtobufWkt::Struct& s1 = v1.struct_value();
    const ProtobufWkt::Struct& s2 = v2.struct_value();
    if (s1.fields_size() != s2.fields_size()) {
      return false;
    }
    for (const auto& it1 : s1.fields()) {
      const auto& it2 = s2.fields().find(it1.first);
      if (it2 == s2.fields().end()) {
        return false;
      }

      if (!equal(it1.second, it2->second)) {
        return false;
      }
    }
    return true;
  }

  case ProtobufWkt::Value::kListValue: {
    const ProtobufWkt::ListValue& l1 = v1.list_value();
    const ProtobufWkt::ListValue& l2 = v2.list_value();
    if (l1.values_size() != l2.values_size()) {
      return false;
    }
    for (int i = 0; i < l1.values_size(); i++) {
      if (!equal(l1.values(i), l2.values(i))) {
        return false;
      }
    }
    return true;
  }

  default:
    NOT_REACHED_GCOVR_EXCL_LINE;
  }
}

const ProtobufWkt::Value& ValueUtil::nullValue() {
  static const auto* v = []() -> ProtobufWkt::Value* {
    auto* vv = new ProtobufWkt::Value();
    vv->set_null_value(ProtobufWkt::NULL_VALUE);
    return vv;
  }();
  return *v;
}

ProtobufWkt::Value ValueUtil::stringValue(const std::string& str) {
  ProtobufWkt::Value val;
  val.set_string_value(str);
  return val;
}

ProtobufWkt::Value ValueUtil::boolValue(bool b) {
  ProtobufWkt::Value val;
  val.set_bool_value(b);
  return val;
}

ProtobufWkt::Value ValueUtil::structValue(const ProtobufWkt::Struct& obj) {
  ProtobufWkt::Value val;
  (*val.mutable_struct_value()) = obj;
  return val;
}

ProtobufWkt::Value ValueUtil::listValue(const std::vector<ProtobufWkt::Value>& values) {
<<<<<<< HEAD
  ProtobufWkt::Value val;
  for (const auto& value : values) {
    (*val.mutable_list_value()->add_values()) = value;
  }
=======
  auto list = std::make_unique<ProtobufWkt::ListValue>();
  for (const auto& value : values) {
    *list->add_values() = value;
  }
  ProtobufWkt::Value val;
  val.set_allocated_list_value(list.release());
>>>>>>> 891c86ad
  return val;
}

namespace {

void validateDuration(const ProtobufWkt::Duration& duration) {
  if (duration.seconds() < 0 || duration.nanos() < 0) {
    throw DurationUtil::OutOfRangeException(
        fmt::format("Expected positive duration: {}", duration.DebugString()));
  }
  if (duration.nanos() > 999999999 ||
      duration.seconds() > Protobuf::util::TimeUtil::kDurationMaxSeconds) {
    throw DurationUtil::OutOfRangeException(
        fmt::format("Duration out-of-range: {}", duration.DebugString()));
  }
}

} // namespace

uint64_t DurationUtil::durationToMilliseconds(const ProtobufWkt::Duration& duration) {
  validateDuration(duration);
  return Protobuf::util::TimeUtil::DurationToMilliseconds(duration);
}

uint64_t DurationUtil::durationToSeconds(const ProtobufWkt::Duration& duration) {
  validateDuration(duration);
  return Protobuf::util::TimeUtil::DurationToSeconds(duration);
}

void TimestampUtil::systemClockToTimestamp(const SystemTime system_clock_time,
                                           ProtobufWkt::Timestamp& timestamp) {
  // Converts to millisecond-precision Timestamp by explicitly casting to millisecond-precision
  // time_point.
  timestamp.MergeFrom(Protobuf::util::TimeUtil::MillisecondsToTimestamp(
      std::chrono::time_point_cast<std::chrono::milliseconds>(system_clock_time)
          .time_since_epoch()
          .count()));
}

absl::string_view TypeUtil::typeUrlToDescriptorFullName(absl::string_view type_url) {
  const size_t pos = type_url.rfind('/');
  if (pos != absl::string_view::npos) {
    type_url = type_url.substr(pos + 1);
  }
  return type_url;
}

} // namespace Envoy<|MERGE_RESOLUTION|>--- conflicted
+++ resolved
@@ -689,19 +689,12 @@
 }
 
 ProtobufWkt::Value ValueUtil::listValue(const std::vector<ProtobufWkt::Value>& values) {
-<<<<<<< HEAD
-  ProtobufWkt::Value val;
-  for (const auto& value : values) {
-    (*val.mutable_list_value()->add_values()) = value;
-  }
-=======
   auto list = std::make_unique<ProtobufWkt::ListValue>();
   for (const auto& value : values) {
     *list->add_values() = value;
   }
   ProtobufWkt::Value val;
   val.set_allocated_list_value(list.release());
->>>>>>> 891c86ad
   return val;
 }
 
