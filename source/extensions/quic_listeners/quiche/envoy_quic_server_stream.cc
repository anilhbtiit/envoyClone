--- conflicted
+++ resolved
@@ -182,16 +182,7 @@
     int num_regions = GetReadableRegions(&iov, 1);
     ASSERT(num_regions > 0);
     size_t bytes_read = iov.iov_len;
-<<<<<<< HEAD
-    Buffer::RawSlice slice;
-    buffer->reserve(bytes_read, &slice, 1);
-    ASSERT(slice.len_ >= bytes_read);
-    slice.len_ = bytes_read;
-    memcpy(slice.mem_, iov.iov_base, iov.iov_len); // NOLINT(safe-memcpy)
-    buffer->commit(&slice, 1);
-=======
     buffer->add(iov.iov_base, bytes_read);
->>>>>>> 542e996e
     MarkConsumed(bytes_read);
   }
 
