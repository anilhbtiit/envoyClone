--- conflicted
+++ resolved
@@ -49,13 +49,8 @@
 /**
  * Static registration for the HTTP gRPC access log. @see RegisterFactory.
  */
-<<<<<<< HEAD
-REGISTER_FACTORY_D(HttpGrpcAccessLogFactory, Server::Configuration::AccessLogInstanceFactory,
-                   "envoy.http_grpc_access_log");
-=======
 LEGACY_REGISTER_FACTORY(HttpGrpcAccessLogFactory, Server::Configuration::AccessLogInstanceFactory,
                         "envoy.http_grpc_access_log");
->>>>>>> 2ce0bf39
 
 } // namespace HttpGrpc
 } // namespace AccessLoggers
