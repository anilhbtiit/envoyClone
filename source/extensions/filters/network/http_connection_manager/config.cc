#include "source/extensions/filters/network/http_connection_manager/config.h"

#include <chrono>
#include <memory>
#include <string>
#include <vector>

#include "envoy/config/core/v3/base.pb.h"
#include "envoy/extensions/filters/network/http_connection_manager/v3/http_connection_manager.pb.h"
#include "envoy/extensions/filters/network/http_connection_manager/v3/http_connection_manager.pb.validate.h"
#include "envoy/extensions/http/header_validators/envoy_default/v3/header_validator.pb.h"
#include "envoy/extensions/http/original_ip_detection/xff/v3/xff.pb.h"
#include "envoy/extensions/request_id/uuid/v3/uuid.pb.h"
#include "envoy/filesystem/filesystem.h"
#include "envoy/http/header_validator_factory.h"
#include "envoy/registry/registry.h"
#include "envoy/server/admin.h"
#include "envoy/tracing/tracer.h"
#include "envoy/type/tracing/v3/custom_tag.pb.h"
#include "envoy/type/v3/percent.pb.h"

#include "source/common/access_log/access_log_impl.h"
#include "source/common/common/fmt.h"
#include "source/common/config/utility.h"
#include "source/common/http/conn_manager_config.h"
#include "source/common/http/conn_manager_utility.h"
#include "source/common/http/default_server_string.h"
#include "source/common/http/http1/codec_impl.h"
#include "source/common/http/http1/settings.h"
#include "source/common/http/http2/codec_impl.h"
#include "source/common/http/request_id_extension_impl.h"
#include "source/common/http/utility.h"
#include "source/common/local_reply/local_reply.h"
#include "source/common/protobuf/utility.h"
#include "source/common/quic/server_connection_factory.h"
#include "source/common/router/rds_impl.h"
#include "source/common/router/scoped_rds.h"
#include "source/common/runtime/runtime_impl.h"
#include "source/common/tracing/custom_tag_impl.h"
#include "source/common/tracing/tracer_config_impl.h"
#include "source/common/tracing/tracer_manager_impl.h"

namespace Envoy {
namespace Extensions {
namespace NetworkFilters {
namespace HttpConnectionManager {
namespace {

using FilterFactoriesList = std::list<Http::FilterFactoryCb>;
using FilterFactoryMap = std::map<std::string, HttpConnectionManagerConfig::FilterConfig>;

HttpConnectionManagerConfig::UpgradeMap::const_iterator
findUpgradeBoolCaseInsensitive(const HttpConnectionManagerConfig::UpgradeMap& upgrade_map,
                               absl::string_view upgrade_type) {
  for (auto it = upgrade_map.begin(); it != upgrade_map.end(); ++it) {
    if (StringUtil::CaseInsensitiveCompare()(it->first, upgrade_type)) {
      return it;
    }
  }
  return upgrade_map.end();
}

FilterFactoryMap::const_iterator findUpgradeCaseInsensitive(const FilterFactoryMap& upgrade_map,
                                                            absl::string_view upgrade_type) {
  for (auto it = upgrade_map.begin(); it != upgrade_map.end(); ++it) {
    if (StringUtil::CaseInsensitiveCompare()(it->first, upgrade_type)) {
      return it;
    }
  }
  return upgrade_map.end();
}

std::unique_ptr<Http::InternalAddressConfig> createInternalAddressConfig(
    const envoy::extensions::filters::network::http_connection_manager::v3::HttpConnectionManager&
        config) {
  if (config.has_internal_address_config()) {
    return std::make_unique<InternalAddressConfig>(config.internal_address_config());
  }

  return std::make_unique<Http::DefaultInternalAddressConfig>();
}

envoy::extensions::filters::network::http_connection_manager::v3::HttpConnectionManager::
    PathWithEscapedSlashesAction
    getPathWithEscapedSlashesActionRuntimeOverride(Server::Configuration::FactoryContext& context) {
  // The default behavior is to leave escaped slashes unchanged.
  uint64_t runtime_override = context.getServerFactoryContext().runtime().snapshot().getInteger(
      "http_connection_manager.path_with_escaped_slashes_action", 0);
  switch (runtime_override) {
  default:
    // Also includes runtime override values of 0 and 1
    return envoy::extensions::filters::network::http_connection_manager::v3::HttpConnectionManager::
        KEEP_UNCHANGED;
  case 2:
    return envoy::extensions::filters::network::http_connection_manager::v3::HttpConnectionManager::
        REJECT_REQUEST;
  case 3:
    return envoy::extensions::filters::network::http_connection_manager::v3::HttpConnectionManager::
        UNESCAPE_AND_REDIRECT;
  case 4:
    return envoy::extensions::filters::network::http_connection_manager::v3::HttpConnectionManager::
        UNESCAPE_AND_FORWARD;
  }
}

envoy::extensions::filters::network::http_connection_manager::v3::HttpConnectionManager::
    PathWithEscapedSlashesAction
    getPathWithEscapedSlashesAction(const envoy::extensions::filters::network::
                                        http_connection_manager::v3::HttpConnectionManager& config,
                                    Server::Configuration::FactoryContext& context) {
  envoy::type::v3::FractionalPercent default_fraction;
  default_fraction.set_numerator(100);
  default_fraction.set_denominator(envoy::type::v3::FractionalPercent::HUNDRED);
  if (context.getServerFactoryContext().runtime().snapshot().featureEnabled(
          "http_connection_manager.path_with_escaped_slashes_action_enabled", default_fraction)) {
    return config.path_with_escaped_slashes_action() ==
                   envoy::extensions::filters::network::http_connection_manager::v3::
                       HttpConnectionManager::IMPLEMENTATION_SPECIFIC_DEFAULT
               ? getPathWithEscapedSlashesActionRuntimeOverride(context)
               : config.path_with_escaped_slashes_action();
  }

  // When action is disabled through runtime the behavior is to keep escaped slashes unchanged.
  return envoy::extensions::filters::network::http_connection_manager::v3::HttpConnectionManager::
      KEEP_UNCHANGED;
}

Http::HeaderValidatorFactoryPtr
createHeaderValidatorFactory([[maybe_unused]] const envoy::extensions::filters::network::
                                 http_connection_manager::v3::HttpConnectionManager& config,
                             [[maybe_unused]] Server::Configuration::FactoryContext& context) {

  Http::HeaderValidatorFactoryPtr header_validator_factory;
#ifdef ENVOY_ENABLE_UHV
  if (!Runtime::runtimeFeatureEnabled(
          "envoy.reloadable_features.enable_universal_header_validator")) {
    // This will cause codecs to use legacy header validation and path normalization
    return nullptr;
  }
  ::envoy::config::core::v3::TypedExtensionConfig legacy_header_validator_config;
  if (!config.has_typed_header_validation_config()) {
    // If header validator is not configured ensure that the defaults match Envoy's original
    // behavior.
    ::envoy::extensions::http::header_validators::envoy_default::v3::HeaderValidatorConfig
        uhv_config;
    // By default legacy config had path normalization and merge slashes disabled.
    uhv_config.mutable_uri_path_normalization_options()->set_skip_path_normalization(
        !config.has_normalize_path() || !config.normalize_path().value());
    uhv_config.mutable_uri_path_normalization_options()->set_skip_merging_slashes(
        !config.merge_slashes());
    uhv_config.mutable_uri_path_normalization_options()->set_path_with_escaped_slashes_action(
        static_cast<
            ::envoy::extensions::http::header_validators::envoy_default::v3::HeaderValidatorConfig::
                UriPathNormalizationOptions::PathWithEscapedSlashesAction>(
            getPathWithEscapedSlashesAction(config, context)));
    uhv_config.mutable_http1_protocol_options()->set_allow_chunked_length(
        config.http_protocol_options().allow_chunked_length());
    uhv_config.set_headers_with_underscores_action(
        static_cast<::envoy::extensions::http::header_validators::envoy_default::v3::
                        HeaderValidatorConfig::HeadersWithUnderscoresAction>(
            config.common_http_protocol_options().headers_with_underscores_action()));
    uhv_config.set_strip_fragment_from_path(!Runtime::runtimeFeatureEnabled(
        "envoy.reloadable_features.http_reject_path_with_fragment"));
    legacy_header_validator_config.set_name("default_envoy_uhv_from_legacy_settings");
    legacy_header_validator_config.mutable_typed_config()->PackFrom(uhv_config);
  }

  const ::envoy::config::core::v3::TypedExtensionConfig& header_validator_config =
      config.has_typed_header_validation_config() ? config.typed_header_validation_config()
                                                  : legacy_header_validator_config;

  auto* factory = Envoy::Config::Utility::getFactory<Http::HeaderValidatorFactoryConfig>(
      header_validator_config);
  if (!factory) {
    throwEnvoyExceptionOrPanic(
        fmt::format("Header validator extension not found: '{}'", header_validator_config.name()));
  }

  header_validator_factory = factory->createFromProto(header_validator_config.typed_config(),
                                                      context.getServerFactoryContext());
  if (!header_validator_factory) {
    throwEnvoyExceptionOrPanic(fmt::format("Header validator extension could not be created: '{}'",
                                           header_validator_config.name()));
  }
#else
  if (config.has_typed_header_validation_config()) {
    throwEnvoyExceptionOrPanic(
        fmt::format("This Envoy binary does not support header validator extensions.: '{}'",
                    config.typed_header_validation_config().name()));
  }

  if (Runtime::runtimeFeatureEnabled(
          "envoy.reloadable_features.enable_universal_header_validator")) {
    throwEnvoyExceptionOrPanic(
        "Header validator can not be enabled since this Envoy binary does not support it.");
  }
#endif
  return header_validator_factory;
}

} // namespace

// Singleton registration via macro defined in envoy/singleton/manager.h
SINGLETON_MANAGER_REGISTRATION(date_provider);
SINGLETON_MANAGER_REGISTRATION(route_config_provider_manager);
SINGLETON_MANAGER_REGISTRATION(scoped_routes_config_provider_manager);

Utility::Singletons Utility::createSingletons(Server::Configuration::FactoryContext& context) {
  auto& server_context = context.getServerFactoryContext();

  std::shared_ptr<Http::TlsCachingDateProviderImpl> date_provider =
      server_context.singletonManager().getTyped<Http::TlsCachingDateProviderImpl>(
          SINGLETON_MANAGER_REGISTERED_NAME(date_provider), [&server_context] {
            return std::make_shared<Http::TlsCachingDateProviderImpl>(
                server_context.mainThreadDispatcher(), server_context.threadLocal());
          });

  Router::RouteConfigProviderManagerSharedPtr route_config_provider_manager =
      server_context.singletonManager().getTyped<Router::RouteConfigProviderManager>(
          SINGLETON_MANAGER_REGISTERED_NAME(route_config_provider_manager), [&server_context] {
            return std::make_shared<Router::RouteConfigProviderManagerImpl>(server_context.admin());
          });

  Router::ScopedRoutesConfigProviderManagerSharedPtr scoped_routes_config_provider_manager =
      server_context.singletonManager().getTyped<Router::ScopedRoutesConfigProviderManager>(
          SINGLETON_MANAGER_REGISTERED_NAME(scoped_routes_config_provider_manager),
          [&server_context, route_config_provider_manager] {
            return std::make_shared<Router::ScopedRoutesConfigProviderManager>(
                server_context.admin(), *route_config_provider_manager);
          });

  auto tracer_manager = Tracing::TracerManagerImpl::singleton(context);

<<<<<<< HEAD
  std::shared_ptr<Server::Configuration::DownstreamFilterConfigProviderManager>
      filter_config_provider_manager =
          context.getServerFactoryContext().downstreamFilterConfigProviderManager();
=======
  std::shared_ptr<Http::DownstreamFilterConfigProviderManager> filter_config_provider_manager =
      Http::FilterChainUtility::createSingletonDownstreamFilterConfigProviderManager(
          server_context);
>>>>>>> a665198a

  return {date_provider, route_config_provider_manager, scoped_routes_config_provider_manager,
          tracer_manager, filter_config_provider_manager};
}

std::shared_ptr<HttpConnectionManagerConfig> Utility::createConfig(
    const envoy::extensions::filters::network::http_connection_manager::v3::HttpConnectionManager&
        proto_config,
    Server::Configuration::FactoryContext& context, Http::DateProvider& date_provider,
    Router::RouteConfigProviderManager& route_config_provider_manager,
    Config::ConfigProviderManager& scoped_routes_config_provider_manager,
    Tracing::TracerManager& tracer_manager,
    FilterConfigProviderManager& filter_config_provider_manager) {
  return std::make_shared<HttpConnectionManagerConfig>(
      proto_config, context, date_provider, route_config_provider_manager,
      scoped_routes_config_provider_manager, tracer_manager, filter_config_provider_manager);
}

Network::FilterFactoryCb
HttpConnectionManagerFilterConfigFactory::createFilterFactoryFromProtoTyped(
    const envoy::extensions::filters::network::http_connection_manager::v3::HttpConnectionManager&
        proto_config,
    Server::Configuration::FactoryContext& context) {
  return createFilterFactoryFromProtoAndHopByHop(proto_config, context, true);
}

Network::FilterFactoryCb
HttpConnectionManagerFilterConfigFactory::createFilterFactoryFromProtoAndHopByHop(
    const envoy::extensions::filters::network::http_connection_manager::v3::HttpConnectionManager&
        proto_config,
    Server::Configuration::FactoryContext& context, bool clear_hop_by_hop_headers) {
  Utility::Singletons singletons = Utility::createSingletons(context);

  auto filter_config = Utility::createConfig(
      proto_config, context, *singletons.date_provider_, *singletons.route_config_provider_manager_,
      *singletons.scoped_routes_config_provider_manager_, *singletons.tracer_manager_,
      *singletons.filter_config_provider_manager_);

  // This lambda captures the shared_ptrs created above, thus preserving the
  // reference count.
  // Keep in mind the lambda capture list **doesn't** determine the destruction order, but it's fine
  // as these captured objects are also global singletons.
  return [singletons, filter_config, &context,
          clear_hop_by_hop_headers](Network::FilterManager& filter_manager) -> void {
    auto& server_context = context.getServerFactoryContext();

    auto hcm = std::make_shared<Http::ConnectionManagerImpl>(
        *filter_config, context.drainDecision(), server_context.api().randomGenerator(),
        server_context.httpContext(), server_context.runtime(), server_context.localInfo(),
        server_context.clusterManager(), server_context.overloadManager(),
        server_context.mainThreadDispatcher().timeSource());
    if (!clear_hop_by_hop_headers) {
      hcm->setClearHopByHopResponseHeaders(false);
    }
    filter_manager.addReadFilter(std::move(hcm));
  };
}

Network::FilterFactoryCb
MobileHttpConnectionManagerFilterConfigFactory::createFilterFactoryFromProtoTyped(
    const envoy::extensions::filters::network::http_connection_manager::v3::
        EnvoyMobileHttpConnectionManager& mobile_config,
    Server::Configuration::FactoryContext& context) {
  return HttpConnectionManagerFilterConfigFactory::createFilterFactoryFromProtoAndHopByHop(
      mobile_config.config(), context, false);
}

/**
 * Static registration for the HTTP connection manager filter.
 */
LEGACY_REGISTER_FACTORY(HttpConnectionManagerFilterConfigFactory,
                        Server::Configuration::NamedNetworkFilterConfigFactory,
                        "envoy.http_connection_manager");

InternalAddressConfig::InternalAddressConfig(
    const envoy::extensions::filters::network::http_connection_manager::v3::HttpConnectionManager::
        InternalAddressConfig& config)
    : unix_sockets_(config.unix_sockets()), cidr_ranges_(config.cidr_ranges()) {}

HttpConnectionManagerConfig::HttpConnectionManagerConfig(
    const envoy::extensions::filters::network::http_connection_manager::v3::HttpConnectionManager&
        config,
    Server::Configuration::FactoryContext& context, Http::DateProvider& date_provider,
    Router::RouteConfigProviderManager& route_config_provider_manager,
    Config::ConfigProviderManager& scoped_routes_config_provider_manager,
    Tracing::TracerManager& tracer_manager,
    FilterConfigProviderManager& filter_config_provider_manager)
    : context_(context), stats_prefix_(fmt::format("http.{}.", config.stat_prefix())),
      stats_(Http::ConnectionManagerImpl::generateStats(stats_prefix_, context_.scope())),
      tracing_stats_(
          Http::ConnectionManagerImpl::generateTracingStats(stats_prefix_, context_.scope())),
      use_remote_address_(PROTOBUF_GET_WRAPPED_OR_DEFAULT(config, use_remote_address, false)),
      internal_address_config_(createInternalAddressConfig(config)),
      xff_num_trusted_hops_(config.xff_num_trusted_hops()),
      skip_xff_append_(config.skip_xff_append()), via_(config.via()),
      route_config_provider_manager_(route_config_provider_manager),
      scoped_routes_config_provider_manager_(scoped_routes_config_provider_manager),
      filter_config_provider_manager_(filter_config_provider_manager),
      http3_options_(Http3::Utility::initializeAndValidateOptions(
          config.http3_protocol_options(), config.has_stream_error_on_invalid_http_message(),
          config.stream_error_on_invalid_http_message())),
      http2_options_(Http2::Utility::initializeAndValidateOptions(
          config.http2_protocol_options(), config.has_stream_error_on_invalid_http_message(),
          config.stream_error_on_invalid_http_message())),
      http1_settings_(Http::Http1::parseHttp1Settings(
          config.http_protocol_options(), context.messageValidationVisitor(),
          config.stream_error_on_invalid_http_message(),
          xff_num_trusted_hops_ == 0 && use_remote_address_)),
      max_request_headers_kb_(PROTOBUF_GET_WRAPPED_OR_DEFAULT(
          config, max_request_headers_kb,
          context.getServerFactoryContext().runtime().snapshot().getInteger(
              Http::MaxRequestHeadersSizeOverrideKey, Http::DEFAULT_MAX_REQUEST_HEADERS_KB))),
      max_request_headers_count_(PROTOBUF_GET_WRAPPED_OR_DEFAULT(
          config.common_http_protocol_options(), max_headers_count,
          context.getServerFactoryContext().runtime().snapshot().getInteger(
              Http::MaxRequestHeadersCountOverrideKey, Http::DEFAULT_MAX_HEADERS_COUNT))),
      idle_timeout_(PROTOBUF_GET_OPTIONAL_MS(config.common_http_protocol_options(), idle_timeout)),
      max_connection_duration_(
          PROTOBUF_GET_OPTIONAL_MS(config.common_http_protocol_options(), max_connection_duration)),
      max_stream_duration_(
          PROTOBUF_GET_OPTIONAL_MS(config.common_http_protocol_options(), max_stream_duration)),
      stream_idle_timeout_(
          PROTOBUF_GET_MS_OR_DEFAULT(config, stream_idle_timeout, StreamIdleTimeoutMs)),
      request_timeout_(PROTOBUF_GET_MS_OR_DEFAULT(config, request_timeout, RequestTimeoutMs)),
      request_headers_timeout_(
          PROTOBUF_GET_MS_OR_DEFAULT(config, request_headers_timeout, RequestHeaderTimeoutMs)),
      drain_timeout_(PROTOBUF_GET_MS_OR_DEFAULT(config, drain_timeout, 5000)),
      generate_request_id_(PROTOBUF_GET_WRAPPED_OR_DEFAULT(config, generate_request_id, true)),
      preserve_external_request_id_(config.preserve_external_request_id()),
      always_set_request_id_in_response_(config.always_set_request_id_in_response()),
      date_provider_(date_provider),
      listener_stats_(Http::ConnectionManagerImpl::generateListenerStats(stats_prefix_,
                                                                         context_.listenerScope())),
      proxy_100_continue_(config.proxy_100_continue()),
      stream_error_on_invalid_http_messaging_(
          PROTOBUF_GET_WRAPPED_OR_DEFAULT(config, stream_error_on_invalid_http_message, false)),
      delayed_close_timeout_(PROTOBUF_GET_MS_OR_DEFAULT(config, delayed_close_timeout, 1000)),
#ifdef ENVOY_NORMALIZE_PATH_BY_DEFAULT
      normalize_path_(PROTOBUF_GET_WRAPPED_OR_DEFAULT(
          config, normalize_path,
          // TODO(htuch): we should have a boolean variant of featureEnabled() here.
          context.getServerFactoryContext().runtime().snapshot().featureEnabled(
              "http_connection_manager.normalize_path", 100))),
#else
      normalize_path_(PROTOBUF_GET_WRAPPED_OR_DEFAULT(
          config, normalize_path,
          // TODO(htuch): we should have a boolean variant of featureEnabled() here.
          context.getServerFactoryContext().runtime().snapshot().featureEnabled(
              "http_connection_manager.normalize_path", 0))),
#endif
      merge_slashes_(config.merge_slashes()),
      headers_with_underscores_action_(
          config.common_http_protocol_options().headers_with_underscores_action()),
      local_reply_(LocalReply::Factory::create(config.local_reply_config(), context)),
      path_with_escaped_slashes_action_(getPathWithEscapedSlashesAction(config, context)),
      strip_trailing_host_dot_(config.strip_trailing_host_dot()),
      max_requests_per_connection_(PROTOBUF_GET_WRAPPED_OR_DEFAULT(
          config.common_http_protocol_options(), max_requests_per_connection, 0)),
      proxy_status_config_(config.has_proxy_status_config()
                               ? std::make_unique<HttpConnectionManagerProto::ProxyStatusConfig>(
                                     config.proxy_status_config())
                               : nullptr),
      header_validator_factory_(createHeaderValidatorFactory(config, context)),
      append_x_forwarded_port_(config.append_x_forwarded_port()),
      add_proxy_protocol_connection_state_(
          PROTOBUF_GET_WRAPPED_OR_DEFAULT(config, add_proxy_protocol_connection_state, true)) {
  if (!idle_timeout_) {
    idle_timeout_ = std::chrono::hours(1);
  } else if (idle_timeout_.value().count() == 0) {
    idle_timeout_ = absl::nullopt;
  }

  if (config.strip_any_host_port() && config.strip_matching_host_port()) {
    throwEnvoyExceptionOrPanic(fmt::format(
        "Error: Only one of `strip_matching_host_port` or `strip_any_host_port` can be set."));
  }

  if (config.strip_any_host_port()) {
    strip_port_type_ = Http::StripPortType::Any;
  } else if (config.strip_matching_host_port()) {
    strip_port_type_ = Http::StripPortType::MatchingHost;
  } else {
    strip_port_type_ = Http::StripPortType::None;
  }

  // If we are provided a different request_id_extension implementation to use try and create a
  // new instance of it, otherwise use default one.
  envoy::extensions::filters::network::http_connection_manager::v3::RequestIDExtension
      final_rid_config = config.request_id_extension();
  if (!final_rid_config.has_typed_config()) {
    // This creates a default version of the UUID extension which is a required extension in the
    // build.
    final_rid_config.mutable_typed_config()->PackFrom(
        envoy::extensions::request_id::uuid::v3::UuidRequestIdConfig());
  }
  auto extension_or_error = Http::RequestIDExtensionFactory::fromProto(final_rid_config, context_);
  THROW_IF_STATUS_NOT_OK(extension_or_error, throw);
  request_id_extension_ = extension_or_error.value();

  // Check if IP detection extensions were configured, otherwise fall back to XFF.
  auto ip_detection_extensions = config.original_ip_detection_extensions();
  if (ip_detection_extensions.empty()) {
    envoy::extensions::http::original_ip_detection::xff::v3::XffConfig xff_config;
    xff_config.set_xff_num_trusted_hops(xff_num_trusted_hops_);

    auto* extension = ip_detection_extensions.Add();
    extension->set_name("envoy.http.original_ip_detection.xff");
    extension->mutable_typed_config()->PackFrom(xff_config);
  } else {
    if (use_remote_address_) {
      throwEnvoyExceptionOrPanic(
          "Original IP detection extensions and use_remote_address may not be mixed");
    }

    if (xff_num_trusted_hops_ > 0) {
      throwEnvoyExceptionOrPanic(
          "Original IP detection extensions and xff_num_trusted_hops may not be mixed");
    }
  }

  original_ip_detection_extensions_.reserve(ip_detection_extensions.size());
  for (const auto& extension_config : ip_detection_extensions) {
    auto* factory =
        Envoy::Config::Utility::getFactory<Http::OriginalIPDetectionFactory>(extension_config);
    if (!factory) {
      throwEnvoyExceptionOrPanic(
          fmt::format("Original IP detection extension not found: '{}'", extension_config.name()));
    }

    auto extension = factory->createExtension(extension_config.typed_config(), context_);
    if (!extension) {
      throwEnvoyExceptionOrPanic(fmt::format(
          "Original IP detection extension could not be created: '{}'", extension_config.name()));
    }
    original_ip_detection_extensions_.push_back(extension);
  }

  const auto& header_mutation_extensions = config.early_header_mutation_extensions();
  early_header_mutation_extensions_.reserve(header_mutation_extensions.size());
  for (const auto& extension_config : header_mutation_extensions) {
    auto* factory =
        Envoy::Config::Utility::getFactory<Http::EarlyHeaderMutationFactory>(extension_config);
    if (!factory) {
      throwEnvoyExceptionOrPanic(
          fmt::format("Early header mutation extension not found: '{}'", extension_config.name()));
    }

    auto extension = factory->createExtension(extension_config.typed_config(), context_);
    if (!extension) {
      throwEnvoyExceptionOrPanic(fmt::format(
          "Early header mutation extension could not be created: '{}'", extension_config.name()));
    }
    early_header_mutation_extensions_.push_back(std::move(extension));
  }

  // If scoped RDS is enabled, avoid creating a route config provider. Route config providers
  // will be managed by the scoped routing logic instead.
  switch (config.route_specifier_case()) {
  case envoy::extensions::filters::network::http_connection_manager::v3::HttpConnectionManager::
      RouteSpecifierCase::kRds:
  case envoy::extensions::filters::network::http_connection_manager::v3::HttpConnectionManager::
      RouteSpecifierCase::kRouteConfig:
    route_config_provider_ = Router::RouteConfigProviderUtil::create(
        config, context_.getServerFactoryContext(), context_.messageValidationVisitor(),
        context_.initManager(), stats_prefix_, route_config_provider_manager_);
    break;
  case envoy::extensions::filters::network::http_connection_manager::v3::HttpConnectionManager::
      RouteSpecifierCase::kScopedRoutes:
    scoped_routes_config_provider_ = Router::ScopedRoutesConfigProviderUtil::create(
        config, context_.getServerFactoryContext(), context_.initManager(), stats_prefix_,
        scoped_routes_config_provider_manager_);
    scope_key_builder_ = Router::ScopedRoutesConfigProviderUtil::createScopeKeyBuilder(config);
    break;
  case envoy::extensions::filters::network::http_connection_manager::v3::HttpConnectionManager::
      RouteSpecifierCase::ROUTE_SPECIFIER_NOT_SET:
    PANIC_DUE_TO_CORRUPT_ENUM;
  }

  switch (config.forward_client_cert_details()) {
    PANIC_ON_PROTO_ENUM_SENTINEL_VALUES;
  case envoy::extensions::filters::network::http_connection_manager::v3::HttpConnectionManager::
      SANITIZE:
    forward_client_cert_ = Http::ForwardClientCertType::Sanitize;
    break;
  case envoy::extensions::filters::network::http_connection_manager::v3::HttpConnectionManager::
      FORWARD_ONLY:
    forward_client_cert_ = Http::ForwardClientCertType::ForwardOnly;
    break;
  case envoy::extensions::filters::network::http_connection_manager::v3::HttpConnectionManager::
      APPEND_FORWARD:
    forward_client_cert_ = Http::ForwardClientCertType::AppendForward;
    break;
  case envoy::extensions::filters::network::http_connection_manager::v3::HttpConnectionManager::
      SANITIZE_SET:
    forward_client_cert_ = Http::ForwardClientCertType::SanitizeSet;
    break;
  case envoy::extensions::filters::network::http_connection_manager::v3::HttpConnectionManager::
      ALWAYS_FORWARD_ONLY:
    forward_client_cert_ = Http::ForwardClientCertType::AlwaysForwardOnly;
    break;
  }

  const auto& set_current_client_cert_details = config.set_current_client_cert_details();
  if (set_current_client_cert_details.cert()) {
    set_current_client_cert_details_.push_back(Http::ClientCertDetailsType::Cert);
  }
  if (set_current_client_cert_details.chain()) {
    set_current_client_cert_details_.push_back(Http::ClientCertDetailsType::Chain);
  }
  if (PROTOBUF_GET_WRAPPED_OR_DEFAULT(set_current_client_cert_details, subject, false)) {
    set_current_client_cert_details_.push_back(Http::ClientCertDetailsType::Subject);
  }
  if (set_current_client_cert_details.uri()) {
    set_current_client_cert_details_.push_back(Http::ClientCertDetailsType::URI);
  }
  if (set_current_client_cert_details.dns()) {
    set_current_client_cert_details_.push_back(Http::ClientCertDetailsType::DNS);
  }

  if (config.has_add_user_agent() && config.add_user_agent().value()) {
    user_agent_ = context_.getServerFactoryContext().localInfo().clusterName();
  }

  if (config.has_tracing()) {
    tracer_ = tracer_manager.getOrCreateTracer(getPerFilterTracerConfig(config));
    tracing_config_ = std::make_unique<Http::TracingConnectionManagerConfig>(context.direction(),
                                                                             config.tracing());
  }

  for (const auto& access_log : config.access_log()) {
    AccessLog::InstanceSharedPtr current_access_log =
        AccessLog::AccessLogFactory::fromProto(access_log, context_);
    access_logs_.push_back(current_access_log);
  }

  if (config.has_access_log_options()) {
    if (config.flush_access_log_on_new_request() /* deprecated */) {
      throwEnvoyExceptionOrPanic(
          "Only one of flush_access_log_on_new_request or access_log_options can be specified.");
    }

    if (config.has_access_log_flush_interval()) {
      throwEnvoyExceptionOrPanic(
          "Only one of access_log_flush_interval or access_log_options can be specified.");
    }

    flush_access_log_on_new_request_ =
        config.access_log_options().flush_access_log_on_new_request();
    flush_log_on_tunnel_successfully_established_ =
        config.access_log_options().flush_log_on_tunnel_successfully_established();

    if (config.access_log_options().has_access_log_flush_interval()) {
      access_log_flush_interval_ = std::chrono::milliseconds(DurationUtil::durationToMilliseconds(
          config.access_log_options().access_log_flush_interval()));
    }
  } else {
    flush_access_log_on_new_request_ = config.flush_access_log_on_new_request();

    if (config.has_access_log_flush_interval()) {
      access_log_flush_interval_ = std::chrono::milliseconds(
          DurationUtil::durationToMilliseconds(config.access_log_flush_interval()));
    }
  }

  server_transformation_ = config.server_header_transformation();

  if (!config.scheme_header_transformation().scheme_to_overwrite().empty()) {
    scheme_to_set_ = config.scheme_header_transformation().scheme_to_overwrite();
  }

  if (!config.server_name().empty()) {
    server_name_ = config.server_name();
  } else {
    server_name_ = Http::DefaultServerString::get();
  }

  switch (config.codec_type()) {
    PANIC_ON_PROTO_ENUM_SENTINEL_VALUES;
  case envoy::extensions::filters::network::http_connection_manager::v3::HttpConnectionManager::
      AUTO:
    codec_type_ = CodecType::AUTO;
    break;
  case envoy::extensions::filters::network::http_connection_manager::v3::HttpConnectionManager::
      HTTP1:
    codec_type_ = CodecType::HTTP1;
    break;
  case envoy::extensions::filters::network::http_connection_manager::v3::HttpConnectionManager::
      HTTP2:
    codec_type_ = CodecType::HTTP2;
    break;
  case envoy::extensions::filters::network::http_connection_manager::v3::HttpConnectionManager::
      HTTP3:
#ifdef ENVOY_ENABLE_QUIC
    codec_type_ = CodecType::HTTP3;
    if (!context_.isQuicListener()) {
      throwEnvoyExceptionOrPanic("HTTP/3 codec configured on non-QUIC listener.");
    }
#else
    throwEnvoyExceptionOrPanic("HTTP3 configured but not enabled in the build.");
#endif
    break;
  }
  if (codec_type_ != CodecType::HTTP3 && context_.isQuicListener()) {
    throwEnvoyExceptionOrPanic("Non-HTTP/3 codec configured on QUIC listener.");
  }

  Http::FilterChainHelper<Server::Configuration::FactoryContext,
                          Server::Configuration::NamedHttpFilterConfigFactory>
      helper(filter_config_provider_manager_, context_.getServerFactoryContext(),
             context_.getServerFactoryContext().clusterManager(), context_, stats_prefix_);
  THROW_IF_NOT_OK(helper.processFilters(config.http_filters(), "http", "http", filter_factories_));

  for (const auto& upgrade_config : config.upgrade_configs()) {
    const std::string& name = upgrade_config.upgrade_type();
    const bool enabled = upgrade_config.has_enabled() ? upgrade_config.enabled().value() : true;
    if (findUpgradeCaseInsensitive(upgrade_filter_factories_, name) !=
        upgrade_filter_factories_.end()) {
      throwEnvoyExceptionOrPanic(
          fmt::format("Error: multiple upgrade configs with the same name: '{}'", name));
    }
    if (!upgrade_config.filters().empty()) {
      std::unique_ptr<FilterFactoriesList> factories = std::make_unique<FilterFactoriesList>();
      Http::DependencyManager upgrade_dependency_manager;
      THROW_IF_NOT_OK(
          helper.processFilters(upgrade_config.filters(), name, "http upgrade", *factories));
      // TODO(auni53): Validate encode dependencies too.
      auto status = upgrade_dependency_manager.validDecodeDependencies();
      if (!status.ok()) {
        throwEnvoyExceptionOrPanic(std::string(status.message()));
      }

      upgrade_filter_factories_.emplace(
          std::make_pair(name, FilterConfig{std::move(factories), enabled}));
    } else {
      std::unique_ptr<FilterFactoriesList> factories(nullptr);
      upgrade_filter_factories_.emplace(
          std::make_pair(name, FilterConfig{std::move(factories), enabled}));
    }
  }
}

Http::ServerConnectionPtr HttpConnectionManagerConfig::createCodec(
    Network::Connection& connection, const Buffer::Instance& data,
    Http::ServerConnectionCallbacks& callbacks, Server::OverloadManager& overload_manager) {
  switch (codec_type_) {
  case CodecType::HTTP1:
    return std::make_unique<Http::Http1::ServerConnectionImpl>(
        connection, Http::Http1::CodecStats::atomicGet(http1_codec_stats_, context_.scope()),
        callbacks, http1_settings_, maxRequestHeadersKb(), maxRequestHeadersCount(),
        headersWithUnderscoresAction(), overload_manager);
  case CodecType::HTTP2:
    return std::make_unique<Http::Http2::ServerConnectionImpl>(
        connection, callbacks,
        Http::Http2::CodecStats::atomicGet(http2_codec_stats_, context_.scope()),
        context_.getServerFactoryContext().api().randomGenerator(), http2_options_,
        maxRequestHeadersKb(), maxRequestHeadersCount(), headersWithUnderscoresAction(),
        overload_manager);
  case CodecType::HTTP3:
    return Config::Utility::getAndCheckFactoryByName<QuicHttpServerConnectionFactory>(
               "quic.http_server_connection.default")
        .createQuicHttpServerConnectionImpl(
            connection, callbacks,
            Http::Http3::CodecStats::atomicGet(http3_codec_stats_, context_.scope()),
            http3_options_, maxRequestHeadersKb(), maxRequestHeadersCount(),
            headersWithUnderscoresAction());
  case CodecType::AUTO:
    return Http::ConnectionManagerUtility::autoCreateCodec(
        connection, data, callbacks, context_.scope(),
        context_.getServerFactoryContext().api().randomGenerator(), http1_codec_stats_,
        http2_codec_stats_, http1_settings_, http2_options_, maxRequestHeadersKb(),
        maxRequestHeadersCount(), headersWithUnderscoresAction(), overload_manager);
  }
  PANIC_DUE_TO_CORRUPT_ENUM;
}

bool HttpConnectionManagerConfig::createFilterChain(Http::FilterChainManager& manager, bool,
                                                    const Http::FilterChainOptions& options) const {
  Http::FilterChainUtility::createFilterChainForFactories(manager, options, filter_factories_);
  return true;
}

bool HttpConnectionManagerConfig::createUpgradeFilterChain(
    absl::string_view upgrade_type,
    const Http::FilterChainFactory::UpgradeMap* per_route_upgrade_map,
    Http::FilterChainManager& callbacks) const {
  bool route_enabled = false;
  if (per_route_upgrade_map) {
    auto route_it = findUpgradeBoolCaseInsensitive(*per_route_upgrade_map, upgrade_type);
    if (route_it != per_route_upgrade_map->end()) {
      // Upgrades explicitly not allowed on this route.
      if (route_it->second == false) {
        return false;
      }
      // Upgrades explicitly enabled on this route.
      route_enabled = true;
    }
  }

  auto it = findUpgradeCaseInsensitive(upgrade_filter_factories_, upgrade_type);
  if ((it == upgrade_filter_factories_.end() || !it->second.allow_upgrade) && !route_enabled) {
    // Either the HCM disables upgrades and the route-config does not override,
    // or neither is configured for this upgrade.
    return false;
  }
  const FilterFactoriesList* filters_to_use = &filter_factories_;
  if (it != upgrade_filter_factories_.end() && it->second.filter_factories != nullptr) {
    filters_to_use = it->second.filter_factories.get();
  }

  Http::FilterChainUtility::createFilterChainForFactories(
      callbacks, Http::EmptyFilterChainOptions{}, *filters_to_use);
  return true;
}

const Network::Address::Instance& HttpConnectionManagerConfig::localAddress() {
  return *context_.getServerFactoryContext().localInfo().address();
}

/**
 * Determines what tracing provider to use for a given
 * "envoy.filters.network.http_connection_manager" filter instance.
 */
const envoy::config::trace::v3::Tracing_Http* HttpConnectionManagerConfig::getPerFilterTracerConfig(
    const envoy::extensions::filters::network::http_connection_manager::v3::HttpConnectionManager&
        config) {
  // Give precedence to tracing provider configuration defined as part of
  // "envoy.filters.network.http_connection_manager" filter config.
  if (config.tracing().has_provider()) {
    return &config.tracing().provider();
  }
  // Otherwise, for the sake of backwards compatibility, fall back to using tracing provider
  // configuration defined in the bootstrap config.
  if (context_.getServerFactoryContext().httpContext().defaultTracingConfig().has_http()) {
    return &context_.getServerFactoryContext().httpContext().defaultTracingConfig().http();
  }
  return nullptr;
}

#ifdef ENVOY_ENABLE_UHV
::Envoy::Http::HeaderValidatorStats&
HttpConnectionManagerConfig::getHeaderValidatorStats([[maybe_unused]] Http::Protocol protocol) {
  switch (protocol) {
  case Http::Protocol::Http10:
  case Http::Protocol::Http11:
    return Http::Http1::CodecStats::atomicGet(http1_codec_stats_, context_.scope());
  case Http::Protocol::Http2:
    return Http::Http2::CodecStats::atomicGet(http2_codec_stats_, context_.scope());
  case Http::Protocol::Http3:
    return Http::Http3::CodecStats::atomicGet(http3_codec_stats_, context_.scope());
  }
  PANIC_DUE_TO_CORRUPT_ENUM;
}
#endif

std::function<Http::ApiListenerPtr(Network::ReadFilterCallbacks&)>
HttpConnectionManagerFactory::createHttpConnectionManagerFactoryFromProto(
    const envoy::extensions::filters::network::http_connection_manager::v3::HttpConnectionManager&
        proto_config,
    Server::Configuration::FactoryContext& context, bool clear_hop_by_hop_headers) {
  Utility::Singletons singletons = Utility::createSingletons(context);

  auto filter_config = Utility::createConfig(
      proto_config, context, *singletons.date_provider_, *singletons.route_config_provider_manager_,
      *singletons.scoped_routes_config_provider_manager_, *singletons.tracer_manager_,
      *singletons.filter_config_provider_manager_);

  // This lambda captures the shared_ptrs created above, thus preserving the
  // reference count.
  // Keep in mind the lambda capture list **doesn't** determine the destruction order, but it's fine
  // as these captured objects are also global singletons.
  return [singletons, filter_config, &context, clear_hop_by_hop_headers](
             Network::ReadFilterCallbacks& read_callbacks) -> Http::ApiListenerPtr {
    auto& server_context = context.getServerFactoryContext();

    auto conn_manager = std::make_unique<Http::ConnectionManagerImpl>(
        *filter_config, context.drainDecision(), server_context.api().randomGenerator(),
        server_context.httpContext(), server_context.runtime(), server_context.localInfo(),
        server_context.clusterManager(), server_context.overloadManager(),
        server_context.mainThreadDispatcher().timeSource());
    if (!clear_hop_by_hop_headers) {
      conn_manager->setClearHopByHopResponseHeaders(false);
    }

    // This factory creates a new ConnectionManagerImpl in the absence of its usual environment as
    // an L4 filter, so this factory needs to take a few actions.

    // When a new connection is creating its filter chain it hydrates the factory with a filter
    // manager which provides the ConnectionManager with its "read_callbacks".
    conn_manager->initializeReadFilterCallbacks(read_callbacks);

    // When the connection first calls onData on the ConnectionManager, the ConnectionManager
    // creates a codec. Here we force create a codec as onData will not be called.
    Buffer::OwnedImpl dummy;
    conn_manager->createCodec(dummy);

    return conn_manager;
  };
}

} // namespace HttpConnectionManager
} // namespace NetworkFilters
} // namespace Extensions
} // namespace Envoy<|MERGE_RESOLUTION|>--- conflicted
+++ resolved
@@ -231,15 +231,9 @@
 
   auto tracer_manager = Tracing::TracerManagerImpl::singleton(context);
 
-<<<<<<< HEAD
   std::shared_ptr<Server::Configuration::DownstreamFilterConfigProviderManager>
       filter_config_provider_manager =
           context.getServerFactoryContext().downstreamFilterConfigProviderManager();
-=======
-  std::shared_ptr<Http::DownstreamFilterConfigProviderManager> filter_config_provider_manager =
-      Http::FilterChainUtility::createSingletonDownstreamFilterConfigProviderManager(
-          server_context);
->>>>>>> a665198a
 
   return {date_provider, route_config_provider_manager, scoped_routes_config_provider_manager,
           tracer_manager, filter_config_provider_manager};
