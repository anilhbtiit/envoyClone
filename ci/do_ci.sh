#!/bin/bash

# Run a CI build/test target, e.g. docs, asan.

set -e

build_setup_args=""
if [[ "$1" == "fix_format" || "$1" == "check_format" || "$1" == "check_repositories" || \
        "$1" == "check_spelling" || "$1" == "fix_spelling" || "$1" == "bazel.clang_tidy" || \
        "$1" == "check_spelling_pedantic" || "$1" == "fix_spelling_pedantic" ]]; then
  build_setup_args="-nofetch"
fi

SRCDIR="${PWD}"
. "$(dirname "$0")"/setup_cache.sh
. "$(dirname "$0")"/build_setup.sh $build_setup_args
cd "${SRCDIR}"

echo "building using ${NUM_CPUS} CPUs"

function collect_build_profile() {
  cp -f "$(bazel info output_base)/command.profile.gz" "${ENVOY_BUILD_PROFILE}/$1.profile.gz" || true
}

function bazel_with_collection() {
  declare -r BAZEL_OUTPUT="${ENVOY_SRCDIR}"/bazel.output.txt
  bazel $* | tee "${BAZEL_OUTPUT}"
  declare BAZEL_STATUS="${PIPESTATUS[0]}"
  if [ "${BAZEL_STATUS}" != "0" ]
  then
    declare -r FAILED_TEST_LOGS="$(grep "  /build.*test.log" "${BAZEL_OUTPUT}" | sed -e 's/  \/build.*\/testlogs\/\(.*\)/\1/')"
    pushd bazel-testlogs
    for f in ${FAILED_TEST_LOGS}
    do
      cp --parents -f $f "${ENVOY_FAILED_TEST_LOGS}"
    done
    popd
    exit "${BAZEL_STATUS}"
  fi
  collect_build_profile $1
}

function cp_binary_for_outside_access() {
  DELIVERY_LOCATION="$1"
  ENVOY_BIN=$(echo "${ENVOY_BUILD_TARGET}" | sed -e 's#^@\([^/]*\)/#external/\1#;s#^//##;s#:#/#')
  cp -f \
    bazel-bin/"${ENVOY_BIN}" \
    "${ENVOY_DELIVERY_DIR}"/"${DELIVERY_LOCATION}"
}

function cp_binary_for_image_build() {
  # TODO(mattklein123): Replace this with caching and a different job which creates images.
  echo "Copying binary for image build..."
  mkdir -p "${ENVOY_SRCDIR}"/build_"$1"
  cp -f "${ENVOY_DELIVERY_DIR}"/envoy "${ENVOY_SRCDIR}"/build_"$1"
  mkdir -p "${ENVOY_SRCDIR}"/build_"$1"_stripped
  strip "${ENVOY_DELIVERY_DIR}"/envoy -o "${ENVOY_SRCDIR}"/build_"$1"_stripped/envoy

  # Copy for azp which doesn't preserve permissions, creating a tar archive
  tar czf "${ENVOY_BUILD_DIR}"/envoy_binary.tar.gz -C "${ENVOY_SRCDIR}" build_"$1" build_"$1"_stripped

  # Remove binaries to save space, only if BUILD_REASON exists (running in AZP)
  [[ -z "${BUILD_REASON}" ]] || \
    rm -rf "${ENVOY_SRCDIR}"/build_"$1" "${ENVOY_SRCDIR}"/build_"$1"_stripped "${ENVOY_DELIVERY_DIR}"/envoy \
      bazel-bin/"${ENVOY_BIN}"
}

function bazel_binary_build() {
  BINARY_TYPE="$1"
  if [[ "${BINARY_TYPE}" == "release" ]]; then
    COMPILE_TYPE="opt"
  elif [[ "${BINARY_TYPE}" == "debug" ]]; then
    COMPILE_TYPE="dbg"
  elif [[ "${BINARY_TYPE}" == "sizeopt" ]]; then
    # The COMPILE_TYPE variable is redundant in this case and is only here for
    # readability. It is already set in the .bazelrc config for sizeopt.
    COMPILE_TYPE="opt"
    CONFIG_ARGS="--config=sizeopt"
  elif [[ "${BINARY_TYPE}" == "fastbuild" ]]; then
    COMPILE_TYPE="fastbuild"
  fi

  echo "Building..."
  bazel build ${BAZEL_BUILD_OPTIONS} -c "${COMPILE_TYPE}" "${ENVOY_BUILD_TARGET}" ${CONFIG_ARGS}
  collect_build_profile "${BINARY_TYPE}"_build

  # Copy the built envoy binary somewhere that we can access outside of the
  # container.
  cp_binary_for_outside_access envoy

  cp_binary_for_image_build "${BINARY_TYPE}"
}

CI_TARGET=$1

if [[ $# -gt 1 ]]; then
  shift
  COVERAGE_TEST_TARGETS=$*
  TEST_TARGETS="$COVERAGE_TEST_TARGETS"
else
  # Coverage test will add QUICHE tests by itself.
  COVERAGE_TEST_TARGETS=//test/...
  TEST_TARGETS="${COVERAGE_TEST_TARGETS} @com_googlesource_quiche//:ci_tests"
fi

if [[ "$CI_TARGET" == "bazel.release" ]]; then
  # When testing memory consumption, we want to test against exact byte-counts
  # where possible. As these differ between platforms and compile options, we
  # define the 'release' builds as canonical and test them only in CI, so the
  # toolchain is kept consistent. This ifdef is checked in
  # test/common/stats/stat_test_utility.cc when computing
  # Stats::TestUtil::MemoryTest::mode().
  BAZEL_BUILD_OPTIONS="${BAZEL_BUILD_OPTIONS} --test_env=ENVOY_MEMORY_TEST_EXACT=true"

  setup_clang_toolchain
  echo "bazel release build with tests..."
  bazel_binary_build release

  echo "Testing ${TEST_TARGETS}"
  bazel_with_collection test ${BAZEL_BUILD_OPTIONS} -c opt ${TEST_TARGETS}
  exit 0
elif [[ "$CI_TARGET" == "bazel.release.server_only" ]]; then
  setup_clang_toolchain
  echo "bazel release build..."
  bazel_binary_build release
  exit 0
elif [[ "$CI_TARGET" == "bazel.sizeopt.server_only" ]]; then
  setup_clang_toolchain
  echo "bazel size optimized build..."
  bazel_binary_build sizeopt
  exit 0
elif [[ "$CI_TARGET" == "bazel.sizeopt" ]]; then
  setup_clang_toolchain
  echo "bazel size optimized build with tests..."
  bazel_binary_build sizeopt
  echo "Testing ${TEST_TARGETS}"
  bazel test ${BAZEL_BUILD_OPTIONS} --config=sizeopt ${TEST_TARGETS}
  exit 0
elif [[ "$CI_TARGET" == "bazel.gcc" ]]; then
  BAZEL_BUILD_OPTIONS="${BAZEL_BUILD_OPTIONS} --test_env=HEAPCHECK="	
  setup_gcc_toolchain
  echo "bazel fastbuild build..."
  bazel_binary_build release

  echo "Testing ${TEST_TARGETS}"
  bazel_with_collection test ${BAZEL_BUILD_OPTIONS} -c opt ${TEST_TARGETS}
  exit 0
elif [[ "$CI_TARGET" == "bazel.debug" ]]; then
  setup_clang_toolchain
  echo "bazel debug build with tests..."
  bazel_binary_build debug
  echo "Testing ${TEST_TARGETS}"
  bazel test ${BAZEL_BUILD_OPTIONS} -c dbg ${TEST_TARGETS}
  exit 0
elif [[ "$CI_TARGET" == "bazel.debug.server_only" ]]; then
  setup_clang_toolchain
  echo "bazel debug build..."
  bazel_binary_build debug
  exit 0
elif [[ "$CI_TARGET" == "bazel.asan" ]]; then
  setup_clang_toolchain
  BAZEL_BUILD_OPTIONS="${BAZEL_BUILD_OPTIONS} -c dbg --config=clang-asan --build_tests_only"
  echo "bazel ASAN/UBSAN debug build with tests"
  echo "Building and testing envoy tests ${TEST_TARGETS}"
  bazel_with_collection test ${BAZEL_BUILD_OPTIONS} ${TEST_TARGETS}
  if [ "${ENVOY_BUILD_FILTER_EXAMPLE}" == "1" ]; then
    echo "Building and testing envoy-filter-example tests..."
    pushd "${ENVOY_FILTER_EXAMPLE_SRCDIR}"
    bazel_with_collection test ${BAZEL_BUILD_OPTIONS} ${ENVOY_FILTER_EXAMPLE_TESTS}
    popd
  fi
  # Also validate that integration test traffic tapping (useful when debugging etc.)
  # works. This requires that we set TAP_PATH. We do this under bazel.asan to
  # ensure a debug build in CI.
  echo "Validating integration test traffic tapping..."
  bazel_with_collection test ${BAZEL_BUILD_OPTIONS} \
    --run_under=@envoy//bazel/test:verify_tap_test.sh \
    //test/extensions/transport_sockets/tls/integration:ssl_integration_test
  exit 0
elif [[ "$CI_TARGET" == "bazel.tsan" ]]; then
  setup_clang_toolchain
  echo "bazel TSAN debug build with tests"
  echo "Building and testing envoy tests ${TEST_TARGETS}"
  bazel_with_collection test ${BAZEL_BUILD_OPTIONS} -c dbg --config=clang-tsan --build_tests_only ${TEST_TARGETS}
  if [ "${ENVOY_BUILD_FILTER_EXAMPLE}" == "1" ]; then
    echo "Building and testing envoy-filter-example tests..."
    pushd "${ENVOY_FILTER_EXAMPLE_SRCDIR}"
    bazel_with_collection test ${BAZEL_BUILD_OPTIONS} -c dbg --config=clang-tsan ${ENVOY_FILTER_EXAMPLE_TESTS}
    popd
  fi
  exit 0
elif [[ "$CI_TARGET" == "bazel.msan" ]]; then
  ENVOY_STDLIB=libc++
  setup_clang_toolchain
  # rbe-toolchain-msan must comes as first to win library link order.
  BAZEL_BUILD_OPTIONS="--config=rbe-toolchain-msan ${BAZEL_BUILD_OPTIONS} -c dbg --build_tests_only"
  echo "bazel MSAN debug build with tests"
  echo "Building and testing envoy tests ${TEST_TARGETS}"
  bazel_with_collection test ${BAZEL_BUILD_OPTIONS} ${TEST_TARGETS}
elif [[ "$CI_TARGET" == "bazel.dev" ]]; then
  setup_clang_toolchain
  # This doesn't go into CI but is available for developer convenience.
  echo "bazel fastbuild build with tests..."
  echo "Building..."
  bazel_binary_build fastbuild

  echo "Building and testing ${TEST_TARGETS}"
  bazel test ${BAZEL_BUILD_OPTIONS} -c fastbuild ${TEST_TARGETS}
  exit 0
elif [[ "$CI_TARGET" == "bazel.compile_time_options" ]]; then
  # Right now, none of the available compile-time options conflict with each other. If this
  # changes, this build type may need to be broken up.
  # TODO(mpwarres): remove quiche=enabled once QUICHE is built by default.
  COMPILE_TIME_OPTIONS="\
    --define signal_trace=disabled \
    --define hot_restart=disabled \
    --define google_grpc=disabled \
    --define boringssl=fips \
    --define log_debug_assert_in_release=enabled \
    --define quiche=enabled \
    --define path_normalization_by_default=true \
    --define deprecated_features=disabled \
<<<<<<< HEAD
    --define use_legacy_codecs_in_integration_tests=true \
=======
    --define --cxxopt=-std=c++14 \
>>>>>>> 29665973
  "
  ENVOY_STDLIB="${ENVOY_STDLIB:-libstdc++}"
  setup_clang_toolchain
  # This doesn't go into CI but is available for developer convenience.
  echo "bazel with different compiletime options build with tests..."

  if [[ "${TEST_TARGETS}" == "//test/..." ]]; then
    cd "${ENVOY_FILTER_EXAMPLE_SRCDIR}"
    TEST_TARGETS="@envoy//test/..."
  fi
  # Building all the dependencies from scratch to link them against libc++.
  echo "Building..."
  bazel build ${BAZEL_BUILD_OPTIONS} ${COMPILE_TIME_OPTIONS} -c dbg @envoy//source/exe:envoy-static --build_tag_filters=-nofips
  echo "Building and testing ${TEST_TARGETS}"
  bazel test ${BAZEL_BUILD_OPTIONS} ${COMPILE_TIME_OPTIONS} -c dbg ${TEST_TARGETS} --test_tag_filters=-nofips --build_tests_only

  # Legacy codecs "--define legacy_codecs_in_integration_tests=true" should also be tested in
  # integration tests with asan.
  bazel test ${BAZEL_BUILD_OPTIONS} ${COMPILE_TIME_OPTIONS} -c dbg @envoy//test/integration/... --config=clang-asan --build_tests_only

  # "--define log_debug_assert_in_release=enabled" must be tested with a release build, so run only
  # these tests under "-c opt" to save time in CI.
  bazel test ${BAZEL_BUILD_OPTIONS} ${COMPILE_TIME_OPTIONS} -c opt @envoy//test/common/common:assert_test @envoy//test/server:server_test

  exit 0
elif [[ "$CI_TARGET" == "bazel.api" ]]; then
  setup_clang_toolchain
  echo "Validating API structure..."
  ./tools/api/validate_structure.py
  echo "Building API..."
  bazel build ${BAZEL_BUILD_OPTIONS} -c fastbuild @envoy_api_canonical//envoy/...
  echo "Testing API..."
  bazel_with_collection test ${BAZEL_BUILD_OPTIONS} -c fastbuild @envoy_api_canonical//test/... @envoy_api_canonical//tools/... \
    @envoy_api_canonical//tools:tap2pcap_test
  echo "Testing API boosting (unit tests)..."
  bazel_with_collection test ${BAZEL_BUILD_OPTIONS} -c fastbuild @envoy_dev//clang_tools/api_booster/...
  echo "Testing API boosting (golden C++ tests)..."
  # We use custom BAZEL_BUILD_OPTIONS here; the API booster isn't capable of working with libc++ yet.
  LLVM_CONFIG="${LLVM_ROOT}"/bin/llvm-config BAZEL_BUILD_OPTIONS="--config=clang" python3.8 ./tools/api_boost/api_boost_test.py
  exit 0
elif [[ "$CI_TARGET" == "bazel.coverage" ]]; then
  setup_clang_toolchain
  echo "bazel coverage build with tests ${COVERAGE_TEST_TARGETS}"

  # Reduce the amount of memory Bazel tries to use to prevent it from launching too many subprocesses.
  # This should prevent the system from running out of memory and killing tasks. See discussion on
  # https://github.com/envoyproxy/envoy/pull/5611.
  [ -z "$CIRCLECI" ] || export BAZEL_BUILD_OPTIONS="${BAZEL_BUILD_OPTIONS} --local_ram_resources=12288"

  test/run_envoy_bazel_coverage.sh ${COVERAGE_TEST_TARGETS}
  collect_build_profile coverage
  exit 0
elif [[ "$CI_TARGET" == "bazel.clang_tidy" ]]; then
  setup_clang_toolchain
  NUM_CPUS=$NUM_CPUS ci/run_clang_tidy.sh
  exit 0
elif [[ "$CI_TARGET" == "bazel.coverity" ]]; then
  # Coverity Scan version 2017.07 fails to analyze the entirely of the Envoy
  # build when compiled with Clang 5. Revisit when Coverity Scan explicitly
  # supports Clang 5. Until this issue is resolved, run Coverity Scan with
  # the GCC toolchain.
  setup_gcc_toolchain
  echo "bazel Coverity Scan build"
  echo "Building..."
  /build/cov-analysis/bin/cov-build --dir "${ENVOY_BUILD_DIR}"/cov-int bazel build --action_env=LD_PRELOAD ${BAZEL_BUILD_OPTIONS} \
    -c opt "${ENVOY_BUILD_TARGET}"
  # tar up the coverity results
  tar czvf "${ENVOY_BUILD_DIR}"/envoy-coverity-output.tgz -C "${ENVOY_BUILD_DIR}" cov-int
  # Copy the Coverity results somewhere that we can access outside of the container.
  cp -f \
     "${ENVOY_BUILD_DIR}"/envoy-coverity-output.tgz \
     "${ENVOY_DELIVERY_DIR}"/envoy-coverity-output.tgz
  exit 0
elif [[ "$CI_TARGET" == "bazel.fuzz" ]]; then
  setup_clang_toolchain
  FUZZ_TEST_TARGETS="$(bazel query "attr('tags','fuzzer',${TEST_TARGETS})")"
  echo "bazel ASAN libFuzzer build with fuzz tests ${FUZZ_TEST_TARGETS}"
  echo "Building envoy fuzzers and executing 100 fuzz iterations..."
  bazel_with_collection test ${BAZEL_BUILD_OPTIONS} --config=asan-fuzzer ${FUZZ_TEST_TARGETS} --test_arg="-runs=10"
  exit 0
elif [[ "$CI_TARGET" == "fix_format" ]]; then
  # proto_format.sh needs to build protobuf.
  setup_clang_toolchain
  echo "fix_format..."
  ./tools/code_format/check_format.py fix
  ./tools/code_format/format_python_tools.sh fix
  ./tools/proto_format/proto_format.sh fix --test
  exit 0
elif [[ "$CI_TARGET" == "check_format" ]]; then
  # proto_format.sh needs to build protobuf.
  setup_clang_toolchain
  echo "check_format_test..."
  ./tools/code_format/check_format_test_helper.sh --log=WARN
  echo "check_format..."
  ./tools/code_format/check_format.py check
  ./tools/code_format/format_python_tools.sh check
  ./tools/proto_format/proto_format.sh check --test
  exit 0
elif [[ "$CI_TARGET" == "check_repositories" ]]; then
  echo "check_repositories..."
  ./tools/check_repositories.sh
  exit 0
elif [[ "$CI_TARGET" == "check_spelling" ]]; then
  echo "check_spelling..."
  ./tools/spelling/check_spelling.sh check
  exit 0
elif [[ "$CI_TARGET" == "fix_spelling" ]];then
  echo "fix_spell..."
  ./tools/spelling/check_spelling.sh fix
  exit 0
elif [[ "$CI_TARGET" == "check_spelling_pedantic" ]]; then
  echo "check_spelling_pedantic..."
  ./tools/spelling/check_spelling_pedantic.py --mark check
  exit 0
elif [[ "$CI_TARGET" == "fix_spelling_pedantic" ]]; then
  echo "fix_spelling_pedantic..."
  ./tools/spelling/check_spelling_pedantic.py fix
  exit 0
elif [[ "$CI_TARGET" == "docs" ]]; then
  echo "generating docs..."
  docs/build.sh
  exit 0
else
  echo "Invalid do_ci.sh target, see ci/README.md for valid targets."
  exit 1
fi<|MERGE_RESOLUTION|>--- conflicted
+++ resolved
@@ -220,11 +220,8 @@
     --define quiche=enabled \
     --define path_normalization_by_default=true \
     --define deprecated_features=disabled \
-<<<<<<< HEAD
     --define use_legacy_codecs_in_integration_tests=true \
-=======
     --define --cxxopt=-std=c++14 \
->>>>>>> 29665973
   "
   ENVOY_STDLIB="${ENVOY_STDLIB:-libstdc++}"
   setup_clang_toolchain
