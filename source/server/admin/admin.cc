#include "source/server/admin/admin.h"

#include <algorithm>
#include <cstdint>
#include <fstream>
#include <string>
#include <utility>
#include <vector>

#include "envoy/filesystem/filesystem.h"
#include "envoy/server/hot_restart.h"
#include "envoy/server/instance.h"
#include "envoy/server/options.h"
#include "envoy/upstream/cluster_manager.h"
#include "envoy/upstream/outlier_detection.h"
#include "envoy/upstream/upstream.h"

#include "source/common/access_log/access_log_impl.h"
#include "source/common/buffer/buffer_impl.h"
#include "source/common/common/assert.h"
#include "source/common/common/empty_string.h"
#include "source/common/common/fmt.h"
#include "source/common/common/mutex_tracer_impl.h"
#include "source/common/common/utility.h"
#include "source/common/formatter/substitution_formatter.h"
#include "source/common/http/codes.h"
#include "source/common/http/conn_manager_utility.h"
#include "source/common/http/header_map_impl.h"
#include "source/common/http/headers.h"
#include "source/common/memory/utils.h"
#include "source/common/network/listen_socket_impl.h"
#include "source/common/protobuf/protobuf.h"
#include "source/common/protobuf/utility.h"
#include "source/common/router/config_impl.h"
#include "source/extensions/request_id/uuid/config.h"
#include "source/server/admin/utils.h"
#include "source/server/listener_impl.h"

#include "absl/strings/str_join.h"
#include "absl/strings/str_replace.h"
#include "absl/strings/string_view.h"
#include "spdlog/spdlog.h"

namespace Envoy {
namespace Server {

ConfigTracker& AdminImpl::getConfigTracker() { return config_tracker_; }

AdminImpl::NullRouteConfigProvider::NullRouteConfigProvider(TimeSource& time_source)
    : config_(new Router::NullConfigImpl()), time_source_(time_source) {}

void AdminImpl::startHttpListener(const std::list<AccessLog::InstanceSharedPtr>& access_logs,
                                  const std::string& address_out_path,
                                  Network::Address::InstanceConstSharedPtr address,
                                  const Network::Socket::OptionsSharedPtr& socket_options,
                                  Stats::ScopeSharedPtr&& listener_scope) {
  for (const auto& access_log : access_logs) {
    access_logs_.emplace_back(access_log);
  }
  null_overload_manager_.start();
  socket_ = std::make_shared<Network::TcpListenSocket>(address, socket_options, true);
  RELEASE_ASSERT(0 == socket_->ioHandle().listen(ENVOY_TCP_BACKLOG_SIZE).return_value_,
                 "listen() failed on admin listener");
  socket_factories_.emplace_back(std::make_unique<AdminListenSocketFactory>(socket_));
  listener_ = std::make_unique<AdminListener>(*this, std::move(listener_scope));
  ENVOY_LOG(info, "admin address: {}",
            socket().connectionInfoProvider().localAddress()->asString());
  if (!address_out_path.empty()) {
    std::ofstream address_out_file(address_out_path);
    if (!address_out_file) {
      ENVOY_LOG(critical, "cannot open admin address output file {} for writing.",
                address_out_path);
    } else {
      address_out_file << socket_->connectionInfoProvider().localAddress()->asString();
    }
  }
}

namespace {
std::vector<absl::string_view> prepend(const absl::string_view first,
                                       const std::vector<absl::string_view>& strings) {
  std::vector<absl::string_view> v;
  v.reserve(strings.size() + 1);
  v.push_back(first);
  v.insert(v.end(), strings.begin(), strings.end());
  return v;
}
} // namespace

AdminImpl::AdminImpl(const std::string& profile_path, Server::Instance& server,
                     bool ignore_global_conn_limit)
    : server_(server),
      request_id_extension_(Extensions::RequestId::UUIDRequestIDExtension::defaultInstance(
          server_.api().randomGenerator())),
      profile_path_(profile_path),
      stats_(Http::ConnectionManagerImpl::generateStats("http.admin.", server_.stats())),
      null_overload_manager_(server_.threadLocal()),
      tracing_stats_(
          Http::ConnectionManagerImpl::generateTracingStats("http.admin.", no_op_store_)),
      route_config_provider_(server.timeSource()),
      scoped_route_config_provider_(server.timeSource()), clusters_handler_(server),
      config_dump_handler_(config_tracker_, server), init_dump_handler_(server),
      stats_handler_(server), logs_handler_(server), profiling_handler_(profile_path),
      runtime_handler_(server), listeners_handler_(server), server_cmd_handler_(server),
      server_info_handler_(server),
      // TODO(jsedgwick) add /runtime_reset endpoint that removes all admin-set values
      handlers_{
          makeHandler("/", "Admin home page", MAKE_ADMIN_HANDLER(handlerAdminHome), false, false),
          makeHandler("/certs", "print certs on machine",
                      MAKE_ADMIN_HANDLER(server_info_handler_.handlerCerts), false, false),
          makeHandler("/clusters", "upstream cluster status",
                      MAKE_ADMIN_HANDLER(clusters_handler_.handlerClusters), false, false),
          makeHandler(
              "/config_dump", "dump current Envoy configs (experimental)",
              MAKE_ADMIN_HANDLER(config_dump_handler_.handlerConfigDump), false, false,
              {{Admin::ParamDescriptor::Type::String, "resource", "The resource to dump"},
               {Admin::ParamDescriptor::Type::String, "mask",
                "The mask to apply. When both resource and mask are specified, "
                "the mask is applied to every element in the desired repeated field so that only a "
                "subset of fields are returned. The mask is parsed as a ProtobufWkt::FieldMask"},
               {Admin::ParamDescriptor::Type::String, "name_regex",
                "Dump only the currently loaded configurations whose names match the specified "
                "regex. Can be used with both resource and mask query parameters."},
               {Admin::ParamDescriptor::Type::Boolean, "include_eds",
                "Dump currently loaded configuration including EDS. See the response definition "
                "for more information"}}),
          makeHandler("/init_dump", "dump current Envoy init manager information (experimental)",
                      MAKE_ADMIN_HANDLER(init_dump_handler_.handlerInitDump), false, false,
                      {{Admin::ParamDescriptor::Type::String, "mask",
                        "The desired component to dump unready targets. The mask is parsed as "
                        "a ProtobufWkt::FieldMask. For example, get the unready targets of "
                        "all listeners with /init_dump?mask=listener`"}}),
          makeHandler("/contention", "dump current Envoy mutex contention stats (if enabled)",
                      MAKE_ADMIN_HANDLER(stats_handler_.handlerContention), false, false),
          makeHandler("/cpuprofiler", "enable/disable the CPU profiler",
                      MAKE_ADMIN_HANDLER(profiling_handler_.handlerCpuProfiler), false, true),
          makeHandler("/heapprofiler", "enable/disable the heap profiler",
                      MAKE_ADMIN_HANDLER(profiling_handler_.handlerHeapProfiler), false, true),
          makeHandler("/healthcheck/fail", "cause the server to fail health checks",
                      MAKE_ADMIN_HANDLER(server_cmd_handler_.handlerHealthcheckFail), false, true),
          makeHandler("/healthcheck/ok", "cause the server to pass health checks",
                      MAKE_ADMIN_HANDLER(server_cmd_handler_.handlerHealthcheckOk), false, true),
          makeHandler("/help", "print out list of admin commands", MAKE_ADMIN_HANDLER(handlerHelp),
                      false, false),
          makeHandler("/hot_restart_version", "print the hot restart compatibility version",
                      MAKE_ADMIN_HANDLER(server_info_handler_.handlerHotRestartVersion), false,
                      false),

          // TODO(jmarantz): add support for param-passing through a POST. Browsers send
          // those params as the post-body rather than query-params and that requires some
          // re-plumbing through the admin callback API. See also drain_listeners.
          makeHandler("/logging", "query/change logging levels",
<<<<<<< HEAD
                      MAKE_ADMIN_HANDLER(logs_handler_.handlerLogging), false, true,
                      {{Admin::ParamDescriptor::Type::String, "paths",
                        "Change multiple logging levels by setting to "
                        "<logger_name1>:<desired_level1>,<logger_name2>:<desired_level2>."},
                       {Admin::ParamDescriptor::Type::Enum, "level", "desired logging level",
                        prepend("", LogsHandler::levelStrings())}}),
=======
                      MAKE_ADMIN_HANDLER(logs_handler_.handlerLogging), false, true),

>>>>>>> 8e64f2b9
          makeHandler("/memory", "print current allocation/heap usage",
                      MAKE_ADMIN_HANDLER(server_info_handler_.handlerMemory), false, false),
          makeHandler("/quitquitquit", "exit the server",
                      MAKE_ADMIN_HANDLER(server_cmd_handler_.handlerQuitQuitQuit), false, true),
          makeHandler("/reset_counters", "reset all counters to zero",
                      MAKE_ADMIN_HANDLER(stats_handler_.handlerResetCounters), false, true),
          makeHandler(
              "/drain_listeners", "drain listeners",
              MAKE_ADMIN_HANDLER(listeners_handler_.handlerDrainListeners), false, true,
              {{ParamDescriptor::Type::Boolean, "graceful",
                "When draining listeners, enter a graceful drain period prior to closing "
                "listeners. This behaviour and duration is configurable via server options "
                "or CLI"},
               {ParamDescriptor::Type::Boolean, "inboundonly",
                "Drains all inbound listeners. traffic_direction field in "
                "envoy_v3_api_msg_config.listener.v3.Listener is used to determine whether a "
                "listener is inbound or outbound."}}),
          makeHandler("/server_info", "print server version/status information",
                      MAKE_ADMIN_HANDLER(server_info_handler_.handlerServerInfo), false, false),
          makeHandler("/ready", "print server state, return 200 if LIVE, otherwise return 503",
                      MAKE_ADMIN_HANDLER(server_info_handler_.handlerReady), false, false),
          stats_handler_.statsHandler(),
          makeHandler("/stats/prometheus", "print server stats in prometheus format",
                      MAKE_ADMIN_HANDLER(stats_handler_.handlerPrometheusStats), false, false,
                      {{ParamDescriptor::Type::Boolean, "usedonly",
                        "Only include stats that have been written by system since restart"},
                       {ParamDescriptor::Type::Boolean, "text_readouts",
                        "Render text_readouts as new gaugues with value 0 (increases Prometheus "
                        "data size)"},
                       {ParamDescriptor::Type::String, "filter",
                        "Regular expression (ecmascript) for filtering stats"}}),
          makeHandler("/stats/recentlookups", "Show recent stat-name lookups",
                      MAKE_ADMIN_HANDLER(stats_handler_.handlerStatsRecentLookups), false, false),
          makeHandler("/stats/recentlookups/clear", "clear list of stat-name lookups and counter",
                      MAKE_ADMIN_HANDLER(stats_handler_.handlerStatsRecentLookupsClear), false,
                      true),
          makeHandler(
              "/stats/recentlookups/disable", "disable recording of reset stat-name lookup names",
              MAKE_ADMIN_HANDLER(stats_handler_.handlerStatsRecentLookupsDisable), false, true),
          makeHandler(
              "/stats/recentlookups/enable", "enable recording of reset stat-name lookup names",
              MAKE_ADMIN_HANDLER(stats_handler_.handlerStatsRecentLookupsEnable), false, true),
          makeHandler("/listeners", "print listener info",
                      MAKE_ADMIN_HANDLER(listeners_handler_.handlerListenerInfo), false, false,
                      {{Admin::ParamDescriptor::Type::Enum,
                        "format",
                        "File format to use",
                        {"text", "json"}}}),
          makeHandler("/runtime", "print runtime values",
                      MAKE_ADMIN_HANDLER(runtime_handler_.handlerRuntime), false, false),
          makeHandler("/runtime_modify",
                      "Adds or modifies runtime values as passed in query parameters. To delete a "
                      "previously added key, use an empty string as the value. Note that deletion "
                      "only applies to overrides added via this endpoint; values loaded from disk "
                      "can be modified via override but not deleted. E.g. "
                      "?key1=value1&key2=value2...",
                      MAKE_ADMIN_HANDLER(runtime_handler_.handlerRuntimeModify), false, true),
          makeHandler("/reopen_logs", "reopen access logs",
                      MAKE_ADMIN_HANDLER(logs_handler_.handlerReopenLogs), false, true),
      },
      date_provider_(server.dispatcher().timeSource()),
      admin_filter_chain_(std::make_shared<AdminFilterChain>()),
      local_reply_(LocalReply::Factory::createDefault()),
      ignore_global_conn_limit_(ignore_global_conn_limit) {
#ifndef NDEBUG
  // Verify that no duplicate handlers exist.
  absl::flat_hash_set<absl::string_view> handlers;
  for (const UrlHandler& handler : handlers_) {
    ASSERT(handlers.insert(handler.prefix_).second);
  }
#endif
}

Http::ServerConnectionPtr AdminImpl::createCodec(Network::Connection& connection,
                                                 const Buffer::Instance& data,
                                                 Http::ServerConnectionCallbacks& callbacks) {
  return Http::ConnectionManagerUtility::autoCreateCodec(
      connection, data, callbacks, server_.stats(), server_.api().randomGenerator(),
      http1_codec_stats_, http2_codec_stats_, Http::Http1Settings(),
      ::Envoy::Http2::Utility::initializeAndValidateOptions(
          envoy::config::core::v3::Http2ProtocolOptions()),
      maxRequestHeadersKb(), maxRequestHeadersCount(), headersWithUnderscoresAction());
}

bool AdminImpl::createNetworkFilterChain(Network::Connection& connection,
                                         const std::vector<Network::FilterFactoryCb>&) {
  // Pass in the null overload manager so that the admin interface is accessible even when Envoy
  // is overloaded.
  connection.addReadFilter(Network::ReadFilterSharedPtr{new Http::ConnectionManagerImpl(
      *this, server_.drainManager(), server_.api().randomGenerator(), server_.httpContext(),
      server_.runtime(), server_.localInfo(), server_.clusterManager(), null_overload_manager_,
      server_.timeSource())});
  return true;
}

void AdminImpl::createFilterChain(Http::FilterChainManager& manager) {
  Http::FilterFactoryCb factory = [this](Http::FilterChainFactoryCallbacks& callbacks) {
    callbacks.addStreamFilter(std::make_shared<AdminFilter>(createRequestFunction()));
  };
  manager.applyFilterFactoryCb({}, factory);
}

namespace {

// Implements a chunked request for static text.
class StaticTextRequest : public Admin::Request {
public:
  StaticTextRequest(absl::string_view response_text, Http::Code code) : code_(code) {
    response_text_.add(response_text);
  }
  StaticTextRequest(Buffer::Instance& response_text, Http::Code code) : code_(code) {
    response_text_.move(response_text);
  }

  Http::Code start(Http::ResponseHeaderMap&) override { return code_; }
  bool nextChunk(Buffer::Instance& response) override {
    response.move(response_text_);
    return false;
  }

private:
  Buffer::OwnedImpl response_text_;
  const Http::Code code_;
};

// Implements a streaming Request based on a non-streaming callback that
// generates the entire admin output in one shot.
class RequestGasket : public Admin::Request {
public:
  RequestGasket(Admin::HandlerCb handler_cb, absl::string_view path_and_query,
                AdminStream& admin_stream)
      : path_and_query_(std::string(path_and_query)), handler_cb_(handler_cb),
        admin_stream_(admin_stream) {}

  static Admin::GenRequestFn makeGen(Admin::HandlerCb callback) {
    return [callback](absl::string_view path_and_query,
                      AdminStream& admin_stream) -> Server::Admin::RequestPtr {
      return std::make_unique<RequestGasket>(callback, path_and_query, admin_stream);
    };
  }

  Http::Code start(Http::ResponseHeaderMap& response_headers) override {
    return handler_cb_(path_and_query_, response_headers, response_, admin_stream_);
  }

  bool nextChunk(Buffer::Instance& response) override {
    response.move(response_);
    return false;
  }

private:
  std::string path_and_query_;
  Admin::HandlerCb handler_cb_;
  AdminStream& admin_stream_;
  Buffer::OwnedImpl response_;
};

} // namespace

Admin::RequestPtr Admin::makeStaticTextRequest(absl::string_view response, Http::Code code) {
  return std::make_unique<StaticTextRequest>(response, code);
}

Admin::RequestPtr Admin::makeStaticTextRequest(Buffer::Instance& response, Http::Code code) {
  return std::make_unique<StaticTextRequest>(response, code);
}

Http::Code AdminImpl::runCallback(absl::string_view path_and_query,
                                  Http::ResponseHeaderMap& response_headers,
                                  Buffer::Instance& response, AdminStream& admin_stream) {
  RequestPtr request = makeRequest(path_and_query, admin_stream);
  Http::Code code = request->start(response_headers);
  bool more_data;
  do {
    more_data = request->nextChunk(response);
  } while (more_data);
  Memory::Utils::tryShrinkHeap();
  return code;
}

Admin::RequestPtr AdminImpl::makeRequest(absl::string_view path_and_query,
                                         AdminStream& admin_stream) {
  std::string::size_type query_index = path_and_query.find('?');
  if (query_index == std::string::npos) {
    query_index = path_and_query.size();
  }

  for (const UrlHandler& handler : handlers_) {
    if (path_and_query.compare(0, query_index, handler.prefix_) == 0) {
      if (handler.mutates_server_state_) {
        const absl::string_view method = admin_stream.getRequestHeaders().getMethodValue();
        if (method != Http::Headers::get().MethodValues.Post) {
          ENVOY_LOG(error, "admin path \"{}\" mutates state, method={} rather than POST",
                    handler.prefix_, method);
          return Admin::makeStaticTextRequest(
              fmt::format("Method {} not allowed, POST required.", method),
              Http::Code::MethodNotAllowed);
        }
      }

      return handler.handler_(path_and_query, admin_stream);
    }
  }

  // Extra space is emitted below to have "invalid path." be a separate sentence in the
  // 404 output from "admin commands are:" in handlerHelp.
  Buffer::OwnedImpl error_response;
  error_response.add("invalid path. ");
  getHelp(error_response);
  return Admin::makeStaticTextRequest(error_response, Http::Code::NotFound);
}

std::vector<const AdminImpl::UrlHandler*> AdminImpl::sortedHandlers() const {
  std::vector<const UrlHandler*> sorted_handlers;
  for (const UrlHandler& handler : handlers_) {
    sorted_handlers.push_back(&handler);
  }
  // Note: it's generally faster to sort a vector with std::vector than to construct a std::map.
  std::sort(sorted_handlers.begin(), sorted_handlers.end(),
            [](const UrlHandler* h1, const UrlHandler* h2) { return h1->prefix_ < h2->prefix_; });
  return sorted_handlers;
}

Http::Code AdminImpl::handlerHelp(absl::string_view, Http::ResponseHeaderMap&,
                                  Buffer::Instance& response, AdminStream&) {
  getHelp(response);
  return Http::Code::OK;
}

void AdminImpl::getHelp(Buffer::Instance& response) {
  response.add("admin commands are:\n");

  // Prefix order is used during searching, but for printing do them in alpha order.
  for (const UrlHandler* handler : sortedHandlers()) {
    response.add(fmt::format("  {}: {}\n", handler->prefix_, handler->help_text_));
    for (const ParamDescriptor& param : handler->params_) {
      response.add(fmt::format("      {}: {}", param.id_, param.help_));
      if (param.type_ == ParamDescriptor::Type::Enum) {
        response.addFragments({"; One of (", absl::StrJoin(param.enum_choices_, ", "), ")"});
      }
      response.add("\n");
    }
  }
}

const Network::Address::Instance& AdminImpl::localAddress() {
  return *server_.localInfo().address();
}

AdminImpl::UrlHandler AdminImpl::makeHandler(const std::string& prefix,
                                             const std::string& help_text, HandlerCb callback,
                                             bool removable, bool mutates_state,
                                             const ParamDescriptorVec& params) {
  return UrlHandler{prefix,    help_text,     RequestGasket::makeGen(callback),
                    removable, mutates_state, params};
}

bool AdminImpl::addStreamingHandler(const std::string& prefix, const std::string& help_text,
                                    GenRequestFn callback, bool removable, bool mutates_state,
                                    const ParamDescriptorVec& params) {
  ASSERT(prefix.size() > 1);
  ASSERT(prefix[0] == '/');

  // Sanitize prefix and help_text to ensure no XSS can be injected, as
  // we are injecting these strings into HTML that runs in a domain that
  // can mutate Envoy server state. Also rule out some characters that
  // make no sense as part of a URL path: ? and :.
  const std::string::size_type pos = prefix.find_first_of("&\"'<>?:");
  if (pos != std::string::npos) {
    ENVOY_LOG(error, "filter \"{}\" contains invalid character '{}'", prefix, prefix[pos]);
    return false;
  }

  auto it = std::find_if(handlers_.cbegin(), handlers_.cend(),
                         [&prefix](const UrlHandler& entry) { return prefix == entry.prefix_; });
  if (it == handlers_.end()) {
    handlers_.push_back({prefix, help_text, callback, removable, mutates_state, params});
    return true;
  }
  return false;
}

bool AdminImpl::addHandler(const std::string& prefix, const std::string& help_text,
                           HandlerCb callback, bool removable, bool mutates_state,
                           const ParamDescriptorVec& params) {
  return addStreamingHandler(prefix, help_text, RequestGasket::makeGen(callback), removable,
                             mutates_state, params);
}

bool AdminImpl::removeHandler(const std::string& prefix) {
  const size_t size_before_removal = handlers_.size();
  handlers_.remove_if(
      [&prefix](const UrlHandler& entry) { return prefix == entry.prefix_ && entry.removable_; });
  if (handlers_.size() != size_before_removal) {
    return true;
  }
  return false;
}

Http::Code AdminImpl::request(absl::string_view path_and_query, absl::string_view method,
                              Http::ResponseHeaderMap& response_headers, std::string& body) {
  AdminFilter filter(createRequestFunction());

  auto request_headers = Http::RequestHeaderMapImpl::create();
  request_headers->setMethod(method);
  filter.decodeHeaders(*request_headers, false);
  Buffer::OwnedImpl response;

  Http::Code code = runCallback(path_and_query, response_headers, response, filter);
  Utility::populateFallbackResponseHeaders(code, response_headers);
  body = response.toString();
  return code;
}

void AdminImpl::closeSocket() {
  if (socket_) {
    socket_->close();
  }
}

void AdminImpl::addListenerToHandler(Network::ConnectionHandler* handler) {
  if (listener_) {
    handler->addListener(absl::nullopt, *listener_, server_.runtime());
  }
}

} // namespace Server
} // namespace Envoy<|MERGE_RESOLUTION|>--- conflicted
+++ resolved
@@ -150,17 +150,12 @@
           // those params as the post-body rather than query-params and that requires some
           // re-plumbing through the admin callback API. See also drain_listeners.
           makeHandler("/logging", "query/change logging levels",
-<<<<<<< HEAD
                       MAKE_ADMIN_HANDLER(logs_handler_.handlerLogging), false, true,
                       {{Admin::ParamDescriptor::Type::String, "paths",
                         "Change multiple logging levels by setting to "
                         "<logger_name1>:<desired_level1>,<logger_name2>:<desired_level2>."},
                        {Admin::ParamDescriptor::Type::Enum, "level", "desired logging level",
                         prepend("", LogsHandler::levelStrings())}}),
-=======
-                      MAKE_ADMIN_HANDLER(logs_handler_.handlerLogging), false, true),
-
->>>>>>> 8e64f2b9
           makeHandler("/memory", "print current allocation/heap usage",
                       MAKE_ADMIN_HANDLER(server_info_handler_.handlerMemory), false, false),
           makeHandler("/quitquitquit", "exit the server",
