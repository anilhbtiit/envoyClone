--- conflicted
+++ resolved
@@ -127,22 +127,12 @@
         mDnsFailureRefreshSecondsBase, mDnsFailureRefreshSecondsMax, mDnsQueryTimeoutSeconds,
         mDnsMinRefreshSeconds, mDnsPreresolveHostnames, mEnableDNSCache,
         mDnsCacheSaveIntervalSeconds, mEnableDrainPostDnsRefresh, quicEnabled(),
-<<<<<<< HEAD
-        mEnableGzipDecompression, mEnableGzipCompression, brotliEnabled(), mEnableBrotliCompression,
-        mEnableSocketTag, mEnableHappyEyeballs, mEnableInterfaceBinding,
-        mH2ConnectionKeepaliveIdleIntervalMilliseconds, mH2ConnectionKeepaliveTimeoutSeconds,
-        mMaxConnectionsPerHost, mStatsFlushSeconds, mStreamIdleTimeoutSeconds,
-        mPerTryIdleTimeoutSeconds, mAppVersion, mAppId, mTrustChainVerification, mVirtualClusters,
-        nativeFilterChain, platformFilterChain, stringAccessors, keyValueStores, statSinks,
-        runtimeGuards, mEnableSkipDNSLookupForProxiedRequests,
-=======
         mEnableGzipDecompression, brotliEnabled(), mEnableSocketTag, mEnableHappyEyeballs,
         mEnableInterfaceBinding, mH2ConnectionKeepaliveIdleIntervalMilliseconds,
         mH2ConnectionKeepaliveTimeoutSeconds, mMaxConnectionsPerHost, mStatsFlushSeconds,
         mStreamIdleTimeoutSeconds, mPerTryIdleTimeoutSeconds, mAppVersion, mAppId,
         mTrustChainVerification, mVirtualClusters, nativeFilterChain, platformFilterChain,
-        stringAccessors, keyValueStores, statSinks, mEnableSkipDNSLookupForProxiedRequests,
->>>>>>> 02d09172
-        mEnablePlatformCertificatesValidation, false);
+        stringAccessors, keyValueStores, statSinks, runtimeGuards,
+        mEnableSkipDNSLookupForProxiedRequests, mEnablePlatformCertificatesValidation, false);
   }
 }