#include "common/http/http1/conn_pool.h"

#include <cstdint>
#include <list>
#include <memory>

#include "envoy/event/dispatcher.h"
#include "envoy/event/schedulable_cb.h"
#include "envoy/event/timer.h"
#include "envoy/http/codec.h"
#include "envoy/http/header_map.h"
#include "envoy/upstream/upstream.h"

#include "common/http/codec_client.h"
#include "common/http/codes.h"
#include "common/http/header_utility.h"
#include "common/http/headers.h"
#include "common/runtime/runtime_features.h"

#include "absl/strings/match.h"

namespace Envoy {
namespace Http {
namespace Http1 {

ConnPoolImpl::ConnPoolImpl(Event::Dispatcher& dispatcher, Random::RandomGenerator& random_generator,
                           Upstream::HostConstSharedPtr host, Upstream::ResourcePriority priority,
                           const Network::ConnectionSocket::OptionsSharedPtr& options,
                           const Network::TransportSocketOptionsSharedPtr& transport_socket_options)
    : HttpConnPoolImplBase(std::move(host), std::move(priority), dispatcher, options,
<<<<<<< HEAD
                           transport_socket_options, {Protocol::Http11}),
      upstream_ready_cb_(dispatcher_.createSchedulableCallback([this]() {
        upstream_ready_enabled_ = false;
        onUpstreamReady();
      })),
      random_generator_(random_generator) {}
=======
                           transport_socket_options, random_generator, Protocol::Http11) {}
>>>>>>> 91638e6a

ConnPoolImpl::~ConnPoolImpl() { destructAllConnections(); }

Envoy::ConnectionPool::ActiveClientPtr ConnPoolImpl::instantiateActiveClient() {
  return std::make_unique<ActiveClient>(*this);
}

ConnPoolImpl::StreamWrapper::StreamWrapper(ResponseDecoder& response_decoder, ActiveClient& parent)
    : RequestEncoderWrapper(parent.codec_client_->newStream(*this)),
      ResponseDecoderWrapper(response_decoder), parent_(parent) {
  RequestEncoderWrapper::inner_.getStream().addCallbacks(*this);
}

ConnPoolImpl::StreamWrapper::~StreamWrapper() {
  // Upstream connection might be closed right after response is complete. Setting delay=true
  // here to attach pending requests in next dispatcher loop to handle that case.
  // https://github.com/envoyproxy/envoy/issues/2715
  parent_.parent().onStreamClosed(parent_, true);
}

void ConnPoolImpl::StreamWrapper::onEncodeComplete() { encode_complete_ = true; }

void ConnPoolImpl::StreamWrapper::decodeHeaders(ResponseHeaderMapPtr&& headers, bool end_stream) {
  if (Runtime::runtimeFeatureEnabled("envoy.reloadable_features.fixed_connection_close")) {
    close_connection_ =
        HeaderUtility::shouldCloseConnection(parent_.codec_client_->protocol(), *headers);
    if (close_connection_) {
      parent_.parent().host()->cluster().stats().upstream_cx_close_notify_.inc();
    }
  } else {
    // If Connection: close OR
    //    Http/1.0 and not Connection: keep-alive OR
    //    Proxy-Connection: close
    if ((absl::EqualsIgnoreCase(headers->getConnectionValue(),
                                Headers::get().ConnectionValues.Close)) ||
        (parent_.codec_client_->protocol() == Protocol::Http10 &&
         !absl::EqualsIgnoreCase(headers->getConnectionValue(),
                                 Headers::get().ConnectionValues.KeepAlive)) ||
        (absl::EqualsIgnoreCase(headers->getProxyConnectionValue(),
                                Headers::get().ConnectionValues.Close))) {
      parent_.parent().host()->cluster().stats().upstream_cx_close_notify_.inc();
      close_connection_ = true;
    }
  }
  ResponseDecoderWrapper::decodeHeaders(std::move(headers), end_stream);
}

void ConnPoolImpl::StreamWrapper::onDecodeComplete() {
  ASSERT(!decode_complete_);
  decode_complete_ = encode_complete_;

  ENVOY_CONN_LOG(debug, "response complete", *parent_.codec_client_);

  if (!parent_.stream_wrapper_->encode_complete_) {
    ENVOY_CONN_LOG(debug, "response before request complete", *parent_.codec_client_);
    parent_.codec_client_->close();
  } else if (parent_.stream_wrapper_->close_connection_ || parent_.codec_client_->remoteClosed()) {
    ENVOY_CONN_LOG(debug, "saw upstream close connection", *parent_.codec_client_);
    parent_.codec_client_->close();
  } else {
    auto* pool = &parent_.parent();
    pool->dispatcher_.post([pool]() -> void { pool->onUpstreamReady(); });
    parent_.stream_wrapper_.reset();

    pool->checkForDrained();
  }
}

ConnPoolImpl::ActiveClient::ActiveClient(ConnPoolImpl& parent)
    : Envoy::Http::ActiveClient(
          parent, parent.host_->cluster().maxRequestsPerConnection(),
          1 // HTTP1 always has a concurrent-request-limit of 1 per connection.
      ) {
  parent.host_->cluster().stats().upstream_cx_http1_total_.inc();
}

bool ConnPoolImpl::ActiveClient::closingWithIncompleteStream() const {
  return (stream_wrapper_ != nullptr) && (!stream_wrapper_->decode_complete_);
}

RequestEncoder& ConnPoolImpl::ActiveClient::newStreamEncoder(ResponseDecoder& response_decoder) {
  ASSERT(!stream_wrapper_);
  stream_wrapper_ = std::make_unique<StreamWrapper>(response_decoder, *this);
  return *stream_wrapper_;
}

CodecClientPtr ProdConnPoolImpl::createCodecClient(Upstream::Host::CreateConnectionData& data) {
  CodecClientPtr codec{new CodecClientProd(CodecClient::Type::HTTP1, std::move(data.connection_),
                                           data.host_description_, dispatcher_, random_generator_)};
  return codec;
}

ConnectionPool::InstancePtr
allocateConnPool(Event::Dispatcher& dispatcher, Random::RandomGenerator& random_generator,
                 Upstream::HostConstSharedPtr host, Upstream::ResourcePriority priority,
                 const Network::ConnectionSocket::OptionsSharedPtr& options,
                 const Network::TransportSocketOptionsSharedPtr& transport_socket_options) {
  return std::make_unique<Http::Http1::ProdConnPoolImpl>(
      dispatcher, random_generator, host, priority, options, transport_socket_options);
}

} // namespace Http1
} // namespace Http
} // namespace Envoy<|MERGE_RESOLUTION|>--- conflicted
+++ resolved
@@ -28,16 +28,7 @@
                            const Network::ConnectionSocket::OptionsSharedPtr& options,
                            const Network::TransportSocketOptionsSharedPtr& transport_socket_options)
     : HttpConnPoolImplBase(std::move(host), std::move(priority), dispatcher, options,
-<<<<<<< HEAD
-                           transport_socket_options, {Protocol::Http11}),
-      upstream_ready_cb_(dispatcher_.createSchedulableCallback([this]() {
-        upstream_ready_enabled_ = false;
-        onUpstreamReady();
-      })),
-      random_generator_(random_generator) {}
-=======
-                           transport_socket_options, random_generator, Protocol::Http11) {}
->>>>>>> 91638e6a
+                           transport_socket_options, random_generator, {Protocol::Http11}) {}
 
 ConnPoolImpl::~ConnPoolImpl() { destructAllConnections(); }
 
