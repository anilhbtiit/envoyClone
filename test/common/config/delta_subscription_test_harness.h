#pragma once

#include <queue>

#include "envoy/config/core/v3/base.pb.h"
#include "envoy/config/endpoint/v3/endpoint.pb.h"
#include "envoy/config/endpoint/v3/endpoint.pb.validate.h"
#include "envoy/service/discovery/v3/discovery.pb.h"

#include "common/config/grpc_mux_impl.h"
#include "common/config/grpc_subscription_impl.h"
#include "common/config/version_converter.h"
#include "common/grpc/common.h"

#include "test/common/config/subscription_test_harness.h"
#include "test/mocks/common.h"
#include "test/mocks/config/mocks.h"
#include "test/mocks/event/mocks.h"
#include "test/mocks/grpc/mocks.h"
#include "test/mocks/local_info/mocks.h"
#include "test/mocks/stats/mocks.h"

#include "gmock/gmock.h"
#include "gtest/gtest.h"

using testing::Mock;
using testing::NiceMock;
using testing::Return;

namespace Envoy {
namespace Config {
namespace {

class DeltaSubscriptionTestHarness : public SubscriptionTestHarness {
public:
  DeltaSubscriptionTestHarness() : DeltaSubscriptionTestHarness(std::chrono::milliseconds(0)) {}
  DeltaSubscriptionTestHarness(std::chrono::milliseconds init_fetch_timeout)
      : method_descriptor_(Protobuf::DescriptorPool::generated_pool()->FindMethodByName(
            "envoy.api.v2.EndpointDiscoveryService.StreamEndpoints")),
        async_client_(new Grpc::MockAsyncClient()) {
    node_.set_id("fo0");
    EXPECT_CALL(local_info_, node()).WillRepeatedly(testing::ReturnRef(node_));
<<<<<<< HEAD
    EXPECT_CALL(dispatcher_, createTimer_(_));
    grpc_mux_ = std::make_shared<GrpcMuxDelta>(
=======
    EXPECT_CALL(dispatcher_, createTimer_(_)).Times(2);
    xds_context_ = std::make_shared<NewGrpcMuxImpl>(
>>>>>>> 0f7952d1
        std::unique_ptr<Grpc::MockAsyncClient>(async_client_), dispatcher_, *method_descriptor_,
        envoy::config::core::v3::ApiVersion::AUTO, random_, stats_store_, rate_limit_settings_,
        local_info_, false);
    subscription_ = std::make_unique<GrpcSubscriptionImpl>(
        grpc_mux_, Config::TypeUrl::get().ClusterLoadAssignment, callbacks_, resource_decoder_,
        stats_, dispatcher_.timeSource(), init_fetch_timeout, false);

    EXPECT_CALL(*async_client_, startRaw(_, _, _, _)).WillOnce(Return(&async_stream_));
  }

  void doSubscriptionTearDown() override {
    if (subscription_started_) {
      EXPECT_CALL(async_stream_, sendMessageRaw_(_, _));
      subscription_.reset();
    }
  }

  ~DeltaSubscriptionTestHarness() override {
    while (!nonce_acks_required_.empty()) {
      if (nonce_acks_sent_.empty()) {
        // It's not enough to EXPECT_FALSE(nonce_acks_sent_.empty()), we need to skip the following
        // EXPECT_EQ, otherwise the undefined .front() can get pretty bad.
        EXPECT_FALSE(nonce_acks_sent_.empty());
        break;
      }
      EXPECT_EQ(nonce_acks_required_.front(), nonce_acks_sent_.front());
      nonce_acks_required_.pop();
      nonce_acks_sent_.pop();
    }
    EXPECT_TRUE(nonce_acks_sent_.empty());
  }

  void startSubscription(const std::set<std::string>& cluster_names) override {
    subscription_started_ = true;
    last_cluster_names_ = cluster_names;
    expectSendMessage(last_cluster_names_, "");
    subscription_->start(cluster_names);
  }

  void expectSendMessage(const std::set<std::string>& cluster_names, const std::string& version,
                         bool expect_node = false) override {
    UNREFERENCED_PARAMETER(version);
    UNREFERENCED_PARAMETER(expect_node);
    expectSendMessage(cluster_names, {}, Grpc::Status::WellKnownGrpcStatus::Ok, "", {});
  }

  void expectSendMessage(const std::set<std::string>& subscribe,
                         const std::set<std::string>& unsubscribe, const Protobuf::int32 error_code,
                         const std::string& error_message,
                         std::map<std::string, std::string> initial_resource_versions) {
    API_NO_BOOST(envoy::api::v2::DeltaDiscoveryRequest) expected_request;
    expected_request.mutable_node()->CopyFrom(API_DOWNGRADE(node_));
    std::copy(
        subscribe.begin(), subscribe.end(),
        Protobuf::RepeatedFieldBackInserter(expected_request.mutable_resource_names_subscribe()));
    std::copy(
        unsubscribe.begin(), unsubscribe.end(),
        Protobuf::RepeatedFieldBackInserter(expected_request.mutable_resource_names_unsubscribe()));
    if (!last_response_nonce_.empty()) {
      nonce_acks_required_.push(last_response_nonce_);
      last_response_nonce_ = "";
    }
    expected_request.set_type_url(Config::TypeUrl::get().ClusterLoadAssignment);

    for (auto const& resource : initial_resource_versions) {
      (*expected_request.mutable_initial_resource_versions())[resource.first] = resource.second;
    }

    if (error_code != Grpc::Status::WellKnownGrpcStatus::Ok) {
      ::google::rpc::Status* error_detail = expected_request.mutable_error_detail();
      error_detail->set_code(error_code);
      error_detail->set_message(error_message);
    }
    EXPECT_CALL(async_stream_,
                sendMessageRaw_(
                    Grpc::ProtoBufferEqIgnoringField(expected_request, "response_nonce"), false))
        .WillOnce([this](Buffer::InstancePtr& buffer, bool) {
          API_NO_BOOST(envoy::api::v2::DeltaDiscoveryRequest) message;
          EXPECT_TRUE(Grpc::Common::parseBufferInstance(std::move(buffer), message));
          const std::string nonce = message.response_nonce();
          if (!nonce.empty()) {
            nonce_acks_sent_.push(nonce);
          }
        });
  }

  void deliverConfigUpdate(const std::vector<std::string>& cluster_names,
                           const std::string& version, bool accept) override {
    auto response = std::make_unique<envoy::service::discovery::v3::DeltaDiscoveryResponse>();
    last_response_nonce_ = std::to_string(HashUtil::xxHash64(version));
    response->set_nonce(last_response_nonce_);
    response->set_system_version_info(version);
    response->set_type_url(Config::TypeUrl::get().ClusterLoadAssignment);

    Protobuf::RepeatedPtrField<envoy::config::endpoint::v3::ClusterLoadAssignment> typed_resources;
    for (const auto& cluster : cluster_names) {
      if (std::find(last_cluster_names_.begin(), last_cluster_names_.end(), cluster) !=
          last_cluster_names_.end()) {
        envoy::config::endpoint::v3::ClusterLoadAssignment* load_assignment = typed_resources.Add();
        load_assignment->set_cluster_name(cluster);
        auto* resource = response->add_resources();
        resource->set_name(cluster);
        resource->set_version(version);
        resource->mutable_resource()->PackFrom(*load_assignment);
      }
    }
    Protobuf::RepeatedPtrField<std::string> removed_resources;
    EXPECT_CALL(callbacks_, onConfigUpdate(_, _, version)).WillOnce(ThrowOnRejectedConfig(accept));
    if (accept) {
      expectSendMessage({}, version);
    } else {
      EXPECT_CALL(callbacks_, onConfigUpdateFailed(
                                  Envoy::Config::ConfigUpdateFailureReason::UpdateRejected, _));
      expectSendMessage({}, {}, Grpc::Status::WellKnownGrpcStatus::Internal, "bad config", {});
    }
    auto shared_mux = subscription_->getGrpcMuxForTest();
    static_cast<GrpcMuxDelta*>(shared_mux.get())
        ->onDiscoveryResponse(std::move(response), control_plane_stats_);
    Mock::VerifyAndClearExpectations(&async_stream_);
  }

  void updateResourceInterest(const std::set<std::string>& cluster_names) override {
    std::set<std::string> sub;
    std::set<std::string> unsub;

    std::set_difference(cluster_names.begin(), cluster_names.end(), last_cluster_names_.begin(),
                        last_cluster_names_.end(), std::inserter(sub, sub.begin()));
    std::set_difference(last_cluster_names_.begin(), last_cluster_names_.end(),
                        cluster_names.begin(), cluster_names.end(),
                        std::inserter(unsub, unsub.begin()));

    expectSendMessage(sub, unsub, Grpc::Status::WellKnownGrpcStatus::Ok, "", {});
    subscription_->updateResourceInterest(cluster_names, false);
    last_cluster_names_ = cluster_names;
  }

  void expectConfigUpdateFailed() override {
    EXPECT_CALL(callbacks_, onConfigUpdateFailed(_, nullptr));
  }

  void expectEnableInitFetchTimeoutTimer(std::chrono::milliseconds timeout) override {
    init_timeout_timer_ = new Event::MockTimer(&dispatcher_);
    EXPECT_CALL(*init_timeout_timer_, enableTimer(timeout, _));
  }

  void expectDisableInitFetchTimeoutTimer() override {
    EXPECT_CALL(*init_timeout_timer_, disableTimer());
  }

  void callInitFetchTimeoutCb() override { init_timeout_timer_->invokeCallback(); }

  const Protobuf::MethodDescriptor* method_descriptor_;
  Grpc::MockAsyncClient* async_client_;
  Event::MockDispatcher dispatcher_;
  NiceMock<Random::MockRandomGenerator> random_;
  NiceMock<LocalInfo::MockLocalInfo> local_info_;
  Grpc::MockAsyncStream async_stream_;
  std::shared_ptr<GrpcMux> grpc_mux_;
  std::unique_ptr<GrpcSubscriptionImpl> subscription_;
  std::string last_response_nonce_;
  std::set<std::string> last_cluster_names_;
  Envoy::Config::RateLimitSettings rate_limit_settings_;
  Event::MockTimer* init_timeout_timer_;
  envoy::config::core::v3::Node node_;
  NiceMock<Config::MockSubscriptionCallbacks> callbacks_;
  TestUtility::TestOpaqueResourceDecoderImpl<envoy::config::endpoint::v3::ClusterLoadAssignment>
      resource_decoder_{"cluster_name"};
  std::queue<std::string> nonce_acks_required_;
  std::queue<std::string> nonce_acks_sent_;
  bool subscription_started_{};
};

} // namespace
} // namespace Config
} // namespace Envoy<|MERGE_RESOLUTION|>--- conflicted
+++ resolved
@@ -40,13 +40,8 @@
         async_client_(new Grpc::MockAsyncClient()) {
     node_.set_id("fo0");
     EXPECT_CALL(local_info_, node()).WillRepeatedly(testing::ReturnRef(node_));
-<<<<<<< HEAD
-    EXPECT_CALL(dispatcher_, createTimer_(_));
+    EXPECT_CALL(dispatcher_, createTimer_(_)).Times(2);
     grpc_mux_ = std::make_shared<GrpcMuxDelta>(
-=======
-    EXPECT_CALL(dispatcher_, createTimer_(_)).Times(2);
-    xds_context_ = std::make_shared<NewGrpcMuxImpl>(
->>>>>>> 0f7952d1
         std::unique_ptr<Grpc::MockAsyncClient>(async_client_), dispatcher_, *method_descriptor_,
         envoy::config::core::v3::ApiVersion::AUTO, random_, stats_store_, rate_limit_settings_,
         local_info_, false);
