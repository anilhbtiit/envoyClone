--- conflicted
+++ resolved
@@ -149,11 +149,8 @@
   Event::Dispatcher& dispatcher_;
   bool migrate_port_on_path_degrading_{false};
   uint8_t num_socket_switches_{0};
-<<<<<<< HEAD
+  size_t num_packets_with_unknown_dst_address_{0};
   const bool prefer_gro_;
-=======
-  size_t num_packets_with_unknown_dst_address_{0};
->>>>>>> 5fc7662f
 };
 
 } // namespace Quic
