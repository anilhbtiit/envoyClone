#pragma once

#include <chrono>
#include <cstdint>
#include <functional>
#include <list>
#include <memory>
#include <string>
#include <unordered_map>
#include <utility>

#include "envoy/http/filter.h"
#include "envoy/network/filter.h"
#include "envoy/server/configuration.h"
#include "envoy/server/filter_config.h"
#include "envoy/server/instance.h"
#include "envoy/tracing/http_tracer.h"

#include "common/common/logger.h"
#include "common/json/json_loader.h"
#include "common/network/utility.h"

#include "server/lds_api.h"

#include "api/bootstrap.pb.h"

namespace Envoy {
namespace Server {
namespace Configuration {

/**
 * Implemented by each HttpTracer and registered via Registry::registerFactory() or
 * the convenience class RegisterFactory.
 */
class HttpTracerFactory {
public:
  virtual ~HttpTracerFactory() {}

  /**
   * Create a particular HttpTracer implementation.  If the implementation is unable to produce an
   * HttpTracer with the provided parameters, it should throw an EnvoyException in the case of
   * general error or a Json::Exception if the json configuration is erroneous.  The returned
   * pointer should always be valid.
   * @param json_config supplies the general json configuration for the HttpTracer
   * @param server supplies the server instance
   * @param cluster_manager supplies the cluster_manager instance
   */
  virtual Tracing::HttpTracerPtr createHttpTracer(const Json::Object& json_config, Instance& server,
                                                  Upstream::ClusterManager& cluster_manager) PURE;

  /**
   * Returns the identifying name for a particular implementation of HttpTracer produced by the
   * factory.
   */
  virtual std::string name() PURE;
};

/**
 * Implemented for each Stats::Sink and registered via Registry::registerFactory() or
 * the convenience class RegisterFactory.
 */
class StatsSinkFactory {
public:
  virtual ~StatsSinkFactory() {}

  /**
   * Create a particular Stats::Sink implementation. If the implementation is unable to produce a
   * Stats::Sink with the provided parameters, it should throw an EnvoyException in the case of
   * general error or a Json::Exception if the json configuration is erroneous. The returned
   * pointer should always be valid.
   * @param json_config supplies the general json configuration for the Stats::Sink
   * @param server supplies the server instance
   * @param cluster_manager supplies the cluster_manager instance
   */
  virtual Stats::SinkPtr createStatsSink(const Json::Object& json_config, Instance& server,
                                         Upstream::ClusterManager& cluster_manager) PURE;

  /**
   * Returns the identifying name for a particular implementation of Stats::Sink produced by the
   * factory.
   */
  virtual std::string name() PURE;
};

/**
 * Utilities for creating a filter chain for a network connection.
 */
class FilterChainUtility {
public:
  /**
   * Given a connection and a list of factories, create a new filter chain. Chain creation will
   * exit early if any filters immediately close the connection.
   */
  static bool buildFilterChain(Network::FilterManager& filter_manager,
                               const std::vector<NetworkFilterFactoryCb>& factories);
};

/**
 * Implementation of Server::Configuration::Main that reads a configuration from a JSON file.
 */
class MainImpl : Logger::Loggable<Logger::Id::config>, public Main {
public:
  /**
   * Initialize the configuration. This happens here vs. the constructor because the initialization
   * will call through the server into the config to get the cluster manager so the config object
   * must be created already.
   * @param bootstrap v2 bootstrap proto.
   * @param server supplies the owning server.
   * @param cluster_manager_factory supplies the cluster manager creation factory.
   */
  void initialize(const envoy::api::v2::Bootstrap& bootstrap, Instance& server,
                  Upstream::ClusterManagerFactory& cluster_manager_factory);

  // Server::Configuration::Main
  Upstream::ClusterManager& clusterManager() override { return *cluster_manager_; }
  Tracing::HttpTracer& httpTracer() override { return *http_tracer_; }
  RateLimit::ClientFactory& rateLimitClientFactory() override { return *ratelimit_client_factory_; }
<<<<<<< HEAD
  std::list<Stats::SinkPtr>& statsSinks() override { return stats_sinks_; }
=======
  Optional<std::string> statsdTcpClusterName() override { return statsd_tcp_cluster_name_; }
  Network::Address::InstanceConstSharedPtr statsdUdpIpAddress() override {
    return statsd_udp_ip_address_;
  }
>>>>>>> c3826861
  std::chrono::milliseconds statsFlushInterval() override { return stats_flush_interval_; }
  std::chrono::milliseconds wdMissTimeout() const override { return watchdog_miss_timeout_; }
  std::chrono::milliseconds wdMegaMissTimeout() const override {
    return watchdog_megamiss_timeout_;
  }
  std::chrono::milliseconds wdKillTimeout() const override { return watchdog_kill_timeout_; }
  std::chrono::milliseconds wdMultiKillTimeout() const override {
    return watchdog_multikill_timeout_;
  }

private:
  /**
   * Initialize tracers and corresponding sinks.
   */
<<<<<<< HEAD
  void initializeTracers(const Json::Object& tracing_configuration, Instance& server);

  void initializeStatsSinks(const Json::Object& configuration, Instance& server);

  /**
   * DEPRECATED - Returns a list of the currently registered NetworkConfigFactories.
   */
  static std::list<NetworkFilterConfigFactory*>& filterConfigFactories_() {
    static std::list<NetworkFilterConfigFactory*>* filter_config_factories =
        new std::list<NetworkFilterConfigFactory*>;
    return *filter_config_factories;
  }
=======
  void initializeTracers(const envoy::api::v2::Tracing& configuration, Instance& server);
>>>>>>> c3826861

  std::unique_ptr<Upstream::ClusterManager> cluster_manager_;
  std::unique_ptr<LdsApi> lds_api_;
  Tracing::HttpTracerPtr http_tracer_;
<<<<<<< HEAD
  std::list<Stats::SinkPtr> stats_sinks_;
=======
  Optional<std::string> statsd_tcp_cluster_name_;
  Network::Address::InstanceConstSharedPtr statsd_udp_ip_address_;
>>>>>>> c3826861
  RateLimit::ClientFactoryPtr ratelimit_client_factory_;
  std::chrono::milliseconds stats_flush_interval_;
  std::chrono::milliseconds watchdog_miss_timeout_;
  std::chrono::milliseconds watchdog_megamiss_timeout_;
  std::chrono::milliseconds watchdog_kill_timeout_;
  std::chrono::milliseconds watchdog_multikill_timeout_;
};

/**
 * Initial configuration that reads from JSON.
 */
class InitialImpl : public Initial {
public:
  InitialImpl(const envoy::api::v2::Bootstrap& bootstrap);

  // Server::Configuration::Initial
  Admin& admin() override { return admin_; }
  Optional<std::string> flagsPath() override { return flags_path_; }
  Runtime* runtime() override { return runtime_.get(); }

private:
  struct AdminImpl : public Admin {
    // Server::Configuration::Initial::Admin
    const std::string& accessLogPath() override { return access_log_path_; }
    const std::string& profilePath() override { return profile_path_; }
    Network::Address::InstanceConstSharedPtr address() override { return address_; }

    std::string access_log_path_;
    std::string profile_path_;
    Network::Address::InstanceConstSharedPtr address_;
  };

  struct RuntimeImpl : public Runtime {
    // Server::Configuration::Runtime
    const std::string& symlinkRoot() override { return symlink_root_; }
    const std::string& subdirectory() override { return subdirectory_; }
    const std::string& overrideSubdirectory() override { return override_subdirectory_; }

    std::string symlink_root_;
    std::string subdirectory_;
    std::string override_subdirectory_;
  };

  AdminImpl admin_;
  Optional<std::string> flags_path_;
  std::unique_ptr<RuntimeImpl> runtime_;
};

} // namespace Configuration
} // namespace Server
} // namespace Envoy<|MERGE_RESOLUTION|>--- conflicted
+++ resolved
@@ -115,14 +115,7 @@
   Upstream::ClusterManager& clusterManager() override { return *cluster_manager_; }
   Tracing::HttpTracer& httpTracer() override { return *http_tracer_; }
   RateLimit::ClientFactory& rateLimitClientFactory() override { return *ratelimit_client_factory_; }
-<<<<<<< HEAD
   std::list<Stats::SinkPtr>& statsSinks() override { return stats_sinks_; }
-=======
-  Optional<std::string> statsdTcpClusterName() override { return statsd_tcp_cluster_name_; }
-  Network::Address::InstanceConstSharedPtr statsdUdpIpAddress() override {
-    return statsd_udp_ip_address_;
-  }
->>>>>>> c3826861
   std::chrono::milliseconds statsFlushInterval() override { return stats_flush_interval_; }
   std::chrono::milliseconds wdMissTimeout() const override { return watchdog_miss_timeout_; }
   std::chrono::milliseconds wdMegaMissTimeout() const override {
@@ -137,32 +130,14 @@
   /**
    * Initialize tracers and corresponding sinks.
    */
-<<<<<<< HEAD
-  void initializeTracers(const Json::Object& tracing_configuration, Instance& server);
+  void initializeTracers(const envoy::api::v2::Tracing& configuration, Instance& server);
 
   void initializeStatsSinks(const Json::Object& configuration, Instance& server);
-
-  /**
-   * DEPRECATED - Returns a list of the currently registered NetworkConfigFactories.
-   */
-  static std::list<NetworkFilterConfigFactory*>& filterConfigFactories_() {
-    static std::list<NetworkFilterConfigFactory*>* filter_config_factories =
-        new std::list<NetworkFilterConfigFactory*>;
-    return *filter_config_factories;
-  }
-=======
-  void initializeTracers(const envoy::api::v2::Tracing& configuration, Instance& server);
->>>>>>> c3826861
 
   std::unique_ptr<Upstream::ClusterManager> cluster_manager_;
   std::unique_ptr<LdsApi> lds_api_;
   Tracing::HttpTracerPtr http_tracer_;
-<<<<<<< HEAD
   std::list<Stats::SinkPtr> stats_sinks_;
-=======
-  Optional<std::string> statsd_tcp_cluster_name_;
-  Network::Address::InstanceConstSharedPtr statsd_udp_ip_address_;
->>>>>>> c3826861
   RateLimit::ClientFactoryPtr ratelimit_client_factory_;
   std::chrono::milliseconds stats_flush_interval_;
   std::chrono::milliseconds watchdog_miss_timeout_;
