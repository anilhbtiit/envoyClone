--- conflicted
+++ resolved
@@ -98,12 +98,8 @@
         "//source/common/common:thread_lib",
         "//source/server/config_validation:server_lib",
         "//test/integration:integration_lib",
-<<<<<<< HEAD
         "//test/mocks/server:options_mocks",
         "//test/test_common:environment_lib",
-=======
-        "//test/mocks/server:server_mocks",
->>>>>>> 0c6523c0
     ] + select({
         "//bazel:windows_x86_64": envoy_all_extensions(WINDOWS_SKIP_TARGETS),
         "//bazel:linux_ppc": envoy_all_extensions(PPC_SKIP_TARGETS),
