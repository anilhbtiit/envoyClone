--- conflicted
+++ resolved
@@ -53,19 +53,11 @@
                                                  std::move(tls_socket_factory));
 }
 
-<<<<<<< HEAD
-REGISTER_FACTORY_D(DownstreamStartTlsSocketFactory,
-                   Server::Configuration::DownstreamTransportSocketConfigFactory, "starttls");
-
-REGISTER_FACTORY_D(UpstreamStartTlsSocketFactory,
-                   Server::Configuration::UpstreamTransportSocketConfigFactory, "starttls");
-=======
 LEGACY_REGISTER_FACTORY(DownstreamStartTlsSocketFactory,
                         Server::Configuration::DownstreamTransportSocketConfigFactory, "starttls");
 
 LEGACY_REGISTER_FACTORY(UpstreamStartTlsSocketFactory,
                         Server::Configuration::UpstreamTransportSocketConfigFactory, "starttls");
->>>>>>> 2ce0bf39
 
 } // namespace StartTls
 } // namespace TransportSockets
