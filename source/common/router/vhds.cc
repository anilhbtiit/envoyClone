#include "common/router/vhds.h"

#include <chrono>
#include <cstdint>
#include <memory>
#include <string>

#include "envoy/api/v2/route/route_components.pb.h"
#include "envoy/config/core/v3/config_source.pb.h"
#include "envoy/service/discovery/v3/discovery.pb.h"

#include "common/common/assert.h"
#include "common/common/fmt.h"
#include "common/config/api_version.h"
#include "common/config/utility.h"
#include "common/protobuf/utility.h"
#include "common/router/config_impl.h"

namespace Envoy {
namespace Router {

// Implements callbacks to handle DeltaDiscovery protocol for VirtualHostDiscoveryService
VhdsSubscription::VhdsSubscription(RouteConfigUpdatePtr& config_update_info,
                                   Server::Configuration::ServerFactoryContext& factory_context,
                                   const std::string& stat_prefix,
                                   absl::optional<RouteConfigProvider*>& route_config_provider_opt,
                                   envoy::config::core::v3::ApiVersion resource_api_version)
    : Envoy::Config::SubscriptionBase<envoy::config::route::v3::VirtualHost>(
          resource_api_version,
          factory_context.messageValidationContext().dynamicValidationVisitor(), "name"),
      config_update_info_(config_update_info),
      scope_(factory_context.scope().createScope(stat_prefix + "vhds." +
                                                 config_update_info_->routeConfigName() + ".")),
      stats_({ALL_VHDS_STATS(POOL_COUNTER(*scope_))}),
      init_target_(fmt::format("VhdsConfigSubscription {}", config_update_info_->routeConfigName()),
                   [this]() { subscription_->start({config_update_info_->routeConfigName()}); }),
<<<<<<< HEAD
      route_config_providers_(route_config_providers) {
  const auto& config_source = config_update_info_->protobufConfiguration()
=======
      route_config_provider_opt_(route_config_provider_opt) {
  const auto& config_source = config_update_info_->routeConfiguration()
>>>>>>> 76286f61
                                  .vhds()
                                  .config_source()
                                  .api_config_source()
                                  .api_type();
  if (config_source != envoy::config::core::v3::ApiConfigSource::DELTA_GRPC) {
    throw EnvoyException("vhds: only 'DELTA_GRPC' is supported as an api_type.");
  }
  const auto resource_name = getResourceName();
  subscription_ =
      factory_context.clusterManager().subscriptionFactory().subscriptionFromConfigSource(
          config_update_info_->protobufConfiguration().vhds().config_source(),
          Grpc::Common::typeUrl(resource_name), *scope_, *this, resource_decoder_, true);
}

void VhdsSubscription::updateOnDemand(const std::string& with_route_config_name_prefix) {
  subscription_->requestOnDemandUpdate({with_route_config_name_prefix});
}

void VhdsSubscription::onConfigUpdateFailed(Envoy::Config::ConfigUpdateFailureReason reason,
                                            const EnvoyException*) {
  ASSERT(Envoy::Config::ConfigUpdateFailureReason::ConnectionFailure != reason);
  // We need to allow server startup to continue, even if we have a bad
  // config.
  init_target_.ready();
}

void VhdsSubscription::onConfigUpdate(
    const std::vector<Envoy::Config::DecodedResourceRef>& added_resources,
    const Protobuf::RepeatedPtrField<std::string>& removed_resources,
    const std::string& version_info) {
  RouteConfigUpdateReceiver::VirtualHostRefVector added_vhosts;
  std::set<std::string> added_resource_ids;
  for (const auto& resource : added_resources) {
    added_resource_ids.emplace(resource.get().name());
    std::copy(resource.get().aliases().begin(), resource.get().aliases().end(),
              std::inserter(added_resource_ids, added_resource_ids.end()));
    // the management server returns empty resources (they contain no virtual hosts in this case)
    // for aliases that it couldn't resolve.
    if (!resource.get().hasResource()) {
      continue;
    }
    added_vhosts.emplace_back(
        dynamic_cast<const envoy::config::route::v3::VirtualHost&>(resource.get().resource()));
  }
  if (config_update_info_->onVhdsUpdate(added_vhosts, added_resource_ids, removed_resources,
                                        version_info)) {
    stats_.config_reload_.inc();
    ENVOY_LOG(debug, "vhds: loading new configuration: config_name={} hash={}",
              config_update_info_->routeConfigName(), config_update_info_->configHash());
    if (route_config_provider_opt_.has_value()) {
      route_config_provider_opt_.value()->onConfigUpdate();
    }
  }

  init_target_.ready();
}

} // namespace Router
} // namespace Envoy<|MERGE_RESOLUTION|>--- conflicted
+++ resolved
@@ -34,13 +34,8 @@
       stats_({ALL_VHDS_STATS(POOL_COUNTER(*scope_))}),
       init_target_(fmt::format("VhdsConfigSubscription {}", config_update_info_->routeConfigName()),
                    [this]() { subscription_->start({config_update_info_->routeConfigName()}); }),
-<<<<<<< HEAD
-      route_config_providers_(route_config_providers) {
+      route_config_provider_opt_(route_config_provider_opt) {
   const auto& config_source = config_update_info_->protobufConfiguration()
-=======
-      route_config_provider_opt_(route_config_provider_opt) {
-  const auto& config_source = config_update_info_->routeConfiguration()
->>>>>>> 76286f61
                                   .vhds()
                                   .config_source()
                                   .api_config_source()
