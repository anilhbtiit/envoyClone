#include "server/http/admin.h"

#include <algorithm>
#include <cstdint>
#include <fstream>
#include <regex>
#include <string>
#include <unordered_map>
#include <unordered_set>
#include <utility>
#include <vector>

#include "envoy/admin/v2alpha/certs.pb.h"
#include "envoy/admin/v2alpha/clusters.pb.h"
#include "envoy/admin/v2alpha/config_dump.pb.h"
#include "envoy/admin/v2alpha/listeners.pb.h"
#include "envoy/admin/v2alpha/memory.pb.h"
#include "envoy/admin/v2alpha/mutex_stats.pb.h"
#include "envoy/admin/v2alpha/server_info.pb.h"
#include "envoy/filesystem/filesystem.h"
#include "envoy/runtime/runtime.h"
#include "envoy/server/hot_restart.h"
#include "envoy/server/instance.h"
#include "envoy/server/options.h"
#include "envoy/stats/scope.h"
#include "envoy/stats/stats.h"
#include "envoy/upstream/cluster_manager.h"
#include "envoy/upstream/upstream.h"

#include "common/access_log/access_log_formatter.h"
#include "common/access_log/access_log_impl.h"
#include "common/buffer/buffer_impl.h"
#include "common/common/assert.h"
#include "common/common/empty_string.h"
#include "common/common/enum_to_int.h"
#include "common/common/fmt.h"
#include "common/common/mutex_tracer_impl.h"
#include "common/common/utility.h"
#include "common/common/version.h"
#include "common/html/utility.h"
#include "common/http/codes.h"
#include "common/http/conn_manager_utility.h"
#include "common/http/header_map_impl.h"
#include "common/http/headers.h"
#include "common/json/json_loader.h"
#include "common/memory/stats.h"
#include "common/network/listen_socket_impl.h"
#include "common/network/utility.h"
#include "common/profiler/profiler.h"
#include "common/router/config_impl.h"
#include "common/stats/histogram_impl.h"
#include "common/upstream/host_utility.h"

#include "extensions/access_loggers/file/file_access_log_impl.h"

#include "absl/strings/str_join.h"
#include "absl/strings/str_replace.h"
#include "absl/strings/string_view.h"

// TODO(mattklein123): Switch to JSON interface methods and remove rapidjson dependency.
#include "rapidjson/document.h"
#include "rapidjson/error/en.h"
#include "rapidjson/prettywriter.h"
#include "rapidjson/reader.h"
#include "rapidjson/schema.h"
#include "rapidjson/stream.h"
#include "rapidjson/stringbuffer.h"
#include "spdlog/spdlog.h"

using namespace rapidjson;

namespace Envoy {
namespace Server {

namespace {

/**
 * Favicon base64 image was harvested by screen-capturing the favicon from a Chrome tab
 * while visiting https://www.envoyproxy.io/. The resulting PNG was translated to base64
 * by dropping it into https://www.base64-image.de/ and then pasting the resulting string
 * below.
 *
 * The actual favicon source for that, https://www.envoyproxy.io/img/favicon.ico is nicer
 * because it's transparent, but is also 67646 bytes, which is annoying to inline. We could
 * just reference that rather than inlining it, but then the favicon won't work when visiting
 * the admin page from a network that can't see the internet.
 */
const char EnvoyFavicon[] =
    "data:image/png;base64,iVBORw0KGgoAAAANSUhEUgAAABgAAAAYCAYAAADgdz34AAAAAXNSR0IArs4c6QAAAARnQU1"
    "BAACxjwv8YQUAAAAJcEhZcwAAEnQAABJ0Ad5mH3gAAAH9SURBVEhL7ZRdTttAFIUrUFaAX5w9gIhgUfzshFRK+gIbaVbA"
    "zwaqCly1dSpKk5A485/YCdXpHTB4BsdgVe0bD0cZ3Xsm38yZ8byTUuJ/6g3wqqoBrBhPTzmmLfptMbAzttJTpTKAF2MWC"
    "7ADCdNIwXZpvMMwayiIwwS874CcOc9VuQPR1dBBChPMITpFXXU45hukIIH6kHhzVqkEYB8F5HYGvZ5B7EvwmHt9K/59Cr"
    "U3QbY2RNYaQPYmJc+jPIBICNCcg20ZsAsCPfbcrFlRF+cJZpvXSJt9yMTxO/IAzJrCOfhJXiOgFEX/SbZmezTWxyNk4Q9"
    "anHMmjnzAhEyhAW8LCE6wl26J7ZFHH1FMYQxh567weQBOO1AW8D7P/UXAQySq/QvL8Fu9HfCEw4SKALm5BkC3bwjwhSKr"
    "A5hYAMXTJnPNiMyRBVzVjcgCyHiSm+8P+WGlnmwtP2RzbCMiQJ0d2KtmmmPorRHEhfMROVfTG5/fYrF5iWXzE80tfy9WP"
    "sCqx5Buj7FYH0LvDyHiqd+3otpsr4/fa5+xbEVQPfrYnntylQG5VGeMLBhgEfyE7o6e6qYzwHIjwl0QwXSvvTmrVAY4D5"
    "ddvT64wV0jRrr7FekO/XEjwuwwhuw7Ef7NY+dlfXpLb06EtHUJdVbsxvNUqBrwj/QGeEUSfwBAkmWHn5Bb/gAAAABJRU5"
    "ErkJggg==";

const char AdminHtmlStart[] = R"(
<head>
  <title>Envoy Admin</title>
  <link rel='shortcut icon' type='image/png' href='@FAVICON@'/>
  <style>
    .home-table {
      font-family: sans-serif;
      font-size: medium;
      border-collapse: collapse;
    }

    .home-row:nth-child(even) {
      background-color: #dddddd;
    }

    .home-data {
      border: 1px solid #dddddd;
      text-align: left;
      padding: 8px;
    }

    .home-form {
      margin-bottom: 0;
    }
  </style>
</head>
<body>
  <table class='home-table'>
    <thead>
      <th class='home-data'>Command</th>
      <th class='home-data'>Description</th>
     </thead>
     <tbody>
)";

const char AdminHtmlEnd[] = R"(
    </tbody>
  </table>
</body>
)";

const std::regex PromRegex("[^a-zA-Z0-9_]");

void populateFallbackResponseHeaders(Http::Code code, Http::HeaderMap& header_map) {
  header_map.insertStatus().value(std::to_string(enumToInt(code)));
  const auto& headers = Http::Headers::get();
  if (header_map.ContentType() == nullptr) {
    // Default to text-plain if unset.
    header_map.insertContentType().value().setReference(headers.ContentTypeValues.TextUtf8);
  }
  // Default to 'no-cache' if unset, but not 'no-store' which may break the back button.
  if (header_map.CacheControl() == nullptr) {
    header_map.insertCacheControl().value().setReference(headers.CacheControlValues.NoCacheMaxAge0);
  }

  // Under no circumstance should browsers sniff content-type.
  header_map.addReference(headers.XContentTypeOptions, headers.XContentTypeOptionValues.Nosniff);
}

// Helper method to get filter parameter
absl::optional<std::regex> filterParam(Http::Utility::QueryParams params) {
  return (params.find("filter") != params.end())
             ? absl::optional<std::regex>{std::regex(params.at("filter"))}
             : absl::nullopt;
}

// Helper method to get the format parameter
absl::optional<std::string> formatParam(Http::Utility::QueryParams params) {
  return (params.find("format") != params.end()) ? absl::optional<std::string>{params.at("format")}
                                                 : absl::nullopt;
}

// Helper method that ensures that we've setting flags based on all the health flag values on the
// host.
void setHealthFlag(Upstream::Host::HealthFlag flag, const Upstream::Host& host,
                   envoy::admin::v2alpha::HostHealthStatus& health_status) {
  switch (flag) {
  case Upstream::Host::HealthFlag::FAILED_ACTIVE_HC:
    health_status.set_failed_active_health_check(
        host.healthFlagGet(Upstream::Host::HealthFlag::FAILED_ACTIVE_HC));
    break;
  case Upstream::Host::HealthFlag::FAILED_OUTLIER_CHECK:
    health_status.set_failed_outlier_check(
        host.healthFlagGet(Upstream::Host::HealthFlag::FAILED_OUTLIER_CHECK));
    break;
  case Upstream::Host::HealthFlag::FAILED_EDS_HEALTH:
  case Upstream::Host::HealthFlag::DEGRADED_EDS_HEALTH:
    if (host.healthFlagGet(Upstream::Host::HealthFlag::FAILED_EDS_HEALTH)) {
      health_status.set_eds_health_status(envoy::api::v2::core::HealthStatus::UNHEALTHY);
    } else if (host.healthFlagGet(Upstream::Host::HealthFlag::DEGRADED_EDS_HEALTH)) {
      health_status.set_eds_health_status(envoy::api::v2::core::HealthStatus::DEGRADED);
    } else {
      health_status.set_eds_health_status(envoy::api::v2::core::HealthStatus::HEALTHY);
    }
    break;
  case Upstream::Host::HealthFlag::DEGRADED_ACTIVE_HC:
    health_status.set_failed_active_degraded_check(
        host.healthFlagGet(Upstream::Host::HealthFlag::DEGRADED_ACTIVE_HC));
    break;
  case Upstream::Host::HealthFlag::PENDING_DYNAMIC_REMOVAL:
    health_status.set_pending_dynamic_removal(
        host.healthFlagGet(Upstream::Host::HealthFlag::PENDING_DYNAMIC_REMOVAL));
    break;
  case Upstream::Host::HealthFlag::PENDING_ACTIVE_HC:
    health_status.set_pending_active_hc(
        host.healthFlagGet(Upstream::Host::HealthFlag::PENDING_ACTIVE_HC));
    break;
  }
}
} // namespace

AdminFilter::AdminFilter(AdminImpl& parent) : parent_(parent) {}

Http::FilterHeadersStatus AdminFilter::decodeHeaders(Http::HeaderMap& headers, bool end_stream) {
  request_headers_ = &headers;
  if (end_stream) {
    onComplete();
  }

  return Http::FilterHeadersStatus::StopIteration;
}

Http::FilterDataStatus AdminFilter::decodeData(Buffer::Instance& data, bool end_stream) {
  // Currently we generically buffer all admin request data in case a handler wants to use it.
  // If we ever support streaming admin requests we may need to revisit this. Note, we must use
  // addDecodedData() here since we might need to perform onComplete() processing if end_stream is
  // true.
  callbacks_->addDecodedData(data, false);

  if (end_stream) {
    onComplete();
  }

  return Http::FilterDataStatus::StopIterationNoBuffer;
}

Http::FilterTrailersStatus AdminFilter::decodeTrailers(Http::HeaderMap&) {
  onComplete();
  return Http::FilterTrailersStatus::StopIteration;
}

void AdminFilter::onDestroy() {
  for (const auto& callback : on_destroy_callbacks_) {
    callback();
  }
}

void AdminFilter::addOnDestroyCallback(std::function<void()> cb) {
  on_destroy_callbacks_.push_back(std::move(cb));
}

Http::StreamDecoderFilterCallbacks& AdminFilter::getDecoderFilterCallbacks() const {
  ASSERT(callbacks_ != nullptr);
  return *callbacks_;
}

const Buffer::Instance* AdminFilter::getRequestBody() const { return callbacks_->decodingBuffer(); }

const Http::HeaderMap& AdminFilter::getRequestHeaders() const {
  ASSERT(request_headers_ != nullptr);
  return *request_headers_;
}

bool AdminImpl::changeLogLevel(const Http::Utility::QueryParams& params) {
  if (params.size() != 1) {
    return false;
  }

  std::string name = params.begin()->first;
  std::string level = params.begin()->second;

  // First see if the level is valid.
  size_t level_to_use = std::numeric_limits<size_t>::max();
  for (size_t i = 0; i < ARRAY_SIZE(spdlog::level::level_string_views); i++) {
    if (level == spdlog::level::level_string_views[i]) {
      level_to_use = i;
      break;
    }
  }

  if (level_to_use == std::numeric_limits<size_t>::max()) {
    return false;
  }

  // Now either change all levels or a single level.
  if (name == "level") {
    ENVOY_LOG(debug, "change all log levels: level='{}'", level);
    for (Logger::Logger& logger : Logger::Registry::loggers()) {
      logger.setLevel(static_cast<spdlog::level::level_enum>(level_to_use));
    }
  } else {
    ENVOY_LOG(debug, "change log level: name='{}' level='{}'", name, level);
    Logger::Logger* logger_to_change = nullptr;
    for (Logger::Logger& logger : Logger::Registry::loggers()) {
      if (logger.name() == name) {
        logger_to_change = &logger;
        break;
      }
    }

    if (!logger_to_change) {
      return false;
    }

    logger_to_change->setLevel(static_cast<spdlog::level::level_enum>(level_to_use));
  }

  return true;
}

void AdminImpl::addOutlierInfo(const std::string& cluster_name,
                               const Upstream::Outlier::Detector* outlier_detector,
                               Buffer::Instance& response) {
  if (outlier_detector) {
    response.add(fmt::format(
        "{}::outlier::success_rate_average::{}\n", cluster_name,
        outlier_detector->successRateAverage(
            Upstream::Outlier::DetectorHostMonitor::SuccessRateMonitorType::ExternalOrigin)));
    response.add(fmt::format(
        "{}::outlier::success_rate_ejection_threshold::{}\n", cluster_name,
        outlier_detector->successRateEjectionThreshold(
            Upstream::Outlier::DetectorHostMonitor::SuccessRateMonitorType::ExternalOrigin)));
    response.add(fmt::format(
        "{}::outlier::local_origin_success_rate_average::{}\n", cluster_name,
        outlier_detector->successRateAverage(
            Upstream::Outlier::DetectorHostMonitor::SuccessRateMonitorType::LocalOrigin)));
    response.add(fmt::format(
        "{}::outlier::local_origin_success_rate_ejection_threshold::{}\n", cluster_name,
        outlier_detector->successRateEjectionThreshold(
            Upstream::Outlier::DetectorHostMonitor::SuccessRateMonitorType::LocalOrigin)));
  }
}

void AdminImpl::addCircuitSettings(const std::string& cluster_name, const std::string& priority_str,
                                   Upstream::ResourceManager& resource_manager,
                                   Buffer::Instance& response) {
  response.add(fmt::format("{}::{}_priority::max_connections::{}\n", cluster_name, priority_str,
                           resource_manager.connections().max()));
  response.add(fmt::format("{}::{}_priority::max_pending_requests::{}\n", cluster_name,
                           priority_str, resource_manager.pendingRequests().max()));
  response.add(fmt::format("{}::{}_priority::max_requests::{}\n", cluster_name, priority_str,
                           resource_manager.requests().max()));
  response.add(fmt::format("{}::{}_priority::max_retries::{}\n", cluster_name, priority_str,
                           resource_manager.retries().max()));
}

void AdminImpl::writeClustersAsJson(Buffer::Instance& response) {
  envoy::admin::v2alpha::Clusters clusters;
  for (auto& cluster_pair : server_.clusterManager().clusters()) {
    const Upstream::Cluster& cluster = cluster_pair.second.get();
    Upstream::ClusterInfoConstSharedPtr cluster_info = cluster.info();

    envoy::admin::v2alpha::ClusterStatus& cluster_status = *clusters.add_cluster_statuses();
    cluster_status.set_name(cluster_info->name());

    const Upstream::Outlier::Detector* outlier_detector = cluster.outlierDetector();
    if (outlier_detector != nullptr &&
        outlier_detector->successRateEjectionThreshold(
            Upstream::Outlier::DetectorHostMonitor::SuccessRateMonitorType::ExternalOrigin) > 0.0) {
      cluster_status.mutable_success_rate_ejection_threshold()->set_value(
          outlier_detector->successRateEjectionThreshold(
              Upstream::Outlier::DetectorHostMonitor::SuccessRateMonitorType::ExternalOrigin));
    }
    if (outlier_detector != nullptr &&
        outlier_detector->successRateEjectionThreshold(
            Upstream::Outlier::DetectorHostMonitor::SuccessRateMonitorType::LocalOrigin) > 0.0) {
      cluster_status.mutable_local_origin_success_rate_ejection_threshold()->set_value(
          outlier_detector->successRateEjectionThreshold(
              Upstream::Outlier::DetectorHostMonitor::SuccessRateMonitorType::LocalOrigin));
    }

    cluster_status.set_added_via_api(cluster_info->addedViaApi());

    for (auto& host_set : cluster.prioritySet().hostSetsPerPriority()) {
      for (auto& host : host_set->hosts()) {
        envoy::admin::v2alpha::HostStatus& host_status = *cluster_status.add_host_statuses();
        Network::Utility::addressToProtobufAddress(*host->address(),
                                                   *host_status.mutable_address());
        host_status.set_hostname(host->hostname());
        std::vector<Stats::CounterSharedPtr> sorted_counters;
        for (const Stats::CounterSharedPtr& counter : host->counters()) {
          sorted_counters.push_back(counter);
        }
        std::sort(
            sorted_counters.begin(), sorted_counters.end(),
            [](const Stats::CounterSharedPtr& counter1, const Stats::CounterSharedPtr& counter2) {
              return counter1->name() < counter2->name();
            });

        for (const Stats::CounterSharedPtr& counter : sorted_counters) {
          auto& metric = *host_status.add_stats();
          metric.set_name(counter->name());
          metric.set_value(counter->value());
          metric.set_type(envoy::admin::v2alpha::SimpleMetric::COUNTER);
        }

        std::vector<Stats::GaugeSharedPtr> sorted_gauges;
        for (const Stats::GaugeSharedPtr& gauge : host->gauges()) {
          sorted_gauges.push_back(gauge);
        }
        std::sort(sorted_gauges.begin(), sorted_gauges.end(),
                  [](const Stats::GaugeSharedPtr& gauge1, const Stats::GaugeSharedPtr& gauge2) {
                    return gauge1->name() < gauge2->name();
                  });

        for (const Stats::GaugeSharedPtr& gauge : sorted_gauges) {
          auto& metric = *host_status.add_stats();
          metric.set_name(gauge->name());
          metric.set_value(gauge->value());
          metric.set_type(envoy::admin::v2alpha::SimpleMetric::GAUGE);
        }

        envoy::admin::v2alpha::HostHealthStatus& health_status =
            *host_status.mutable_health_status();

// Invokes setHealthFlag for each health flag.
#define SET_HEALTH_FLAG(name, notused)                                                             \
  setHealthFlag(Upstream::Host::HealthFlag::name, *host, health_status);
        HEALTH_FLAG_ENUM_VALUES(SET_HEALTH_FLAG)
#undef SET_HEALTH_FLAG

        double success_rate = host->outlierDetector().successRate(
            Upstream::Outlier::DetectorHostMonitor::SuccessRateMonitorType::ExternalOrigin);
        if (success_rate >= 0.0) {
          host_status.mutable_success_rate()->set_value(success_rate);
        }

        host_status.set_weight(host->weight());

<<<<<<< HEAD
        success_rate = host->outlierDetector().successRate(
            Upstream::Outlier::DetectorHostMonitor::SuccessRateMonitorType::LocalOrigin);
        if (success_rate >= 0.0) {
          host_status.mutable_local_origin_success_rate()->set_value(success_rate);
        }
=======
        host_status.set_priority(host->priority());
>>>>>>> 89eb31bc
      }
    }
  }
  response.add(MessageUtil::getJsonStringFromMessage(clusters, true)); // pretty-print
}

void AdminImpl::writeClustersAsText(Buffer::Instance& response) {
  for (auto& cluster : server_.clusterManager().clusters()) {
    addOutlierInfo(cluster.second.get().info()->name(), cluster.second.get().outlierDetector(),
                   response);

    addCircuitSettings(
        cluster.second.get().info()->name(), "default",
        cluster.second.get().info()->resourceManager(Upstream::ResourcePriority::Default),
        response);
    addCircuitSettings(
        cluster.second.get().info()->name(), "high",
        cluster.second.get().info()->resourceManager(Upstream::ResourcePriority::High), response);

    response.add(fmt::format("{}::added_via_api::{}\n", cluster.second.get().info()->name(),
                             cluster.second.get().info()->addedViaApi()));
    for (auto& host_set : cluster.second.get().prioritySet().hostSetsPerPriority()) {
      for (auto& host : host_set->hosts()) {
        std::map<std::string, uint64_t> all_stats;
        for (const Stats::CounterSharedPtr& counter : host->counters()) {
          all_stats[counter->name()] = counter->value();
        }

        for (const Stats::GaugeSharedPtr& gauge : host->gauges()) {
          all_stats[gauge->name()] = gauge->value();
        }

        for (const auto& stat : all_stats) {
          response.add(fmt::format("{}::{}::{}::{}\n", cluster.second.get().info()->name(),
                                   host->address()->asString(), stat.first, stat.second));
        }

        response.add(fmt::format("{}::{}::hostname::{}\n", cluster.second.get().info()->name(),
                                 host->address()->asString(), host->hostname()));
        response.add(fmt::format("{}::{}::health_flags::{}\n", cluster.second.get().info()->name(),
                                 host->address()->asString(),
                                 Upstream::HostUtility::healthFlagsToString(*host)));
        response.add(fmt::format("{}::{}::weight::{}\n", cluster.second.get().info()->name(),
                                 host->address()->asString(), host->weight()));
        response.add(fmt::format("{}::{}::region::{}\n", cluster.second.get().info()->name(),
                                 host->address()->asString(), host->locality().region()));
        response.add(fmt::format("{}::{}::zone::{}\n", cluster.second.get().info()->name(),
                                 host->address()->asString(), host->locality().zone()));
        response.add(fmt::format("{}::{}::sub_zone::{}\n", cluster.second.get().info()->name(),
                                 host->address()->asString(), host->locality().sub_zone()));
        response.add(fmt::format("{}::{}::canary::{}\n", cluster.second.get().info()->name(),
                                 host->address()->asString(), host->canary()));
<<<<<<< HEAD
        response.add(fmt::format(
            "{}::{}::success_rate::{}\n", cluster.second.get().info()->name(),
            host->address()->asString(),
            host->outlierDetector().successRate(
                Upstream::Outlier::DetectorHostMonitor::SuccessRateMonitorType::ExternalOrigin)));
        response.add(fmt::format(
            "{}::{}::local_origin_success_rate::{}\n", cluster.second.get().info()->name(),
            host->address()->asString(),
            host->outlierDetector().successRate(
                Upstream::Outlier::DetectorHostMonitor::SuccessRateMonitorType::LocalOrigin)));
=======
        response.add(fmt::format("{}::{}::success_rate::{}\n", cluster.second.get().info()->name(),
                                 host->address()->asString(),
                                 host->outlierDetector().successRate()));
        response.add(fmt::format("{}::{}::priority::{}\n", cluster.second.get().info()->name(),
                                 host->address()->asString(), host->priority()));
>>>>>>> 89eb31bc
      }
    }
  }
}

void AdminImpl::writeListenersAsJson(Buffer::Instance& response) {
  envoy::admin::v2alpha::Listeners listeners;
  for (const auto& listener : server_.listenerManager().listeners()) {
    envoy::admin::v2alpha::ListenerStatus& listener_status = *listeners.add_listener_statuses();
    listener_status.set_name(listener.get().name());
    Network::Utility::addressToProtobufAddress(*listener.get().socket().localAddress(),
                                               *listener_status.mutable_local_address());
  }
  response.add(MessageUtil::getJsonStringFromMessage(listeners, true)); // pretty-print
}

void AdminImpl::writeListenersAsText(Buffer::Instance& response) {
  for (const auto& listener : server_.listenerManager().listeners()) {
    response.add(fmt::format("{}::{}\n", listener.get().name(),
                             listener.get().socket().localAddress()->asString()));
  }
}

Http::Code AdminImpl::handlerClusters(absl::string_view url, Http::HeaderMap& response_headers,
                                      Buffer::Instance& response, AdminStream&) {
  Http::Utility::QueryParams query_params = Http::Utility::parseQueryString(url);
  const auto format_value = formatParam(query_params);

  if (format_value.has_value() && format_value.value() == "json") {
    writeClustersAsJson(response);
    response_headers.insertContentType().value().setReference(
        Http::Headers::get().ContentTypeValues.Json);
  } else {
    writeClustersAsText(response);
  }

  return Http::Code::OK;
}

// TODO(jsedgwick) Use query params to list available dumps, selectively dump, etc
Http::Code AdminImpl::handlerConfigDump(absl::string_view, Http::HeaderMap& response_headers,
                                        Buffer::Instance& response, AdminStream&) const {
  envoy::admin::v2alpha::ConfigDump dump;
  for (const auto& key_callback_pair : config_tracker_.getCallbacksMap()) {
    ProtobufTypes::MessagePtr message = key_callback_pair.second();
    RELEASE_ASSERT(message, "");
    auto& any_message = *(dump.add_configs());
    any_message.PackFrom(*message);
  }

  response_headers.insertContentType().value().setReference(
      Http::Headers::get().ContentTypeValues.Json);
  response.add(MessageUtil::getJsonStringFromMessage(dump, true)); // pretty-print
  return Http::Code::OK;
}

// TODO(ambuc) Export this as a server (?) stat for monitoring.
Http::Code AdminImpl::handlerContention(absl::string_view, Http::HeaderMap& response_headers,
                                        Buffer::Instance& response, AdminStream&) {

  if (server_.options().mutexTracingEnabled() && server_.mutexTracer() != nullptr) {
    response_headers.insertContentType().value().setReference(
        Http::Headers::get().ContentTypeValues.Json);

    envoy::admin::v2alpha::MutexStats mutex_stats;
    mutex_stats.set_num_contentions(server_.mutexTracer()->numContentions());
    mutex_stats.set_current_wait_cycles(server_.mutexTracer()->currentWaitCycles());
    mutex_stats.set_lifetime_wait_cycles(server_.mutexTracer()->lifetimeWaitCycles());
    response.add(MessageUtil::getJsonStringFromMessage(mutex_stats, true, true));
  } else {
    response.add("Mutex contention tracing is not enabled. To enable, run Envoy with flag "
                 "--enable-mutex-tracing.");
  }
  return Http::Code::OK;
}

Http::Code AdminImpl::handlerCpuProfiler(absl::string_view url, Http::HeaderMap&,
                                         Buffer::Instance& response, AdminStream&) {
  Http::Utility::QueryParams query_params = Http::Utility::parseQueryString(url);
  if (query_params.size() != 1 || query_params.begin()->first != "enable" ||
      (query_params.begin()->second != "y" && query_params.begin()->second != "n")) {
    response.add("?enable=<y|n>\n");
    return Http::Code::BadRequest;
  }

  bool enable = query_params.begin()->second == "y";
  if (enable && !Profiler::Cpu::profilerEnabled()) {
    if (!Profiler::Cpu::startProfiler(profile_path_)) {
      response.add("failure to start the profiler");
      return Http::Code::InternalServerError;
    }

  } else if (!enable && Profiler::Cpu::profilerEnabled()) {
    Profiler::Cpu::stopProfiler();
  }

  response.add("OK\n");
  return Http::Code::OK;
}

Http::Code AdminImpl::handlerHeapProfiler(absl::string_view url, Http::HeaderMap&,
                                          Buffer::Instance& response, AdminStream&) {
  if (!Profiler::Heap::profilerEnabled()) {
    response.add("The current build does not support heap profiler");
    return Http::Code::NotImplemented;
  }

  Http::Utility::QueryParams query_params = Http::Utility::parseQueryString(url);
  if (query_params.size() != 1 || query_params.begin()->first != "enable" ||
      (query_params.begin()->second != "y" && query_params.begin()->second != "n")) {
    response.add("?enable=<y|n>\n");
    return Http::Code::BadRequest;
  }

  Http::Code res = Http::Code::OK;
  bool enable = query_params.begin()->second == "y";
  if (enable) {
    if (Profiler::Heap::isProfilerStarted()) {
      response.add("Fail to start heap profiler: already started");
      res = Http::Code::BadRequest;
    } else if (!Profiler::Heap::startProfiler(profile_path_)) {
      // GCOVR_EXCL_START
      // TODO(silentdai) remove the GCOVR when startProfiler is better implemented
      response.add("Fail to start the heap profiler");
      res = Http::Code::InternalServerError;
      // GCOVR_EXCL_STOP
    } else {
      response.add("Starting heap profiler");
      res = Http::Code::OK;
    }
  } else {
    // !enable
    if (!Profiler::Heap::isProfilerStarted()) {
      response.add("Fail to stop heap profiler: not started");
      res = Http::Code::BadRequest;
    } else {
      Profiler::Heap::stopProfiler();
      response.add(
          fmt::format("Heap profiler stopped and data written to {}. See "
                      "http://goog-perftools.sourceforge.net/doc/heap_profiler.html for details.",
                      profile_path_));
      res = Http::Code::OK;
    }
  }
  return res;
}

Http::Code AdminImpl::handlerHealthcheckFail(absl::string_view, Http::HeaderMap&,
                                             Buffer::Instance& response, AdminStream&) {
  server_.failHealthcheck(true);
  response.add("OK\n");
  return Http::Code::OK;
}

Http::Code AdminImpl::handlerHealthcheckOk(absl::string_view, Http::HeaderMap&,
                                           Buffer::Instance& response, AdminStream&) {
  server_.failHealthcheck(false);
  response.add("OK\n");
  return Http::Code::OK;
}

Http::Code AdminImpl::handlerHotRestartVersion(absl::string_view, Http::HeaderMap&,
                                               Buffer::Instance& response, AdminStream&) {
  response.add(server_.hotRestart().version());
  return Http::Code::OK;
}

Http::Code AdminImpl::handlerLogging(absl::string_view url, Http::HeaderMap&,
                                     Buffer::Instance& response, AdminStream&) {
  Http::Utility::QueryParams query_params = Http::Utility::parseQueryString(url);

  Http::Code rc = Http::Code::OK;
  if (!query_params.empty() && !changeLogLevel(query_params)) {
    response.add("usage: /logging?<name>=<level> (change single level)\n");
    response.add("usage: /logging?level=<level> (change all levels)\n");
    response.add("levels: ");
    for (size_t i = 0; i < ARRAY_SIZE(spdlog::level::level_string_views); i++) {
      response.add(fmt::format("{} ", spdlog::level::level_string_views[i]));
    }

    response.add("\n");
    rc = Http::Code::NotFound;
  }

  response.add("active loggers:\n");
  for (const Logger::Logger& logger : Logger::Registry::loggers()) {
    response.add(fmt::format("  {}: {}\n", logger.name(), logger.levelString()));
  }

  response.add("\n");
  return rc;
}

// TODO(ambuc): Add more tcmalloc stats, export proto details based on allocator.
Http::Code AdminImpl::handlerMemory(absl::string_view, Http::HeaderMap& response_headers,
                                    Buffer::Instance& response, AdminStream&) {
  response_headers.insertContentType().value().setReference(
      Http::Headers::get().ContentTypeValues.Json);
  envoy::admin::v2alpha::Memory memory;
  memory.set_allocated(Memory::Stats::totalCurrentlyAllocated());
  memory.set_heap_size(Memory::Stats::totalCurrentlyReserved());
  memory.set_total_thread_cache(Memory::Stats::totalThreadCacheBytes());
  memory.set_pageheap_unmapped(Memory::Stats::totalPageHeapUnmapped());
  memory.set_pageheap_free(Memory::Stats::totalPageHeapFree());
  response.add(MessageUtil::getJsonStringFromMessage(memory, true, true)); // pretty-print
  return Http::Code::OK;
}

Http::Code AdminImpl::handlerResetCounters(absl::string_view, Http::HeaderMap&,
                                           Buffer::Instance& response, AdminStream&) {
  for (const Stats::CounterSharedPtr& counter : server_.stats().counters()) {
    counter->reset();
  }

  response.add("OK\n");
  return Http::Code::OK;
}

Http::Code AdminImpl::handlerServerInfo(absl::string_view, Http::HeaderMap& headers,
                                        Buffer::Instance& response, AdminStream&) {
  time_t current_time = time(nullptr);
  envoy::admin::v2alpha::ServerInfo server_info;
  server_info.set_version(VersionInfo::version());
  server_info.set_state(
      Utility::serverState(server_.initManager().state(), server_.healthCheckFailed()));

  server_info.mutable_uptime_current_epoch()->set_seconds(current_time -
                                                          server_.startTimeCurrentEpoch());
  server_info.mutable_uptime_all_epochs()->set_seconds(current_time -
                                                       server_.startTimeFirstEpoch());
  envoy::admin::v2alpha::CommandLineOptions* command_line_options =
      server_info.mutable_command_line_options();
  *command_line_options = *server_.options().toCommandLineOptions();
  response.add(MessageUtil::getJsonStringFromMessage(server_info, true, true));
  headers.insertContentType().value().setReference(Http::Headers::get().ContentTypeValues.Json);
  return Http::Code::OK;
}

Http::Code AdminImpl::handlerReady(absl::string_view, Http::HeaderMap&, Buffer::Instance& response,
                                   AdminStream&) {
  const envoy::admin::v2alpha::ServerInfo::State state =
      Utility::serverState(server_.initManager().state(), server_.healthCheckFailed());

  response.add(envoy::admin::v2alpha::ServerInfo_State_Name(state) + "\n");
  Http::Code code = state == envoy::admin::v2alpha::ServerInfo_State_LIVE
                        ? Http::Code::OK
                        : Http::Code::ServiceUnavailable;
  return code;
}

Http::Code AdminImpl::handlerStats(absl::string_view url, Http::HeaderMap& response_headers,
                                   Buffer::Instance& response, AdminStream& admin_stream) {
  Http::Code rc = Http::Code::OK;
  const Http::Utility::QueryParams params = Http::Utility::parseQueryString(url);

  const bool used_only = params.find("usedonly") != params.end();
  const absl::optional<std::regex> regex = filterParam(params);

  std::map<std::string, uint64_t> all_stats;
  for (const Stats::CounterSharedPtr& counter : server_.stats().counters()) {
    if (shouldShowMetric(counter, used_only, regex)) {
      all_stats.emplace(counter->name(), counter->value());
    }
  }

  for (const Stats::GaugeSharedPtr& gauge : server_.stats().gauges()) {
    if (shouldShowMetric(gauge, used_only, regex)) {
      ASSERT(gauge->importMode() != Stats::Gauge::ImportMode::Uninitialized);
      all_stats.emplace(gauge->name(), gauge->value());
    }
  }

  if (const auto format_value = formatParam(params)) {
    if (format_value.value() == "json") {
      response_headers.insertContentType().value().setReference(
          Http::Headers::get().ContentTypeValues.Json);
      response.add(
          AdminImpl::statsAsJson(all_stats, server_.stats().histograms(), used_only, regex));
    } else if (format_value.value() == "prometheus") {
      return handlerPrometheusStats(url, response_headers, response, admin_stream);
    } else {
      response.add("usage: /stats?format=json  or /stats?format=prometheus \n");
      response.add("\n");
      rc = Http::Code::NotFound;
    }
  } else { // Display plain stats if format query param is not there.
    for (const auto& stat : all_stats) {
      response.add(fmt::format("{}: {}\n", stat.first, stat.second));
    }
    // TODO(ramaraochavali): See the comment in ThreadLocalStoreImpl::histograms() for why we use a
    // multimap here. This makes sure that duplicate histograms get output. When shared storage is
    // implemented this can be switched back to a normal map.
    std::multimap<std::string, std::string> all_histograms;
    for (const Stats::ParentHistogramSharedPtr& histogram : server_.stats().histograms()) {
      if (shouldShowMetric(histogram, used_only, regex)) {
        all_histograms.emplace(histogram->name(), histogram->quantileSummary());
      }
    }
    for (const auto& histogram : all_histograms) {
      response.add(fmt::format("{}: {}\n", histogram.first, histogram.second));
    }
  }
  return rc;
}

Http::Code AdminImpl::handlerPrometheusStats(absl::string_view path_and_query, Http::HeaderMap&,
                                             Buffer::Instance& response, AdminStream&) {
  const Http::Utility::QueryParams params = Http::Utility::parseQueryString(path_and_query);
  const bool used_only = params.find("usedonly") != params.end();
  const absl::optional<std::regex> regex = filterParam(params);
  PrometheusStatsFormatter::statsAsPrometheus(server_.stats().counters(), server_.stats().gauges(),
                                              server_.stats().histograms(), response, used_only,
                                              regex);
  return Http::Code::OK;
}

std::string PrometheusStatsFormatter::sanitizeName(const std::string& name) {
  // The name must match the regex [a-zA-Z_][a-zA-Z0-9_]* as required by
  // prometheus. Refer to https://prometheus.io/docs/concepts/data_model/.
  std::string stats_name = std::regex_replace(name, PromRegex, "_");
  if (stats_name[0] >= '0' && stats_name[0] <= '9') {
    return fmt::format("_{}", stats_name);
  } else {
    return stats_name;
  }
}

std::string PrometheusStatsFormatter::formattedTags(const std::vector<Stats::Tag>& tags) {
  std::vector<std::string> buf;
  for (const Stats::Tag& tag : tags) {
    buf.push_back(fmt::format("{}=\"{}\"", sanitizeName(tag.name_), tag.value_));
  }
  return StringUtil::join(buf, ",");
}

std::string PrometheusStatsFormatter::metricName(const std::string& extractedName) {
  // Add namespacing prefix to avoid conflicts, as per best practice:
  // https://prometheus.io/docs/practices/naming/#metric-names
  // Also, naming conventions on https://prometheus.io/docs/concepts/data_model/
  return sanitizeName(fmt::format("envoy_{0}", extractedName));
}

uint64_t PrometheusStatsFormatter::statsAsPrometheus(
    const std::vector<Stats::CounterSharedPtr>& counters,
    const std::vector<Stats::GaugeSharedPtr>& gauges,
    const std::vector<Stats::ParentHistogramSharedPtr>& histograms, Buffer::Instance& response,
    const bool used_only, const absl::optional<std::regex>& regex) {
  std::unordered_set<std::string> metric_type_tracker;
  for (const auto& counter : counters) {
    if (!shouldShowMetric(counter, used_only, regex)) {
      continue;
    }

    const std::string tags = formattedTags(counter->tags());
    const std::string metric_name = metricName(counter->tagExtractedName());
    if (metric_type_tracker.find(metric_name) == metric_type_tracker.end()) {
      metric_type_tracker.insert(metric_name);
      response.add(fmt::format("# TYPE {0} counter\n", metric_name));
    }
    response.add(fmt::format("{0}{{{1}}} {2}\n", metric_name, tags, counter->value()));
  }

  for (const auto& gauge : gauges) {
    if (!shouldShowMetric(gauge, used_only, regex)) {
      continue;
    }

    const std::string tags = formattedTags(gauge->tags());
    const std::string metric_name = metricName(gauge->tagExtractedName());
    if (metric_type_tracker.find(metric_name) == metric_type_tracker.end()) {
      metric_type_tracker.insert(metric_name);
      response.add(fmt::format("# TYPE {0} gauge\n", metric_name));
    }
    response.add(fmt::format("{0}{{{1}}} {2}\n", metric_name, tags, gauge->value()));
  }

  for (const auto& histogram : histograms) {
    if (!shouldShowMetric(histogram, used_only, regex)) {
      continue;
    }

    const std::string tags = formattedTags(histogram->tags());
    const std::string hist_tags = histogram->tags().empty() ? EMPTY_STRING : (tags + ",");

    const std::string metric_name = metricName(histogram->tagExtractedName());
    if (metric_type_tracker.find(metric_name) == metric_type_tracker.end()) {
      metric_type_tracker.insert(metric_name);
      response.add(fmt::format("# TYPE {0} histogram\n", metric_name));
    }

    const Stats::HistogramStatistics& stats = histogram->cumulativeStatistics();
    const std::vector<double>& supported_buckets = stats.supportedBuckets();
    const std::vector<uint64_t>& computed_buckets = stats.computedBuckets();
    for (size_t i = 0; i < supported_buckets.size(); ++i) {
      double bucket = supported_buckets[i];
      uint64_t value = computed_buckets[i];
      // We want to print the bucket in a fixed point (non-scientific) format. The fmt library
      // doesn't have a specific modifier to format as a fixed-point value only so we use the
      // 'g' operator which prints the number in general fixed point format or scientific format
      // with precision 50 to round the number up to 32 significant digits in fixed point format
      // which should cover pretty much all cases
      response.add(fmt::format("{0}_bucket{{{1}le=\"{2:.32g}\"}} {3}\n", metric_name, hist_tags,
                               bucket, value));
    }

    response.add(fmt::format("{0}_bucket{{{1}le=\"+Inf\"}} {2}\n", metric_name, hist_tags,
                             stats.sampleCount()));
    response.add(fmt::format("{0}_sum{{{1}}} {2:.32g}\n", metric_name, tags, stats.sampleSum()));
    response.add(fmt::format("{0}_count{{{1}}} {2}\n", metric_name, tags, stats.sampleCount()));
  }

  return metric_type_tracker.size();
}

std::string
AdminImpl::statsAsJson(const std::map<std::string, uint64_t>& all_stats,
                       const std::vector<Stats::ParentHistogramSharedPtr>& all_histograms,
                       const bool used_only, const absl::optional<std::regex> regex,
                       const bool pretty_print) {
  rapidjson::Document document;
  document.SetObject();
  rapidjson::Value stats_array(rapidjson::kArrayType);
  rapidjson::Document::AllocatorType& allocator = document.GetAllocator();
  for (const auto& stat : all_stats) {
    Value stat_obj;
    stat_obj.SetObject();
    Value stat_name;
    stat_name.SetString(stat.first.c_str(), allocator);
    stat_obj.AddMember("name", stat_name, allocator);
    Value stat_value;
    stat_value.SetInt(stat.second);
    stat_obj.AddMember("value", stat_value, allocator);
    stats_array.PushBack(stat_obj, allocator);
  }

  Value histograms_container_obj;
  histograms_container_obj.SetObject();

  Value histograms_obj;
  histograms_obj.SetObject();

  bool found_used_histogram = false;
  rapidjson::Value histogram_array(rapidjson::kArrayType);

  for (const Stats::ParentHistogramSharedPtr& histogram : all_histograms) {
    if (shouldShowMetric(histogram, used_only, regex)) {
      if (!found_used_histogram) {
        // It is not possible for the supported quantiles to differ across histograms, so it is ok
        // to send them once.
        Stats::HistogramStatisticsImpl empty_statistics;
        rapidjson::Value supported_quantile_array(rapidjson::kArrayType);
        for (double quantile : empty_statistics.supportedQuantiles()) {
          Value quantile_type;
          quantile_type.SetDouble(quantile * 100);
          supported_quantile_array.PushBack(quantile_type, allocator);
        }
        histograms_obj.AddMember("supported_quantiles", supported_quantile_array, allocator);
        found_used_histogram = true;
      }
      Value histogram_obj;
      histogram_obj.SetObject();
      Value histogram_name;
      histogram_name.SetString(histogram->name().c_str(), allocator);
      histogram_obj.AddMember("name", histogram_name, allocator);

      rapidjson::Value computed_quantile_array(rapidjson::kArrayType);

      for (size_t i = 0; i < histogram->intervalStatistics().supportedQuantiles().size(); ++i) {
        Value quantile_obj;
        quantile_obj.SetObject();
        Value interval_value;
        if (!std::isnan(histogram->intervalStatistics().computedQuantiles()[i])) {
          interval_value.SetDouble(histogram->intervalStatistics().computedQuantiles()[i]);
        }
        quantile_obj.AddMember("interval", interval_value, allocator);
        Value cumulative_value;
        // We skip nan entries to put in the {null, null} entry to keep other data aligned.
        if (!std::isnan(histogram->cumulativeStatistics().computedQuantiles()[i])) {
          cumulative_value.SetDouble(histogram->cumulativeStatistics().computedQuantiles()[i]);
        }
        quantile_obj.AddMember("cumulative", cumulative_value, allocator);
        computed_quantile_array.PushBack(quantile_obj, allocator);
      }
      histogram_obj.AddMember("values", computed_quantile_array, allocator);
      histogram_array.PushBack(histogram_obj, allocator);
    }
  }
  if (found_used_histogram) {
    histograms_obj.AddMember("computed_quantiles", histogram_array, allocator);
    histograms_container_obj.AddMember("histograms", histograms_obj, allocator);
    stats_array.PushBack(histograms_container_obj, allocator);
  }
  document.AddMember("stats", stats_array, allocator);
  rapidjson::StringBuffer strbuf;
  if (pretty_print) {
    rapidjson::PrettyWriter<StringBuffer> writer(strbuf);
    document.Accept(writer);
  } else {
    rapidjson::Writer<StringBuffer> writer(strbuf);
    document.Accept(writer);
  }
  return strbuf.GetString();
}

Http::Code AdminImpl::handlerQuitQuitQuit(absl::string_view, Http::HeaderMap&,
                                          Buffer::Instance& response, AdminStream&) {
  server_.shutdown();
  response.add("OK\n");
  return Http::Code::OK;
}

Http::Code AdminImpl::handlerListenerInfo(absl::string_view url, Http::HeaderMap& response_headers,
                                          Buffer::Instance& response, AdminStream&) {
  const Http::Utility::QueryParams query_params = Http::Utility::parseQueryString(url);
  const auto format_value = formatParam(query_params);

  if (format_value.has_value() && format_value.value() == "json") {
    writeListenersAsJson(response);
    response_headers.insertContentType().value().setReference(
        Http::Headers::get().ContentTypeValues.Json);
  } else {
    writeListenersAsText(response);
  }
  return Http::Code::OK;
}

Http::Code AdminImpl::handlerCerts(absl::string_view, Http::HeaderMap& response_headers,
                                   Buffer::Instance& response, AdminStream&) {
  // This set is used to track distinct certificates. We may have multiple listeners, upstreams, etc
  // using the same cert.
  response_headers.insertContentType().value().setReference(
      Http::Headers::get().ContentTypeValues.Json);
  envoy::admin::v2alpha::Certificates certificates;
  server_.sslContextManager().iterateContexts([&](const Ssl::Context& context) -> void {
    envoy::admin::v2alpha::Certificate& certificate = *certificates.add_certificates();
    if (context.getCaCertInformation() != nullptr) {
      envoy::admin::v2alpha::CertificateDetails* ca_certificate = certificate.add_ca_cert();
      *ca_certificate = *context.getCaCertInformation();
    }
    for (const auto& cert_details : context.getCertChainInformation()) {
      envoy::admin::v2alpha::CertificateDetails* cert_chain = certificate.add_cert_chain();
      *cert_chain = *cert_details;
    }
  });
  response.add(MessageUtil::getJsonStringFromMessage(certificates, true, true));
  return Http::Code::OK;
}

Http::Code AdminImpl::handlerRuntime(absl::string_view url, Http::HeaderMap& response_headers,
                                     Buffer::Instance& response, AdminStream&) {
  const Http::Utility::QueryParams params = Http::Utility::parseQueryString(url);
  response_headers.insertContentType().value().setReference(
      Http::Headers::get().ContentTypeValues.Json);

  // TODO(jsedgwick) Use proto to structure this output instead of arbitrary JSON
  rapidjson::Document document;
  document.SetObject();
  auto& allocator = document.GetAllocator();
  std::map<std::string, rapidjson::Value> entry_objects;
  rapidjson::Value layer_names{rapidjson::kArrayType};
  const auto& layers = server_.runtime().snapshot().getLayers();

  for (const auto& layer : layers) {
    rapidjson::Value layer_name;
    layer_name.SetString(layer->name().c_str(), allocator);
    layer_names.PushBack(std::move(layer_name), allocator);
    for (const auto& kv : layer->values()) {
      rapidjson::Value entry_object{rapidjson::kObjectType};
      const auto it = entry_objects.find(kv.first);
      if (it == entry_objects.end()) {
        rapidjson::Value entry_object{rapidjson::kObjectType};
        entry_object.AddMember("layer_values", rapidjson::Value{kArrayType}, allocator);
        entry_object.AddMember("final_value", "", allocator);
        entry_objects.emplace(kv.first, std::move(entry_object));
      }
    }
  }
  document.AddMember("layers", std::move(layer_names), allocator);

  for (const auto& layer : layers) {
    for (auto& kv : entry_objects) {
      const auto it = layer->values().find(kv.first);
      const auto& entry_value = it == layer->values().end() ? "" : it->second.raw_string_value_;
      rapidjson::Value entry_value_object;
      entry_value_object.SetString(entry_value.c_str(), allocator);
      if (!entry_value.empty()) {
        kv.second["final_value"] = rapidjson::Value{entry_value_object, allocator};
      }
      kv.second["layer_values"].PushBack(entry_value_object, allocator);
    }
  }

  rapidjson::Value value_arrays_obj{rapidjson::kObjectType};
  for (auto& kv : entry_objects) {
    value_arrays_obj.AddMember(rapidjson::StringRef(kv.first.c_str()), std::move(kv.second),
                               allocator);
  }

  document.AddMember("entries", std::move(value_arrays_obj), allocator);

  rapidjson::StringBuffer strbuf;
  rapidjson::PrettyWriter<StringBuffer> writer(strbuf);
  document.Accept(writer);
  response.add(strbuf.GetString());
  return Http::Code::OK;
}

std::string AdminImpl::runtimeAsJson(
    const std::vector<std::pair<std::string, Runtime::Snapshot::Entry>>& entries) {
  rapidjson::Document document;
  document.SetObject();
  rapidjson::Value entries_array(rapidjson::kArrayType);
  rapidjson::Document::AllocatorType& allocator = document.GetAllocator();
  for (const auto& entry : entries) {
    Value entry_obj;
    entry_obj.SetObject();

    entry_obj.AddMember("name", {entry.first.c_str(), allocator}, allocator);

    Value entry_value;
    if (entry.second.uint_value_) {
      entry_value.SetUint64(entry.second.uint_value_.value());
    } else {
      entry_value.SetString(entry.second.raw_string_value_.c_str(), allocator);
    }
    entry_obj.AddMember("value", entry_value, allocator);

    entries_array.PushBack(entry_obj, allocator);
  }
  document.AddMember("runtime", entries_array, allocator);
  rapidjson::StringBuffer strbuf;
  rapidjson::PrettyWriter<StringBuffer> writer(strbuf);
  document.Accept(writer);
  return strbuf.GetString();
}

bool AdminImpl::isFormUrlEncoded(const Http::HeaderEntry* content_type) const {
  if (content_type == nullptr) {
    return false;
  }

  return content_type->value().getStringView() ==
         Http::Headers::get().ContentTypeValues.FormUrlEncoded;
}

Http::Code AdminImpl::handlerRuntimeModify(absl::string_view url, Http::HeaderMap&,
                                           Buffer::Instance& response, AdminStream& admin_stream) {
  Http::Utility::QueryParams params = Http::Utility::parseQueryString(url);
  if (params.empty()) {
    // Check if the params are in the request's body.
    if (admin_stream.getRequestBody() != nullptr &&
        isFormUrlEncoded(admin_stream.getRequestHeaders().ContentType())) {
      params = Http::Utility::parseFromBody(admin_stream.getRequestBody()->toString());
    }

    if (params.empty()) {
      response.add("usage: /runtime_modify?key1=value1&key2=value2&keyN=valueN\n");
      response.add("       or send the parameters as form values\n");
      response.add("use an empty value to remove a previously added override");
      return Http::Code::BadRequest;
    }
  }
  std::unordered_map<std::string, std::string> overrides;
  overrides.insert(params.begin(), params.end());
  try {
    server_.runtime().mergeValues(overrides);
  } catch (const EnvoyException& e) {
    response.add(e.what());
    return Http::Code::ServiceUnavailable;
  }
  response.add("OK\n");
  return Http::Code::OK;
}

ConfigTracker& AdminImpl::getConfigTracker() { return config_tracker_; }

void AdminFilter::onComplete() {
  absl::string_view path = request_headers_->Path()->value().getStringView();
  ENVOY_STREAM_LOG(debug, "request complete: path: {}", *callbacks_, path);

  Buffer::OwnedImpl response;
  Http::HeaderMapPtr header_map{new Http::HeaderMapImpl};
  RELEASE_ASSERT(request_headers_, "");
  Http::Code code = parent_.runCallback(path, *header_map, response, *this);
  populateFallbackResponseHeaders(code, *header_map);
  callbacks_->encodeHeaders(std::move(header_map),
                            end_stream_on_complete_ && response.length() == 0);

  if (response.length() > 0) {
    callbacks_->encodeData(response, end_stream_on_complete_);
  }
}

AdminImpl::NullRouteConfigProvider::NullRouteConfigProvider(TimeSource& time_source)
    : config_(new Router::NullConfigImpl()), time_source_(time_source) {}

void AdminImpl::startHttpListener(const std::string& access_log_path,
                                  const std::string& address_out_path,
                                  Network::Address::InstanceConstSharedPtr address,
                                  Stats::ScopePtr&& listener_scope) {
  // TODO(mattklein123): Allow admin to use normal access logger extension loading and avoid the
  // hard dependency here.
  access_logs_.emplace_back(new Extensions::AccessLoggers::File::FileAccessLog(
      access_log_path, {}, AccessLog::AccessLogFormatUtils::defaultAccessLogFormatter(),
      server_.accessLogManager()));
  socket_ = std::make_unique<Network::TcpListenSocket>(address, nullptr, true);
  listener_ = std::make_unique<AdminListener>(*this, std::move(listener_scope));
  if (!address_out_path.empty()) {
    std::ofstream address_out_file(address_out_path);
    if (!address_out_file) {
      ENVOY_LOG(critical, "cannot open admin address output file {} for writing.",
                address_out_path);
    } else {
      address_out_file << socket_->localAddress()->asString();
    }
  }
}

AdminImpl::AdminImpl(const std::string& profile_path, Server::Instance& server)
    : server_(server), profile_path_(profile_path),
      stats_(Http::ConnectionManagerImpl::generateStats("http.admin.", server_.stats())),
      tracing_stats_(
          Http::ConnectionManagerImpl::generateTracingStats("http.admin.", no_op_store_)),
      route_config_provider_(server.timeSource()),
      scoped_route_config_provider_(server.timeSource()),
      // TODO(jsedgwick) add /runtime_reset endpoint that removes all admin-set values
      handlers_{
          {"/", "Admin home page", MAKE_ADMIN_HANDLER(handlerAdminHome), false, false},
          {"/certs", "print certs on machine", MAKE_ADMIN_HANDLER(handlerCerts), false, false},
          {"/clusters", "upstream cluster status", MAKE_ADMIN_HANDLER(handlerClusters), false,
           false},
          {"/config_dump", "dump current Envoy configs (experimental)",
           MAKE_ADMIN_HANDLER(handlerConfigDump), false, false},
          {"/contention", "dump current Envoy mutex contention stats (if enabled)",
           MAKE_ADMIN_HANDLER(handlerContention), false, false},
          {"/cpuprofiler", "enable/disable the CPU profiler",
           MAKE_ADMIN_HANDLER(handlerCpuProfiler), false, true},
          {"/heapprofiler", "enable/disable the heap profiler",
           MAKE_ADMIN_HANDLER(handlerHeapProfiler), false, true},
          {"/healthcheck/fail", "cause the server to fail health checks",
           MAKE_ADMIN_HANDLER(handlerHealthcheckFail), false, true},
          {"/healthcheck/ok", "cause the server to pass health checks",
           MAKE_ADMIN_HANDLER(handlerHealthcheckOk), false, true},
          {"/help", "print out list of admin commands", MAKE_ADMIN_HANDLER(handlerHelp), false,
           false},
          {"/hot_restart_version", "print the hot restart compatibility version",
           MAKE_ADMIN_HANDLER(handlerHotRestartVersion), false, false},
          {"/logging", "query/change logging levels", MAKE_ADMIN_HANDLER(handlerLogging), false,
           true},
          {"/memory", "print current allocation/heap usage", MAKE_ADMIN_HANDLER(handlerMemory),
           false, false},
          {"/quitquitquit", "exit the server", MAKE_ADMIN_HANDLER(handlerQuitQuitQuit), false,
           true},
          {"/reset_counters", "reset all counters to zero",
           MAKE_ADMIN_HANDLER(handlerResetCounters), false, true},
          {"/server_info", "print server version/status information",
           MAKE_ADMIN_HANDLER(handlerServerInfo), false, false},
          {"/ready", "print server state, return 200 if LIVE, otherwise return 503",
           MAKE_ADMIN_HANDLER(handlerReady), false, false},
          {"/stats", "print server stats", MAKE_ADMIN_HANDLER(handlerStats), false, false},
          {"/stats/prometheus", "print server stats in prometheus format",
           MAKE_ADMIN_HANDLER(handlerPrometheusStats), false, false},
          {"/listeners", "print listener info", MAKE_ADMIN_HANDLER(handlerListenerInfo), false,
           false},
          {"/runtime", "print runtime values", MAKE_ADMIN_HANDLER(handlerRuntime), false, false},
          {"/runtime_modify", "modify runtime values", MAKE_ADMIN_HANDLER(handlerRuntimeModify),
           false, true},
      },
      date_provider_(server.dispatcher().timeSource()),
      admin_filter_chain_(std::make_shared<AdminFilterChain>()) {}

Http::ServerConnectionPtr AdminImpl::createCodec(Network::Connection& connection,
                                                 const Buffer::Instance& data,
                                                 Http::ServerConnectionCallbacks& callbacks) {
  return Http::ConnectionManagerUtility::autoCreateCodec(
      connection, data, callbacks, server_.stats(), Http::Http1Settings(), Http::Http2Settings(),
      maxRequestHeadersKb());
}

bool AdminImpl::createNetworkFilterChain(Network::Connection& connection,
                                         const std::vector<Network::FilterFactoryCb>&) {
  // Don't pass in the overload manager so that the admin interface is accessible even when
  // the envoy is overloaded.
  connection.addReadFilter(Network::ReadFilterSharedPtr{new Http::ConnectionManagerImpl(
      *this, server_.drainManager(), server_.random(), server_.httpContext(), server_.runtime(),
      server_.localInfo(), server_.clusterManager(), nullptr, server_.timeSource())});
  return true;
}

void AdminImpl::createFilterChain(Http::FilterChainFactoryCallbacks& callbacks) {
  callbacks.addStreamDecoderFilter(Http::StreamDecoderFilterSharedPtr{new AdminFilter(*this)});
}

Http::Code AdminImpl::runCallback(absl::string_view path_and_query,
                                  Http::HeaderMap& response_headers, Buffer::Instance& response,
                                  AdminStream& admin_stream) {
  Http::Code code = Http::Code::OK;
  bool found_handler = false;

  std::string::size_type query_index = path_and_query.find('?');
  if (query_index == std::string::npos) {
    query_index = path_and_query.size();
  }

  for (const UrlHandler& handler : handlers_) {
    if (path_and_query.compare(0, query_index, handler.prefix_) == 0) {
      found_handler = true;
      if (handler.mutates_server_state_) {
        const absl::string_view method =
            admin_stream.getRequestHeaders().Method()->value().getStringView();
        if (method != Http::Headers::get().MethodValues.Post) {
          ENVOY_LOG(error, "admin path \"{}\" mutates state, method={} rather than POST",
                    handler.prefix_, method);
          code = Http::Code::MethodNotAllowed;
          response.add(fmt::format("Method {} not allowed, POST required.", method));
          break;
        }
      }
      code = handler.handler_(path_and_query, response_headers, response, admin_stream);
      break;
    }
  }

  if (!found_handler) {
    // Extra space is emitted below to have "invalid path." be a separate sentence in the
    // 404 output from "admin commands are:" in handlerHelp.
    response.add("invalid path. ");
    handlerHelp(path_and_query, response_headers, response, admin_stream);
    code = Http::Code::NotFound;
  }

  return code;
}

std::vector<const AdminImpl::UrlHandler*> AdminImpl::sortedHandlers() const {
  std::vector<const UrlHandler*> sorted_handlers;
  for (const UrlHandler& handler : handlers_) {
    sorted_handlers.push_back(&handler);
  }
  // Note: it's generally faster to sort a vector with std::vector than to construct a std::map.
  std::sort(sorted_handlers.begin(), sorted_handlers.end(),
            [](const UrlHandler* h1, const UrlHandler* h2) { return h1->prefix_ < h2->prefix_; });
  return sorted_handlers;
}

Http::Code AdminImpl::handlerHelp(absl::string_view, Http::HeaderMap&, Buffer::Instance& response,
                                  AdminStream&) {
  response.add("admin commands are:\n");

  // Prefix order is used during searching, but for printing do them in alpha order.
  for (const UrlHandler* handler : sortedHandlers()) {
    response.add(fmt::format("  {}: {}\n", handler->prefix_, handler->help_text_));
  }
  return Http::Code::OK;
}

Http::Code AdminImpl::handlerAdminHome(absl::string_view, Http::HeaderMap& response_headers,
                                       Buffer::Instance& response, AdminStream&) {
  response_headers.insertContentType().value().setReference(
      Http::Headers::get().ContentTypeValues.Html);

  response.add(absl::StrReplaceAll(AdminHtmlStart, {{"@FAVICON@", EnvoyFavicon}}));

  // Prefix order is used during searching, but for printing do them in alpha order.
  for (const UrlHandler* handler : sortedHandlers()) {
    absl::string_view path = handler->prefix_;

    if (path == "/") {
      continue; // No need to print self-link to index page.
    }

    // Remove the leading slash from the link, so that the admin page can be
    // rendered as part of another console, on a sub-path.
    //
    // E.g. consider a downstream dashboard that embeds the Envoy admin console.
    // In that case, the "/stats" endpoint would be at
    // https://DASHBOARD/envoy_admin/stats. If the links we present on the home
    // page are absolute (e.g. "/stats") they won't work in the context of the
    // dashboard. Removing the leading slash, they will work properly in both
    // the raw admin console and when embedded in another page and URL
    // hierarchy.
    ASSERT(!path.empty());
    ASSERT(path[0] == '/');
    path = path.substr(1);

    // For handlers that mutate state, render the link as a button in a POST form,
    // rather than an anchor tag. This should discourage crawlers that find the /
    // page from accidentally mutating all the server state by GETting all the hrefs.
    const char* link_format =
        handler->mutates_server_state_
            ? "<form action='{}' method='post' class='home-form'><button>{}</button></form>"
            : "<a href='{}'>{}</a>";
    const std::string link = fmt::format(link_format, path, path);

    // Handlers are all specified by statically above, and are thus trusted and do
    // not require escaping.
    response.add(fmt::format("<tr class='home-row'><td class='home-data'>{}</td>"
                             "<td class='home-data'>{}</td></tr>\n",
                             link, Html::Utility::sanitize(handler->help_text_)));
  }
  response.add(AdminHtmlEnd);
  return Http::Code::OK;
}

const Network::Address::Instance& AdminImpl::localAddress() {
  return *server_.localInfo().address();
}

bool AdminImpl::addHandler(const std::string& prefix, const std::string& help_text,
                           HandlerCb callback, bool removable, bool mutates_state) {
  ASSERT(prefix.size() > 1);
  ASSERT(prefix[0] == '/');

  // Sanitize prefix and help_text to ensure no XSS can be injected, as
  // we are injecting these strings into HTML that runs in a domain that
  // can mutate Envoy server state. Also rule out some characters that
  // make no sense as part of a URL path: ? and :.
  const std::string::size_type pos = prefix.find_first_of("&\"'<>?:");
  if (pos != std::string::npos) {
    ENVOY_LOG(error, "filter \"{}\" contains invalid character '{}'", prefix, prefix[pos]);
    return false;
  }

  auto it = std::find_if(handlers_.cbegin(), handlers_.cend(),
                         [&prefix](const UrlHandler& entry) { return prefix == entry.prefix_; });
  if (it == handlers_.end()) {
    handlers_.push_back({prefix, help_text, callback, removable, mutates_state});
    return true;
  }
  return false;
}

bool AdminImpl::removeHandler(const std::string& prefix) {
  const uint size_before_removal = handlers_.size();
  handlers_.remove_if(
      [&prefix](const UrlHandler& entry) { return prefix == entry.prefix_ && entry.removable_; });
  if (handlers_.size() != size_before_removal) {
    return true;
  }
  return false;
}

Http::Code AdminImpl::request(absl::string_view path_and_query, absl::string_view method,
                              Http::HeaderMap& response_headers, std::string& body) {
  AdminFilter filter(*this);
  Http::HeaderMapImpl request_headers;
  request_headers.insertMethod().value(method.data(), method.size());
  filter.decodeHeaders(request_headers, false);
  Buffer::OwnedImpl response;

  Http::Code code = runCallback(path_and_query, response_headers, response, filter);
  populateFallbackResponseHeaders(code, response_headers);
  body = response.toString();
  return code;
}

void AdminImpl::closeSocket() {
  if (socket_) {
    socket_->close();
  }
}

void AdminImpl::addListenerToHandler(Network::ConnectionHandler* handler) {
  if (listener_) {
    handler->addListener(*listener_);
  }
}

envoy::admin::v2alpha::ServerInfo::State Utility::serverState(Init::Manager::State state,
                                                              bool health_check_failed) {
  switch (state) {
  case Init::Manager::State::Uninitialized:
    return envoy::admin::v2alpha::ServerInfo::PRE_INITIALIZING;
  case Init::Manager::State::Initializing:
    return envoy::admin::v2alpha::ServerInfo::INITIALIZING;
  case Init::Manager::State::Initialized:
    return health_check_failed ? envoy::admin::v2alpha::ServerInfo::DRAINING
                               : envoy::admin::v2alpha::ServerInfo::LIVE;
  }
  NOT_REACHED_GCOVR_EXCL_LINE;
}

} // namespace Server
} // namespace Envoy<|MERGE_RESOLUTION|>--- conflicted
+++ resolved
@@ -426,15 +426,12 @@
 
         host_status.set_weight(host->weight());
 
-<<<<<<< HEAD
+        host_status.set_priority(host->priority());
         success_rate = host->outlierDetector().successRate(
             Upstream::Outlier::DetectorHostMonitor::SuccessRateMonitorType::LocalOrigin);
         if (success_rate >= 0.0) {
           host_status.mutable_local_origin_success_rate()->set_value(success_rate);
         }
-=======
-        host_status.set_priority(host->priority());
->>>>>>> 89eb31bc
       }
     }
   }
@@ -487,7 +484,8 @@
                                  host->address()->asString(), host->locality().sub_zone()));
         response.add(fmt::format("{}::{}::canary::{}\n", cluster.second.get().info()->name(),
                                  host->address()->asString(), host->canary()));
-<<<<<<< HEAD
+        response.add(fmt::format("{}::{}::priority::{}\n", cluster.second.get().info()->name(),
+                                 host->address()->asString(), host->priority()));
         response.add(fmt::format(
             "{}::{}::success_rate::{}\n", cluster.second.get().info()->name(),
             host->address()->asString(),
@@ -498,13 +496,6 @@
             host->address()->asString(),
             host->outlierDetector().successRate(
                 Upstream::Outlier::DetectorHostMonitor::SuccessRateMonitorType::LocalOrigin)));
-=======
-        response.add(fmt::format("{}::{}::success_rate::{}\n", cluster.second.get().info()->name(),
-                                 host->address()->asString(),
-                                 host->outlierDetector().successRate()));
-        response.add(fmt::format("{}::{}::priority::{}\n", cluster.second.get().info()->name(),
-                                 host->address()->asString(), host->priority()));
->>>>>>> 89eb31bc
       }
     }
   }
