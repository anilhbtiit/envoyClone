--- conflicted
+++ resolved
@@ -484,17 +484,10 @@
   // certificate chain will be subject to validation by :ref:`CRL <envoy_v3_api_field_extensions.transport_sockets.tls.v3.CertificateValidationContext.crl>`.
   bool only_verify_leaf_cert_crl = 14;
 
-<<<<<<< HEAD
-  // Config for the max number of intermediate certificates in chain that are parsed during verification.
-  // This does not include the leaf certificate. If configured, certificate chain must reach a trusted issuer no longer than allowed.
-  // Otherwise, certificate validation will fail. The default limit is 100, though this can be system-dependent.
-  // https://www.openssl.org/docs/man1.1.1/man3/SSL_CTX_set_verify_depth.html
-=======
   // Defines the max number of intermediate certificates in the chain that are parsed during verification.
   // This does not include the leaf certificate. If a trusted issuer appears in the chain, but in a depth larger than configured, the certificate validation will fail.
   // The default limit is 100, though this can be system-dependent. See
   // `SSL set_verify_depth
   // <https://www.openssl.org/docs/man1.1.1/man3/SSL_CTX_set_verify_depth.html>`_.
->>>>>>> 5cd93f03
   google.protobuf.UInt32Value max_verify_depth = 16 [(validate.rules).uint32 = {lte: 100}];
 }