--- conflicted
+++ resolved
@@ -1119,13 +1119,9 @@
 
   EXPECT_CALL(*timeout_timer, disableTimer());
   // Make sure the store gets the first insert.
-  EXPECT_CALL(*store, addOrUpdate("foo.com", "10.0.0.1:80|30|0"));
+  EXPECT_CALL(*store, addOrUpdate("foo.com", "10.0.0.1:80|6|0"));
   EXPECT_CALL(update_callbacks_,
               onDnsHostAddOrUpdate("foo.com", DnsHostInfoEquals("10.0.0.1:80", "foo.com", false)));
-<<<<<<< HEAD
-=======
-  EXPECT_CALL(*store, addOrUpdate("foo.com", "10.0.0.1:80|6|0"));
->>>>>>> bebd3e2c
   EXPECT_CALL(callbacks,
               onLoadDnsCacheComplete(DnsHostInfoEquals("10.0.0.1:80", "foo.com", false)));
   EXPECT_CALL(*resolve_timer, enableTimer(std::chrono::milliseconds(6000), _));
@@ -1165,26 +1161,18 @@
 
   EXPECT_CALL(*timeout_timer, disableTimer());
   // Make sure the store gets the updated addresses
-  EXPECT_CALL(*store, addOrUpdate("foo.com", "10.0.0.2:80|30|0\n10.0.0.1:80|30|0"));
+  EXPECT_CALL(*store, addOrUpdate("foo.com", "10.0.0.2:80|6|0\n10.0.0.1:80|6|0"));
   EXPECT_CALL(update_callbacks_,
               onDnsHostAddOrUpdate("foo.com", DnsHostInfoEquals("10.0.0.2:80", "foo.com", false)));
-<<<<<<< HEAD
-  EXPECT_CALL(*resolve_timer, enableTimer(std::chrono::milliseconds(60000), _));
-  resolve_cb(Network::DnsResolver::ResolutionStatus::Success,
-             TestUtility::makeDnsResponse({"10.0.0.2", "10.0.0.1"}, std::chrono::seconds(30)));
-=======
-  EXPECT_CALL(*store, addOrUpdate("foo.com", "10.0.0.2:80|6|0"));
   EXPECT_CALL(*resolve_timer, enableTimer(std::chrono::milliseconds(dns_ttl_), _));
   resolve_cb(Network::DnsResolver::ResolutionStatus::Success,
-             TestUtility::makeDnsResponse({"10.0.0.2"}));
->>>>>>> bebd3e2c
+             TestUtility::makeDnsResponse({"10.0.0.2", "10.0.0.1"}));
 
   checkStats(3 /* attempt */, 3 /* success */, 0 /* failure */, 2 /* address changed */,
              1 /* added */, 0 /* removed */, 1 /* num hosts */);
 
   // Now do one more resolve, where the address does not change but the time
   // does.
-
   // Re-resolve timer.
   EXPECT_CALL(*timeout_timer, enableTimer(std::chrono::milliseconds(5000), nullptr));
   EXPECT_CALL(*resolver_, resolve("foo.com", _, _))
@@ -1193,13 +1181,8 @@
 
   // Address does not change.
   EXPECT_CALL(*timeout_timer, disableTimer());
-<<<<<<< HEAD
   EXPECT_CALL(*store, addOrUpdate("foo.com", "10.0.0.2:80|40|0\n10.0.0.1:80|40|0"));
-  EXPECT_CALL(*resolve_timer, enableTimer(std::chrono::milliseconds(60000), _));
-=======
-  EXPECT_CALL(*store, addOrUpdate("foo.com", "10.0.0.2:80|40|0"));
   EXPECT_CALL(*resolve_timer, enableTimer(std::chrono::milliseconds(40000), _));
->>>>>>> bebd3e2c
   resolve_cb(Network::DnsResolver::ResolutionStatus::Success,
              TestUtility::makeDnsResponse({"10.0.0.2", "10.0.0.1"}, std::chrono::seconds(40)));
 }
