# This workflow is triggered by azp currently
# Once arm/x64 build jobs are shifted to github, this can be triggered
#  by on: workflow_run
name: Envoy/Publish & verify

permissions:
  contents: read

on:
  # This runs untrusted code, do not expose secrets in the verify job
  workflow_dispatch:
    inputs:
      ref:
        description: "Git SHA ref to checkout"
      sha:
        description: "Git SHA of commit HEAD (ie last commit of PR)"
      head_ref:
        description: "Ref for grouping PRs"

concurrency:
  group: >-
    ${{ github.actor != 'trigger-release-envoy[bot]'
        && github.event.inputs.head_ref
        || github.run_id
    }}-${{ github.event.workflow.id }}
  cancel-in-progress: true

jobs:
  load:
    secrets:
      app-key: ${{ secrets.ENVOY_CI_APP_KEY }}
      app-id: ${{ secrets.ENVOY_CI_APP_ID }}
      lock-app-key: ${{ secrets.ENVOY_CI_MUTEX_APP_KEY }}
      lock-app-id: ${{ secrets.ENVOY_CI_MUTEX_APP_ID }}
    permissions:
      actions: read
      contents: read
      packages: read
      pull-requests: read
    if: >-
      ${{
          (github.repository == 'envoyproxy/envoy'
           || vars.ENVOY_CI)
          && (!contains(github.actor, '[bot]')
              || github.actor == 'trigger-workflow-envoy[bot]'
              || github.actor == 'trigger-release-envoy[bot]')
      }}
    uses: ./.github/workflows/_load.yml
    with:
      check-name: publish
      head-sha: ${{ inputs.sha }}

  publish:
    secrets:
      ENVOY_CI_SYNC_APP_ID: ${{ fromJSON(needs.load.outputs.trusted) && secrets.ENVOY_CI_SYNC_APP_ID || '' }}
      ENVOY_CI_SYNC_APP_KEY: ${{ fromJSON(needs.load.outputs.trusted) && secrets.ENVOY_CI_SYNC_APP_KEY || '' }}
      ENVOY_CI_PUBLISH_APP_ID: ${{ fromJSON(needs.load.outputs.trusted) && secrets.ENVOY_CI_PUBLISH_APP_ID || '' }}
      ENVOY_CI_PUBLISH_APP_KEY: ${{ fromJSON(needs.load.outputs.trusted) && secrets.ENVOY_CI_PUBLISH_APP_KEY || '' }}
    permissions:
      contents: read
<<<<<<< HEAD
      packages: read
    if: ${{ fromJSON(needs.load.outputs.request).run.publish }}
=======
      statuses: write

  docs:
    needs:
    - env
    uses: ./.github/workflows/_stage_docs.yml
    name: Publish ${{ needs.env.outputs.repo_ref_title }}
    with:
      build_image_ubuntu: ${{ needs.env.outputs.build_image_ubuntu }}
      trusted: ${{ needs.env.outputs.trusted && true || false }}
      version_dev: ${{ needs.env.outputs.version_dev }}
      given_ref: ${{ inputs.ref }}
      repo_ref: ${{ needs.env.outputs.trusted != 'true' && inputs.ref || '' }}

  publish:
>>>>>>> 06f38f46
    needs:
    - load
    uses: ./.github/workflows/_stage_publish.yml
    name: Publish
    with:
      request: ${{ needs.load.outputs.request }}
      trusted: ${{ fromJSON(needs.load.outputs.trusted) }}

  verify:
    permissions:
      contents: read
      packages: read
    if: ${{ fromJSON(needs.load.outputs.request).run.verify }}
    needs:
    - load
    uses: ./.github/workflows/_stage_verify.yml
    name: Verify
    with:
      request: ${{ needs.load.outputs.request }}
      trusted: ${{ fromJSON(needs.load.outputs.trusted) }}

  request:
    secrets:
      app-id: ${{ secrets.ENVOY_CI_APP_ID }}
      app-key: ${{ secrets.ENVOY_CI_APP_KEY }}
    permissions:
      actions: read
      contents: read
      pull-requests: read
    if: >-
      ${{ always()
          && (fromJSON(needs.load.outputs.request).run.publish
              || fromJSON(needs.load.outputs.request).run.verify) }}
    needs:
    - load
    - publish
    - verify
    uses: ./.github/workflows/_finish.yml
    with:
      needs: ${{ toJSON(needs) }}<|MERGE_RESOLUTION|>--- conflicted
+++ resolved
@@ -50,20 +50,6 @@
       check-name: publish
       head-sha: ${{ inputs.sha }}
 
-  publish:
-    secrets:
-      ENVOY_CI_SYNC_APP_ID: ${{ fromJSON(needs.load.outputs.trusted) && secrets.ENVOY_CI_SYNC_APP_ID || '' }}
-      ENVOY_CI_SYNC_APP_KEY: ${{ fromJSON(needs.load.outputs.trusted) && secrets.ENVOY_CI_SYNC_APP_KEY || '' }}
-      ENVOY_CI_PUBLISH_APP_ID: ${{ fromJSON(needs.load.outputs.trusted) && secrets.ENVOY_CI_PUBLISH_APP_ID || '' }}
-      ENVOY_CI_PUBLISH_APP_KEY: ${{ fromJSON(needs.load.outputs.trusted) && secrets.ENVOY_CI_PUBLISH_APP_KEY || '' }}
-    permissions:
-      contents: read
-<<<<<<< HEAD
-      packages: read
-    if: ${{ fromJSON(needs.load.outputs.request).run.publish }}
-=======
-      statuses: write
-
   docs:
     needs:
     - env
@@ -77,7 +63,15 @@
       repo_ref: ${{ needs.env.outputs.trusted != 'true' && inputs.ref || '' }}
 
   publish:
->>>>>>> 06f38f46
+    secrets:
+      ENVOY_CI_SYNC_APP_ID: ${{ fromJSON(needs.load.outputs.trusted) && secrets.ENVOY_CI_SYNC_APP_ID || '' }}
+      ENVOY_CI_SYNC_APP_KEY: ${{ fromJSON(needs.load.outputs.trusted) && secrets.ENVOY_CI_SYNC_APP_KEY || '' }}
+      ENVOY_CI_PUBLISH_APP_ID: ${{ fromJSON(needs.load.outputs.trusted) && secrets.ENVOY_CI_PUBLISH_APP_ID || '' }}
+      ENVOY_CI_PUBLISH_APP_KEY: ${{ fromJSON(needs.load.outputs.trusted) && secrets.ENVOY_CI_PUBLISH_APP_KEY || '' }}
+    permissions:
+      contents: read
+      packages: read
+    if: ${{ fromJSON(needs.load.outputs.request).run.publish }}
     needs:
     - load
     uses: ./.github/workflows/_stage_publish.yml
