--- conflicted
+++ resolved
@@ -18,25 +18,17 @@
 namespace Client {
 
 inline envoy::config::filter::network::redis_proxy::v2::RedisProxy::ConnPoolSettings
-<<<<<<< HEAD
-createConnPoolSettings(
-    int64_t millis = 20, bool hashtagging = true, bool redirection_support = true,
-    envoy::config::filter::network::redis_proxy::v2::RedisProxy::ConnPoolSettings::ReadPolicy
-        read_policy = envoy::config::filter::network::redis_proxy::v2::
-            RedisProxy_ConnPoolSettings_ReadPolicy_MASTER) {
-=======
 createConnPoolSettings(int64_t millis = 20, bool hashtagging = true,
-                       bool redirection_support = true, uint32_t max_unknown_conns = 100) {
->>>>>>> 59c080c8
+                       bool redirection_support = true, uint32_t max_unknown_conns = 100,
+                       envoy::config::filter::network::redis_proxy::v2::RedisProxy::ConnPoolSettings::ReadPolicy
+                       read_policy = envoy::config::filter::network::redis_proxy::v2::
+                       RedisProxy_ConnPoolSettings_ReadPolicy_MASTER) {
   envoy::config::filter::network::redis_proxy::v2::RedisProxy::ConnPoolSettings setting{};
   setting.mutable_op_timeout()->CopyFrom(Protobuf::util::TimeUtil::MillisecondsToDuration(millis));
   setting.set_enable_hashtagging(hashtagging);
   setting.set_enable_redirection(redirection_support);
-<<<<<<< HEAD
+  setting.mutable_max_upstream_unknown_connections()->set_value(max_unknown_conns);
   setting.set_read_policy(read_policy);
-=======
-  setting.mutable_max_upstream_unknown_connections()->set_value(max_unknown_conns);
->>>>>>> 59c080c8
   return setting;
 }
 
