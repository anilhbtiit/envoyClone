#include "common/config/grpc_mux_impl.h"

#include <unordered_set>

#include "common/config/utility.h"
#include "common/protobuf/protobuf.h"

namespace Envoy {
namespace Config {

GrpcMuxImpl::GrpcMuxImpl(const LocalInfo::LocalInfo& local_info, Grpc::AsyncClientPtr async_client,
                         Event::Dispatcher& dispatcher,
                         const Protobuf::MethodDescriptor& service_method,
                         Runtime::RandomGenerator& random, Stats::Scope& scope,
                         const RateLimitSettings& rate_limit_settings)
    : DiscoveryGrpcStream<envoy::api::v2::DiscoveryRequest, envoy::api::v2::DiscoveryResponse,
                          std::string>(std::move(async_client), service_method, random, dispatcher,
                                       scope, rate_limit_settings),
      local_info_(local_info) {
  Config::Utility::checkLocalInfo("ads", local_info);
}

GrpcMuxImpl::~GrpcMuxImpl() {
  for (const auto& api_state : api_state_) {
    for (auto watch : api_state.second.watches_) {
      watch->inserted_ = false;
    }
  }
}

void GrpcMuxImpl::start() { establishNewStream(); }

bool GrpcMuxImpl::sendDiscoveryRequest(const std::string& type_url) {
  if (!grpcStreamAvailable()) {
    ENVOY_LOG(debug, "No stream available to sendDiscoveryRequest for {}", type_url);
    return true;
  }

  ApiState& api_state = api_state_[type_url];
  if (api_state.paused_) {
    ENVOY_LOG(trace, "API {} paused during sendDiscoveryRequest(), setting pending.", type_url);
    api_state.pending_ = true;
    return true;
  }

  auto& request = api_state.request_;
  request.mutable_resource_names()->Clear();

  // Maintain a set to avoid dupes.
  std::unordered_set<std::string> resources;
  for (const auto* watch : api_state.watches_) {
    for (const std::string& resource : watch->resources_) {
      if (resources.count(resource) == 0) {
        resources.emplace(resource);
        request.add_resource_names(resource);
      }
    }
  }

  ENVOY_LOG(trace, "Sending DiscoveryRequest for {}: {}", type_url, request.DebugString());
  sendMessage(request);

  // clear error_detail after the request is sent if it exists.
  if (api_state_[type_url].request_.has_error_detail()) {
    api_state_[type_url].request_.clear_error_detail();
  }
  return true;
}

GrpcMuxWatchPtr GrpcMuxImpl::subscribe(const std::string& type_url,
                                       const std::vector<std::string>& resources,
                                       GrpcMuxCallbacks& callbacks) {
  auto watch =
      std::unique_ptr<GrpcMuxWatch>(new GrpcMuxWatchImpl(resources, callbacks, type_url, *this));
  ENVOY_LOG(debug, "gRPC mux subscribe for " + type_url);

  // Lazily kick off the requests based on first subscription. This has the
  // convenient side-effect that we order messages on the channel based on
  // Envoy's internal dependency ordering.
  // TODO(gsagula): move TokenBucketImpl params to a config.
  if (!api_state_[type_url].subscribed_) {
    api_state_[type_url].request_.set_type_url(type_url);
    api_state_[type_url].request_.mutable_node()->MergeFrom(local_info_.node());
    api_state_[type_url].subscribed_ = true;
    subscriptions_.emplace_back(type_url);
  }

  // This will send an updated request on each subscription.
  // TODO(htuch): For RDS/EDS, this will generate a new DiscoveryRequest on each resource we added.
  // Consider in the future adding some kind of collation/batching during CDS/LDS updates so that we
  // only send a single RDS/EDS update after the CDS/LDS update.
  queueDiscoveryRequest(type_url);

  return watch;
}

void GrpcMuxImpl::pause(const std::string& type_url) {
  ENVOY_LOG(debug, "Pausing discovery requests for {}", type_url);
  ApiState& api_state = api_state_[type_url];
  ASSERT(!api_state.paused_);
  ASSERT(!api_state.pending_);
  api_state.paused_ = true;
}

void GrpcMuxImpl::resume(const std::string& type_url) {
  ENVOY_LOG(debug, "Resuming discovery requests for {}", type_url);
  ApiState& api_state = api_state_[type_url];
  ASSERT(api_state.paused_);
  api_state.paused_ = false;

  if (api_state.pending_) {
    ASSERT(api_state.subscribed_);
    queueDiscoveryRequest(type_url);
    api_state.pending_ = false;
  }
}

void GrpcMuxImpl::handleResponse(std::unique_ptr<envoy::api::v2::DiscoveryResponse>&& message) {
  const std::string& type_url = message->type_url();
  ENVOY_LOG(debug, "Received gRPC message for {} at version {}", type_url, message->version_info());
  if (api_state_.count(type_url) == 0) {
    ENVOY_LOG(warn, "Ignoring the message for type URL {} as it has no current subscribers.",
              type_url);
    // TODO(yuval-k): This should never happen. consider dropping the stream as this is a protocol
    // violation
    return;
  }
  if (api_state_[type_url].watches_.empty()) {
    // update the nonce as we are processing this response.
    api_state_[type_url].request_.set_response_nonce(message->nonce());
    if (message->resources().empty()) {
      // No watches and no resources. This can happen when envoy unregisters from a resource
      // that's removed from the server as well. For example, a deleted cluster triggers un-watching
      // the ClusterLoadAssignment watch, and at the same time the xDS server sends an empty list of
      // ClusterLoadAssignment resources. we'll accept this update. no need to send a discovery
      // request, as we don't watch for anything.
      api_state_[type_url].request_.set_version_info(message->version_info());
    } else {
      // No watches and we have resources - this should not happen. send a NACK (by not updating
      // the version).
      ENVOY_LOG(warn, "Ignoring unwatched type URL {}", type_url);
      queueDiscoveryRequest(type_url);
    }
    return;
  }
  try {
    // To avoid O(n^2) explosion (e.g. when we have 1000s of EDS watches), we
    // build a map here from resource name to resource and then walk watches_.
    // We have to walk all watches (and need an efficient map as a result) to
    // ensure we deliver empty config updates when a resource is dropped.
    std::unordered_map<std::string, ProtobufWkt::Any> resources;
    GrpcMuxCallbacks& callbacks = api_state_[type_url].watches_.front()->callbacks_;
    for (const auto& resource : message->resources()) {
      if (type_url != resource.type_url()) {
        throw EnvoyException(fmt::format("{} does not match {} type URL in DiscoveryResponse {}",
                                         resource.type_url(), type_url, message->DebugString()));
      }
      const std::string resource_name = callbacks.resourceName(resource);
      resources.emplace(resource_name, resource);
    }
    for (auto watch : api_state_[type_url].watches_) {
      if (watch->resources_.empty()) {
        watch->callbacks_.onConfigUpdate(message->resources(), message->version_info());
        continue;
      }
      Protobuf::RepeatedPtrField<ProtobufWkt::Any> found_resources;
      for (auto watched_resource_name : watch->resources_) {
        auto it = resources.find(watched_resource_name);
        if (it != resources.end()) {
          found_resources.Add()->MergeFrom(it->second);
        }
      }
      watch->callbacks_.onConfigUpdate(found_resources, message->version_info());
    }
    // TODO(mattklein123): In the future if we start tracking per-resource versions, we would do
    // that tracking here.
    api_state_[type_url].request_.set_version_info(message->version_info());
  } catch (const EnvoyException& e) {
    for (auto watch : api_state_[type_url].watches_) {
      watch->callbacks_.onConfigUpdateFailed(&e);
    }
    ::google::rpc::Status* error_detail = api_state_[type_url].request_.mutable_error_detail();
    error_detail->set_code(Grpc::Status::GrpcStatus::Internal);
    error_detail->set_message(e.what());
  }
  api_state_[type_url].request_.set_response_nonce(message->nonce());
  queueDiscoveryRequest(type_url);
}
void GrpcMuxImpl::handleStreamEstablished() {
  for (const auto type_url : subscriptions_) {
    queueDiscoveryRequest(type_url);
  }
}
<<<<<<< HEAD
void GrpcMuxImpl::handleEstablishmentFailure() {
  for (const auto& api_state : api_state_) {
    for (auto watch : api_state.second.watches_) {
      watch->callbacks_.onConfigUpdateFailed(nullptr);
    }
  }
=======

void GrpcMuxImpl::onRemoteClose(Grpc::Status::GrpcStatus status, const std::string& message) {
  ENVOY_LOG(warn, "gRPC config stream closed: {}, {}", status, message);
  stream_ = nullptr;
  control_plane_stats_.connected_state_.set(0);
  handleFailure();
>>>>>>> 94a0bf9f
}

} // namespace Config
} // namespace Envoy<|MERGE_RESOLUTION|>--- conflicted
+++ resolved
@@ -186,26 +186,19 @@
   api_state_[type_url].request_.set_response_nonce(message->nonce());
   queueDiscoveryRequest(type_url);
 }
+
 void GrpcMuxImpl::handleStreamEstablished() {
   for (const auto type_url : subscriptions_) {
     queueDiscoveryRequest(type_url);
   }
 }
-<<<<<<< HEAD
+
 void GrpcMuxImpl::handleEstablishmentFailure() {
   for (const auto& api_state : api_state_) {
     for (auto watch : api_state.second.watches_) {
       watch->callbacks_.onConfigUpdateFailed(nullptr);
     }
   }
-=======
-
-void GrpcMuxImpl::onRemoteClose(Grpc::Status::GrpcStatus status, const std::string& message) {
-  ENVOY_LOG(warn, "gRPC config stream closed: {}, {}", status, message);
-  stream_ = nullptr;
-  control_plane_stats_.connected_state_.set(0);
-  handleFailure();
->>>>>>> 94a0bf9f
 }
 
 } // namespace Config
