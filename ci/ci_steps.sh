--- conflicted
+++ resolved
@@ -1,9 +1,5 @@
 #!/bin/bash
-<<<<<<< HEAD
-ENVOY_BUILD_SHA=060cb67f0772a425a8ceaf30d28421967d69c0c6
-=======
 ENVOY_BUILD_SHA=f7f2a34fe7dcfb39a81ed21728c8df2af223bbb0
->>>>>>> f8a983fd
 
 # Script that lists all the steps take by the CI system when doing Envoy builds.
 set -e
