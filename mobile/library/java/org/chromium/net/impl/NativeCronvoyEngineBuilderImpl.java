--- conflicted
+++ resolved
@@ -121,14 +121,16 @@
   }
 
   /**
-<<<<<<< HEAD
    * Enable Android system proxying.
    *
    * @param enable If true, enable Android proxying; otherwise, don't.
    */
   public NativeCronvoyEngineBuilderImpl setEnableProxying(boolean enable) {
     mEnableProxying = enable;
-=======
+    return this;
+  }
+
+  /**
    * Set the DNS minimum refresh time, in seconds, which ensures that we wait to refresh a DNS
    * entry for at least the minimum refresh time. For example, if the DNS record TTL is 60 seconds
    * and setMinDnsRefreshSeconds(120) is invoked, then at least 120 seconds will transpire before
@@ -178,7 +180,6 @@
    */
   public NativeCronvoyEngineBuilderImpl setUpstreamTlsSni(String sni) {
     mUpstreamTlsSni = sni;
->>>>>>> 3958624e
     return this;
   }
 
