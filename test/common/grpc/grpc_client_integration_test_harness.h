#pragma once

#include <memory>

#include "envoy/config/core/v3/base.pb.h"
#include "envoy/config/core/v3/grpc_service.pb.h"
#include "envoy/extensions/transport_sockets/tls/v3/cert.pb.h"
#include "envoy/stats/scope.h"

#include "source/common/api/api_impl.h"
#include "source/common/event/dispatcher_impl.h"
#include "source/common/grpc/async_client_impl.h"
#include "source/common/grpc/context_impl.h"
#include "source/common/http/context_impl.h"

#ifdef ENVOY_GOOGLE_GRPC
#include "source/common/grpc/google_async_client_impl.h"
#endif

#include "source/common/http/async_client_impl.h"
#include "source/common/http/codes.h"
#include "source/common/http/http2/conn_pool.h"
#include "source/common/network/connection_impl.h"
#include "source/common/network/raw_buffer_socket.h"
#include "source/common/router/context_impl.h"
#include "source/common/router/upstream_codec_filter.h"
#include "source/common/stats/symbol_table.h"

#include "source/extensions/transport_sockets/tls/context_config_impl.h"
#include "source/extensions/transport_sockets/tls/ssl_socket.h"

#include "test/common/grpc/grpc_client_integration.h"
#include "test/common/grpc/utility.h"
#include "test/integration/fake_upstream.h"
#include "test/mocks/grpc/mocks.h"
#include "test/mocks/local_info/mocks.h"
#include "test/mocks/server/transport_socket_factory_context.h"
#include "test/mocks/tracing/mocks.h"
#include "test/mocks/upstream/host.h"
#include "test/mocks/upstream/cluster_info.h"
#include "test/mocks/upstream/cluster_manager.h"
#include "test/mocks/upstream/thread_local_cluster.h"
#include "test/proto/helloworld.pb.h"
#include "test/test_common/environment.h"
#include "test/test_common/global.h"
#include "test/test_common/test_time.h"
#include "test/test_common/utility.h"

using testing::_;
using testing::AtLeast;
using testing::AtMost;
using testing::Eq;
using testing::Invoke;
using testing::InvokeWithoutArgs;
using testing::IsEmpty;
using testing::NiceMock;
using testing::Not;
using testing::Return;
using testing::ReturnRef;

namespace Envoy {
namespace Grpc {
namespace {

const char HELLO_REQUEST[] = "ABC";
const char HELLO_REPLY[] = "DEFG";

MATCHER_P(HelloworldReplyEq, rhs, "") { return arg.message() == rhs; }

using TestMetadata = std::vector<std::pair<Http::LowerCaseString, std::string>>;

// Use in EXPECT_CALL(foo, bar(_)).WillExitIfNeeded() to exit dispatcher loop if
// there are no longer any pending events in DispatcherHelper.
#define WillExitIfNeeded()                                                                         \
  WillOnce(InvokeWithoutArgs([this] { dispatcher_helper_.exitDispatcherIfNeeded(); }))

// Utility to assist with keeping track of pending gmock expected events when
// deferring execution to the dispatcher. The dispatcher can be run using this
// helper until all pending events are completed.
class DispatcherHelper {
public:
  DispatcherHelper(Event::Dispatcher& dispatcher) : dispatcher_(dispatcher) {}

  void exitDispatcherIfNeeded() {
    ENVOY_LOG_MISC(debug, "Checking exit with {} events pending", pending_stream_events_);
    ASSERT(pending_stream_events_ > 0);
    if (--pending_stream_events_ == 0) {
      dispatcher_.exit();
    }
  }

  void runDispatcher() {
    ENVOY_LOG_MISC(debug, "Run dispatcher with {} events pending", pending_stream_events_);
    if (pending_stream_events_ > 0) {
      dispatcher_.run(Event::Dispatcher::RunType::Block);
    }
  }

  void setStreamEventPending() {
    ++pending_stream_events_;
    ENVOY_LOG_MISC(debug, "Set event pending, now {} events pending", pending_stream_events_);
  }

  uint32_t pending_stream_events_{};
  Event::Dispatcher& dispatcher_;
};

// Stream related test utilities.
class HelloworldStream : public MockAsyncStreamCallbacks<helloworld::HelloReply> {
public:
  HelloworldStream(DispatcherHelper& dispatcher_helper) : dispatcher_helper_(dispatcher_helper) {}

  void sendRequest(bool end_stream = false) {
    helloworld::HelloRequest request_msg;
    request_msg.set_name(HELLO_REQUEST);
    grpc_stream_->sendMessage(request_msg, end_stream);

    helloworld::HelloRequest received_msg;
    AssertionResult result =
        fake_stream_->waitForGrpcMessage(dispatcher_helper_.dispatcher_, received_msg);
    RELEASE_ASSERT(result, result.message());
    EXPECT_THAT(request_msg, ProtoEq(received_msg));
  }

  void expectInitialMetadata(const TestMetadata& metadata) {
    EXPECT_CALL(*this, onReceiveInitialMetadata_(_))
        .WillOnce(Invoke([this, &metadata](const Http::HeaderMap& received_headers) {
          Http::TestResponseHeaderMapImpl stream_headers(received_headers);
          for (const auto& value : metadata) {
            EXPECT_EQ(value.second, stream_headers.get_(value.first));
          }
          dispatcher_helper_.exitDispatcherIfNeeded();
        }));
    dispatcher_helper_.setStreamEventPending();
  }

  void expectTrailingMetadata(const TestMetadata& metadata) {
    EXPECT_CALL(*this, onReceiveTrailingMetadata_(_))
        .WillOnce(Invoke([this, &metadata](const Http::HeaderMap& received_headers) {
          Http::TestResponseTrailerMapImpl stream_headers(received_headers);
          for (auto& value : metadata) {
            EXPECT_EQ(value.second, stream_headers.get_(value.first));
          }
          dispatcher_helper_.exitDispatcherIfNeeded();
        }));
    dispatcher_helper_.setStreamEventPending();
  }

  void sendServerInitialMetadata(const TestMetadata& metadata) {
    Http::HeaderMapPtr reply_headers{new Http::TestResponseHeaderMapImpl{{":status", "200"}}};
    for (auto& value : metadata) {
      reply_headers->addReference(value.first, value.second);
    }
    expectInitialMetadata(metadata);
    fake_stream_->startGrpcStream(false);
    fake_stream_->encodeHeaders(Http::TestResponseHeaderMapImpl(*reply_headers), false);
  }

  void sendReply() {
    helloworld::HelloReply reply;
    reply.set_message(HELLO_REPLY);
    EXPECT_CALL(*this, onReceiveMessage_(HelloworldReplyEq(HELLO_REPLY))).WillExitIfNeeded();
    dispatcher_helper_.setStreamEventPending();
    fake_stream_->sendGrpcMessage<helloworld::HelloReply>(reply);
  }

  void expectGrpcStatus(Status::GrpcStatus grpc_status) {
    if (grpc_status == Status::WellKnownGrpcStatus::InvalidCode) {
      EXPECT_CALL(*this, onRemoteClose(_, _)).WillExitIfNeeded();
    } else if (grpc_status > Status::WellKnownGrpcStatus::MaximumKnown) {
      EXPECT_CALL(*this, onRemoteClose(Status::WellKnownGrpcStatus::InvalidCode, _))
          .WillExitIfNeeded();
    } else {
      EXPECT_CALL(*this, onRemoteClose(grpc_status, _)).WillExitIfNeeded();
    }
    dispatcher_helper_.setStreamEventPending();
  }

  void sendServerTrailers(Status::GrpcStatus grpc_status, const std::string& grpc_message,
                          const TestMetadata& metadata, bool trailers_only = false) {
    Http::TestResponseTrailerMapImpl reply_trailers{
        {"grpc-status", std::to_string(enumToInt(grpc_status))}};
    if (!grpc_message.empty()) {
      reply_trailers.addCopy("grpc-message", grpc_message);
    }
    if (trailers_only) {
      reply_trailers.addCopy(":status", "200");
    }
    for (const auto& value : metadata) {
      reply_trailers.addCopy(value.first, value.second);
    }
    if (trailers_only) {
      expectInitialMetadata(empty_metadata_);
    }
    expectTrailingMetadata(metadata);
    expectGrpcStatus(grpc_status);
    if (trailers_only) {
      fake_stream_->encodeHeaders(reply_trailers, true);
    } else {
      fake_stream_->encodeTrailers(reply_trailers);
    }
  }

  void closeStream() {
    grpc_stream_->closeStream();
    AssertionResult result = fake_stream_->waitForEndStream(dispatcher_helper_.dispatcher_);
    RELEASE_ASSERT(result, result.message());
  }

  DispatcherHelper& dispatcher_helper_;
  FakeStream* fake_stream_{};
  AsyncStream<helloworld::HelloRequest> grpc_stream_{};
  const TestMetadata empty_metadata_;
};

using HelloworldStreamPtr = std::unique_ptr<HelloworldStream>;

// Request related test utilities.
class HelloworldRequest : public MockAsyncRequestCallbacks<helloworld::HelloReply> {
public:
  HelloworldRequest(DispatcherHelper& dispatcher_helper) : dispatcher_helper_(dispatcher_helper) {}

  void sendReply() {
    fake_stream_->startGrpcStream();
    helloworld::HelloReply reply;
    reply.set_message(HELLO_REPLY);
    EXPECT_CALL(*child_span_, setTag(Eq(Tracing::Tags::get().GrpcStatusCode), Eq("0")));
    EXPECT_CALL(*this, onSuccess_(HelloworldReplyEq(HELLO_REPLY), _)).WillExitIfNeeded();
    EXPECT_CALL(*child_span_, finishSpan());
    dispatcher_helper_.setStreamEventPending();
    fake_stream_->sendGrpcMessage(reply);
    fake_stream_->finishGrpcStream(Grpc::Status::Ok);
  }

  DispatcherHelper& dispatcher_helper_;
  FakeStream* fake_stream_{};
  AsyncRequest* grpc_request_{};
  Tracing::MockSpan* child_span_{new Tracing::MockSpan()};
};

using HelloworldRequestPtr = std::unique_ptr<HelloworldRequest>;

class GrpcClientIntegrationTest : public GrpcClientIntegrationParamTest {
public:
  GrpcClientIntegrationTest()
      : method_descriptor_(helloworld::Greeter::descriptor()->FindMethodByName("SayHello")),
        api_(Api::createApiForTest(stats_store_, test_time_.timeSystem())),
        dispatcher_(api_->allocateDispatcher("test_thread")),
<<<<<<< HEAD
        http_context_(stats_store_.symbolTable()), router_context_(stats_store_.symbolTable()) {
    ON_CALL(*cm_.thread_local_cluster_.cluster_.info_, createFilterChain(_))
        .WillByDefault(Invoke([&](Http::FilterChainManager& manager) -> void {
          Http::FilterFactoryCb factory_cb =
              [](Http::FilterChainFactoryCallbacks& callbacks) -> void {
            callbacks.addStreamDecoderFilter(std::make_shared<Router::UpstreamCodecFilter>());
          };
          manager.applyFilterFactoryCb({}, factory_cb);
        }));
  }
=======
        http_context_(stats_store_->symbolTable()), router_context_(stats_store_->symbolTable()) {}
>>>>>>> 9bb570fd

  virtual void initialize() {
    if (fake_upstream_ == nullptr) {
      FakeUpstreamConfig config(test_time_.timeSystem());
      config.upstream_protocol_ = Http::CodecType::HTTP2;
      fake_upstream_ = std::make_unique<FakeUpstream>(0, ipVersion(), config);
    }
    switch (clientType()) {
    case ClientType::EnvoyGrpc:
      grpc_client_ = createAsyncClientImpl();
      break;
    case ClientType::GoogleGrpc: {
      grpc_client_ = createGoogleAsyncClientImpl();
      break;
    }
    }
    // Setup a test timeout (also needed to maintain an active event in the dispatcher so that
    // .run() will block until timeout rather than exit immediately).
    timeout_timer_ = dispatcher_->createTimer([this] {
      FAIL() << "Test timeout";
      dispatcher_->exit();
    });
    timeout_timer_->enableTimer(std::chrono::milliseconds(10000));
  }

  void TearDown() override {
    if (fake_connection_) {
      AssertionResult result = fake_connection_->close();
      RELEASE_ASSERT(result, result.message());
      result = fake_connection_->waitForDisconnect();
      RELEASE_ASSERT(result, result.message());
      fake_connection_.reset();
    }
  }

  void fillServiceWideInitialMetadata(envoy::config::core::v3::GrpcService& config) {
    for (const auto& item : service_wide_initial_metadata_) {
      auto* header_value = config.add_initial_metadata();
      header_value->set_key(item.first.get());
      header_value->set_value(item.second);
    }
  }

  // Create a Grpc::AsyncClientImpl instance backed by enough fake/mock
  // infrastructure to initiate a loopback TCP connection to fake_upstream_.
  RawAsyncClientPtr createAsyncClientImpl() {
    client_connection_ = std::make_unique<Network::ClientConnectionImpl>(
        *dispatcher_, fake_upstream_->localAddress(), nullptr,
        std::move(async_client_transport_socket_), nullptr, nullptr);
    ON_CALL(*cm_.thread_local_cluster_.cluster_.info_, connectTimeout())
        .WillByDefault(Return(std::chrono::milliseconds(10000)));
    cm_.initializeThreadLocalClusters({"fake_cluster"});
    EXPECT_CALL(cm_, getThreadLocalCluster("fake_cluster")).Times(AtLeast(1));
    Upstream::MockHost::MockCreateConnectionData connection_data{client_connection_.release(),
                                                                 host_description_ptr_};
    EXPECT_CALL(*mock_host_, createConnection_(_, _)).WillRepeatedly(Return(connection_data));
    EXPECT_CALL(*mock_host_, cluster())
        .WillRepeatedly(ReturnRef(*cm_.thread_local_cluster_.cluster_.info_));
    EXPECT_CALL(*mock_host_description_, locality()).WillRepeatedly(ReturnRef(host_locality_));
    http_conn_pool_ = Http::Http2::allocateConnPool(*dispatcher_, random_, host_ptr_,
                                                    Upstream::ResourcePriority::Default, nullptr,
                                                    nullptr, state_);
    EXPECT_CALL(cm_.thread_local_cluster_, httpConnPool(_, _, _))
        .WillRepeatedly(Return(Upstream::HttpPoolData([]() {}, http_conn_pool_.get())));
    http_async_client_ = std::make_unique<Http::AsyncClientImpl>(
        cm_.thread_local_cluster_.cluster_.info_, stats_store_, *dispatcher_, local_info_, cm_,
        runtime_, random_, std::move(shadow_writer_ptr_), http_context_, router_context_);
    EXPECT_CALL(cm_.thread_local_cluster_, httpAsyncClient())
        .WillRepeatedly(ReturnRef(*http_async_client_));
    envoy::config::core::v3::GrpcService config;
    config.mutable_envoy_grpc()->set_cluster_name("fake_cluster");
    fillServiceWideInitialMetadata(config);
    return std::make_unique<AsyncClientImpl>(cm_, config, dispatcher_->timeSource());
  }

  virtual envoy::config::core::v3::GrpcService createGoogleGrpcConfig() {
    envoy::config::core::v3::GrpcService config;
    auto* google_grpc = config.mutable_google_grpc();
    google_grpc->set_target_uri(fake_upstream_->localAddress()->asString());
    google_grpc->set_stat_prefix("fake_cluster");
    for (const auto& config_arg : channel_args_) {
      (*google_grpc->mutable_channel_args()->mutable_args())[config_arg.first].set_string_value(
          config_arg.second);
    }
    fillServiceWideInitialMetadata(config);
    return config;
  }

  RawAsyncClientPtr createGoogleAsyncClientImpl() {
#ifdef ENVOY_GOOGLE_GRPC
    google_tls_ = std::make_unique<GoogleAsyncClientThreadLocal>(*api_);
    GoogleGenericStubFactory stub_factory;
    return std::make_unique<GoogleAsyncClientImpl>(*dispatcher_, *google_tls_, stub_factory,
                                                   stats_scope_, createGoogleGrpcConfig(), *api_,
                                                   google_grpc_stat_names_);
#else
    PANIC("reached unexpected code");
#endif
  }

  void expectInitialHeaders(FakeStream& fake_stream, const TestMetadata& initial_metadata) {
    AssertionResult result = fake_stream.waitForHeadersComplete();
    RELEASE_ASSERT(result, result.message());
    stream_headers_ = std::make_unique<Http::TestRequestHeaderMapImpl>(fake_stream.headers());
    EXPECT_EQ("POST", stream_headers_->get_(":method"));
    EXPECT_EQ("/helloworld.Greeter/SayHello", stream_headers_->get_(":path"));
    EXPECT_EQ("application/grpc", stream_headers_->get_("content-type"));
    EXPECT_EQ("trailers", stream_headers_->get_("te"));
    for (const auto& value : initial_metadata) {
      EXPECT_EQ(value.second, stream_headers_->get_(value.first));
    }
    for (const auto& value : service_wide_initial_metadata_) {
      EXPECT_EQ(value.second, stream_headers_->get_(value.first));
    }
  }

  virtual void expectExtraHeaders(FakeStream&) {}

  HelloworldRequestPtr createRequest(const TestMetadata& initial_metadata) {
    auto request = std::make_unique<HelloworldRequest>(dispatcher_helper_);
    EXPECT_CALL(*request, onCreateInitialMetadata(_))
        .WillOnce(Invoke([&initial_metadata](Http::HeaderMap& headers) {
          for (const auto& value : initial_metadata) {
            headers.addReference(value.first, value.second);
          }
        }));
    helloworld::HelloRequest request_msg;
    request_msg.set_name(HELLO_REQUEST);

    Tracing::MockSpan active_span;
    EXPECT_CALL(active_span, spawnChild_(_, "async helloworld.Greeter.SayHello egress", _))
        .WillOnce(Return(request->child_span_));
    EXPECT_CALL(*request->child_span_,
                setTag(Eq(Tracing::Tags::get().UpstreamCluster), Eq("fake_cluster")));
    EXPECT_CALL(*request->child_span_,
                setTag(Eq(Tracing::Tags::get().UpstreamAddress), Not(IsEmpty())))
        .Times(AtMost(1));
    EXPECT_CALL(*request->child_span_,
                setTag(Eq(Tracing::Tags::get().Component), Eq(Tracing::Tags::get().Proxy)));
    EXPECT_CALL(*request->child_span_, injectContext(_, _));

    request->grpc_request_ = grpc_client_->send(*method_descriptor_, request_msg, *request,
                                                active_span, Http::AsyncClient::RequestOptions());
    EXPECT_NE(request->grpc_request_, nullptr);

    if (!fake_connection_) {
      AssertionResult result =
          fake_upstream_->waitForHttpConnection(*dispatcher_, fake_connection_);
      RELEASE_ASSERT(result, result.message());
    }
    fake_streams_.emplace_back();
    AssertionResult result = fake_connection_->waitForNewStream(*dispatcher_, fake_streams_.back());
    RELEASE_ASSERT(result, result.message());
    auto& fake_stream = *fake_streams_.back();
    request->fake_stream_ = &fake_stream;

    expectInitialHeaders(fake_stream, initial_metadata);
    expectExtraHeaders(fake_stream);

    helloworld::HelloRequest received_msg;
    result = fake_stream.waitForGrpcMessage(*dispatcher_, received_msg);
    RELEASE_ASSERT(result, result.message());
    EXPECT_THAT(request_msg, ProtoEq(received_msg));

    return request;
  }

  HelloworldStreamPtr createStream(const TestMetadata& initial_metadata) {
    auto stream = std::make_unique<HelloworldStream>(dispatcher_helper_);
    EXPECT_CALL(*stream, onCreateInitialMetadata(_))
        .WillOnce(Invoke([&initial_metadata](Http::HeaderMap& headers) {
          for (const auto& value : initial_metadata) {
            headers.addReference(value.first, value.second);
          }
        }));

    stream->grpc_stream_ =
        grpc_client_->start(*method_descriptor_, *stream, Http::AsyncClient::StreamOptions());
    EXPECT_NE(stream->grpc_stream_, nullptr);

    if (!fake_connection_) {
      AssertionResult result =
          fake_upstream_->waitForHttpConnection(*dispatcher_, fake_connection_);
      RELEASE_ASSERT(result, result.message());
    }
    fake_streams_.emplace_back();
    AssertionResult result = fake_connection_->waitForNewStream(*dispatcher_, fake_streams_.back());
    RELEASE_ASSERT(result, result.message());
    auto& fake_stream = *fake_streams_.back();
    stream->fake_stream_ = &fake_stream;

    expectInitialHeaders(fake_stream, initial_metadata);
    expectExtraHeaders(fake_stream);

    return stream;
  }

  DangerousDeprecatedTestTime test_time_;
  std::unique_ptr<FakeUpstream> fake_upstream_;
  FakeHttpConnectionPtr fake_connection_;
  std::vector<FakeStreamPtr> fake_streams_;
  const Protobuf::MethodDescriptor* method_descriptor_;
  Stats::TestUtil::TestSymbolTable symbol_table_;
  Stats::IsolatedStoreImpl stats_store_{*symbol_table_};
  Api::ApiPtr api_;
  Event::DispatcherPtr dispatcher_;
  DispatcherHelper dispatcher_helper_{*dispatcher_};
  Stats::ScopeSharedPtr stats_scope_{stats_store_.rootScope()};
  Grpc::StatNames google_grpc_stat_names_{stats_store_.symbolTable()};
  TestMetadata service_wide_initial_metadata_;
  std::unique_ptr<Http::TestRequestHeaderMapImpl> stream_headers_;
  std::vector<std::pair<std::string, std::string>> channel_args_;
#ifdef ENVOY_GOOGLE_GRPC
  GoogleAsyncClientThreadLocalPtr google_tls_;
#endif
  AsyncClient<helloworld::HelloRequest, helloworld::HelloReply> grpc_client_;
  Event::TimerPtr timeout_timer_;
  const TestMetadata empty_metadata_;

  // Fake/mock infrastructure for Grpc::AsyncClientImpl upstream.
  Upstream::ClusterConnectivityState state_;
  Network::TransportSocketPtr async_client_transport_socket_{new Network::RawBufferSocket()};
  Upstream::MockClusterManager cm_;
  NiceMock<LocalInfo::MockLocalInfo> local_info_;
  Runtime::MockLoader runtime_;
  Extensions::TransportSockets::Tls::ContextManagerImpl context_manager_{test_time_.timeSystem()};
  NiceMock<Random::MockRandomGenerator> random_;
  Http::AsyncClientPtr http_async_client_;
  Http::ConnectionPool::InstancePtr http_conn_pool_;
  Http::ContextImpl http_context_;
  Router::ContextImpl router_context_;
  envoy::config::core::v3::Locality host_locality_;
  Upstream::MockHost* mock_host_ = new NiceMock<Upstream::MockHost>();
  Upstream::MockHostDescription* mock_host_description_ =
      new NiceMock<Upstream::MockHostDescription>();
  Upstream::HostDescriptionConstSharedPtr host_description_ptr_{mock_host_description_};
  Upstream::HostConstSharedPtr host_ptr_{mock_host_};
  Router::MockShadowWriter* mock_shadow_writer_ = new Router::MockShadowWriter();
  Router::ShadowWriterPtr shadow_writer_ptr_{mock_shadow_writer_};
  Network::ClientConnectionPtr client_connection_;
};

// SSL connection credential validation tests.
class GrpcSslClientIntegrationTest : public GrpcClientIntegrationTest {
public:
  GrpcSslClientIntegrationTest() {
    ON_CALL(factory_context_, api()).WillByDefault(ReturnRef(*api_));
  }
  void TearDown() override {
    // Reset some state in the superclass before we destruct context_manager_ in our destructor, it
    // doesn't like dangling contexts at destruction.
    GrpcClientIntegrationTest::TearDown();
    fake_upstream_.reset();
    async_client_transport_socket_.reset();
    client_connection_.reset();
  }

  envoy::config::core::v3::GrpcService createGoogleGrpcConfig() override {
    auto config = GrpcClientIntegrationTest::createGoogleGrpcConfig();
    TestUtility::setTestSslGoogleGrpcConfig(config, use_client_cert_);
    return config;
  }

  void initialize() override {
    envoy::extensions::transport_sockets::tls::v3::UpstreamTlsContext tls_context;
    auto* common_tls_context = tls_context.mutable_common_tls_context();
    auto* validation_context = common_tls_context->mutable_validation_context();
    validation_context->mutable_trusted_ca()->set_filename(
        TestEnvironment::runfilesPath("test/config/integration/certs/upstreamcacert.pem"));
    if (use_client_cert_) {
      auto* tls_cert = common_tls_context->add_tls_certificates();
      tls_cert->mutable_certificate_chain()->set_filename(
          TestEnvironment::runfilesPath("test/config/integration/certs/clientcert.pem"));
      tls_cert->mutable_private_key()->set_filename(
          TestEnvironment::runfilesPath("test/config/integration/certs/clientkey.pem"));
    }
    auto cfg = std::make_unique<Extensions::TransportSockets::Tls::ClientContextConfigImpl>(
        tls_context, factory_context_);

    mock_host_description_->socket_factory_ =
        std::make_unique<Extensions::TransportSockets::Tls::ClientSslSocketFactory>(
            std::move(cfg), context_manager_, stats_store_);
    async_client_transport_socket_ =
        mock_host_description_->socket_factory_->createTransportSocket(nullptr, nullptr);
    FakeUpstreamConfig config(test_time_.timeSystem());
    config.upstream_protocol_ = Http::CodecType::HTTP2;
    fake_upstream_ =
        std::make_unique<FakeUpstream>(createUpstreamSslContext(), 0, ipVersion(), config);

    GrpcClientIntegrationTest::initialize();
  }

  Network::DownstreamTransportSocketFactoryPtr createUpstreamSslContext() {
    envoy::extensions::transport_sockets::tls::v3::DownstreamTlsContext tls_context;
    auto* common_tls_context = tls_context.mutable_common_tls_context();
    common_tls_context->add_alpn_protocols(Http::Utility::AlpnNames::get().Http2);
    auto* tls_cert = common_tls_context->add_tls_certificates();
    tls_cert->mutable_certificate_chain()->set_filename(
        TestEnvironment::runfilesPath("test/config/integration/certs/upstreamcert.pem"));
    tls_cert->mutable_private_key()->set_filename(
        TestEnvironment::runfilesPath("test/config/integration/certs/upstreamkey.pem"));
    if (use_client_cert_) {
      tls_context.mutable_require_client_certificate()->set_value(true);
      auto* validation_context = common_tls_context->mutable_validation_context();
      validation_context->mutable_trusted_ca()->set_filename(
          TestEnvironment::runfilesPath("test/config/integration/certs/cacert.pem"));
    }

    auto cfg = std::make_unique<Extensions::TransportSockets::Tls::ServerContextConfigImpl>(
        tls_context, factory_context_);

    static auto* upstream_stats_store = new Stats::IsolatedStoreImpl();
    return std::make_unique<Extensions::TransportSockets::Tls::ServerSslSocketFactory>(
        std::move(cfg), context_manager_, *upstream_stats_store, std::vector<std::string>{});
  }

  bool use_client_cert_{};
  testing::NiceMock<Server::Configuration::MockTransportSocketFactoryContext> factory_context_;
};

} // namespace
} // namespace Grpc
} // namespace Envoy<|MERGE_RESOLUTION|>--- conflicted
+++ resolved
@@ -246,20 +246,7 @@
       : method_descriptor_(helloworld::Greeter::descriptor()->FindMethodByName("SayHello")),
         api_(Api::createApiForTest(stats_store_, test_time_.timeSystem())),
         dispatcher_(api_->allocateDispatcher("test_thread")),
-<<<<<<< HEAD
-        http_context_(stats_store_.symbolTable()), router_context_(stats_store_.symbolTable()) {
-    ON_CALL(*cm_.thread_local_cluster_.cluster_.info_, createFilterChain(_))
-        .WillByDefault(Invoke([&](Http::FilterChainManager& manager) -> void {
-          Http::FilterFactoryCb factory_cb =
-              [](Http::FilterChainFactoryCallbacks& callbacks) -> void {
-            callbacks.addStreamDecoderFilter(std::make_shared<Router::UpstreamCodecFilter>());
-          };
-          manager.applyFilterFactoryCb({}, factory_cb);
-        }));
-  }
-=======
-        http_context_(stats_store_->symbolTable()), router_context_(stats_store_->symbolTable()) {}
->>>>>>> 9bb570fd
+        http_context_(stats_store_.symbolTable()), router_context_(stats_store_.symbolTable()) {}
 
   virtual void initialize() {
     if (fake_upstream_ == nullptr) {
