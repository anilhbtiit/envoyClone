--- conflicted
+++ resolved
@@ -51,50 +51,12 @@
     removed ``envoy.reloadable_features.allow_concurrency_for_alpn_pool`` and legacy code path.
 
 new_features:
-<<<<<<< HEAD
-- area: aws
+- area: access_log
   change: |
-    added support to prefer fetching AWS instance role credentials securily
-    (`IMDSv2 <https://docs.aws.amazon.com/AWSEC2/latest/UserGuide/configuring-instance-metadata-service.html>`_)
-    from EC2 instance metadata by getting the token first or fallback to insecure way (IMDSv1) if token fetch fails.
-- area: grpc_json_transcoder
-  change: |
-    added ``max_request_body_size`` and ``max_response_body_size`` fields, which can either increase or decrease
-    the size of messages that can be processed. It can increase (but does not decrease) the stream buffer size,
-    and can reject messages even if they're smaller than the stream buffer size if configured smaller.
-- area: tls
-  change: |
-    added support for SNI-based cert selection in tls downstream transport socket. Detailed documentation is available :ref:`cert selection<arch_overview_ssl_cert_select>`.
-    New config option :ref:`full_scan_certs_on_sni_mismatch <envoy_v3_api_field_extensions.transport_sockets.tls.v3.DownstreamTlsContext.full_scan_certs_on_sni_mismatch>`
-    is introduced to disable or enable full scan when no cert matches to SNI, defaults to false.
-    New runtime flag ``envoy.reloadable_features.no_full_scan_certs_on_sni_mismatch`` can be used for override the default value.
-- area: build
-  change: |
-    added an option ``--define=library_autolink=disabled`` to disable autolinking libraries.
-- area: compression
-  change: |
-    added :ref:`CompressorPerRoute proto <envoy_v3_api_msg_extensions.filters.http.compressor.v3.CompressorPerRoute>` for per-route configuration.
+    enhanced observability into local close for :ref:`%RESPONSE_CODE_DETAILS% <config_http_conn_man_details>`.
 - area: config
   change: |
     added :ref:`retry backoff strategy <envoy_v3_api_msg_config.core.v3.BackoffStrategy>` to :ref:`EnvoyGrpc <envoy_v3_api_msg_config.core.v3.GrpcService.EnvoyGrpc>` to make EnvoyGrpc channel retry backoff timing values configurable.
-- area: generic_proxy
-  change: |
-    added :ref:`dubbo codec support <envoy_v3_api_msg_extensions.filters.network.generic_proxy.codecs.dubbo.v3.DubboCodecConfig>` to the
-    :ref:`generic_proxy filter <envoy_v3_api_msg_extensions.filters.network.generic_proxy.v3.GenericProxy>`.
-- area: golang
-  change: |
-    added new :ref:`HTTP golang extension filter <config_http_filters_golang>`.
-- area: custom response http filter
-  change: |
-    added :ref:`custom response http filter <config_http_filters_custom_response>` which adds the ability to customize responses sent to downstreams using local or remote sources.
-- area: upstream
-  change: |
-    added a new field :ref:`socket_options <envoy_v3_api_field_config.core.v3.ExtraSourceAddress.socket_options>` to the ExtraSourceAddress, allowing specifying discrete socket options for each source address.
-=======
->>>>>>> 9d9940b4
-- area: access_log
-  change: |
-    enhanced observability into local close for :ref:`%RESPONSE_CODE_DETAILS% <config_http_conn_man_details>`.
 - area: tracing
   change: |
     allow :ref:`grpc_service <envoy_v3_api_field_config.trace.v3.OpenTelemetryConfig.grpc_service>` to be optional. This enables a means to disable collection of traces.
