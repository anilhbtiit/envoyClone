--- conflicted
+++ resolved
@@ -47,11 +47,7 @@
  */
 Http2HeaderValidator::Http2HeaderValidator(const HeaderValidatorConfig& config, Protocol protocol,
                                            ::Envoy::Http::HeaderValidatorStats& stats,
-<<<<<<< HEAD
-                                           const HeaderValidatorConfigOverrides& config_overrides)
-=======
                                            const ConfigOverrides& config_overrides)
->>>>>>> cae5358e
     : HeaderValidator(config, protocol, stats, config_overrides),
       request_header_validator_map_{
           {":method", absl::bind_front(&HeaderValidator::validateMethodHeader, this)},
