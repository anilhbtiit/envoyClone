#pragma once

#include <cstdint>
#include <list>
#include <memory>
#include <string>
#include <vector>

#include "envoy/common/optional.h"
#include "envoy/event/deferred_deletable.h"
#include "envoy/http/codec.h"
#include "envoy/network/connection.h"
#include "envoy/stats/stats.h"
#include "envoy/stats/stats_macros.h"

#include "common/buffer/buffer_impl.h"
#include "common/buffer/watermark_buffer.h"
#include "common/common/linked_object.h"
#include "common/common/logger.h"
#include "common/http/codec_helper.h"
#include "common/http/header_map_impl.h"

#include "nghttp2/nghttp2.h"

namespace Envoy {
namespace Http {
namespace Http2 {

const std::string ALPN_STRING = "h2";

// This is not the full client magic, but it's the smallest size that should be able to
// differentiate between HTTP/1 and HTTP/2.
const std::string CLIENT_MAGIC_PREFIX = "PRI * HTTP/2";

/**
 * All stats for the HTTP/2 codec. @see stats_macros.h
 */
// clang-format off
#define ALL_HTTP2_CODEC_STATS(COUNTER)                                                             \
  COUNTER(rx_reset)                                                                                \
  COUNTER(tx_reset)                                                                                \
  COUNTER(header_overflow)                                                                         \
  COUNTER(trailers)                                                                                \
  COUNTER(headers_cb_no_stream)
// clang-format on

/**
 * Wrapper struct for the HTTP/2 codec stats. @see stats_macros.h
 */
struct CodecStats {
  ALL_HTTP2_CODEC_STATS(GENERATE_COUNTER_STRUCT)
};

class Utility {
public:
  /**
   * Deal with https://tools.ietf.org/html/rfc7540#section-8.1.2.5
   * @param key supplies the incoming header key.
   * @param value supplies the incoming header value.
   * @param cookies supplies the header string to fill if this is a cookie header that needs to be
   *                rebuilt.
   */
  static bool reconstituteCrumbledCookies(const HeaderString& key, const HeaderString& value,
                                          HeaderString& cookies);
};

/**
 * Base class for HTTP/2 client and server codecs.
 */
class ConnectionImpl : public virtual Connection, Logger::Loggable<Logger::Id::http2> {
public:
  ConnectionImpl(Network::Connection& connection, Stats::Scope& stats,
                 const Http2Settings& http2_settings)
      : stats_{ALL_HTTP2_CODEC_STATS(POOL_COUNTER_PREFIX(stats, "http2."))},
        connection_(connection), per_stream_buffer_limit_(http2_settings.per_stream_buffer_limit_),
        dispatching_(false), raised_goaway_(false), pending_deferred_reset_(false) {}

  ~ConnectionImpl();

  // Http::Connection
  void dispatch(Buffer::Instance& data) override;
  void goAway() override;
  Protocol protocol() override { return Protocol::Http2; }
  void shutdownNotice() override;
  bool wantsToWrite() override { return nghttp2_session_want_write(session_); }

protected:
  /**
   * Wrapper for static nghttp2 callback dispatchers.
   */
  class Http2Callbacks {
  public:
    Http2Callbacks();
    ~Http2Callbacks();

    const nghttp2_session_callbacks* callbacks() { return callbacks_; }

  private:
    nghttp2_session_callbacks* callbacks_;
  };

  /**
   * Wrapper for static nghttp2 session options.
   */
  class Http2Options {
  public:
    Http2Options();
    ~Http2Options();

    const nghttp2_option* options() { return options_; }

  private:
    nghttp2_option* options_;
  };

  /**
   * Base class for client and server side streams.
   */
  struct StreamImpl : public StreamEncoder,
                      public Stream,
                      public LinkedObject<StreamImpl>,
                      public Event::DeferredDeletable,
                      public StreamCallbackHelper {

<<<<<<< HEAD
    StreamImpl(ConnectionImpl& parent, uint32_t buffer_limit);
    ~StreamImpl();

=======
    StreamImpl(ConnectionImpl& parent);
>>>>>>> 4640fc02
    StreamImpl* base() { return this; }
    ssize_t onDataSourceRead(uint64_t length, uint32_t* data_flags);
    int onDataSourceSend(const uint8_t* framehd, size_t length);
    void resetStreamWorker(StreamResetReason reason);
    static void buildHeaders(std::vector<nghttp2_nv>& final_headers, const HeaderMap& headers);
    void saveHeader(HeaderString&& name, HeaderString&& value);
    virtual void submitHeaders(const std::vector<nghttp2_nv>& final_headers,
                               nghttp2_data_provider* provider) PURE;
    void submitTrailers(const HeaderMap& trailers);

    // Http::StreamEncoder
    void encodeHeaders(const HeaderMap& headers, bool end_stream) override;
    void encodeData(Buffer::Instance& data, bool end_stream) override;
    void encodeTrailers(const HeaderMap& trailers) override;
    Stream& getStream() override { return *this; }

    // Http::Stream
    void addCallbacks(StreamCallbacks& callbacks) override { addCallbacks_(callbacks); }
    void removeCallbacks(StreamCallbacks& callbacks) override { removeCallbacks_(callbacks); }
    void resetStream(StreamResetReason reason) override;
    virtual void readDisable(bool disable) override;

    void setWriteBufferWatermarks(uint32_t low_watermark, uint32_t high_watermark) {
      pending_recv_data_.setWatermarks(low_watermark, high_watermark);
      pending_send_data_.setWatermarks(low_watermark, high_watermark);
    }

    // If the receive buffer encounters watermark callbacks, enable/disable reads on this stream.
    void pendingRecvBufferHighWatermark();
    void pendingRecvBufferLowWatermark();

    // If the send buffer encounters watermark callbacks, propogate this information to the streams.
    // The router and connection manager will propogate them on as appropriate.
    void pendingSendBufferHighWatermark();
    void pendingSendBufferLowWatermark();

    // Max header size of 63K. This is arbitrary but makes it easier to test since nghttp2 doesn't
    // appear to transmit headers greater than approximtely 64K (NGHTTP2_MAX_HEADERSLEN) for reasons
    // I don't fully understand.
    static const uint64_t MAX_HEADER_SIZE = 63 * 1024;

    bool buffers_overrun() { return buffers_overrun_ > 0; }

    ConnectionImpl& parent_;
    HeaderMapImplPtr headers_;
    StreamDecoder* decoder_{};
    int32_t stream_id_{-1};
    uint32_t unconsumed_bytes_{0};
    uint32_t buffers_overrun_{0};
    Buffer::WatermarkBuffer pending_recv_data_{
        Buffer::InstancePtr{new Buffer::OwnedImpl},
        [this]() -> void { this->pendingRecvBufferLowWatermark(); },
        [this]() -> void { this->pendingRecvBufferHighWatermark(); }};
    Buffer::WatermarkBuffer pending_send_data_{
        Buffer::InstancePtr{new Buffer::OwnedImpl},
        [this]() -> void { this->pendingSendBufferLowWatermark(); },
        [this]() -> void { this->pendingSendBufferHighWatermark(); }};
    HeaderMapPtr pending_trailers_;
    Optional<StreamResetReason> deferred_reset_;
    HeaderString cookies_;
    bool local_end_stream_ : 1;
    bool local_end_stream_sent_ : 1;
    bool remote_end_stream_ : 1;
    bool data_deferred_ : 1;
    bool waiting_for_non_informational_headers_ : 1;
  };

  typedef std::unique_ptr<StreamImpl> StreamImplPtr;

  /**
   * Client side stream (request).
   */
  struct ClientStreamImpl : public StreamImpl {
    using StreamImpl::StreamImpl;

    // StreamImpl
    void submitHeaders(const std::vector<nghttp2_nv>& final_headers,
                       nghttp2_data_provider* provider) override;
  };

  /**
   * Server side stream (response).
   */
  struct ServerStreamImpl : public StreamImpl {
    using StreamImpl::StreamImpl;

    // StreamImpl
    void submitHeaders(const std::vector<nghttp2_nv>& final_headers,
                       nghttp2_data_provider* provider) override;
  };

  ConnectionImpl* base() { return this; }
  StreamImpl* getStream(int32_t stream_id);
  int saveHeader(const nghttp2_frame* frame, HeaderString&& name, HeaderString&& value);
  void sendPendingFrames();
  void sendSettings(const Http2Settings& http2_settings);

  static Http2Callbacks http2_callbacks_;
  static Http2Options http2_options_;

  std::list<StreamImplPtr> active_streams_;
  nghttp2_session* session_{};
  CodecStats stats_;
  Network::Connection& connection_;
  uint32_t per_stream_buffer_limit_;

private:
  virtual Http::ConnectionCallbacks& callbacks() PURE;
  virtual int onBeginHeaders(const nghttp2_frame* frame) PURE;
  int onData(int32_t stream_id, const uint8_t* data, size_t len);
  int onFrameReceived(const nghttp2_frame* frame);
  int onFrameSend(const nghttp2_frame* frame);
  virtual int onHeader(const nghttp2_frame* frame, HeaderString&& name, HeaderString&& value) PURE;
  int onInvalidFrame(int error_code);
  ssize_t onSend(const uint8_t* data, size_t length);
  int onStreamClose(int32_t stream_id, uint32_t error_code);

  static const std::unique_ptr<const Http::HeaderMap> CONTINUE_HEADER;

  bool dispatching_ : 1;
  bool raised_goaway_ : 1;
  bool pending_deferred_reset_ : 1;
};

/**
 * HTTP/2 client connection codec.
 */
class ClientConnectionImpl : public ClientConnection, public ConnectionImpl {
public:
  ClientConnectionImpl(Network::Connection& connection, Http::ConnectionCallbacks& callbacks,
                       Stats::Scope& stats, const Http2Settings& http2_settings);

  // Http::ClientConnection
  Http::StreamEncoder& newStream(StreamDecoder& response_decoder) override;
  // Propogate connection watermark events to each stream on the connection.
  // The router will propogate it downstream.
  void onAboveWriteBufferHighWatermark() override {
    for (auto& stream : active_streams_) {
      stream->runHighWatermarkCallbacks();
    }
  }
  void onBelowWriteBufferLowWatermark() override {
    for (auto& stream : active_streams_) {
      stream->runLowWatermarkCallbacks();
    }
  }

private:
  // ConnectionImpl
  Http::ConnectionCallbacks& callbacks() override { return callbacks_; }
  int onBeginHeaders(const nghttp2_frame* frame) override;
  int onHeader(const nghttp2_frame* frame, HeaderString&& name, HeaderString&& value) override;

  Http::ConnectionCallbacks& callbacks_;
};

/**
 * HTTP/2 server connection codec.
 */
class ServerConnectionImpl : public ServerConnection, public ConnectionImpl {
public:
  ServerConnectionImpl(Network::Connection& connection, ServerConnectionCallbacks& callbacks,
                       Stats::Scope& scope, const Http2Settings& http2_settings);

private:
  // ConnectionImpl
  Http::ConnectionCallbacks& callbacks() override { return callbacks_; }
  int onBeginHeaders(const nghttp2_frame* frame) override;
  int onHeader(const nghttp2_frame* frame, HeaderString&& name, HeaderString&& value) override;

  ServerConnectionCallbacks& callbacks_;
};

} // namespace Http2
} // namespace Http
} // namespace Envoy<|MERGE_RESOLUTION|>--- conflicted
+++ resolved
@@ -122,13 +122,9 @@
                       public Event::DeferredDeletable,
                       public StreamCallbackHelper {
 
-<<<<<<< HEAD
     StreamImpl(ConnectionImpl& parent, uint32_t buffer_limit);
     ~StreamImpl();
 
-=======
-    StreamImpl(ConnectionImpl& parent);
->>>>>>> 4640fc02
     StreamImpl* base() { return this; }
     ssize_t onDataSourceRead(uint64_t length, uint32_t* data_flags);
     int onDataSourceSend(const uint8_t* framehd, size_t length);
@@ -170,14 +166,14 @@
     // I don't fully understand.
     static const uint64_t MAX_HEADER_SIZE = 63 * 1024;
 
-    bool buffers_overrun() { return buffers_overrun_ > 0; }
+    bool buffers_overrun() const { return read_disable_count_ > 0; }
 
     ConnectionImpl& parent_;
     HeaderMapImplPtr headers_;
     StreamDecoder* decoder_{};
     int32_t stream_id_{-1};
     uint32_t unconsumed_bytes_{0};
-    uint32_t buffers_overrun_{0};
+    uint32_t read_disable_count_{0};
     Buffer::WatermarkBuffer pending_recv_data_{
         Buffer::InstancePtr{new Buffer::OwnedImpl},
         [this]() -> void { this->pendingRecvBufferLowWatermark(); },
