--- conflicted
+++ resolved
@@ -236,11 +236,7 @@
     steps:
     - task: Cache@2
       inputs:
-<<<<<<< HEAD
         key: 'proto_format | $(cacheKeyRepository)'
-=======
-        key: "proto_format | ./WORKSPACE | **/*.bzl, !mobile/**, !envoy-docs/**"
->>>>>>> bd346d51
         path: $(Build.StagingDirectory)/repository_cache
       continueOnError: true
 
