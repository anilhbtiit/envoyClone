date: Pending

behavior_changes:
- area: tls-inspector
  change: |
    the listener filter tls inspector's stats ``connection_closed`` and ``read_error`` are removed. The new stats are introduced for listener, ``downstream_peek_remote_close`` and ``read_error`` :ref:`listener stats <config_listener_stats>`.
- area: config
  change: |
    Multiple SDS resources of multiple clusters or listeners are sent in a single SDS requests, instead of multiple SDS requests.
    This behavioral change can be reverted by setting ``envoy.reloadable_features.combine_sds_requests`` to false.
- area: stats listener
  change: |
    Fixed metric tag extraction so that :ref:stat_prefix <envoy_v3_api_field_config.listener.v3.Listener.stat_prefix>
    is properly extracted. This changes the Prometheus name from
    envoy_listener_myprefix_downstream_cx_overflow{} to envoy_listener_downstream_cx_overflow{envoy_listener_address="myprefix"}.
    This does not affect the Prometheus name if stat_prefix is not set.
- area: stats listener
  change: |
    Fixed metric tag extraction so that worker_id is properly extracted from the listener stats. This changes the Prometheus name from
    envoy_listener_worker_1_downstream_cx_active{envoy_listener_address="0.0.0.0_10000"} to envoy_listener_downstream_cx_active{envoy_listener_address="0.0.0.0_10000", envoy_worker_id="1"} .
- area: stats server
  change: |
    Fixed metric tag extraction so that worker_id is properly extracted fromt the server stats. This changes the Prometheus name from
    envoy_server_worker_1_watchdog_miss{} to envoy_server_watchdog_miss{envoy_worker_id="1"}.
- area: stats thrift_proxy
  change: |
    Fixed metric tag extraction so that :ref:`stat_prefix <envoy_v3_api_field_extensions.filters.network.thrift_proxy.v3.ThriftProxy.stat_prefix>`
    is properly extracted. This changes the Prometheus name from
    envoy_thrift_myprefix_request{} to envoy_thrift_request{envoy_thrift_prefix="myprefix"}.
- area: stats redis_proxy
  change: |
    Fixed metric tag extraction so that :ref:`stat_prefix <envoy_v3_api_field_extensions.filters.network.redis_proxy.v3.RedisProxy.stat_prefix>`
    is properly extracted. This changes the Prometheus name from
    envoy_redis_myprefix_command_pttl_latency_sum{} to envoy_redis_command_pttl_latency_sum{envoy_redis_prefix="myprefix"}.

minor_behavior_changes:
- area: thrift
  change: |
    add validate_clusters in :ref:`RouteConfiguration <envoy_v3_api_msg_extensions.filters.network.thrift_proxy.v3.RouteConfiguration>` to override the default behavior of cluster validation.
- area: tls
  change: |
    if both :ref:`match_subject_alt_names <envoy_v3_api_field_extensions.transport_sockets.tls.v3.CertificateValidationContext.match_subject_alt_names>` and :ref:`match_typed_subject_alt_names <envoy_v3_api_field_extensions.transport_sockets.tls.v3.CertificateValidationContext.match_typed_subject_alt_names>` are specified, the former (deprecated) field is ignored. Previously, setting both fields would result in an error.
- area: tls
  change: |
    removed SHA-1 and RSA key transport cipher suites from the server-side defaults.
- area: http
  change: |
    the behavior of the :ref:`timeout <envoy_v3_api_field_config.core.v3.KeepaliveSettings.timeout>`
    field has been modified to extend the timeout when *any* frame is received on the owning HTTP/2
    connection. This negates the effect of head-of-line (HOL) blocking for slow connections. If
    any frame is received the assumption is that the connection is working. This behavior change
    can be reverted by setting the ``envoy.reloadable_features.http2_delay_keepalive_timeout`` runtime
    flag to false.
- area: http
  change: |
    changing the behavior for CONNECT and upgrade requests over HTTP/1.1 to not delay close. This behavioral change
    can be reverted by setting ``envoy.reloadable_features.no_delay_close_for_upgrades`` to false.
- area: http
  change: |
    the :ref:`dynamo filter <config_http_filters_dynamo>` has been moved to :ref:`contrib images <install_contrib>`.
- area: http-cache
  change: |
    http cache filter ``getCache`` interface changed from returning a reference to
    returning a shared_ptr - any third-party implementations of this interface will need to be
    updated accordingly. See changes to ``simple_http_cache.cc`` and ``simple_http_cache.h`` in
    `PR21114 <https://github.com/envoyproxy/envoy/pull/21114>`_ for example.
- area: lua
  change: |
    new function ``timestampString`` returning the time since epoch as a string. Supported
    resolutions are millisecond and microsecond.
- area: lua
  change: |
    export symbols of LuaJit by default on Linux. This is useful in cases where you have a lua script
    that loads shared object libraries, such as those installed via luarocks.
- area: admin
  change: |
    changed default regex engine for ``/stats?filter=`` from std::regex to RE2, improving
    filtering speed 20x.
- area: admin
  change: |
    added compile-time option ``--define=admin_html=disabled`` to disable HTML home page.
- area: skywalking
  change: |
    use request path as operation name of ENTRY/EXIT spans.
- area: skywalking
  change: |
    use upstream host address as ``addressUsedAtClient`` in propagation header.
- area: dns
  change: |
    allow propagating DNS responses with no records back to callers like strict_dns cluster,
    guarded by ``envoy.reloadable_features.cares_accept_nodata``.
- area: local_ratelimit
  change: |
    local_ratelimit will consume tokens of all matched descriptors sorted by tokens per second.
    This behavioral change can be reverted by setting runtime guard
    ``envoy.reloadable_features.http_local_ratelimit_match_all_descriptors`` to false.
- area: router
  change: |
    get route config factories by the configuration proto full names by default. This behavior change
    can be reverted by setting the ``envoy.reloadable_features.get_route_config_factory_by_type``
    runtime flag to false.
  change: |
    add an ignore_port_in_host_matching config entry in RouteConfiguration. When set to true, port number(if any) in host
    header is ignored during host matching.
  change: |
    add an ignore_path_parameters_in_path_matching config entry in RouteConfiguration. When set to true, path-parameters(rfc1808) is ignored during path matching.
- area: lua
  change: |
    lua ``respond`` api will call ``sendLocalReply`` instead of ``encodeHeaders`` and ``encodeData``.
    This means that encoder filters will be correctly invoked, including adding configured response
    headers, etc. This behavioral change can be reverted by setting runtime guard
    ``envoy.reloadable_features.lua_respond_with_send_local_reply`` to false.
- area: logging
  change: |
    changed flag ``--log-format-escaped`` to only log one trailing newline per log line.
- area: logging
  change: |
    changed category name for access log filter extensions to ``envoy.access_loggers.extension_filters``.
<<<<<<< HEAD
- area: filter state
  change: |
    revert to respecting the life time of the filter state objects to be bound to the original stream and make sharing
    filter state objects with the upstream info explicit via an extra flag in ``setData``.
=======
- area: tracers
  change: |
    remove unnecessary "spawnChild" annotations in OpenCensus tracer.
>>>>>>> a5077231

bug_fixes:
- area: http
  change: |
    Fixed HTTP/2 CONNECT to be RFC compliant, rather than following the abandoned extended connect draft.
    This behavioral change can be reverted by setting runtime guard ``envoy.reloadable_features.use_rfc_connect`` to false.

- area: decompression
  change: |
    Fixed CVE-2022-29225: Decompressors can be zip bombed. Previously decompressors were
    susceptible to memory inflation in takes in which specially crafted payloads could cause a
    large amount of memory usage by Envoy. The max inflation payload size is now limited.
    This change can be reverted via the ``envoy.reloadable_features.enable_compression_bomb_protection``
    runtime flag.
- area: router
  change: |
    Fixed CVE-2022-29227: Internal redirect crash for requests with body/trailers. Envoy would
    previously crash in some cases when processing internal redirects for requests with bodies or
    trailers if the redirect prompts an Envoy-generated local reply.
- area: oauth
  change: |
    Fixed CVE-2022-29226: oauth filter allows trivial bypass. The OAuth filter implementation does
    not include a mechanism for validating access tokens, so by design when the HMAC signed cookie
    is missing a full authentication flow should be triggered. However, the current implementation
    assumes that access tokens are always validated thus allowing access in the presence of any
    access token attached to the request.
- area: oauth
  change: |
    Fixed CVE-2022-29228: oauth filter calls continueDecoding() from within decodeHeaders(). The
    OAuth filter would try to invoke the remaining filters in the chain after emitting a local
    response, which triggers an ASSERT() in newer versions and corrupts memory on earlier versions.
- area: health_check
  change: |
    Fixed CVE-2022-29224: Segfault in GrpcHealthCheckerImpl. An attacker-controlled upstream server
    that is health checked using gRPC health checking can crash Envoy via a null pointer dereference
    in certain circumstances.
- area: runtime
  change: |
    Fixed a bug where was ``envoy.restart_features.no_runtime_singleton`` was inverted.
    Runtime singleton status is now guarded by non-inverted ``envoy.restart_features.remove_runtime_singleton``.
- area: tcp_proxy
  change: |
    Fixed an issue using the cluster wide CONNECT termination so it will successfully proxy payloads.
- area: upstream
  change: |
    Fixed the LOGICAL_DNS and STRICT_DNS clusters to work for IPv6.

removed_config_or_runtime:
- area: compressor
  change: |
    removed ``envoy.reloadable_features.fix_added_trailers`` and legacy code paths.
- area: dns
  change: |
    removed ``envoy.reloadable_features.use_dns_ttl`` and legacy code paths.
- area: ext_authz
  change: |
    removed ``envoy.reloadable_features.http_ext_authz_do_not_skip_direct_response_and_redirect`` runtime guard and legacy code paths.
- area: http
  change: |
    deprecated ``envoy.reloadable_features.correct_scheme_and_xfp`` and legacy code paths.
- area: http
  change: |
    deprecated ``envoy.reloadable_features.validate_connect`` and legacy code paths.
- area: tcp_proxy
  change: |
    removed ``envoy.reloadable_features.new_tcp_connection_pool`` and legacy code paths.
- area: tls
  change: |
    fixed a bug when a certificate is invalid, ``days_until_expiration`` reports a big number. After this fix, when a certificate expires, it reports as ``0``.
- area: conn pool
  change: |
    removed ``envoy.reloadable_features.conn_pool_delete_when_idle`` and legacy code paths.
- area: runtime
  change: |
    removed ``envoy.restart_features.no_runtime_singleton`` and replaced with ``envoy.restart_features.remove_runtime_singleton``.

new_features:
- area: access_log
  change: |
    added formatters for :ref:`UPSTREAM_METADATA<config_access_log_format_upstream_host_metadata>` and :ref:`METADATA(UPSTREAM_HOST)<envoy_v3_api_msg_extensions.formatter.metadata.v3.Metadata>`.
- area: access_log
  change: |
    added new access_log command operators to retrieve upstream connection information change: ``%UPSTREAM_PROTOCOL%``, ``%UPSTREAM_PEER_SUBJECT%``, ``%UPSTREAM_PEER_ISSUER%``, ``%UPSTREAM_TLS_SESSION_ID%``, ``%UPSTREAM_TLS_CIPHER%``, ``%UPSTREAM_TLS_VERSION%``, ``%UPSTREAM_PEER_CERT_V_START%``, ``%UPSTREAM_PEER_CERT_V_END%``, ``%UPSTREAM_PEER_CERT%` and ``%UPSTREAM_FILTER_STATE%``.
  change: |
    added configuration for OpenTelemetry :ref:`resource_attributes <envoy_v3_api_field_extensions.access_loggers.open_telemetry.v3.OpenTelemetryAccessLogConfig.resource_attributes>`.
- area: dns_resolver
  change: |
    added :ref:`include_unroutable_families<envoy_v3_api_field_extensions.network.dns_resolver.apple.v3.AppleDnsResolverConfig.include_unroutable_families>` to the Apple DNS resolver.
  change: |
    added support for multiple addresses. This is most valuable when used in conjunction with :ref:`ALL <envoy_v3_api_enum_value_config.cluster.v3.Cluster.DnsLookupFamily.ALL>` enabling full happy eyeballs support for Envoy (see detailed documentation :ref:`here <arch_overview_conn_pool>` but will also result in trying multiple addresses for resolvers doing only IPv4 or IPv6. This behavioral change can be temporarily disabled by setting runtime guard ``envoy.restart_features.remove_runtime_singleton`` to false.
- area: dubbo_proxy
  change: |
    added :ref:`dynamic routes discovery <envoy_v3_api_field_extensions.filters.network.dubbo_proxy.v3.DubboProxy.drds>` support to the dubbo proxy.
- area: ext_proc
  change: |
    added support for per-route :ref:`grpc_service <envoy_v3_api_field_extensions.filters.http.ext_proc.v3.ExtProcOverrides.grpc_service>`.
- area: http
  change: |
    added new :ref:`file_system_buffer <config_http_filters_file_system_buffer>` http filter.
  change: |
    added a :ref:`configuration option <envoy_v3_api_field_config.core.v3.Http1ProtocolOptions.send_fully_qualified_url>` to send absolute URLs for HTTP/1.1.
- area: http
  change: |
    preserve case header formatter support innner formatter on Envoy headers in :ref:`formatter_type_on_envoy_headers <envoy_v3_api_field_extensions.http.header_formatters.preserve_case.v3.PreserveCaseFormatterConfig.formatter_type_on_envoy_headers>`.
- area: http3
  change: |
    added :ref:`early_data_policy <envoy_v3_api_field_config.route.v3.RouteAction.early_data_policy>` extension to allow upstream HTTP/3 sending requests over early data. If no extension is configured, HTTP/3 pool will send safe requests as early data to the host if the pool already cached 0-RTT credentials of that host. If those requests fail and the underlying connection pool supports TCP fallback, the request may be retried automatically. If the :ref:`default extension <envoy_v3_api_msg_extensions.early_data.v3.DefaultEarlyDataPolicy>` is configured, no requests are allowed to be sent as early data. Note that if any customized extension configures non-safe requests to be allowed over early data, the Envoy will not automatically retry them. If desired, explicitly config their :ref:`retry_policy <envoy_v3_api_field_config.route.v3.RouteAction.retry_policy>`. This feature requires both ``envoy.reloadable_features.conn_pool_new_stream_with_early_data_and_http3`` and ``envoy.reloadable_features.http3_sends_early_data`` to be turned on.
- area: listener
  change: |
    added dynamic listener filter configuration for listener filters. :ref:`dynamic listener filter re-configuration<envoy_v3_api_field_config.listener.v3.ListenerFilter.config_discovery>`. This dynamic listener filter configuration is only supported in TCP listeners.
- area: thrift
  change: |
    added flag to router to control downstream local close. :ref:`close_downstream_on_upstream_error <envoy_v3_api_field_extensions.filters.network.thrift_proxy.router.v3.Router.close_downstream_on_upstream_error>`.
- area: thrift
  change: |
    added support for access logging.
- area: thrift
  change: |
    added support for preserving header keys.
- area: thrift
  change: |
    added support for propogating connection draining if local replies try to end downstream.
- area: thrift
  change: |
    added support onLocalReply to inform filters of local replies.
- area: thrift
  change: |
    introduced thrift configurable encoder and bidirectional filters, which allows peeking and modifying the thrift response message.
- area: on_demand
  change: |
    :ref:`OnDemand <envoy_v3_api_msg_extensions.filters.http.on_demand.v3.OnDemand>` got extended to hold configuration for on-demand cluster discovery. A similar message for :ref:`per-route configuration <envoy_v3_api_msg_extensions.filters.http.on_demand.v3.PerRouteConfig>` is also added.
- area: proxy_protcol
  change: |
    added :ref:`allow_requests_without_proxy_protocol<envoy_v3_api_field_extensions.filters.listener.proxy_protocol.v3.ProxyProtocol.allow_requests_without_proxy_protocol>` to allow requests without proxy protocol on the listener from trusted downstreams as an opt-in flag.
- area: udp
  change: |
    added config to specify the UDP packet writer factory. See :ref:`udp_packet_packet_writer_config <envoy_v3_api_field_config.listener.v3.UdpListenerConfig.udp_packet_packet_writer_config>`.
- area: build
  change: |
    enabled building arm64 envoy-distroless and envoy-tools :ref:`docker images <install_binaries>`.
- area: ratelimit
  change: |
    added support for :ref:`masked_remote_address <envoy_v3_api_field_config.route.v3.RateLimit.Action.masked_remote_address>`.
- area: ratelimit
  change: |
    added support for :ref:`HTTP matching input functions <arch_overview_matching_api>` as descriptor producers.
- area: build
  change: |
    official released binary is now built with Clang 14.0.0.
- area: conn pool
  change: |
    Changed HTTP/2 connection pooling and the :ref:`ALPN pool <envoy_v3_api_field_extensions.upstreams.http.v3.HttpProtocolOptions.auto_config>` to remember the number of streams allowed by the endpoint and cap multiplexed streams for subsequent connections based on that. With that working, defaulted the ALPN pool to assume HTTP/2 will work, as it will only incur a latency hit once until the TLS handshake is complete, and then will cache that the effective stream limit is 1.  This behavioral change can be revered by setting ``envoy.reloadable_features.allow_concurrency_for_alpn_pool`` to false.
- area: http
  change: |
    added :ref:`cluster_header <envoy_v3_api_field_config.route.v3.RouteAction.RequestMirrorPolicy.cluster_header>` in :ref:`request_mirror_policies <envoy_v3_api_field_config.route.v3.RouteAction.request_mirror_policies>` to allow routing shadow request to the cluster specified in the request_header.
- area: upstream
  change: |
    added :ref:`internal upstream transport <envoy_v3_api_msg_extensions.transport_sockets.internal_upstream.v3.InternalUpstreamTransport>` for passing metadata and filter state across the user space sockets and the internal listeners.
- area: router
  change:
    added :ref:`keep_empty_value <envoy_v3_api_field_config.core.v3.HeaderValueOption.keep_empty_value>` to allow keeping empty values in custom headers.
- area: dubbo_proxy
  change: |
    added :ref:`metadata_match <envoy_v3_api_field_extensions.filters.network.dubbo_proxy.v3.RouteAction.metadata_match>` support to the dubbo proxy.
- area: network
  change: |
    extended conection balancer with :ref:`extend balance <envoy_v3_api_field_config.listener.v3.Listener.ConnectionBalanceConfig.extend_balance>`, and added :ref:`Dlb connection balancer <envoy_v3_api_msg_extensions.network.connection_balance.dlb.v3alpha.Dlb>` to use `DLB <https://www.intel.com/content/www/us/en/download/686372/intel-dynamic-load-balancer.html>`_ hardware to balance.
- area: router
  change: |
    added :ref:`stat_prefix <envoy_v3_api_field_config.route.v3.Route.stat_prefix>` support to generate route level statistics.
- area: matching
  change : |
    added support for matching authenticated inputs in network and HTTP matching data.
- area: network
  change: |
    the :ref:`client ssl auth filter <config_network_filters_client_ssl_auth>` has been moved to :ref:`contrib images <install_contrib>`.
- area: rbac
  change: |
    added :ref:`matcher <arch_overview_rbac_matcher>` for selecting connections and requests to different actions.

deprecated:
- area: dubbo_proxy
  change: |
    deprecated :ref:`old dubbo route config <envoy_v3_api_field_extensions.filters.network.dubbo_proxy.v3.DubboProxy.route_config>`. Please use
    :ref:`multiple route config <envoy_v3_api_field_extensions.filters.network.dubbo_proxy.v3.DubboProxy.multiple_route_config>` or
    :ref:`multiple route config <envoy_v3_api_field_extensions.filters.network.dubbo_proxy.v3.DubboProxy.drds>` first.
- area: http
  change: |
    deprecate the short name ``preserve_case`` for the header formatter extension in favor of the fully-qualified name
    ``envoy.http.stateful_header_formatters.preserve_case``.
- area: matching
  change: |
    :ref:`google_re2 <envoy_v3_api_field_type.matcher.v3.RegexMatcher.google_re2>` has been deprecated.<|MERGE_RESOLUTION|>--- conflicted
+++ resolved
@@ -116,16 +116,13 @@
 - area: logging
   change: |
     changed category name for access log filter extensions to ``envoy.access_loggers.extension_filters``.
-<<<<<<< HEAD
 - area: filter state
   change: |
     revert to respecting the life time of the filter state objects to be bound to the original stream and make sharing
     filter state objects with the upstream info explicit via an extra flag in ``setData``.
-=======
 - area: tracers
   change: |
     remove unnecessary "spawnChild" annotations in OpenCensus tracer.
->>>>>>> a5077231
 
 bug_fixes:
 - area: http
