load("@rules_cc//cc:defs.bzl", "cc_proto_library")
load("@rules_proto//proto:defs.bzl", "proto_library")
load(":genrule_cmd.bzl", "genrule_cmd")
load(
    "@envoy//bazel:envoy_build_system.bzl",
    "envoy_cc_library",
    "envoy_cc_test",
    "envoy_cc_test_library",
)

licenses(["notice"])  # Apache 2

# QUICHE is Google's implementation of QUIC and related protocols. It is the
# same code used in Chromium and Google's servers, but packaged in a form that
# is intended to be easier to incorporate into third-party projects.
#
# QUICHE code falls into three groups:
# 1. Platform-independent code. Most QUICHE code is in this category.
# 2. APIs and type aliases to platform-dependent code/types, referenced by code
#    in group 1. This group is called the "Platform API".
# 3. Definitions of types declared in group 2. This group is called the
#    "Platform impl", and must be provided by the codebase that embeds QUICHE.
#
# Concretely, header files in group 2 (the Platform API) #include header and
# source files in group 3 (the Platform impl). Unfortunately, QUICHE does not
# yet provide a built-in way to customize this dependency, e.g. to override the
# directory or namespace in which Platform impl types are defined. Hence the
# gross hacks in quiche.genrule_cmd, invoked from here to tweak QUICHE source
# files into a form usable by Envoy.
#
# The mechanics of this will change as QUICHE evolves, supplies its own Bazel
# buildfiles, and provides a built-in way to override platform impl directory
# location. However, the end result (QUICHE files placed under
# quiche/{http2,quic,spdy}/, with the Envoy-specific implementation of the
# QUICHE platform APIs in //source/extensions/quic_listeners/quiche/platform/,
# should remain largely the same.

src_files = glob([
    "**/*.h",
    "**/*.c",
    "**/*.cc",
    "**/*.inc",
    "**/*.proto",
])

genrule(
    name = "quiche_files",
    srcs = src_files,
    outs = ["quiche/" + f for f in src_files],
    cmd = genrule_cmd("@envoy//bazel/external:quiche.genrule_cmd"),
    visibility = ["//visibility:private"],
)

# These options are only used to suppress errors in brought-in QUICHE tests.
# Use #pragma GCC diagnostic ignored in integration code to suppress these errors.
quiche_common_copts = [
    "-Wno-unused-function",
    # quic_inlined_frame.h uses offsetof() to optimize memory usage in frames.
    "-Wno-invalid-offsetof",
<<<<<<< HEAD
    "-Wno-range-loop-analysis",
    #"-Wno-return-type",
=======
>>>>>>> 935ded9b
]

quiche_copts = select({
    # Ignore unguarded #pragma GCC statements in QUICHE sources
    "@envoy//bazel:windows_x86_64": ["-wd4068"],
    # Remove these after upstream fix.
    "//conditions:default": quiche_common_copts,
})

test_suite(
    name = "ci_tests",
    tests = [
        "http2_platform_api_test",
        "quic_platform_api_test",
        "quiche_common_test",
        "spdy_platform_api_test",
    ],
)

envoy_cc_test_library(
    name = "http2_test_tools_random",
    srcs = ["quiche/http2/test_tools/http2_random.cc"],
    hdrs = ["quiche/http2/test_tools/http2_random.h"],
    external_deps = ["ssl"],
    repository = "@envoy",
    deps = [":http2_platform"],
)

envoy_cc_library(
    name = "http2_platform",
    hdrs = [
        "quiche/http2/platform/api/http2_bug_tracker.h",
        "quiche/http2/platform/api/http2_containers.h",
        "quiche/http2/platform/api/http2_estimate_memory_usage.h",
        "quiche/http2/platform/api/http2_flag_utils.h",
        "quiche/http2/platform/api/http2_flags.h",
        "quiche/http2/platform/api/http2_logging.h",
        "quiche/http2/platform/api/http2_macros.h",
        "quiche/http2/platform/api/http2_string_utils.h",
        # TODO: uncomment the following files as implementations are added.
        # "quiche/http2/platform/api/http2_test_helpers.h",
    ],
    repository = "@envoy",
    visibility = ["//visibility:public"],
    deps = [
        ":quiche_common_platform",
        "@envoy//source/extensions/quic_listeners/quiche/platform:http2_platform_impl_lib",
    ],
)

envoy_cc_library(
    name = "http2_constants_lib",
    srcs = ["quiche/http2/http2_constants.cc"],
    hdrs = ["quiche/http2/http2_constants.h"],
    copts = quiche_copts,
    repository = "@envoy",
    deps = [":http2_platform"],
)

envoy_cc_library(
    name = "http2_structures_lib",
    srcs = ["quiche/http2/http2_structures.cc"],
    hdrs = ["quiche/http2/http2_structures.h"],
    copts = quiche_copts,
    repository = "@envoy",
    deps = [
        ":http2_constants_lib",
        ":http2_platform",
    ],
)

envoy_cc_library(
    name = "http2_decoder_decode_buffer_lib",
    srcs = ["quiche/http2/decoder/decode_buffer.cc"],
    hdrs = ["quiche/http2/decoder/decode_buffer.h"],
    copts = quiche_copts,
    repository = "@envoy",
    deps = [":http2_platform"],
)

envoy_cc_library(
    name = "http2_decoder_decode_http2_structures_lib",
    srcs = ["quiche/http2/decoder/decode_http2_structures.cc"],
    hdrs = ["quiche/http2/decoder/decode_http2_structures.h"],
    copts = quiche_copts,
    repository = "@envoy",
    deps = [
        ":http2_constants_lib",
        ":http2_decoder_decode_buffer_lib",
        ":http2_platform",
        ":http2_structures_lib",
    ],
)

envoy_cc_library(
    name = "http2_decoder_decode_status_lib",
    srcs = ["quiche/http2/decoder/decode_status.cc"],
    hdrs = ["quiche/http2/decoder/decode_status.h"],
    copts = quiche_copts,
    repository = "@envoy",
    deps = [":http2_platform"],
)

envoy_cc_library(
    name = "http2_decoder_frame_decoder_state_lib",
    srcs = ["quiche/http2/decoder/frame_decoder_state.cc"],
    hdrs = ["quiche/http2/decoder/frame_decoder_state.h"],
    copts = quiche_copts,
    repository = "@envoy",
    deps = [
        ":http2_constants_lib",
        ":http2_decoder_decode_buffer_lib",
        ":http2_decoder_decode_status_lib",
        ":http2_decoder_frame_decoder_listener_lib",
        ":http2_decoder_structure_decoder_lib",
        ":http2_platform",
        ":http2_structures_lib",
    ],
)

envoy_cc_library(
    name = "http2_decoder_frame_decoder_lib",
    srcs = ["quiche/http2/decoder/http2_frame_decoder.cc"],
    hdrs = [
        "quiche/http2/decoder/frame_decoder_state.h",
        "quiche/http2/decoder/http2_frame_decoder.h",
    ],
    copts = quiche_copts,
    repository = "@envoy",
    deps = [
        ":http2_constants_lib",
        ":http2_decoder_decode_buffer_lib",
        ":http2_decoder_decode_status_lib",
        ":http2_decoder_frame_decoder_listener_lib",
        ":http2_decoder_frame_decoder_state_lib",
        ":http2_decoder_payload_decoders_altsvc_payload_decoder_lib",
        ":http2_decoder_payload_decoders_continuation_payload_decoder_lib",
        ":http2_decoder_payload_decoders_data_payload_decoder_lib",
        ":http2_decoder_payload_decoders_goaway_payload_decoder_lib",
        ":http2_decoder_payload_decoders_headers_payload_decoder_lib",
        ":http2_decoder_payload_decoders_ping_payload_decoder_lib",
        ":http2_decoder_payload_decoders_priority_payload_decoder_lib",
        ":http2_decoder_payload_decoders_push_promise_payload_decoder_lib",
        ":http2_decoder_payload_decoders_rst_stream_payload_decoder_lib",
        ":http2_decoder_payload_decoders_settings_payload_decoder_lib",
        ":http2_decoder_payload_decoders_unknown_payload_decoder_lib",
        ":http2_decoder_payload_decoders_window_update_payload_decoder_lib",
        ":http2_decoder_structure_decoder_lib",
        ":http2_hpack_varint_hpack_varint_decoder_lib",
        ":http2_platform",
        ":http2_structures_lib",
    ],
)

envoy_cc_library(
    name = "http2_decoder_frame_decoder_listener_lib",
    srcs = ["quiche/http2/decoder/http2_frame_decoder_listener.cc"],
    hdrs = ["quiche/http2/decoder/http2_frame_decoder_listener.h"],
    copts = quiche_copts,
    repository = "@envoy",
    deps = [
        ":http2_constants_lib",
        ":http2_structures_lib",
    ],
)

envoy_cc_library(
    name = "http2_decoder_payload_decoders_altsvc_payload_decoder_lib",
    srcs = ["quiche/http2/decoder/payload_decoders/altsvc_payload_decoder.cc"],
    hdrs = ["quiche/http2/decoder/payload_decoders/altsvc_payload_decoder.h"],
    copts = quiche_copts,
    repository = "@envoy",
    deps = [
        ":http2_constants_lib",
        ":http2_decoder_decode_buffer_lib",
        ":http2_decoder_decode_status_lib",
        ":http2_decoder_frame_decoder_listener_lib",
        ":http2_decoder_frame_decoder_state_lib",
        ":http2_platform",
        ":http2_structures_lib",
    ],
)

envoy_cc_library(
    name = "http2_decoder_payload_decoders_continuation_payload_decoder_lib",
    srcs = ["quiche/http2/decoder/payload_decoders/continuation_payload_decoder.cc"],
    hdrs = ["quiche/http2/decoder/payload_decoders/continuation_payload_decoder.h"],
    copts = quiche_copts,
    repository = "@envoy",
    deps = [
        ":http2_constants_lib",
        ":http2_decoder_decode_buffer_lib",
        ":http2_decoder_decode_status_lib",
        ":http2_decoder_frame_decoder_listener_lib",
        ":http2_decoder_frame_decoder_state_lib",
        ":http2_platform",
        ":http2_structures_lib",
    ],
)

envoy_cc_library(
    name = "http2_decoder_payload_decoders_data_payload_decoder_lib",
    srcs = ["quiche/http2/decoder/payload_decoders/data_payload_decoder.cc"],
    hdrs = ["quiche/http2/decoder/payload_decoders/data_payload_decoder.h"],
    copts = quiche_copts,
    repository = "@envoy",
    deps = [
        ":http2_constants_lib",
        ":http2_decoder_decode_buffer_lib",
        ":http2_decoder_decode_status_lib",
        ":http2_decoder_frame_decoder_listener_lib",
        ":http2_decoder_frame_decoder_state_lib",
        ":http2_platform",
        ":http2_structures_lib",
    ],
)

envoy_cc_library(
    name = "http2_decoder_payload_decoders_goaway_payload_decoder_lib",
    srcs = ["quiche/http2/decoder/payload_decoders/goaway_payload_decoder.cc"],
    hdrs = ["quiche/http2/decoder/payload_decoders/goaway_payload_decoder.h"],
    copts = quiche_copts,
    repository = "@envoy",
    deps = [
        ":http2_constants_lib",
        ":http2_decoder_decode_buffer_lib",
        ":http2_decoder_decode_status_lib",
        ":http2_decoder_frame_decoder_listener_lib",
        ":http2_decoder_frame_decoder_state_lib",
        ":http2_platform",
        ":http2_structures_lib",
    ],
)

envoy_cc_library(
    name = "http2_decoder_payload_decoders_headers_payload_decoder_lib",
    srcs = ["quiche/http2/decoder/payload_decoders/headers_payload_decoder.cc"],
    hdrs = ["quiche/http2/decoder/payload_decoders/headers_payload_decoder.h"],
    copts = quiche_copts,
    repository = "@envoy",
    deps = [
        ":http2_constants_lib",
        ":http2_decoder_decode_buffer_lib",
        ":http2_decoder_decode_status_lib",
        ":http2_decoder_frame_decoder_listener_lib",
        ":http2_decoder_frame_decoder_state_lib",
        ":http2_platform",
        ":http2_structures_lib",
    ],
)

envoy_cc_library(
    name = "http2_decoder_payload_decoders_ping_payload_decoder_lib",
    srcs = ["quiche/http2/decoder/payload_decoders/ping_payload_decoder.cc"],
    hdrs = ["quiche/http2/decoder/payload_decoders/ping_payload_decoder.h"],
    copts = quiche_copts,
    repository = "@envoy",
    deps = [
        ":http2_constants_lib",
        ":http2_decoder_decode_buffer_lib",
        ":http2_decoder_decode_status_lib",
        ":http2_decoder_frame_decoder_listener_lib",
        ":http2_decoder_frame_decoder_state_lib",
        ":http2_platform",
        ":http2_structures_lib",
    ],
)

envoy_cc_library(
    name = "http2_decoder_payload_decoders_priority_payload_decoder_lib",
    srcs = ["quiche/http2/decoder/payload_decoders/priority_payload_decoder.cc"],
    hdrs = ["quiche/http2/decoder/payload_decoders/priority_payload_decoder.h"],
    copts = quiche_copts,
    repository = "@envoy",
    deps = [
        ":http2_constants_lib",
        ":http2_decoder_decode_buffer_lib",
        ":http2_decoder_decode_status_lib",
        ":http2_decoder_frame_decoder_listener_lib",
        ":http2_decoder_frame_decoder_state_lib",
        ":http2_platform",
        ":http2_structures_lib",
    ],
)

envoy_cc_library(
    name = "http2_decoder_payload_decoders_push_promise_payload_decoder_lib",
    srcs = ["quiche/http2/decoder/payload_decoders/push_promise_payload_decoder.cc"],
    hdrs = ["quiche/http2/decoder/payload_decoders/push_promise_payload_decoder.h"],
    copts = quiche_copts,
    repository = "@envoy",
    deps = [
        ":http2_constants_lib",
        ":http2_decoder_decode_buffer_lib",
        ":http2_decoder_decode_status_lib",
        ":http2_decoder_frame_decoder_listener_lib",
        ":http2_decoder_frame_decoder_state_lib",
        ":http2_platform",
        ":http2_structures_lib",
    ],
)

envoy_cc_library(
    name = "http2_decoder_payload_decoders_rst_stream_payload_decoder_lib",
    srcs = ["quiche/http2/decoder/payload_decoders/rst_stream_payload_decoder.cc"],
    hdrs = ["quiche/http2/decoder/payload_decoders/rst_stream_payload_decoder.h"],
    copts = quiche_copts,
    repository = "@envoy",
    deps = [
        ":http2_constants_lib",
        ":http2_decoder_decode_buffer_lib",
        ":http2_decoder_decode_status_lib",
        ":http2_decoder_frame_decoder_listener_lib",
        ":http2_decoder_frame_decoder_state_lib",
        ":http2_platform",
        ":http2_structures_lib",
    ],
)

envoy_cc_library(
    name = "http2_decoder_payload_decoders_settings_payload_decoder_lib",
    srcs = ["quiche/http2/decoder/payload_decoders/settings_payload_decoder.cc"],
    hdrs = ["quiche/http2/decoder/payload_decoders/settings_payload_decoder.h"],
    copts = quiche_copts,
    repository = "@envoy",
    deps = [
        ":http2_constants_lib",
        ":http2_decoder_decode_buffer_lib",
        ":http2_decoder_decode_status_lib",
        ":http2_decoder_frame_decoder_listener_lib",
        ":http2_decoder_frame_decoder_state_lib",
        ":http2_platform",
        ":http2_structures_lib",
    ],
)

envoy_cc_library(
    name = "http2_decoder_payload_decoders_unknown_payload_decoder_lib",
    srcs = ["quiche/http2/decoder/payload_decoders/unknown_payload_decoder.cc"],
    hdrs = ["quiche/http2/decoder/payload_decoders/unknown_payload_decoder.h"],
    copts = quiche_copts,
    repository = "@envoy",
    deps = [
        ":http2_constants_lib",
        ":http2_decoder_decode_buffer_lib",
        ":http2_decoder_decode_status_lib",
        ":http2_decoder_frame_decoder_listener_lib",
        ":http2_decoder_frame_decoder_state_lib",
        ":http2_platform",
        ":http2_structures_lib",
    ],
)

envoy_cc_library(
    name = "http2_decoder_payload_decoders_window_update_payload_decoder_lib",
    srcs = ["quiche/http2/decoder/payload_decoders/window_update_payload_decoder.cc"],
    hdrs = ["quiche/http2/decoder/payload_decoders/window_update_payload_decoder.h"],
    copts = quiche_copts,
    repository = "@envoy",
    deps = [
        ":http2_constants_lib",
        ":http2_decoder_decode_buffer_lib",
        ":http2_decoder_decode_http2_structures_lib",
        ":http2_decoder_decode_status_lib",
        ":http2_decoder_frame_decoder_listener_lib",
        ":http2_decoder_frame_decoder_state_lib",
        ":http2_platform",
        ":http2_structures_lib",
    ],
)

envoy_cc_library(
    name = "http2_decoder_structure_decoder_lib",
    srcs = ["quiche/http2/decoder/http2_structure_decoder.cc"],
    hdrs = ["quiche/http2/decoder/http2_structure_decoder.h"],
    copts = quiche_copts,
    repository = "@envoy",
    deps = [
        ":http2_decoder_decode_buffer_lib",
        ":http2_decoder_decode_http2_structures_lib",
        ":http2_decoder_decode_status_lib",
        ":http2_platform",
        ":http2_structures_lib",
    ],
)

envoy_cc_library(
    name = "http2_hpack_decoder_hpack_block_decoder_lib",
    srcs = ["quiche/http2/hpack/decoder/hpack_block_decoder.cc"],
    hdrs = ["quiche/http2/hpack/decoder/hpack_block_decoder.h"],
    copts = quiche_copts,
    repository = "@envoy",
    deps = [
        ":http2_decoder_decode_buffer_lib",
        ":http2_decoder_decode_status_lib",
        ":http2_hpack_decoder_hpack_decoding_error_lib",
        ":http2_hpack_decoder_hpack_entry_decoder_lib",
        ":http2_hpack_decoder_hpack_entry_decoder_listener_lib",
        ":http2_platform",
    ],
)

envoy_cc_library(
    name = "http2_hpack_decoder_hpack_decoder_lib",
    srcs = ["quiche/http2/hpack/decoder/hpack_decoder.cc"],
    hdrs = ["quiche/http2/hpack/decoder/hpack_decoder.h"],
    copts = quiche_copts,
    repository = "@envoy",
    deps = [
        ":http2_decoder_decode_buffer_lib",
        ":http2_decoder_decode_status_lib",
        ":http2_hpack_decoder_hpack_block_decoder_lib",
        ":http2_hpack_decoder_hpack_decoder_listener_lib",
        ":http2_hpack_decoder_hpack_decoder_state_lib",
        ":http2_hpack_decoder_hpack_decoder_tables_lib",
        ":http2_hpack_decoder_hpack_decoding_error_lib",
        ":http2_hpack_decoder_hpack_whole_entry_buffer_lib",
        ":http2_platform",
    ],
)

envoy_cc_library(
    name = "http2_hpack_decoder_hpack_decoder_listener_lib",
    srcs = ["quiche/http2/hpack/decoder/hpack_decoder_listener.cc"],
    hdrs = ["quiche/http2/hpack/decoder/hpack_decoder_listener.h"],
    copts = quiche_copts,
    repository = "@envoy",
    deps = [
        ":http2_hpack_hpack_constants_lib",
        ":http2_hpack_hpack_string_lib",
        ":http2_platform",
    ],
)

envoy_cc_library(
    name = "http2_hpack_decoder_hpack_decoder_state_lib",
    srcs = ["quiche/http2/hpack/decoder/hpack_decoder_state.cc"],
    hdrs = ["quiche/http2/hpack/decoder/hpack_decoder_state.h"],
    copts = quiche_copts,
    repository = "@envoy",
    deps = [
        ":http2_constants_lib",
        ":http2_hpack_decoder_hpack_decoder_listener_lib",
        ":http2_hpack_decoder_hpack_decoder_string_buffer_lib",
        ":http2_hpack_decoder_hpack_decoder_tables_lib",
        ":http2_hpack_decoder_hpack_decoding_error_lib",
        ":http2_hpack_decoder_hpack_whole_entry_listener_lib",
        ":http2_hpack_hpack_constants_lib",
        ":http2_hpack_hpack_string_lib",
        ":http2_platform",
    ],
)

envoy_cc_library(
    name = "http2_hpack_decoder_hpack_decoder_string_buffer_lib",
    srcs = ["quiche/http2/hpack/decoder/hpack_decoder_string_buffer.cc"],
    hdrs = ["quiche/http2/hpack/decoder/hpack_decoder_string_buffer.h"],
    copts = quiche_copts,
    repository = "@envoy",
    deps = [
        ":http2_hpack_huffman_hpack_huffman_decoder_lib",
        ":http2_platform",
    ],
)

envoy_cc_library(
    name = "http2_hpack_decoder_hpack_decoder_tables_lib",
    srcs = ["quiche/http2/hpack/decoder/hpack_decoder_tables.cc"],
    hdrs = ["quiche/http2/hpack/decoder/hpack_decoder_tables.h"],
    copts = quiche_copts,
    repository = "@envoy",
    deps = [
        ":http2_constants_lib",
        ":http2_hpack_hpack_constants_lib",
        ":http2_hpack_hpack_static_table_entries_lib",
        ":http2_hpack_hpack_string_lib",
        ":http2_platform",
    ],
)

envoy_cc_library(
    name = "http2_hpack_decoder_hpack_decoding_error_lib",
    srcs = ["quiche/http2/hpack/decoder/hpack_decoding_error.cc"],
    hdrs = ["quiche/http2/hpack/decoder/hpack_decoding_error.h"],
    copts = quiche_copts,
    repository = "@envoy",
    deps = [
        ":quiche_common_platform",
    ],
)

envoy_cc_library(
    name = "http2_hpack_decoder_hpack_entry_decoder_lib",
    srcs = ["quiche/http2/hpack/decoder/hpack_entry_decoder.cc"],
    hdrs = ["quiche/http2/hpack/decoder/hpack_entry_decoder.h"],
    copts = quiche_copts,
    repository = "@envoy",
    deps = [
        ":http2_decoder_decode_buffer_lib",
        ":http2_decoder_decode_status_lib",
        ":http2_hpack_decoder_hpack_decoding_error_lib",
        ":http2_hpack_decoder_hpack_entry_decoder_listener_lib",
        ":http2_hpack_decoder_hpack_entry_type_decoder_lib",
        ":http2_hpack_decoder_hpack_string_decoder_lib",
        ":http2_hpack_hpack_constants_lib",
        ":http2_platform",
    ],
)

envoy_cc_library(
    name = "http2_hpack_decoder_hpack_entry_decoder_listener_lib",
    srcs = ["quiche/http2/hpack/decoder/hpack_entry_decoder_listener.cc"],
    hdrs = ["quiche/http2/hpack/decoder/hpack_entry_decoder_listener.h"],
    copts = quiche_copts,
    repository = "@envoy",
    deps = [
        ":http2_hpack_hpack_constants_lib",
        ":http2_platform",
    ],
)

envoy_cc_library(
    name = "http2_hpack_decoder_hpack_entry_type_decoder_lib",
    srcs = ["quiche/http2/hpack/decoder/hpack_entry_type_decoder.cc"],
    hdrs = ["quiche/http2/hpack/decoder/hpack_entry_type_decoder.h"],
    copts = quiche_copts,
    repository = "@envoy",
    deps = [
        ":http2_decoder_decode_buffer_lib",
        ":http2_decoder_decode_status_lib",
        ":http2_hpack_hpack_constants_lib",
        ":http2_hpack_varint_hpack_varint_decoder_lib",
        ":http2_platform",
    ],
)

envoy_cc_library(
    name = "http2_hpack_decoder_hpack_string_decoder_lib",
    srcs = ["quiche/http2/hpack/decoder/hpack_string_decoder.cc"],
    hdrs = ["quiche/http2/hpack/decoder/hpack_string_decoder.h"],
    copts = quiche_copts,
    repository = "@envoy",
    deps = [
        ":http2_decoder_decode_buffer_lib",
        ":http2_decoder_decode_status_lib",
        ":http2_hpack_varint_hpack_varint_decoder_lib",
        ":http2_platform",
    ],
)

envoy_cc_library(
    name = "http2_hpack_decoder_hpack_string_decoder_listener_lib",
    srcs = ["quiche/http2/hpack/decoder/hpack_string_decoder_listener.cc"],
    hdrs = ["quiche/http2/hpack/decoder/hpack_string_decoder_listener.h"],
    copts = quiche_copts,
    repository = "@envoy",
    deps = [":http2_platform"],
)

envoy_cc_library(
    name = "http2_hpack_decoder_hpack_whole_entry_buffer_lib",
    srcs = ["quiche/http2/hpack/decoder/hpack_whole_entry_buffer.cc"],
    hdrs = ["quiche/http2/hpack/decoder/hpack_whole_entry_buffer.h"],
    copts = quiche_copts,
    repository = "@envoy",
    deps = [
        ":http2_hpack_decoder_hpack_decoder_string_buffer_lib",
        ":http2_hpack_decoder_hpack_decoding_error_lib",
        ":http2_hpack_decoder_hpack_entry_decoder_listener_lib",
        ":http2_hpack_decoder_hpack_whole_entry_listener_lib",
        ":http2_hpack_hpack_constants_lib",
        ":http2_platform",
    ],
)

envoy_cc_library(
    name = "http2_hpack_decoder_hpack_whole_entry_listener_lib",
    srcs = ["quiche/http2/hpack/decoder/hpack_whole_entry_listener.cc"],
    hdrs = ["quiche/http2/hpack/decoder/hpack_whole_entry_listener.h"],
    copts = quiche_copts,
    repository = "@envoy",
    deps = [
        ":http2_hpack_decoder_hpack_decoder_string_buffer_lib",
        ":http2_hpack_decoder_hpack_decoding_error_lib",
        ":http2_hpack_hpack_constants_lib",
        ":http2_platform",
    ],
)

envoy_cc_library(
    name = "http2_hpack_huffman_hpack_huffman_decoder_lib",
    srcs = ["quiche/http2/hpack/huffman/hpack_huffman_decoder.cc"],
    hdrs = ["quiche/http2/hpack/huffman/hpack_huffman_decoder.h"],
    copts = quiche_copts,
    repository = "@envoy",
    deps = [
        ":http2_platform",
        ":quiche_common_platform",
    ],
)

envoy_cc_library(
    name = "http2_hpack_huffman_hpack_huffman_encoder_lib",
    srcs = ["quiche/http2/hpack/huffman/hpack_huffman_encoder.cc"],
    hdrs = ["quiche/http2/hpack/huffman/hpack_huffman_encoder.h"],
    copts = quiche_copts,
    repository = "@envoy",
    deps = [
        ":http2_hpack_huffman_huffman_spec_tables_lib",
        ":http2_platform",
        ":quiche_common_platform",
    ],
)

envoy_cc_library(
    name = "http2_hpack_huffman_huffman_spec_tables_lib",
    srcs = ["quiche/http2/hpack/huffman/huffman_spec_tables.cc"],
    hdrs = ["quiche/http2/hpack/huffman/huffman_spec_tables.h"],
    copts = quiche_copts,
    repository = "@envoy",
)

envoy_cc_library(
    name = "http2_hpack_hpack_constants_lib",
    srcs = ["quiche/http2/hpack/http2_hpack_constants.cc"],
    hdrs = ["quiche/http2/hpack/http2_hpack_constants.h"],
    copts = quiche_copts,
    repository = "@envoy",
    deps = [":http2_platform"],
)

envoy_cc_library(
    name = "http2_hpack_hpack_static_table_entries_lib",
    hdrs = ["quiche/http2/hpack/hpack_static_table_entries.inc"],
    repository = "@envoy",
)

envoy_cc_library(
    name = "http2_hpack_hpack_string_lib",
    srcs = ["quiche/http2/hpack/hpack_string.cc"],
    hdrs = ["quiche/http2/hpack/hpack_string.h"],
    copts = quiche_copts,
    repository = "@envoy",
    deps = [
        ":http2_platform",
        ":quiche_common_platform",
    ],
)

envoy_cc_library(
    name = "http2_hpack_varint_hpack_varint_decoder_lib",
    srcs = ["quiche/http2/hpack/varint/hpack_varint_decoder.cc"],
    hdrs = ["quiche/http2/hpack/varint/hpack_varint_decoder.h"],
    copts = quiche_copts,
    repository = "@envoy",
    deps = [
        ":http2_decoder_decode_buffer_lib",
        ":http2_decoder_decode_status_lib",
        ":http2_platform",
    ],
)

envoy_cc_library(
    name = "http2_hpack_varint_hpack_varint_encoder_lib",
    srcs = ["quiche/http2/hpack/varint/hpack_varint_encoder.cc"],
    hdrs = ["quiche/http2/hpack/varint/hpack_varint_encoder.h"],
    copts = quiche_copts,
    repository = "@envoy",
    deps = [":http2_platform"],
)

envoy_cc_library(
    name = "spdy_platform",
    hdrs = [
        "quiche/spdy/platform/api/spdy_bug_tracker.h",
        "quiche/spdy/platform/api/spdy_containers.h",
        "quiche/spdy/platform/api/spdy_estimate_memory_usage.h",
        "quiche/spdy/platform/api/spdy_flags.h",
        "quiche/spdy/platform/api/spdy_logging.h",
        "quiche/spdy/platform/api/spdy_macros.h",
        "quiche/spdy/platform/api/spdy_mem_slice.h",
        "quiche/spdy/platform/api/spdy_string_utils.h",
    ],
    repository = "@envoy",
    visibility = ["//visibility:public"],
    deps = [
        ":quiche_common_lib",
        "@envoy//source/extensions/quic_listeners/quiche/platform:spdy_platform_impl_lib",
    ],
)

envoy_cc_library(
    name = "spdy_simple_arena_lib",
    srcs = ["quiche/spdy/core/spdy_simple_arena.cc"],
    hdrs = ["quiche/spdy/core/spdy_simple_arena.h"],
    repository = "@envoy",
    visibility = ["//visibility:public"],
    deps = [":spdy_platform"],
)

envoy_cc_test_library(
    name = "spdy_platform_test_helpers",
    hdrs = ["quiche/spdy/platform/api/spdy_test_helpers.h"],
    repository = "@envoy",
    deps = ["@envoy//test/extensions/quic_listeners/quiche/platform:spdy_platform_test_helpers_impl_lib"],
)

envoy_cc_library(
    name = "spdy_core_alt_svc_wire_format_lib",
    srcs = ["quiche/spdy/core/spdy_alt_svc_wire_format.cc"],
    hdrs = ["quiche/spdy/core/spdy_alt_svc_wire_format.h"],
    copts = quiche_copts,
    repository = "@envoy",
    visibility = ["//visibility:public"],
    deps = [":spdy_platform"],
)

envoy_cc_library(
    name = "spdy_core_fifo_write_scheduler_lib",
    hdrs = ["quiche/spdy/core/fifo_write_scheduler.h"],
    repository = "@envoy",
    deps = [
        ":spdy_core_write_scheduler_lib",
        ":spdy_platform",
    ],
)

envoy_cc_library(
    name = "spdy_core_framer_lib",
    srcs = [
        "quiche/spdy/core/spdy_frame_builder.cc",
        "quiche/spdy/core/spdy_framer.cc",
    ],
    hdrs = [
        "quiche/spdy/core/spdy_frame_builder.h",
        "quiche/spdy/core/spdy_framer.h",
    ],
    copts = quiche_copts,
    repository = "@envoy",
    deps = [
        ":http2_platform",
        ":spdy_core_alt_svc_wire_format_lib",
        ":spdy_core_frame_reader_lib",
        ":spdy_core_header_block_lib",
        ":spdy_core_headers_handler_interface_lib",
        ":spdy_core_hpack_hpack_lib",
        ":spdy_core_protocol_lib",
        ":spdy_core_zero_copy_output_buffer_lib",
        ":spdy_platform",
    ],
)

envoy_cc_library(
    name = "spdy_core_frame_reader_lib",
    srcs = ["quiche/spdy/core/spdy_frame_reader.cc"],
    hdrs = ["quiche/spdy/core/spdy_frame_reader.h"],
    copts = quiche_copts,
    repository = "@envoy",
    deps = [
        ":spdy_core_protocol_lib",
        ":spdy_platform",
    ],
)

envoy_cc_library(
    name = "spdy_core_header_block_lib",
    srcs = ["quiche/spdy/core/spdy_header_block.cc"],
    hdrs = ["quiche/spdy/core/spdy_header_block.h"],
    copts = quiche_copts,
    repository = "@envoy",
    visibility = ["//visibility:public"],
    deps = [
        ":spdy_core_header_storage_lib",
        ":spdy_platform",
    ],
)

envoy_cc_library(
    name = "spdy_core_header_storage_lib",
    srcs = ["quiche/spdy/core/spdy_header_storage.cc"],
    hdrs = ["quiche/spdy/core/spdy_header_storage.h"],
    copts = quiche_copts,
    repository = "@envoy",
    deps = [
        "spdy_simple_arena_lib",
        ":spdy_platform",
    ],
)

envoy_cc_library(
    name = "spdy_core_headers_handler_interface_lib",
    hdrs = ["quiche/spdy/core/spdy_headers_handler_interface.h"],
    copts = quiche_copts,
    repository = "@envoy",
    visibility = ["//visibility:public"],
    deps = [":spdy_platform"],
)

envoy_cc_library(
    name = "spdy_core_http2_deframer_lib",
    srcs = ["quiche/spdy/core/http2_frame_decoder_adapter.cc"],
    hdrs = ["quiche/spdy/core/http2_frame_decoder_adapter.h"],
    copts = quiche_copts,
    repository = "@envoy",
    deps = [
        ":http2_constants_lib",
        ":http2_decoder_decode_buffer_lib",
        ":http2_decoder_decode_status_lib",
        ":http2_decoder_frame_decoder_lib",
        ":http2_decoder_frame_decoder_listener_lib",
        ":http2_platform",
        ":http2_structures_lib",
        ":spdy_core_alt_svc_wire_format_lib",
        ":spdy_core_header_block_lib",
        ":spdy_core_headers_handler_interface_lib",
        ":spdy_core_hpack_hpack_decoder_adapter_lib",
        ":spdy_core_hpack_hpack_lib",
        ":spdy_core_protocol_lib",
        ":spdy_platform",
    ],
)

envoy_cc_library(
    name = "spdy_core_lifo_write_scheduler_lib",
    hdrs = ["quiche/spdy/core/lifo_write_scheduler.h"],
    repository = "@envoy",
    deps = [
        ":spdy_core_write_scheduler_lib",
        ":spdy_platform",
    ],
)

envoy_cc_library(
    name = "spdy_core_intrusive_list_lib",
    hdrs = ["quiche/spdy/core/spdy_intrusive_list.h"],
    repository = "@envoy",
)

envoy_cc_library(
    name = "spdy_core_http2_priority_write_scheduler_lib",
    hdrs = ["quiche/spdy/core/http2_priority_write_scheduler.h"],
    repository = "@envoy",
    deps = [
        ":spdy_core_intrusive_list_lib",
        ":spdy_core_protocol_lib",
        ":spdy_core_write_scheduler_lib",
        ":spdy_platform",
    ],
)

envoy_cc_library(
    name = "spdy_core_hpack_hpack_lib",
    srcs = [
        "quiche/spdy/core/hpack/hpack_constants.cc",
        "quiche/spdy/core/hpack/hpack_encoder.cc",
        "quiche/spdy/core/hpack/hpack_entry.cc",
        "quiche/spdy/core/hpack/hpack_header_table.cc",
        "quiche/spdy/core/hpack/hpack_huffman_table.cc",
        "quiche/spdy/core/hpack/hpack_output_stream.cc",
        "quiche/spdy/core/hpack/hpack_static_table.cc",
    ],
    hdrs = [
        "quiche/spdy/core/hpack/hpack_constants.h",
        "quiche/spdy/core/hpack/hpack_encoder.h",
        "quiche/spdy/core/hpack/hpack_entry.h",
        "quiche/spdy/core/hpack/hpack_header_table.h",
        "quiche/spdy/core/hpack/hpack_huffman_table.h",
        "quiche/spdy/core/hpack/hpack_output_stream.h",
        "quiche/spdy/core/hpack/hpack_static_table.h",
    ],
    copts = quiche_copts,
    repository = "@envoy",
    deps = [
        ":http2_hpack_huffman_hpack_huffman_encoder_lib",
        ":spdy_core_protocol_lib",
        ":spdy_platform",
    ],
)

envoy_cc_library(
    name = "spdy_core_hpack_hpack_decoder_adapter_lib",
    srcs = ["quiche/spdy/core/hpack/hpack_decoder_adapter.cc"],
    hdrs = ["quiche/spdy/core/hpack/hpack_decoder_adapter.h"],
    copts = quiche_copts,
    repository = "@envoy",
    deps = [
        ":http2_decoder_decode_buffer_lib",
        ":http2_decoder_decode_status_lib",
        ":http2_hpack_decoder_hpack_decoder_lib",
        ":http2_hpack_decoder_hpack_decoder_listener_lib",
        ":http2_hpack_decoder_hpack_decoder_tables_lib",
        ":http2_hpack_hpack_constants_lib",
        ":http2_hpack_hpack_string_lib",
        ":spdy_core_header_block_lib",
        ":spdy_core_headers_handler_interface_lib",
        ":spdy_core_hpack_hpack_lib",
        ":spdy_platform",
    ],
)

envoy_cc_library(
    name = "spdy_core_priority_write_scheduler_lib",
    srcs = ["quiche/spdy/core/priority_write_scheduler.h"],
    repository = "@envoy",
    deps = [
        ":http2_platform",
        ":spdy_core_protocol_lib",
        ":spdy_core_write_scheduler_lib",
        ":spdy_platform",
    ],
)

envoy_cc_library(
    name = "spdy_core_protocol_lib",
    srcs = ["quiche/spdy/core/spdy_protocol.cc"],
    hdrs = [
        "quiche/spdy/core/spdy_bitmasks.h",
        "quiche/spdy/core/spdy_protocol.h",
    ],
    copts = quiche_copts,
    repository = "@envoy",
    visibility = ["//visibility:public"],
    deps = [
        ":spdy_core_alt_svc_wire_format_lib",
        ":spdy_core_header_block_lib",
        ":spdy_platform",
    ],
)

envoy_cc_library(
    name = "spdy_core_write_scheduler_lib",
    hdrs = ["quiche/spdy/core/write_scheduler.h"],
    repository = "@envoy",
    deps = [
        ":spdy_core_protocol_lib",
        ":spdy_platform",
    ],
)

envoy_cc_test_library(
    name = "spdy_core_test_utils_lib",
    srcs = ["quiche/spdy/core/spdy_test_utils.cc"],
    hdrs = ["quiche/spdy/core/spdy_test_utils.h"],
    copts = quiche_copts,
    repository = "@envoy",
    deps = [
        ":quiche_common_test_tools_test_utils_lib",
        ":spdy_core_header_block_lib",
        ":spdy_core_headers_handler_interface_lib",
        ":spdy_core_protocol_lib",
        ":spdy_platform",
    ],
)

envoy_cc_library(
    name = "spdy_core_zero_copy_output_buffer_lib",
    hdrs = ["quiche/spdy/core/zero_copy_output_buffer.h"],
    copts = quiche_copts,
    repository = "@envoy",
)

envoy_cc_library(
    name = "quic_platform",
    srcs = [
        "quiche/quic/platform/api/quic_file_utils.cc",
        "quiche/quic/platform/api/quic_hostname_utils.cc",
        "quiche/quic/platform/api/quic_mutex.cc",
    ],
    hdrs = [
        "quiche/quic/platform/api/quic_cert_utils.h",
        "quiche/quic/platform/api/quic_file_utils.h",
        "quiche/quic/platform/api/quic_hostname_utils.h",
        "quiche/quic/platform/api/quic_mutex.h",
        "quiche/quic/platform/api/quic_pcc_sender.h",
    ],
    repository = "@envoy",
    tags = ["nofips"],
    visibility = ["//visibility:public"],
    deps = [
        ":quic_core_time_lib",
        ":quic_platform_base",
        "@envoy//source/extensions/quic_listeners/quiche/platform:quic_platform_impl_lib",
    ],
)

envoy_cc_library(
    name = "quic_platform_base",
    hdrs = [
        "quiche/quic/platform/api/quic_bug_tracker.h",
        "quiche/quic/platform/api/quic_client_stats.h",
        "quiche/quic/platform/api/quic_containers.h",
        "quiche/quic/platform/api/quic_error_code_wrappers.h",
        "quiche/quic/platform/api/quic_estimate_memory_usage.h",
        "quiche/quic/platform/api/quic_exported_stats.h",
        "quiche/quic/platform/api/quic_flag_utils.h",
        "quiche/quic/platform/api/quic_flags.h",
        "quiche/quic/platform/api/quic_iovec.h",
        "quiche/quic/platform/api/quic_logging.h",
        "quiche/quic/platform/api/quic_map_util.h",
        "quiche/quic/platform/api/quic_mem_slice.h",
        "quiche/quic/platform/api/quic_prefetch.h",
        "quiche/quic/platform/api/quic_ptr_util.h",
        "quiche/quic/platform/api/quic_reference_counted.h",
        "quiche/quic/platform/api/quic_server_stats.h",
        "quiche/quic/platform/api/quic_stack_trace.h",
        "quiche/quic/platform/api/quic_stream_buffer_allocator.h",
        "quiche/quic/platform/api/quic_string_utils.h",
        "quiche/quic/platform/api/quic_uint128.h",
        "quiche/quic/platform/api/quic_testvalue.h",
        # TODO: uncomment the following files as implementations are added.
        # "quiche/quic/platform/api/quic_fuzzed_data_provider.h",
        # "quiche/quic/platform/api/quic_test_loopback.h",
    ],
    repository = "@envoy",
    tags = ["nofips"],
    visibility = ["//visibility:public"],
    deps = [
        ":quic_platform_export",
        ":quiche_common_lib",
        "@envoy//source/extensions/quic_listeners/quiche/platform:quic_platform_base_impl_lib",
    ],
)

envoy_cc_library(
    name = "quic_platform_export",
    hdrs = ["quiche/quic/platform/api/quic_export.h"],
    repository = "@envoy",
    tags = ["nofips"],
    visibility = ["//visibility:public"],
    deps = ["@envoy//source/extensions/quic_listeners/quiche/platform:quic_platform_export_impl_lib"],
)

envoy_cc_test_library(
    name = "quic_platform_epoll_lib",
    hdrs = ["quiche/quic/platform/api/quic_epoll.h"],
    repository = "@envoy",
    tags = ["nofips"],
    deps = ["@envoy//test/extensions/quic_listeners/quiche/platform:quic_platform_epoll_impl_lib"],
)

envoy_cc_test_library(
    name = "quic_platform_expect_bug",
    hdrs = ["quiche/quic/platform/api/quic_expect_bug.h"],
    repository = "@envoy",
    tags = ["nofips"],
    deps = ["@envoy//test/extensions/quic_listeners/quiche/platform:quic_platform_expect_bug_impl_lib"],
)

envoy_cc_library(
    name = "quic_platform_ip_address_family",
    hdrs = ["quiche/quic/platform/api/quic_ip_address_family.h"],
    repository = "@envoy",
    tags = ["nofips"],
    visibility = ["//visibility:public"],
)

envoy_cc_library(
    name = "quic_platform_ip_address",
    srcs = ["quiche/quic/platform/api/quic_ip_address.cc"],
    hdrs = ["quiche/quic/platform/api/quic_ip_address.h"],
    copts = quiche_copts,
    repository = "@envoy",
    tags = ["nofips"],
    visibility = ["//visibility:public"],
    deps = [
        ":quic_platform_base",
        ":quic_platform_export",
        ":quic_platform_ip_address_family",
    ],
)

envoy_cc_test_library(
    name = "quic_platform_mock_log",
    hdrs = ["quiche/quic/platform/api/quic_mock_log.h"],
    repository = "@envoy",
    tags = ["nofips"],
    deps = ["@envoy//test/extensions/quic_listeners/quiche/platform:quic_platform_mock_log_impl_lib"],
)

envoy_cc_test_library(
    name = "quic_platform_port_utils",
    hdrs = ["quiche/quic/platform/api/quic_port_utils.h"],
    repository = "@envoy",
    tags = ["nofips"],
)

envoy_cc_library(
    name = "quic_platform_udp_socket",
    hdrs = select({
        "@envoy//bazel:linux": ["quiche/quic/platform/api/quic_udp_socket_platform_api.h"],
        "//conditions:default": [],
    }),
    repository = "@envoy",
    tags = ["nofips"],
    deps = ["@envoy//source/extensions/quic_listeners/quiche/platform:quic_platform_udp_socket_impl_lib"],
)

envoy_cc_test_library(
    name = "quic_platform_sleep",
    hdrs = ["quiche/quic/platform/api/quic_sleep.h"],
    repository = "@envoy",
    tags = ["nofips"],
    deps = ["@envoy//test/extensions/quic_listeners/quiche/platform:quic_platform_sleep_impl_lib"],
)

envoy_cc_library(
    name = "quic_platform_socket_address",
    srcs = ["quiche/quic/platform/api/quic_socket_address.cc"],
    hdrs = ["quiche/quic/platform/api/quic_socket_address.h"],
    copts = quiche_copts,
    repository = "@envoy",
    tags = ["nofips"],
    visibility = ["//visibility:public"],
    deps = [
        ":quic_platform_export",
        ":quic_platform_ip_address",
    ],
)

envoy_cc_test_library(
    name = "quic_platform_test",
    hdrs = ["quiche/quic/platform/api/quic_test.h"],
    repository = "@envoy",
    tags = ["nofips"],
    deps = ["@envoy//test/extensions/quic_listeners/quiche/platform:quic_platform_test_impl_lib"],
)

envoy_cc_test_library(
    name = "quic_platform_test_output",
    hdrs = ["quiche/quic/platform/api/quic_test_output.h"],
    repository = "@envoy",
    tags = ["nofips"],
    deps = ["@envoy//test/extensions/quic_listeners/quiche/platform:quic_platform_test_output_impl_lib"],
)

envoy_cc_test_library(
    name = "quic_platform_system_event_loop",
    hdrs = ["quiche/quic/platform/api/quic_system_event_loop.h"],
    repository = "@envoy",
    tags = ["nofips"],
    deps = ["@envoy//test/extensions/quic_listeners/quiche/platform:quic_platform_system_event_loop_impl_lib"],
)

envoy_cc_test_library(
    name = "quic_platform_thread",
    hdrs = ["quiche/quic/platform/api/quic_thread.h"],
    repository = "@envoy",
    tags = ["nofips"],
    deps = ["@envoy//test/extensions/quic_listeners/quiche/platform:quic_platform_thread_impl_lib"],
)

envoy_cc_library(
    name = "quiche_common_endian_lib",
    hdrs = ["quiche/common/quiche_endian.h"],
    repository = "@envoy",
    tags = ["nofips"],
    visibility = ["//visibility:public"],
    deps =
        [
            ":quiche_common_platform_export",
        ],
)

envoy_cc_library(
    name = "quiche_common_platform_export",
    hdrs = ["quiche/common/platform/api/quiche_export.h"],
    repository = "@envoy",
    tags = ["nofips"],
    visibility = ["//visibility:public"],
    deps =
        ["@envoy//source/extensions/quic_listeners/quiche/platform:quiche_common_platform_export_impl_lib"],
)

envoy_cc_test_library(
    name = "quiche_common_test_tools_test_utils_lib",
    srcs = ["quiche/common/test_tools/quiche_test_utils.cc"],
    hdrs = [
        "quiche/common/platform/api/quiche_test.h",
        "quiche/common/test_tools/quiche_test_utils.h",
    ],
    repository = "@envoy",
    tags = ["nofips"],
    deps = [
        ":quiche_common_platform",
        "@envoy//test/extensions/quic_listeners/quiche/platform:quiche_common_platform_test_impl_lib",
    ],
)

#TODO(danzh) Figure out why using envoy_proto_library() fails.
proto_library(
    name = "quic_core_proto_cached_network_parameters_proto",
    srcs = ["quiche/quic/core/proto/cached_network_parameters.proto"],
)

cc_proto_library(
    name = "quic_core_proto_cached_network_parameters_proto_cc",
    deps = [":quic_core_proto_cached_network_parameters_proto"],
)

envoy_cc_library(
    name = "quic_core_proto_cached_network_parameters_proto_header",
    hdrs = ["quiche/quic/core/proto/cached_network_parameters_proto.h"],
    repository = "@envoy",
    tags = ["nofips"],
    deps = [":quic_core_proto_cached_network_parameters_proto_cc"],
)

proto_library(
    name = "quic_core_proto_source_address_token_proto",
    srcs = ["quiche/quic/core/proto/source_address_token.proto"],
    deps = [":quic_core_proto_cached_network_parameters_proto"],
)

cc_proto_library(
    name = "quic_core_proto_source_address_token_proto_cc",
    deps = [":quic_core_proto_source_address_token_proto"],
)

envoy_cc_library(
    name = "quic_core_proto_source_address_token_proto_header",
    hdrs = ["quiche/quic/core/proto/source_address_token_proto.h"],
    repository = "@envoy",
    tags = ["nofips"],
    deps = [":quic_core_proto_source_address_token_proto_cc"],
)

proto_library(
    name = "quic_core_proto_crypto_server_config_proto",
    srcs = ["quiche/quic/core/proto/crypto_server_config.proto"],
)

cc_proto_library(
    name = "quic_core_proto_crypto_server_config_proto_cc",
    deps = [":quic_core_proto_crypto_server_config_proto"],
)

envoy_cc_library(
    name = "quic_core_proto_crypto_server_config_proto_header",
    hdrs = ["quiche/quic/core/proto/crypto_server_config_proto.h"],
    repository = "@envoy",
    tags = ["nofips"],
    deps = [":quic_core_proto_crypto_server_config_proto_cc"],
)

envoy_cc_library(
    name = "quic_core_ack_listener_interface_lib",
    srcs = ["quiche/quic/core/quic_ack_listener_interface.cc"],
    hdrs = ["quiche/quic/core/quic_ack_listener_interface.h"],
    copts = quiche_copts,
    repository = "@envoy",
    tags = ["nofips"],
    visibility = ["//visibility:public"],
    deps = [
        ":quic_core_time_lib",
        ":quic_core_types_lib",
        ":quic_platform_base",
    ],
)

envoy_cc_library(
    name = "quic_core_alarm_interface_lib",
    srcs = ["quiche/quic/core/quic_alarm.cc"],
    hdrs = ["quiche/quic/core/quic_alarm.h"],
    repository = "@envoy",
    tags = ["nofips"],
    visibility = ["//visibility:public"],
    deps = [
        ":quic_core_arena_scoped_ptr_lib",
        ":quic_core_time_lib",
    ],
)

envoy_cc_library(
    name = "quic_core_alarm_factory_interface_lib",
    hdrs = ["quiche/quic/core/quic_alarm_factory.h"],
    repository = "@envoy",
    tags = ["nofips"],
    visibility = ["//visibility:public"],
    deps = [
        ":quic_core_alarm_interface_lib",
        ":quic_core_one_block_arena_lib",
    ],
)

envoy_cc_library(
    name = "quic_core_bandwidth_lib",
    srcs = ["quiche/quic/core/quic_bandwidth.cc"],
    hdrs = ["quiche/quic/core/quic_bandwidth.h"],
    copts = quiche_copts,
    repository = "@envoy",
    tags = ["nofips"],
    visibility = ["//visibility:public"],
    deps = [
        ":quic_core_constants_lib",
        ":quic_core_time_lib",
        ":quic_core_types_lib",
        ":quic_platform_base",
    ],
)

envoy_cc_library(
    name = "quic_core_batch_writer_batch_writer_buffer_lib",
    srcs = select({
        "@envoy//bazel:linux": [
            "quiche/quic/core/batch_writer/quic_batch_writer_buffer.cc",
        ],
        "//conditions:default": [],
    }),
    hdrs = select({
        "@envoy//bazel:linux": [
            "quiche/quic/core/batch_writer/quic_batch_writer_buffer.h",
        ],
        "//conditions:default": [],
    }),
    copts = quiche_copts,
    repository = "@envoy",
    tags = ["nofips"],
    visibility = ["//visibility:public"],
    deps = [
        ":quic_core_circular_deque_lib",
        ":quic_core_linux_socket_utils_lib",
        ":quic_core_packet_writer_interface_lib",
        ":quic_platform",
    ],
)

envoy_cc_library(
    name = "quic_core_batch_writer_batch_writer_base_lib",
    srcs = select({
        "@envoy//bazel:linux": [
            "quiche/quic/core/batch_writer/quic_batch_writer_base.cc",
        ],
        "//conditions:default": [],
    }),
    hdrs = select({
        "@envoy//bazel:linux": [
            "quiche/quic/core/batch_writer/quic_batch_writer_base.h",
        ],
        "//conditions:default": [],
    }),
    copts = quiche_copts,
    repository = "@envoy",
    tags = ["nofips"],
    visibility = ["//visibility:public"],
    deps = [
        ":quic_core_batch_writer_batch_writer_buffer_lib",
        ":quic_core_packet_writer_interface_lib",
        ":quic_core_types_lib",
        ":quic_platform",
    ],
)

envoy_cc_test_library(
    name = "quic_core_batch_writer_batch_writer_test_lib",
    hdrs = select({
        "@envoy//bazel:linux": [
            "quiche/quic/core/batch_writer/quic_batch_writer_test.h",
        ],
        "//conditions:default": [],
    }),
    copts = quiche_copts,
    repository = "@envoy",
    tags = ["nofips"],
    deps = [
        ":quic_core_batch_writer_batch_writer_base_lib",
        ":quic_core_udp_socket_lib",
        ":quic_platform_test",
    ],
)

envoy_cc_library(
    name = "quic_core_batch_writer_gso_batch_writer_lib",
    srcs = select({
        "@envoy//bazel:linux": [
            "quiche/quic/core/batch_writer/quic_gso_batch_writer.cc",
        ],
        "//conditions:default": [],
    }),
    hdrs = select({
        "@envoy//bazel:linux": [
            "quiche/quic/core/batch_writer/quic_gso_batch_writer.h",
        ],
        "//conditions:default": [],
    }),
    copts = quiche_copts,
    repository = "@envoy",
    tags = ["nofips"],
    visibility = ["//visibility:public"],
    deps = [
        ":quic_core_batch_writer_batch_writer_base_lib",
        ":quic_core_linux_socket_utils_lib",
        ":quic_platform",
    ],
)

envoy_cc_library(
    name = "quic_core_batch_writer_sendmmsg_batch_writer_lib",
    srcs = select({
        "@envoy//bazel:linux": [
            "quiche/quic/core/batch_writer/quic_sendmmsg_batch_writer.cc",
        ],
        "//conditions:default": [],
    }),
    hdrs = select({
        "@envoy//bazel:linux": [
            "quiche/quic/core/batch_writer/quic_sendmmsg_batch_writer.h",
        ],
        "//conditions:default": [],
    }),
    copts = quiche_copts,
    repository = "@envoy",
    tags = ["nofips"],
    visibility = ["//visibility:public"],
    deps = [
        ":quic_core_batch_writer_batch_writer_base_lib",
        ":quic_core_linux_socket_utils_lib",
    ],
)

envoy_cc_library(
    name = "quic_core_blocked_writer_interface_lib",
    hdrs = ["quiche/quic/core/quic_blocked_writer_interface.h"],
    repository = "@envoy",
    tags = ["nofips"],
    deps = [":quic_platform_export"],
)

envoy_cc_library(
    name = "quic_core_arena_scoped_ptr_lib",
    hdrs = ["quiche/quic/core/quic_arena_scoped_ptr.h"],
    repository = "@envoy",
    tags = ["nofips"],
    visibility = ["//visibility:public"],
    deps = [":quic_platform_base"],
)

envoy_cc_library(
    name = "quic_core_buffer_allocator_lib",
    srcs = [
        "quiche/quic/core/quic_buffer_allocator.cc",
        "quiche/quic/core/quic_simple_buffer_allocator.cc",
    ],
    hdrs = [
        "quiche/quic/core/quic_buffer_allocator.h",
        "quiche/quic/core/quic_simple_buffer_allocator.h",
    ],
    repository = "@envoy",
    tags = ["nofips"],
    visibility = ["//visibility:public"],
    deps = [":quic_platform_export"],
)

envoy_cc_library(
    name = "quic_core_clock_lib",
    srcs = ["quiche/quic/core/quic_clock.cc"],
    hdrs = ["quiche/quic/core/quic_clock.h"],
    copts = quiche_copts,
    repository = "@envoy",
    tags = ["nofips"],
    visibility = ["//visibility:public"],
    deps = [
        ":quic_core_time_lib",
        ":quic_platform_base",
    ],
)

envoy_cc_library(
    name = "quic_core_coalesced_packet_lib",
    srcs = ["quiche/quic/core/quic_coalesced_packet.cc"],
    hdrs = ["quiche/quic/core/quic_coalesced_packet.h"],
    copts = quiche_copts,
    repository = "@envoy",
    deps = [
        ":quic_core_packets_lib",
    ],
)

envoy_cc_library(
    name = "quic_core_config_lib",
    srcs = ["quiche/quic/core/quic_config.cc"],
    hdrs = ["quiche/quic/core/quic_config.h"],
    copts = quiche_copts,
    repository = "@envoy",
    tags = ["nofips"],
    visibility = ["//visibility:public"],
    deps = [
        ":quic_core_constants_lib",
        ":quic_core_crypto_crypto_handshake_lib",
        ":quic_core_crypto_encryption_lib",
        ":quic_core_packets_lib",
        ":quic_core_socket_address_coder_lib",
        ":quic_core_time_lib",
        ":quic_core_utils_lib",
        ":quic_platform_base",
    ],
)

envoy_cc_library(
    name = "quic_core_congestion_control_bandwidth_sampler_lib",
    srcs = ["quiche/quic/core/congestion_control/bandwidth_sampler.cc"],
    hdrs = ["quiche/quic/core/congestion_control/bandwidth_sampler.h"],
    copts = quiche_copts,
    repository = "@envoy",
    tags = ["nofips"],
    deps = [
        ":quic_core_bandwidth_lib",
        ":quic_core_congestion_control_congestion_control_interface_lib",
        ":quic_core_congestion_control_windowed_filter_lib",
        ":quic_core_packet_number_indexed_queue_lib",
        ":quic_core_packets_lib",
        ":quic_core_time_lib",
        ":quic_core_types_lib",
        ":quic_platform_base",
    ],
)

envoy_cc_library(
    name = "quic_core_congestion_control_bbr_lib",
    srcs = ["quiche/quic/core/congestion_control/bbr_sender.cc"],
    hdrs = ["quiche/quic/core/congestion_control/bbr_sender.h"],
    copts = quiche_copts,
    repository = "@envoy",
    tags = ["nofips"],
    visibility = ["//visibility:public"],
    deps = [
        ":quic_core_bandwidth_lib",
        ":quic_core_congestion_control_bandwidth_sampler_lib",
        ":quic_core_congestion_control_congestion_control_interface_lib",
        ":quic_core_congestion_control_rtt_stats_lib",
        ":quic_core_congestion_control_windowed_filter_lib",
        ":quic_core_crypto_encryption_lib",
        ":quic_core_crypto_random_lib",
        ":quic_core_packets_lib",
        ":quic_core_time_lib",
        ":quic_core_unacked_packet_map_lib",
        ":quic_platform_base",
    ],
)

envoy_cc_library(
    name = "quic_core_congestion_control_bbr2_lib",
    srcs = [
        "quiche/quic/core/congestion_control/bbr2_drain.cc",
        "quiche/quic/core/congestion_control/bbr2_misc.cc",
        "quiche/quic/core/congestion_control/bbr2_probe_bw.cc",
        "quiche/quic/core/congestion_control/bbr2_probe_rtt.cc",
        "quiche/quic/core/congestion_control/bbr2_sender.cc",
        "quiche/quic/core/congestion_control/bbr2_startup.cc",
    ],
    hdrs = [
        "quiche/quic/core/congestion_control/bbr2_drain.h",
        "quiche/quic/core/congestion_control/bbr2_misc.h",
        "quiche/quic/core/congestion_control/bbr2_probe_bw.h",
        "quiche/quic/core/congestion_control/bbr2_probe_rtt.h",
        "quiche/quic/core/congestion_control/bbr2_sender.h",
        "quiche/quic/core/congestion_control/bbr2_startup.h",
    ],
    copts = quiche_copts,
    repository = "@envoy",
    tags = ["nofips"],
    deps = [
        ":quic_core_bandwidth_lib",
        ":quic_core_congestion_control_bandwidth_sampler_lib",
        ":quic_core_congestion_control_bbr_lib",
        ":quic_core_congestion_control_congestion_control_interface_lib",
        ":quic_core_congestion_control_rtt_stats_lib",
        ":quic_core_congestion_control_windowed_filter_lib",
        ":quic_core_crypto_encryption_lib",
        ":quic_core_time_lib",
        ":quic_core_types_lib",
        ":quic_platform",
    ],
)

envoy_cc_library(
    name = "quic_core_congestion_control_general_loss_algorithm_lib",
    srcs = ["quiche/quic/core/congestion_control/general_loss_algorithm.cc"],
    hdrs = ["quiche/quic/core/congestion_control/general_loss_algorithm.h"],
    copts = quiche_copts,
    repository = "@envoy",
    tags = ["nofips"],
    deps = [
        ":quic_core_congestion_control_congestion_control_interface_lib",
        ":quic_core_congestion_control_rtt_stats_lib",
        ":quic_core_packets_lib",
        ":quic_core_time_lib",
        ":quic_core_unacked_packet_map_lib",
        ":quic_platform_base",
    ],
)

envoy_cc_library(
    name = "quic_core_congestion_control_congestion_control_interface_lib",
    hdrs = [
        "quiche/quic/core/congestion_control/loss_detection_interface.h",
        "quiche/quic/core/congestion_control/send_algorithm_interface.h",
    ],
    copts = quiche_copts,
    repository = "@envoy",
    tags = ["nofips"],
    deps = [
        ":quic_core_bandwidth_lib",
        ":quic_core_clock_lib",
        ":quic_core_config_lib",
        ":quic_core_connection_stats_lib",
        ":quic_core_crypto_random_lib",
        ":quic_core_packets_lib",
        ":quic_core_time_lib",
        ":quic_core_types_lib",
        ":quic_core_unacked_packet_map_lib",
        ":quic_platform",
    ],
)

envoy_cc_library(
    name = "quic_core_congestion_control_congestion_control_lib",
    srcs = [
        "quiche/quic/core/congestion_control/send_algorithm_interface.cc",
    ],
    hdrs = [
        "quiche/quic/core/congestion_control/loss_detection_interface.h",
        "quiche/quic/core/congestion_control/send_algorithm_interface.h",
    ],
    copts = quiche_copts,
    repository = "@envoy",
    tags = ["nofips"],
    deps = [
        ":quic_core_bandwidth_lib",
        ":quic_core_config_lib",
        ":quic_core_congestion_control_bbr2_lib",
        ":quic_core_congestion_control_bbr_lib",
        ":quic_core_congestion_control_tcp_cubic_bytes_lib",
        ":quic_core_connection_stats_lib",
        ":quic_core_crypto_random_lib",
        ":quic_core_packets_lib",
        ":quic_core_time_lib",
        ":quic_core_types_lib",
        ":quic_core_unacked_packet_map_lib",
        ":quic_platform",
    ],
)

envoy_cc_library(
    name = "quic_core_congestion_control_pacing_sender_lib",
    srcs = ["quiche/quic/core/congestion_control/pacing_sender.cc"],
    hdrs = ["quiche/quic/core/congestion_control/pacing_sender.h"],
    copts = quiche_copts,
    repository = "@envoy",
    tags = ["nofips"],
    deps = [
        ":quic_core_bandwidth_lib",
        ":quic_core_config_lib",
        ":quic_core_congestion_control_congestion_control_interface_lib",
        ":quic_core_packets_lib",
        ":quic_core_time_lib",
        ":quic_platform_base",
    ],
)

envoy_cc_library(
    name = "quic_core_congestion_control_rtt_stats_lib",
    srcs = ["quiche/quic/core/congestion_control/rtt_stats.cc"],
    hdrs = ["quiche/quic/core/congestion_control/rtt_stats.h"],
    copts = quiche_copts,
    repository = "@envoy",
    tags = ["nofips"],
    deps = [
        ":quic_core_packets_lib",
        ":quic_core_time_lib",
        ":quic_platform_base",
    ],
)

envoy_cc_library(
    name = "quic_core_congestion_control_tcp_cubic_helper",
    srcs = [
        "quiche/quic/core/congestion_control/hybrid_slow_start.cc",
        "quiche/quic/core/congestion_control/prr_sender.cc",
    ],
    hdrs = [
        "quiche/quic/core/congestion_control/hybrid_slow_start.h",
        "quiche/quic/core/congestion_control/prr_sender.h",
    ],
    copts = quiche_copts,
    repository = "@envoy",
    tags = ["nofips"],
    deps = [
        ":quic_core_bandwidth_lib",
        ":quic_core_packets_lib",
        ":quic_core_time_lib",
        ":quic_platform_base",
        ":quic_platform_export",
    ],
)

envoy_cc_library(
    name = "quic_core_congestion_control_tcp_cubic_bytes_lib",
    srcs = [
        "quiche/quic/core/congestion_control/cubic_bytes.cc",
        "quiche/quic/core/congestion_control/tcp_cubic_sender_bytes.cc",
    ],
    hdrs = [
        "quiche/quic/core/congestion_control/cubic_bytes.h",
        "quiche/quic/core/congestion_control/tcp_cubic_sender_bytes.h",
    ],
    copts = quiche_copts,
    repository = "@envoy",
    tags = ["nofips"],
    deps = [
        ":quic_core_bandwidth_lib",
        ":quic_core_congestion_control_congestion_control_interface_lib",
        ":quic_core_congestion_control_rtt_stats_lib",
        ":quic_core_congestion_control_tcp_cubic_helper",
        ":quic_core_connection_stats_lib",
        ":quic_core_constants_lib",
        ":quic_core_crypto_encryption_lib",
        ":quic_core_packets_lib",
        ":quic_core_time_lib",
        ":quic_platform",
    ],
)

envoy_cc_library(
    name = "quic_core_congestion_control_uber_loss_algorithm_lib",
    srcs = ["quiche/quic/core/congestion_control/uber_loss_algorithm.cc"],
    hdrs = ["quiche/quic/core/congestion_control/uber_loss_algorithm.h"],
    copts = quiche_copts,
    repository = "@envoy",
    tags = ["nofips"],
    deps = [":quic_core_congestion_control_general_loss_algorithm_lib"],
)

envoy_cc_library(
    name = "quic_core_congestion_control_windowed_filter_lib",
    hdrs = ["quiche/quic/core/congestion_control/windowed_filter.h"],
    copts = quiche_copts,
    repository = "@envoy",
    tags = ["nofips"],
    deps = [":quic_core_time_lib"],
)

envoy_cc_library(
    name = "quic_core_connection_lib",
    srcs = ["quiche/quic/core/quic_connection.cc"],
    hdrs = ["quiche/quic/core/quic_connection.h"],
    copts = quiche_copts,
    repository = "@envoy",
    tags = ["nofips"],
    visibility = ["//visibility:public"],
    deps = [
        ":quic_core_alarm_factory_interface_lib",
        ":quic_core_alarm_interface_lib",
        ":quic_core_bandwidth_lib",
        ":quic_core_blocked_writer_interface_lib",
        ":quic_core_config_lib",
        ":quic_core_connection_stats_lib",
        ":quic_core_crypto_crypto_handshake_lib",
        ":quic_core_crypto_encryption_lib",
        ":quic_core_framer_lib",
        ":quic_core_idle_network_detector_lib",
        ":quic_core_legacy_version_encapsulator_lib",
        ":quic_core_mtu_discovery_lib",
        ":quic_core_network_blackhole_detector_lib",
        ":quic_core_one_block_arena_lib",
        ":quic_core_packet_creator_lib",
        ":quic_core_packet_writer_interface_lib",
        ":quic_core_packets_lib",
        ":quic_core_proto_cached_network_parameters_proto_header",
        ":quic_core_sent_packet_manager_lib",
        ":quic_core_time_lib",
        ":quic_core_types_lib",
        ":quic_core_uber_received_packet_manager_lib",
        ":quic_core_utils_lib",
        ":quic_platform_base",
    ],
)

envoy_cc_library(
    name = "quic_core_connection_stats_lib",
    srcs = ["quiche/quic/core/quic_connection_stats.cc"],
    hdrs = ["quiche/quic/core/quic_connection_stats.h"],
    copts = quiche_copts,
    repository = "@envoy",
    tags = ["nofips"],
    deps = [
        ":quic_core_bandwidth_lib",
        ":quic_core_packets_lib",
        ":quic_core_time_accumulator_lib",
        ":quic_core_time_lib",
        ":quic_platform_export",
    ],
)

envoy_cc_library(
    name = "quic_core_constants_lib",
    srcs = ["quiche/quic/core/quic_constants.cc"],
    hdrs = ["quiche/quic/core/quic_constants.h"],
    copts = quiche_copts,
    repository = "@envoy",
    tags = ["nofips"],
    visibility = ["//visibility:public"],
    deps = [
        ":quic_core_types_lib",
        ":quic_platform_export",
    ],
)

envoy_cc_library(
    name = "quic_core_crypto_crypto_handshake_lib",
    srcs = [
        "quiche/quic/core/crypto/cert_compressor.cc",
        "quiche/quic/core/crypto/channel_id.cc",
        "quiche/quic/core/crypto/common_cert_set.cc",
        "quiche/quic/core/crypto/crypto_framer.cc",
        "quiche/quic/core/crypto/crypto_handshake.cc",
        "quiche/quic/core/crypto/crypto_handshake_message.cc",
        "quiche/quic/core/crypto/crypto_secret_boxer.cc",
        "quiche/quic/core/crypto/crypto_utils.cc",
        "quiche/quic/core/crypto/curve25519_key_exchange.cc",
        "quiche/quic/core/crypto/key_exchange.cc",
        "quiche/quic/core/crypto/p256_key_exchange.cc",
        "quiche/quic/core/crypto/quic_compressed_certs_cache.cc",
        "quiche/quic/core/crypto/quic_crypto_client_config.cc",
        "quiche/quic/core/crypto/quic_crypto_server_config.cc",
        "quiche/quic/core/crypto/server_proof_verifier.h",
        "quiche/quic/core/crypto/transport_parameters.cc",
    ],
    hdrs = [
        "quiche/quic/core/crypto/cert_compressor.h",
        "quiche/quic/core/crypto/channel_id.h",
        "quiche/quic/core/crypto/common_cert_set.h",
        "quiche/quic/core/crypto/crypto_framer.h",
        "quiche/quic/core/crypto/crypto_handshake.h",
        "quiche/quic/core/crypto/crypto_handshake_message.h",
        "quiche/quic/core/crypto/crypto_message_parser.h",
        "quiche/quic/core/crypto/crypto_secret_boxer.h",
        "quiche/quic/core/crypto/crypto_utils.h",
        "quiche/quic/core/crypto/curve25519_key_exchange.h",
        "quiche/quic/core/crypto/key_exchange.h",
        "quiche/quic/core/crypto/p256_key_exchange.h",
        "quiche/quic/core/crypto/proof_verifier.h",
        "quiche/quic/core/crypto/quic_compressed_certs_cache.h",
        "quiche/quic/core/crypto/quic_crypto_client_config.h",
        "quiche/quic/core/crypto/quic_crypto_server_config.h",
        "quiche/quic/core/crypto/transport_parameters.h",
    ],
    copts = quiche_copts,
    external_deps = [
        "ssl",
        "zlib",
    ],
    repository = "@envoy",
    tags = [
        "nofips",
        "pg3",
    ],
    textual_hdrs = [
        "quiche/quic/core/crypto/common_cert_set_2.c",
        "quiche/quic/core/crypto/common_cert_set_2a.inc",
        "quiche/quic/core/crypto/common_cert_set_2b.inc",
        "quiche/quic/core/crypto/common_cert_set_3.c",
        "quiche/quic/core/crypto/common_cert_set_3a.inc",
        "quiche/quic/core/crypto/common_cert_set_3b.inc",
    ],
    visibility = ["//visibility:public"],
    deps = [
        ":quic_core_clock_lib",
        ":quic_core_crypto_certificate_view_lib",
        ":quic_core_crypto_encryption_lib",
        ":quic_core_crypto_hkdf_lib",
        ":quic_core_crypto_proof_source_interface_lib",
        ":quic_core_crypto_random_lib",
        ":quic_core_crypto_tls_handshake_lib",
        ":quic_core_data_lib",
        ":quic_core_error_codes_lib",
        ":quic_core_lru_cache_lib",
        ":quic_core_packets_lib",
        ":quic_core_proto_cached_network_parameters_proto_header",
        ":quic_core_proto_crypto_server_config_proto_header",
        ":quic_core_proto_source_address_token_proto_header",
        ":quic_core_server_id_lib",
        ":quic_core_socket_address_coder_lib",
        ":quic_core_time_lib",
        ":quic_core_types_lib",
        ":quic_core_utils_lib",
        ":quic_core_versions_lib",
        ":quic_platform",
    ],
)

envoy_cc_library(
    name = "quic_core_crypto_boring_utils_lib",
    hdrs = ["quiche/quic/core/crypto/boring_utils.h"],
    copts = quiche_copts,
    external_deps = ["ssl"],
    repository = "@envoy",
    tags = ["nofips"],
    deps = [
        ":quic_platform_export",
        ":quiche_common_platform",
    ],
)

envoy_cc_library(
    name = "quic_core_crypto_certificate_view_lib",
    srcs = ["quiche/quic/core/crypto/certificate_view.cc"],
    hdrs = ["quiche/quic/core/crypto/certificate_view.h"],
    copts = quiche_copts,
    external_deps = ["ssl"],
    repository = "@envoy",
    tags = ["nofips"],
    visibility = ["//visibility:public"],
    deps = [
        ":quic_core_crypto_boring_utils_lib",
        ":quic_core_types_lib",
        ":quic_platform",
        ":quic_platform_ip_address",
        ":quiche_common_platform",
    ],
)

envoy_cc_library(
    name = "quic_core_crypto_encryption_lib",
    srcs = [
        "quiche/quic/core/crypto/aead_base_decrypter.cc",
        "quiche/quic/core/crypto/aead_base_encrypter.cc",
        "quiche/quic/core/crypto/aes_128_gcm_12_decrypter.cc",
        "quiche/quic/core/crypto/aes_128_gcm_12_encrypter.cc",
        "quiche/quic/core/crypto/aes_128_gcm_decrypter.cc",
        "quiche/quic/core/crypto/aes_128_gcm_encrypter.cc",
        "quiche/quic/core/crypto/aes_256_gcm_decrypter.cc",
        "quiche/quic/core/crypto/aes_256_gcm_encrypter.cc",
        "quiche/quic/core/crypto/aes_base_decrypter.cc",
        "quiche/quic/core/crypto/aes_base_encrypter.cc",
        "quiche/quic/core/crypto/chacha20_poly1305_decrypter.cc",
        "quiche/quic/core/crypto/chacha20_poly1305_encrypter.cc",
        "quiche/quic/core/crypto/chacha20_poly1305_tls_decrypter.cc",
        "quiche/quic/core/crypto/chacha20_poly1305_tls_encrypter.cc",
        "quiche/quic/core/crypto/chacha_base_decrypter.cc",
        "quiche/quic/core/crypto/chacha_base_encrypter.cc",
        "quiche/quic/core/crypto/null_decrypter.cc",
        "quiche/quic/core/crypto/null_encrypter.cc",
        "quiche/quic/core/crypto/quic_crypter.cc",
        "quiche/quic/core/crypto/quic_decrypter.cc",
        "quiche/quic/core/crypto/quic_encrypter.cc",
    ],
    hdrs = [
        "quiche/quic/core/crypto/aead_base_decrypter.h",
        "quiche/quic/core/crypto/aead_base_encrypter.h",
        "quiche/quic/core/crypto/aes_128_gcm_12_decrypter.h",
        "quiche/quic/core/crypto/aes_128_gcm_12_encrypter.h",
        "quiche/quic/core/crypto/aes_128_gcm_decrypter.h",
        "quiche/quic/core/crypto/aes_128_gcm_encrypter.h",
        "quiche/quic/core/crypto/aes_256_gcm_decrypter.h",
        "quiche/quic/core/crypto/aes_256_gcm_encrypter.h",
        "quiche/quic/core/crypto/aes_base_decrypter.h",
        "quiche/quic/core/crypto/aes_base_encrypter.h",
        "quiche/quic/core/crypto/chacha20_poly1305_decrypter.h",
        "quiche/quic/core/crypto/chacha20_poly1305_encrypter.h",
        "quiche/quic/core/crypto/chacha20_poly1305_tls_decrypter.h",
        "quiche/quic/core/crypto/chacha20_poly1305_tls_encrypter.h",
        "quiche/quic/core/crypto/chacha_base_decrypter.h",
        "quiche/quic/core/crypto/chacha_base_encrypter.h",
        "quiche/quic/core/crypto/crypto_protocol.h",
        "quiche/quic/core/crypto/null_decrypter.h",
        "quiche/quic/core/crypto/null_encrypter.h",
        "quiche/quic/core/crypto/quic_crypter.h",
        "quiche/quic/core/crypto/quic_decrypter.h",
        "quiche/quic/core/crypto/quic_encrypter.h",
    ],
    copts = quiche_copts,
    external_deps = ["ssl"],
    repository = "@envoy",
    tags = ["nofips"],
    deps = [
        ":quic_core_crypto_hkdf_lib",
        ":quic_core_data_lib",
        ":quic_core_packets_lib",
        ":quic_core_tag_lib",
        ":quic_core_types_lib",
        ":quic_core_utils_lib",
        ":quic_platform_base",
    ],
)

envoy_cc_library(
    name = "quic_core_crypto_hkdf_lib",
    srcs = ["quiche/quic/core/crypto/quic_hkdf.cc"],
    hdrs = ["quiche/quic/core/crypto/quic_hkdf.h"],
    external_deps = ["ssl"],
    repository = "@envoy",
    tags = ["nofips"],
    deps = [
        ":quic_platform_base",
    ],
)

envoy_cc_library(
    name = "quic_core_crypto_proof_source_interface_lib",
    srcs = [
        "quiche/quic/core/crypto/proof_source.cc",
        "quiche/quic/core/crypto/quic_crypto_proof.cc",
    ],
    hdrs = [
        "quiche/quic/core/crypto/proof_source.h",
        "quiche/quic/core/crypto/quic_crypto_proof.h",
    ],
    copts = quiche_copts,
    repository = "@envoy",
    tags = ["nofips"],
    visibility = ["//visibility:public"],
    deps = [
        ":quic_core_packets_lib",
        ":quic_core_versions_lib",
        ":quic_platform_base",
        ":quic_platform_export",
    ],
)

envoy_cc_library(
    name = "quic_core_crypto_random_lib",
    srcs = ["quiche/quic/core/crypto/quic_random.cc"],
    hdrs = ["quiche/quic/core/crypto/quic_random.h"],
    copts = quiche_copts,
    external_deps = ["ssl"],
    repository = "@envoy",
    tags = ["nofips"],
    visibility = ["//visibility:public"],
    deps = [":quic_platform_base"],
)

envoy_cc_library(
    name = "quic_core_crypto_tls_handshake_lib",
    srcs = [
        "quiche/quic/core/crypto/tls_client_connection.cc",
        "quiche/quic/core/crypto/tls_connection.cc",
        "quiche/quic/core/crypto/tls_server_connection.cc",
    ],
    hdrs = [
        "quiche/quic/core/crypto/tls_client_connection.h",
        "quiche/quic/core/crypto/tls_connection.h",
        "quiche/quic/core/crypto/tls_server_connection.h",
    ],
    copts = quiche_copts,
    external_deps = ["ssl"],
    repository = "@envoy",
    tags = ["nofips"],
    deps = [
        ":quic_core_crypto_proof_source_interface_lib",
        ":quic_core_types_lib",
        ":quic_platform_base",
    ],
)

envoy_cc_library(
    name = "quic_core_circular_deque_lib",
    hdrs = ["quiche/quic/core/quic_circular_deque.h"],
    copts = quiche_copts,
    repository = "@envoy",
    tags = ["nofips"],
    deps = [
        ":quic_platform_export",
    ],
)

envoy_cc_library(
    name = "quic_core_data_lib",
    srcs = [
        "quiche/quic/core/quic_data_reader.cc",
        "quiche/quic/core/quic_data_writer.cc",
    ],
    hdrs = [
        "quiche/quic/core/quic_data_reader.h",
        "quiche/quic/core/quic_data_writer.h",
    ],
    copts = quiche_copts,
    repository = "@envoy",
    tags = ["nofips"],
    visibility = ["//visibility:public"],
    deps = [
        ":quic_core_constants_lib",
        ":quic_core_crypto_random_lib",
        ":quic_core_packets_lib",
        ":quic_core_types_lib",
        ":quic_platform_base",
    ],
)

envoy_cc_library(
    name = "quic_core_error_codes_lib",
    srcs = ["quiche/quic/core/quic_error_codes.cc"],
    hdrs = ["quiche/quic/core/quic_error_codes.h"],
    copts = quiche_copts,
    external_deps = ["ssl"],
    repository = "@envoy",
    tags = ["nofips"],
    visibility = ["//visibility:public"],
    deps = [
        ":quic_platform_base",
        ":quic_platform_export",
    ],
)

envoy_cc_library(
    name = "quic_core_flags_list_lib",
    hdrs = ["quiche/quic/core/quic_flags_list.h"],
    copts = quiche_copts,
    repository = "@envoy",
    tags = ["nofips"],
    visibility = ["//visibility:public"],
)

envoy_cc_library(
    name = "quic_core_framer_lib",
    srcs = ["quiche/quic/core/quic_framer.cc"],
    hdrs = ["quiche/quic/core/quic_framer.h"],
    copts = quiche_copts,
    repository = "@envoy",
    tags = ["nofips"],
    deps = [
        ":quic_core_constants_lib",
        ":quic_core_crypto_crypto_handshake_lib",
        ":quic_core_crypto_encryption_lib",
        ":quic_core_crypto_random_lib",
        ":quic_core_data_lib",
        ":quic_core_packets_lib",
        ":quic_core_socket_address_coder_lib",
        ":quic_core_stream_frame_data_producer_lib",
        ":quic_core_types_lib",
        ":quic_core_utils_lib",
        ":quic_core_versions_lib",
        ":quic_platform_base",
    ],
)

envoy_cc_library(
    name = "quic_core_frames_frames_lib",
    srcs = [
        "quiche/quic/core/frames/quic_ack_frame.cc",
        "quiche/quic/core/frames/quic_ack_frequency_frame.cc",
        "quiche/quic/core/frames/quic_blocked_frame.cc",
        "quiche/quic/core/frames/quic_connection_close_frame.cc",
        "quiche/quic/core/frames/quic_crypto_frame.cc",
        "quiche/quic/core/frames/quic_frame.cc",
        "quiche/quic/core/frames/quic_goaway_frame.cc",
        "quiche/quic/core/frames/quic_handshake_done_frame.cc",
        "quiche/quic/core/frames/quic_max_streams_frame.cc",
        "quiche/quic/core/frames/quic_message_frame.cc",
        "quiche/quic/core/frames/quic_new_connection_id_frame.cc",
        "quiche/quic/core/frames/quic_new_token_frame.cc",
        "quiche/quic/core/frames/quic_padding_frame.cc",
        "quiche/quic/core/frames/quic_path_challenge_frame.cc",
        "quiche/quic/core/frames/quic_path_response_frame.cc",
        "quiche/quic/core/frames/quic_ping_frame.cc",
        "quiche/quic/core/frames/quic_retire_connection_id_frame.cc",
        "quiche/quic/core/frames/quic_rst_stream_frame.cc",
        "quiche/quic/core/frames/quic_stop_sending_frame.cc",
        "quiche/quic/core/frames/quic_stop_waiting_frame.cc",
        "quiche/quic/core/frames/quic_stream_frame.cc",
        "quiche/quic/core/frames/quic_streams_blocked_frame.cc",
        "quiche/quic/core/frames/quic_window_update_frame.cc",
    ],
    hdrs = [
        "quiche/quic/core/frames/quic_ack_frame.h",
        "quiche/quic/core/frames/quic_ack_frequency_frame.h",
        "quiche/quic/core/frames/quic_blocked_frame.h",
        "quiche/quic/core/frames/quic_connection_close_frame.h",
        "quiche/quic/core/frames/quic_crypto_frame.h",
        "quiche/quic/core/frames/quic_frame.h",
        "quiche/quic/core/frames/quic_goaway_frame.h",
        "quiche/quic/core/frames/quic_handshake_done_frame.h",
        "quiche/quic/core/frames/quic_inlined_frame.h",
        "quiche/quic/core/frames/quic_max_streams_frame.h",
        "quiche/quic/core/frames/quic_message_frame.h",
        "quiche/quic/core/frames/quic_mtu_discovery_frame.h",
        "quiche/quic/core/frames/quic_new_connection_id_frame.h",
        "quiche/quic/core/frames/quic_new_token_frame.h",
        "quiche/quic/core/frames/quic_padding_frame.h",
        "quiche/quic/core/frames/quic_path_challenge_frame.h",
        "quiche/quic/core/frames/quic_path_response_frame.h",
        "quiche/quic/core/frames/quic_ping_frame.h",
        "quiche/quic/core/frames/quic_retire_connection_id_frame.h",
        "quiche/quic/core/frames/quic_rst_stream_frame.h",
        "quiche/quic/core/frames/quic_stop_sending_frame.h",
        "quiche/quic/core/frames/quic_stop_waiting_frame.h",
        "quiche/quic/core/frames/quic_stream_frame.h",
        "quiche/quic/core/frames/quic_streams_blocked_frame.h",
        "quiche/quic/core/frames/quic_window_update_frame.h",
    ],
    copts = quiche_copts,
    # TODO: Work around initializer in anonymous union in fastbuild build.
    # Remove this after upstream fix.
    defines = select({
        "@envoy//bazel:windows_x86_64": ["QUIC_FRAME_DEBUG=0"],
        "//conditions:default": [],
    }),
    repository = "@envoy",
    tags = ["nofips"],
    visibility = ["//visibility:public"],
    deps = [
        ":quic_core_buffer_allocator_lib",
        ":quic_core_constants_lib",
        ":quic_core_error_codes_lib",
        ":quic_core_interval_lib",
        ":quic_core_interval_set_lib",
        ":quic_core_types_lib",
        ":quic_core_versions_lib",
        ":quic_platform_base",
        ":quic_platform_mem_slice_span",
    ],
)

envoy_cc_library(
    name = "quic_core_http_http_constants_lib",
    hdrs = ["quiche/quic/core/http/http_constants.h"],
    copts = quiche_copts,
    repository = "@envoy",
    deps = [":quic_core_types_lib"],
)

envoy_cc_library(
    name = "quic_core_http_client_lib",
    srcs = [
        "quiche/quic/core/http/quic_client_promised_info.cc",
        "quiche/quic/core/http/quic_client_push_promise_index.cc",
        "quiche/quic/core/http/quic_spdy_client_session.cc",
        "quiche/quic/core/http/quic_spdy_client_session_base.cc",
        "quiche/quic/core/http/quic_spdy_client_stream.cc",
    ],
    hdrs = [
        "quiche/quic/core/http/quic_client_promised_info.h",
        "quiche/quic/core/http/quic_client_push_promise_index.h",
        "quiche/quic/core/http/quic_spdy_client_session.h",
        "quiche/quic/core/http/quic_spdy_client_session_base.h",
        "quiche/quic/core/http/quic_spdy_client_stream.h",
    ],
    copts = quiche_copts,
    repository = "@envoy",
    tags = ["nofips"],
    visibility = ["//visibility:public"],
    deps = [
        ":quic_core_alarm_interface_lib",
        ":quic_core_crypto_encryption_lib",
        ":quic_core_http_spdy_session_lib",
        ":quic_core_packets_lib",
        ":quic_core_qpack_qpack_streams_lib",
        ":quic_core_server_id_lib",
        ":quic_core_session_lib",
        ":quic_core_types_lib",
        ":quic_core_utils_lib",
        ":quic_platform_base",
        ":spdy_core_framer_lib",
        ":spdy_core_protocol_lib",
        "@envoy//source/extensions/quic_listeners/quiche:spdy_server_push_utils_for_envoy_lib",
    ],
)

envoy_cc_library(
    name = "quic_core_http_header_list_lib",
    srcs = ["quiche/quic/core/http/quic_header_list.cc"],
    hdrs = ["quiche/quic/core/http/quic_header_list.h"],
    copts = quiche_copts,
    repository = "@envoy",
    tags = ["nofips"],
    visibility = ["//visibility:public"],
    deps = [
        ":quic_core_circular_deque_lib",
        ":quic_core_packets_lib",
        ":quic_core_qpack_qpack_header_table_lib",
        ":quic_platform_base",
        ":spdy_core_header_block_lib",
        ":spdy_core_headers_handler_interface_lib",
        ":spdy_core_protocol_lib",
    ],
)

envoy_cc_library(
    name = "quic_core_http_http_decoder_lib",
    srcs = ["quiche/quic/core/http/http_decoder.cc"],
    hdrs = ["quiche/quic/core/http/http_decoder.h"],
    copts = quiche_copts,
    repository = "@envoy",
    tags = ["nofips"],
    deps = [
        ":http2_constants_lib",
        ":quic_core_data_lib",
        ":quic_core_error_codes_lib",
        ":quic_core_http_http_frames_lib",
        ":quic_core_http_spdy_utils_lib",
        ":quic_core_types_lib",
        ":quic_platform_base",
    ],
)

envoy_cc_library(
    name = "quic_core_http_http_encoder_lib",
    srcs = ["quiche/quic/core/http/http_encoder.cc"],
    hdrs = ["quiche/quic/core/http/http_encoder.h"],
    copts = quiche_copts,
    repository = "@envoy",
    tags = ["nofips"],
    deps = [
        ":quic_core_data_lib",
        ":quic_core_error_codes_lib",
        ":quic_core_http_http_frames_lib",
        ":quic_core_http_spdy_utils_lib",
        ":quic_platform_base",
    ],
)

envoy_cc_library(
    name = "quic_core_http_http_frames_lib",
    hdrs = ["quiche/quic/core/http/http_frames.h"],
    copts = quiche_copts,
    repository = "@envoy",
    tags = ["nofips"],
    deps = [
        ":quic_core_types_lib",
        ":quic_platform_base",
        ":spdy_core_framer_lib",
    ],
)

envoy_cc_library(
    name = "quic_core_http_spdy_server_push_utils_header",
    hdrs = ["quiche/quic/core/http/spdy_server_push_utils.h"],
    copts = quiche_copts,
    repository = "@envoy",
    tags = ["nofips"],
    visibility = ["//visibility:public"],
    deps = [
        ":quic_platform_base",
        ":spdy_core_header_block_lib",
    ],
)

envoy_cc_library(
    name = "quic_core_http_spdy_session_lib",
    srcs = [
        "quiche/quic/core/http/quic_headers_stream.cc",
        "quiche/quic/core/http/quic_receive_control_stream.cc",
        "quiche/quic/core/http/quic_send_control_stream.cc",
        "quiche/quic/core/http/quic_server_session_base.cc",
        "quiche/quic/core/http/quic_spdy_server_stream_base.cc",
        "quiche/quic/core/http/quic_spdy_session.cc",
        "quiche/quic/core/http/quic_spdy_stream.cc",
    ],
    hdrs = [
        "quiche/quic/core/http/quic_headers_stream.h",
        "quiche/quic/core/http/quic_receive_control_stream.h",
        "quiche/quic/core/http/quic_send_control_stream.h",
        "quiche/quic/core/http/quic_server_session_base.h",
        "quiche/quic/core/http/quic_spdy_server_stream_base.h",
        "quiche/quic/core/http/quic_spdy_session.h",
        "quiche/quic/core/http/quic_spdy_stream.h",
    ],
    copts = quiche_copts,
    repository = "@envoy",
    tags = ["nofips"],
    visibility = ["//visibility:public"],
    deps = [
        ":quic_core_connection_lib",
        ":quic_core_crypto_crypto_handshake_lib",
        ":quic_core_error_codes_lib",
        ":quic_core_http_header_list_lib",
        ":quic_core_http_http_constants_lib",
        ":quic_core_http_http_decoder_lib",
        ":quic_core_http_http_encoder_lib",
        ":quic_core_http_spdy_stream_body_manager_lib",
        ":quic_core_http_spdy_utils_lib",
        ":quic_core_packets_lib",
        ":quic_core_proto_cached_network_parameters_proto_header",
        ":quic_core_qpack_qpack_decoded_headers_accumulator_lib",
        ":quic_core_qpack_qpack_decoder_lib",
        ":quic_core_qpack_qpack_decoder_stream_sender_lib",
        ":quic_core_qpack_qpack_encoder_lib",
        ":quic_core_qpack_qpack_encoder_stream_sender_lib",
        ":quic_core_qpack_qpack_streams_lib",
        ":quic_core_session_lib",
        ":quic_core_utils_lib",
        ":quic_core_versions_lib",
        ":quic_platform_base",
        ":quic_platform_mem_slice_storage",
        ":spdy_core_framer_lib",
        ":spdy_core_http2_deframer_lib",
        ":spdy_core_protocol_lib",
    ],
)

envoy_cc_library(
    name = "quic_core_http_spdy_stream_body_manager_lib",
    srcs = ["quiche/quic/core/http/quic_spdy_stream_body_manager.cc"],
    hdrs = ["quiche/quic/core/http/quic_spdy_stream_body_manager.h"],
    copts = quiche_copts,
    repository = "@envoy",
    tags = ["nofips"],
    deps = [
        ":quic_core_http_http_decoder_lib",
        ":quic_core_session_lib",
        ":quic_platform_base",
    ],
)

envoy_cc_library(
    name = "quic_core_http_spdy_utils_lib",
    srcs = ["quiche/quic/core/http/spdy_utils.cc"],
    hdrs = ["quiche/quic/core/http/spdy_utils.h"],
    copts = quiche_copts,
    repository = "@envoy",
    tags = ["nofips"],
    deps = [
        ":quic_core_http_header_list_lib",
        ":quic_core_http_http_constants_lib",
        ":quic_core_packets_lib",
        ":quic_platform_base",
        ":spdy_core_framer_lib",
        ":spdy_core_protocol_lib",
    ],
)

envoy_cc_library(
    name = "quic_core_idle_network_detector_lib",
    srcs = ["quiche/quic/core/quic_idle_network_detector.cc"],
    hdrs = ["quiche/quic/core/quic_idle_network_detector.h"],
    copts = quiche_copts,
    repository = "@envoy",
    tags = ["nofips"],
    deps = [
        ":quic_core_alarm_factory_interface_lib",
        ":quic_core_alarm_interface_lib",
        ":quic_core_constants_lib",
        ":quic_core_one_block_arena_lib",
        ":quic_core_time_lib",
        ":quic_platform_export",
    ],
)

envoy_cc_library(
    name = "quic_core_interval_lib",
    hdrs = ["quiche/quic/core/quic_interval.h"],
    copts = quiche_copts,
    repository = "@envoy",
    tags = ["nofips"],
    visibility = ["//visibility:public"],
)

envoy_cc_library(
    name = "quic_core_interval_deque_lib",
    hdrs = ["quiche/quic/core/quic_interval_deque.h"],
    copts = quiche_copts,
    repository = "@envoy",
    tags = ["nofips"],
    deps = [
        ":quic_core_circular_deque_lib",
        ":quic_core_interval_lib",
        ":quic_core_types_lib",
        ":quic_platform",
    ],
)

envoy_cc_library(
    name = "quic_core_interval_set_lib",
    hdrs = ["quiche/quic/core/quic_interval_set.h"],
    copts = quiche_copts,
    repository = "@envoy",
    tags = ["nofips"],
    visibility = ["//visibility:public"],
    deps = [
        ":quic_core_interval_lib",
        ":quic_platform_base",
    ],
)

envoy_cc_library(
    name = "quic_core_lru_cache_lib",
    hdrs = ["quiche/quic/core/quic_lru_cache.h"],
    repository = "@envoy",
    tags = ["nofips"],
    deps = [":quic_platform_base"],
)

envoy_cc_library(
    name = "quic_core_mtu_discovery_lib",
    srcs = ["quiche/quic/core/quic_mtu_discovery.cc"],
    hdrs = ["quiche/quic/core/quic_mtu_discovery.h"],
    copts = quiche_copts,
    repository = "@envoy",
    deps = [
        ":quic_core_constants_lib",
    ],
)

envoy_cc_library(
    name = "quic_core_one_block_arena_lib",
    srcs = ["quiche/quic/core/quic_one_block_arena.h"],
    repository = "@envoy",
    tags = ["nofips"],
    visibility = ["//visibility:public"],
    deps = [
        ":quic_core_arena_scoped_ptr_lib",
        ":quic_core_types_lib",
        ":quic_platform_base",
    ],
)

envoy_cc_library(
    name = "quic_core_syscall_wrapper_lib",
    srcs = select({
        "@envoy//bazel:linux": ["quiche/quic/core/quic_syscall_wrapper.cc"],
        "//conditions:default": [],
    }),
    hdrs = select({
        "@envoy//bazel:linux": ["quiche/quic/core/quic_syscall_wrapper.h"],
        "//conditions:default": [],
    }),
    copts = quiche_copts,
    repository = "@envoy",
    tags = ["nofips"],
    deps = [
        ":quic_platform_export",
    ],
)

envoy_cc_library(
    name = "quic_core_legacy_version_encapsulator_lib",
    srcs = [
        "quiche/quic/core/quic_legacy_version_encapsulator.cc",
    ],
    hdrs = [
        "quiche/quic/core/quic_legacy_version_encapsulator.h",
    ],
    copts = quiche_copts,
    repository = "@envoy",
    tags = ["nofips"],
    deps = [
        ":quic_core_crypto_crypto_handshake_lib",
        ":quic_core_crypto_encryption_lib",
        ":quic_core_packet_creator_lib",
        ":quic_core_packets_lib",
        ":quic_core_types_lib",
        ":quic_core_utils_lib",
        ":quic_platform",
        ":quiche_common_platform",
    ],
)

envoy_cc_library(
    name = "quic_core_linux_socket_utils_lib",
    srcs = select({
        "@envoy//bazel:linux": ["quiche/quic/core/quic_linux_socket_utils.cc"],
        "//conditions:default": [],
    }),
    hdrs = select({
        "@envoy//bazel:linux": ["quiche/quic/core/quic_linux_socket_utils.h"],
        "//conditions:default": [],
    }),
    copts = quiche_copts,
    repository = "@envoy",
    tags = ["nofips"],
    deps = [
        ":quic_core_packet_writer_interface_lib",
        ":quic_core_syscall_wrapper_lib",
        ":quic_core_types_lib",
        ":quic_platform",
    ],
)

envoy_cc_library(
    name = "quic_core_network_blackhole_detector_lib",
    srcs = ["quiche/quic/core/quic_network_blackhole_detector.cc"],
    hdrs = ["quiche/quic/core/quic_network_blackhole_detector.h"],
    repository = "@envoy",
    tags = ["nofips"],
    visibility = ["//visibility:public"],
    deps = [
        ":quic_core_alarm_factory_interface_lib",
        ":quic_core_alarm_interface_lib",
        ":quic_core_constants_lib",
        ":quic_core_one_block_arena_lib",
        ":quic_core_time_lib",
        ":quic_platform_export",
    ],
)

envoy_cc_library(
    name = "quic_core_packet_creator_lib",
    srcs = ["quiche/quic/core/quic_packet_creator.cc"],
    hdrs = ["quiche/quic/core/quic_packet_creator.h"],
    copts = quiche_copts,
    repository = "@envoy",
    tags = ["nofips"],
    deps = [
        ":quic_core_circular_deque_lib",
        ":quic_core_coalesced_packet_lib",
        ":quic_core_constants_lib",
        ":quic_core_crypto_encryption_lib",
        ":quic_core_data_lib",
        ":quic_core_framer_lib",
        ":quic_core_packets_lib",
        ":quic_core_types_lib",
        ":quic_core_utils_lib",
        ":quic_core_versions_lib",
        ":quic_platform_base",
    ],
)

envoy_cc_library(
    name = "quic_core_packet_number_indexed_queue_lib",
    hdrs = ["quiche/quic/core/packet_number_indexed_queue.h"],
    repository = "@envoy",
    tags = ["nofips"],
    deps = [
        ":quic_core_circular_deque_lib",
        ":quic_core_constants_lib",
        ":quic_core_types_lib",
        ":quic_platform_base",
    ],
)

envoy_cc_library(
    name = "quic_core_packet_writer_interface_lib",
    srcs = ["quiche/quic/core/quic_packet_writer_wrapper.cc"],
    hdrs = [
        "quiche/quic/core/quic_packet_writer.h",
        "quiche/quic/core/quic_packet_writer_wrapper.h",
    ],
    copts = quiche_copts,
    repository = "@envoy",
    tags = ["nofips"],
    visibility = ["//visibility:public"],
    deps = [
        ":quic_core_packets_lib",
        ":quic_core_types_lib",
        ":quic_platform_base",
    ],
)

envoy_cc_library(
    name = "quic_core_packets_lib",
    srcs = [
        "quiche/quic/core/quic_packets.cc",
        "quiche/quic/core/quic_write_blocked_list.cc",
    ],
    hdrs = [
        "quiche/quic/core/quic_packets.h",
        "quiche/quic/core/quic_write_blocked_list.h",
    ],
    copts = quiche_copts,
    repository = "@envoy",
    tags = ["nofips"],
    deps = [
        ":quic_core_ack_listener_interface_lib",
        ":quic_core_bandwidth_lib",
        ":quic_core_constants_lib",
        ":quic_core_error_codes_lib",
        ":quic_core_frames_frames_lib",
        ":quic_core_time_lib",
        ":quic_core_types_lib",
        ":quic_core_utils_lib",
        ":quic_core_versions_lib",
        ":quic_platform",
        ":quic_platform_socket_address",
        ":spdy_core_fifo_write_scheduler_lib",
        ":spdy_core_http2_priority_write_scheduler_lib",
        ":spdy_core_lifo_write_scheduler_lib",
        ":spdy_core_priority_write_scheduler_lib",
    ],
)

envoy_cc_library(
    name = "quic_core_path_validator_lib",
    srcs = ["quiche/quic/core/quic_path_validator.cc"],
    hdrs = ["quiche/quic/core/quic_path_validator.h"],
    copts = quiche_copts,
    repository = "@envoy",
    tags = ["nofips"],
    deps = [
        ":quic_core_alarm_factory_interface_lib",
        ":quic_core_alarm_interface_lib",
        ":quic_core_arena_scoped_ptr_lib",
        ":quic_core_clock_lib",
        ":quic_core_constants_lib",
        ":quic_core_crypto_random_lib",
        ":quic_core_one_block_arena_lib",
        ":quic_core_packet_writer_interface_lib",
        ":quic_core_types_lib",
        ":quic_platform",
    ],
)

envoy_cc_library(
    name = "quic_core_process_packet_interface_lib",
    hdrs = ["quiche/quic/core/quic_process_packet_interface.h"],
    copts = quiche_copts,
    repository = "@envoy",
    tags = ["nofips"],
    deps = [
        ":quic_core_packets_lib",
        ":quic_platform_base",
    ],
)

envoy_cc_library(
    name = "quic_core_protocol_flags_list_lib",
    hdrs = ["quiche/quic/core/quic_protocol_flags_list.h"],
    copts = quiche_copts,
    repository = "@envoy",
    tags = ["nofips"],
    visibility = ["//visibility:public"],
)

envoy_cc_library(
    name = "quic_core_qpack_blocking_manager_lib",
    srcs = ["quiche/quic/core/qpack/qpack_blocking_manager.cc"],
    hdrs = ["quiche/quic/core/qpack/qpack_blocking_manager.h"],
    repository = "@envoy",
    tags = ["nofips"],
    deps = [
        ":quic_core_types_lib",
        ":quic_platform_base",
    ],
)

envoy_cc_library(
    name = "quic_core_qpack_qpack_decoder_lib",
    srcs = ["quiche/quic/core/qpack/qpack_decoder.cc"],
    hdrs = ["quiche/quic/core/qpack/qpack_decoder.h"],
    copts = quiche_copts,
    repository = "@envoy",
    tags = ["nofips"],
    deps = [
        ":quic_core_qpack_qpack_decoder_stream_sender_lib",
        ":quic_core_qpack_qpack_encoder_stream_receiver_lib",
        ":quic_core_qpack_qpack_header_table_lib",
        ":quic_core_qpack_qpack_progressive_decoder_lib",
        ":quic_core_types_lib",
        ":quic_platform_base",
    ],
)

envoy_cc_library(
    name = "quic_core_qpack_qpack_encoder_lib",
    srcs = ["quiche/quic/core/qpack/qpack_encoder.cc"],
    hdrs = ["quiche/quic/core/qpack/qpack_encoder.h"],
    copts = quiche_copts,
    repository = "@envoy",
    tags = ["nofips"],
    deps = [
        ":quic_core_qpack_blocking_manager_lib",
        ":quic_core_qpack_qpack_decoder_stream_receiver_lib",
        ":quic_core_qpack_qpack_encoder_stream_sender_lib",
        ":quic_core_qpack_qpack_header_table_lib",
        ":quic_core_qpack_qpack_index_conversions_lib",
        ":quic_core_qpack_qpack_instruction_encoder_lib",
        ":quic_core_qpack_qpack_instructions_lib",
        ":quic_core_qpack_qpack_required_insert_count_lib",
        ":quic_core_qpack_value_splitting_header_list_lib",
        ":quic_core_types_lib",
        ":quic_platform_base",
    ],
)

envoy_cc_library(
    name = "quic_core_qpack_qpack_header_table_lib",
    srcs = ["quiche/quic/core/qpack/qpack_header_table.cc"],
    hdrs = ["quiche/quic/core/qpack/qpack_header_table.h"],
    copts = quiche_copts,
    repository = "@envoy",
    tags = ["nofips"],
    deps = [
        ":quic_core_qpack_qpack_static_table_lib",
        ":quic_platform_base",
        ":spdy_core_hpack_hpack_lib",
    ],
)

envoy_cc_library(
    name = "quic_core_qpack_qpack_instruction_decoder_lib",
    srcs = ["quiche/quic/core/qpack/qpack_instruction_decoder.cc"],
    hdrs = ["quiche/quic/core/qpack/qpack_instruction_decoder.h"],
    copts = quiche_copts,
    repository = "@envoy",
    tags = ["nofips"],
    deps = [
        ":http2_hpack_huffman_hpack_huffman_decoder_lib",
        ":http2_hpack_varint_hpack_varint_decoder_lib",
        ":quic_core_qpack_qpack_instructions_lib",
        ":quic_platform_base",
    ],
)

envoy_cc_library(
    name = "quic_core_qpack_qpack_instructions_lib",
    srcs = ["quiche/quic/core/qpack/qpack_instructions.cc"],
    hdrs = ["quiche/quic/core/qpack/qpack_instructions.h"],
    copts = quiche_copts,
    repository = "@envoy",
    tags = ["nofips"],
    deps = [":quic_platform_base"],
)

envoy_cc_library(
    name = "quic_core_qpack_qpack_instruction_encoder_lib",
    srcs = ["quiche/quic/core/qpack/qpack_instruction_encoder.cc"],
    hdrs = ["quiche/quic/core/qpack/qpack_instruction_encoder.h"],
    copts = quiche_copts,
    repository = "@envoy",
    tags = ["nofips"],
    deps = [
        ":http2_hpack_huffman_hpack_huffman_encoder_lib",
        ":http2_hpack_varint_hpack_varint_encoder_lib",
        ":quic_core_qpack_qpack_instructions_lib",
        ":quic_platform",
    ],
)

envoy_cc_library(
    name = "quic_core_qpack_qpack_progressive_decoder_lib",
    srcs = ["quiche/quic/core/qpack/qpack_progressive_decoder.cc"],
    hdrs = ["quiche/quic/core/qpack/qpack_progressive_decoder.h"],
    copts = quiche_copts,
    repository = "@envoy",
    tags = ["nofips"],
    deps = [
        ":quic_core_qpack_qpack_decoder_stream_sender_lib",
        ":quic_core_qpack_qpack_encoder_stream_receiver_lib",
        ":quic_core_qpack_qpack_header_table_lib",
        ":quic_core_qpack_qpack_index_conversions_lib",
        ":quic_core_qpack_qpack_instruction_decoder_lib",
        ":quic_core_qpack_qpack_instructions_lib",
        ":quic_core_qpack_qpack_required_insert_count_lib",
        ":quic_core_types_lib",
        ":quic_platform_base",
    ],
)

envoy_cc_library(
    name = "quic_core_qpack_qpack_required_insert_count_lib",
    srcs = ["quiche/quic/core/qpack/qpack_required_insert_count.cc"],
    hdrs = ["quiche/quic/core/qpack/qpack_required_insert_count.h"],
    copts = quiche_copts,
    repository = "@envoy",
    tags = ["nofips"],
    deps = [":quic_platform_base"],
)

envoy_cc_library(
    name = "quic_core_qpack_qpack_encoder_stream_sender_lib",
    srcs = ["quiche/quic/core/qpack/qpack_encoder_stream_sender.cc"],
    hdrs = ["quiche/quic/core/qpack/qpack_encoder_stream_sender.h"],
    copts = quiche_copts,
    repository = "@envoy",
    tags = ["nofips"],
    deps = [
        ":quic_core_qpack_qpack_instruction_encoder_lib",
        ":quic_core_qpack_qpack_instructions_lib",
        ":quic_core_qpack_qpack_stream_sender_delegate_lib",
        ":quic_core_types_lib",
        ":quic_platform_base",
    ],
)

envoy_cc_library(
    name = "quic_core_qpack_qpack_encoder_stream_receiver_lib",
    srcs = ["quiche/quic/core/qpack/qpack_encoder_stream_receiver.cc"],
    hdrs = ["quiche/quic/core/qpack/qpack_encoder_stream_receiver.h"],
    copts = quiche_copts,
    repository = "@envoy",
    tags = ["nofips"],
    deps = [
        ":http2_decoder_decode_buffer_lib",
        ":http2_decoder_decode_status_lib",
        ":quic_core_error_codes_lib",
        ":quic_core_qpack_qpack_instruction_decoder_lib",
        ":quic_core_qpack_qpack_instructions_lib",
        ":quic_core_qpack_qpack_stream_receiver_lib",
        ":quic_platform_base",
    ],
)

envoy_cc_library(
    name = "quic_core_qpack_qpack_decoder_stream_sender_lib",
    srcs = ["quiche/quic/core/qpack/qpack_decoder_stream_sender.cc"],
    hdrs = ["quiche/quic/core/qpack/qpack_decoder_stream_sender.h"],
    copts = quiche_copts,
    repository = "@envoy",
    tags = ["nofips"],
    deps = [
        ":quic_core_qpack_qpack_instruction_encoder_lib",
        ":quic_core_qpack_qpack_instructions_lib",
        ":quic_core_qpack_qpack_stream_sender_delegate_lib",
        ":quic_core_types_lib",
        ":quic_platform_base",
    ],
)

envoy_cc_library(
    name = "quic_core_qpack_qpack_decoder_stream_receiver_lib",
    srcs = ["quiche/quic/core/qpack/qpack_decoder_stream_receiver.cc"],
    hdrs = ["quiche/quic/core/qpack/qpack_decoder_stream_receiver.h"],
    copts = quiche_copts,
    repository = "@envoy",
    tags = ["nofips"],
    deps = [
        ":http2_decoder_decode_buffer_lib",
        ":http2_decoder_decode_status_lib",
        ":quic_core_qpack_qpack_instruction_decoder_lib",
        ":quic_core_qpack_qpack_instructions_lib",
        ":quic_core_qpack_qpack_stream_receiver_lib",
        ":quic_core_types_lib",
        ":quic_platform_base",
    ],
)

envoy_cc_library(
    name = "quic_core_qpack_qpack_index_conversions_lib",
    srcs = ["quiche/quic/core/qpack/qpack_index_conversions.cc"],
    hdrs = ["quiche/quic/core/qpack/qpack_index_conversions.h"],
    copts = quiche_copts,
    repository = "@envoy",
    deps = [
        ":quic_platform_base",
        ":quic_platform_export",
    ],
)

envoy_cc_library(
    name = "quic_core_qpack_qpack_static_table_lib",
    srcs = ["quiche/quic/core/qpack/qpack_static_table.cc"],
    hdrs = ["quiche/quic/core/qpack/qpack_static_table.h"],
    copts = quiche_copts,
    repository = "@envoy",
    tags = ["nofips"],
    deps = [
        ":quic_platform_base",
        ":spdy_core_hpack_hpack_lib",
    ],
)

envoy_cc_library(
    name = "quic_core_qpack_qpack_stream_receiver_lib",
    hdrs = ["quiche/quic/core/qpack/qpack_stream_receiver.h"],
    copts = quiche_copts,
    repository = "@envoy",
    tags = ["nofips"],
    deps = [":quic_platform_base"],
)

envoy_cc_library(
    name = "quic_core_qpack_qpack_streams_lib",
    srcs = [
        "quiche/quic/core/qpack/qpack_receive_stream.cc",
        "quiche/quic/core/qpack/qpack_send_stream.cc",
    ],
    hdrs = [
        "quiche/quic/core/qpack/qpack_receive_stream.h",
        "quiche/quic/core/qpack/qpack_send_stream.h",
    ],
    copts = quiche_copts,
    repository = "@envoy",
    deps = [
        ":quic_core_qpack_qpack_stream_receiver_lib",
        ":quic_core_qpack_qpack_stream_sender_delegate_lib",
        ":quic_core_session_lib",
    ],
)

envoy_cc_library(
    name = "quic_core_qpack_qpack_decoded_headers_accumulator_lib",
    srcs = ["quiche/quic/core/qpack/qpack_decoded_headers_accumulator.cc"],
    hdrs = ["quiche/quic/core/qpack/qpack_decoded_headers_accumulator.h"],
    copts = quiche_copts,
    repository = "@envoy",
    tags = ["nofips"],
    deps = [
        ":quic_core_http_header_list_lib",
        ":quic_core_qpack_qpack_decoder_lib",
        ":quic_core_qpack_qpack_progressive_decoder_lib",
        ":quic_core_types_lib",
        ":quic_platform_base",
    ],
)

envoy_cc_library(
    name = "quic_core_qpack_value_splitting_header_list_lib",
    srcs = ["quiche/quic/core/qpack/value_splitting_header_list.cc"],
    hdrs = ["quiche/quic/core/qpack/value_splitting_header_list.h"],
    copts = quiche_copts,
    repository = "@envoy",
    tags = ["nofips"],
    deps = [
        ":quic_platform_base",
        ":spdy_core_header_block_lib",
    ],
)

envoy_cc_library(
    name = "quic_core_qpack_qpack_stream_sender_delegate_lib",
    hdrs = ["quiche/quic/core/qpack/qpack_stream_sender_delegate.h"],
    copts = quiche_copts,
    repository = "@envoy",
    tags = ["nofips"],
    deps = [":quic_platform_base"],
)

envoy_cc_library(
    name = "quic_core_received_packet_manager_lib",
    srcs = ["quiche/quic/core/quic_received_packet_manager.cc"],
    hdrs = ["quiche/quic/core/quic_received_packet_manager.h"],
    copts = quiche_copts,
    repository = "@envoy",
    tags = ["nofips"],
    deps = [
        ":quic_core_config_lib",
        ":quic_core_congestion_control_rtt_stats_lib",
        ":quic_core_connection_stats_lib",
        ":quic_core_crypto_encryption_lib",
        ":quic_core_framer_lib",
        ":quic_core_packets_lib",
        ":quic_platform_base",
    ],
)

envoy_cc_library(
    name = "quic_core_sent_packet_manager_lib",
    srcs = ["quiche/quic/core/quic_sent_packet_manager.cc"],
    hdrs = ["quiche/quic/core/quic_sent_packet_manager.h"],
    copts = quiche_copts,
    repository = "@envoy",
    tags = ["nofips"],
    deps = [
        ":quic_core_congestion_control_congestion_control_lib",
        ":quic_core_congestion_control_general_loss_algorithm_lib",
        ":quic_core_congestion_control_pacing_sender_lib",
        ":quic_core_congestion_control_rtt_stats_lib",
        ":quic_core_congestion_control_uber_loss_algorithm_lib",
        ":quic_core_connection_stats_lib",
        ":quic_core_crypto_encryption_lib",
        ":quic_core_packets_lib",
        ":quic_core_proto_cached_network_parameters_proto_header",
        ":quic_core_sustained_bandwidth_recorder_lib",
        ":quic_core_transmission_info_lib",
        ":quic_core_types_lib",
        ":quic_core_unacked_packet_map_lib",
        ":quic_core_utils_lib",
        ":quic_platform_base",
    ],
)

envoy_cc_library(
    name = "quic_core_server_id_lib",
    srcs = ["quiche/quic/core/quic_server_id.cc"],
    hdrs = ["quiche/quic/core/quic_server_id.h"],
    repository = "@envoy",
    tags = ["nofips"],
    deps = [
        ":quic_platform_base",
    ],
)

envoy_cc_library(
    name = "quic_core_server_lib",
    srcs = [
        "quiche/quic/core/chlo_extractor.cc",
        "quiche/quic/core/quic_buffered_packet_store.cc",
        "quiche/quic/core/quic_dispatcher.cc",
        "quiche/quic/core/tls_chlo_extractor.cc",
    ],
    hdrs = [
        "quiche/quic/core/chlo_extractor.h",
        "quiche/quic/core/quic_buffered_packet_store.h",
        "quiche/quic/core/quic_dispatcher.h",
        "quiche/quic/core/tls_chlo_extractor.h",
    ],
    copts = quiche_copts,
    repository = "@envoy",
    tags = ["nofips"],
    visibility = ["//visibility:public"],
    deps = [
        ":quic_core_alarm_factory_interface_lib",
        ":quic_core_alarm_interface_lib",
        ":quic_core_blocked_writer_interface_lib",
        ":quic_core_connection_lib",
        ":quic_core_crypto_crypto_handshake_lib",
        ":quic_core_crypto_encryption_lib",
        ":quic_core_crypto_random_lib",
        ":quic_core_framer_lib",
        ":quic_core_packets_lib",
        ":quic_core_process_packet_interface_lib",
        ":quic_core_session_lib",
        ":quic_core_time_lib",
        ":quic_core_time_wait_list_manager_lib",
        ":quic_core_types_lib",
        ":quic_core_utils_lib",
        ":quic_core_version_manager_lib",
        ":quic_platform",
    ],
)

envoy_cc_library(
    name = "quic_core_session_lib",
    srcs = [
        "quiche/quic/core/legacy_quic_stream_id_manager.cc",
        "quiche/quic/core/quic_control_frame_manager.cc",
        "quiche/quic/core/quic_crypto_client_handshaker.cc",
        "quiche/quic/core/quic_crypto_client_stream.cc",
        "quiche/quic/core/quic_crypto_handshaker.cc",
        "quiche/quic/core/quic_crypto_server_stream.cc",
        "quiche/quic/core/quic_crypto_server_stream_base.cc",
        "quiche/quic/core/quic_crypto_stream.cc",
        "quiche/quic/core/quic_datagram_queue.cc",
        "quiche/quic/core/quic_flow_controller.cc",
        "quiche/quic/core/quic_session.cc",
        "quiche/quic/core/quic_stream.cc",
        "quiche/quic/core/quic_stream_id_manager.cc",
        "quiche/quic/core/quic_stream_sequencer.cc",
        "quiche/quic/core/tls_client_handshaker.cc",
        "quiche/quic/core/tls_handshaker.cc",
        "quiche/quic/core/tls_server_handshaker.cc",
        "quiche/quic/core/uber_quic_stream_id_manager.cc",
    ],
    hdrs = [
        "quiche/quic/core/handshaker_delegate_interface.h",
        "quiche/quic/core/legacy_quic_stream_id_manager.h",
        "quiche/quic/core/quic_control_frame_manager.h",
        "quiche/quic/core/quic_crypto_client_handshaker.h",
        "quiche/quic/core/quic_crypto_client_stream.h",
        "quiche/quic/core/quic_crypto_handshaker.h",
        "quiche/quic/core/quic_crypto_server_stream.h",
        "quiche/quic/core/quic_crypto_server_stream_base.h",
        "quiche/quic/core/quic_crypto_stream.h",
        "quiche/quic/core/quic_datagram_queue.h",
        "quiche/quic/core/quic_flow_controller.h",
        "quiche/quic/core/quic_session.h",
        "quiche/quic/core/quic_stream.h",
        "quiche/quic/core/quic_stream_id_manager.h",
        "quiche/quic/core/quic_stream_sequencer.h",
        "quiche/quic/core/stream_delegate_interface.h",
        "quiche/quic/core/tls_client_handshaker.h",
        "quiche/quic/core/tls_handshaker.h",
        "quiche/quic/core/tls_server_handshaker.h",
        "quiche/quic/core/uber_quic_stream_id_manager.h",
    ],
    copts = quiche_copts,
    external_deps = ["ssl"],
    repository = "@envoy",
    tags = ["nofips"],
    deps = [
        ":quic_core_config_lib",
        ":quic_core_connection_lib",
        ":quic_core_constants_lib",
        ":quic_core_crypto_crypto_handshake_lib",
        ":quic_core_crypto_encryption_lib",
        ":quic_core_crypto_random_lib",
        ":quic_core_crypto_tls_handshake_lib",
        ":quic_core_frames_frames_lib",
        ":quic_core_packet_creator_lib",
        ":quic_core_packets_lib",
        ":quic_core_server_id_lib",
        ":quic_core_session_notifier_interface_lib",
        ":quic_core_stream_frame_data_producer_lib",
        ":quic_core_stream_send_buffer_lib",
        ":quic_core_stream_sequencer_buffer_lib",
        ":quic_core_types_lib",
        ":quic_core_utils_lib",
        ":quic_core_versions_lib",
        ":quic_platform",
        ":quic_platform_mem_slice_span",
        ":spdy_core_protocol_lib",
    ],
)

envoy_cc_library(
    name = "quic_core_session_notifier_interface_lib",
    hdrs = ["quiche/quic/core/session_notifier_interface.h"],
    repository = "@envoy",
    tags = ["nofips"],
    deps = [
        ":quic_core_frames_frames_lib",
        ":quic_core_time_lib",
    ],
)

envoy_cc_library(
    name = "quic_core_socket_address_coder_lib",
    srcs = ["quiche/quic/core/quic_socket_address_coder.cc"],
    hdrs = ["quiche/quic/core/quic_socket_address_coder.h"],
    repository = "@envoy",
    tags = ["nofips"],
    deps = [
        ":quic_platform_base",
        ":quic_platform_socket_address",
        ":spdy_core_priority_write_scheduler_lib",
    ],
)

envoy_cc_library(
    name = "quic_core_stream_frame_data_producer_lib",
    hdrs = ["quiche/quic/core/quic_stream_frame_data_producer.h"],
    repository = "@envoy",
    tags = ["nofips"],
    deps = [":quic_core_types_lib"],
)

envoy_cc_library(
    name = "quic_core_stream_send_buffer_lib",
    srcs = ["quiche/quic/core/quic_stream_send_buffer.cc"],
    hdrs = ["quiche/quic/core/quic_stream_send_buffer.h"],
    copts = quiche_copts,
    repository = "@envoy",
    tags = ["nofips"],
    visibility = ["//visibility:public"],
    deps = [
        ":quic_core_circular_deque_lib",
        ":quic_core_data_lib",
        ":quic_core_frames_frames_lib",
        ":quic_core_interval_deque_lib",
        ":quic_core_interval_lib",
        ":quic_core_interval_set_lib",
        ":quic_core_types_lib",
        ":quic_core_utils_lib",
        ":quic_platform_base",
        ":quic_platform_mem_slice_span",
    ],
)

envoy_cc_library(
    name = "quic_core_stream_sequencer_buffer_lib",
    srcs = ["quiche/quic/core/quic_stream_sequencer_buffer.cc"],
    hdrs = ["quiche/quic/core/quic_stream_sequencer_buffer.h"],
    copts = quiche_copts,
    repository = "@envoy",
    tags = ["nofips"],
    deps = [
        ":quic_core_constants_lib",
        ":quic_core_interval_lib",
        ":quic_core_interval_set_lib",
        ":quic_core_packets_lib",
        ":quic_core_types_lib",
        ":quic_platform_base",
    ],
)

envoy_cc_library(
    name = "quic_core_sustained_bandwidth_recorder_lib",
    srcs = ["quiche/quic/core/quic_sustained_bandwidth_recorder.cc"],
    hdrs = ["quiche/quic/core/quic_sustained_bandwidth_recorder.h"],
    copts = quiche_copts,
    repository = "@envoy",
    tags = ["nofips"],
    deps = [
        ":quic_core_bandwidth_lib",
        ":quic_core_time_lib",
        ":quic_platform_base",
        ":quic_platform_export",
    ],
)

envoy_cc_library(
    name = "quic_core_tag_lib",
    srcs = ["quiche/quic/core/quic_tag.cc"],
    hdrs = ["quiche/quic/core/quic_tag.h"],
    copts = quiche_copts,
    repository = "@envoy",
    tags = ["nofips"],
    visibility = ["//visibility:public"],
    deps = [":quic_platform_base"],
)

envoy_cc_library(
    name = "quic_core_time_lib",
    srcs = ["quiche/quic/core/quic_time.cc"],
    hdrs = ["quiche/quic/core/quic_time.h"],
    repository = "@envoy",
    tags = ["nofips"],
    visibility = ["//visibility:public"],
    deps = [":quic_platform_base"],
)

envoy_cc_library(
    name = "quic_core_time_accumulator_lib",
    hdrs = ["quiche/quic/core/quic_time_accumulator.h"],
    repository = "@envoy",
    tags = ["nofips"],
    visibility = ["//visibility:public"],
    deps = [],
)

envoy_cc_library(
    name = "quic_core_time_wait_list_manager_lib",
    srcs = ["quiche/quic/core/quic_time_wait_list_manager.cc"],
    hdrs = ["quiche/quic/core/quic_time_wait_list_manager.h"],
    copts = quiche_copts,
    repository = "@envoy",
    tags = ["nofips"],
    deps = [
        ":quic_core_blocked_writer_interface_lib",
        ":quic_core_crypto_encryption_lib",
        ":quic_core_framer_lib",
        ":quic_core_packet_writer_interface_lib",
        ":quic_core_packets_lib",
        ":quic_core_session_lib",
        ":quic_core_types_lib",
        ":quic_core_utils_lib",
        ":quic_platform",
    ],
)

envoy_cc_library(
    name = "quic_core_transmission_info_lib",
    srcs = ["quiche/quic/core/quic_transmission_info.cc"],
    hdrs = ["quiche/quic/core/quic_transmission_info.h"],
    copts = quiche_copts,
    repository = "@envoy",
    tags = ["nofips"],
    deps = [
        ":quic_core_ack_listener_interface_lib",
        ":quic_core_frames_frames_lib",
        ":quic_core_types_lib",
        ":quic_platform_export",
    ],
)

envoy_cc_library(
    name = "quic_core_types_lib",
    srcs = [
        "quiche/quic/core/quic_connection_id.cc",
        "quiche/quic/core/quic_packet_number.cc",
        "quiche/quic/core/quic_types.cc",
    ],
    hdrs = [
        "quiche/quic/core/quic_connection_id.h",
        "quiche/quic/core/quic_packet_number.h",
        "quiche/quic/core/quic_types.h",
    ],
    copts = quiche_copts,
    external_deps = ["ssl"],
    repository = "@envoy",
    tags = ["nofips"],
    visibility = ["//visibility:public"],
    deps = [
        ":quic_core_crypto_random_lib",
        ":quic_core_error_codes_lib",
        ":quic_core_time_lib",
        ":quic_platform_base",
        ":quiche_common_endian_lib",
    ],
)

envoy_cc_library(
    name = "quic_core_uber_received_packet_manager_lib",
    srcs = ["quiche/quic/core/uber_received_packet_manager.cc"],
    hdrs = ["quiche/quic/core/uber_received_packet_manager.h"],
    copts = quiche_copts,
    repository = "@envoy",
    tags = ["nofips"],
    deps = [
        ":quic_core_received_packet_manager_lib",
        ":quic_core_utils_lib",
        ":quic_platform_base",
    ],
)

envoy_cc_library(
    name = "quic_core_udp_socket_lib",
    srcs = select({
        "@envoy//bazel:windows_x86_64": [],
        "//conditions:default": ["quiche/quic/core/quic_udp_socket_posix.cc"],
    }),
    hdrs = select({
        "@envoy//bazel:windows_x86_64": [],
        "//conditions:default": ["quiche/quic/core/quic_udp_socket.h"],
    }),
    copts = quiche_copts + select({
        # On OSX/iOS, condstants from RFC 3542 (e.g. IPV6_RECVPKTINFO) are not usable
        # without this define.
        "@envoy//bazel:apple": ["-D__APPLE_USE_RFC_3542"],
        "//conditions:default": [],
    }),
    repository = "@envoy",
    tags = ["nofips"],
    deps = [
        ":quic_core_types_lib",
        ":quic_core_utils_lib",
        ":quic_platform",
        ":quic_platform_udp_socket",
    ],
)

envoy_cc_library(
    name = "quic_core_unacked_packet_map_lib",
    srcs = ["quiche/quic/core/quic_unacked_packet_map.cc"],
    hdrs = ["quiche/quic/core/quic_unacked_packet_map.h"],
    copts = quiche_copts,
    repository = "@envoy",
    tags = ["nofips"],
    deps = [
        ":quic_core_circular_deque_lib",
        ":quic_core_connection_stats_lib",
        ":quic_core_packets_lib",
        ":quic_core_session_notifier_interface_lib",
        ":quic_core_transmission_info_lib",
        ":quic_core_utils_lib",
        ":quic_platform_base",
    ],
)

envoy_cc_library(
    name = "quic_core_utils_lib",
    srcs = ["quiche/quic/core/quic_utils.cc"],
    hdrs = ["quiche/quic/core/quic_utils.h"],
    copts = quiche_copts,
    repository = "@envoy",
    tags = ["nofips"],
    visibility = ["//visibility:public"],
    deps = [
        ":quic_core_constants_lib",
        ":quic_core_crypto_random_lib",
        ":quic_core_error_codes_lib",
        ":quic_core_frames_frames_lib",
        ":quic_core_types_lib",
        ":quic_core_versions_lib",
        ":quic_platform_base",
        ":quic_platform_socket_address",
    ],
)

envoy_cc_library(
    name = "quic_core_version_manager_lib",
    srcs = ["quiche/quic/core/quic_version_manager.cc"],
    hdrs = ["quiche/quic/core/quic_version_manager.h"],
    copts = quiche_copts,
    repository = "@envoy",
    tags = ["nofips"],
    deps = [
        ":quic_core_versions_lib",
        ":quic_platform_base",
        ":quiche_common_endian_lib",
    ],
)

envoy_cc_library(
    name = "quic_core_versions_lib",
    srcs = ["quiche/quic/core/quic_versions.cc"],
    hdrs = ["quiche/quic/core/quic_versions.h"],
    copts = quiche_copts,
    repository = "@envoy",
    tags = ["nofips"],
    visibility = ["//visibility:public"],
    deps = [
        ":quic_core_crypto_random_lib",
        ":quic_core_tag_lib",
        ":quic_core_types_lib",
        ":quic_platform_base",
    ],
)

envoy_cc_test_library(
    name = "quic_test_tools_config_peer_lib",
    srcs = ["quiche/quic/test_tools/quic_config_peer.cc"],
    hdrs = ["quiche/quic/test_tools/quic_config_peer.h"],
    copts = quiche_copts,
    repository = "@envoy",
    tags = ["nofips"],
    deps = [
        ":quic_core_config_lib",
        ":quic_core_packets_lib",
        ":quic_platform_base",
    ],
)

envoy_cc_test_library(
    name = "quic_test_tools_crypto_server_config_peer_lib",
    srcs = [
        "quiche/quic/test_tools/quic_crypto_server_config_peer.cc",
    ],
    hdrs = [
        "quiche/quic/test_tools/quic_crypto_server_config_peer.h",
    ],
    copts = quiche_copts,
    repository = "@envoy",
    tags = ["nofips"],
    deps = [
        ":quic_core_crypto_crypto_handshake_lib",
        ":quic_test_tools_mock_clock_lib",
        ":quic_test_tools_mock_random_lib",
        ":quic_test_tools_test_utils_interface_lib",
        ":quiche_common_platform",
    ],
)

envoy_cc_test_library(
    name = "quic_test_tools_first_flight_lib",
    srcs = [
        "quiche/quic/test_tools/first_flight.cc",
    ],
    hdrs = [
        "quiche/quic/test_tools/first_flight.h",
    ],
    copts = quiche_copts,
    repository = "@envoy",
    tags = ["nofips"],
    deps = [
        ":quic_core_config_lib",
        ":quic_core_connection_lib",
        ":quic_core_crypto_crypto_handshake_lib",
        ":quic_core_http_client_lib",
        ":quic_core_packet_writer_interface_lib",
        ":quic_core_packets_lib",
        ":quic_core_types_lib",
        ":quic_core_versions_lib",
        ":quic_platform",
        ":quic_test_tools_test_utils_interface_lib",
    ],
)

envoy_cc_library(
    name = "quic_test_tools_flow_controller_peer_lib",
    srcs = [
        "quiche/quic/test_tools/quic_flow_controller_peer.cc",
    ],
    hdrs = [
        "quiche/quic/test_tools/quic_flow_controller_peer.h",
    ],
    copts = quiche_copts,
    repository = "@envoy",
    tags = ["nofips"],
    deps = [
        ":quic_core_packets_lib",
        ":quic_core_session_lib",
    ],
)

envoy_cc_test_library(
    name = "quic_test_tools_framer_peer_lib",
    srcs = ["quiche/quic/test_tools/quic_framer_peer.cc"],
    hdrs = ["quiche/quic/test_tools/quic_framer_peer.h"],
    copts = quiche_copts,
    repository = "@envoy",
    tags = ["nofips"],
    deps = [
        ":quic_core_crypto_encryption_lib",
        ":quic_core_framer_lib",
        ":quic_core_packets_lib",
        ":quic_platform_base",
    ],
)

envoy_cc_library(
    name = "quic_test_tools_interval_deque_peer_lib",
    hdrs = ["quiche/quic/test_tools/quic_interval_deque_peer.h"],
    copts = quiche_copts,
    repository = "@envoy",
    tags = ["nofips"],
    deps = [
        ":quic_core_interval_deque_lib",
        ":quic_core_interval_lib",
    ],
)

envoy_cc_test_library(
    name = "quic_test_tools_mock_clock_lib",
    srcs = ["quiche/quic/test_tools/mock_clock.cc"],
    hdrs = ["quiche/quic/test_tools/mock_clock.h"],
    copts = quiche_copts,
    repository = "@envoy",
    tags = ["nofips"],
    deps = [
        ":quic_core_clock_lib",
        ":quic_core_time_lib",
    ],
)

envoy_cc_test_library(
    name = "quic_test_tools_mock_random_lib",
    srcs = ["quiche/quic/test_tools/mock_random.cc"],
    hdrs = ["quiche/quic/test_tools/mock_random.h"],
    copts = quiche_copts,
    repository = "@envoy",
    tags = ["nofips"],
    deps = [":quic_core_crypto_random_lib"],
)

envoy_cc_test_library(
    name = "quic_test_tools_mock_syscall_wrapper_lib",
    srcs = ["quiche/quic/test_tools/quic_mock_syscall_wrapper.cc"],
    hdrs = ["quiche/quic/test_tools/quic_mock_syscall_wrapper.h"],
    copts = quiche_copts,
    repository = "@envoy",
    tags = ["nofips"],
    deps = [
        ":quic_core_syscall_wrapper_lib",
        ":quic_platform_base",
        ":quic_platform_test",
    ],
)

envoy_cc_test_library(
    name = "quic_test_tools_qpack_qpack_encoder_test_utils_lib",
    srcs = ["quiche/quic/test_tools/qpack/qpack_encoder_test_utils.cc"],
    hdrs = ["quiche/quic/test_tools/qpack/qpack_encoder_test_utils.h"],
    copts = quiche_copts,
    repository = "@envoy",
    tags = ["nofips"],
    deps = [
        ":quic_core_qpack_qpack_encoder_lib",
        ":quic_platform_test",
        ":quic_test_tools_qpack_qpack_test_utils_lib",
        ":spdy_core_header_block_lib",
        ":spdy_core_hpack_hpack_lib",
    ],
)

envoy_cc_test_library(
    name = "quic_test_tools_qpack_qpack_test_utils_lib",
    srcs = ["quiche/quic/test_tools/qpack/qpack_test_utils.cc"],
    hdrs = ["quiche/quic/test_tools/qpack/qpack_test_utils.h"],
    copts = quiche_copts,
    repository = "@envoy",
    tags = ["nofips"],
    deps = [
        ":quic_core_qpack_qpack_stream_sender_delegate_lib",
        ":quic_platform_test",
    ],
)

envoy_cc_test_library(
    name = "quic_test_tools_sent_packet_manager_peer_lib",
    srcs = ["quiche/quic/test_tools/quic_sent_packet_manager_peer.cc"],
    hdrs = ["quiche/quic/test_tools/quic_sent_packet_manager_peer.h"],
    copts = quiche_copts,
    repository = "@envoy",
    tags = ["nofips"],
    deps = [
        ":quic_core_congestion_control_congestion_control_interface_lib",
        ":quic_core_packets_lib",
        ":quic_core_sent_packet_manager_lib",
        ":quic_test_tools_unacked_packet_map_peer_lib",
    ],
)

envoy_cc_test_library(
    name = "quic_test_tools_server_session_base_peer",
    hdrs = [
        "quiche/quic/test_tools/quic_server_session_base_peer.h",
    ],
    copts = quiche_copts,
    repository = "@envoy",
    tags = ["nofips"],
    deps = [
        ":quic_core_http_spdy_session_lib",
        ":quic_core_utils_lib",
    ],
)

envoy_cc_test_library(
    name = "quic_test_tools_simple_quic_framer_lib",
    srcs = ["quiche/quic/test_tools/simple_quic_framer.cc"],
    hdrs = ["quiche/quic/test_tools/simple_quic_framer.h"],
    copts = quiche_copts,
    repository = "@envoy",
    tags = ["nofips"],
    deps = [
        ":quic_core_crypto_encryption_lib",
        ":quic_core_framer_lib",
        ":quic_core_packets_lib",
        ":quic_platform_base",
    ],
)

envoy_cc_test_library(
    name = "quic_test_tools_stream_send_buffer_peer_lib",
    srcs = ["quiche/quic/test_tools/quic_stream_send_buffer_peer.cc"],
    hdrs = ["quiche/quic/test_tools/quic_stream_send_buffer_peer.h"],
    copts = quiche_copts,
    repository = "@envoy",
    tags = ["nofips"],
    deps = [
        ":quic_core_stream_send_buffer_lib",
        ":quic_test_tools_interval_deque_peer_lib",
    ],
)

envoy_cc_test_library(
    name = "quic_test_tools_stream_peer_lib",
    srcs = ["quiche/quic/test_tools/quic_stream_peer.cc"],
    hdrs = ["quiche/quic/test_tools/quic_stream_peer.h"],
    copts = quiche_copts,
    repository = "@envoy",
    tags = ["nofips"],
    deps = [
        ":quic_core_packets_lib",
        ":quic_core_session_lib",
        ":quic_core_stream_send_buffer_lib",
        ":quic_platform_base",
        ":quic_test_tools_flow_controller_peer_lib",
        ":quic_test_tools_stream_send_buffer_peer_lib",
    ],
)

envoy_cc_test_library(
    name = "quic_test_tools_test_certificates_lib",
    srcs = ["quiche/quic/test_tools/test_certificates.cc"],
    hdrs = ["quiche/quic/test_tools/test_certificates.h"],
    copts = quiche_copts,
    repository = "@envoy",
    tags = ["nofips"],
    deps = [
        ":quic_platform_base",
        ":quiche_common_platform",
    ],
)

envoy_cc_test_library(
    name = "quic_test_tools_test_utils_interface_lib",
    srcs = [
        "quiche/quic/test_tools/crypto_test_utils.cc",
        "quiche/quic/test_tools/mock_quic_session_visitor.cc",
        "quiche/quic/test_tools/mock_quic_time_wait_list_manager.cc",
        "quiche/quic/test_tools/quic_buffered_packet_store_peer.cc",
        "quiche/quic/test_tools/quic_connection_peer.cc",
        "quiche/quic/test_tools/quic_dispatcher_peer.cc",
        "quiche/quic/test_tools/quic_test_utils.cc",
    ],
    hdrs = [
        "quiche/quic/test_tools/crypto_test_utils.h",
        "quiche/quic/test_tools/mock_quic_session_visitor.h",
        "quiche/quic/test_tools/mock_quic_time_wait_list_manager.h",
        "quiche/quic/test_tools/quic_buffered_packet_store_peer.h",
        "quiche/quic/test_tools/quic_connection_peer.h",
        "quiche/quic/test_tools/quic_dispatcher_peer.h",
        "quiche/quic/test_tools/quic_test_utils.h",
    ],
    copts = quiche_copts,
    external_deps = ["ssl"],
    repository = "@envoy",
    tags = ["nofips"],
    deps = [
        ":quic_core_buffer_allocator_lib",
        ":quic_core_congestion_control_congestion_control_interface_lib",
        ":quic_core_connection_lib",
        ":quic_core_connection_stats_lib",
        ":quic_core_crypto_crypto_handshake_lib",
        ":quic_core_crypto_encryption_lib",
        ":quic_core_crypto_proof_source_interface_lib",
        ":quic_core_crypto_random_lib",
        ":quic_core_data_lib",
        ":quic_core_framer_lib",
        ":quic_core_http_client_lib",
        ":quic_core_http_spdy_session_lib",
        ":quic_core_packet_creator_lib",
        ":quic_core_packet_writer_interface_lib",
        ":quic_core_packets_lib",
        ":quic_core_path_validator_lib",
        ":quic_core_received_packet_manager_lib",
        ":quic_core_sent_packet_manager_lib",
        ":quic_core_server_id_lib",
        ":quic_core_server_lib",
        ":quic_core_session_lib",
        ":quic_core_time_wait_list_manager_lib",
        ":quic_core_utils_lib",
        ":quic_platform",
        ":quic_platform_test",
        ":quic_test_tools_config_peer_lib",
        ":quic_test_tools_framer_peer_lib",
        ":quic_test_tools_mock_clock_lib",
        ":quic_test_tools_mock_random_lib",
        ":quic_test_tools_sent_packet_manager_peer_lib",
        ":quic_test_tools_simple_quic_framer_lib",
        ":quic_test_tools_stream_peer_lib",
        ":quiche_common_test_tools_test_utils_lib",
        ":spdy_core_framer_lib",
    ],
)

envoy_cc_test_library(
    name = "quic_test_tools_session_peer_lib",
    srcs = [
        "quiche/quic/test_tools/quic_session_peer.cc",
    ],
    hdrs = [
        "quiche/quic/test_tools/quic_session_peer.h",
    ],
    copts = quiche_copts,
    repository = "@envoy",
    tags = ["nofips"],
    deps = [
        ":quic_core_packets_lib",
        ":quic_core_session_lib",
        ":quic_core_utils_lib",
        ":quic_platform",
    ],
)

envoy_cc_test_library(
    name = "quic_test_tools_unacked_packet_map_peer_lib",
    srcs = ["quiche/quic/test_tools/quic_unacked_packet_map_peer.cc"],
    hdrs = ["quiche/quic/test_tools/quic_unacked_packet_map_peer.h"],
    copts = quiche_copts,
    repository = "@envoy",
    tags = ["nofips"],
    deps = [":quic_core_unacked_packet_map_lib"],
)

envoy_cc_test_library(
    name = "epoll_server_platform",
    hdrs = [
        "quiche/epoll_server/platform/api/epoll_address_test_utils.h",
        "quiche/epoll_server/platform/api/epoll_bug.h",
        "quiche/epoll_server/platform/api/epoll_expect_bug.h",
        "quiche/epoll_server/platform/api/epoll_export.h",
        "quiche/epoll_server/platform/api/epoll_logging.h",
        "quiche/epoll_server/platform/api/epoll_ptr_util.h",
        "quiche/epoll_server/platform/api/epoll_test.h",
        "quiche/epoll_server/platform/api/epoll_thread.h",
        "quiche/epoll_server/platform/api/epoll_time.h",
    ],
    repository = "@envoy",
    tags = ["nofips"],
    deps = ["@envoy//test/extensions/quic_listeners/quiche/platform:epoll_server_platform_impl_lib"],
)

envoy_cc_test_library(
    name = "epoll_server_lib",
    srcs = select({
        "@envoy//bazel:linux": [
            "quiche/epoll_server/fake_simple_epoll_server.cc",
            "quiche/epoll_server/simple_epoll_server.cc",
        ],
        "//conditions:default": [],
    }),
    hdrs = select({
        "@envoy//bazel:linux": [
            "quiche/epoll_server/fake_simple_epoll_server.h",
            "quiche/epoll_server/simple_epoll_server.h",
        ],
        "//conditions:default": [],
    }),
    copts = quiche_copts,
    repository = "@envoy",
    tags = ["nofips"],
    deps = [":epoll_server_platform"],
)

envoy_cc_library(
    name = "quiche_common_platform",
    hdrs = [
        "quiche/common/platform/api/quiche_logging.h",
        "quiche/common/platform/api/quiche_str_cat.h",
        "quiche/common/platform/api/quiche_string_piece.h",
        "quiche/common/platform/api/quiche_text_utils.h",
        "quiche/common/platform/api/quiche_time_utils.h",
        "quiche/common/platform/api/quiche_unordered_containers.h",
    ],
    repository = "@envoy",
    tags = ["nofips"],
    visibility = ["//visibility:public"],
    deps = [
        ":quiche_common_platform_export",
        "@envoy//source/extensions/quic_listeners/quiche/platform:quiche_common_platform_impl_lib",
    ],
)

envoy_cc_test_library(
    name = "quiche_common_platform_test",
    srcs = [
        "quiche/common/platform/api/quiche_str_cat_test.cc",
        "quiche/common/platform/api/quiche_text_utils_test.cc",
        "quiche/common/platform/api/quiche_time_utils_test.cc",
    ],
    hdrs = ["quiche/common/platform/api/quiche_test.h"],
    repository = "@envoy",
    tags = ["nofips"],
    deps = [
        ":quiche_common_platform",
        "@envoy//test/extensions/quic_listeners/quiche/platform:quiche_common_platform_test_impl_lib",
    ],
)

envoy_cc_library(
    name = "quiche_common_lib",
    srcs = [
        "quiche/common/quiche_data_reader.cc",
        "quiche/common/quiche_data_writer.cc",
    ],
    hdrs = [
        "quiche/common/quiche_data_reader.h",
        "quiche/common/quiche_data_writer.h",
        "quiche/common/simple_linked_hash_map.h",
    ],
    repository = "@envoy",
    tags = ["nofips"],
    visibility = ["//visibility:public"],
    deps = [
        ":quiche_common_endian_lib",
        ":quiche_common_platform",
    ],
)

envoy_cc_test(
    name = "epoll_server_test",
    srcs = select({
        "@envoy//bazel:linux": ["quiche/epoll_server/simple_epoll_server_test.cc"],
        "//conditions:default": [],
    }),
    copts = quiche_copts,
    repository = "@envoy",
    tags = ["nofips"],
    deps = [":epoll_server_lib"],
)

envoy_cc_test(
    name = "quiche_common_test",
    srcs = ["quiche/common/simple_linked_hash_map_test.cc"],
    copts = quiche_copts,
    repository = "@envoy",
    tags = ["nofips"],
    deps = [
        ":quiche_common_lib",
        ":quiche_common_platform_test",
    ],
)

envoy_cc_test(
    name = "http2_platform_api_test",
    srcs = [
        "quiche/http2/platform/api/http2_string_utils_test.cc",
        "quiche/http2/test_tools/http2_random_test.cc",
    ],
    repository = "@envoy",
    tags = ["nofips"],
    deps = [
        ":http2_platform",
        ":http2_test_tools_random",
        ":quiche_common_test_tools_test_utils_lib",
    ],
)

envoy_cc_test(
    name = "spdy_platform_api_test",
    srcs = ["quiche/spdy/platform/api/spdy_string_utils_test.cc"],
    repository = "@envoy",
    tags = ["nofips"],
    deps = [
        ":quiche_common_test_tools_test_utils_lib",
        ":spdy_platform",
    ],
)

envoy_cc_library(
    name = "quic_platform_mem_slice_span",
    hdrs = [
        "quiche/quic/platform/api/quic_mem_slice_span.h",
    ],
    copts = quiche_copts,
    repository = "@envoy",
    tags = ["nofips"],
    visibility = ["//visibility:public"],
    deps = ["@envoy//source/extensions/quic_listeners/quiche/platform:quic_platform_mem_slice_span_impl_lib"],
)

envoy_cc_test_library(
    name = "quic_platform_test_mem_slice_vector_lib",
    hdrs = ["quiche/quic/platform/api/quic_test_mem_slice_vector.h"],
    repository = "@envoy",
    tags = ["nofips"],
    deps = ["@envoy//test/extensions/quic_listeners/quiche/platform:quic_platform_test_mem_slice_vector_impl_lib"],
)

envoy_cc_library(
    name = "quic_platform_mem_slice_storage",
    hdrs = ["quiche/quic/platform/api/quic_mem_slice_storage.h"],
    repository = "@envoy",
    visibility = ["//visibility:public"],
    deps = ["@envoy//source/extensions/quic_listeners/quiche/platform:quic_platform_mem_slice_storage_impl_lib"],
)

envoy_cc_test(
    name = "spdy_core_header_block_test",
    srcs = ["quiche/spdy/core/spdy_header_block_test.cc"],
    copts = quiche_copts,
    coverage = False,
    repository = "@envoy",
    tags = ["nofips"],
    deps = [
        ":spdy_core_header_block_lib",
        ":spdy_core_test_utils_lib",
    ],
)

envoy_cc_test(
    name = "quic_platform_api_test",
    srcs = [
        "quiche/quic/platform/api/quic_containers_test.cc",
        "quiche/quic/platform/api/quic_mem_slice_span_test.cc",
        # Re-enable it when tests pass.
        # "quiche/quic/platform/api/quic_mem_slice_storage_test.cc",
        "quiche/quic/platform/api/quic_mem_slice_test.cc",
        "quiche/quic/platform/api/quic_reference_counted_test.cc",
        "quiche/quic/platform/api/quic_string_utils_test.cc",
    ],
    copts = quiche_copts,
    repository = "@envoy",
    tags = ["nofips"],
    deps = [
        ":quic_core_buffer_allocator_lib",
        ":quic_platform",
        ":quic_platform_mem_slice_span",
        ":quic_platform_mem_slice_storage",
        ":quic_platform_test",
        ":quic_platform_test_mem_slice_vector_lib",
    ],
)

envoy_cc_test(
    name = "quic_core_batch_writer_batch_writer_test",
    srcs = select({
        "@envoy//bazel:linux": ["quiche/quic/core/batch_writer/quic_batch_writer_test.cc"],
        "//conditions:default": [],
    }),
    copts = quiche_copts,
    repository = "@envoy",
    tags = ["nofips"],
    deps = [
        ":quic_core_batch_writer_batch_writer_test_lib",
        ":quic_core_batch_writer_gso_batch_writer_lib",
        ":quic_core_batch_writer_sendmmsg_batch_writer_lib",
        ":quic_platform",
    ],
)<|MERGE_RESOLUTION|>--- conflicted
+++ resolved
@@ -57,11 +57,6 @@
     "-Wno-unused-function",
     # quic_inlined_frame.h uses offsetof() to optimize memory usage in frames.
     "-Wno-invalid-offsetof",
-<<<<<<< HEAD
-    "-Wno-range-loop-analysis",
-    #"-Wno-return-type",
-=======
->>>>>>> 935ded9b
 ]
 
 quiche_copts = select({
