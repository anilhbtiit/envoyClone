--- conflicted
+++ resolved
@@ -308,8 +308,6 @@
   EXPECT_EQ("1", cds_->versionInfo());
 }
 
-<<<<<<< HEAD
-=======
 // Validate behavior when the config is delivered but it fails PGV validation.
 TEST_F(CdsApiImplTest, FailureInvalidConfig) {
   InSequence s;
@@ -337,12 +335,13 @@
 
   EXPECT_CALL(cm_, clusters()).WillRepeatedly(Return(cluster_map_));
   EXPECT_CALL(initialized_, ready());
-  EXPECT_THROW(cds_callbacks_->onConfigUpdate(response1.resources(), response1.version_info()),
+  const auto decoded_resources =
+      TestUtility::decodeResources<envoy::config::cluster::v3::Cluster>(response1);
+  EXPECT_THROW(cds_callbacks_->onConfigUpdate(decoded_resources.refvec_, response1.version_info()),
                EnvoyException);
   EXPECT_EQ("", cds_->versionInfo());
 }
 
->>>>>>> 89d6c6c6
 // Validate behavior when the config fails delivery at the subscription level.
 TEST_F(CdsApiImplTest, FailureSubscription) {
   InSequence s;
