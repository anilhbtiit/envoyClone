--- conflicted
+++ resolved
@@ -195,24 +195,7 @@
         actual = "@googleapis//:http_api_protos_lib",
     )
 
-<<<<<<< HEAD
-def abseil_deps(skip_targets):
-  if 'abseil' not in skip_targets:
-    native.git_repository(
-        name = "abseil",
-        remote = REPO_LOCATIONS["abseil_cpp"],
-        commit = "6de53819a7173bd446156237a37f53464b7732cc",
-    )
-    native.bind(
-        name = "abseil_base",
-        actual = "@abseil//absl/base:base",
-    )
-
-def envoy_dependencies(path = "@envoy_deps//", skip_com_google_protobuf = False, skip_targets = [],
-                       repository = ""):
-=======
 def envoy_dependencies(path = "@envoy_deps//", skip_targets = []):
->>>>>>> 34e42950
     envoy_repository = repository_rule(
         implementation = _build_recipe_repository_impl,
         environ = [
@@ -246,16 +229,10 @@
                 actual = path + ":" + t,
             )
 
-<<<<<<< HEAD
-    python_deps(skip_targets)
-    cc_deps(skip_targets)
-    go_deps(skip_targets)
-    envoy_api_deps(skip_targets)
-    abseil_deps(skip_targets)
-=======
     # The long repo names (`com_github_fmtlib_fmt` instead of `fmtlib`) are
     # semi-standard in the Bazel community, intended to avoid both duplicate
     # dependencies and name conflicts.
+    _com_github_abseil_abseil_cpp()
     _com_github_bombela_backward()
     _com_github_cyan4973_xxhash()
     _com_github_eile_tclap()
@@ -267,7 +244,6 @@
     _com_github_tencent_rapidjson()
     _com_google_googletest()
     _com_google_protobuf()
->>>>>>> 34e42950
 
     # Used for bundling gcovr into a relocatable .par file.
     _repository_impl("subpar")
@@ -383,6 +359,13 @@
         actual = "@com_google_googletest//:gtest",
     )
 
+def _com_github_abseil_abseil_cpp():
+    _repository_impl("com_github_abseil_abseil_cpp")
+    native.bind(
+        name = "abseil_base",
+        actual = "@com_github_abseil_cpp//absl/base:base",
+    )
+
 def _com_google_protobuf():
     _repository_impl("com_google_protobuf")
 
