--- conflicted
+++ resolved
@@ -24,40 +24,6 @@
 struct ControlPlaneStats {
   ALL_CONTROL_PLANE_STATS(GENERATE_COUNTER_STRUCT, GENERATE_GAUGE_STRUCT)
 };
-
-// TODO(fredlas) redundant to SubscriptionCallbacks; remove this one.
-class GrpcMuxCallbacks {
-public:
-  virtual ~GrpcMuxCallbacks() = default;
-
-  /**
-   * Called when a configuration update is received.
-   * @param resources vector of fetched resources corresponding to the configuration update.
-   * @param version_info update version.
-   * @throw EnvoyException with reason if the configuration is rejected. Otherwise the configuration
-   *        is accepted. Accepted configurations have their version_info reflected in subsequent
-   *        requests.
-   */
-  virtual void onConfigUpdate(const Protobuf::RepeatedPtrField<ProtobufWkt::Any>& resources,
-                              const std::string& version_info) PURE;
-
-  /**
-   * Called when either the subscription is unable to fetch a config update or when onConfigUpdate
-   * invokes an exception.
-   * @param reason supplies the update failure reason.
-   * @param e supplies any exception data on why the fetch failed. May be nullptr.
-   */
-  virtual void onConfigUpdateFailed(Envoy::Config::ConfigUpdateFailureReason reason,
-                                    const EnvoyException* e) PURE;
-
-  /**
-   * Obtain the "name" of a v2 API resource in a google.protobuf.Any, e.g. the route config name for
-   * a RouteConfiguration, based on the underlying resource type.
-   */
-  virtual std::string resourceName(const ProtobufWkt::Any& resource) PURE;
-};
-
-struct Watch;
 
 struct Watch;
 
@@ -90,10 +56,6 @@
    */
   virtual void resume(const std::string& type_url) PURE;
 
-<<<<<<< HEAD
-=======
-  // For delta
->>>>>>> abb14cdd
   virtual Watch* addOrUpdateWatch(const std::string& type_url, Watch* watch,
                                   const std::set<std::string>& resources,
                                   SubscriptionCallbacks& callbacks,
