--- conflicted
+++ resolved
@@ -191,10 +191,7 @@
         ":io_socket_error_lib",
         ":socket_interface_lib",
         ":socket_lib",
-<<<<<<< HEAD
-=======
         "//include/envoy/event:dispatcher_interface",
->>>>>>> c0033638
         "//include/envoy/network:io_handle_interface",
         "//source/common/api:os_sys_calls_lib",
         "@envoy_api//envoy/extensions/network/socket_interface/v3:pkg_cc_proto",
