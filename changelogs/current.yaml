--- conflicted
+++ resolved
@@ -84,17 +84,14 @@
 - area: lua
   change: |
     added an new option to the options of lua ``httpCall``. This allows to skip adding ``x-forwarded-for`` by setting ``{["send_xff"] = false}`` as the ``options``.
-<<<<<<< HEAD
 - area: ratelimit
   change: |
     added local rate limit listener filter to enable rate limit before TLS handshake and filter matching.
-=======
 - area: tcp_proxy
   change: |
     added support for propagating the response trailers in :ref:`TunnelingConfig <envoy_v3_api_field_extensions.filters.network.tcp_proxy.v3.TcpProxy.TunnelingConfig.propagate_response_trailers>` to the downstream info filter state.
 - area: sni_dynamic_forward_proxy
   change: |
     added an option to dynamically set the host used by the SNI dynamic forward proxy filter, by setting a filter state object under the key ``envoy.upstream.dynamic_host``.
->>>>>>> 6424fa91
 
 deprecated: