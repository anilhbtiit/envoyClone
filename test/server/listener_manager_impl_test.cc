#include "test/server/listener_manager_impl_test.h"

#include <chrono>
#include <memory>
#include <string>
#include <utility>
#include <vector>

#include "envoy/admin/v3/config_dump.pb.h"
#include "envoy/config/core/v3/address.pb.h"
#include "envoy/config/core/v3/base.pb.h"
#include "envoy/config/core/v3/config_source.pb.h"
#include "envoy/config/listener/v3/listener.pb.h"
#include "envoy/server/filter_config.h"
#include "envoy/server/listener_manager.h"
#include "envoy/stream_info/filter_state.h"

#include "source/common/api/os_sys_calls_impl.h"
#include "source/common/config/metadata.h"
#include "source/common/init/manager_impl.h"
#include "source/common/network/address_impl.h"
#include "source/common/network/io_socket_handle_impl.h"
#include "source/common/network/socket_interface_impl.h"
#include "source/common/network/utility.h"
#include "source/common/protobuf/protobuf.h"
#include "source/extensions/filters/listener/original_dst/original_dst.h"
#include "source/extensions/transport_sockets/tls/ssl_socket.h"

#include "test/mocks/init/mocks.h"
#include "test/mocks/matcher/mocks.h"
#include "test/server/utility.h"
#include "test/test_common/network_utility.h"
#include "test/test_common/registry.h"
#include "test/test_common/test_runtime.h"
#include "test/test_common/utility.h"

#include "absl/strings/escaping.h"
#include "absl/strings/match.h"

namespace Envoy {
namespace Server {
namespace {

using testing::AtLeast;
using testing::ByMove;
using testing::InSequence;
using testing::Return;
using testing::ReturnRef;
using testing::Throw;

class ListenerManagerImplWithDispatcherStatsTest : public ListenerManagerImplTest {
protected:
  ListenerManagerImplWithDispatcherStatsTest() { enable_dispatcher_stats_ = true; }
};

class ListenerManagerImplWithRealFiltersTest : public ListenerManagerImplTest {
public:
  /**
   * Create an IPv4 listener with a given name.
   */
  envoy::config::listener::v3::Listener createIPv4Listener(const std::string& name) {
    envoy::config::listener::v3::Listener listener = parseListenerFromV3Yaml(R"EOF(
      address:
        socket_address: { address: 127.0.0.1, port_value: 1111 }
      filter_chains:
      - filters:
    )EOF");
    listener.set_name(name);
    return listener;
  }

  /**
   * Used by some tests below to validate that, if a given socket option is valid on this platform
   * and set in the Listener, it should result in a call to setsockopt() with the appropriate
   * values.
   */
  void testSocketOption(const envoy::config::listener::v3::Listener& listener,
                        const envoy::config::core::v3::SocketOption::SocketState& expected_state,
                        const Network::SocketOptionName& expected_option, int expected_value,
                        uint32_t expected_num_options = 1,
                        ListenerComponentFactory::BindType bind_type =
                            ListenerComponentFactory::BindType::NoReusePort) {
    if (expected_option.hasValue()) {
      expectCreateListenSocket(expected_state, expected_num_options, bind_type);
      expectSetsockopt(expected_option.level(), expected_option.option(), expected_value,
                       expected_num_options);
      manager_->addOrUpdateListener(listener, "", true);
      EXPECT_EQ(1U, manager_->listeners().size());
    } else {
      EXPECT_THROW_WITH_MESSAGE(manager_->addOrUpdateListener(listener, "", true), EnvoyException,
                                "MockListenerComponentFactory: Setting socket options failed");
      EXPECT_EQ(0U, manager_->listeners().size());
    }
  }
};

class ListenerManagerImplForInPlaceFilterChainUpdateTest : public Event::SimulatedTimeSystem,
                                                           public ListenerManagerImplTest {
public:
  envoy::config::listener::v3::Listener createDefaultListener() {
    envoy::config::listener::v3::Listener listener_proto;
    Protobuf::TextFormat::ParseFromString(R"EOF(
    name: "foo"
    address: {
      socket_address: {
        address: "127.0.0.1"
        port_value: 1234
      }
    }
    filter_chains: {}
  )EOF",
                                          &listener_proto);
    return listener_proto;
  }

  void expectAddListener(const envoy::config::listener::v3::Listener& listener_proto,
                         ListenerHandle*) {
    EXPECT_CALL(listener_factory_, createListenSocket(_, _, _, default_bind_type, 0));
    EXPECT_CALL(*worker_, addListener(_, _, _));
    manager_->addOrUpdateListener(listener_proto, "", true);
    worker_->callAddCompletion();
    EXPECT_EQ(1UL, manager_->listeners().size());
    checkStats(__LINE__, 1, 0, 0, 0, 1, 0, 0);
  }

  Network::MockListenSocket*
  expectUpdateToThenDrain(const envoy::config::listener::v3::Listener& new_listener_proto,
                          ListenerHandle* old_listener_handle,
                          OptRef<Network::MockListenSocket> socket,
                          ListenerComponentFactory::BindType bind_type = default_bind_type) {
    Network::MockListenSocket* new_socket;
    if (socket.has_value()) {
      new_socket = new NiceMock<Network::MockListenSocket>();
      EXPECT_CALL(socket.value().get(), duplicate())
          .WillOnce(Return(ByMove(std::unique_ptr<Network::Socket>(new_socket))));
    } else {
      new_socket = listener_factory_.socket_.get();
      EXPECT_CALL(listener_factory_, createListenSocket(_, _, _, bind_type, 0));
    }
    EXPECT_CALL(*worker_, addListener(_, _, _));
    EXPECT_CALL(*worker_, stopListener(_, _));
    EXPECT_CALL(*old_listener_handle->drain_manager_, _startDrainSequence(_));

    EXPECT_TRUE(manager_->addOrUpdateListener(new_listener_proto, "", true));

    EXPECT_CALL(*worker_, removeListener(_, _));
    old_listener_handle->drain_manager_->drain_sequence_completion_();

    EXPECT_CALL(*old_listener_handle, onDestroy());
    worker_->callRemovalCompletion();
    return new_socket;
  }

  void expectRemove(const envoy::config::listener::v3::Listener& listener_proto,
                    ListenerHandle* listener_handle, Network::MockListenSocket& socket) {

    EXPECT_CALL(*worker_, stopListener(_, _));
<<<<<<< HEAD
    EXPECT_CALL(*listener_factory_.socket_, close());
    EXPECT_CALL(*listener_handle->drain_manager_, _startDrainSequence(_));
=======
    EXPECT_CALL(socket, close());
    EXPECT_CALL(*listener_handle->drain_manager_, startDrainSequence(_));
>>>>>>> a4cec80d
    EXPECT_TRUE(manager_->removeListener(listener_proto.name()));

    EXPECT_CALL(*worker_, removeListener(_, _));
    listener_handle->drain_manager_->drain_sequence_completion_();

    EXPECT_CALL(*listener_handle, onDestroy());
    worker_->callRemovalCompletion();
  }
};

class MockLdsApi : public LdsApi {
public:
  MOCK_METHOD(std::string, versionInfo, (), (const));
};

TEST_F(ListenerManagerImplWithRealFiltersTest, EmptyFilter) {
  const std::string yaml = R"EOF(
address:
  socket_address:
    address: 127.0.0.1
    port_value: 1234
filter_chains:
- filters: []
  )EOF";

  EXPECT_CALL(server_.api_.random_, uuid());
  EXPECT_CALL(listener_factory_, createListenSocket(_, _, _, default_bind_type, 0));
  manager_->addOrUpdateListener(parseListenerFromV3Yaml(yaml), "", true);
  EXPECT_EQ(&manager_->httpContext(), &server_.httpContext());
  EXPECT_EQ(1U, manager_->listeners().size());
  EXPECT_EQ(std::chrono::milliseconds(15000),
            manager_->listeners().front().get().listenerFiltersTimeout());
}

TEST_F(ListenerManagerImplWithRealFiltersTest, DefaultListenerPerConnectionBufferLimit) {
  const std::string yaml = R"EOF(
address:
  socket_address:
    address: 127.0.0.1
    port_value: 1234
filter_chains:
- filters: []
  )EOF";

  EXPECT_CALL(listener_factory_, createListenSocket(_, _, _, default_bind_type, 0));
  manager_->addOrUpdateListener(parseListenerFromV3Yaml(yaml), "", true);
  EXPECT_EQ(1024 * 1024U, manager_->listeners().back().get().perConnectionBufferLimitBytes());
}

TEST_F(ListenerManagerImplWithRealFiltersTest, SetListenerPerConnectionBufferLimit) {
  const std::string yaml = R"EOF(
address:
  socket_address:
    address: 127.0.0.1
    port_value: 1234
filter_chains:
- filters: []
per_connection_buffer_limit_bytes: 8192
  )EOF";

  EXPECT_CALL(listener_factory_, createListenSocket(_, _, _, default_bind_type, 0));
  manager_->addOrUpdateListener(parseListenerFromV3Yaml(yaml), "", true);
  EXPECT_EQ(8192U, manager_->listeners().back().get().perConnectionBufferLimitBytes());
}

TEST_F(ListenerManagerImplWithRealFiltersTest, TlsTransportSocket) {
  const std::string yaml = TestEnvironment::substitute(R"EOF(
address:
  socket_address:
    address: 127.0.0.1
    port_value: 1234
filter_chains:
- filters: []
  transport_socket:
    name: tls
    typed_config:
      "@type": type.googleapis.com/envoy.extensions.transport_sockets.tls.v3.DownstreamTlsContext
      common_tls_context:
        tls_certificates:
        - certificate_chain:
            filename: "{{ test_rundir }}/test/extensions/transport_sockets/tls/test_data/san_uri_cert.pem"
          private_key:
            filename: "{{ test_rundir }}/test/extensions/transport_sockets/tls/test_data/san_uri_key.pem"
        validation_context:
          trusted_ca:
            filename: "{{ test_rundir }}/test/extensions/transport_sockets/tls/test_data/ca_cert.pem"
          match_subject_alt_names:
            exact: localhost
            exact: 127.0.0.1
  )EOF",
                                                       Network::Address::IpVersion::v4);

  EXPECT_CALL(listener_factory_, createListenSocket(_, _, _, default_bind_type, 0));
  manager_->addOrUpdateListener(parseListenerFromV3Yaml(yaml), "", true);
  EXPECT_EQ(1U, manager_->listeners().size());

  auto filter_chain = findFilterChain(1234, "127.0.0.1", "", "tls", {}, "8.8.8.8", 111);
  ASSERT_NE(filter_chain, nullptr);
  EXPECT_TRUE(filter_chain->transportSocketFactory().implementsSecureTransport());
}

TEST_F(ListenerManagerImplWithRealFiltersTest,
       DEPRECATED_FEATURE_TEST(TlsTransportSocketLegacyConfig)) {
  TestDeprecatedV2Api _deprecated_v2_api;
  const std::string yaml = TestEnvironment::substitute(R"EOF(
address:
  socket_address:
    address: 127.0.0.1
    port_value: 1234
filter_chains:
- filters: []
  transport_socket:
    name: tls
    typed_config:
      "@type": type.googleapis.com/envoy.api.v2.auth.DownstreamTlsContext
      common_tls_context:
        tls_certificates:
        - certificate_chain:
            filename: "{{ test_rundir }}/test/extensions/transport_sockets/tls/test_data/san_uri_cert.pem"
          private_key:
            filename: "{{ test_rundir }}/test/extensions/transport_sockets/tls/test_data/san_uri_key.pem"
        validation_context:
          trusted_ca:
            filename: "{{ test_rundir }}/test/extensions/transport_sockets/tls/test_data/ca_cert.pem"
          verify_subject_alt_name:
            - localhost
            - 127.0.0.1
  )EOF",
                                                       Network::Address::IpVersion::v4);

  EXPECT_CALL(listener_factory_, createListenSocket(_, _, _, default_bind_type, 0));
  manager_->addOrUpdateListener(parseListenerFromV3Yaml(yaml), "", true);
  EXPECT_EQ(1U, manager_->listeners().size());

  auto filter_chain = findFilterChain(1234, "127.0.0.1", "", "tls", {}, "8.8.8.8", 111);
  ASSERT_NE(filter_chain, nullptr);
  EXPECT_TRUE(filter_chain->transportSocketFactory().implementsSecureTransport());
}

TEST_F(ListenerManagerImplWithRealFiltersTest, TransportSocketConnectTimeout) {
  const std::string yaml = R"EOF(
address:
  socket_address:
    address: 127.0.0.1
    port_value: 1234
filter_chains:
- filters: []
  transport_socket_connect_timeout: 3s
  )EOF";

  EXPECT_CALL(listener_factory_, createListenSocket(_, _, _, default_bind_type, 0));
  manager_->addOrUpdateListener(parseListenerFromV3Yaml(yaml), "", true);
  auto filter_chain = findFilterChain(1234, "127.0.0.1", "", "", {}, "8.8.8.8", 111);
  ASSERT_NE(filter_chain, nullptr);
  EXPECT_EQ(filter_chain->transportSocketConnectTimeout(), std::chrono::seconds(3));
}

TEST_F(ListenerManagerImplWithRealFiltersTest, UdpAddress) {
  EXPECT_CALL(*worker_, start(_, _));
  EXPECT_FALSE(manager_->isWorkerStarted());
  manager_->startWorkers(guard_dog_, callback_.AsStdFunction());
  // Validate that there are no active listeners and workers are started.
  EXPECT_EQ(0, server_.stats_store_
                   .gauge("listener_manager.total_active_listeners",
                          Stats::Gauge::ImportMode::NeverImport)
                   .value());
  EXPECT_EQ(1, server_.stats_store_
                   .gauge("listener_manager.workers_started", Stats::Gauge::ImportMode::NeverImport)
                   .value());

  const std::string proto_text = R"EOF(
    address: {
      socket_address: {
        protocol: UDP
        address: "127.0.0.1"
        port_value: 1234
      }
    }
    filter_chains: {}
  )EOF";
  envoy::config::listener::v3::Listener listener_proto;
  EXPECT_TRUE(Protobuf::TextFormat::ParseFromString(proto_text, &listener_proto));

  EXPECT_CALL(server_.api_.random_, uuid());
  EXPECT_CALL(*worker_, addListener(_, _, _));
  EXPECT_CALL(listener_factory_,
              createListenSocket(_, Network::Socket::Type::Datagram, _,
                                 ListenerComponentFactory::BindType::ReusePort, 0))
      .WillOnce(Invoke(
          [this](const Network::Address::InstanceConstSharedPtr&, Network::Socket::Type,
                 const Network::Socket::OptionsSharedPtr&, ListenerComponentFactory::BindType,
                 uint32_t) -> Network::SocketSharedPtr { return listener_factory_.socket_; }));
  EXPECT_CALL(*listener_factory_.socket_, setSocketOption(_, _, _, _)).Times(testing::AtLeast(1));
  EXPECT_CALL(os_sys_calls_, close(_)).WillRepeatedly(Return(Api::SysCallIntResult{0, errno}));
  manager_->addOrUpdateListener(listener_proto, "", true);
  EXPECT_EQ(1u, manager_->listeners().size());
}

TEST_F(ListenerManagerImplWithRealFiltersTest, AllowOnlyDefaultFilterChain) {
  const std::string yaml = R"EOF(
address:
  socket_address:
    address: 127.0.0.1
    port_value: 1234
default_filter_chain:
  filters: []
  )EOF";

  manager_->addOrUpdateListener(parseListenerFromV3Yaml(yaml), "", true);
  EXPECT_EQ(1, manager_->listeners().size());
}

TEST_F(ListenerManagerImplWithRealFiltersTest, BadListenerConfig) {
  const std::string yaml = R"EOF(
address:
  socket_address:
    address: 127.0.0.1
    port_value: 1234
filter_chains:
- filters: []
test: a
  )EOF";

  EXPECT_THROW_WITH_REGEX(manager_->addOrUpdateListener(parseListenerFromV3Yaml(yaml), "", true),
                          EnvoyException, "test: Cannot find field");
}

TEST_F(ListenerManagerImplWithRealFiltersTest, BadListenerConfigNoFilterChains) {
  const std::string yaml = R"EOF(
address:
  socket_address:
    address: 127.0.0.1
    port_value: 1234
  )EOF";

  EXPECT_THROW_WITH_REGEX(manager_->addOrUpdateListener(parseListenerFromV3Yaml(yaml), "", true),
                          EnvoyException, "no filter chains specified");
}

TEST_F(ListenerManagerImplWithRealFiltersTest, BadListenerConfig2UDPListenerFilters) {
  const std::string yaml = R"EOF(
address:
  socket_address:
    protocol: UDP
    address: 127.0.0.1
    port_value: 1234
listener_filters:
- name: envoy.filters.listener.tls_inspector
- name: envoy.filters.listener.original_dst
  )EOF";

  EXPECT_THROW_WITH_REGEX(manager_->addOrUpdateListener(parseListenerFromV3Yaml(yaml), "", true),
                          EnvoyException, "Only 1 UDP listener filter per listener supported");
}

TEST_F(ListenerManagerImplWithRealFiltersTest, BadFilterConfig) {
  const std::string yaml = R"EOF(
address:
  socket_address:
    address: 127.0.0.1
    port_value: 1234
filter_chains:
- filters:
  - foo: type
    name: name
  )EOF";

  EXPECT_THROW_WITH_REGEX(manager_->addOrUpdateListener(parseListenerFromV3Yaml(yaml), "", true),
                          EnvoyException, "foo: Cannot find field");
}
class NonTerminalFilterFactory : public Configuration::NamedNetworkFilterConfigFactory {
public:
  // Configuration::NamedNetworkFilterConfigFactory
  Network::FilterFactoryCb
  createFilterFactoryFromProto(const Protobuf::Message&,
                               Server::Configuration::FactoryContext&) override {
    return [](Network::FilterManager&) -> void {};
  }

  ProtobufTypes::MessagePtr createEmptyConfigProto() override {
    // Using Struct instead of a custom per-filter empty config proto
    // This is only allowed in tests.
    return std::make_unique<Envoy::ProtobufWkt::Struct>();
  }

  std::string name() const override { return "non_terminal"; }
};

TEST_F(ListenerManagerImplWithRealFiltersTest, TerminalNotLast) {
  NonTerminalFilterFactory filter;
  Registry::InjectFactory<Configuration::NamedNetworkFilterConfigFactory> registered(filter);

  const std::string yaml = R"EOF(
address:
  socket_address:
    address: 127.0.0.1
    port_value: 1234
filter_chains:
- filters:
  - name: non_terminal
  )EOF";

  EXPECT_THROW_WITH_REGEX(
      manager_->addOrUpdateListener(parseListenerFromV3Yaml(yaml), "", true), EnvoyException,
      "Error: non-terminal filter named non_terminal of type non_terminal is the last "
      "filter in a network filter chain.");
}

TEST_F(ListenerManagerImplWithRealFiltersTest, NotTerminalLast) {
  const std::string yaml = R"EOF(
address:
  socket_address:
    address: 127.0.0.1
    port_value: 1234
filter_chains:
- filters:
  - name: envoy.filters.network.tcp_proxy
    typed_config:
      "@type": type.googleapis.com/envoy.extensions.filters.network.tcp_proxy.v3.TcpProxy
      stat_prefix: tcp
      cluster: cluster
  - name: unknown_but_will_not_be_processed
  )EOF";

  EXPECT_THROW_WITH_REGEX(
      manager_->addOrUpdateListener(parseListenerFromV3Yaml(yaml), "", true), EnvoyException,
      "Error: terminal filter named envoy.filters.network.tcp_proxy of type "
      "envoy.filters.network.tcp_proxy must be the last filter in a network filter chain.");
}

TEST_F(ListenerManagerImplWithRealFiltersTest, BadFilterName) {
  const std::string yaml = R"EOF(
address:
  socket_address:
    address: 127.0.0.1
    port_value: 1234
filter_chains:
- filters:
  - name: invalid
  )EOF";

  EXPECT_THROW_WITH_MESSAGE(manager_->addOrUpdateListener(parseListenerFromV3Yaml(yaml), "", true),
                            EnvoyException,
                            "Didn't find a registered implementation for name: 'invalid'");
}

class TestStatsConfigFactory : public Configuration::NamedNetworkFilterConfigFactory {
public:
  // Configuration::NamedNetworkFilterConfigFactory
  Network::FilterFactoryCb createFilterFactoryFromProto(
      const Protobuf::Message&,
      Configuration::FactoryContext& filter_chain_factory_context) override {
    return commonFilterFactory(filter_chain_factory_context);
  }

  ProtobufTypes::MessagePtr createEmptyConfigProto() override {
    // Using Struct instead of a custom per-filter empty config proto
    // This is only allowed in tests.
    return std::make_unique<Envoy::ProtobufWkt::Struct>();
  }

  std::string name() const override { return "stats_test"; }

  bool isTerminalFilterByProto(const Protobuf::Message&,
                               Server::Configuration::FactoryContext&) override {
    return true;
  }

private:
  Network::FilterFactoryCb commonFilterFactory(Configuration::FactoryContext& context) {
    context.scope().counterFromString("bar").inc();
    return [](Network::FilterManager&) -> void {};
  }
};

TEST_F(ListenerManagerImplWithRealFiltersTest, StatsScopeTest) {
  TestStatsConfigFactory filter;
  Registry::InjectFactory<Configuration::NamedNetworkFilterConfigFactory> registered(filter);

  const std::string yaml = R"EOF(
address:
  socket_address:
    address: 127.0.0.1
    port_value: 1234
bind_to_port: false
filter_chains:
- filters:
  - name: stats_test
  )EOF";

  EXPECT_CALL(listener_factory_,
              createListenSocket(_, _, _, ListenerComponentFactory::BindType::NoBind, 0));
  manager_->addOrUpdateListener(parseListenerFromV3Yaml(yaml), "", true);
  manager_->listeners().front().get().listenerScope().counterFromString("foo").inc();

  EXPECT_EQ(1UL, server_.stats_store_.counterFromString("bar").value());
  EXPECT_EQ(1UL, server_.stats_store_.counterFromString("listener.127.0.0.1_1234.foo").value());
}

TEST_F(ListenerManagerImplTest, UnsupportedInternalListener) {
  const std::string yaml = R"EOF(
address:
  envoy_internal_address:
    server_listener_name: a_listener_name
filter_chains:
- filters: []
  )EOF";

  ASSERT_DEATH(manager_->addOrUpdateListener(parseListenerFromV3Yaml(yaml), "", true), "");
}

TEST_F(ListenerManagerImplTest, NotDefaultListenerFiltersTimeout) {
  const std::string yaml = R"EOF(
    name: "foo"
    address:
      socket_address: { address: 127.0.0.1, port_value: 10000 }
    filter_chains:
    - filters:
    listener_filters_timeout: 0s
  )EOF";

  EXPECT_CALL(listener_factory_, createListenSocket(_, _, _, default_bind_type, 0));
  EXPECT_TRUE(manager_->addOrUpdateListener(parseListenerFromV3Yaml(yaml), "", true));
  EXPECT_EQ(std::chrono::milliseconds(),
            manager_->listeners().front().get().listenerFiltersTimeout());
}

TEST_F(ListenerManagerImplTest, ModifyOnlyDrainType) {
  InSequence s;

  // Add foo listener.
  const std::string listener_foo_yaml = R"EOF(
    name: "foo"
    address:
      socket_address: { address: 127.0.0.1, port_value: 10000 }
    filter_chains:
    - filters:
    drain_type: MODIFY_ONLY
  )EOF";

  ListenerHandle* listener_foo =
      expectListenerCreate(false, true, envoy::config::listener::v3::Listener::MODIFY_ONLY);
  EXPECT_CALL(listener_factory_, createListenSocket(_, _, _, default_bind_type, 0));
  EXPECT_TRUE(manager_->addOrUpdateListener(parseListenerFromV3Yaml(listener_foo_yaml), "", true));
  checkStats(__LINE__, 1, 0, 0, 0, 1, 0, 0);

  EXPECT_CALL(*listener_foo, onDestroy());
}

TEST_F(ListenerManagerImplTest, AddListenerAddressNotMatching) {
  time_system_.setSystemTime(std::chrono::milliseconds(1001001001001));

  InSequence s;

  auto* lds_api = new MockLdsApi();
  EXPECT_CALL(listener_factory_, createLdsApi_(_, _)).WillOnce(Return(lds_api));
  envoy::config::core::v3::ConfigSource lds_config;
  manager_->createLdsApi(lds_config, nullptr);

  // Add foo listener.
  const std::string listener_foo_yaml = R"EOF(
name: foo
address:
  socket_address:
    address: 127.0.0.1
    port_value: 1234
filter_chains: {}
  )EOF";

  ListenerHandle* listener_foo = expectListenerCreate(false, true);
  EXPECT_CALL(listener_factory_, createListenSocket(_, _, _, default_bind_type, 0));
  EXPECT_TRUE(
      manager_->addOrUpdateListener(parseListenerFromV3Yaml(listener_foo_yaml), "version1", true));
  checkStats(__LINE__, 1, 0, 0, 0, 1, 0, 0);
  EXPECT_CALL(*lds_api, versionInfo()).WillOnce(Return("version1"));
  checkConfigDump(R"EOF(
version_info: version1
static_listeners:
dynamic_listeners:
  - name: foo
    warming_state:
      version_info: version1
      listener:
        "@type": type.googleapis.com/envoy.config.listener.v3.Listener
        name: foo
        address:
          socket_address:
            address: 127.0.0.1
            port_value: 1234
        filter_chains: {}
      last_updated:
        seconds: 1001001001
        nanos: 1000000
)EOF");

  // Update foo listener, but with a different address.
  const std::string listener_foo_different_address_yaml = R"EOF(
name: foo
address:
  socket_address:
    address: 127.0.0.1
    port_value: 1235
filter_chains: {}
  )EOF";

  time_system_.setSystemTime(std::chrono::milliseconds(2002002002002));

  ListenerHandle* listener_foo_different_address = expectListenerCreate(false, true);
  // Another socket should be created.
  EXPECT_CALL(listener_factory_, createListenSocket(_, _, _, default_bind_type, 0));
  EXPECT_CALL(*listener_foo, onDestroy());
  EXPECT_TRUE(manager_->addOrUpdateListener(
      parseListenerFromV3Yaml(listener_foo_different_address_yaml), "version2", true));
  checkStats(__LINE__, 1, 1, 0, 0, 1, 0, 0);
  EXPECT_CALL(*lds_api, versionInfo()).WillOnce(Return("version2"));
  checkConfigDump(R"EOF(
version_info: version2
static_listeners:
dynamic_listeners:
  - name: foo
    warming_state:
      version_info: version2
      listener:
        "@type": type.googleapis.com/envoy.config.listener.v3.Listener
        name: foo
        address:
          socket_address:
            address: 127.0.0.1
            port_value: 1235
        filter_chains: {}
      last_updated:
        seconds: 2002002002
        nanos: 2000000
)EOF");

  EXPECT_CALL(*worker_, addListener(_, _, _));
  EXPECT_CALL(*worker_, start(_, _));
  manager_->startWorkers(guard_dog_, callback_.AsStdFunction());
  worker_->callAddCompletion();

  time_system_.setSystemTime(std::chrono::milliseconds(3003003003003));

  // Add baz listener, this time requiring initializing.
  const std::string listener_baz_yaml = R"EOF(
name: baz
address:
  socket_address:
    address: "127.0.0.1"
    port_value: 1236
filter_chains: {}
  )EOF";

  ListenerHandle* listener_baz = expectListenerCreate(true, true);
  EXPECT_CALL(listener_factory_, createListenSocket(_, _, _, default_bind_type, 0));
  EXPECT_CALL(listener_baz->target_, initialize());
  EXPECT_TRUE(
      manager_->addOrUpdateListener(parseListenerFromV3Yaml(listener_baz_yaml), "version3", true));
  EXPECT_CALL(*lds_api, versionInfo()).WillOnce(Return("version3"));
  checkConfigDump(R"EOF(
version_info: version3
static_listeners:
dynamic_listeners:
  - name: foo
    active_state:
      version_info: version2
      listener:
        "@type": type.googleapis.com/envoy.config.listener.v3.Listener
        name: foo
        address:
          socket_address:
            address: 127.0.0.1
            port_value: 1235
        filter_chains: {}
      last_updated:
        seconds: 2002002002
        nanos: 2000000
  - name: baz
    warming_state:
      version_info: version3
      listener:
        "@type": type.googleapis.com/envoy.config.listener.v3.Listener
        name: baz
        address:
          socket_address:
            address: 127.0.0.1
            port_value: 1236
        filter_chains: {}
      last_updated:
        seconds: 3003003003
        nanos: 3000000
)EOF");

  time_system_.setSystemTime(std::chrono::milliseconds(4004004004004));

  const std::string listener_baz_different_address_yaml = R"EOF(
name: baz
address:
  socket_address:
    address: "127.0.0.1"
    port_value: 1237
filter_chains: {}
  )EOF";

  // Modify the address of a warming listener.
  ListenerHandle* listener_baz_different_address = expectListenerCreate(true, true);
  // Another socket should be created.
  EXPECT_CALL(listener_factory_, createListenSocket(_, _, _, default_bind_type, 0));
  EXPECT_CALL(*listener_baz, onDestroy()).WillOnce(Invoke([listener_baz]() -> void {
    listener_baz->target_.ready();
  }));
  EXPECT_CALL(listener_baz_different_address->target_, initialize());
  EXPECT_TRUE(manager_->addOrUpdateListener(
      parseListenerFromV3Yaml(listener_baz_different_address_yaml), "version4", true));
  EXPECT_CALL(*lds_api, versionInfo()).WillOnce(Return("version4"));
  checkConfigDump(R"EOF(
version_info: version4
static_listeners:
dynamic_listeners:
  - name: foo
    active_state:
      version_info: version2
      listener:
        "@type": type.googleapis.com/envoy.config.listener.v3.Listener
        name: foo
        address:
          socket_address:
            address: 127.0.0.1
            port_value: 1235
        filter_chains: {}
      last_updated:
        seconds: 2002002002
        nanos: 2000000
  - name: baz
    warming_state:
      version_info: version4
      listener:
        "@type": type.googleapis.com/envoy.config.listener.v3.Listener
        name: baz
        address:
          socket_address:
            address: 127.0.0.1
            port_value: 1237
        filter_chains: {}
      last_updated:
        seconds: 4004004004
        nanos: 4000000
)EOF");

  EXPECT_CALL(*worker_, addListener(_, _, _));
  listener_baz_different_address->target_.ready();
  worker_->callAddCompletion();

  EXPECT_CALL(*listener_foo_different_address, onDestroy());
  EXPECT_CALL(*listener_baz_different_address, onDestroy());
}

// Make sure that a listener creation does not fail on IPv4 only setups when FilterChainMatch is not
// specified and we try to create default CidrRange. See makeCidrListEntry function for
// more details.
TEST_F(ListenerManagerImplTest, AddListenerOnIpv4OnlySetups) {
  InSequence s;

  const std::string listener_foo_yaml = R"EOF(
name: foo
address:
  socket_address:
    address: 127.0.0.1
    port_value: 1234
filter_chains:
- filters: []
drain_type: default
  )EOF";

  ListenerHandle* listener_foo = expectListenerCreate(false, true);

  ON_CALL(os_sys_calls_, socket(AF_INET, _, 0))
      .WillByDefault(Return(Api::SysCallSocketResult{5, 0}));
  ON_CALL(os_sys_calls_, socket(AF_INET6, _, 0))
      .WillByDefault(Return(Api::SysCallSocketResult{INVALID_SOCKET, 0}));
  ON_CALL(os_sys_calls_, close(_)).WillByDefault(Return(Api::SysCallIntResult{0, 0}));

  EXPECT_CALL(listener_factory_, createListenSocket(_, _, _, default_bind_type, 0));

  EXPECT_TRUE(manager_->addOrUpdateListener(parseListenerFromV3Yaml(listener_foo_yaml), "", true));
  checkStats(__LINE__, 1, 0, 0, 0, 1, 0, 0);
  EXPECT_CALL(*listener_foo, onDestroy());
}

// Make sure that a listener creation does not fail on IPv6 only setups when FilterChainMatch is not
// specified and we try to create default CidrRange. See makeCidrListEntry function for
// more details.
TEST_F(ListenerManagerImplTest, AddListenerOnIpv6OnlySetups) {
  InSequence s;

  const std::string listener_foo_yaml = R"EOF(
name: foo
address:
  socket_address:
    address: "::0001"
    port_value: 1234
filter_chains:
- filters: []
drain_type: default
  )EOF";

  ListenerHandle* listener_foo = expectListenerCreate(false, true);

  ON_CALL(os_sys_calls_, socket(AF_INET, _, 0))
      .WillByDefault(Return(Api::SysCallSocketResult{INVALID_SOCKET, 0}));
  ON_CALL(os_sys_calls_, socket(AF_INET6, _, 0))
      .WillByDefault(Return(Api::SysCallSocketResult{5, 0}));
  ON_CALL(os_sys_calls_, close(_)).WillByDefault(Return(Api::SysCallIntResult{0, 0}));

  EXPECT_CALL(listener_factory_, createListenSocket(_, _, _, default_bind_type, 0));

  EXPECT_TRUE(manager_->addOrUpdateListener(parseListenerFromV3Yaml(listener_foo_yaml), "", true));
  checkStats(__LINE__, 1, 0, 0, 0, 1, 0, 0);
  EXPECT_CALL(*listener_foo, onDestroy());
}

// Make sure that a listener that is not added_via_api cannot be updated or removed.
TEST_F(ListenerManagerImplTest, UpdateRemoveNotModifiableListener) {
  time_system_.setSystemTime(std::chrono::milliseconds(1001001001001));

  InSequence s;

  // Add foo listener.
  const std::string listener_foo_yaml = R"EOF(
name: foo
address:
  socket_address:
    address: 127.0.0.1
    port_value: 1234
filter_chains:
- filters: []
  )EOF";

  ListenerHandle* listener_foo = expectListenerCreate(false, false);
  EXPECT_CALL(listener_factory_, createListenSocket(_, _, _, default_bind_type, 0));
  EXPECT_TRUE(manager_->addOrUpdateListener(parseListenerFromV3Yaml(listener_foo_yaml), "", false));
  checkStats(__LINE__, 1, 0, 0, 0, 1, 0, 0);
  checkConfigDump(R"EOF(
static_listeners:
  listener:
    "@type": type.googleapis.com/envoy.config.listener.v3.Listener
    name: "foo"
    address:
      socket_address:
        address: "127.0.0.1"
        port_value: 1234
    filter_chains: {}
  last_updated:
    seconds: 1001001001
    nanos: 1000000
)EOF");

  // Update foo listener. Should be blocked.
  const std::string listener_foo_update1_yaml = R"EOF(
name: foo
address:
  socket_address:
    address: 127.0.0.1
    port_value: 1234
filter_chains:
- filters:
  - name: fake
  )EOF";

  EXPECT_FALSE(
      manager_->addOrUpdateListener(parseListenerFromV3Yaml(listener_foo_update1_yaml), "", false));
  checkStats(__LINE__, 1, 0, 0, 0, 1, 0, 0);

  // Remove foo listener. Should be blocked.
  EXPECT_FALSE(manager_->removeListener("foo"));
  checkStats(__LINE__, 1, 0, 0, 0, 1, 0, 0);

  EXPECT_CALL(*listener_foo, onDestroy());
}

// Tests that when listener tears down, server's initManager is notified.
TEST_F(ListenerManagerImplTest, ListenerTeardownNotifiesServerInitManager) {
  time_system_.setSystemTime(std::chrono::milliseconds(1001001001001));

  InSequence s;

  auto* lds_api = new MockLdsApi();
  EXPECT_CALL(listener_factory_, createLdsApi_(_, _)).WillOnce(Return(lds_api));
  envoy::config::core::v3::ConfigSource lds_config;
  manager_->createLdsApi(lds_config, nullptr);

  EXPECT_CALL(*lds_api, versionInfo()).WillOnce(Return(""));
  checkConfigDump(R"EOF(
static_listeners:
)EOF");

  const std::string listener_foo_yaml = R"EOF(
name: "foo"
address:
  socket_address:
    address: "127.0.0.1"
    port_value: 1234
filter_chains: {}
  )EOF";

  const std::string listener_foo_address_update_yaml = R"EOF(
name: "foo"
address:
  socket_address:
    address: "127.0.0.1"
    port_value: 1235
filter_chains: {}
  )EOF";

  Init::ManagerImpl server_init_mgr("server-init-manager");
  Init::ExpectableWatcherImpl server_init_watcher("server-init-watcher");
  { // Add and remove a listener before starting workers.
    ListenerHandle* listener_foo = expectListenerCreate(true, true);
    EXPECT_CALL(server_, initManager()).WillOnce(ReturnRef(server_init_mgr));
    EXPECT_CALL(listener_factory_, createListenSocket(_, _, _, default_bind_type, 0));
    EXPECT_TRUE(manager_->addOrUpdateListener(parseListenerFromV3Yaml(listener_foo_yaml),
                                              "version1", true));
    checkStats(__LINE__, 1, 0, 0, 0, 1, 0, 0);

    EXPECT_CALL(*lds_api, versionInfo()).WillOnce(Return("version1"));
    checkConfigDump(R"EOF(
version_info: version1
static_listeners:
dynamic_listeners:
  - name: foo
    warming_state:
      version_info: version1
      listener:
        "@type": type.googleapis.com/envoy.config.listener.v3.Listener
        name: foo
        address:
          socket_address:
            address: 127.0.0.1
            port_value: 1234
        filter_chains: {}
      last_updated:
        seconds: 1001001001
        nanos: 1000000
)EOF");
    EXPECT_CALL(listener_foo->target_, initialize());
    server_init_mgr.initialize(server_init_watcher);
    // Since listener_foo->target_ is not ready, the listener's listener_init_target will not be
    // ready until the destruction happens.
    server_init_watcher.expectReady();
    EXPECT_CALL(*listener_foo, onDestroy());
    EXPECT_TRUE(manager_->removeListener("foo"));
  }
  // Listener foo's listener_init_target_ is the only target added to server_init_mgr.
  EXPECT_EQ(server_init_mgr.state(), Init::Manager::State::Initialized);

  EXPECT_CALL(*lds_api, versionInfo()).WillOnce(Return(""));
  checkConfigDump(R"EOF(
static_listeners:
)EOF");

  EXPECT_CALL(*worker_, start(_, _));
  manager_->startWorkers(guard_dog_, callback_.AsStdFunction());

  // Now add new version listener foo after workers start, note it's fine that server_init_mgr is
  // initialized, as no target will be added to it.
  time_system_.setSystemTime(std::chrono::milliseconds(2002002002002));
  EXPECT_CALL(server_, initManager()).Times(0); // No target added to server init manager.
  server_init_watcher.expectReady().Times(0);
  {
    ListenerHandle* listener_foo2 = expectListenerCreate(true, true);
    EXPECT_CALL(listener_factory_, createListenSocket(_, _, _, default_bind_type, 0));
    // Version 2 listener will be initialized by listener manager directly.
    EXPECT_CALL(listener_foo2->target_, initialize());
    EXPECT_TRUE(manager_->addOrUpdateListener(parseListenerFromV3Yaml(listener_foo_yaml),
                                              "version2", true));
    // Version2 is in warming list as listener_foo2->target_ is not ready yet.
    checkStats(__LINE__, /*added=*/2, 0, /*removed=*/1, /*warming=*/1, 0, 0, 0);
    EXPECT_CALL(*lds_api, versionInfo()).WillOnce(Return("version2"));
    checkConfigDump(R"EOF(
  version_info: version2
  static_listeners:
  dynamic_listeners:
    - name: foo
      warming_state:
        version_info: version2
        listener:
          "@type": type.googleapis.com/envoy.config.listener.v3.Listener
          name: foo
          address:
            socket_address:
              address: 127.0.0.1
              port_value: 1234
          filter_chains: {}
        last_updated:
          seconds: 2002002002
          nanos: 2000000
  )EOF");

    // Delete foo-listener again.
    EXPECT_CALL(*listener_foo2, onDestroy());
    EXPECT_TRUE(manager_->removeListener("foo"));
  }
}

TEST_F(ListenerManagerImplTest, OverrideListener) {
  InSequence s;

  time_system_.setSystemTime(std::chrono::milliseconds(1001001001001));
  auto* lds_api = new MockLdsApi();
  EXPECT_CALL(listener_factory_, createLdsApi_(_, _)).WillOnce(Return(lds_api));
  envoy::config::core::v3::ConfigSource lds_config;
  manager_->createLdsApi(lds_config, nullptr);

  // Add foo listener.
  const std::string listener_foo_yaml = R"EOF(
name: "foo"
address:
  socket_address:
    address: "127.0.0.1"
    port_value: 1234
filter_chains: {}
  )EOF";

  ListenerHandle* listener_foo = expectListenerCreate(false, true);
  EXPECT_CALL(listener_factory_, createListenSocket(_, _, _, default_bind_type, 0));
  EXPECT_TRUE(
      manager_->addOrUpdateListener(parseListenerFromV3Yaml(listener_foo_yaml), "version1", true));
  checkStats(__LINE__, 1, 0, 0, 0, 1, 0, 0);

  // Start workers and capture ListenerImpl.
  Network::ListenerConfig* listener_config = nullptr;
  EXPECT_CALL(*worker_, addListener(_, _, _))
      .WillOnce(Invoke([&listener_config](auto, Network::ListenerConfig& config, auto) -> void {
        listener_config = &config;
      }))
      .RetiresOnSaturation();

  EXPECT_CALL(*worker_, start(_, _));
  manager_->startWorkers(guard_dog_, callback_.AsStdFunction());

  EXPECT_EQ(0, server_.stats_store_.counter("listener_manager.listener_create_success").value());
  checkStats(__LINE__, 1, 0, 0, 0, 1, 0, 0);

  // Update foo into warming.
  const std::string listener_foo_update1_yaml = R"EOF(
name: foo
address:
  socket_address:
    address: 127.0.0.1
    port_value: 1234
filter_chains:
- filters:
  filter_chain_match:
    destination_port: 1234
  )EOF";

  ListenerHandle* listener_foo_update1 = expectListenerOverridden(false);
  EXPECT_CALL(*listener_factory_.socket_, duplicate());
  EXPECT_CALL(*worker_, addListener(_, _, _));
  auto* timer = new Event::MockTimer(dynamic_cast<Event::MockDispatcher*>(&server_.dispatcher()));
  EXPECT_CALL(*timer, enableTimer(_, _));
  EXPECT_TRUE(
      manager_->addOrUpdateListener(parseListenerFromV3Yaml(listener_foo_update1_yaml), "", true));
  EXPECT_EQ(1UL, manager_->listeners().size());

  worker_->callAddCompletion();
  checkStats(__LINE__, 1, 1, 0, 0, 1, 0, 1);

  EXPECT_CALL(*worker_, removeFilterChains(_, _, _));
  timer->invokeCallback();
  EXPECT_CALL(*listener_foo, onDestroy());
  worker_->callDrainFilterChainsComplete();

  EXPECT_EQ(1UL, manager_->listeners().size());
  EXPECT_CALL(*listener_foo_update1, onDestroy());
  EXPECT_EQ(1, server_.stats_store_.counter("listener_manager.listener_create_success").value());
}

TEST_F(ListenerManagerImplTest, AddOrUpdateListener) {
  time_system_.setSystemTime(std::chrono::milliseconds(1001001001001));
  NiceMock<Matchers::MockStringMatcher> mock_matcher;
  ON_CALL(mock_matcher, match(_)).WillByDefault(Return(false));
  InSequence s;

  auto* lds_api = new MockLdsApi();
  EXPECT_CALL(listener_factory_, createLdsApi_(_, _)).WillOnce(Return(lds_api));
  envoy::config::core::v3::ConfigSource lds_config;
  manager_->createLdsApi(lds_config, nullptr);

  EXPECT_CALL(*lds_api, versionInfo()).WillOnce(Return(""));
  checkConfigDump(R"EOF(
static_listeners:
)EOF");

  // Add foo listener.
  const std::string listener_foo_yaml = R"EOF(
name: "foo"
address:
  socket_address:
    address: "127.0.0.1"
    port_value: 1234
filter_chains: {}
  )EOF";

  ListenerHandle* listener_foo = expectListenerCreate(false, true);
  EXPECT_CALL(listener_factory_, createListenSocket(_, _, _, default_bind_type, 0));
  EXPECT_TRUE(
      manager_->addOrUpdateListener(parseListenerFromV3Yaml(listener_foo_yaml), "version1", true));
  checkStats(__LINE__, 1, 0, 0, 0, 1, 0, 0);
  EXPECT_CALL(*lds_api, versionInfo()).WillOnce(Return("version1"));
  checkConfigDump(R"EOF(
version_info: version1
static_listeners:
dynamic_listeners:
  - name: foo
    warming_state:
      version_info: version1
      listener:
        "@type": type.googleapis.com/envoy.config.listener.v3.Listener
        name: foo
        address:
          socket_address:
            address: 127.0.0.1
            port_value: 1234
        filter_chains: {}
      last_updated:
        seconds: 1001001001
        nanos: 1000000
)EOF");
  EXPECT_CALL(*lds_api, versionInfo()).WillOnce(Return("version1"));
  checkConfigDump(R"EOF(
version_info: version1
static_listeners:
dynamic_listeners:
)EOF",
                  mock_matcher);

  // Update duplicate should be a NOP.
  EXPECT_FALSE(manager_->addOrUpdateListener(parseListenerFromV3Yaml(listener_foo_yaml), "", true));
  checkStats(__LINE__, 1, 0, 0, 0, 1, 0, 0);

  // Update foo listener.
  const std::string listener_foo_update1_yaml = R"EOF(
name: "foo"
address:
  socket_address:
    address: "127.0.0.1"
    port_value: 1234
filter_chains: {}
per_connection_buffer_limit_bytes: 10
  )EOF";

  time_system_.setSystemTime(std::chrono::milliseconds(2002002002002));

  ListenerHandle* listener_foo_update1 = expectListenerCreate(false, true);
  auto duplicated_socket = new NiceMock<Network::MockListenSocket>();
  EXPECT_CALL(*listener_factory_.socket_, duplicate())
      .WillOnce(Return(ByMove(std::unique_ptr<Network::Socket>(duplicated_socket))));
  EXPECT_CALL(*listener_foo, onDestroy());
  EXPECT_TRUE(manager_->addOrUpdateListener(parseListenerFromV3Yaml(listener_foo_update1_yaml),
                                            "version2", true));
  checkStats(__LINE__, 1, 1, 0, 0, 1, 0, 0);
  EXPECT_CALL(*lds_api, versionInfo()).WillOnce(Return("version2"));
  checkConfigDump(R"EOF(
version_info: version2
static_listeners:
dynamic_listeners:
  - name: foo
    warming_state:
      version_info: version2
      listener:
        "@type": type.googleapis.com/envoy.config.listener.v3.Listener
        name: foo
        address:
          socket_address:
            address: 127.0.0.1
            port_value: 1234
        filter_chains: {}
        per_connection_buffer_limit_bytes: 10
      last_updated:
        seconds: 2002002002
        nanos: 2000000
)EOF");
  EXPECT_CALL(*lds_api, versionInfo()).WillOnce(Return("version2"));
  checkConfigDump(R"EOF(
version_info: version2
static_listeners:
dynamic_listeners:
)EOF",
                  mock_matcher);

  // Validate that workers_started stat is zero before calling startWorkers.
  EXPECT_EQ(0, server_.stats_store_
                   .gauge("listener_manager.workers_started", Stats::Gauge::ImportMode::NeverImport)
                   .value());

  // Start workers.
  EXPECT_CALL(*worker_, addListener(_, _, _));
  EXPECT_CALL(*worker_, start(_, _));
  manager_->startWorkers(guard_dog_, callback_.AsStdFunction());
  // Validate that workers_started stat is still zero before workers set the status via
  // completion callback.
  EXPECT_EQ(0, server_.stats_store_
                   .gauge("listener_manager.workers_started", Stats::Gauge::ImportMode::NeverImport)
                   .value());
  worker_->callAddCompletion();

  // Validate that workers_started stat is set to 1 after workers have responded with initialization
  // status.
  EXPECT_EQ(1, server_.stats_store_
                   .gauge("listener_manager.workers_started", Stats::Gauge::ImportMode::NeverImport)
                   .value());

  // Update duplicate should be a NOP.
  EXPECT_FALSE(
      manager_->addOrUpdateListener(parseListenerFromV3Yaml(listener_foo_update1_yaml), "", true));
  checkStats(__LINE__, 1, 1, 0, 0, 1, 0, 0);

  time_system_.setSystemTime(std::chrono::milliseconds(3003003003003));

  // Update foo. Should go into warming, have an immediate warming callback, and start immediate
  // removal.
  ListenerHandle* listener_foo_update2 = expectListenerCreate(false, true);
  EXPECT_CALL(*duplicated_socket, duplicate());
  EXPECT_CALL(*worker_, addListener(_, _, _));
  EXPECT_CALL(*worker_, stopListener(_, _));
  EXPECT_CALL(*listener_foo_update1->drain_manager_, _startDrainSequence(_));
  EXPECT_TRUE(
      manager_->addOrUpdateListener(parseListenerFromV3Yaml(listener_foo_yaml), "version3", true));
  worker_->callAddCompletion();
  checkStats(__LINE__, 1, 2, 0, 0, 1, 1, 0);
  EXPECT_CALL(*lds_api, versionInfo()).WillOnce(Return("version3"));
  checkConfigDump(R"EOF(
version_info: version3
static_listeners:
dynamic_listeners:
  - name: foo
    active_state:
      version_info: version3
      listener:
        "@type": type.googleapis.com/envoy.config.listener.v3.Listener
        name: foo
        address:
          socket_address:
            address: 127.0.0.1
            port_value: 1234
        filter_chains: {}
      last_updated:
        seconds: 3003003003
        nanos: 3000000
    draining_state:
      version_info: version2
      listener:
        "@type": type.googleapis.com/envoy.config.listener.v3.Listener
        name: foo
        address:
          socket_address:
            address: 127.0.0.1
            port_value: 1234
        filter_chains: {}
        per_connection_buffer_limit_bytes: 10
      last_updated:
        seconds: 2002002002
        nanos: 2000000
)EOF");

  EXPECT_CALL(*lds_api, versionInfo()).WillOnce(Return("version3"));
  checkConfigDump(R"EOF(
version_info: version3
static_listeners:
dynamic_listeners:
)EOF",
                  mock_matcher);

  EXPECT_CALL(*worker_, removeListener(_, _));
  listener_foo_update1->drain_manager_->drain_sequence_completion_();
  checkStats(__LINE__, 1, 2, 0, 0, 1, 1, 0);
  EXPECT_CALL(*listener_foo_update1, onDestroy());
  worker_->callRemovalCompletion();
  checkStats(__LINE__, 1, 2, 0, 0, 1, 0, 0);

  time_system_.setSystemTime(std::chrono::milliseconds(4004004004004));

  // Add bar listener.
  const std::string listener_bar_yaml = R"EOF(
name: "bar"
address:
  socket_address:
    address: "127.0.0.1"
    port_value: 1235
filter_chains: {}
  )EOF";

  ListenerHandle* listener_bar = expectListenerCreate(false, true);
  EXPECT_CALL(listener_factory_, createListenSocket(_, _, _, default_bind_type, 0));
  EXPECT_CALL(*worker_, addListener(_, _, _));
  EXPECT_TRUE(
      manager_->addOrUpdateListener(parseListenerFromV3Yaml(listener_bar_yaml), "version4", true));
  EXPECT_EQ(2UL, manager_->listeners().size());
  worker_->callAddCompletion();
  checkStats(__LINE__, 2, 2, 0, 0, 2, 0, 0);

  time_system_.setSystemTime(std::chrono::milliseconds(5005005005005));

  // Add baz listener, this time requiring initializing.
  const std::string listener_baz_yaml = R"EOF(
name: "baz"
address:
  socket_address:
    address: "127.0.0.1"
    port_value: 1236
filter_chains: {}
  )EOF";

  ListenerHandle* listener_baz = expectListenerCreate(true, true);
  EXPECT_CALL(listener_factory_, createListenSocket(_, _, _, default_bind_type, 0));
  EXPECT_CALL(listener_baz->target_, initialize());
  EXPECT_TRUE(
      manager_->addOrUpdateListener(parseListenerFromV3Yaml(listener_baz_yaml), "version5", true));
  EXPECT_EQ(2UL, manager_->listeners().size());
  checkStats(__LINE__, 3, 2, 0, 1, 2, 0, 0);
  EXPECT_CALL(*lds_api, versionInfo()).WillOnce(Return("version5"));
  checkConfigDump(R"EOF(
version_info: version5
dynamic_listeners:
  - name: foo
    active_state:
      version_info: version3
      listener:
        "@type": type.googleapis.com/envoy.config.listener.v3.Listener
        name: foo
        address:
          socket_address:
            address: 127.0.0.1
            port_value: 1234
        filter_chains: {}
      last_updated:
        seconds: 3003003003
        nanos: 3000000
  - name: bar
    active_state:
      version_info: version4
      listener:
        "@type": type.googleapis.com/envoy.config.listener.v3.Listener
        name: bar
        address:
          socket_address:
            address: 127.0.0.1
            port_value: 1235
        filter_chains: {}
      last_updated:
        seconds: 4004004004
        nanos: 4000000
  - name: baz
    warming_state:
      version_info: version5
      listener:
        "@type": type.googleapis.com/envoy.config.listener.v3.Listener
        name: baz
        address:
          socket_address:
            address: 127.0.0.1
            port_value: 1236
        filter_chains: {}
      last_updated:
        seconds: 5005005005
        nanos: 5000000
)EOF");

  EXPECT_CALL(*lds_api, versionInfo()).WillOnce(Return("version5"));
  checkConfigDump(R"EOF(
version_info: version5
static_listeners:
dynamic_listeners:
)EOF",
                  mock_matcher);

  // Update a duplicate baz that is currently warming.
  EXPECT_FALSE(manager_->addOrUpdateListener(parseListenerFromV3Yaml(listener_baz_yaml), "", true));
  checkStats(__LINE__, 3, 2, 0, 1, 2, 0, 0);

  // Update baz while it is warming.
  const std::string listener_baz_update1_yaml = R"EOF(
name: baz
address:
  socket_address:
    address: 127.0.0.1
    port_value: 1236
filter_chains:
- filters:
  - name: fake
  )EOF";

  ListenerHandle* listener_baz_update1 = expectListenerCreate(true, true);
  EXPECT_CALL(*listener_factory_.socket_, duplicate());
  EXPECT_CALL(*listener_baz, onDestroy()).WillOnce(Invoke([listener_baz]() -> void {
    // Call the initialize callback during destruction like RDS will.
    listener_baz->target_.ready();
  }));
  EXPECT_CALL(listener_baz_update1->target_, initialize());
  EXPECT_TRUE(
      manager_->addOrUpdateListener(parseListenerFromV3Yaml(listener_baz_update1_yaml), "", true));
  EXPECT_EQ(2UL, manager_->listeners().size());
  checkStats(__LINE__, 3, 3, 0, 1, 2, 0, 0);

  // Finish initialization for baz which should make it active.
  EXPECT_CALL(*worker_, addListener(_, _, _));
  listener_baz_update1->target_.ready();
  EXPECT_EQ(3UL, manager_->listeners().size());
  worker_->callAddCompletion();
  checkStats(__LINE__, 3, 3, 0, 0, 3, 0, 0);

  EXPECT_CALL(*listener_foo_update2, onDestroy());
  EXPECT_CALL(*listener_bar, onDestroy());
  EXPECT_CALL(*listener_baz_update1, onDestroy());
}

TEST_F(ListenerManagerImplTest, UpdateActiveToWarmAndBack) {
  InSequence s;

  EXPECT_CALL(*worker_, start(_, _));
  manager_->startWorkers(guard_dog_, callback_.AsStdFunction());

  // Add and initialize foo listener.
  const std::string listener_foo_yaml = R"EOF(
name: foo
address:
  socket_address:
    address: 127.0.0.1
    port_value: 1234
filter_chains:
- filters: []
  )EOF";

  ListenerHandle* listener_foo = expectListenerCreate(true, true);
  EXPECT_CALL(listener_factory_, createListenSocket(_, _, _, default_bind_type, 0));
  EXPECT_CALL(listener_foo->target_, initialize());
  EXPECT_TRUE(manager_->addOrUpdateListener(parseListenerFromV3Yaml(listener_foo_yaml), "", true));
  checkStats(__LINE__, 1, 0, 0, 1, 0, 0, 0);
  EXPECT_CALL(*worker_, addListener(_, _, _));
  listener_foo->target_.ready();
  worker_->callAddCompletion();
  EXPECT_EQ(1UL, manager_->listeners().size());
  checkStats(__LINE__, 1, 0, 0, 0, 1, 0, 0);

  // Update foo into warming.
  const std::string listener_foo_update1_yaml = R"EOF(
name: foo
address:
  socket_address:
    address: 127.0.0.1
    port_value: 1234
per_connection_buffer_limit_bytes: 999
filter_chains:
- filters: []
  )EOF";

  ListenerHandle* listener_foo_update1 = expectListenerCreate(true, true);
  EXPECT_CALL(*listener_factory_.socket_, duplicate());
  EXPECT_CALL(listener_foo_update1->target_, initialize());
  EXPECT_TRUE(
      manager_->addOrUpdateListener(parseListenerFromV3Yaml(listener_foo_update1_yaml), "", true));

  // Should be both active and warming now.
  EXPECT_EQ(1UL, manager_->listeners(ListenerManager::WARMING).size());
  EXPECT_EQ(1UL, manager_->listeners(ListenerManager::ACTIVE).size());
  checkStats(__LINE__, 1, 1, 0, 1, 1, 0, 0);

  // Update foo back to original active, should cause the warming listener to be removed.
  EXPECT_CALL(*listener_foo_update1, onDestroy());
  EXPECT_TRUE(manager_->addOrUpdateListener(parseListenerFromV3Yaml(listener_foo_yaml), "", true));

  checkStats(__LINE__, 1, 2, 0, 0, 1, 0, 0);
  EXPECT_EQ(0UL, manager_->listeners(ListenerManager::WARMING).size());
  EXPECT_EQ(1UL, manager_->listeners(ListenerManager::ACTIVE).size());

  EXPECT_CALL(*listener_foo, onDestroy());
}

TEST_F(ListenerManagerImplTest, AddReusableDrainingListener) {
  InSequence s;

  EXPECT_CALL(*worker_, start(_, _));
  manager_->startWorkers(guard_dog_, callback_.AsStdFunction());

  // Add foo listener directly into active.
  const std::string listener_foo_yaml = R"EOF(
name: foo
address:
  socket_address:
    address: 127.0.0.1
    port_value: 1234
filter_chains:
- filters: []
  )EOF";

  Network::Address::InstanceConstSharedPtr local_address(
      new Network::Address::Ipv4Instance("127.0.0.1", 1234));
  listener_factory_.socket_->address_provider_->setLocalAddress(local_address);

  ListenerHandle* listener_foo = expectListenerCreate(false, true);
  EXPECT_CALL(listener_factory_, createListenSocket(_, _, _, default_bind_type, 0));
  EXPECT_CALL(*worker_, addListener(_, _, _));
  EXPECT_TRUE(manager_->addOrUpdateListener(parseListenerFromV3Yaml(listener_foo_yaml), "", true));
  worker_->callAddCompletion();
  checkStats(__LINE__, 1, 0, 0, 0, 1, 0, 0);

  // Remove foo into draining.
  std::function<void()> stop_completion;
  EXPECT_CALL(*worker_, stopListener(_, _))
      .WillOnce(Invoke(
          [&stop_completion](Network::ListenerConfig&, std::function<void()> completion) -> void {
            ASSERT_TRUE(completion != nullptr);
            stop_completion = std::move(completion);
          }));
  EXPECT_CALL(*listener_foo->drain_manager_, _startDrainSequence(_));
  EXPECT_TRUE(manager_->removeListener("foo"));
  checkStats(__LINE__, 1, 0, 1, 0, 0, 1, 0);
  EXPECT_CALL(*worker_, removeListener(_, _));
  listener_foo->drain_manager_->drain_sequence_completion_();
  checkStats(__LINE__, 1, 0, 1, 0, 0, 1, 0);

  // Add foo again.
  ListenerHandle* listener_foo2 = expectListenerCreate(false, true);
  EXPECT_CALL(*listener_factory_.socket_, duplicate());
  EXPECT_CALL(*worker_, addListener(_, _, _));
  EXPECT_TRUE(manager_->addOrUpdateListener(parseListenerFromV3Yaml(listener_foo_yaml), "", true));
  worker_->callAddCompletion();
  checkStats(__LINE__, 2, 0, 1, 0, 1, 1, 0);

  stop_completion();

  EXPECT_CALL(*listener_foo, onDestroy());
  worker_->callRemovalCompletion();
  checkStats(__LINE__, 2, 0, 1, 0, 1, 0, 0);

  EXPECT_CALL(*listener_foo2, onDestroy());
}

TEST_F(ListenerManagerImplTest, AddClosedDrainingListener) {
  InSequence s;

  EXPECT_CALL(*worker_, start(_, _));
  manager_->startWorkers(guard_dog_, callback_.AsStdFunction());

  // Add foo listener directly into active.
  const std::string listener_foo_yaml = R"EOF(
name: foo
address:
  socket_address:
    address: 127.0.0.1
    port_value: 1234
filter_chains:
- filters: []
  )EOF";

  Network::Address::InstanceConstSharedPtr local_address(
      new Network::Address::Ipv4Instance("127.0.0.1", 1234));
  listener_factory_.socket_->address_provider_->setLocalAddress(local_address);

  ListenerHandle* listener_foo = expectListenerCreate(false, true);
  EXPECT_CALL(listener_factory_, createListenSocket(_, _, _, default_bind_type, 0));
  EXPECT_CALL(*worker_, addListener(_, _, _));
  EXPECT_TRUE(manager_->addOrUpdateListener(parseListenerFromV3Yaml(listener_foo_yaml), "", true));
  worker_->callAddCompletion();
  checkStats(__LINE__, 1, 0, 0, 0, 1, 0, 0);

  // Remove foo into draining.
  EXPECT_CALL(*worker_, stopListener(_, _));
  EXPECT_CALL(*listener_factory_.socket_, close());
  EXPECT_CALL(*listener_foo->drain_manager_, _startDrainSequence(_));
  EXPECT_TRUE(manager_->removeListener("foo"));
  checkStats(__LINE__, 1, 0, 1, 0, 0, 1, 0);
  EXPECT_CALL(*worker_, removeListener(_, _));
  listener_foo->drain_manager_->drain_sequence_completion_();
  checkStats(__LINE__, 1, 0, 1, 0, 0, 1, 0);

  // Add foo again. We should use the socket from draining.
  ListenerHandle* listener_foo2 = expectListenerCreate(false, true);
  EXPECT_CALL(listener_factory_, createListenSocket(_, _, _, default_bind_type, 0));
  EXPECT_CALL(*worker_, addListener(_, _, _));
  EXPECT_TRUE(manager_->addOrUpdateListener(parseListenerFromV3Yaml(listener_foo_yaml), "", true));
  worker_->callAddCompletion();
  checkStats(__LINE__, 2, 0, 1, 0, 1, 1, 0);

  EXPECT_CALL(*listener_foo, onDestroy());
  worker_->callRemovalCompletion();
  checkStats(__LINE__, 2, 0, 1, 0, 1, 0, 0);

  EXPECT_CALL(*listener_foo2, onDestroy());
}

TEST_F(ListenerManagerImplTest, BindToPortEqualToFalse) {
  InSequence s;
  auto mock_interface = std::make_unique<Network::MockSocketInterface>(
      std::vector<Network::Address::IpVersion>{Network::Address::IpVersion::v4});
  StackedScopedInjectableLoader<Network::SocketInterface> new_interface(std::move(mock_interface));

  ProdListenerComponentFactory real_listener_factory(server_);
  EXPECT_CALL(*worker_, start(_, _));
  manager_->startWorkers(guard_dog_, callback_.AsStdFunction());
  const std::string listener_foo_yaml = R"EOF(
name: foo
address:
  socket_address:
    address: 127.0.0.1
    port_value: 1234
bind_to_port: false
filter_chains:
- filters: []
  )EOF";

  ListenerHandle* listener_foo = expectListenerCreate(true, true);
  EXPECT_CALL(listener_factory_,
              createListenSocket(_, _, _, ListenerComponentFactory::BindType::NoBind, 0))
      .WillOnce(Invoke(
          [this, &real_listener_factory](const Network::Address::InstanceConstSharedPtr& address,
                                         Network::Socket::Type socket_type,
                                         const Network::Socket::OptionsSharedPtr& options,
                                         ListenerComponentFactory::BindType bind_type,
                                         uint32_t worker_index) -> Network::SocketSharedPtr {
            // When bind_to_port is equal to false, the BSD socket is not created at main thread.
            EXPECT_CALL(os_sys_calls_, socket(AF_INET, _, 0)).Times(0);
            return real_listener_factory.createListenSocket(address, socket_type, options,
                                                            bind_type, worker_index);
          }));
  EXPECT_CALL(listener_foo->target_, initialize());
  EXPECT_CALL(*listener_foo, onDestroy());
  EXPECT_TRUE(manager_->addOrUpdateListener(parseListenerFromV3Yaml(listener_foo_yaml), "", true));
}

TEST_F(ListenerManagerImplTest, UpdateBindToPortEqualToFalse) {
  // InSequence s;
  auto mock_interface = std::make_unique<Network::MockSocketInterface>(
      std::vector<Network::Address::IpVersion>{Network::Address::IpVersion::v4});
  StackedScopedInjectableLoader<Network::SocketInterface> new_interface(std::move(mock_interface));

  ProdListenerComponentFactory real_listener_factory(server_);
  EXPECT_CALL(*worker_, start(_, _));
  manager_->startWorkers(guard_dog_, callback_.AsStdFunction());
  const std::string listener_foo_yaml = R"EOF(
name: foo
address:
  socket_address:
    address: 127.0.0.1
    port_value: 1234
bind_to_port: false
filter_chains:
- filters: []
  )EOF";

  ListenerHandle* listener_foo = expectListenerCreate(false, true);
  EXPECT_CALL(listener_factory_,
              createListenSocket(_, _, _, ListenerComponentFactory::BindType::NoBind, 0))
      .WillOnce(Invoke(
          [this, &real_listener_factory](const Network::Address::InstanceConstSharedPtr& address,
                                         Network::Socket::Type socket_type,
                                         const Network::Socket::OptionsSharedPtr& options,
                                         ListenerComponentFactory::BindType bind_type,
                                         uint32_t worker_index) -> Network::SocketSharedPtr {
            // When bind_to_port is equal to false, the BSD socket is not created at main thread.
            EXPECT_CALL(os_sys_calls_, socket(AF_INET, _, 0)).Times(0);
            return real_listener_factory.createListenSocket(address, socket_type, options,
                                                            bind_type, worker_index);
          }));
  EXPECT_CALL(*worker_, addListener(_, _, _));
  EXPECT_TRUE(manager_->addOrUpdateListener(parseListenerFromV3Yaml(listener_foo_yaml), "", true));

  worker_->callAddCompletion();

  // grab the child-manager created for the per-filter-chain-factory-context-impl
  auto& filter_chain_drain_manager = const_cast<MockDrainManager&>(
      static_cast<const MockDrainManager&>(listener_foo->context_->drainDecision()));

  EXPECT_CALL(filter_chain_drain_manager, drainClose()).WillOnce(Return(false));
  EXPECT_CALL(server_.drain_manager_, drainClose()).Times(0);
  EXPECT_FALSE(listener_foo->context_->drainDecision().drainClose());

  EXPECT_CALL(*worker_, stopListener(_, _));
  EXPECT_CALL(filter_chain_drain_manager, _startDrainSequence(_));
  EXPECT_CALL(*listener_foo->drain_manager_, _startDrainSequence(_));
  EXPECT_TRUE(manager_->removeListener("foo"));

  EXPECT_CALL(*worker_, removeListener(_, _));
  listener_foo->drain_manager_->drain_sequence_completion_();

  EXPECT_CALL(*listener_foo, onDestroy());
  worker_->callRemovalCompletion();
}

TEST_F(ListenerManagerImplTest, DEPRECATED_FEATURE_TEST(DeprecatedBindToPortEqualToFalse)) {
  InSequence s;
  ProdListenerComponentFactory real_listener_factory(server_);
  EXPECT_CALL(*worker_, start(_, _));
  manager_->startWorkers(guard_dog_, callback_.AsStdFunction());
  const std::string listener_foo_yaml = R"EOF(
name: foo
address:
  socket_address:
    address: 127.0.0.1
    port_value: 1234
deprecated_v1:
    bind_to_port: false
filter_chains:
- filters: []
  )EOF";

  auto syscall_result = os_sys_calls_actual_.socket(AF_INET, SOCK_STREAM, 0);
  ASSERT_TRUE(SOCKET_VALID(syscall_result.return_value_));

  ListenerHandle* listener_foo = expectListenerCreate(true, true);
  EXPECT_CALL(listener_factory_,
              createListenSocket(_, _, _, ListenerComponentFactory::BindType::NoBind, 0))
      .WillOnce(Invoke([this, &syscall_result, &real_listener_factory](
                           const Network::Address::InstanceConstSharedPtr& address,
                           Network::Socket::Type socket_type,
                           const Network::Socket::OptionsSharedPtr& options,
                           ListenerComponentFactory::BindType bind_type,
                           uint32_t worker_index) -> Network::SocketSharedPtr {
        EXPECT_CALL(server_, hotRestart).Times(0);
        // When bind_to_port is equal to false, create socket fd directly, and do not get socket
        // fd through hot restart.
        ON_CALL(os_sys_calls_, socket(AF_INET, _, 0)).WillByDefault(Return(syscall_result));
        return real_listener_factory.createListenSocket(address, socket_type, options, bind_type,
                                                        worker_index);
      }));
  EXPECT_CALL(listener_foo->target_, initialize());
  EXPECT_CALL(*listener_foo, onDestroy());
  EXPECT_TRUE(manager_->addOrUpdateListener(parseListenerFromV3Yaml(listener_foo_yaml), "", true));
}

TEST_F(ListenerManagerImplTest, ReusePortEqualToTrue) {
  InSequence s;
  ProdListenerComponentFactory real_listener_factory(server_);
  EXPECT_CALL(*worker_, start(_, _));
  manager_->startWorkers(guard_dog_, callback_.AsStdFunction());
  const std::string listener_foo_yaml = R"EOF(
name: foo
address:
  socket_address:
    address: 127.0.0.1
    port_value: 0
filter_chains:
- filters: []
  )EOF";

  auto syscall_result = os_sys_calls_actual_.socket(AF_INET, SOCK_STREAM, 0);
  ASSERT_TRUE(SOCKET_VALID(syscall_result.return_value_));

  // On Windows if the socket has not been bound to an address with bind
  // the call to getsockname fails with `WSAEINVAL`. To avoid that we make sure
  // that the bind system actually happens and it does not get mocked.
  ON_CALL(os_sys_calls_, bind(_, _, _))
      .WillByDefault(Invoke(
          [&](os_fd_t sockfd, const sockaddr* addr, socklen_t addrlen) -> Api::SysCallIntResult {
            Api::SysCallIntResult result = os_sys_calls_actual_.bind(sockfd, addr, addrlen);
            ASSERT(result.return_value_ >= 0);
            return result;
          }));
  ListenerHandle* listener_foo = expectListenerCreate(true, true);
  EXPECT_CALL(listener_factory_, createListenSocket(_, _, _, default_bind_type, 0))
      .WillOnce(Invoke([this, &syscall_result, &real_listener_factory](
                           const Network::Address::InstanceConstSharedPtr& address,
                           Network::Socket::Type socket_type,
                           const Network::Socket::OptionsSharedPtr& options,
                           ListenerComponentFactory::BindType bind_type,
                           uint32_t worker_index) -> Network::SocketSharedPtr {
        ON_CALL(os_sys_calls_, socket(AF_INET, _, 0)).WillByDefault(Return(syscall_result));
        return real_listener_factory.createListenSocket(address, socket_type, options, bind_type,
                                                        worker_index);
      }));
  EXPECT_CALL(listener_foo->target_, initialize());
  EXPECT_CALL(*listener_foo, onDestroy());
  EXPECT_TRUE(manager_->addOrUpdateListener(parseListenerFromV3Yaml(listener_foo_yaml), "", true));
}

TEST_F(ListenerManagerImplTest, NotSupportedDatagramUds) {
  ProdListenerComponentFactory real_listener_factory(server_);
  EXPECT_THROW_WITH_MESSAGE(real_listener_factory.createListenSocket(
                                std::make_shared<Network::Address::PipeInstance>("/foo"),
                                Network::Socket::Type::Datagram, nullptr, default_bind_type, 0),
                            EnvoyException,
                            "socket type SocketType::Datagram not supported for pipes");
}

TEST_F(ListenerManagerImplTest, CantBindSocket) {
  time_system_.setSystemTime(std::chrono::milliseconds(1001001001001));
  InSequence s;

  EXPECT_CALL(*worker_, start(_, _));
  manager_->startWorkers(guard_dog_, callback_.AsStdFunction());

  const std::string listener_foo_yaml = R"EOF(
name: foo
address:
  socket_address:
    address: 127.0.0.1
    port_value: 1234
enable_reuse_port: false
filter_chains:
- filters: []
  )EOF";

  ListenerHandle* listener_foo = expectListenerCreate(true, true);
  EXPECT_CALL(listener_factory_,
              createListenSocket(_, _, _, ListenerComponentFactory::BindType::NoReusePort, 0))
      .WillOnce(Throw(EnvoyException("can't bind")));
  EXPECT_CALL(*listener_foo, onDestroy());
  EXPECT_THROW(manager_->addOrUpdateListener(parseListenerFromV3Yaml(listener_foo_yaml), "", true),
               EnvoyException);
  EXPECT_EQ(
      1UL,
      server_.stats_store_.counterFromString("listener_manager.listener_create_failure").value());
  checkConfigDump(R"EOF(
dynamic_listeners:
  - name: foo
    error_state:
      failed_configuration:
        "@type": type.googleapis.com/envoy.config.listener.v3.Listener
        name: foo
        address:
          socket_address:
            address: 127.0.0.1
            port_value: 1234
        enable_reuse_port: false
        filter_chains:
          - {}
      last_update_attempt:
        seconds: 1001001001
        nanos: 1000000
      details: can't bind
)EOF");

  ListenerManager::FailureStates empty_failure_state;
  // Fake a new update, just to sanity check the clearing code.
  manager_->beginListenerUpdate();
  manager_->endListenerUpdate(std::move(empty_failure_state));

  checkConfigDump(R"EOF(
dynamic_listeners:
)EOF");
}

// Verify that errors tracked on endListenerUpdate show up in the config dump/
TEST_F(ListenerManagerImplTest, ConfigDumpWithExternalError) {
  time_system_.setSystemTime(std::chrono::milliseconds(1001001001001));
  InSequence s;

  EXPECT_CALL(*worker_, start(_, _));
  manager_->startWorkers(guard_dog_, callback_.AsStdFunction());

  // Make sure the config dump is empty by default.
  ListenerManager::FailureStates empty_failure_state;
  manager_->beginListenerUpdate();
  manager_->endListenerUpdate(std::move(empty_failure_state));
  checkConfigDump(R"EOF(
dynamic_listeners:
)EOF");

  // Now have an external update with errors and make sure it gets dumped.
  ListenerManager::FailureStates non_empty_failure_state;
  non_empty_failure_state.push_back(std::make_unique<envoy::admin::v3::UpdateFailureState>());
  auto& state = non_empty_failure_state.back();
  state->set_details("foo");
  manager_->beginListenerUpdate();
  manager_->endListenerUpdate(std::move(non_empty_failure_state));
  checkConfigDump(R"EOF(
dynamic_listeners:
  error_state:
    details: "foo"
)EOF");

  // And clear again.
  ListenerManager::FailureStates empty_failure_state2;
  manager_->beginListenerUpdate();
  manager_->endListenerUpdate(std::move(empty_failure_state2));
  checkConfigDump(R"EOF(
dynamic_listeners:
)EOF");
}

TEST_F(ListenerManagerImplTest, ListenerDraining) {
  InSequence s;

  EXPECT_CALL(*worker_, start(_, _));
  manager_->startWorkers(guard_dog_, callback_.AsStdFunction());

  const std::string listener_foo_yaml = R"EOF(
name: foo
address:
  socket_address:
    address: 127.0.0.1
    port_value: 1234
filter_chains:
- filters: []
  )EOF";

  ListenerHandle* listener_foo = expectListenerCreate(false, true);
  EXPECT_CALL(listener_factory_, createListenSocket(_, _, _, default_bind_type, 0));
  EXPECT_CALL(*worker_, addListener(_, _, _));
  EXPECT_TRUE(manager_->addOrUpdateListener(parseListenerFromV3Yaml(listener_foo_yaml), "", true));
  worker_->callAddCompletion();
  checkStats(__LINE__, 1, 0, 0, 0, 1, 0, 0);

  // grab the child-manager created for the per-filter-chain-factory-context-impl
  auto& filter_chain_drain_manager = const_cast<MockDrainManager&>(
      static_cast<const MockDrainManager&>(listener_foo->context_->drainDecision()));

  EXPECT_CALL(filter_chain_drain_manager, drainClose()).WillOnce(Return(false));
  EXPECT_CALL(server_.drain_manager_, drainClose()).Times(0);
  EXPECT_FALSE(listener_foo->context_->drainDecision().drainClose());

  EXPECT_CALL(*worker_, stopListener(_, _));
  // validate draining flows through drain-tree
  EXPECT_CALL(filter_chain_drain_manager, _startDrainSequence(_));
  EXPECT_CALL(*listener_foo->drain_manager_, _startDrainSequence(_));
  EXPECT_TRUE(manager_->removeListener("foo"));
  checkStats(__LINE__, 1, 0, 1, 0, 0, 1, 0);

  // NOTE: || short circuit here prevents the server drain manager from getting called.
  EXPECT_CALL(filter_chain_drain_manager, drainClose()).WillOnce(Return(true));
  EXPECT_TRUE(listener_foo->context_->drainDecision().drainClose());

  EXPECT_CALL(*worker_, removeListener(_, _));
  listener_foo->drain_manager_->drain_sequence_completion_();
  checkStats(__LINE__, 1, 0, 1, 0, 0, 1, 0);

  server_.drain_manager_.startDrainSequence([] {});
  EXPECT_CALL(filter_chain_drain_manager, drainClose());
  EXPECT_TRUE(listener_foo->context_->drainDecision().drainClose());

  EXPECT_CALL(*listener_foo, onDestroy());
  worker_->callRemovalCompletion();
  EXPECT_EQ(0UL, manager_->listeners().size());
  checkStats(__LINE__, 1, 0, 1, 0, 0, 0, 0);
}

TEST_F(ListenerManagerImplTest, RemoveListener) {
  InSequence s;

  EXPECT_CALL(*worker_, start(_, _));
  manager_->startWorkers(guard_dog_, callback_.AsStdFunction());

  // Remove an unknown listener.
  EXPECT_FALSE(manager_->removeListener("unknown"));

  // Add foo listener into warming.
  const std::string listener_foo_yaml = R"EOF(
name: foo
address:
  socket_address:
    address: 127.0.0.1
    port_value: 1234
filter_chains:
- filters: []
  )EOF";

  ListenerHandle* listener_foo = expectListenerCreate(true, true);
  EXPECT_CALL(listener_factory_, createListenSocket(_, _, _, default_bind_type, 0));
  EXPECT_CALL(listener_foo->target_, initialize());
  EXPECT_TRUE(manager_->addOrUpdateListener(parseListenerFromV3Yaml(listener_foo_yaml), "", true));
  EXPECT_EQ(0UL, manager_->listeners().size());
  checkStats(__LINE__, 1, 0, 0, 1, 0, 0, 0);

  // Remove foo.
  EXPECT_CALL(*listener_foo, onDestroy());
  EXPECT_TRUE(manager_->removeListener("foo"));
  EXPECT_EQ(0UL, manager_->listeners().size());
  checkStats(__LINE__, 1, 0, 1, 0, 0, 0, 0);

  // Add foo again and initialize it.
  listener_foo = expectListenerCreate(true, true);
  EXPECT_CALL(listener_factory_, createListenSocket(_, _, _, default_bind_type, 0));
  EXPECT_CALL(listener_foo->target_, initialize());
  EXPECT_TRUE(manager_->addOrUpdateListener(parseListenerFromV3Yaml(listener_foo_yaml), "", true));
  checkStats(__LINE__, 2, 0, 1, 1, 0, 0, 0);
  EXPECT_CALL(*worker_, addListener(_, _, _));
  listener_foo->target_.ready();
  worker_->callAddCompletion();
  EXPECT_EQ(1UL, manager_->listeners().size());
  checkStats(__LINE__, 2, 0, 1, 0, 1, 0, 0);

  // Update foo into warming.
  const std::string listener_foo_update1_yaml = R"EOF(
name: foo
address:
  socket_address:
    address: 127.0.0.1
    port_value: 1234
per_connection_buffer_limit_bytes: 999
filter_chains:
- filters: []
  )EOF";

  ListenerHandle* listener_foo_update1 = expectListenerCreate(true, true);
  EXPECT_CALL(*listener_factory_.socket_, duplicate());
  EXPECT_CALL(listener_foo_update1->target_, initialize());
  EXPECT_TRUE(
      manager_->addOrUpdateListener(parseListenerFromV3Yaml(listener_foo_update1_yaml), "", true));
  EXPECT_EQ(1UL, manager_->listeners().size());
  checkStats(__LINE__, 2, 1, 1, 1, 1, 0, 0);

  // Remove foo which should remove both warming and active.
  EXPECT_CALL(*listener_foo_update1, onDestroy());
  EXPECT_CALL(*worker_, stopListener(_, _));
  EXPECT_CALL(*listener_factory_.socket_, close());
  EXPECT_CALL(*listener_foo->drain_manager_, _startDrainSequence(_));
  EXPECT_TRUE(manager_->removeListener("foo"));
  checkStats(__LINE__, 2, 1, 2, 0, 0, 1, 0);
  EXPECT_CALL(*worker_, removeListener(_, _));
  listener_foo->drain_manager_->drain_sequence_completion_();
  checkStats(__LINE__, 2, 1, 2, 0, 0, 1, 0);
  EXPECT_CALL(*listener_foo, onDestroy());
  worker_->callRemovalCompletion();
  EXPECT_EQ(0UL, manager_->listeners().size());
  checkStats(__LINE__, 2, 1, 2, 0, 0, 0, 0);
}

// Validates that StopListener functionality works correctly when only inbound listeners are
// stopped.
TEST_F(ListenerManagerImplTest, StopListeners) {
  InSequence s;

  EXPECT_CALL(*worker_, start(_, _));
  manager_->startWorkers(guard_dog_, callback_.AsStdFunction());

  // Add foo listener in inbound direction.
  const std::string listener_foo_yaml = R"EOF(
name: foo
traffic_direction: INBOUND
address:
  socket_address:
    address: 127.0.0.1
    port_value: 1234
filter_chains:
- filters: []
  )EOF";

  ListenerHandle* listener_foo = expectListenerCreate(true, true);
  EXPECT_CALL(listener_factory_, createListenSocket(_, _, _, default_bind_type, 0));
  EXPECT_CALL(listener_foo->target_, initialize());
  auto foo_inbound_proto = parseListenerFromV3Yaml(listener_foo_yaml);
  EXPECT_TRUE(manager_->addOrUpdateListener(foo_inbound_proto, "", true));
  checkStats(__LINE__, 1, 0, 0, 1, 0, 0, 0);
  EXPECT_CALL(*worker_, addListener(_, _, _));
  listener_foo->target_.ready();
  worker_->callAddCompletion();
  EXPECT_EQ(1UL, manager_->listeners().size());
  checkStats(__LINE__, 1, 0, 0, 0, 1, 0, 0);

  // Add a listener in outbound direction.
  const std::string listener_foo_outbound_yaml = R"EOF(
name: foo_outbound
traffic_direction: OUTBOUND
address:
  socket_address:
    address: 127.0.0.1
    port_value: 1239
filter_chains:
- filters: []
  )EOF";

  ListenerHandle* listener_foo_outbound = expectListenerCreate(true, true);
  EXPECT_CALL(listener_factory_, createListenSocket(_, _, _, default_bind_type, 0));
  EXPECT_CALL(listener_foo_outbound->target_, initialize());
  EXPECT_TRUE(
      manager_->addOrUpdateListener(parseListenerFromV3Yaml(listener_foo_outbound_yaml), "", true));
  EXPECT_CALL(*worker_, addListener(_, _, _));
  listener_foo_outbound->target_.ready();
  worker_->callAddCompletion();
  EXPECT_EQ(2UL, manager_->listeners().size());

  // Validate that stop listener is only called once - for inbound listeners.
  EXPECT_CALL(*worker_, stopListener(_, _));
  EXPECT_CALL(*listener_factory_.socket_, close());
  manager_->stopListeners(ListenerManager::StopListenersType::InboundOnly);
  EXPECT_EQ(1, server_.stats_store_.counterFromString("listener_manager.listener_stopped").value());

  // Validate that listener creation in outbound direction is allowed.
  const std::string listener_bar_outbound_yaml = R"EOF(
name: bar_outbound
traffic_direction: OUTBOUND
address:
  socket_address:
    address: 127.0.0.1
    port_value: 1237
filter_chains:
- filters: []
  )EOF";

  ListenerHandle* listener_bar_outbound = expectListenerCreate(false, true);
  EXPECT_CALL(listener_factory_, createListenSocket(_, _, _, default_bind_type, 0));
  EXPECT_CALL(*worker_, addListener(_, _, _));
  EXPECT_TRUE(
      manager_->addOrUpdateListener(parseListenerFromV3Yaml(listener_bar_outbound_yaml), "", true));
  EXPECT_EQ(3UL, manager_->listeners().size());
  worker_->callAddCompletion();

  // Validate that adding a listener in stopped listener's traffic direction is not allowed.
  const std::string listener_bar_yaml = R"EOF(
name: bar
traffic_direction: INBOUND
address:
  socket_address:
    address: 127.0.0.1
    port_value: 1235
filter_chains:
- filters: []
  )EOF";
  EXPECT_FALSE(manager_->addOrUpdateListener(parseListenerFromV3Yaml(listener_bar_yaml), "", true));

  // Explicitly validate that in place filter chain update is not allowed.
  auto in_place_foo_inbound_proto = foo_inbound_proto;
  in_place_foo_inbound_proto.mutable_filter_chains(0)
      ->mutable_filter_chain_match()
      ->mutable_destination_port()
      ->set_value(9999);

  EXPECT_FALSE(manager_->addOrUpdateListener(in_place_foo_inbound_proto, "", true));
  EXPECT_CALL(*listener_foo, onDestroy());
  EXPECT_CALL(*listener_foo_outbound, onDestroy());
  EXPECT_CALL(*listener_bar_outbound, onDestroy());
}

// Validates that StopListener functionality works correctly when all listeners are stopped.
TEST_F(ListenerManagerImplTest, StopAllListeners) {
  InSequence s;

  EXPECT_CALL(*worker_, start(_, _));
  manager_->startWorkers(guard_dog_, callback_.AsStdFunction());

  // Add foo listener into warming.
  const std::string listener_foo_yaml = R"EOF(
name: foo
address:
  socket_address:
    address: 127.0.0.1
    port_value: 1234
filter_chains:
- filters: []
  )EOF";

  ListenerHandle* listener_foo = expectListenerCreate(true, true);
  EXPECT_CALL(listener_factory_, createListenSocket(_, _, _, default_bind_type, 0));
  EXPECT_CALL(listener_foo->target_, initialize());
  EXPECT_TRUE(manager_->addOrUpdateListener(parseListenerFromV3Yaml(listener_foo_yaml), "", true));
  checkStats(__LINE__, 1, 0, 0, 1, 0, 0, 0);
  EXPECT_CALL(*worker_, addListener(_, _, _));
  listener_foo->target_.ready();
  worker_->callAddCompletion();
  EXPECT_EQ(1UL, manager_->listeners().size());
  checkStats(__LINE__, 1, 0, 0, 0, 1, 0, 0);

  EXPECT_CALL(*worker_, stopListener(_, _));
  EXPECT_CALL(*listener_factory_.socket_, close());
  EXPECT_CALL(*listener_foo, onDestroy());
  manager_->stopListeners(ListenerManager::StopListenersType::All);
  EXPECT_EQ(1, server_.stats_store_.counterFromString("listener_manager.listener_stopped").value());

  // Validate that adding a listener is not allowed after all listeners are stopped.
  const std::string listener_bar_yaml = R"EOF(
name: bar
address:
  socket_address:
    address: 127.0.0.1
    port_value: 1235
filter_chains:
- filters: []
  )EOF";
  EXPECT_FALSE(manager_->addOrUpdateListener(parseListenerFromV3Yaml(listener_bar_yaml), "", true));
}

// Validate that stopping a warming listener, removes directly from warming listener list.
TEST_F(ListenerManagerImplTest, StopWarmingListener) {
  InSequence s;

  EXPECT_CALL(*worker_, start(_, _));
  manager_->startWorkers(guard_dog_, callback_.AsStdFunction());

  // Add foo listener into warming.
  const std::string listener_foo_yaml = R"EOF(
name: foo
traffic_direction: INBOUND
address:
  socket_address:
    address: 127.0.0.1
    port_value: 1234
filter_chains:
- filters: []
  )EOF";

  ListenerHandle* listener_foo = expectListenerCreate(true, true);
  EXPECT_CALL(listener_factory_, createListenSocket(_, _, _, default_bind_type, 0));
  EXPECT_CALL(listener_foo->target_, initialize());
  EXPECT_TRUE(manager_->addOrUpdateListener(parseListenerFromV3Yaml(listener_foo_yaml), "", true));
  checkStats(__LINE__, 1, 0, 0, 1, 0, 0, 0);
  EXPECT_CALL(*worker_, addListener(_, _, _));
  listener_foo->target_.ready();
  worker_->callAddCompletion();
  EXPECT_EQ(1UL, manager_->listeners().size());
  checkStats(__LINE__, 1, 0, 0, 0, 1, 0, 0);

  // Update foo into warming.
  const std::string listener_foo_update1_yaml = R"EOF(
name: foo
traffic_direction: INBOUND
address:
  socket_address:
    address: 127.0.0.1
    port_value: 1234
per_connection_buffer_limit_bytes: 999
filter_chains:
- filters: []
  )EOF";

  ListenerHandle* listener_foo_update1 = expectListenerCreate(true, true);
  EXPECT_CALL(*listener_factory_.socket_, duplicate());
  EXPECT_CALL(listener_foo_update1->target_, initialize());
  EXPECT_TRUE(
      manager_->addOrUpdateListener(parseListenerFromV3Yaml(listener_foo_update1_yaml), "", true));
  EXPECT_EQ(1UL, manager_->listeners().size());

  // Stop foo which should remove warming listener.
  EXPECT_CALL(*listener_foo_update1, onDestroy());
  EXPECT_CALL(*worker_, stopListener(_, _));
  EXPECT_CALL(*listener_factory_.socket_, close());
  EXPECT_CALL(*listener_foo, onDestroy());
  manager_->stopListeners(ListenerManager::StopListenersType::InboundOnly);
  EXPECT_EQ(1, server_.stats_store_.counterFromString("listener_manager.listener_stopped").value());
}

<<<<<<< HEAD
TEST_F(ListenerManagerImplTest, AddListenerFailure) {
  InSequence s;

  EXPECT_CALL(*worker_, start(_, _));
  manager_->startWorkers(guard_dog_, callback_.AsStdFunction());

  // Add foo listener into active.
  const std::string listener_foo_yaml = R"EOF(
name: foo
address:
  socket_address:
    address: 0.0.0.0
    port_value: 1234
filter_chains:
- filters: []
  )EOF";

  ListenerHandle* listener_foo = expectListenerCreate(false, true);
  EXPECT_CALL(listener_factory_, createListenSocket(_, _, _, {true}));
  EXPECT_CALL(*worker_, addListener(_, _, _));
  EXPECT_TRUE(manager_->addOrUpdateListener(parseListenerFromV3Yaml(listener_foo_yaml), "", true));

  EXPECT_CALL(*worker_, stopListener(_, _));
  EXPECT_CALL(*listener_foo->drain_manager_, _startDrainSequence(_));
  worker_->callAddCompletion(false);

  EXPECT_CALL(*worker_, removeListener(_, _));
  listener_foo->drain_manager_->drain_sequence_completion_();

  EXPECT_CALL(*listener_foo, onDestroy());
  worker_->callRemovalCompletion();

  EXPECT_EQ(
      1UL,
      server_.stats_store_.counterFromString("listener_manager.listener_create_failure").value());
}

TEST_F(ListenerManagerImplTest, StaticListenerAddFailure) {
  InSequence s;

  EXPECT_CALL(*worker_, start(_, _));
  manager_->startWorkers(guard_dog_, callback_.AsStdFunction());

  // Add foo listener into active.
  const std::string listener_foo_yaml = R"EOF(
name: foo
address:
  socket_address:
    address: 0.0.0.0
    port_value: 1234
filter_chains:
- filters: []
  )EOF";

  ListenerHandle* listener_foo = expectListenerCreate(false, false);
  EXPECT_CALL(listener_factory_, createListenSocket(_, _, _, {true}));
  EXPECT_CALL(*worker_, addListener(_, _, _));
  EXPECT_TRUE(manager_->addOrUpdateListener(parseListenerFromV3Yaml(listener_foo_yaml), "", false));

  EXPECT_CALL(*worker_, stopListener(_, _));
  EXPECT_CALL(*listener_foo->drain_manager_, _startDrainSequence(_));
  worker_->callAddCompletion(false);

  EXPECT_CALL(*worker_, removeListener(_, _));
  listener_foo->drain_manager_->drain_sequence_completion_();

  EXPECT_CALL(*listener_foo, onDestroy());
  worker_->callRemovalCompletion();

  EXPECT_EQ(
      1UL,
      server_.stats_store_.counterFromString("listener_manager.listener_create_failure").value());
  EXPECT_EQ(0, manager_->listeners().size());
}

=======
>>>>>>> a4cec80d
TEST_F(ListenerManagerImplTest, StatsNameValidCharacterTest) {
  const std::string yaml = R"EOF(
address:
  socket_address:
    address: "::1"
    port_value: 10000
filter_chains:
- filters: []
  )EOF";

  manager_->addOrUpdateListener(parseListenerFromV3Yaml(yaml), "", true);
  manager_->listeners().front().get().listenerScope().counterFromString("foo").inc();

  EXPECT_EQ(1UL, server_.stats_store_.counterFromString("listener.[__1]_10000.foo").value());
}

TEST_F(ListenerManagerImplTest, ListenerStatPrefix) {
  const std::string yaml = R"EOF(
stat_prefix: test_prefix
address:
  socket_address:
    address: "::1"
    port_value: 10000
filter_chains:
- filters: []
  )EOF";

  manager_->addOrUpdateListener(parseListenerFromV3Yaml(yaml), "", true);
  manager_->listeners().front().get().listenerScope().counterFromString("foo").inc();

  EXPECT_EQ(1UL, server_.stats_store_.counterFromString("listener.test_prefix.foo").value());
}

TEST_F(ListenerManagerImplTest, DuplicateAddressDontBind) {
  InSequence s;

  EXPECT_CALL(*worker_, start(_, _));
  manager_->startWorkers(guard_dog_, callback_.AsStdFunction());

  // Add foo listener into warming.
  const std::string listener_foo_yaml = R"EOF(
name: foo
address:
  socket_address:
    address: 0.0.0.0
    port_value: 1234
bind_to_port: false
filter_chains:
- filters: []
  )EOF";

  ListenerHandle* listener_foo = expectListenerCreate(true, true);
  EXPECT_CALL(listener_factory_,
              createListenSocket(_, _, _, ListenerComponentFactory::BindType::NoBind, 0));
  EXPECT_CALL(listener_foo->target_, initialize());
  EXPECT_TRUE(manager_->addOrUpdateListener(parseListenerFromV3Yaml(listener_foo_yaml), "", true));

  // Add bar with same non-binding address. Should fail.
  const std::string listener_bar_yaml = R"EOF(
name: bar
address:
  socket_address:
    address: 0.0.0.0
    port_value: 1234
bind_to_port: false
filter_chains:
- filters: []
  )EOF";

  ListenerHandle* listener_bar = expectListenerCreate(true, true);
  EXPECT_CALL(*listener_bar, onDestroy());
  EXPECT_THROW_WITH_MESSAGE(
      manager_->addOrUpdateListener(parseListenerFromV3Yaml(listener_bar_yaml), "", true),
      EnvoyException,
      "error adding listener: 'bar' has duplicate address '0.0.0.0:1234' as existing listener");

  // Move foo to active and then try to add again. This should still fail.
  EXPECT_CALL(*worker_, addListener(_, _, _));
  listener_foo->target_.ready();
  worker_->callAddCompletion();

  listener_bar = expectListenerCreate(true, true);
  EXPECT_CALL(*listener_bar, onDestroy());
  EXPECT_THROW_WITH_MESSAGE(
      manager_->addOrUpdateListener(parseListenerFromV3Yaml(listener_bar_yaml), "", true),
      EnvoyException,
      "error adding listener: 'bar' has duplicate address '0.0.0.0:1234' as existing listener");

  EXPECT_CALL(*listener_foo, onDestroy());
}

TEST_F(ListenerManagerImplTest, EarlyShutdown) {
  // If stopWorkers is called before the workers are started, it should be a no-op: they should be
  // neither started nor stopped.
  EXPECT_CALL(*worker_, start(_, _)).Times(0);
  EXPECT_CALL(*worker_, stop()).Times(0);
  manager_->stopWorkers();
}

TEST_F(ListenerManagerImplWithRealFiltersTest, SingleFilterChainWithDestinationPortMatch) {
  const std::string yaml = TestEnvironment::substitute(R"EOF(
    address:
      socket_address: { address: 127.0.0.1, port_value: 1234 }
    listener_filters:
    - name: "envoy.filters.listener.tls_inspector"
    filter_chains:
    - filter_chain_match:
        destination_port: 8080
      transport_socket:
        name: tls
        typed_config:
          "@type": type.googleapis.com/envoy.extensions.transport_sockets.tls.v3.DownstreamTlsContext
          common_tls_context:
            tls_certificates:
              - certificate_chain: { filename: "{{ test_rundir }}/test/extensions/transport_sockets/tls/test_data/san_dns_cert.pem" }
                private_key: { filename: "{{ test_rundir }}/test/extensions/transport_sockets/tls/test_data/san_dns_key.pem" }
  )EOF",
                                                       Network::Address::IpVersion::v4);

  EXPECT_CALL(server_.api_.random_, uuid());
  EXPECT_CALL(listener_factory_, createListenSocket(_, _, _, default_bind_type, 0));
  manager_->addOrUpdateListener(parseListenerFromV3Yaml(yaml), "", true);
  EXPECT_EQ(1U, manager_->listeners().size());

  // IPv4 client connects to unknown port - no match.
  auto filter_chain = findFilterChain(1234, "127.0.0.1", "", "tls", {}, "8.8.8.8", 111);
  EXPECT_EQ(filter_chain, nullptr);

  // IPv4 client connects to valid port - using 1st filter chain.
  filter_chain = findFilterChain(8080, "127.0.0.1", "", "tls", {}, "8.8.8.8", 111);
  ASSERT_NE(filter_chain, nullptr);
  EXPECT_TRUE(filter_chain->transportSocketFactory().implementsSecureTransport());
  auto transport_socket = filter_chain->transportSocketFactory().createTransportSocket(nullptr);
  auto ssl_socket =
      dynamic_cast<Extensions::TransportSockets::Tls::SslSocket*>(transport_socket.get());
  auto server_names = ssl_socket->ssl()->dnsSansLocalCertificate();
  EXPECT_EQ(server_names.size(), 1);
  EXPECT_EQ(server_names.front(), "server1.example.com");

  // UDS client - no match.
  filter_chain = findFilterChain(0, "/tmp/test.sock", "", "tls", {}, "/tmp/test.sock", 111);
  EXPECT_EQ(filter_chain, nullptr);
}

TEST_F(ListenerManagerImplWithRealFiltersTest, SingleFilterChainWithDirectSourceIPMatch) {
  const std::string yaml = TestEnvironment::substitute(R"EOF(
    address:
      socket_address: { address: 127.0.0.1, port_value: 1234 }
    listener_filters:
    - name: "envoy.filters.listener.tls_inspector"
      typed_config: {}
    filter_chains:
    - filter_chain_match:
        direct_source_prefix_ranges: { address_prefix: 127.0.0.0, prefix_len: 8 }
      transport_socket:
        name: tls
        typed_config:
          "@type": type.googleapis.com/envoy.extensions.transport_sockets.tls.v3.DownstreamTlsContext
          common_tls_context:
            tls_certificates:
              - certificate_chain: { filename: "{{ test_rundir }}/test/extensions/transport_sockets/tls/test_data/san_dns_cert.pem" }
                private_key: { filename: "{{ test_rundir }}/test/extensions/transport_sockets/tls/test_data/san_dns_key.pem" }
  )EOF",
                                                       Network::Address::IpVersion::v4);

  EXPECT_CALL(server_.api_.random_, uuid());
  EXPECT_CALL(listener_factory_, createListenSocket(_, _, _, default_bind_type, 0));
  manager_->addOrUpdateListener(parseListenerFromV3Yaml(yaml), "", true);
  EXPECT_EQ(1U, manager_->listeners().size());

  // IPv4 client connects to unknown IP - no match.
  auto filter_chain = findFilterChain(1234, "1.2.3.4", "", "tls", {}, "8.8.8.8", 111, "1.2.3.4");
  EXPECT_EQ(filter_chain, nullptr);

  // IPv4 client connects to valid IP - using 1st filter chain.
  filter_chain = findFilterChain(1234, "1.2.3.4", "", "tls", {}, "8.8.8.8", 111, "127.0.0.1");
  ASSERT_NE(filter_chain, nullptr);
  EXPECT_TRUE(filter_chain->transportSocketFactory().implementsSecureTransport());
  auto transport_socket = filter_chain->transportSocketFactory().createTransportSocket(nullptr);
  auto ssl_socket =
      dynamic_cast<Extensions::TransportSockets::Tls::SslSocket*>(transport_socket.get());
  auto server_names = ssl_socket->ssl()->dnsSansLocalCertificate();
  EXPECT_EQ(server_names.size(), 1);
  EXPECT_EQ(server_names.front(), "server1.example.com");

  // UDS client - no match.
  filter_chain = findFilterChain(0, "/tmp/test.sock", "", "tls", {}, "/tmp/test.sock", 111);
  EXPECT_EQ(filter_chain, nullptr);
}

TEST_F(ListenerManagerImplWithRealFiltersTest, SingleFilterChainWithDestinationIPMatch) {
  const std::string yaml = TestEnvironment::substitute(R"EOF(
    address:
      socket_address: { address: 127.0.0.1, port_value: 1234 }
    listener_filters:
    - name: "envoy.filters.listener.tls_inspector"
    filter_chains:
    - filter_chain_match:
        prefix_ranges: { address_prefix: 127.0.0.0, prefix_len: 8 }
      transport_socket:
        name: tls
        typed_config:
          "@type": type.googleapis.com/envoy.extensions.transport_sockets.tls.v3.DownstreamTlsContext
          common_tls_context:
            tls_certificates:
              - certificate_chain: { filename: "{{ test_rundir }}/test/extensions/transport_sockets/tls/test_data/san_dns_cert.pem" }
                private_key: { filename: "{{ test_rundir }}/test/extensions/transport_sockets/tls/test_data/san_dns_key.pem" }
  )EOF",
                                                       Network::Address::IpVersion::v4);

  EXPECT_CALL(server_.api_.random_, uuid());
  EXPECT_CALL(listener_factory_, createListenSocket(_, _, _, default_bind_type, 0));
  manager_->addOrUpdateListener(parseListenerFromV3Yaml(yaml), "", true);
  EXPECT_EQ(1U, manager_->listeners().size());

  // IPv4 client connects to unknown IP - no match.
  auto filter_chain = findFilterChain(1234, "1.2.3.4", "", "tls", {}, "8.8.8.8", 111);
  EXPECT_EQ(filter_chain, nullptr);

  // IPv4 client connects to valid IP - using 1st filter chain.
  filter_chain = findFilterChain(1234, "127.0.0.1", "", "tls", {}, "8.8.8.8", 111);
  ASSERT_NE(filter_chain, nullptr);
  EXPECT_TRUE(filter_chain->transportSocketFactory().implementsSecureTransport());
  auto transport_socket = filter_chain->transportSocketFactory().createTransportSocket(nullptr);
  auto ssl_socket =
      dynamic_cast<Extensions::TransportSockets::Tls::SslSocket*>(transport_socket.get());
  auto server_names = ssl_socket->ssl()->dnsSansLocalCertificate();
  EXPECT_EQ(server_names.size(), 1);
  EXPECT_EQ(server_names.front(), "server1.example.com");

  // UDS client - no match.
  filter_chain = findFilterChain(0, "/tmp/test.sock", "", "tls", {}, "/tmp/test.sock", 111);
  EXPECT_EQ(filter_chain, nullptr);
}

TEST_F(ListenerManagerImplWithRealFiltersTest, SingleFilterChainWithServerNamesMatch) {
  const std::string yaml = TestEnvironment::substitute(R"EOF(
    address:
      socket_address: { address: 127.0.0.1, port_value: 1234 }
    listener_filters:
    - name: "envoy.filters.listener.tls_inspector"
    filter_chains:
    - filter_chain_match:
        server_names: "server1.example.com"
      transport_socket:
        name: tls
        typed_config:
          "@type": type.googleapis.com/envoy.extensions.transport_sockets.tls.v3.DownstreamTlsContext
          common_tls_context:
            tls_certificates:
              - certificate_chain: { filename: "{{ test_rundir }}/test/extensions/transport_sockets/tls/test_data/san_dns_cert.pem" }
                private_key: { filename: "{{ test_rundir }}/test/extensions/transport_sockets/tls/test_data/san_dns_key.pem" }
  )EOF",
                                                       Network::Address::IpVersion::v4);

  EXPECT_CALL(server_.api_.random_, uuid());
  EXPECT_CALL(listener_factory_, createListenSocket(_, _, _, default_bind_type, 0));
  manager_->addOrUpdateListener(parseListenerFromV3Yaml(yaml), "", true);
  EXPECT_EQ(1U, manager_->listeners().size());

  // TLS client without SNI - no match.
  auto filter_chain = findFilterChain(1234, "127.0.0.1", "", "tls", {}, "8.8.8.8", 111);
  EXPECT_EQ(filter_chain, nullptr);

  // TLS client without matching SNI - no match.
  filter_chain = findFilterChain(1234, "127.0.0.1", "www.example.com", "tls", {}, "8.8.8.8", 111);
  EXPECT_EQ(filter_chain, nullptr);

  // TLS client with matching SNI - using 1st filter chain.
  filter_chain =
      findFilterChain(1234, "127.0.0.1", "server1.example.com", "tls", {}, "8.8.8.8", 111);
  ASSERT_NE(filter_chain, nullptr);
  EXPECT_TRUE(filter_chain->transportSocketFactory().implementsSecureTransport());
  auto transport_socket = filter_chain->transportSocketFactory().createTransportSocket(nullptr);
  auto ssl_socket =
      dynamic_cast<Extensions::TransportSockets::Tls::SslSocket*>(transport_socket.get());
  auto server_names = ssl_socket->ssl()->dnsSansLocalCertificate();
  EXPECT_EQ(server_names.size(), 1);
  EXPECT_EQ(server_names.front(), "server1.example.com");
}

TEST_F(ListenerManagerImplWithRealFiltersTest, SingleFilterChainWithTransportProtocolMatch) {
  const std::string yaml = TestEnvironment::substitute(R"EOF(
    address:
      socket_address: { address: 127.0.0.1, port_value: 1234 }
    listener_filters:
    - name: "envoy.filters.listener.tls_inspector"
    filter_chains:
    - filter_chain_match:
        transport_protocol: "tls"
      transport_socket:
        name: tls
        typed_config:
          "@type": type.googleapis.com/envoy.extensions.transport_sockets.tls.v3.DownstreamTlsContext
          common_tls_context:
            tls_certificates:
              - certificate_chain: { filename: "{{ test_rundir }}/test/extensions/transport_sockets/tls/test_data/san_dns_cert.pem" }
                private_key: { filename: "{{ test_rundir }}/test/extensions/transport_sockets/tls/test_data/san_dns_key.pem" }
  )EOF",
                                                       Network::Address::IpVersion::v4);

  EXPECT_CALL(server_.api_.random_, uuid());
  EXPECT_CALL(listener_factory_, createListenSocket(_, _, _, default_bind_type, 0));
  manager_->addOrUpdateListener(parseListenerFromV3Yaml(yaml), "", true);
  EXPECT_EQ(1U, manager_->listeners().size());

  // TCP client - no match.
  auto filter_chain = findFilterChain(1234, "127.0.0.1", "", "raw_buffer", {}, "8.8.8.8", 111);
  EXPECT_EQ(filter_chain, nullptr);

  // TLS client - using 1st filter chain.
  filter_chain = findFilterChain(1234, "127.0.0.1", "", "tls", {}, "8.8.8.8", 111);
  ASSERT_NE(filter_chain, nullptr);
  EXPECT_TRUE(filter_chain->transportSocketFactory().implementsSecureTransport());
  auto transport_socket = filter_chain->transportSocketFactory().createTransportSocket(nullptr);
  auto ssl_socket =
      dynamic_cast<Extensions::TransportSockets::Tls::SslSocket*>(transport_socket.get());
  auto server_names = ssl_socket->ssl()->dnsSansLocalCertificate();
  EXPECT_EQ(server_names.size(), 1);
  EXPECT_EQ(server_names.front(), "server1.example.com");
}

TEST_F(ListenerManagerImplWithRealFiltersTest, SingleFilterChainWithApplicationProtocolMatch) {
  const std::string yaml = TestEnvironment::substitute(R"EOF(
    address:
      socket_address: { address: 127.0.0.1, port_value: 1234 }
    listener_filters:
    - name: "envoy.filters.listener.tls_inspector"
    filter_chains:
    - filter_chain_match:
        application_protocols: "http/1.1"
        source_type: ANY
      transport_socket:
        name: tls
        typed_config:
          "@type": type.googleapis.com/envoy.extensions.transport_sockets.tls.v3.DownstreamTlsContext
          common_tls_context:
            tls_certificates:
              - certificate_chain: { filename: "{{ test_rundir }}/test/extensions/transport_sockets/tls/test_data/san_dns_cert.pem" }
                private_key: { filename: "{{ test_rundir }}/test/extensions/transport_sockets/tls/test_data/san_dns_key.pem" }
  )EOF",
                                                       Network::Address::IpVersion::v4);

  EXPECT_CALL(server_.api_.random_, uuid());
  EXPECT_CALL(listener_factory_, createListenSocket(_, _, _, default_bind_type, 0));
  manager_->addOrUpdateListener(parseListenerFromV3Yaml(yaml), "", true);
  EXPECT_EQ(1U, manager_->listeners().size());

  // TLS client without ALPN - no match.
  auto filter_chain = findFilterChain(1234, "127.0.0.1", "", "tls", {}, "8.8.8.8", 111);
  EXPECT_EQ(filter_chain, nullptr);

  // TLS client with "http/1.1" ALPN - using 1st filter chain.
  filter_chain = findFilterChain(
      1234, "127.0.0.1", "", "tls",
      {Http::Utility::AlpnNames::get().Http2, Http::Utility::AlpnNames::get().Http11}, "8.8.8.8",
      111);
  ASSERT_NE(filter_chain, nullptr);
  EXPECT_TRUE(filter_chain->transportSocketFactory().implementsSecureTransport());
  auto transport_socket = filter_chain->transportSocketFactory().createTransportSocket(nullptr);
  auto ssl_socket =
      dynamic_cast<Extensions::TransportSockets::Tls::SslSocket*>(transport_socket.get());
  auto server_names = ssl_socket->ssl()->dnsSansLocalCertificate();
  EXPECT_EQ(server_names.size(), 1);
  EXPECT_EQ(server_names.front(), "server1.example.com");
}

// Define a source_type filter chain match and test against it.
TEST_F(ListenerManagerImplWithRealFiltersTest, SingleFilterChainWithSourceTypeMatch) {
  const std::string yaml = TestEnvironment::substitute(R"EOF(
    address:
      socket_address: { address: 127.0.0.1, port_value: 1234 }
    listener_filters:
    - name: "envoy.filters.listener.tls_inspector"
    filter_chains:
    - filter_chain_match:
        source_type: SAME_IP_OR_LOOPBACK
      transport_socket:
        name: tls
        typed_config:
          "@type": type.googleapis.com/envoy.extensions.transport_sockets.tls.v3.DownstreamTlsContext
          common_tls_context:
            tls_certificates:
              - certificate_chain: { filename: "{{ test_rundir }}/test/extensions/transport_sockets/tls/test_data/san_dns_cert.pem" }
                private_key: { filename: "{{ test_rundir }}/test/extensions/transport_sockets/tls/test_data/san_dns_key.pem" }
  )EOF",
                                                       Network::Address::IpVersion::v4);

  EXPECT_CALL(server_.api_.random_, uuid());
  EXPECT_CALL(listener_factory_, createListenSocket(_, _, _, default_bind_type, 0));
  manager_->addOrUpdateListener(parseListenerFromV3Yaml(yaml), "", true);
  EXPECT_EQ(1U, manager_->listeners().size());

  // EXTERNAL IPv4 client without "http/1.1" ALPN - no match.
  auto filter_chain = findFilterChain(1234, "127.0.0.1", "", "tls", {}, "8.8.8.8", 111);
  EXPECT_EQ(filter_chain, nullptr);

  // LOCAL IPv4 client with "http/1.1" ALPN - using 1st filter chain.
  filter_chain = findFilterChain(
      1234, "127.0.0.1", "", "tls",
      {Http::Utility::AlpnNames::get().Http2, Http::Utility::AlpnNames::get().Http11}, "127.0.0.1",
      111);
  ASSERT_NE(filter_chain, nullptr);
  EXPECT_TRUE(filter_chain->transportSocketFactory().implementsSecureTransport());
  auto transport_socket = filter_chain->transportSocketFactory().createTransportSocket(nullptr);
  auto ssl_socket =
      dynamic_cast<Extensions::TransportSockets::Tls::SslSocket*>(transport_socket.get());
  auto server_names = ssl_socket->ssl()->dnsSansLocalCertificate();
  EXPECT_EQ(server_names.size(), 1);
  EXPECT_EQ(server_names.front(), "server1.example.com");

  // LOCAL UDS client with "http/1.1" ALPN - using 1st filter chain.
  filter_chain = findFilterChain(
      0, "/tmp/test.sock", "", "tls",
      {Http::Utility::AlpnNames::get().Http2, Http::Utility::AlpnNames::get().Http11},
      "/tmp/test.sock", 111);
  ASSERT_NE(filter_chain, nullptr);
  EXPECT_TRUE(filter_chain->transportSocketFactory().implementsSecureTransport());
  transport_socket = filter_chain->transportSocketFactory().createTransportSocket(nullptr);
  ssl_socket = dynamic_cast<Extensions::TransportSockets::Tls::SslSocket*>(transport_socket.get());
  server_names = ssl_socket->ssl()->dnsSansLocalCertificate();
  EXPECT_EQ(server_names.size(), 1);
  EXPECT_EQ(server_names.front(), "server1.example.com");
}

// Verify source IP matches.
TEST_F(ListenerManagerImplWithRealFiltersTest, SingleFilterChainWithSourceIpMatch) {
  const std::string yaml = TestEnvironment::substitute(R"EOF(
    address:
      socket_address: { address: 127.0.0.1, port_value: 1234 }
    listener_filters:
    - name: "envoy.filters.listener.tls_inspector"
    filter_chains:
    - filter_chain_match:
        source_prefix_ranges:
          - address_prefix: 10.0.0.1
            prefix_len: 24
      transport_socket:
        name: tls
        typed_config:
          "@type": type.googleapis.com/envoy.extensions.transport_sockets.tls.v3.DownstreamTlsContext
          common_tls_context:
            tls_certificates:
              - certificate_chain: { filename: "{{ test_rundir }}/test/extensions/transport_sockets/tls/test_data/san_dns_cert.pem" }
                private_key: { filename: "{{ test_rundir }}/test/extensions/transport_sockets/tls/test_data/san_dns_key.pem" }
  )EOF",
                                                       Network::Address::IpVersion::v4);

  EXPECT_CALL(server_.api_.random_, uuid());
  EXPECT_CALL(listener_factory_, createListenSocket(_, _, _, default_bind_type, 0));
  manager_->addOrUpdateListener(parseListenerFromV3Yaml(yaml), "", true);
  EXPECT_EQ(1U, manager_->listeners().size());

  // IPv4 client with source 10.0.1.1. No match.
  auto filter_chain = findFilterChain(1234, "127.0.0.1", "", "tls", {}, "10.0.1.1", 111);
  EXPECT_EQ(filter_chain, nullptr);

  // IPv4 client with source 10.0.0.10, Match.
  filter_chain = findFilterChain(
      1234, "127.0.0.1", "", "tls",
      {Http::Utility::AlpnNames::get().Http2, Http::Utility::AlpnNames::get().Http11}, "10.0.0.10",
      111);
  ASSERT_NE(filter_chain, nullptr);
  EXPECT_TRUE(filter_chain->transportSocketFactory().implementsSecureTransport());
  auto transport_socket = filter_chain->transportSocketFactory().createTransportSocket(nullptr);
  auto ssl_socket =
      dynamic_cast<Extensions::TransportSockets::Tls::SslSocket*>(transport_socket.get());
  auto server_names = ssl_socket->ssl()->dnsSansLocalCertificate();
  EXPECT_EQ(server_names.size(), 1);
  EXPECT_EQ(server_names.front(), "server1.example.com");

  // IPv6 client. No match.
  filter_chain = findFilterChain(1234, "127.0.0.1", "", "tls", {},
                                 "2001:0db8:85a3:0000:0000:8a2e:0370:7334", 111);
  EXPECT_EQ(filter_chain, nullptr);

  // UDS client. No match.
  filter_chain = findFilterChain(
      0, "/tmp/test.sock", "", "tls",
      {Http::Utility::AlpnNames::get().Http2, Http::Utility::AlpnNames::get().Http11},
      "/tmp/test.sock", 0);
  ASSERT_EQ(filter_chain, nullptr);
}

// Verify source IPv6 matches.
TEST_F(ListenerManagerImplWithRealFiltersTest, SingleFilterChainWithSourceIpv6Match) {
  const std::string yaml = TestEnvironment::substitute(R"EOF(
    address:
      socket_address: { address: 127.0.0.1, port_value: 1234 }
    listener_filters:
    - name: "envoy.filters.listener.tls_inspector"
    filter_chains:
    - filter_chain_match:
        source_prefix_ranges:
          - address_prefix: 2001:0db8:85a3:0000:0000:0000:0000:0000
            prefix_len: 64
      transport_socket:
        name: tls
        typed_config:
          "@type": type.googleapis.com/envoy.extensions.transport_sockets.tls.v3.DownstreamTlsContext
          common_tls_context:
            tls_certificates:
              - certificate_chain: { filename: "{{ test_rundir }}/test/extensions/transport_sockets/tls/test_data/san_dns_cert.pem" }
                private_key: { filename: "{{ test_rundir }}/test/extensions/transport_sockets/tls/test_data/san_dns_key.pem" }
  )EOF",
                                                       Network::Address::IpVersion::v4);

  EXPECT_CALL(server_.api_.random_, uuid());
  EXPECT_CALL(listener_factory_, createListenSocket(_, _, _, default_bind_type, 0));
  manager_->addOrUpdateListener(parseListenerFromV3Yaml(yaml), "", true);
  EXPECT_EQ(1U, manager_->listeners().size());

  // IPv6 client with matching subnet. Match.
  auto filter_chain = findFilterChain(1234, "127.0.0.1", "", "tls", {},
                                      "2001:0db8:85a3:0000:0000:8a2e:0370:7334", 111);
  EXPECT_NE(filter_chain, nullptr);

  // IPv6 client with non-matching subnet. No match.
  filter_chain = findFilterChain(1234, "127.0.0.1", "", "tls", {},
                                 "2001:0db8:85a3:0001:0000:8a2e:0370:7334", 111);
  EXPECT_EQ(filter_chain, nullptr);
}

// Verify source port matches.
TEST_F(ListenerManagerImplWithRealFiltersTest, SingleFilterChainWithSourcePortMatch) {
  const std::string yaml = TestEnvironment::substitute(R"EOF(
    address:
      socket_address: { address: 127.0.0.1, port_value: 1234 }
    listener_filters:
    - name: "envoy.filters.listener.tls_inspector"
    filter_chains:
    - filter_chain_match:
        source_ports:
          - 100
      transport_socket:
        name: tls
        typed_config:
          "@type": type.googleapis.com/envoy.extensions.transport_sockets.tls.v3.DownstreamTlsContext
          common_tls_context:
            tls_certificates:
              - certificate_chain: { filename: "{{ test_rundir }}/test/extensions/transport_sockets/tls/test_data/san_dns_cert.pem" }
                private_key: { filename: "{{ test_rundir }}/test/extensions/transport_sockets/tls/test_data/san_dns_key.pem" }
  )EOF",
                                                       Network::Address::IpVersion::v4);

  EXPECT_CALL(server_.api_.random_, uuid());
  EXPECT_CALL(listener_factory_, createListenSocket(_, _, _, default_bind_type, 0));
  manager_->addOrUpdateListener(parseListenerFromV3Yaml(yaml), "", true);
  EXPECT_EQ(1U, manager_->listeners().size());

  // Client with source port 100. Match.
  auto filter_chain = findFilterChain(1234, "127.0.0.1", "", "tls", {}, "127.0.0.1", 100);
  ASSERT_NE(filter_chain, nullptr);
  EXPECT_TRUE(filter_chain->transportSocketFactory().implementsSecureTransport());
  auto transport_socket = filter_chain->transportSocketFactory().createTransportSocket(nullptr);
  auto ssl_socket =
      dynamic_cast<Extensions::TransportSockets::Tls::SslSocket*>(transport_socket.get());
  auto server_names = ssl_socket->ssl()->dnsSansLocalCertificate();
  EXPECT_EQ(server_names.size(), 1);
  EXPECT_EQ(server_names.front(), "server1.example.com");

  // Client with source port 101. No match.
  filter_chain = findFilterChain(
      1234, "8.8.8.8", "", "tls",
      {Http::Utility::AlpnNames::get().Http2, Http::Utility::AlpnNames::get().Http11}, "4.4.4.4",
      101);
  ASSERT_EQ(filter_chain, nullptr);
}

// Define multiple source_type filter chain matches and test against them.
TEST_F(ListenerManagerImplWithRealFiltersTest, MultipleFilterChainWithSourceTypeMatch) {
  const std::string yaml = TestEnvironment::substitute(R"EOF(
    address:
      socket_address: { address: 127.0.0.1, port_value: 1234 }
    listener_filters:
    - name: "envoy.filters.listener.tls_inspector"
    filter_chains:
    - filter_chain_match:
        source_type: SAME_IP_OR_LOOPBACK
      transport_socket:
        name: tls
        typed_config:
          "@type": type.googleapis.com/envoy.extensions.transport_sockets.tls.v3.DownstreamTlsContext
          common_tls_context:
            tls_certificates:
              - certificate_chain: { filename: "{{ test_rundir }}/test/extensions/transport_sockets/tls/test_data/san_dns_cert.pem" }
                private_key: { filename: "{{ test_rundir }}/test/extensions/transport_sockets/tls/test_data/san_dns_key.pem" }
    - filter_chain_match:
        application_protocols: "http/1.1"
        source_type: EXTERNAL
      transport_socket:
        name: tls
        typed_config:
          "@type": type.googleapis.com/envoy.extensions.transport_sockets.tls.v3.DownstreamTlsContext
          common_tls_context:
            tls_certificates:
              - certificate_chain: { filename: "{{ test_rundir }}/test/extensions/transport_sockets/tls/test_data/san_uri_cert.pem" }
                private_key: { filename: "{{ test_rundir }}/test/extensions/transport_sockets/tls/test_data/san_uri_key.pem" }
    - filter_chain_match:
        source_type: ANY
      transport_socket:
        name: tls
        typed_config:
          "@type": type.googleapis.com/envoy.extensions.transport_sockets.tls.v3.DownstreamTlsContext
          common_tls_context:
            tls_certificates:
              - certificate_chain: { filename: "{{ test_rundir }}/test/extensions/transport_sockets/tls/test_data/san_multiple_dns_cert.pem" }
                private_key: { filename: "{{ test_rundir }}/test/extensions/transport_sockets/tls/test_data/san_multiple_dns_key.pem" }
  )EOF",
                                                       Network::Address::IpVersion::v4);

  EXPECT_CALL(server_.api_.random_, uuid());
  EXPECT_CALL(listener_factory_, createListenSocket(_, _, _, default_bind_type, 0));
  manager_->addOrUpdateListener(parseListenerFromV3Yaml(yaml), "", true);
  EXPECT_EQ(1U, manager_->listeners().size());

  // LOCAL TLS client with "http/1.1" ALPN - no match.
  auto filter_chain = findFilterChain(
      1234, "127.0.0.1", "", "tls",
      {Http::Utility::AlpnNames::get().Http2, Http::Utility::AlpnNames::get().Http11}, "127.0.0.1",
      111);
  EXPECT_EQ(filter_chain, nullptr);

  // LOCAL TLS client without "http/1.1" ALPN - using 1st filter chain.
  filter_chain = findFilterChain(1234, "127.0.0.1", "", "tls", {}, "127.0.0.1", 111);
  ASSERT_NE(filter_chain, nullptr);
  EXPECT_TRUE(filter_chain->transportSocketFactory().implementsSecureTransport());
  auto transport_socket = filter_chain->transportSocketFactory().createTransportSocket(nullptr);
  auto ssl_socket =
      dynamic_cast<Extensions::TransportSockets::Tls::SslSocket*>(transport_socket.get());
  auto server_names = ssl_socket->ssl()->dnsSansLocalCertificate();
  EXPECT_EQ(server_names.size(), 1);
  EXPECT_EQ(server_names.front(), "server1.example.com");

  // EXTERNAL TLS client with "http/1.1" ALPN - using 2nd filter chain.
  filter_chain = findFilterChain(
      1234, "8.8.8.8", "", "tls",
      {Http::Utility::AlpnNames::get().Http2, Http::Utility::AlpnNames::get().Http11}, "4.4.4.4",
      111);
  ASSERT_NE(filter_chain, nullptr);
  EXPECT_TRUE(filter_chain->transportSocketFactory().implementsSecureTransport());
  transport_socket = filter_chain->transportSocketFactory().createTransportSocket(nullptr);
  ssl_socket = dynamic_cast<Extensions::TransportSockets::Tls::SslSocket*>(transport_socket.get());
  auto uri = ssl_socket->ssl()->uriSanLocalCertificate();
  EXPECT_EQ(uri[0], "spiffe://lyft.com/test-team");

  // EXTERNAL TLS client without "http/1.1" ALPN - using 3rd filter chain.
  filter_chain = findFilterChain(1234, "8.8.8.8", "", "tls", {}, "4.4.4.4", 111);
  ASSERT_NE(filter_chain, nullptr);
  EXPECT_TRUE(filter_chain->transportSocketFactory().implementsSecureTransport());
  transport_socket = filter_chain->transportSocketFactory().createTransportSocket(nullptr);
  ssl_socket = dynamic_cast<Extensions::TransportSockets::Tls::SslSocket*>(transport_socket.get());
  server_names = ssl_socket->ssl()->dnsSansLocalCertificate();
  EXPECT_EQ(server_names.size(), 2);
  EXPECT_EQ(server_names.front(), "*.example.com");
}

TEST_F(ListenerManagerImplWithRealFiltersTest, MultipleFilterChainsWithDestinationPortMatch) {
  const std::string yaml = TestEnvironment::substitute(R"EOF(
    address:
      socket_address: { address: 127.0.0.1, port_value: 1234 }
    listener_filters:
    - name: "envoy.filters.listener.tls_inspector"
    filter_chains:
    - filter_chain_match:
        # empty
      transport_socket:
        name: tls
        typed_config:
          "@type": type.googleapis.com/envoy.extensions.transport_sockets.tls.v3.DownstreamTlsContext
          common_tls_context:
            tls_certificates:
              - certificate_chain: { filename: "{{ test_rundir }}/test/extensions/transport_sockets/tls/test_data/san_uri_cert.pem" }
                private_key: { filename: "{{ test_rundir }}/test/extensions/transport_sockets/tls/test_data/san_uri_key.pem" }
    - filter_chain_match:
        destination_port: 8080
      transport_socket:
        name: tls
        typed_config:
          "@type": type.googleapis.com/envoy.extensions.transport_sockets.tls.v3.DownstreamTlsContext
          common_tls_context:
            tls_certificates:
              - certificate_chain: { filename: "{{ test_rundir }}/test/extensions/transport_sockets/tls/test_data/san_dns_cert.pem" }
                private_key: { filename: "{{ test_rundir }}/test/extensions/transport_sockets/tls/test_data/san_dns_key.pem" }
    - filter_chain_match:
        destination_port: 8081
      transport_socket:
        name: tls
        typed_config:
          "@type": type.googleapis.com/envoy.extensions.transport_sockets.tls.v3.DownstreamTlsContext
          common_tls_context:
            tls_certificates:
              - certificate_chain: { filename: "{{ test_rundir }}/test/extensions/transport_sockets/tls/test_data/san_multiple_dns_cert.pem" }
                private_key: { filename: "{{ test_rundir }}/test/extensions/transport_sockets/tls/test_data/san_multiple_dns_key.pem" }
  )EOF",
                                                       Network::Address::IpVersion::v4);

  EXPECT_CALL(server_.api_.random_, uuid());
  EXPECT_CALL(listener_factory_, createListenSocket(_, _, _, default_bind_type, 0));
  manager_->addOrUpdateListener(parseListenerFromV3Yaml(yaml), "", true);
  EXPECT_EQ(1U, manager_->listeners().size());

  // IPv4 client connects to default port - using 1st filter chain.
  auto filter_chain = findFilterChain(1234, "127.0.0.1", "", "tls", {}, "127.0.0.1", 111);
  ASSERT_NE(filter_chain, nullptr);
  EXPECT_TRUE(filter_chain->transportSocketFactory().implementsSecureTransport());
  auto transport_socket = filter_chain->transportSocketFactory().createTransportSocket(nullptr);
  auto ssl_socket =
      dynamic_cast<Extensions::TransportSockets::Tls::SslSocket*>(transport_socket.get());
  auto uri = ssl_socket->ssl()->uriSanLocalCertificate();
  EXPECT_EQ(uri[0], "spiffe://lyft.com/test-team");

  // IPv4 client connects to port 8080 - using 2nd filter chain.
  filter_chain = findFilterChain(8080, "127.0.0.1", "", "tls", {}, "127.0.0.1", 111);
  ASSERT_NE(filter_chain, nullptr);
  EXPECT_TRUE(filter_chain->transportSocketFactory().implementsSecureTransport());
  transport_socket = filter_chain->transportSocketFactory().createTransportSocket(nullptr);
  ssl_socket = dynamic_cast<Extensions::TransportSockets::Tls::SslSocket*>(transport_socket.get());
  auto server_names = ssl_socket->ssl()->dnsSansLocalCertificate();
  EXPECT_EQ(server_names.size(), 1);
  EXPECT_EQ(server_names.front(), "server1.example.com");

  // IPv4 client connects to port 8081 - using 3rd filter chain.
  filter_chain = findFilterChain(8081, "127.0.0.1", "", "tls", {}, "127.0.0.1", 111);
  ASSERT_NE(filter_chain, nullptr);
  EXPECT_TRUE(filter_chain->transportSocketFactory().implementsSecureTransport());
  transport_socket = filter_chain->transportSocketFactory().createTransportSocket(nullptr);
  ssl_socket = dynamic_cast<Extensions::TransportSockets::Tls::SslSocket*>(transport_socket.get());
  server_names = ssl_socket->ssl()->dnsSansLocalCertificate();
  EXPECT_EQ(server_names.size(), 2);
  EXPECT_EQ(server_names.front(), "*.example.com");

  // UDS client - using 1st filter chain.
  filter_chain = findFilterChain(0, "/tmp/test.sock", "", "tls", {}, "127.0.0.1", 111);
  ASSERT_NE(filter_chain, nullptr);
  EXPECT_TRUE(filter_chain->transportSocketFactory().implementsSecureTransport());
  transport_socket = filter_chain->transportSocketFactory().createTransportSocket(nullptr);
  ssl_socket = dynamic_cast<Extensions::TransportSockets::Tls::SslSocket*>(transport_socket.get());
  uri = ssl_socket->ssl()->uriSanLocalCertificate();
  EXPECT_EQ(uri[0], "spiffe://lyft.com/test-team");
}

TEST_F(ListenerManagerImplWithRealFiltersTest, MultipleFilterChainsWithDestinationIPMatch) {
  const std::string yaml = TestEnvironment::substitute(R"EOF(
    address:
      socket_address: { address: 127.0.0.1, port_value: 1234 }
    listener_filters:
    - name: "envoy.filters.listener.tls_inspector"
    filter_chains:
    - filter_chain_match:
        # empty
      transport_socket:
        name: tls
        typed_config:
          "@type": type.googleapis.com/envoy.extensions.transport_sockets.tls.v3.DownstreamTlsContext
          common_tls_context:
            tls_certificates:
              - certificate_chain: { filename: "{{ test_rundir }}/test/extensions/transport_sockets/tls/test_data/san_uri_cert.pem" }
                private_key: { filename: "{{ test_rundir }}/test/extensions/transport_sockets/tls/test_data/san_uri_key.pem" }
    - filter_chain_match:
        prefix_ranges: { address_prefix: 192.168.0.1, prefix_len: 32 }
      transport_socket:
        name: tls
        typed_config:
          "@type": type.googleapis.com/envoy.extensions.transport_sockets.tls.v3.DownstreamTlsContext
          common_tls_context:
            tls_certificates:
              - certificate_chain: { filename: "{{ test_rundir }}/test/extensions/transport_sockets/tls/test_data/san_dns_cert.pem" }
                private_key: { filename: "{{ test_rundir }}/test/extensions/transport_sockets/tls/test_data/san_dns_key.pem" }
    - filter_chain_match:
        prefix_ranges: { address_prefix: 192.168.0.0, prefix_len: 16 }
      transport_socket:
        name: tls
        typed_config:
          "@type": type.googleapis.com/envoy.extensions.transport_sockets.tls.v3.DownstreamTlsContext
          common_tls_context:
            tls_certificates:
              - certificate_chain: { filename: "{{ test_rundir }}/test/extensions/transport_sockets/tls/test_data/san_multiple_dns_cert.pem" }
                private_key: { filename: "{{ test_rundir }}/test/extensions/transport_sockets/tls/test_data/san_multiple_dns_key.pem" }
  )EOF",
                                                       Network::Address::IpVersion::v4);

  EXPECT_CALL(server_.api_.random_, uuid());
  EXPECT_CALL(listener_factory_, createListenSocket(_, _, _, default_bind_type, 0));
  manager_->addOrUpdateListener(parseListenerFromV3Yaml(yaml), "", true);
  EXPECT_EQ(1U, manager_->listeners().size());

  // UDS client connects - using 1st filter chain with no IP match
  auto filter_chain = findFilterChain(1234, "127.0.0.1", "", "tls", {}, "127.0.0.1", 111);
  ASSERT_NE(filter_chain, nullptr);
  EXPECT_TRUE(filter_chain->transportSocketFactory().implementsSecureTransport());
  auto transport_socket = filter_chain->transportSocketFactory().createTransportSocket(nullptr);
  auto ssl_socket =
      dynamic_cast<Extensions::TransportSockets::Tls::SslSocket*>(transport_socket.get());
  auto uri = ssl_socket->ssl()->uriSanLocalCertificate();
  EXPECT_EQ(uri[0], "spiffe://lyft.com/test-team");

  // IPv4 client connects to default IP - using 1st filter chain.
  filter_chain = findFilterChain(1234, "127.0.0.1", "", "tls", {}, "127.0.0.1", 111);
  ASSERT_NE(filter_chain, nullptr);
  EXPECT_TRUE(filter_chain->transportSocketFactory().implementsSecureTransport());
  transport_socket = filter_chain->transportSocketFactory().createTransportSocket(nullptr);
  ssl_socket = dynamic_cast<Extensions::TransportSockets::Tls::SslSocket*>(transport_socket.get());
  uri = ssl_socket->ssl()->uriSanLocalCertificate();
  EXPECT_EQ(uri[0], "spiffe://lyft.com/test-team");

  // IPv4 client connects to exact IP match - using 2nd filter chain.
  filter_chain = findFilterChain(1234, "192.168.0.1", "", "tls", {}, "127.0.0.1", 111);
  ASSERT_NE(filter_chain, nullptr);
  EXPECT_TRUE(filter_chain->transportSocketFactory().implementsSecureTransport());
  transport_socket = filter_chain->transportSocketFactory().createTransportSocket(nullptr);
  ssl_socket = dynamic_cast<Extensions::TransportSockets::Tls::SslSocket*>(transport_socket.get());
  auto server_names = ssl_socket->ssl()->dnsSansLocalCertificate();
  EXPECT_EQ(server_names.size(), 1);
  EXPECT_EQ(server_names.front(), "server1.example.com");

  // IPv4 client connects to wildcard IP match - using 3rd filter chain.
  filter_chain = findFilterChain(1234, "192.168.1.1", "", "tls", {}, "192.168.1.1", 111);
  ASSERT_NE(filter_chain, nullptr);
  EXPECT_TRUE(filter_chain->transportSocketFactory().implementsSecureTransport());
  transport_socket = filter_chain->transportSocketFactory().createTransportSocket(nullptr);
  ssl_socket = dynamic_cast<Extensions::TransportSockets::Tls::SslSocket*>(transport_socket.get());
  server_names = ssl_socket->ssl()->dnsSansLocalCertificate();
  EXPECT_EQ(server_names.size(), 2);
  EXPECT_EQ(server_names.front(), "*.example.com");

  // UDS client - using 1st filter chain.
  filter_chain = findFilterChain(0, "/tmp/test.sock", "", "tls", {}, "/tmp/test.sock", 111);
  ASSERT_NE(filter_chain, nullptr);
  EXPECT_TRUE(filter_chain->transportSocketFactory().implementsSecureTransport());
  transport_socket = filter_chain->transportSocketFactory().createTransportSocket(nullptr);
  ssl_socket = dynamic_cast<Extensions::TransportSockets::Tls::SslSocket*>(transport_socket.get());
  uri = ssl_socket->ssl()->uriSanLocalCertificate();
  EXPECT_EQ(uri[0], "spiffe://lyft.com/test-team");
}

TEST_F(ListenerManagerImplWithRealFiltersTest, MultipleFilterChainsWithDirectSourceIPMatch) {
  const std::string yaml = TestEnvironment::substitute(R"EOF(
    address:
      socket_address: { address: 127.0.0.1, port_value: 1234 }
    listener_filters:
    - name: "envoy.filters.listener.tls_inspector"
      typed_config: {}
    filter_chains:
    - filter_chain_match:
        # empty
      transport_socket:
        name: tls
        typed_config:
          "@type": type.googleapis.com/envoy.extensions.transport_sockets.tls.v3.DownstreamTlsContext
          common_tls_context:
            tls_certificates:
              - certificate_chain: { filename: "{{ test_rundir }}/test/extensions/transport_sockets/tls/test_data/san_uri_cert.pem" }
                private_key: { filename: "{{ test_rundir }}/test/extensions/transport_sockets/tls/test_data/san_uri_key.pem" }
    - filter_chain_match:
        direct_source_prefix_ranges: { address_prefix: 192.168.0.1, prefix_len: 32 }
      transport_socket:
        name: tls
        typed_config:
          "@type": type.googleapis.com/envoy.extensions.transport_sockets.tls.v3.DownstreamTlsContext
          common_tls_context:
            tls_certificates:
              - certificate_chain: { filename: "{{ test_rundir }}/test/extensions/transport_sockets/tls/test_data/san_dns_cert.pem" }
                private_key: { filename: "{{ test_rundir }}/test/extensions/transport_sockets/tls/test_data/san_dns_key.pem" }
    - filter_chain_match:
        direct_source_prefix_ranges: { address_prefix: 192.168.0.0, prefix_len: 16 }
      transport_socket:
        name: tls
        typed_config:
          "@type": type.googleapis.com/envoy.extensions.transport_sockets.tls.v3.DownstreamTlsContext
          common_tls_context:
            tls_certificates:
              - certificate_chain: { filename: "{{ test_rundir }}/test/extensions/transport_sockets/tls/test_data/san_multiple_dns_cert.pem" }
                private_key: { filename: "{{ test_rundir }}/test/extensions/transport_sockets/tls/test_data/san_multiple_dns_key.pem" }
  )EOF",
                                                       Network::Address::IpVersion::v4);

  EXPECT_CALL(server_.api_.random_, uuid());
  EXPECT_CALL(listener_factory_, createListenSocket(_, _, _, default_bind_type, 0));
  manager_->addOrUpdateListener(parseListenerFromV3Yaml(yaml), "", true);
  EXPECT_EQ(1U, manager_->listeners().size());

  // UDS client connects - using 1st filter chain with no IP match
  auto filter_chain = findFilterChain(1234, "/uds_1", "", "tls", {}, "/uds_2", 111, "/uds_3");
  ASSERT_NE(filter_chain, nullptr);
  EXPECT_TRUE(filter_chain->transportSocketFactory().implementsSecureTransport());
  auto transport_socket = filter_chain->transportSocketFactory().createTransportSocket(nullptr);
  auto ssl_socket =
      dynamic_cast<Extensions::TransportSockets::Tls::SslSocket*>(transport_socket.get());
  auto uri = ssl_socket->ssl()->uriSanLocalCertificate();
  EXPECT_EQ(uri[0], "spiffe://lyft.com/test-team");

  // IPv4 client connects to default IP - using 1st filter chain.
  filter_chain = findFilterChain(1234, "127.0.0.1", "", "tls", {}, "127.0.0.1", 111, "127.0.0.1");
  ASSERT_NE(filter_chain, nullptr);
  EXPECT_TRUE(filter_chain->transportSocketFactory().implementsSecureTransport());
  transport_socket = filter_chain->transportSocketFactory().createTransportSocket(nullptr);
  ssl_socket = dynamic_cast<Extensions::TransportSockets::Tls::SslSocket*>(transport_socket.get());
  uri = ssl_socket->ssl()->uriSanLocalCertificate();
  EXPECT_EQ(uri[0], "spiffe://lyft.com/test-team");

  // IPv4 client connects to exact IP match - using 2nd filter chain.
  filter_chain = findFilterChain(1234, "127.0.0.1", "", "tls", {}, "127.0.0.1", 111, "192.168.0.1");
  ASSERT_NE(filter_chain, nullptr);
  EXPECT_TRUE(filter_chain->transportSocketFactory().implementsSecureTransport());
  transport_socket = filter_chain->transportSocketFactory().createTransportSocket(nullptr);
  ssl_socket = dynamic_cast<Extensions::TransportSockets::Tls::SslSocket*>(transport_socket.get());
  auto server_names = ssl_socket->ssl()->dnsSansLocalCertificate();
  EXPECT_EQ(server_names.size(), 1);
  EXPECT_EQ(server_names.front(), "server1.example.com");

  // IPv4 client connects to wildcard IP match - using 3rd filter chain.
  filter_chain = findFilterChain(1234, "127.0.0.1", "", "tls", {}, "127.0.0.1", 111, "192.168.1.1");
  ASSERT_NE(filter_chain, nullptr);
  EXPECT_TRUE(filter_chain->transportSocketFactory().implementsSecureTransport());
  transport_socket = filter_chain->transportSocketFactory().createTransportSocket(nullptr);
  ssl_socket = dynamic_cast<Extensions::TransportSockets::Tls::SslSocket*>(transport_socket.get());
  server_names = ssl_socket->ssl()->dnsSansLocalCertificate();
  EXPECT_EQ(server_names.size(), 2);
  EXPECT_EQ(server_names.front(), "*.example.com");
}

TEST_F(ListenerManagerImplWithRealFiltersTest, MultipleFilterChainsWithServerNamesMatch) {
  const std::string yaml = TestEnvironment::substitute(R"EOF(
    address:
      socket_address: { address: 127.0.0.1, port_value: 1234 }
    listener_filters:
    - name: "envoy.filters.listener.tls_inspector"
    filter_chains:
    - filter_chain_match:
        # empty
      transport_socket:
        name: tls
        typed_config:
          "@type": type.googleapis.com/envoy.extensions.transport_sockets.tls.v3.DownstreamTlsContext
          common_tls_context:
            tls_certificates:
              - certificate_chain: { filename: "{{ test_rundir }}/test/extensions/transport_sockets/tls/test_data/san_uri_cert.pem" }
                private_key: { filename: "{{ test_rundir }}/test/extensions/transport_sockets/tls/test_data/san_uri_key.pem" }
          session_ticket_keys:
            keys:
            - filename: "{{ test_rundir }}/test/extensions/transport_sockets/tls/test_data/ticket_key_a"
    - filter_chain_match:
        server_names: "server1.example.com"
      transport_socket:
        name: tls
        typed_config:
          "@type": type.googleapis.com/envoy.extensions.transport_sockets.tls.v3.DownstreamTlsContext
          common_tls_context:
            tls_certificates:
              - certificate_chain: { filename: "{{ test_rundir }}/test/extensions/transport_sockets/tls/test_data/san_dns_cert.pem" }
                private_key: { filename: "{{ test_rundir }}/test/extensions/transport_sockets/tls/test_data/san_dns_key.pem" }
          session_ticket_keys:
            keys:
            - filename: "{{ test_rundir }}/test/extensions/transport_sockets/tls/test_data/ticket_key_a"
    - filter_chain_match:
        server_names: "*.com"
      transport_socket:
        name: tls
        typed_config:
          "@type": type.googleapis.com/envoy.extensions.transport_sockets.tls.v3.DownstreamTlsContext
          common_tls_context:
            tls_certificates:
              - certificate_chain: { filename: "{{ test_rundir }}/test/extensions/transport_sockets/tls/test_data/san_multiple_dns_cert.pem" }
                private_key: { filename: "{{ test_rundir }}/test/extensions/transport_sockets/tls/test_data/san_multiple_dns_key.pem" }
          session_ticket_keys:
            keys:
            - filename: "{{ test_rundir }}/test/extensions/transport_sockets/tls/test_data/ticket_key_a"
  )EOF",
                                                       Network::Address::IpVersion::v4);

  EXPECT_CALL(server_.api_.random_, uuid());
  EXPECT_CALL(listener_factory_, createListenSocket(_, _, _, default_bind_type, 0));
  manager_->addOrUpdateListener(parseListenerFromV3Yaml(yaml), "", true);
  EXPECT_EQ(1U, manager_->listeners().size());

  // TLS client without SNI - using 1st filter chain.
  auto filter_chain = findFilterChain(1234, "127.0.0.1", "", "tls", {}, "127.0.0.1", 111);
  ASSERT_NE(filter_chain, nullptr);
  EXPECT_TRUE(filter_chain->transportSocketFactory().implementsSecureTransport());
  auto transport_socket = filter_chain->transportSocketFactory().createTransportSocket(nullptr);
  auto ssl_socket =
      dynamic_cast<Extensions::TransportSockets::Tls::SslSocket*>(transport_socket.get());
  auto uri = ssl_socket->ssl()->uriSanLocalCertificate();
  EXPECT_EQ(uri[0], "spiffe://lyft.com/test-team");

  // TLS client with exact SNI match - using 2nd filter chain.
  filter_chain =
      findFilterChain(1234, "127.0.0.1", "server1.example.com", "tls", {}, "127.0.0.1", 111);
  ASSERT_NE(filter_chain, nullptr);
  EXPECT_TRUE(filter_chain->transportSocketFactory().implementsSecureTransport());
  transport_socket = filter_chain->transportSocketFactory().createTransportSocket(nullptr);
  ssl_socket = dynamic_cast<Extensions::TransportSockets::Tls::SslSocket*>(transport_socket.get());
  auto server_names = ssl_socket->ssl()->dnsSansLocalCertificate();
  EXPECT_EQ(server_names.size(), 1);
  EXPECT_EQ(server_names.front(), "server1.example.com");

  // TLS client with wildcard SNI match - using 3rd filter chain.
  filter_chain =
      findFilterChain(1234, "127.0.0.1", "server2.example.com", "tls", {}, "127.0.0.1", 111);
  ASSERT_NE(filter_chain, nullptr);
  EXPECT_TRUE(filter_chain->transportSocketFactory().implementsSecureTransport());
  transport_socket = filter_chain->transportSocketFactory().createTransportSocket(nullptr);
  ssl_socket = dynamic_cast<Extensions::TransportSockets::Tls::SslSocket*>(transport_socket.get());
  server_names = ssl_socket->ssl()->dnsSansLocalCertificate();
  EXPECT_EQ(server_names.size(), 2);
  EXPECT_EQ(server_names.front(), "*.example.com");

  // TLS client with wildcard SNI match - using 3rd filter chain.
  filter_chain =
      findFilterChain(1234, "127.0.0.1", "www.wildcard.com", "tls", {}, "127.0.0.1", 111);
  ASSERT_NE(filter_chain, nullptr);
  EXPECT_TRUE(filter_chain->transportSocketFactory().implementsSecureTransport());
  transport_socket = filter_chain->transportSocketFactory().createTransportSocket(nullptr);
  ssl_socket = dynamic_cast<Extensions::TransportSockets::Tls::SslSocket*>(transport_socket.get());
  server_names = ssl_socket->ssl()->dnsSansLocalCertificate();
  EXPECT_EQ(server_names.size(), 2);
  EXPECT_EQ(server_names.front(), "*.example.com");
}

TEST_F(ListenerManagerImplWithRealFiltersTest, MultipleFilterChainsWithTransportProtocolMatch) {
  const std::string yaml = TestEnvironment::substitute(R"EOF(
    address:
      socket_address: { address: 127.0.0.1, port_value: 1234 }
    listener_filters:
    - name: "envoy.filters.listener.tls_inspector"
    filter_chains:
    - filter_chain_match:
        # empty
    - filter_chain_match:
        transport_protocol: "tls"
      transport_socket:
        name: tls
        typed_config:
          "@type": type.googleapis.com/envoy.extensions.transport_sockets.tls.v3.DownstreamTlsContext
          common_tls_context:
            tls_certificates:
              - certificate_chain: { filename: "{{ test_rundir }}/test/extensions/transport_sockets/tls/test_data/san_dns_cert.pem" }
                private_key: { filename: "{{ test_rundir }}/test/extensions/transport_sockets/tls/test_data/san_dns_key.pem" }
  )EOF",
                                                       Network::Address::IpVersion::v4);

  EXPECT_CALL(server_.api_.random_, uuid());
  EXPECT_CALL(listener_factory_, createListenSocket(_, _, _, default_bind_type, 0));
  manager_->addOrUpdateListener(parseListenerFromV3Yaml(yaml), "", true);
  EXPECT_EQ(1U, manager_->listeners().size());

  // TCP client - using 1st filter chain.
  auto filter_chain = findFilterChain(1234, "127.0.0.1", "", "raw_buffer", {}, "127.0.0.1", 111);
  ASSERT_NE(filter_chain, nullptr);
  EXPECT_FALSE(filter_chain->transportSocketFactory().implementsSecureTransport());

  // TLS client - using 2nd filter chain.
  filter_chain = findFilterChain(1234, "127.0.0.1", "", "tls", {}, "127.0.0.1", 111);
  ASSERT_NE(filter_chain, nullptr);
  EXPECT_TRUE(filter_chain->transportSocketFactory().implementsSecureTransport());
  auto transport_socket = filter_chain->transportSocketFactory().createTransportSocket(nullptr);
  auto ssl_socket =
      dynamic_cast<Extensions::TransportSockets::Tls::SslSocket*>(transport_socket.get());
  auto server_names = ssl_socket->ssl()->dnsSansLocalCertificate();
  EXPECT_EQ(server_names.size(), 1);
  EXPECT_EQ(server_names.front(), "server1.example.com");
}

TEST_F(ListenerManagerImplWithRealFiltersTest, MultipleFilterChainsWithApplicationProtocolMatch) {
  const std::string yaml = TestEnvironment::substitute(R"EOF(
    address:
      socket_address: { address: 127.0.0.1, port_value: 1234 }
    listener_filters:
    - name: "envoy.filters.listener.tls_inspector"
    filter_chains:
    - filter_chain_match:
        # empty
    - filter_chain_match:
        application_protocols: ["dummy", "h2"]
      transport_socket:
        name: tls
        typed_config:
          "@type": type.googleapis.com/envoy.extensions.transport_sockets.tls.v3.DownstreamTlsContext
          common_tls_context:
            tls_certificates:
              - certificate_chain: { filename: "{{ test_rundir }}/test/extensions/transport_sockets/tls/test_data/san_dns_cert.pem" }
                private_key: { filename: "{{ test_rundir }}/test/extensions/transport_sockets/tls/test_data/san_dns_key.pem" }
  )EOF",
                                                       Network::Address::IpVersion::v4);

  EXPECT_CALL(server_.api_.random_, uuid());
  EXPECT_CALL(listener_factory_, createListenSocket(_, _, _, default_bind_type, 0));
  manager_->addOrUpdateListener(parseListenerFromV3Yaml(yaml), "", true);
  EXPECT_EQ(1U, manager_->listeners().size());

  // TLS client without ALPN - using 1st filter chain.
  auto filter_chain = findFilterChain(1234, "127.0.0.1", "", "tls", {}, "127.0.0.1", 111);
  ASSERT_NE(filter_chain, nullptr);
  EXPECT_FALSE(filter_chain->transportSocketFactory().implementsSecureTransport());

  // TLS client with "h2,http/1.1" ALPN - using 2nd filter chain.
  filter_chain = findFilterChain(
      1234, "127.0.0.1", "", "tls",
      {Http::Utility::AlpnNames::get().Http2, Http::Utility::AlpnNames::get().Http11}, "127.0.0.1",
      111);
  ASSERT_NE(filter_chain, nullptr);
  EXPECT_TRUE(filter_chain->transportSocketFactory().implementsSecureTransport());
  auto transport_socket = filter_chain->transportSocketFactory().createTransportSocket(nullptr);
  auto ssl_socket =
      dynamic_cast<Extensions::TransportSockets::Tls::SslSocket*>(transport_socket.get());
  auto server_names = ssl_socket->ssl()->dnsSansLocalCertificate();
  EXPECT_EQ(server_names.size(), 1);
  EXPECT_EQ(server_names.front(), "server1.example.com");
}

TEST_F(ListenerManagerImplWithRealFiltersTest, MultipleFilterChainsWithMultipleRequirementsMatch) {
  const std::string yaml = TestEnvironment::substitute(R"EOF(
    address:
      socket_address: { address: 127.0.0.1, port_value: 1234 }
    listener_filters:
    - name: "envoy.filters.listener.tls_inspector"
    filter_chains:
    - filter_chain_match:
        # empty
    - filter_chain_match:
        server_names: ["www.example.com", "server1.example.com"]
        transport_protocol: "tls"
        application_protocols: ["dummy", "h2"]
      transport_socket:
        name: tls
        typed_config:
          "@type": type.googleapis.com/envoy.extensions.transport_sockets.tls.v3.DownstreamTlsContext
          common_tls_context:
            tls_certificates:
              - certificate_chain: { filename: "{{ test_rundir }}/test/extensions/transport_sockets/tls/test_data/san_dns_cert.pem" }
                private_key: { filename: "{{ test_rundir }}/test/extensions/transport_sockets/tls/test_data/san_dns_key.pem" }
  )EOF",
                                                       Network::Address::IpVersion::v4);

  EXPECT_CALL(server_.api_.random_, uuid());
  EXPECT_CALL(listener_factory_, createListenSocket(_, _, _, default_bind_type, 0));
  manager_->addOrUpdateListener(parseListenerFromV3Yaml(yaml), "", true);
  EXPECT_EQ(1U, manager_->listeners().size());

  // TLS client without SNI and ALPN - using 1st filter chain.
  auto filter_chain = findFilterChain(1234, "127.0.0.1", "", "tls", {}, "127.0.0.1", 111);
  ASSERT_NE(filter_chain, nullptr);
  EXPECT_FALSE(filter_chain->transportSocketFactory().implementsSecureTransport());

  // TLS client with exact SNI match but without ALPN - no match (SNI blackholed by configuration).
  filter_chain =
      findFilterChain(1234, "127.0.0.1", "server1.example.com", "tls", {}, "127.0.0.1", 111);
  EXPECT_EQ(filter_chain, nullptr);

  // TLS client with ALPN match but without SNI - using 1st filter chain.
  filter_chain = findFilterChain(
      1234, "127.0.0.1", "", "tls",
      {Http::Utility::AlpnNames::get().Http2, Http::Utility::AlpnNames::get().Http11}, "127.0.0.1",
      111);
  ASSERT_NE(filter_chain, nullptr);
  EXPECT_FALSE(filter_chain->transportSocketFactory().implementsSecureTransport());

  // TLS client with exact SNI match and ALPN match - using 2nd filter chain.
  filter_chain = findFilterChain(
      1234, "127.0.0.1", "server1.example.com", "tls",
      {Http::Utility::AlpnNames::get().Http2, Http::Utility::AlpnNames::get().Http11}, "127.0.0.1",
      111);
  ASSERT_NE(filter_chain, nullptr);
  EXPECT_TRUE(filter_chain->transportSocketFactory().implementsSecureTransport());
  auto transport_socket = filter_chain->transportSocketFactory().createTransportSocket(nullptr);
  auto ssl_socket =
      dynamic_cast<Extensions::TransportSockets::Tls::SslSocket*>(transport_socket.get());
  auto server_names = ssl_socket->ssl()->dnsSansLocalCertificate();
  EXPECT_EQ(server_names.size(), 1);
  EXPECT_EQ(server_names.front(), "server1.example.com");
}

TEST_F(ListenerManagerImplWithRealFiltersTest, MultipleFilterChainsWithDifferentSessionTicketKeys) {
  const std::string yaml = TestEnvironment::substitute(R"EOF(
    address:
      socket_address: { address: 127.0.0.1, port_value: 1234 }
    listener_filters:
    - name: "envoy.filters.listener.tls_inspector"
    filter_chains:
    - filter_chain_match:
        server_names: "example.com"
      transport_socket:
        name: tls
        typed_config:
          "@type": type.googleapis.com/envoy.extensions.transport_sockets.tls.v3.DownstreamTlsContext
          common_tls_context:
            tls_certificates:
              - certificate_chain: { filename: "{{ test_rundir }}/test/extensions/transport_sockets/tls/test_data/san_dns_cert.pem" }
                private_key: { filename: "{{ test_rundir }}/test/extensions/transport_sockets/tls/test_data/san_dns_key.pem" }
          session_ticket_keys:
            keys:
            - filename: "{{ test_rundir }}/test/extensions/transport_sockets/tls/test_data/ticket_key_a"
    - filter_chain_match:
        server_names: "www.example.com"
      transport_socket:
        name: tls
        typed_config:
          "@type": type.googleapis.com/envoy.extensions.transport_sockets.tls.v3.DownstreamTlsContext
          common_tls_context:
            tls_certificates:
              - certificate_chain: { filename: "{{ test_rundir }}/test/extensions/transport_sockets/tls/test_data/san_dns_cert.pem" }
                private_key: { filename: "{{ test_rundir }}/test/extensions/transport_sockets/tls/test_data/san_dns_key.pem" }
          session_ticket_keys:
            keys:
            - filename: "{{ test_rundir }}/test/extensions/transport_sockets/tls/test_data/ticket_key_b"
  )EOF",
                                                       Network::Address::IpVersion::v4);

  EXPECT_CALL(server_.api_.random_, uuid());
  EXPECT_CALL(listener_factory_, createListenSocket(_, _, _, default_bind_type, 0));
  manager_->addOrUpdateListener(parseListenerFromV3Yaml(yaml), "", true);
  EXPECT_EQ(1U, manager_->listeners().size());
}

TEST_F(ListenerManagerImplWithRealFiltersTest,
       MultipleFilterChainsWithMixedUseOfSessionTicketKeys) {
  const std::string yaml = TestEnvironment::substitute(R"EOF(
    address:
      socket_address: { address: 127.0.0.1, port_value: 1234 }
    listener_filters:
    - name: "envoy.filters.listener.tls_inspector"
    filter_chains:
    - filter_chain_match:
        server_names: "example.com"
      transport_socket:
        name: tls
        typed_config:
          "@type": type.googleapis.com/envoy.extensions.transport_sockets.tls.v3.DownstreamTlsContext
          common_tls_context:
            tls_certificates:
              - certificate_chain: { filename: "{{ test_rundir }}/test/extensions/transport_sockets/tls/test_data/san_dns_cert.pem" }
                private_key: { filename: "{{ test_rundir }}/test/extensions/transport_sockets/tls/test_data/san_dns_key.pem" }
          session_ticket_keys:
            keys:
            - filename: "{{ test_rundir }}/test/extensions/transport_sockets/tls/test_data/ticket_key_a"
    - filter_chain_match:
        server_names: "www.example.com"
      transport_socket:
        name: tls
        typed_config:
          "@type": type.googleapis.com/envoy.extensions.transport_sockets.tls.v3.DownstreamTlsContext
          common_tls_context:
            tls_certificates:
              - certificate_chain: { filename: "{{ test_rundir }}/test/extensions/transport_sockets/tls/test_data/san_dns_cert.pem" }
                private_key: { filename: "{{ test_rundir }}/test/extensions/transport_sockets/tls/test_data/san_dns_key.pem" }
  )EOF",
                                                       Network::Address::IpVersion::v4);

  EXPECT_CALL(server_.api_.random_, uuid());
  EXPECT_CALL(listener_factory_, createListenSocket(_, _, _, default_bind_type, 0));
  manager_->addOrUpdateListener(parseListenerFromV3Yaml(yaml), "", true);
  EXPECT_EQ(1U, manager_->listeners().size());
}

TEST_F(ListenerManagerImplWithRealFiltersTest, SingleFilterChainWithInvalidDestinationIPMatch) {
  const std::string yaml = TestEnvironment::substitute(R"EOF(
    address:
      socket_address: { address: 127.0.0.1, port_value: 1234 }
    listener_filters:
    - name: "envoy.filters.listener.tls_inspector"
    filter_chains:
    - filter_chain_match:
        prefix_ranges: { address_prefix: a.b.c.d, prefix_len: 32 }
  )EOF",
                                                       Network::Address::IpVersion::v4);

  EXPECT_THROW_WITH_MESSAGE(manager_->addOrUpdateListener(parseListenerFromV3Yaml(yaml), "", true),
                            EnvoyException, "malformed IP address: a.b.c.d");
}

TEST_F(ListenerManagerImplWithRealFiltersTest, SingleFilterChainWithInvalidServerNamesMatch) {
  const std::string yaml = TestEnvironment::substitute(R"EOF(
    address:
      socket_address: { address: 127.0.0.1, port_value: 1234 }
    listener_filters:
    - name: "envoy.filters.listener.tls_inspector"
    filter_chains:
    - filter_chain_match:
        server_names: "*w.example.com"
  )EOF",
                                                       Network::Address::IpVersion::v4);

  EXPECT_THROW_WITH_MESSAGE(manager_->addOrUpdateListener(parseListenerFromV3Yaml(yaml), "", true),
                            EnvoyException,
                            "error adding listener '127.0.0.1:1234': partial wildcards are not "
                            "supported in \"server_names\"");
}

TEST_F(ListenerManagerImplWithRealFiltersTest, MultipleFilterChainsWithSameMatch) {
  const std::string yaml = TestEnvironment::substitute(R"EOF(
    address:
      socket_address: { address: 127.0.0.1, port_value: 1234 }
    listener_filters:
    - name: "envoy.filters.listener.tls_inspector"
    filter_chains:
    - name : foo
      filter_chain_match:
        transport_protocol: "tls"
    - name: bar
      filter_chain_match:
        transport_protocol: "tls"
  )EOF",
                                                       Network::Address::IpVersion::v4);

  EXPECT_THROW_WITH_MESSAGE(manager_->addOrUpdateListener(parseListenerFromV3Yaml(yaml), "", true),
                            EnvoyException,
                            "error adding listener '127.0.0.1:1234': filter chain 'bar' has "
                            "the same matching rules defined as 'foo'");
}

TEST_F(ListenerManagerImplWithRealFiltersTest,
       MultipleFilterChainsWithSameMatchPlusUnimplementedFields) {
  const std::string yaml = TestEnvironment::substitute(R"EOF(
    address:
      socket_address: { address: 127.0.0.1, port_value: 1234 }
    listener_filters:
    - name: "envoy.filters.listener.tls_inspector"
    filter_chains:
    - name: foo
      filter_chain_match:
        transport_protocol: "tls"
    - name: bar
      filter_chain_match:
        transport_protocol: "tls"
        address_suffix: 127.0.0.0
  )EOF",
                                                       Network::Address::IpVersion::v4);

  EXPECT_THROW_WITH_MESSAGE(
      manager_->addOrUpdateListener(parseListenerFromV3Yaml(yaml), "", true), EnvoyException,
      "error adding listener '127.0.0.1:1234': filter chain 'bar' contains unimplemented fields");
}

TEST_F(ListenerManagerImplWithRealFiltersTest, MultipleFilterChainsWithOverlappingRules) {
  const std::string yaml = TestEnvironment::substitute(R"EOF(
    address:
      socket_address: { address: 127.0.0.1, port_value: 1234 }
    listener_filters:
    - name: "envoy.filters.listener.tls_inspector"
    filter_chains:
    - filter_chain_match:
        server_names: "example.com"
    - filter_chain_match:
        server_names: ["example.com", "www.example.com"]
  )EOF",
                                                       Network::Address::IpVersion::v4);

  EXPECT_THROW_WITH_MESSAGE(manager_->addOrUpdateListener(parseListenerFromV3Yaml(yaml), "", true),
                            EnvoyException,
                            "error adding listener '127.0.0.1:1234': multiple filter chains with "
                            "overlapping matching rules are defined");
}

TEST_F(ListenerManagerImplWithRealFiltersTest, TlsCertificateInline) {
  const std::string cert = TestEnvironment::readFileToStringForTest(TestEnvironment::substitute(
      "{{ test_rundir }}/test/extensions/transport_sockets/tls/test_data/san_dns3_chain.pem"));
  const std::string pkey = TestEnvironment::readFileToStringForTest(TestEnvironment::substitute(
      "{{ test_rundir }}/test/extensions/transport_sockets/tls/test_data/san_dns3_key.pem"));
  const std::string ca = TestEnvironment::readFileToStringForTest(TestEnvironment::substitute(
      "{{ test_rundir }}/test/extensions/transport_sockets/tls/test_data/ca_cert.pem"));
  const std::string yaml = absl::StrCat(R"EOF(
    address:
      socket_address: { address: 127.0.0.1, port_value: 1234 }
    filter_chains:
    - transport_socket:
        name: tls
        typed_config:
          "@type": type.googleapis.com/envoy.extensions.transport_sockets.tls.v3.DownstreamTlsContext
          common_tls_context:
            tls_certificates:
              - certificate_chain: { inline_string: ")EOF",
                                        absl::CEscape(cert), R"EOF(" }
                private_key: { inline_string: ")EOF",
                                        absl::CEscape(pkey), R"EOF(" }
            validation_context:
              trusted_ca: { inline_string: ")EOF",
                                        absl::CEscape(ca), R"EOF(" }
  )EOF");

  EXPECT_CALL(server_.api_.random_, uuid());
  EXPECT_CALL(listener_factory_, createListenSocket(_, _, _, default_bind_type, 0));
  manager_->addOrUpdateListener(parseListenerFromV3Yaml(yaml), "", true);
  EXPECT_EQ(1U, manager_->listeners().size());
}

TEST_F(ListenerManagerImplWithRealFiltersTest, TlsCertificateChainInlinePrivateKeyFilename) {
  const std::string cert = TestEnvironment::readFileToStringForTest(TestEnvironment::substitute(
      "{{ test_rundir }}/test/extensions/transport_sockets/tls/test_data/san_dns3_chain.pem"));
  const std::string yaml = TestEnvironment::substitute(absl::StrCat(R"EOF(
    address:
      socket_address: { address: 127.0.0.1, port_value: 1234 }
    filter_chains:
    - transport_socket:
        name: tls
        typed_config:
          "@type": type.googleapis.com/envoy.extensions.transport_sockets.tls.v3.DownstreamTlsContext
          common_tls_context:
            tls_certificates:
              - private_key: { filename: "{{ test_rundir }}/test/extensions/transport_sockets/tls/test_data/san_dns3_key.pem" }
                certificate_chain: { inline_string: ")EOF",
                                                                    absl::CEscape(cert), R"EOF(" }
  )EOF"),
                                                       Network::Address::IpVersion::v4);

  EXPECT_CALL(server_.api_.random_, uuid());
  EXPECT_CALL(listener_factory_, createListenSocket(_, _, _, default_bind_type, 0));
  manager_->addOrUpdateListener(parseListenerFromV3Yaml(yaml), "", true);
  EXPECT_EQ(1U, manager_->listeners().size());
}

TEST_F(ListenerManagerImplWithRealFiltersTest, TlsCertificateIncomplete) {
  const std::string yaml = TestEnvironment::substitute(R"EOF(
    address:
      socket_address: { address: 127.0.0.1, port_value: 1234 }
    filter_chains:
    - transport_socket:
        name: tls
        typed_config:
          "@type": type.googleapis.com/envoy.extensions.transport_sockets.tls.v3.DownstreamTlsContext
          common_tls_context:
            tls_certificates:
              - certificate_chain: { filename: "{{ test_rundir }}/test/extensions/transport_sockets/tls/test_data/san_dns3_chain.pem" }
  )EOF",
                                                       Network::Address::IpVersion::v4);

  EXPECT_THROW_WITH_MESSAGE(
      manager_->addOrUpdateListener(parseListenerFromV3Yaml(yaml), "", true), EnvoyException,
      TestEnvironment::substitute(
          "Failed to load incomplete certificate from {{ test_rundir }}"
          "/test/extensions/transport_sockets/tls/test_data/san_dns3_chain.pem, ",
          Network::Address::IpVersion::v4));
}

TEST_F(ListenerManagerImplWithRealFiltersTest, TlsCertificateInvalidCertificateChain) {
  const std::string yaml = TestEnvironment::substitute(R"EOF(
    address:
      socket_address: { address: 127.0.0.1, port_value: 1234 }
    filter_chains:
    - transport_socket:
        name: tls
        typed_config:
          "@type": type.googleapis.com/envoy.extensions.transport_sockets.tls.v3.DownstreamTlsContext
          common_tls_context:
            tls_certificates:
              - certificate_chain: { inline_string: "invalid" }
                private_key: { filename: "{{ test_rundir }}/test/extensions/transport_sockets/tls/test_data/san_dns3_key.pem" }
  )EOF",
                                                       Network::Address::IpVersion::v4);

  EXPECT_THROW_WITH_MESSAGE(manager_->addOrUpdateListener(parseListenerFromV3Yaml(yaml), "", true),
                            EnvoyException, "Failed to load certificate chain from <inline>");
}

TEST_F(ListenerManagerImplWithRealFiltersTest, TlsCertificateInvalidIntermediateCA) {
  const std::string leaf = TestEnvironment::readFileToStringForTest(TestEnvironment::substitute(
      "{{ test_rundir }}/test/extensions/transport_sockets/tls/test_data/san_dns3_cert.pem"));
  const std::string yaml = TestEnvironment::substitute(
      absl::StrCat(
          R"EOF(
    address:
      socket_address: { address: 127.0.0.1, port_value: 1234 }
    filter_chains:
    - transport_socket:
        name: tls
        typed_config:
          "@type": type.googleapis.com/envoy.extensions.transport_sockets.tls.v3.DownstreamTlsContext
          common_tls_context:
            tls_certificates:
              - certificate_chain: { inline_string: ")EOF",
          absl::CEscape(leaf),
          R"EOF(\n-----BEGIN CERTIFICATE-----\nDEFINITELY_INVALID_CERTIFICATE\n-----END CERTIFICATE-----" }
                private_key: { filename: "{{ test_rundir }}/test/extensions/transport_sockets/tls/test_data/san_dns3_key.pem" }
  )EOF"),
      Network::Address::IpVersion::v4);

  EXPECT_THROW_WITH_MESSAGE(manager_->addOrUpdateListener(parseListenerFromV3Yaml(yaml), "", true),
                            EnvoyException, "Failed to load certificate chain from <inline>");
}

TEST_F(ListenerManagerImplWithRealFiltersTest, TlsCertificateInvalidPrivateKey) {
  const std::string yaml = TestEnvironment::substitute(R"EOF(
    address:
      socket_address: { address: 127.0.0.1, port_value: 1234 }
    filter_chains:
    - transport_socket:
        name: tls
        typed_config:
          "@type": type.googleapis.com/envoy.extensions.transport_sockets.tls.v3.DownstreamTlsContext
          common_tls_context:
            tls_certificates:
              - certificate_chain: { filename: "{{ test_rundir }}/test/extensions/transport_sockets/tls/test_data/san_dns3_chain.pem" }
                private_key: { inline_string: "invalid" }
  )EOF",
                                                       Network::Address::IpVersion::v4);

  EXPECT_THROW_WITH_MESSAGE(manager_->addOrUpdateListener(parseListenerFromV3Yaml(yaml), "", true),
                            EnvoyException,
                            "Failed to load private key from <inline>, "
                            "Cause: error:0900006e:PEM routines:OPENSSL_internal:NO_START_LINE");
}

TEST_F(ListenerManagerImplWithRealFiltersTest, TlsCertificateInvalidTrustedCA) {
  const std::string yaml = TestEnvironment::substitute(R"EOF(
    address:
      socket_address: { address: 127.0.0.1, port_value: 1234 }
    filter_chains:
    - transport_socket:
        name: tls
        typed_config:
          "@type": type.googleapis.com/envoy.extensions.transport_sockets.tls.v3.DownstreamTlsContext
          common_tls_context:
            tls_certificates:
              - certificate_chain: { filename: "{{ test_rundir }}/test/extensions/transport_sockets/tls/test_data/san_dns3_chain.pem" }
                private_key: { filename: "{{ test_rundir }}/test/extensions/transport_sockets/tls/test_data/san_dns3_key.pem" }
            validation_context:
              trusted_ca: { inline_string: "invalid" }
  )EOF",
                                                       Network::Address::IpVersion::v4);

  EXPECT_THROW_WITH_MESSAGE(manager_->addOrUpdateListener(parseListenerFromV3Yaml(yaml), "", true),
                            EnvoyException, "Failed to load trusted CA certificates from <inline>");
}

TEST_F(ListenerManagerImplWithRealFiltersTest, TlsCertificateCertPrivateKeyMismatch) {
  const std::string yaml = TestEnvironment::substitute(R"EOF(
    address:
      socket_address: { address: 127.0.0.1, port_value: 1234 }
    filter_chains:
    - transport_socket:
        name: tls
        typed_config:
          "@type": type.googleapis.com/envoy.extensions.transport_sockets.tls.v3.DownstreamTlsContext
          common_tls_context:
            tls_certificates:
              - certificate_chain: { filename: "{{ test_rundir }}/test/extensions/transport_sockets/tls/test_data/san_dns3_chain.pem" }
                private_key: { filename: "{{ test_rundir }}/test/extensions/transport_sockets/tls/test_data/san_dns2_key.pem" }
  )EOF",
                                                       Network::Address::IpVersion::v4);

  EXPECT_THROW_WITH_REGEX(
      manager_->addOrUpdateListener(parseListenerFromV3Yaml(yaml), "", true), EnvoyException,
      "Failed to load private key from .*, "
      "Cause: error:0b000074:X.509 certificate routines:OPENSSL_internal:KEY_VALUES_MISMATCH");
}

TEST_F(ListenerManagerImplWithRealFiltersTest, Metadata) {
#ifdef SOL_IP
  const std::string yaml = TestEnvironment::substitute(R"EOF(
    address:
      socket_address: { address: 127.0.0.1, port_value: 1234 }
    metadata: { filter_metadata: { com.bar.foo: { baz: test_value } } }
    traffic_direction: INBOUND
    filter_chains:
    - filter_chain_match:
      filters:
      - name: http
        typed_config:
          "@type": type.googleapis.com/envoy.extensions.filters.network.http_connection_manager.v3.HttpConnectionManager
          stat_prefix: metadata_test
          route_config:
            virtual_hosts:
            - name: "some_virtual_host"
              domains: ["some.domain"]
              routes:
              - match: { prefix: "/" }
                route: { cluster: service_foo }
    listener_filters:
    - name: "envoy.filters.listener.original_dst"
  )EOF",
                                                       Network::Address::IpVersion::v4);
  Configuration::ListenerFactoryContext* listener_factory_context = nullptr;
  // Extract listener_factory_context avoid accessing private member.
  ON_CALL(listener_factory_, createListenerFilterFactoryList(_, _))
      .WillByDefault(
          Invoke([&listener_factory_context](
                     const Protobuf::RepeatedPtrField<envoy::config::listener::v3::ListenerFilter>&
                         filters,
                     Configuration::ListenerFactoryContext& context)
                     -> std::vector<Network::ListenerFilterFactoryCb> {
            listener_factory_context = &context;
            return ProdListenerComponentFactory::createListenerFilterFactoryList_(filters, context);
          }));
  server_.server_factory_context_->cluster_manager_.initializeClusters({"service_foo"}, {});
  manager_->addOrUpdateListener(parseListenerFromV3Yaml(yaml), "", true);
  ASSERT_NE(nullptr, listener_factory_context);
  EXPECT_EQ("test_value", Config::Metadata::metadataValue(
                              &listener_factory_context->listenerMetadata(), "com.bar.foo", "baz")
                              .string_value());
  EXPECT_EQ(envoy::config::core::v3::INBOUND, listener_factory_context->direction());
#endif
}

TEST_F(ListenerManagerImplWithRealFiltersTest, OriginalDstFilterWin32NoTrafficDirection) {
#ifdef WIN32
  const std::string yaml = TestEnvironment::substitute(R"EOF(
    address:
      socket_address: { address: 127.0.0.1, port_value: 1111 }
    filter_chains: {}
    listener_filters:
    - name: "envoy.filters.listener.original_dst"
  )EOF",
                                                       Network::Address::IpVersion::v4);

  EXPECT_THROW_WITH_MESSAGE(manager_->addOrUpdateListener(parseListenerFromV3Yaml(yaml), "", true);
                            , EnvoyException,
                            "[Windows] Setting original destination filter on a listener without "
                            "specifying the traffic_direction."
                            "Configure the traffic_direction listener option");
#endif
}

TEST_F(ListenerManagerImplWithRealFiltersTest, OriginalDstFilterWin32NoFeatureSupport) {
#if defined(WIN32) && !defined(SOL_IP)
  const std::string yaml = TestEnvironment::substitute(R"EOF(
    address:
      socket_address: { address: 127.0.0.1, port_value: 1111 }
    filter_chains: {}
    traffic_direction: INBOUND
    listener_filters:
    - name: "envoy.filters.listener.original_dst"
  )EOF",
                                                       Network::Address::IpVersion::v4);
  EXPECT_THROW_WITH_MESSAGE(manager_->addOrUpdateListener(parseListenerFromV3Yaml(yaml), "", true);
                            , EnvoyException,
                            "[Windows] Envoy was compiled without support for `SO_ORIGINAL_DST`, "
                            "the original destination filter cannot be used");
#endif
}

TEST_F(ListenerManagerImplWithRealFiltersTest, OriginalDstFilter) {
#ifdef SOL_IP
  const std::string yaml = TestEnvironment::substitute(R"EOF(
    address:
      socket_address: { address: 127.0.0.1, port_value: 1111 }
    filter_chains: {}
    traffic_direction: INBOUND
    listener_filters:
    - name: "envoy.filters.listener.original_dst"
  )EOF",
                                                       Network::Address::IpVersion::v4);
  EXPECT_CALL(server_.api_.random_, uuid());
  EXPECT_CALL(listener_factory_, createListenSocket(_, _, _, default_bind_type, 0));
  manager_->addOrUpdateListener(parseListenerFromV3Yaml(yaml), "", true);
  EXPECT_EQ(1U, manager_->listeners().size());

  Network::ListenerConfig& listener = manager_->listeners().back().get();

  Network::FilterChainFactory& filterChainFactory = listener.filterChainFactory();
  Network::MockListenerFilterManager manager;

  // Return error when trying to retrieve the original dst on the invalid handle
  EXPECT_CALL(os_sys_calls_, getsockopt_(_, _, _, _, _)).WillOnce(Return(-1));

  NiceMock<Network::MockListenerFilterCallbacks> callbacks;
  Network::AcceptedSocketImpl socket(std::make_unique<Network::IoSocketHandleImpl>(),
                                     Network::Address::InstanceConstSharedPtr{
                                         new Network::Address::Ipv4Instance("127.0.0.1", 1234)},
                                     Network::Address::InstanceConstSharedPtr{
                                         new Network::Address::Ipv4Instance("127.0.0.1", 5678)});

  EXPECT_CALL(callbacks, socket()).WillOnce(Invoke([&]() -> Network::ConnectionSocket& {
    return socket;
  }));

  EXPECT_CALL(manager, addAcceptFilter_(_, _))
      .WillOnce(Invoke([&](const Network::ListenerFilterMatcherSharedPtr&,
                           Network::ListenerFilterPtr& filter) -> void {
        EXPECT_EQ(Network::FilterStatus::Continue, filter->onAccept(callbacks));
      }));

  EXPECT_TRUE(filterChainFactory.createListenerFilterChain(manager));
#endif
}

class OriginalDstTestFilter : public Extensions::ListenerFilters::OriginalDst::OriginalDstFilter {
public:
  OriginalDstTestFilter(const envoy::config::core::v3::TrafficDirection& traffic_direction)
      : Extensions::ListenerFilters::OriginalDst::OriginalDstFilter(traffic_direction) {}

private:
  Network::Address::InstanceConstSharedPtr getOriginalDst(Network::Socket&) override {
    return Network::Address::InstanceConstSharedPtr{
        new Network::Address::Ipv4Instance("127.0.0.2", 2345)};
  }
};

class OriginalDstTestConfigFactory : public Configuration::NamedListenerFilterConfigFactory {
public:
  // NamedListenerFilterConfigFactory
  Network::ListenerFilterFactoryCb
  createListenerFilterFactoryFromProto(const Protobuf::Message&,
                                       const Network::ListenerFilterMatcherSharedPtr&,
                                       Configuration::ListenerFactoryContext& context) override {
    return [traffic_direction = context.listenerConfig().direction()](
               Network::ListenerFilterManager& filter_manager) -> void {
      filter_manager.addAcceptFilter(nullptr,
                                     std::make_unique<OriginalDstTestFilter>(traffic_direction));
    };
  }

  ProtobufTypes::MessagePtr createEmptyConfigProto() override {
    // Using Struct instead of a custom per-filter empty config proto
    // This is only allowed in tests.
    return std::make_unique<Envoy::ProtobufWkt::Struct>();
  }

  std::string name() const override { return "test.listener.original_dst"; }
};

TEST_F(ListenerManagerImplWithRealFiltersTest, OriginalDstTestFilterOutbound) {
#ifdef SOL_IP
  OriginalDstTestConfigFactory factory;
  Registry::InjectFactory<Configuration::NamedListenerFilterConfigFactory> registration(factory);

  const std::string yaml = TestEnvironment::substitute(R"EOF(
    address:
      socket_address: { address: 127.0.0.1, port_value: 1111 }
    filter_chains: {}
    traffic_direction: OUTBOUND
    listener_filters:
    - name: "test.listener.original_dst"
  )EOF",
                                                       Network::Address::IpVersion::v4);

  EXPECT_CALL(server_.api_.random_, uuid());
  EXPECT_CALL(listener_factory_, createListenSocket(_, _, _, default_bind_type, 0));
  manager_->addOrUpdateListener(parseListenerFromV3Yaml(yaml), "", true);
  EXPECT_EQ(1U, manager_->listeners().size());

  Network::ListenerConfig& listener = manager_->listeners().back().get();

  Network::FilterChainFactory& filterChainFactory = listener.filterChainFactory();
  Network::MockListenerFilterManager manager;

  NiceMock<Network::MockListenerFilterCallbacks> callbacks;
  Network::AcceptedSocketImpl socket(
      std::make_unique<Network::IoSocketHandleImpl>(),
      std::make_unique<Network::Address::Ipv4Instance>("127.0.0.1", 1234),
      std::make_unique<Network::Address::Ipv4Instance>("127.0.0.1", 5678));

#ifdef WIN32
  EXPECT_CALL(os_sys_calls_, ioctl(_, _, _, _, _, _, _));
  auto filter_state =
      std::make_shared<StreamInfo::FilterStateImpl>(StreamInfo::FilterState::LifeSpan::TopSpan);
  EXPECT_CALL(callbacks, filterState()).WillOnce(Invoke([&]() -> StreamInfo::FilterState& {
    return *filter_state;
  }));
#endif
  EXPECT_CALL(callbacks, socket()).WillOnce(Invoke([&]() -> Network::ConnectionSocket& {
    return socket;
  }));

  EXPECT_CALL(manager, addAcceptFilter_(_, _))
      .WillOnce(Invoke([&](const Network::ListenerFilterMatcherSharedPtr&,
                           Network::ListenerFilterPtr& filter) -> void {
        EXPECT_EQ(Network::FilterStatus::Continue, filter->onAccept(callbacks));
      }));

  EXPECT_TRUE(filterChainFactory.createListenerFilterChain(manager));
  EXPECT_TRUE(socket.addressProvider().localAddressRestored());
  EXPECT_EQ("127.0.0.2:2345", socket.addressProvider().localAddress()->asString());
#endif
}

TEST_F(ListenerManagerImplWithRealFiltersTest, OriginalDstFilterStopsIteration) {
#if defined(WIN32) && defined(SOL_IP)
  OriginalDstTestConfigFactory factory;
  Registry::InjectFactory<Configuration::NamedListenerFilterConfigFactory> registration(factory);

  const std::string yaml = TestEnvironment::substitute(R"EOF(
    address:
      socket_address: { address: 127.0.0.1, port_value: 1111 }
    filter_chains: {}
    traffic_direction: OUTBOUND
    listener_filters:
    - name: "test.listener.original_dst"
  )EOF",
                                                       Network::Address::IpVersion::v4);

  EXPECT_CALL(server_.api_.random_, uuid());
  EXPECT_CALL(listener_factory_, createListenSocket(_, _, _, default_bind_type, 0));
  manager_->addOrUpdateListener(parseListenerFromV3Yaml(yaml), "", true);
  EXPECT_EQ(1U, manager_->listeners().size());

  Network::ListenerConfig& listener = manager_->listeners().back().get();

  Network::FilterChainFactory& filterChainFactory = listener.filterChainFactory();
  Network::MockListenerFilterManager manager;

  NiceMock<Network::MockListenerFilterCallbacks> callbacks;
  auto io_handle = std::make_unique<NiceMock<Network::MockIoHandle>>();
  // auto io_handle_raw_ptr = io_handle.get();
#ifdef WIN32
  EXPECT_CALL(os_sys_calls_, ioctl(_, _, _, _, _, _, _))
      .WillRepeatedly(testing::Return(Api::SysCallIntResult{-1, SOCKET_ERROR_NOT_SUP}));
#endif
  Network::AcceptedSocketImpl socket(
      std::make_unique<Network::IoSocketHandleImpl>(),
      std::make_unique<Network::Address::Ipv4Instance>("127.0.0.1", 1234),
      std::make_unique<Network::Address::Ipv4Instance>("127.0.0.1", 5678));

  EXPECT_CALL(callbacks, socket()).WillOnce(Invoke([&]() -> Network::ConnectionSocket& {
    return socket;
  }));

  EXPECT_CALL(manager, addAcceptFilter_(_, _))
      .WillOnce(Invoke([&](const Network::ListenerFilterMatcherSharedPtr&,
                           Network::ListenerFilterPtr& filter) -> void {
        EXPECT_EQ(Network::FilterStatus::StopIteration, filter->onAccept(callbacks));
      }));
  EXPECT_TRUE(filterChainFactory.createListenerFilterChain(manager));
#endif
}

TEST_F(ListenerManagerImplWithRealFiltersTest, OriginalDstTestFilterInbound) {
#ifdef SOL_IP
  OriginalDstTestConfigFactory factory;
  Registry::InjectFactory<Configuration::NamedListenerFilterConfigFactory> registration(factory);

  const std::string yaml = TestEnvironment::substitute(R"EOF(
    address:
      socket_address: { address: 127.0.0.1, port_value: 1111 }
    filter_chains: {}
    traffic_direction: INBOUND
    listener_filters:
    - name: "test.listener.original_dst"
  )EOF",
                                                       Network::Address::IpVersion::v4);

  EXPECT_CALL(server_.api_.random_, uuid());
  EXPECT_CALL(listener_factory_, createListenSocket(_, _, _, default_bind_type, 0));
  manager_->addOrUpdateListener(parseListenerFromV3Yaml(yaml), "", true);
  EXPECT_EQ(1U, manager_->listeners().size());

  Network::ListenerConfig& listener = manager_->listeners().back().get();

  Network::FilterChainFactory& filterChainFactory = listener.filterChainFactory();
  Network::MockListenerFilterManager manager;

  NiceMock<Network::MockListenerFilterCallbacks> callbacks;
  auto io_handle = std::make_unique<NiceMock<Network::MockIoHandle>>();
  Network::AcceptedSocketImpl socket(
      std::move(io_handle), std::make_unique<Network::Address::Ipv4Instance>("127.0.0.1", 1234),
      std::make_unique<Network::Address::Ipv4Instance>("127.0.0.1", 5678));

  EXPECT_CALL(callbacks, socket()).WillOnce(Invoke([&]() -> Network::ConnectionSocket& {
    return socket;
  }));

  EXPECT_CALL(manager, addAcceptFilter_(_, _))
      .WillOnce(Invoke([&](const Network::ListenerFilterMatcherSharedPtr&,
                           Network::ListenerFilterPtr& filter) -> void {
        EXPECT_EQ(Network::FilterStatus::Continue, filter->onAccept(callbacks));
      }));

  EXPECT_TRUE(filterChainFactory.createListenerFilterChain(manager));
  EXPECT_TRUE(socket.addressProvider().localAddressRestored());
  EXPECT_EQ("127.0.0.2:2345", socket.addressProvider().localAddress()->asString());
#endif
}

class OriginalDstTestFilterIPv6
    : public Extensions::ListenerFilters::OriginalDst::OriginalDstFilter {
public:
  OriginalDstTestFilterIPv6(const envoy::config::core::v3::TrafficDirection& traffic_direction)
      : Extensions::ListenerFilters::OriginalDst::OriginalDstFilter(traffic_direction) {}

private:
  Network::Address::InstanceConstSharedPtr getOriginalDst(Network::Socket&) override {
    return Network::Address::InstanceConstSharedPtr{
        new Network::Address::Ipv6Instance("1::2", 2345)};
  }
};

TEST_F(ListenerManagerImplWithRealFiltersTest, OriginalDstTestFilterIPv6) {
  class OriginalDstTestConfigFactory : public Configuration::NamedListenerFilterConfigFactory {
  public:
    // NamedListenerFilterConfigFactory
    Network::ListenerFilterFactoryCb
    createListenerFilterFactoryFromProto(const Protobuf::Message&,
                                         const Network::ListenerFilterMatcherSharedPtr&,
                                         Configuration::ListenerFactoryContext& context) override {
      return [traffic_direction = context.listenerConfig().direction()](
                 Network::ListenerFilterManager& filter_manager) -> void {
        filter_manager.addAcceptFilter(
            nullptr, std::make_unique<OriginalDstTestFilterIPv6>(traffic_direction));
      };
    }

    ProtobufTypes::MessagePtr createEmptyConfigProto() override {
      // Using Struct instead of a custom per-filter empty config proto
      // This is only allowed in tests.
      return std::make_unique<Envoy::ProtobufWkt::Struct>();
    }

    std::string name() const override { return "test.listener.original_dstipv6"; }
  };

  OriginalDstTestConfigFactory factory;
  Registry::InjectFactory<Configuration::NamedListenerFilterConfigFactory> registration(factory);

  const std::string yaml = TestEnvironment::substitute(R"EOF(
    address:
      socket_address: { address: ::0001, port_value: 1111 }
    filter_chains: {}
    listener_filters:
    - name: "test.listener.original_dstipv6"
  )EOF",
                                                       Network::Address::IpVersion::v6);

  EXPECT_CALL(server_.api_.random_, uuid());
  EXPECT_CALL(listener_factory_, createListenSocket(_, _, _, default_bind_type, 0));
  manager_->addOrUpdateListener(parseListenerFromV3Yaml(yaml), "", true);
  EXPECT_EQ(1U, manager_->listeners().size());

  Network::ListenerConfig& listener = manager_->listeners().back().get();

  Network::FilterChainFactory& filterChainFactory = listener.filterChainFactory();
  Network::MockListenerFilterManager manager;

  NiceMock<Network::MockListenerFilterCallbacks> callbacks;
  Network::AcceptedSocketImpl socket(
      std::make_unique<Network::IoSocketHandleImpl>(),
      std::make_unique<Network::Address::Ipv6Instance>("::0001", 1234),
      std::make_unique<Network::Address::Ipv6Instance>("::0001", 5678));

  EXPECT_CALL(callbacks, socket()).WillOnce(Invoke([&]() -> Network::ConnectionSocket& {
    return socket;
  }));

  EXPECT_CALL(manager, addAcceptFilter_(_, _))
      .WillOnce(Invoke([&](const Network::ListenerFilterMatcherSharedPtr&,
                           Network::ListenerFilterPtr& filter) -> void {
        EXPECT_EQ(Network::FilterStatus::Continue, filter->onAccept(callbacks));
      }));

  EXPECT_TRUE(filterChainFactory.createListenerFilterChain(manager));
  EXPECT_TRUE(socket.addressProvider().localAddressRestored());
  EXPECT_EQ("[1::2]:2345", socket.addressProvider().localAddress()->asString());
}

// Validate that when neither transparent nor freebind is not set in the
// Listener, we see no socket option set.
TEST_F(ListenerManagerImplWithRealFiltersTest, TransparentFreebindListenerDisabled) {
  const std::string yaml = TestEnvironment::substitute(R"EOF(
    name: "TestListener"
    address:
      socket_address: { address: 127.0.0.1, port_value: 1111 }
    transparent: false
    freebind: false
    enable_reuse_port: false
    filter_chains:
    - filters:
  )EOF",
                                                       Network::Address::IpVersion::v4);
  EXPECT_CALL(listener_factory_,
              createListenSocket(_, _, _, ListenerComponentFactory::BindType::NoReusePort, 0))
      .WillOnce(
          Invoke([&](Network::Address::InstanceConstSharedPtr, Network::Socket::Type,
                     const Network::Socket::OptionsSharedPtr& options,
                     ListenerComponentFactory::BindType, uint32_t) -> Network::SocketSharedPtr {
            EXPECT_EQ(options, nullptr);
            return listener_factory_.socket_;
          }));
  manager_->addOrUpdateListener(parseListenerFromV3Yaml(yaml), "", true);
  EXPECT_EQ(1U, manager_->listeners().size());
}

// Validate that when transparent is set in the Listener, we see the socket option
// propagated to setsockopt(). This is as close to an end-to-end test as we have
// for this feature, due to the complexity of creating an integration test
// involving the network stack. We only test the IPv4 case here, as the logic
// around IPv4/IPv6 handling is tested generically in
// socket_option_impl_test.cc.
TEST_F(ListenerManagerImplWithRealFiltersTest, TransparentListenerEnabled) {
  auto listener = createIPv4Listener("TransparentListener");
  listener.mutable_transparent()->set_value(true);
  listener.mutable_enable_reuse_port()->set_value(false);
  testSocketOption(listener, envoy::config::core::v3::SocketOption::STATE_PREBIND,
                   ENVOY_SOCKET_IP_TRANSPARENT, /* expected_value */ 1,
                   /* expected_num_options */ 2);
}

// Validate that when freebind is set in the Listener, we see the socket option
// propagated to setsockopt(). This is as close to an end-to-end test as we have
// for this feature, due to the complexity of creating an integration test
// involving the network stack. We only test the IPv4 case here, as the logic
// around IPv4/IPv6 handling is tested generically in
// socket_option_impl_test.cc.
TEST_F(ListenerManagerImplWithRealFiltersTest, FreebindListenerEnabled) {
  auto listener = createIPv4Listener("FreebindListener");
  listener.mutable_freebind()->set_value(true);
  listener.mutable_enable_reuse_port()->set_value(false);

  testSocketOption(listener, envoy::config::core::v3::SocketOption::STATE_PREBIND,
                   ENVOY_SOCKET_IP_FREEBIND, /* expected_value */ 1);
}

// Validate that when tcp_fast_open_queue_length is set in the Listener, we see the socket option
// propagated to setsockopt(). This is as close to an end-to-end test as we have
// for this feature, due to the complexity of creating an integration test
// involving the network stack. We only test the IPv4 case here, as the logic
// around IPv4/IPv6 handling is tested generically in
// socket_option_impl_test.cc.
TEST_F(ListenerManagerImplWithRealFiltersTest, FastOpenListenerEnabled) {
  auto listener = createIPv4Listener("FastOpenListener");
  listener.mutable_tcp_fast_open_queue_length()->set_value(1);
  listener.mutable_enable_reuse_port()->set_value(false);

  testSocketOption(listener, envoy::config::core::v3::SocketOption::STATE_LISTENING,
                   ENVOY_SOCKET_TCP_FASTOPEN, /* expected_value */ 1);
}

// Validate that when reuse_port is set in the Listener, we see the socket option
// propagated to setsockopt().
TEST_F(ListenerManagerImplWithRealFiltersTest, ReusePortListenerEnabledForTcp) {
  auto listener = createIPv4Listener("ReusePortListener");
  // When reuse_port is true, port should be 0 for creating the shared socket,
  // otherwise socket creation will be done on worker thread.
  listener.mutable_address()->mutable_socket_address()->set_port_value(0);
  if (default_bind_type == ListenerComponentFactory::BindType::ReusePort) {
    testSocketOption(listener, envoy::config::core::v3::SocketOption::STATE_PREBIND,
                     ENVOY_SOCKET_SO_REUSEPORT, /* expected_value */ 1,
                     /* expected_num_options */ 1, default_bind_type);
  }
}

TEST_F(ListenerManagerImplWithRealFiltersTest, ReusePortListenerDisabled) {
  auto listener = createIPv4Listener("UdpListener");
  listener.mutable_address()->mutable_socket_address()->set_protocol(
      envoy::config::core::v3::SocketAddress::UDP);
  // For UDP, verify that we fail if reuse_port is false and concurrency is > 1.
  listener.mutable_enable_reuse_port()->set_value(false);
  server_.options_.concurrency_ = 2;

  EXPECT_THROW_WITH_MESSAGE(manager_->addOrUpdateListener(listener, "", true), EnvoyException,
                            "Listening on UDP when concurrency is > 1 without the SO_REUSEPORT "
                            "socket option results in "
                            "unstable packet proxying. Configure the reuse_port listener option "
                            "or set concurrency = 1.");
  EXPECT_EQ(0, manager_->listeners().size());
}

TEST_F(ListenerManagerImplWithRealFiltersTest, LiteralSockoptListenerEnabled) {
  const envoy::config::listener::v3::Listener listener = parseListenerFromV3Yaml(R"EOF(
    name: SockoptsListener
    address:
      socket_address: { address: 127.0.0.1, port_value: 1111 }
    enable_reuse_port: false
    filter_chains:
    - filters:
    socket_options: [
      # The socket goes through socket() and bind() but never listen(), so if we
      # ever saw (7, 8, 9) being applied it would cause a EXPECT_CALL failure.
      { level: 1, name: 2, int_value: 3, state: STATE_PREBIND },
      { level: 4, name: 5, int_value: 6, state: STATE_BOUND },
      { level: 7, name: 8, int_value: 9, state: STATE_LISTENING },
    ]
  )EOF");

  expectCreateListenSocket(envoy::config::core::v3::SocketOption::STATE_PREBIND,
                           /* expected_num_options */ 3,
                           ListenerComponentFactory::BindType::NoReusePort);
  expectSetsockopt(
      /* expected_sockopt_level */ 1,
      /* expected_sockopt_name */ 2,
      /* expected_value */ 3);
  expectSetsockopt(
      /* expected_sockopt_level */ 4,
      /* expected_sockopt_name */ 5,
      /* expected_value */ 6);
  manager_->addOrUpdateListener(listener, "", true);
  EXPECT_EQ(1U, manager_->listeners().size());
}

// Set the resolver to the default IP resolver. The address resolver logic is unit tested in
// resolver_impl_test.cc.
TEST_F(ListenerManagerImplWithRealFiltersTest, AddressResolver) {
  const std::string yaml = TestEnvironment::substitute(R"EOF(
    name: AddressResolverdListener
    address:
      socket_address: { address: 127.0.0.1, port_value: 1111, resolver_name: envoy.mock.resolver }
    filter_chains:
    - filters:
  )EOF",
                                                       Network::Address::IpVersion::v4);

  NiceMock<Network::MockAddressResolver> mock_resolver;
  EXPECT_CALL(mock_resolver, resolve(_))
      .Times(2)
      .WillRepeatedly(Return(Network::Utility::parseInternetAddress("127.0.0.1", 1111, false)));
  Registry::InjectFactory<Network::Address::Resolver> register_resolver(mock_resolver);

  EXPECT_CALL(listener_factory_, createListenSocket(_, _, _, default_bind_type, 0));
  manager_->addOrUpdateListener(parseListenerFromV3Yaml(yaml), "", true);
  EXPECT_EQ(1U, manager_->listeners().size());
}

TEST_F(ListenerManagerImplWithRealFiltersTest, CRLFilename) {
  const std::string yaml = TestEnvironment::substitute(R"EOF(
    address:
      socket_address: { address: 127.0.0.1, port_value: 1234 }
    filter_chains:
    - transport_socket:
        name: tls
        typed_config:
          "@type": type.googleapis.com/envoy.extensions.transport_sockets.tls.v3.DownstreamTlsContext
          common_tls_context:
            tls_certificates:
              - certificate_chain: { filename: "{{ test_rundir }}/test/extensions/transport_sockets/tls/test_data/san_dns_cert.pem" }
                private_key: { filename: "{{ test_rundir }}/test/extensions/transport_sockets/tls/test_data/san_dns_key.pem" }
            validation_context:
              trusted_ca: { filename: "{{ test_rundir }}/test/extensions/transport_sockets/tls/test_data/ca_cert.pem" }
              crl: { filename: "{{ test_rundir }}/test/extensions/transport_sockets/tls/test_data/ca_cert.crl" }
  )EOF",
                                                       Network::Address::IpVersion::v4);

  EXPECT_CALL(server_.api_.random_, uuid());
  EXPECT_CALL(listener_factory_, createListenSocket(_, _, _, default_bind_type, 0));
  manager_->addOrUpdateListener(parseListenerFromV3Yaml(yaml), "", true);
  EXPECT_EQ(1U, manager_->listeners().size());
}

TEST_F(ListenerManagerImplWithRealFiltersTest, CRLInline) {
  const std::string crl = TestEnvironment::readFileToStringForTest(TestEnvironment::substitute(
      "{{ test_rundir }}/test/extensions/transport_sockets/tls/test_data/ca_cert.crl"));
  const std::string yaml = TestEnvironment::substitute(absl::StrCat(R"EOF(
    address:
      socket_address: { address: 127.0.0.1, port_value: 1234 }
    filter_chains:
    - transport_socket:
        name: tls
        typed_config:
          "@type": type.googleapis.com/envoy.extensions.transport_sockets.tls.v3.DownstreamTlsContext
          common_tls_context:
            tls_certificates:
              - certificate_chain: { filename: "{{ test_rundir }}/test/extensions/transport_sockets/tls/test_data/san_dns_cert.pem" }
                private_key: { filename: "{{ test_rundir }}/test/extensions/transport_sockets/tls/test_data/san_dns_key.pem" }
            validation_context:
              trusted_ca: { filename: "{{ test_rundir }}/test/extensions/transport_sockets/tls/test_data/ca_cert.pem" }
              crl: { inline_string: ")EOF",
                                                                    absl::CEscape(crl), R"EOF(" }
  )EOF"),
                                                       Network::Address::IpVersion::v4);

  EXPECT_CALL(server_.api_.random_, uuid());
  EXPECT_CALL(listener_factory_, createListenSocket(_, _, _, default_bind_type, 0));
  manager_->addOrUpdateListener(parseListenerFromV3Yaml(yaml), "", true);
  EXPECT_EQ(1U, manager_->listeners().size());
}

TEST_F(ListenerManagerImplWithRealFiltersTest, InvalidCRLInline) {
  const std::string yaml = TestEnvironment::substitute(R"EOF(
    address:
      socket_address: { address: 127.0.0.1, port_value: 1234 }
    filter_chains:
    - transport_socket:
        name: tls
        typed_config:
          "@type": type.googleapis.com/envoy.extensions.transport_sockets.tls.v3.DownstreamTlsContext
          common_tls_context:
            tls_certificates:
              - certificate_chain: { filename: "{{ test_rundir }}/test/extensions/transport_sockets/tls/test_data/san_dns_cert.pem" }
                private_key: { filename: "{{ test_rundir }}/test/extensions/transport_sockets/tls/test_data/san_dns_key.pem" }
            validation_context:
              trusted_ca: { filename: "{{ test_rundir }}/test/extensions/transport_sockets/tls/test_data/ca_cert.pem" }
              crl: { inline_string: "-----BEGIN X509 CRL-----\nTOTALLY_NOT_A_CRL_HERE\n-----END X509 CRL-----\n" }
  )EOF",
                                                       Network::Address::IpVersion::v4);

  EXPECT_THROW_WITH_MESSAGE(manager_->addOrUpdateListener(parseListenerFromV3Yaml(yaml), "", true),
                            EnvoyException, "Failed to load CRL from <inline>");
}

TEST_F(ListenerManagerImplWithRealFiltersTest, CRLWithNoCA) {
  const std::string yaml = TestEnvironment::substitute(R"EOF(
    address:
      socket_address: { address: 127.0.0.1, port_value: 1234 }
    filter_chains:
    - transport_socket:
        name: tls
        typed_config:
          "@type": type.googleapis.com/envoy.extensions.transport_sockets.tls.v3.DownstreamTlsContext
          common_tls_context:
            tls_certificates:
              - certificate_chain: { filename: "{{ test_rundir }}/test/extensions/transport_sockets/tls/test_data/san_dns_cert.pem" }
                private_key: { filename: "{{ test_rundir }}/test/extensions/transport_sockets/tls/test_data/san_dns_key.pem" }
            validation_context:
              crl: { filename: "{{ test_rundir }}/test/extensions/transport_sockets/tls/test_data/ca_cert.crl" }
  )EOF",
                                                       Network::Address::IpVersion::v4);

  EXPECT_THROW_WITH_REGEX(manager_->addOrUpdateListener(parseListenerFromV3Yaml(yaml), "", true),
                          EnvoyException, "^Failed to load CRL from .* without trusted CA$");
}

TEST_F(ListenerManagerImplWithRealFiltersTest, VerifySanWithNoCA) {
  const std::string yaml = TestEnvironment::substitute(R"EOF(
    address:
      socket_address: { address: 127.0.0.1, port_value: 1234 }
    filter_chains:
    - transport_socket:
        name: tls
        typed_config:
          "@type": type.googleapis.com/envoy.extensions.transport_sockets.tls.v3.DownstreamTlsContext
          common_tls_context:
            tls_certificates:
              - certificate_chain: { filename: "{{ test_rundir }}/test/extensions/transport_sockets/tls/test_data/san_dns_cert.pem" }
                private_key: { filename: "{{ test_rundir }}/test/extensions/transport_sockets/tls/test_data/san_dns_key.pem" }
            validation_context:
              match_subject_alt_names:
                 exact: "spiffe://lyft.com/testclient"
  )EOF",
                                                       Network::Address::IpVersion::v4);

  EXPECT_THROW_WITH_MESSAGE(manager_->addOrUpdateListener(parseListenerFromV3Yaml(yaml), "", true),
                            EnvoyException,
                            "SAN-based verification of peer certificates without trusted CA "
                            "is insecure and not allowed");
}

// Disabling certificate expiration checks only makes sense with a trusted CA.
TEST_F(ListenerManagerImplWithRealFiltersTest, VerifyIgnoreExpirationWithNoCA) {
  const std::string yaml = TestEnvironment::substitute(R"EOF(
    address:
      socket_address: { address: 127.0.0.1, port_value: 1234 }
    filter_chains:
    - transport_socket:
        name: tls
        typed_config:
          "@type": type.googleapis.com/envoy.extensions.transport_sockets.tls.v3.DownstreamTlsContext
          common_tls_context:
            tls_certificates:
              - certificate_chain: { filename: "{{ test_rundir }}/test/extensions/transport_sockets/tls/test_data/san_dns_cert.pem" }
                private_key: { filename: "{{ test_rundir }}/test/extensions/transport_sockets/tls/test_data/san_dns_key.pem" }
            validation_context:
              allow_expired_certificate: true
  )EOF",
                                                       Network::Address::IpVersion::v4);

  EXPECT_THROW_WITH_MESSAGE(manager_->addOrUpdateListener(parseListenerFromV3Yaml(yaml), "", true),
                            EnvoyException,
                            "Certificate validity period is always ignored without trusted CA");
}

// Verify that with a CA, expired certificates are allowed.
TEST_F(ListenerManagerImplWithRealFiltersTest, VerifyIgnoreExpirationWithCA) {
  const std::string yaml = TestEnvironment::substitute(R"EOF(
    address:
      socket_address: { address: 127.0.0.1, port_value: 1234 }
    filter_chains:
    - transport_socket:
        name: tls
        typed_config:
          "@type": type.googleapis.com/envoy.extensions.transport_sockets.tls.v3.DownstreamTlsContext
          common_tls_context:
            tls_certificates:
              - certificate_chain: { filename: "{{ test_rundir }}/test/extensions/transport_sockets/tls/test_data/san_dns_cert.pem" }
                private_key: { filename: "{{ test_rundir }}/test/extensions/transport_sockets/tls/test_data/san_dns_key.pem" }

            validation_context:
              trusted_ca: { filename: "{{ test_rundir }}/test/extensions/transport_sockets/tls/test_data/ca_cert.pem" }
              allow_expired_certificate: true
  )EOF",
                                                       Network::Address::IpVersion::v4);

  EXPECT_NO_THROW(manager_->addOrUpdateListener(parseListenerFromV3Yaml(yaml), "", true));
}

// Validate that dispatcher stats prefix is set correctly when enabled.
TEST_F(ListenerManagerImplWithDispatcherStatsTest, DispatherStatsWithCorrectPrefix) {
  EXPECT_CALL(*worker_, start(_, _));
  EXPECT_CALL(*worker_, initializeStats(_));
  manager_->startWorkers(guard_dog_, callback_.AsStdFunction());
}

TEST_F(ListenerManagerImplWithRealFiltersTest, ApiListener) {
  const std::string yaml = R"EOF(
name: test_api_listener
address:
  socket_address:
    address: 127.0.0.1
    port_value: 1234
api_listener:
  api_listener:
    "@type": type.googleapis.com/envoy.extensions.filters.network.http_connection_manager.v3.HttpConnectionManager
    stat_prefix: hcm
    route_config:
      name: api_router
      virtual_hosts:
        - name: api
          domains:
            - "*"
          routes:
            - match:
                prefix: "/"
              route:
                cluster: dynamic_forward_proxy_cluster
  )EOF";

  server_.server_factory_context_->cluster_manager_.initializeClusters(
      {"dynamic_forward_proxy_cluster"}, {});
  ASSERT_TRUE(manager_->addOrUpdateListener(parseListenerFromV3Yaml(yaml), "", false));
  EXPECT_EQ(0U, manager_->listeners().size());
  ASSERT_TRUE(manager_->apiListener().has_value());
}

TEST_F(ListenerManagerImplWithRealFiltersTest, ApiListenerNotAllowedAddedViaApi) {
  const std::string yaml = R"EOF(
name: test_api_listener
address:
  socket_address:
    address: 127.0.0.1
    port_value: 1234
api_listener:
  api_listener:
    "@type": type.googleapis.com/envoy.extensions.filters.network.http_connection_manager.v3.HttpConnectionManager
    stat_prefix: hcm
    route_config:
      name: api_router
      virtual_hosts:
        - name: api
          domains:
            - "*"
          routes:
            - match:
                prefix: "/"
              route:
                cluster: dynamic_forward_proxy_cluster
  )EOF";

  ASSERT_FALSE(manager_->addOrUpdateListener(parseListenerFromV3Yaml(yaml), "", true));
  EXPECT_EQ(0U, manager_->listeners().size());
  ASSERT_FALSE(manager_->apiListener().has_value());
}

TEST_F(ListenerManagerImplWithRealFiltersTest, ApiListenerOnlyOneApiListener) {
  const std::string yaml = R"EOF(
name: test_api_listener
address:
  socket_address:
    address: 127.0.0.1
    port_value: 1234
api_listener:
  api_listener:
    "@type": type.googleapis.com/envoy.extensions.filters.network.http_connection_manager.v3.HttpConnectionManager
    stat_prefix: hcm
    route_config:
      name: api_router
      virtual_hosts:
        - name: api
          domains:
            - "*"
          routes:
            - match:
                prefix: "/"
              route:
                cluster: dynamic_forward_proxy_cluster
  )EOF";

  const std::string yaml2 = R"EOF(
name: test_api_listener_2
address:
  socket_address:
    address: 127.0.0.1
    port_value: 1234
api_listener:
  api_listener:
    "@type": type.googleapis.com/envoy.extensions.filters.network.http_connection_manager.v3.HttpConnectionManager
    stat_prefix: hcm
    route_config:
      name: api_router
      virtual_hosts:
        - name: api
          domains:
            - "*"
          routes:
            - match:
                prefix: "/"
              route:
                cluster: dynamic_forward_proxy_cluster
  )EOF";

  server_.server_factory_context_->cluster_manager_.initializeClusters(
      {"dynamic_forward_proxy_cluster"}, {});
  ASSERT_TRUE(manager_->addOrUpdateListener(parseListenerFromV3Yaml(yaml), "", false));
  EXPECT_EQ(0U, manager_->listeners().size());
  ASSERT_TRUE(manager_->apiListener().has_value());
  EXPECT_EQ("test_api_listener", manager_->apiListener()->get().name());

  // Only one ApiListener is added.
  ASSERT_FALSE(manager_->addOrUpdateListener(parseListenerFromV3Yaml(yaml), "", false));
  EXPECT_EQ(0U, manager_->listeners().size());
  // The original ApiListener is there.
  ASSERT_TRUE(manager_->apiListener().has_value());
  EXPECT_EQ("test_api_listener", manager_->apiListener()->get().name());
}

TEST_F(ListenerManagerImplTest, StopInplaceWarmingListener) {
  InSequence s;

  EXPECT_CALL(*worker_, start(_, _));
  manager_->startWorkers(guard_dog_, callback_.AsStdFunction());

  // Add foo listener into warming.
  const std::string listener_foo_yaml = R"EOF(
name: foo
traffic_direction: INBOUND
address:
  socket_address:
    address: 127.0.0.1
    port_value: 1234
filter_chains:
- filters: []
  )EOF";

  ListenerHandle* listener_foo = expectListenerCreate(true, true);
  EXPECT_CALL(listener_factory_, createListenSocket(_, _, _, default_bind_type, 0));
  EXPECT_CALL(listener_foo->target_, initialize());
  EXPECT_TRUE(manager_->addOrUpdateListener(parseListenerFromV3Yaml(listener_foo_yaml), "", true));
  EXPECT_EQ(0, server_.stats_store_.counter("listener_manager.listener_in_place_updated").value());

  checkStats(__LINE__, 1, 0, 0, 1, 0, 0, 0);
  EXPECT_CALL(*worker_, addListener(_, _, _));
  listener_foo->target_.ready();
  worker_->callAddCompletion();
  EXPECT_EQ(1UL, manager_->listeners().size());
  checkStats(__LINE__, 1, 0, 0, 0, 1, 0, 0);

  // Update foo into warming.
  const std::string listener_foo_update1_yaml = R"EOF(
name: foo
traffic_direction: INBOUND
address:
  socket_address:
    address: 127.0.0.1
    port_value: 1234
filter_chains:
- filters:
  filter_chain_match:
    destination_port: 1234
  )EOF";

  ListenerHandle* listener_foo_update1 = expectListenerOverridden(true);
  EXPECT_CALL(*listener_factory_.socket_, duplicate());
  EXPECT_CALL(listener_foo_update1->target_, initialize());
  EXPECT_TRUE(
      manager_->addOrUpdateListener(parseListenerFromV3Yaml(listener_foo_update1_yaml), "", true));
  EXPECT_EQ(1, server_.stats_store_.counter("listener_manager.listener_in_place_updated").value());

  EXPECT_EQ(1UL, manager_->listeners().size());

  // Stop foo which should remove warming listener.
  EXPECT_CALL(*listener_foo_update1, onDestroy());
  EXPECT_CALL(*worker_, stopListener(_, _));
  EXPECT_CALL(*listener_factory_.socket_, close());
  EXPECT_CALL(*listener_foo, onDestroy());
  manager_->stopListeners(ListenerManager::StopListenersType::InboundOnly);
  EXPECT_EQ(1, server_.stats_store_.counter("listener_manager.listener_stopped").value());
}

TEST_F(ListenerManagerImplTest, RemoveInplaceUpdatingListener) {
  InSequence s;

  EXPECT_CALL(*worker_, start(_, _));
  manager_->startWorkers(guard_dog_, callback_.AsStdFunction());

  // Add foo listener into warming.
  const std::string listener_foo_yaml = R"EOF(
name: foo
traffic_direction: INBOUND
address:
  socket_address:
    address: 127.0.0.1
    port_value: 1234
filter_chains:
- filters: []
  )EOF";

  ListenerHandle* listener_foo = expectListenerCreate(true, true);
  EXPECT_CALL(listener_factory_, createListenSocket(_, _, _, default_bind_type, 0));
  EXPECT_CALL(listener_foo->target_, initialize());
  EXPECT_TRUE(manager_->addOrUpdateListener(parseListenerFromV3Yaml(listener_foo_yaml), "", true));
  EXPECT_EQ(0, server_.stats_store_.counter("listener_manager.listener_in_place_updated").value());

  checkStats(__LINE__, 1, 0, 0, 1, 0, 0, 0);
  EXPECT_CALL(*worker_, addListener(_, _, _));
  listener_foo->target_.ready();
  worker_->callAddCompletion();
  EXPECT_EQ(1UL, manager_->listeners().size());

  // Update foo into warming.
  const std::string listener_foo_update1_yaml = R"EOF(
name: foo
traffic_direction: INBOUND
address:
  socket_address:
    address: 127.0.0.1
    port_value: 1234
filter_chains:
- filters:
  filter_chain_match:
    destination_port: 1234
  )EOF";

  ListenerHandle* listener_foo_update1 = expectListenerOverridden(true);
  EXPECT_CALL(*listener_factory_.socket_, duplicate());
  EXPECT_CALL(listener_foo_update1->target_, initialize());
  EXPECT_TRUE(
      manager_->addOrUpdateListener(parseListenerFromV3Yaml(listener_foo_update1_yaml), "", true));
  EXPECT_EQ(1, server_.stats_store_.counter("listener_manager.listener_in_place_updated").value());

  EXPECT_EQ(1UL, manager_->listeners().size());
  checkStats(__LINE__, 1, 1, 0, 1, 1, 0, 0);

  // Remove foo which should remove both warming and active.
  EXPECT_CALL(*listener_foo_update1, onDestroy());
  EXPECT_CALL(*worker_, stopListener(_, _));
  EXPECT_CALL(*listener_factory_.socket_, close());
  EXPECT_CALL(*listener_foo->drain_manager_, _startDrainSequence(_));
  EXPECT_TRUE(manager_->removeListener("foo"));
  checkStats(__LINE__, 1, 1, 1, 0, 0, 1, 0);
  EXPECT_CALL(*worker_, removeListener(_, _));
  listener_foo->drain_manager_->drain_sequence_completion_();
  checkStats(__LINE__, 1, 1, 1, 0, 0, 1, 0);
  EXPECT_CALL(*listener_foo, onDestroy());
  worker_->callRemovalCompletion();
  EXPECT_EQ(0UL, manager_->listeners().size());
  checkStats(__LINE__, 1, 1, 1, 0, 0, 0, 0);
}

TEST_F(ListenerManagerImplTest, UpdateInplaceWarmingListener) {
  InSequence s;

  EXPECT_CALL(*worker_, start(_, _));
  manager_->startWorkers(guard_dog_, callback_.AsStdFunction());

  // Add foo listener into warming.
  const std::string listener_foo_yaml = R"EOF(
name: foo
traffic_direction: INBOUND
address:
  socket_address:
    address: 127.0.0.1
    port_value: 1234
filter_chains:
- filters: []
  )EOF";

  ListenerHandle* listener_foo = expectListenerCreate(true, true);
  EXPECT_CALL(listener_factory_, createListenSocket(_, _, _, default_bind_type, 0));
  EXPECT_CALL(listener_foo->target_, initialize());
  EXPECT_TRUE(manager_->addOrUpdateListener(parseListenerFromV3Yaml(listener_foo_yaml), "", true));
  EXPECT_EQ(0, server_.stats_store_.counter("listener_manager.listener_in_place_updated").value());

  checkStats(__LINE__, 1, 0, 0, 1, 0, 0, 0);
  EXPECT_CALL(*worker_, addListener(_, _, _));
  listener_foo->target_.ready();
  worker_->callAddCompletion();
  EXPECT_EQ(1UL, manager_->listeners().size());

  // Update foo into warming.
  const std::string listener_foo_update1_yaml = R"EOF(
name: foo
traffic_direction: INBOUND
address:
  socket_address:
    address: 127.0.0.1
    port_value: 1234
filter_chains:
- filters:
  filter_chain_match:
    destination_port: 1234
  )EOF";

  ListenerHandle* listener_foo_update1 = expectListenerOverridden(true);
  EXPECT_CALL(*listener_factory_.socket_, duplicate());
  EXPECT_CALL(listener_foo_update1->target_, initialize());
  EXPECT_TRUE(
      manager_->addOrUpdateListener(parseListenerFromV3Yaml(listener_foo_update1_yaml), "", true));
  EXPECT_EQ(1, server_.stats_store_.counter("listener_manager.listener_in_place_updated").value());

  EXPECT_EQ(1UL, manager_->listeners().size());
  checkStats(__LINE__, 1, 1, 0, 1, 1, 0, 0);

  // Listener warmed up.
  EXPECT_CALL(*worker_, addListener(_, _, _));
  EXPECT_CALL(*listener_foo, onDestroy());
  listener_foo_update1->target_.ready();
  worker_->callAddCompletion();
  EXPECT_EQ(1UL, manager_->listeners().size());

  EXPECT_CALL(*listener_foo_update1, onDestroy());
}

TEST_F(ListenerManagerImplForInPlaceFilterChainUpdateTest, RemoveTheInplaceUpdatingListener) {
  InSequence s;

  EXPECT_CALL(*worker_, start(_, _));
  manager_->startWorkers(guard_dog_, callback_.AsStdFunction());

  // Add foo listener into warming.
  const std::string listener_foo_yaml = R"EOF(
name: foo
traffic_direction: INBOUND
address:
  socket_address:
    address: 127.0.0.1
    port_value: 1234
filter_chains:
- filters: []
  )EOF";

  ListenerHandle* listener_foo = expectListenerCreate(true, true);
  EXPECT_CALL(listener_factory_, createListenSocket(_, _, _, default_bind_type, 0));
  EXPECT_CALL(listener_foo->target_, initialize());
  EXPECT_TRUE(manager_->addOrUpdateListener(parseListenerFromV3Yaml(listener_foo_yaml), "", true));
  checkStats(__LINE__, 1, 0, 0, 1, 0, 0, 0);
  EXPECT_CALL(*worker_, addListener(_, _, _));
  listener_foo->target_.ready();
  worker_->callAddCompletion();
  EXPECT_EQ(1UL, manager_->listeners().size());

  // Update foo into warming.
  const auto listener_foo_update1_proto = parseListenerFromV3Yaml(R"EOF(
name: foo
traffic_direction: INBOUND
address:
  socket_address:
    address: 127.0.0.1
    port_value: 1234
filter_chains:
- filters:
  filter_chain_match:
    destination_port: 1234
  )EOF");

  ListenerHandle* listener_foo_update1 = expectListenerOverridden(true, listener_foo);
  auto duplicated_socket = new NiceMock<Network::MockListenSocket>();
  EXPECT_CALL(*listener_factory_.socket_, duplicate())
      .WillOnce(Return(ByMove(std::unique_ptr<Network::Socket>(duplicated_socket))));
  EXPECT_CALL(listener_foo_update1->target_, initialize());
  EXPECT_TRUE(manager_->addOrUpdateListener(listener_foo_update1_proto, "", true));
  EXPECT_EQ(1UL, manager_->listeners().size());
  EXPECT_EQ(1, server_.stats_store_.counter("listener_manager.listener_in_place_updated").value());
  checkStats(__LINE__, 1, 1, 0, 1, 1, 0, 0);

  // The warmed up starts the drain timer.
  EXPECT_CALL(*worker_, addListener(_, _, _));
  EXPECT_CALL(server_.options_, drainTime()).WillOnce(Return(std::chrono::seconds(600)));
  Event::MockTimer* filter_chain_drain_timer = new Event::MockTimer(&server_.dispatcher_);
  EXPECT_CALL(*filter_chain_drain_timer, enableTimer(std::chrono::milliseconds(600000), _));
  listener_foo_update1->target_.ready();
  // Sub warming and bump draining filter chain.
  checkStats(__LINE__, 1, 1, 0, 0, 1, 0, 1);
  worker_->callAddCompletion();

  auto listener_foo_update2_proto = listener_foo_update1_proto;
  listener_foo_update2_proto.set_traffic_direction(
      ::envoy::config::core::v3::TrafficDirection::OUTBOUND);
  ListenerHandle* listener_foo_update2 = expectListenerCreate(false, true);
  auto duplicated_socket2 =
      expectUpdateToThenDrain(listener_foo_update2_proto, listener_foo_update1, *duplicated_socket);
  // Bump modified.
  checkStats(__LINE__, 1, 2, 0, 0, 1, 0, 1);

  expectRemove(listener_foo_update2_proto, listener_foo_update2, *duplicated_socket2);
  // Bump removed and sub active.
  checkStats(__LINE__, 1, 2, 1, 0, 0, 0, 1);

  // Timer expires, worker close connections if any.
  EXPECT_CALL(*worker_, removeFilterChains(_, _, _));
  filter_chain_drain_timer->invokeCallback();

  // Once worker clean up is done, it's safe for the main thread to remove the original listener.
  EXPECT_CALL(*listener_foo, onDestroy());
  worker_->callDrainFilterChainsComplete();
  // Sub draining filter chain.
  checkStats(__LINE__, 1, 2, 1, 0, 0, 0, 0);
}

TEST_F(ListenerManagerImplTest, DrainageDuringInplaceUpdate) {
  InSequence s;

  EXPECT_CALL(*worker_, start(_, _));
  manager_->startWorkers(guard_dog_, callback_.AsStdFunction());

  // Add foo listener into warming.
  const std::string listener_foo_yaml = R"EOF(
name: foo
traffic_direction: INBOUND
address:
  socket_address:
    address: 127.0.0.1
    port_value: 1234
filter_chains:
- filters: []
  )EOF";

  ListenerHandle* listener_foo = expectListenerCreate(true, true);
  EXPECT_CALL(listener_factory_, createListenSocket(_, _, _, default_bind_type, 0));
  EXPECT_CALL(listener_foo->target_, initialize());
  EXPECT_TRUE(manager_->addOrUpdateListener(parseListenerFromV3Yaml(listener_foo_yaml), "", true));
  checkStats(__LINE__, 1, 0, 0, 1, 0, 0, 0);
  EXPECT_CALL(*worker_, addListener(_, _, _));
  listener_foo->target_.ready();
  worker_->callAddCompletion();
  EXPECT_EQ(1UL, manager_->listeners().size());

  // Update foo into warming.
  const std::string listener_foo_update1_yaml = R"EOF(
name: foo
traffic_direction: INBOUND
address:
  socket_address:
    address: 127.0.0.1
    port_value: 1234
filter_chains:
- filters:
  filter_chain_match:
    destination_port: 1234
  )EOF";

  ListenerHandle* listener_foo_update1 = expectListenerOverridden(true);
  EXPECT_CALL(*listener_factory_.socket_, duplicate());
  EXPECT_CALL(listener_foo_update1->target_, initialize());
  EXPECT_TRUE(
      manager_->addOrUpdateListener(parseListenerFromV3Yaml(listener_foo_update1_yaml), "", true));
  EXPECT_EQ(1UL, manager_->listeners().size());
  EXPECT_EQ(1, server_.stats_store_.counter("listener_manager.listener_in_place_updated").value());
  checkStats(__LINE__, 1, 1, 0, 1, 1, 0, 0);

  // The warmed up starts the drain timer.
  EXPECT_CALL(*worker_, addListener(_, _, _));
  EXPECT_CALL(server_.options_, drainTime()).WillOnce(Return(std::chrono::seconds(600)));
  Event::MockTimer* filter_chain_drain_timer = new Event::MockTimer(&server_.dispatcher_);
  EXPECT_CALL(*filter_chain_drain_timer, enableTimer(std::chrono::milliseconds(600000), _));
  listener_foo_update1->target_.ready();
  checkStats(__LINE__, 1, 1, 0, 0, 1, 0, 1);

  // Timer expires, worker close connections if any.
  EXPECT_CALL(*worker_, removeFilterChains(_, _, _));
  filter_chain_drain_timer->invokeCallback();

  // Once worker clean up is done, it's safe for the main thread to remove the original listener.
  EXPECT_CALL(*listener_foo, onDestroy());
  worker_->callDrainFilterChainsComplete();
  checkStats(__LINE__, 1, 1, 0, 0, 1, 0, 0);

  EXPECT_CALL(*listener_foo_update1, onDestroy());
}

TEST(ListenerMessageUtilTest, ListenerMessageSameAreEquivalent) {
  envoy::config::listener::v3::Listener listener1;
  envoy::config::listener::v3::Listener listener2;
  EXPECT_TRUE(Server::ListenerMessageUtil::filterChainOnlyChange(listener1, listener2));
}

TEST(ListenerMessageUtilTest, ListenerMessageHaveDifferentNameNotEquivalent) {
  envoy::config::listener::v3::Listener listener1;
  listener1.set_name("listener1");
  envoy::config::listener::v3::Listener listener2;
  listener2.set_name("listener2");
  EXPECT_FALSE(Server::ListenerMessageUtil::filterChainOnlyChange(listener1, listener2));
}

TEST(ListenerMessageUtilTest, ListenerDefaultFilterChainChangeIsAlwaysFilterChainOnlyChange) {
  envoy::config::listener::v3::Listener listener1;
  listener1.set_name("common");
  envoy::config::listener::v3::FilterChain default_filter_chain_1;
  default_filter_chain_1.set_name("127.0.0.1");
  envoy::config::listener::v3::Listener listener2;
  listener2.set_name("common");
  envoy::config::listener::v3::FilterChain default_filter_chain_2;
  default_filter_chain_2.set_name("127.0.0.2");

  {
    listener1.clear_default_filter_chain();
    listener2.clear_default_filter_chain();
    EXPECT_TRUE(Server::ListenerMessageUtil::filterChainOnlyChange(listener1, listener2));
  }
  {
    *listener1.mutable_default_filter_chain() = default_filter_chain_1;
    listener2.clear_default_filter_chain();
    EXPECT_TRUE(Server::ListenerMessageUtil::filterChainOnlyChange(listener1, listener2));
  }
  {
    listener1.clear_default_filter_chain();
    *listener2.mutable_default_filter_chain() = default_filter_chain_2;
    EXPECT_TRUE(Server::ListenerMessageUtil::filterChainOnlyChange(listener1, listener2));
  }
  {
    *listener1.mutable_default_filter_chain() = default_filter_chain_1;
    *listener2.mutable_default_filter_chain() = default_filter_chain_2;
    EXPECT_TRUE(Server::ListenerMessageUtil::filterChainOnlyChange(listener1, listener2));
  }
}

TEST(ListenerMessageUtilTest, ListenerMessageHaveDifferentFilterChainsAreEquivalent) {
  envoy::config::listener::v3::Listener listener1;
  listener1.set_name("common");
  auto add_filter_chain_1 = listener1.add_filter_chains();
  add_filter_chain_1->set_name("127.0.0.1");

  envoy::config::listener::v3::Listener listener2;
  listener2.set_name("common");
  auto add_filter_chain_2 = listener2.add_filter_chains();
  add_filter_chain_2->set_name("127.0.0.2");

  EXPECT_TRUE(Server::ListenerMessageUtil::filterChainOnlyChange(listener1, listener2));
}

TEST_F(ListenerManagerImplForInPlaceFilterChainUpdateTest, TraditionalUpdateIfWorkerNotStarted) {
  // Worker is not started yet.
  auto listener_proto = createDefaultListener();
  ListenerHandle* listener_foo = expectListenerCreate(false, true);
  EXPECT_CALL(listener_factory_, createListenSocket(_, _, _, default_bind_type, 0));
  manager_->addOrUpdateListener(listener_proto, "", true);
  EXPECT_EQ(1u, manager_->listeners().size());

  // Mutate the listener message as filter chain change only.
  auto new_listener_proto = listener_proto;
  new_listener_proto.mutable_filter_chains(0)
      ->mutable_filter_chain_match()
      ->mutable_destination_port()
      ->set_value(9999);

  EXPECT_CALL(*listener_foo, onDestroy());
  ListenerHandle* listener_foo_update1 = expectListenerCreate(false, true);
  EXPECT_CALL(*listener_factory_.socket_, duplicate());
  manager_->addOrUpdateListener(new_listener_proto, "", true);
  EXPECT_CALL(*listener_foo_update1, onDestroy());
  EXPECT_EQ(0, server_.stats_store_.counter("listener_manager.listener_in_place_updated").value());
}

// This case also verifies that listeners that share port but do not share socket type (TCP vs. UDP)
// do not share a listener.
TEST_F(ListenerManagerImplForInPlaceFilterChainUpdateTest, TraditionalUpdateIfAnyListenerIsNotTcp) {
  EXPECT_CALL(*worker_, start(_, _));
  manager_->startWorkers(guard_dog_, callback_.AsStdFunction());

  auto listener_proto = createDefaultListener();

  ListenerHandle* listener_foo = expectListenerCreate(false, true);

  expectAddListener(listener_proto, listener_foo);

  auto new_listener_proto = listener_proto;
  new_listener_proto.mutable_address()->mutable_socket_address()->set_protocol(
      envoy::config::core::v3::SocketAddress_Protocol::SocketAddress_Protocol_UDP);

  ListenerHandle* listener_foo_update1 = expectListenerCreate(false, true);
  expectUpdateToThenDrain(new_listener_proto, listener_foo, OptRef<Network::MockListenSocket>(),
                          ListenerComponentFactory::BindType::ReusePort);
  expectRemove(new_listener_proto, listener_foo_update1, *listener_factory_.socket_);

  EXPECT_EQ(0UL, manager_->listeners().size());
  EXPECT_EQ(0, server_.stats_store_.counter("listener_manager.listener_in_place_updated").value());
}

TEST_F(ListenerManagerImplForInPlaceFilterChainUpdateTest,
       DEPRECATED_FEATURE_TEST(TraditionalUpdateIfImplicitProxyProtocolChanges)) {
  EXPECT_CALL(*worker_, start(_, _));
  manager_->startWorkers(guard_dog_, callback_.AsStdFunction());

  auto listener_proto = createDefaultListener();

  ListenerHandle* listener_foo = expectListenerCreate(false, true);
  expectAddListener(listener_proto, listener_foo);

  ListenerHandle* listener_foo_update1 = expectListenerCreate(false, true);

  auto new_listener_proto = listener_proto;
  new_listener_proto.mutable_filter_chains(0)->mutable_use_proxy_proto()->set_value(true);

  auto duplicated_socket =
      expectUpdateToThenDrain(new_listener_proto, listener_foo, *listener_factory_.socket_);
  expectRemove(new_listener_proto, listener_foo_update1, *duplicated_socket);
  EXPECT_EQ(0UL, manager_->listeners().size());
  EXPECT_EQ(0, server_.stats_store_.counter("listener_manager.listener_in_place_updated").value());
}

TEST_F(ListenerManagerImplForInPlaceFilterChainUpdateTest, TraditionalUpdateOnZeroFilterChain) {
  EXPECT_CALL(*worker_, start(_, _));
  manager_->startWorkers(guard_dog_, callback_.AsStdFunction());

  auto listener_proto = createDefaultListener();

  ListenerHandle* listener_foo = expectListenerCreate(false, true);
  expectAddListener(listener_proto, listener_foo);

  auto new_listener_proto = listener_proto;
  new_listener_proto.clear_filter_chains();
  EXPECT_CALL(server_.validation_context_, staticValidationVisitor()).Times(0);
  EXPECT_CALL(server_.validation_context_, dynamicValidationVisitor());
  EXPECT_CALL(server_.drain_manager_, createChildManager(_, _));
  EXPECT_THROW_WITH_MESSAGE(manager_->addOrUpdateListener(new_listener_proto, "", true),
                            EnvoyException,
                            "error adding listener '127.0.0.1:1234': no filter chains specified");

  expectRemove(listener_proto, listener_foo, *listener_factory_.socket_);
  EXPECT_EQ(0UL, manager_->listeners().size());
  EXPECT_EQ(0, server_.stats_store_.counter("listener_manager.listener_in_place_updated").value());
}

TEST_F(ListenerManagerImplForInPlaceFilterChainUpdateTest,
       TraditionalUpdateIfListenerConfigHasUpdateOtherThanFilterChain) {
  EXPECT_CALL(*worker_, start(_, _));
  manager_->startWorkers(guard_dog_, callback_.AsStdFunction());

  auto listener_proto = createDefaultListener();

  ListenerHandle* listener_foo = expectListenerCreate(false, true);
  expectAddListener(listener_proto, listener_foo);

  ListenerHandle* listener_foo_update1 = expectListenerCreate(false, true);

  auto new_listener_proto = listener_proto;
  new_listener_proto.set_traffic_direction(::envoy::config::core::v3::TrafficDirection::INBOUND);
  auto duplicated_socket =
      expectUpdateToThenDrain(new_listener_proto, listener_foo, *listener_factory_.socket_);

  expectRemove(new_listener_proto, listener_foo_update1, *duplicated_socket);

  EXPECT_EQ(0UL, manager_->listeners().size());
  EXPECT_EQ(0, server_.stats_store_.counter("listener_manager.listener_in_place_updated").value());
}

// This test verifies that on default initialization the UDP Packet Writer
// is initialized in passthrough mode. (i.e. by using UdpDefaultWriter).
TEST_F(ListenerManagerImplTest, UdpDefaultWriterConfig) {
  const envoy::config::listener::v3::Listener listener = parseListenerFromV3Yaml(R"EOF(
address:
  socket_address:
    address: 127.0.0.1
    protocol: UDP
    port_value: 1234
filter_chains:
  filters: []
    )EOF");
  manager_->addOrUpdateListener(listener, "", true);
  EXPECT_EQ(1U, manager_->listeners().size());
  Network::SocketSharedPtr listen_socket =
      manager_->listeners().front().get().listenSocketFactory().getListenSocket(0);
  Network::UdpPacketWriterPtr udp_packet_writer =
      manager_->listeners()
          .front()
          .get()
          .udpListenerConfig()
          ->packetWriterFactory()
          .createUdpPacketWriter(listen_socket->ioHandle(),
                                 manager_->listeners()[0].get().listenerScope());
  EXPECT_FALSE(udp_packet_writer->isBatchMode());
}

TEST_F(ListenerManagerImplTest, TcpBacklogCustomConfig) {
  const std::string yaml = TestEnvironment::substitute(R"EOF(
    name: TcpBacklogConfigListener
    address:
      socket_address: { address: 127.0.0.1, port_value: 1111 }
    tcp_backlog_size: 100
    filter_chains:
    - filters:
  )EOF",
                                                       Network::Address::IpVersion::v4);

  EXPECT_CALL(listener_factory_, createListenSocket(_, _, _, _, _));
  manager_->addOrUpdateListener(parseListenerFromV3Yaml(yaml), "", true);
  EXPECT_EQ(1U, manager_->listeners().size());
  EXPECT_EQ(100U, manager_->listeners().back().get().tcpBacklogSize());
}

TEST_F(ListenerManagerImplTest, WorkersStartedCallbackCalled) {
  InSequence s;

  EXPECT_CALL(*worker_, start(_, _));
  EXPECT_CALL(callback_, Call());
  manager_->startWorkers(guard_dog_, callback_.AsStdFunction());
}

TEST(ListenerEnableReusePortTest, All) {
  Server::MockInstance server;
  const bool expected_reuse_port =
      ListenerManagerImplTest::default_bind_type == ListenerComponentFactory::BindType::ReusePort;

  {
    envoy::config::listener::v3::Listener config;
    config.mutable_enable_reuse_port()->set_value(false);
    config.mutable_address()->mutable_socket_address()->set_protocol(
        envoy::config::core::v3::SocketAddress::TCP);
    EXPECT_FALSE(ListenerImpl::getReusePortOrDefault(server, config));
  }
  {
    envoy::config::listener::v3::Listener config;
    config.mutable_enable_reuse_port()->set_value(true);
    config.mutable_address()->mutable_socket_address()->set_protocol(
        envoy::config::core::v3::SocketAddress::TCP);
    EXPECT_EQ(expected_reuse_port, ListenerImpl::getReusePortOrDefault(server, config));
  }
  {
    envoy::config::listener::v3::Listener config;
    config.set_reuse_port(true);
    config.mutable_address()->mutable_socket_address()->set_protocol(
        envoy::config::core::v3::SocketAddress::TCP);
    EXPECT_EQ(expected_reuse_port, ListenerImpl::getReusePortOrDefault(server, config));
  }
  {
    envoy::config::listener::v3::Listener config;
    config.mutable_enable_reuse_port()->set_value(false);
    config.set_reuse_port(true);
    config.mutable_address()->mutable_socket_address()->set_protocol(
        envoy::config::core::v3::SocketAddress::TCP);
    EXPECT_FALSE(ListenerImpl::getReusePortOrDefault(server, config));
  }
  {
    envoy::config::listener::v3::Listener config;
    config.mutable_address()->mutable_socket_address()->set_protocol(
        envoy::config::core::v3::SocketAddress::TCP);
    EXPECT_CALL(server, enableReusePortDefault());
    EXPECT_EQ(expected_reuse_port, ListenerImpl::getReusePortOrDefault(server, config));
  }
}

} // namespace
} // namespace Server
} // namespace Envoy<|MERGE_RESOLUTION|>--- conflicted
+++ resolved
@@ -155,13 +155,8 @@
                     ListenerHandle* listener_handle, Network::MockListenSocket& socket) {
 
     EXPECT_CALL(*worker_, stopListener(_, _));
-<<<<<<< HEAD
-    EXPECT_CALL(*listener_factory_.socket_, close());
+    EXPECT_CALL(socket, close());
     EXPECT_CALL(*listener_handle->drain_manager_, _startDrainSequence(_));
-=======
-    EXPECT_CALL(socket, close());
-    EXPECT_CALL(*listener_handle->drain_manager_, startDrainSequence(_));
->>>>>>> a4cec80d
     EXPECT_TRUE(manager_->removeListener(listener_proto.name()));
 
     EXPECT_CALL(*worker_, removeListener(_, _));
@@ -2292,84 +2287,6 @@
   EXPECT_EQ(1, server_.stats_store_.counterFromString("listener_manager.listener_stopped").value());
 }
 
-<<<<<<< HEAD
-TEST_F(ListenerManagerImplTest, AddListenerFailure) {
-  InSequence s;
-
-  EXPECT_CALL(*worker_, start(_, _));
-  manager_->startWorkers(guard_dog_, callback_.AsStdFunction());
-
-  // Add foo listener into active.
-  const std::string listener_foo_yaml = R"EOF(
-name: foo
-address:
-  socket_address:
-    address: 0.0.0.0
-    port_value: 1234
-filter_chains:
-- filters: []
-  )EOF";
-
-  ListenerHandle* listener_foo = expectListenerCreate(false, true);
-  EXPECT_CALL(listener_factory_, createListenSocket(_, _, _, {true}));
-  EXPECT_CALL(*worker_, addListener(_, _, _));
-  EXPECT_TRUE(manager_->addOrUpdateListener(parseListenerFromV3Yaml(listener_foo_yaml), "", true));
-
-  EXPECT_CALL(*worker_, stopListener(_, _));
-  EXPECT_CALL(*listener_foo->drain_manager_, _startDrainSequence(_));
-  worker_->callAddCompletion(false);
-
-  EXPECT_CALL(*worker_, removeListener(_, _));
-  listener_foo->drain_manager_->drain_sequence_completion_();
-
-  EXPECT_CALL(*listener_foo, onDestroy());
-  worker_->callRemovalCompletion();
-
-  EXPECT_EQ(
-      1UL,
-      server_.stats_store_.counterFromString("listener_manager.listener_create_failure").value());
-}
-
-TEST_F(ListenerManagerImplTest, StaticListenerAddFailure) {
-  InSequence s;
-
-  EXPECT_CALL(*worker_, start(_, _));
-  manager_->startWorkers(guard_dog_, callback_.AsStdFunction());
-
-  // Add foo listener into active.
-  const std::string listener_foo_yaml = R"EOF(
-name: foo
-address:
-  socket_address:
-    address: 0.0.0.0
-    port_value: 1234
-filter_chains:
-- filters: []
-  )EOF";
-
-  ListenerHandle* listener_foo = expectListenerCreate(false, false);
-  EXPECT_CALL(listener_factory_, createListenSocket(_, _, _, {true}));
-  EXPECT_CALL(*worker_, addListener(_, _, _));
-  EXPECT_TRUE(manager_->addOrUpdateListener(parseListenerFromV3Yaml(listener_foo_yaml), "", false));
-
-  EXPECT_CALL(*worker_, stopListener(_, _));
-  EXPECT_CALL(*listener_foo->drain_manager_, _startDrainSequence(_));
-  worker_->callAddCompletion(false);
-
-  EXPECT_CALL(*worker_, removeListener(_, _));
-  listener_foo->drain_manager_->drain_sequence_completion_();
-
-  EXPECT_CALL(*listener_foo, onDestroy());
-  worker_->callRemovalCompletion();
-
-  EXPECT_EQ(
-      1UL,
-      server_.stats_store_.counterFromString("listener_manager.listener_create_failure").value());
-  EXPECT_EQ(0, manager_->listeners().size());
-}
-
-=======
->>>>>>> a4cec80d
 TEST_F(ListenerManagerImplTest, StatsNameValidCharacterTest) {
   const std::string yaml = R"EOF(
 address:
