--- conflicted
+++ resolved
@@ -117,10 +117,7 @@
         "active_tcp_listener.h",
     ],
     deps = [
-<<<<<<< HEAD
-=======
         ":active_stream_listener_base",
->>>>>>> 550e4ad0
         ":active_tcp_socket",
         "//envoy/common:time_interface",
         "//envoy/event:deferred_deletable",
@@ -157,8 +154,6 @@
 )
 
 envoy_cc_library(
-<<<<<<< HEAD
-=======
     name = "active_tcp_listener_headers",
     hdrs = [
         "active_stream_listener_base.h",
@@ -181,7 +176,6 @@
 )
 
 envoy_cc_library(
->>>>>>> 550e4ad0
     name = "active_tcp_socket",
     srcs = ["active_tcp_socket.cc"],
     hdrs = [
@@ -189,42 +183,23 @@
     ],
     deps = [
         ":active_listener_base",
-<<<<<<< HEAD
-=======
         ":active_tcp_listener_headers",
->>>>>>> 550e4ad0
         "//envoy/common:time_interface",
         "//envoy/event:deferred_deletable",
         "//envoy/event:dispatcher_interface",
         "//envoy/event:timer_interface",
         "//envoy/network:connection_handler_interface",
         "//envoy/network:connection_interface",
-<<<<<<< HEAD
-        "//envoy/network:exception_interface",
-        "//envoy/network:filter_interface",
-        "//envoy/network:listen_socket_interface",
-        "//envoy/network:listener_interface",
-        "//envoy/server:listener_manager_interface",
-        "//envoy/stats:timespan_interface",
-        "//source/common/common:linked_object",
-        "//source/common/common:non_copyable",
-        "//source/common/event:deferred_task",
-        "//source/common/network:connection_lib",
-        "//source/common/stats:timespan_lib",
-=======
         "//envoy/network:filter_interface",
         "//envoy/network:listen_socket_interface",
         "//envoy/network:listener_interface",
         "//source/common/common:linked_object",
         "//source/common/network:connection_lib",
->>>>>>> 550e4ad0
         "//source/common/stream_info:stream_info_lib",
     ],
 )
 
 envoy_cc_library(
-<<<<<<< HEAD
-=======
     name = "active_stream_listener_base",
     srcs = ["active_stream_listener_base.cc"],
     hdrs = [
@@ -249,7 +224,6 @@
 )
 
 envoy_cc_library(
->>>>>>> 550e4ad0
     name = "drain_manager_lib",
     srcs = ["drain_manager_impl.cc"],
     hdrs = [
