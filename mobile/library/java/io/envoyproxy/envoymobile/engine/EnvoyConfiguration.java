--- conflicted
+++ resolved
@@ -260,19 +260,10 @@
         enableSocketTagging, enableHappyEyeballs, enableInterfaceBinding,
         h2ConnectionKeepaliveIdleIntervalMilliseconds, h2ConnectionKeepaliveTimeoutSeconds,
         maxConnectionsPerHost, statsFlushSeconds, streamIdleTimeoutSeconds,
-<<<<<<< HEAD
-        perTryIdleTimeoutSeconds, appVersion, appId, enforceTrustChainVerification, clusters_legacy,
-        clusters, filter_chain, stats_sinks, enablePlatformCertificatesValidation, runtime_guards,
-        rtdsLayerName, rtdsTimeoutSeconds, adsAddress, adsPort, adsToken, adsTokenLifetime,
-        adsRootCerts, nodeId, nodeRegion, nodeZone, nodeSubZone, cdsResourcesLocator,
-        cdsTimeoutSeconds, enableCds);
-=======
         perTryIdleTimeoutSeconds, appVersion, appId, enforceTrustChainVerification, filter_chain,
-        stats_sinks, enablePlatformCertificatesValidation, enableSkipDNSLookupForProxiedRequests,
-        runtime_guards, rtdsLayerName, rtdsTimeoutSeconds, adsAddress, adsPort, adsToken,
-        adsTokenLifetime, adsRootCerts, nodeId, nodeRegion, nodeZone, nodeSubZone,
-        cdsResourcesLocator, cdsTimeoutSeconds, enableCds);
->>>>>>> 4dd9cbc3
+        stats_sinks, enablePlatformCertificatesValidation, runtime_guards, rtdsLayerName,
+        rtdsTimeoutSeconds, adsAddress, adsPort, adsToken, adsTokenLifetime, adsRootCerts, nodeId,
+        nodeRegion, nodeZone, nodeSubZone, cdsResourcesLocator, cdsTimeoutSeconds, enableCds);
   }
 
   static class ConfigurationException extends RuntimeException {
