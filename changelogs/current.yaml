date: Pending

behavior_changes:
# *Changes that are expected to cause an incompatibility if applicable; deployment changes are likely required*

minor_behavior_changes:
# *Changes that may cause incompatibilities for some users, but should not for most*

bug_fixes:
# *Changes expected to improve the state of the world and are unlikely to have negative effects*
- area: grpc_json_transcoder
  change: |
    fix a bug when using http2, request body has google.api.HttpBody and the size is < 16KB, it will cause EOF from the backend grpc server.
- area: router
  change: |
    fixed a bug that incorrectly rewrote the path when using ``regex_rewrite`` for redirects matched on prefix.

removed_config_or_runtime:
# *Normally occurs at the end of the* :ref:`deprecation period <deprecated>`

  - area: listener
    change: |
      removed ``envoy.reloadable_features.strict_check_on_ipv4_compat`` and legacy code paths.
  - area: http
    change: |
      removed ``envoy.reloadable_features.deprecate_global_ints`` and legacy code paths.
  - area: http
    change: |
      removed ``envoy.reloadable_features.allow_adding_content_type_in_local_replies`` and legacy code paths.
  - area: http
    change: |
      removed ``envoy.reloadable_features.allow_upstream_inline_write`` and legacy code paths.
  - area: http
    change: |
      removed ``envoy.reloadable_features.append_or_truncate`` and legacy code paths.
  - area: http
    change: |
<<<<<<< HEAD
      removed ``envoy.reloadable_features.use_new_codec_wrapper`` and legacy code paths.
=======
      removed ``envoy.reloadable_features.append_to_accept_content_encoding_only_once`` and legacy code paths.
>>>>>>> 3bb051eb
      removed ``envoy.reloadable_features.http1_lazy_read_disable`` and legacy code paths.

new_features:
- area: generic_proxy
  change: |
    added :ref:`dubbo codec support <envoy_v3_api_msg_extensions.filters.network.generic_proxy.codecs.dubbo.v3.DubboCodecConfig>` to the
    :ref:`generic_proxy filter <envoy_v3_api_msg_extensions.filters.network.generic_proxy.v3.GenericProxy>`.
- area: upstream
  change: |
    added a new field :ref:`socket_options <envoy_v3_api_field_config.core.v3.ExtraSourceAddress.socket_options>` to the ExtraSourceAddress, allowing specifying discrete socket options for each source address.

- area: http
  change: |
    allowing the dynamic forward proxy cluster to :ref:`allow_coalesced_connections <envoy_v3_api_field_extensions.clusters.dynamic_forward_proxy.v3.ClusterConfig.allow_coalesced_connections>`  for HTTP/2 and HTTP/3 connections.

deprecated:<|MERGE_RESOLUTION|>--- conflicted
+++ resolved
@@ -35,11 +35,8 @@
       removed ``envoy.reloadable_features.append_or_truncate`` and legacy code paths.
   - area: http
     change: |
-<<<<<<< HEAD
       removed ``envoy.reloadable_features.use_new_codec_wrapper`` and legacy code paths.
-=======
       removed ``envoy.reloadable_features.append_to_accept_content_encoding_only_once`` and legacy code paths.
->>>>>>> 3bb051eb
       removed ``envoy.reloadable_features.http1_lazy_read_disable`` and legacy code paths.
 
 new_features:
