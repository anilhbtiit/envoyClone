--- conflicted
+++ resolved
@@ -313,10 +313,7 @@
 
 private:
   FakeUpstream(Ssl::ServerContext* ssl_ctx, Network::ListenSocketPtr&& connection,
-<<<<<<< HEAD
                FakeHttpConnection::Type type, bool enable_half_close);
-=======
-               FakeHttpConnection::Type type);
 
   class FakeListener : public Network::ListenerConfig {
   public:
@@ -338,7 +335,6 @@
     std::string name_;
   };
 
->>>>>>> 1e7173f9
   void threadRoutine();
 
   Ssl::ServerContext* ssl_ctx_{};
@@ -354,10 +350,7 @@
   Network::ConnectionHandlerPtr handler_;
   std::list<QueuedConnectionWrapperPtr> new_connections_; // Guarded by lock_
   bool allow_unexpected_disconnects_;
-<<<<<<< HEAD
   const bool enable_half_close_;
-=======
   FakeListener listener_;
->>>>>>> 1e7173f9
 };
 } // namespace Envoy