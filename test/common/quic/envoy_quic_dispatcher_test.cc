--- conflicted
+++ resolved
@@ -84,12 +84,8 @@
             std::make_unique<EnvoyQuicConnectionHelper>(*dispatcher_),
             std::make_unique<EnvoyQuicAlarmFactory>(*dispatcher_, *connection_helper_.GetClock()),
             quic::kQuicDefaultConnectionIdLength, connection_handler_, listener_config_,
-<<<<<<< HEAD
-            listener_stats_, per_worker_stats_, *dispatcher_, *listen_socket_,
+            listener_stats_, per_worker_stats_, *dispatcher_, *listen_socket_, quic_stat_names_,
             crypto_stream_factory_),
-=======
-            listener_stats_, per_worker_stats_, *dispatcher_, *listen_socket_, quic_stat_names_),
->>>>>>> fa25084a
         connection_id_(quic::test::TestConnectionId(1)) {
     auto writer = new testing::NiceMock<quic::test::MockPacketWriter>();
     envoy_quic_dispatcher_.InitializeWithWriter(writer);
