--- conflicted
+++ resolved
@@ -62,21 +62,11 @@
     cds_->initialize();
   }
 
-<<<<<<< HEAD
   void resetCdsInitializedCb() {
     cds_->setInitializedCb([this]() -> void {
       initialized_.ready();
       cm_.finishClusterWarming();
     });
-=======
-  void expectAdd(const std::string& cluster_name, const std::string& version = std::string("")) {
-    EXPECT_CALL(cm_, addOrUpdateCluster(WithName(cluster_name), version)).WillOnce(Return(true));
-  }
-
-  void expectAddToThrow(const std::string& cluster_name, const std::string& exception_msg) {
-    EXPECT_CALL(cm_, addOrUpdateCluster(WithName(cluster_name), _))
-        .WillOnce(Throw(EnvoyException(exception_msg)));
->>>>>>> 59d59998
   }
 
   void expectRequest() {
@@ -122,13 +112,14 @@
 
     MockWarmingClusterManager() {}
 
-    void expectAdd(const std::string& cluster_name, const std::string& version) {
-      EXPECT_CALL(*this, addOrUpdateCluster(_, version, _))
-          .WillOnce(Invoke([cluster_name](const envoy::api::v2::Cluster& cluster,
-                                          const std::string&, auto) -> bool {
-            EXPECT_EQ(cluster_name, cluster.name());
-            return true;
-          }));
+    void expectAdd(const std::string& cluster_name, const std::string& version = std::string("")) {
+      EXPECT_CALL(*this, addOrUpdateCluster(WithName(cluster_name), version, _))
+          .WillOnce(Return(true));
+    }
+
+    void expectAddToThrow(const std::string& cluster_name, const std::string& exception_msg) {
+      EXPECT_CALL(*this, addOrUpdateCluster(WithName(cluster_name), _, _))
+          .WillOnce(Throw(EnvoyException(exception_msg)));
     }
 
     void expectAddWithWarming(const std::string& cluster_name, const std::string& version,
@@ -245,11 +236,11 @@
   Protobuf::RepeatedPtrField<envoy::api::v2::Cluster> clusters;
   auto* cluster_1 = clusters.Add();
   cluster_1->set_name("cluster_1");
-  expectAdd("cluster_1");
+  cm_.expectAdd("cluster_1");
 
   auto* cluster_2 = clusters.Add();
   cluster_2->set_name("cluster_2");
-  expectAdd("cluster_2");
+  cm_.expectAdd("cluster_2");
 
   dynamic_cast<CdsApiImpl*>(cds_.get())->onConfigUpdate(clusters, "");
 }
@@ -267,15 +258,15 @@
   Protobuf::RepeatedPtrField<envoy::api::v2::Cluster> clusters;
   auto* cluster_1 = clusters.Add();
   cluster_1->set_name("cluster_1");
-  expectAddToThrow("cluster_1", "An exception");
+  cm_.expectAddToThrow("cluster_1", "An exception");
 
   auto* cluster_2 = clusters.Add();
   cluster_2->set_name("cluster_2");
-  expectAdd("cluster_2");
+  cm_.expectAdd("cluster_2");
 
   auto* cluster_3 = clusters.Add();
   cluster_3->set_name("cluster_3");
-  expectAddToThrow("cluster_3", "Another exception");
+  cm_.expectAddToThrow("cluster_3", "Another exception");
 
   EXPECT_THROW_WITH_MESSAGE(dynamic_cast<CdsApiImpl*>(cds_.get())->onConfigUpdate(clusters, ""),
                             EnvoyException, "An exception\nAnother exception");
