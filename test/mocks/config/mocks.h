--- conflicted
+++ resolved
@@ -94,21 +94,11 @@
   MockGrpcMux();
   ~MockGrpcMux() override;
 
-<<<<<<< HEAD
   MOCK_METHOD(void, start, (), (override));
-  MOCK_METHOD(void, pause, (const std::string& type_url), (override));
-  MOCK_METHOD(void, pause, (const std::vector<std::string> type_urls), (override));
-  MOCK_METHOD(void, resume, (const std::string& type_url), (override));
-  MOCK_METHOD(void, resume, (const std::vector<std::string> type_urls), (override));
+  MOCK_METHOD(ScopedResume, pause, (const std::string& type_url), (override));
+  MOCK_METHOD(ScopedResume, pause, (const std::vector<std::string> type_urls), (override));
   MOCK_METHOD(bool, paused, (const std::string& type_url), (const, override));
   MOCK_METHOD(bool, paused, (const std::vector<std::string> type_urls), (const, override));
-=======
-  MOCK_METHOD(void, start, ());
-  MOCK_METHOD(ScopedResume, pause, (const std::string& type_url));
-  MOCK_METHOD(ScopedResume, pause, (const std::vector<std::string> type_urls));
-  MOCK_METHOD(bool, paused, (const std::string& type_url), (const));
-  MOCK_METHOD(bool, paused, (const std::vector<std::string> type_urls), (const));
->>>>>>> 81b5299d
 
   MOCK_METHOD(void, addSubscription,
               (const std::set<std::string>& resources, const std::string& type_url,
