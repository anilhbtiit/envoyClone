--- conflicted
+++ resolved
@@ -396,54 +396,34 @@
     virtual ~FilterManagerCallbacks() = default;
 
     /**
-<<<<<<< HEAD
-     * Called with the fully encoded response headers.
-=======
      * Called when the provided headers have been encoded by all the filters in the chain.
->>>>>>> 4ad03270
      * @param response_headers the encoded headers.
      * @param end_stream whether this is a header only response.
      */
     virtual void encodeHeaders(ResponseHeaderMap& response_headers, bool end_stream) PURE;
 
     /**
-<<<<<<< HEAD
-     * Called with the fully encoded 100 Continue response headers.
-=======
      * Called when the provided 100 Continue headers have been encoded by all the filters in the
      * chain.
->>>>>>> 4ad03270
      * @param response_headers the encoded headers.
      */
     virtual void encode100ContinueHeaders(ResponseHeaderMap& response_headers) PURE;
 
     /**
-<<<<<<< HEAD
-     * Called with a fully encoded data buffer.
-=======
      * Called when the provided data has been encoded by all filters in the chain.
->>>>>>> 4ad03270
      * @param data the encoded data.
      * @param end_stream whether this is the end of the response.
      */
     virtual void encodeData(Buffer::Instance& data, bool end_stream) PURE;
 
     /**
-<<<<<<< HEAD
-     * Called with a fully encoded trailers.
-=======
      * Called when the provided trailers have been encoded by all filters in the chain.
->>>>>>> 4ad03270
      * @param trailers the encoded trailers.
      */
     virtual void encodeTrailers(ResponseTrailerMap& trailers) PURE;
 
     /**
-<<<<<<< HEAD
-     * Called with a fully encoded trailers.
-=======
      * Called when the provided metadata has been encoded by all filters in the chain.
->>>>>>> 4ad03270
      * @param trailers the encoded trailers.
      */
     virtual void encodeMetadata(MetadataMapVector& metadata) PURE;
@@ -505,16 +485,12 @@
      * Decodes the provided trailers starting at the first filter in the chain.
      * @param trailers the trailers to decode.
      */
-<<<<<<< HEAD
     void decodeTrailers(RequestTrailerMapPtr&& trailers) {
       ASSERT(request_trailers_ == nullptr);
 
       request_trailers_ = std::move(trailers);
       decodeTrailers(nullptr, *request_trailers_);
     }
-=======
-    void decodeTrailers(RequestTrailerMap& trailers) { decodeTrailers(nullptr, trailers); }
->>>>>>> 4ad03270
 
     /**
      * Decodes the provided metadata starting at the first filter in the chain.
@@ -529,23 +505,13 @@
     void disarmRequestTimeout();
 
     /**
-<<<<<<< HEAD
-     * If end_stream is true, marks decoding as complete. This is a noop if end_stream is false,
-     * which helps DRY up the if checks.
-=======
      * If end_stream is true, marks decoding as complete. This is a noop if end_stream is false.
->>>>>>> 4ad03270
      * @param end_stream whether decoding is complete.
      */
     void maybeEndDecode(bool end_stream);
 
     /**
-<<<<<<< HEAD
-     * If end_stream is true, marks encoding as complete. This is a noop if end_stream is false,
-     * which helps DRY up the if checks.
-=======
      * If end_stream is true, marks encoding as complete. This is a noop if end_stream is false.
->>>>>>> 4ad03270
      * @param end_stream whether encoding is complete.
      */
     void maybeEndEncode(bool end_stream);
@@ -572,7 +538,6 @@
     void callHighWatermarkCallbacks();
     void callLowWatermarkCallbacks();
 
-<<<<<<< HEAD
     void setRequestHeaders(RequestHeaderMapPtr&& request_headers) {
       ASSERT(request_headers_ == nullptr);
       request_headers_ = std::move(request_headers);
@@ -604,8 +569,6 @@
      */
     ResponseTrailerMap* responseTrailers() const { return response_trailers_.get(); }
 
-=======
->>>>>>> 4ad03270
   private:
     // Indicates which filter to start the iteration with.
     enum class FilterIterationStartState { AlwaysStartFromNext, CanStartFromCurrent };
@@ -678,7 +641,6 @@
     std::list<ActiveStreamDecoderFilterPtr> decoder_filters_;
     std::list<ActiveStreamEncoderFilterPtr> encoder_filters_;
 
-<<<<<<< HEAD
     ResponseHeaderMapPtr continue_headers_;
     ResponseHeaderMapPtr response_headers_;
     ResponseTrailerMapPtr response_trailers_;
@@ -688,17 +650,11 @@
     // processing the next filter. The storage is created on demand. We need to store metadata
     // temporarily in the filter in case the filter has stopped all while processing headers.
     std::unique_ptr<MetadataMapVector> request_metadata_map_vector_;
-=======
->>>>>>> 4ad03270
     Buffer::WatermarkBufferPtr buffered_response_data_;
     Buffer::WatermarkBufferPtr buffered_request_data_;
     uint32_t buffer_limit_{0};
     uint32_t high_watermark_count_{0};
-<<<<<<< HEAD
     std::list<DownstreamWatermarkCallbacks*> watermark_callbacks_;
-=======
-    std::list<DownstreamWatermarkCallbacks*> watermark_callbacks_{};
->>>>>>> 4ad03270
 
     // TODO(snowp): Once FM has been moved to its own file we'll make these private classes of FM,
     // at which point they no longer need to be friends.
@@ -791,40 +747,12 @@
     void encodeHeaders(ResponseHeaderMap& response_headers, bool end_stream) override;
     void encode100ContinueHeaders(ResponseHeaderMap& response_headers) override;
     void encodeData(Buffer::Instance& data, bool end_stream) override;
-<<<<<<< HEAD
-    void encodeTrailers(ResponseTrailerMap& trailers) override {
-      ENVOY_STREAM_LOG(debug, "encoding trailers via codec:\n{}", *this, trailers);
-
-      response_encoder_->encodeTrailers(trailers);
-    }
-    void encodeMetadata(MetadataMapVector& metadata) override {
-      ENVOY_STREAM_LOG(debug, "encoding metadata via codec:\n{}", *this, metadata);
-      response_encoder_->encodeMetadata(metadata);
-    }
-    void onDecoderFilterBelowWriteBufferLowWatermark() override {
-      ENVOY_STREAM_LOG(debug, "Read-enabling downstream stream due to filter callbacks.", *this);
-      // If the state is destroyed, the codec's stream is already torn down. On
-      // teardown the codec will unwind any remaining read disable calls.
-      if (!state_.destroyed_) {
-        response_encoder_->getStream().readDisable(false);
-      }
-      connection_manager_.stats_.named_.downstream_flow_control_resumed_reading_total_.inc();
-    }
-    void onDecoderFilterAboveWriteBufferHighWatermark() override {
-      ENVOY_STREAM_LOG(debug, "Read-disabling downstream stream due to filter callbacks.", *this);
-      response_encoder_->getStream().readDisable(true);
-      connection_manager_.stats_.named_.downstream_flow_control_paused_reading_total_.inc();
-    }
-
-    void traceRequest(RequestHeaderMap& requset_headers);
-=======
     void encodeTrailers(ResponseTrailerMap& trailers) override;
     void encodeMetadata(MetadataMapVector& metadata) override;
     void onDecoderFilterBelowWriteBufferLowWatermark() override;
     void onDecoderFilterAboveWriteBufferHighWatermark() override;
 
     void traceRequest();
->>>>>>> 4ad03270
 
     // Updates the snapped_route_config_ (by reselecting scoped route configuration), if a scope is
     // not found, snapped_route_config_ is set to Router::NullConfigImpl.
@@ -942,15 +870,6 @@
     Router::ScopedConfigConstSharedPtr snapped_scoped_routes_config_;
     Tracing::SpanPtr active_span_;
     const uint64_t stream_id_;
-    ResponseEncoder* response_encoder_{};
-<<<<<<< HEAD
-=======
-    ResponseHeaderMapPtr continue_headers_;
-    ResponseHeaderMapPtr response_headers_;
-    ResponseTrailerMapPtr response_trailers_{};
-    RequestHeaderMapPtr request_headers_;
-    RequestTrailerMapPtr request_trailers_;
->>>>>>> 4ad03270
     std::list<AccessLog::InstanceSharedPtr> access_log_handlers_;
     Stats::TimespanPtr request_response_timespan_;
     // Per-stream idle timeout.
@@ -964,13 +883,6 @@
     StreamInfo::StreamInfoImpl stream_info_;
     absl::optional<Router::RouteConstSharedPtr> cached_route_;
     absl::optional<Upstream::ClusterInfoConstSharedPtr> cached_cluster_info_;
-<<<<<<< HEAD
-=======
-    // Stores metadata added in the decoding filter that is being processed. Will be cleared before
-    // processing the next filter. The storage is created on demand. We need to store metadata
-    // temporarily in the filter in case the filter has stopped all while processing headers.
-    std::unique_ptr<MetadataMapVector> request_metadata_map_vector_{nullptr};
->>>>>>> 4ad03270
     const std::string* decorated_operation_{nullptr};
     Network::Socket::OptionsSharedPtr upstream_options_;
     std::unique_ptr<RouteConfigUpdateRequester> route_config_update_requester_;
