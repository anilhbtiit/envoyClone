licenses(["notice"])  # Apache 2

load(
    "//bazel:envoy_build_system.bzl",
    "envoy_package",
)

envoy_package()

exports_files([
    "echo_server.json",
    "server.json",
    "server_http2.json",
    "server_http2_upstream.json",
    "server_proxy_proto.json",
    "server_ssl.json",
    "server_uds.json",
<<<<<<< HEAD
    "tcp_proxy.json",
=======
    "server_xfcc.json",
>>>>>>> b7c5077e
])

filegroup(
    name = "server_config_files",
    srcs = [
        "lightstep_access_token",
        "server.json",
    ],
)<|MERGE_RESOLUTION|>--- conflicted
+++ resolved
@@ -15,11 +15,8 @@
     "server_proxy_proto.json",
     "server_ssl.json",
     "server_uds.json",
-<<<<<<< HEAD
     "tcp_proxy.json",
-=======
     "server_xfcc.json",
->>>>>>> b7c5077e
 ])
 
 filegroup(
