--- conflicted
+++ resolved
@@ -18,10 +18,6 @@
   TestEnvironment::createPath(path);
   std::string file_path = path + "/file";
   absl::string_view file_contents = "12345";
-<<<<<<< HEAD
-  // Test `open`
-  Api::SysCallIntResult open_result = os_syscalls.open(file_path.c_str(), O_CREAT | O_RDWR);
-=======
 // Test `open`
 #ifdef WIN32
   int pmode = _S_IWRITE | _S_IREAD;
@@ -29,7 +25,6 @@
   int pmode = S_IRUSR | S_IWUSR;
 #endif
   Api::SysCallIntResult open_result = os_syscalls.open(file_path.c_str(), O_CREAT | O_RDWR, pmode);
->>>>>>> 55554dfa
   EXPECT_NE(open_result.return_value_, -1);
   EXPECT_EQ(open_result.errno_, 0);
   os_fd_t fd = open_result.return_value_;
