#include <memory>

#include "test/common/config/delta_subscription_test_harness.h"
#include "test/common/config/filesystem_subscription_test_harness.h"
#include "test/common/config/grpc_subscription_test_harness.h"
#include "test/common/config/http_subscription_test_harness.h"
#include "test/common/config/subscription_test_harness.h"

using testing::InSequence;

namespace Envoy {
namespace Config {
namespace {

enum class SubscriptionType {
  Grpc,
  DeltaGrpc,
  Http,
  Filesystem,
};

class SubscriptionImplTest : public testing::TestWithParam<SubscriptionType> {
public:
  SubscriptionImplTest() : SubscriptionImplTest(std::chrono::milliseconds(0)) {}
  SubscriptionImplTest(std::chrono::milliseconds init_fetch_timeout) {
    switch (GetParam()) {
    case SubscriptionType::Grpc:
      test_harness_ = std::make_unique<GrpcSubscriptionTestHarness>(init_fetch_timeout);
      break;
    case SubscriptionType::DeltaGrpc:
      test_harness_ = std::make_unique<DeltaSubscriptionTestHarness>(init_fetch_timeout);
      break;
    case SubscriptionType::Http:
      test_harness_ = std::make_unique<HttpSubscriptionTestHarness>(init_fetch_timeout);
      break;
    case SubscriptionType::Filesystem:
      test_harness_ = std::make_unique<FilesystemSubscriptionTestHarness>();
      break;
    }
  }

  void TearDown() override { test_harness_->doSubscriptionTearDown(); }

  void startSubscription(const std::set<std::string>& cluster_names) {
    test_harness_->startSubscription(cluster_names);
  }

  void updateResourceInterest(const std::set<std::string>& cluster_names) {
    test_harness_->updateResourceInterest(cluster_names);
  }

  void expectSendMessage(const std::set<std::string>& cluster_names, const std::string& version,
                         bool expect_node) {
    test_harness_->expectSendMessage(cluster_names, version, expect_node);
  }

  AssertionResult statsAre(uint32_t attempt, uint32_t success, uint32_t rejected, uint32_t failure,
                           uint32_t init_fetch_timeout, uint64_t version) {
    return test_harness_->statsAre(attempt, success, rejected, failure, init_fetch_timeout,
                                   version);
  }

  void deliverConfigUpdate(const std::vector<std::string> cluster_names, const std::string& version,
                           bool accept) {
    test_harness_->deliverConfigUpdate(cluster_names, version, accept);
  }

  void expectConfigUpdateFailed() { test_harness_->expectConfigUpdateFailed(); }

  void expectEnableInitFetchTimeoutTimer(std::chrono::milliseconds timeout) {
    test_harness_->expectEnableInitFetchTimeoutTimer(timeout);
  }

  void expectDisableInitFetchTimeoutTimer() { test_harness_->expectDisableInitFetchTimeoutTimer(); }

  void callInitFetchTimeoutCb() { test_harness_->callInitFetchTimeoutCb(); }

  std::unique_ptr<SubscriptionTestHarness> test_harness_;
};

class SubscriptionImplInitFetchTimeoutTest : public SubscriptionImplTest {
public:
  SubscriptionImplInitFetchTimeoutTest() : SubscriptionImplTest(std::chrono::milliseconds(1000)) {}
};

SubscriptionType types[] = {SubscriptionType::Grpc, SubscriptionType::DeltaGrpc,
                            SubscriptionType::Http, SubscriptionType::Filesystem};
INSTANTIATE_TEST_SUITE_P(SubscriptionImplTest, SubscriptionImplTest, testing::ValuesIn(types));
INSTANTIATE_TEST_SUITE_P(SubscriptionImplTest, SubscriptionImplInitFetchTimeoutTest,
                         testing::ValuesIn(types));

// Validate basic request-response succeeds.
TEST_P(SubscriptionImplTest, InitialRequestResponse) {
  startSubscription({"cluster0", "cluster1"});
  EXPECT_TRUE(statsAre(1, 0, 0, 0, 0, 0));
  deliverConfigUpdate({"cluster0", "cluster1"}, "0", true);
  EXPECT_TRUE(statsAre(2, 1, 0, 0, 0, 7148434200721666028));
}

// Validate that multiple streamed updates succeed.
TEST_P(SubscriptionImplTest, ResponseStream) {
  startSubscription({"cluster0", "cluster1"});
  EXPECT_TRUE(statsAre(1, 0, 0, 0, 0, 0));
  deliverConfigUpdate({"cluster0", "cluster1"}, "0", true);
  EXPECT_TRUE(statsAre(2, 1, 0, 0, 0, 7148434200721666028));
  deliverConfigUpdate({"cluster0", "cluster1"}, "1", true);
  EXPECT_TRUE(statsAre(3, 2, 0, 0, 0, 13237225503670494420U));
}

// Validate that the client can reject a config.
TEST_P(SubscriptionImplTest, RejectConfig) {
  startSubscription({"cluster0", "cluster1"});
  EXPECT_TRUE(statsAre(1, 0, 0, 0, 0, 0));
  deliverConfigUpdate({"cluster0", "cluster1"}, "0", false);
  EXPECT_TRUE(statsAre(2, 0, 1, 0, 0, 0));
}

// Validate that the client can reject a config and accept the same config later.
TEST_P(SubscriptionImplTest, RejectAcceptConfig) {
  startSubscription({"cluster0", "cluster1"});
  EXPECT_TRUE(statsAre(1, 0, 0, 0, 0, 0));
  deliverConfigUpdate({"cluster0", "cluster1"}, "0", false);
  EXPECT_TRUE(statsAre(2, 0, 1, 0, 0, 0));
  deliverConfigUpdate({"cluster0", "cluster1"}, "0", true);
  EXPECT_TRUE(statsAre(3, 1, 1, 0, 0, 7148434200721666028));
}

// Validate that the client can reject a config and accept another config later.
TEST_P(SubscriptionImplTest, RejectAcceptNextConfig) {
  startSubscription({"cluster0", "cluster1"});
  EXPECT_TRUE(statsAre(1, 0, 0, 0, 0, 0));
  deliverConfigUpdate({"cluster0", "cluster1"}, "0", false);
  EXPECT_TRUE(statsAre(2, 0, 1, 0, 0, 0));
  deliverConfigUpdate({"cluster0", "cluster1"}, "1", true);
  EXPECT_TRUE(statsAre(3, 1, 1, 0, 0, 13237225503670494420U));
}

// Validate that stream updates send a message with the updated resources.
TEST_P(SubscriptionImplTest, UpdateResources) {
  startSubscription({"cluster0", "cluster1"});
  EXPECT_TRUE(statsAre(1, 0, 0, 0, 0, 0));
  deliverConfigUpdate({"cluster0", "cluster1"}, "0", true);
  EXPECT_TRUE(statsAre(2, 1, 0, 0, 0, 7148434200721666028));
  updateResourceInterest({"cluster2"});
  EXPECT_TRUE(statsAre(3, 1, 0, 0, 0, 7148434200721666028));
}

// Validate that initial fetch timer is created and calls callback on timeout
TEST_P(SubscriptionImplInitFetchTimeoutTest, InitialFetchTimeout) {
  if (GetParam() == SubscriptionType::Filesystem) {
    return; // initial_fetch_timeout not implemented for filesystem.
  }
<<<<<<< HEAD
  expectEnableInitFetchTimeoutTimer(std::chrono::milliseconds(1000));
  startSubscription({"cluster0", "cluster1"});
  statsAre(1, 0, 0, 0, 0, 0);
=======
  InSequence s;
  expectEnableInitFetchTimeoutTimer(std::chrono::milliseconds(1000));
  startSubscription({"cluster0", "cluster1"});
  EXPECT_TRUE(statsAre(1, 0, 0, 0, 0, 0));
  if (GetParam() == SubscriptionType::Http) {
    expectDisableInitFetchTimeoutTimer();
  }
>>>>>>> abb14cdd
  expectConfigUpdateFailed();
  expectDisableInitFetchTimeoutTimer();
  callInitFetchTimeoutCb();
  EXPECT_TRUE(statsAre(1, 0, 0, 0, 1, 0));
}

// Validate that initial fetch timer is disabled on config update
TEST_P(SubscriptionImplInitFetchTimeoutTest, DisableInitTimeoutOnSuccess) {
  expectEnableInitFetchTimeoutTimer(std::chrono::milliseconds(1000));
  startSubscription({"cluster0", "cluster1"});
  EXPECT_TRUE(statsAre(1, 0, 0, 0, 0, 0));
  expectDisableInitFetchTimeoutTimer();
  deliverConfigUpdate({"cluster0", "cluster1"}, "0", true);
}

// Validate that initial fetch timer is disabled on config update failed
TEST_P(SubscriptionImplInitFetchTimeoutTest, DisableInitTimeoutOnFail) {
  expectEnableInitFetchTimeoutTimer(std::chrono::milliseconds(1000));
  startSubscription({"cluster0", "cluster1"});
  EXPECT_TRUE(statsAre(1, 0, 0, 0, 0, 0));
  expectDisableInitFetchTimeoutTimer();
  deliverConfigUpdate({"cluster0", "cluster1"}, "0", false);
}

} // namespace
} // namespace Config
} // namespace Envoy<|MERGE_RESOLUTION|>--- conflicted
+++ resolved
@@ -150,11 +150,11 @@
   if (GetParam() == SubscriptionType::Filesystem) {
     return; // initial_fetch_timeout not implemented for filesystem.
   }
-<<<<<<< HEAD
-  expectEnableInitFetchTimeoutTimer(std::chrono::milliseconds(1000));
-  startSubscription({"cluster0", "cluster1"});
-  statsAre(1, 0, 0, 0, 0, 0);
-=======
+// TODO BEGIN HEAD
+//  expectEnableInitFetchTimeoutTimer(std::chrono::milliseconds(1000));
+//  startSubscription({"cluster0", "cluster1"});
+//  statsAre(1, 0, 0, 0, 0, 0);
+// TODO BEGIN upstream master
   InSequence s;
   expectEnableInitFetchTimeoutTimer(std::chrono::milliseconds(1000));
   startSubscription({"cluster0", "cluster1"});
@@ -162,9 +162,9 @@
   if (GetParam() == SubscriptionType::Http) {
     expectDisableInitFetchTimeoutTimer();
   }
->>>>>>> abb14cdd
+// TODO END upstream master
   expectConfigUpdateFailed();
-  expectDisableInitFetchTimeoutTimer();
+// TODO THIS LINE WAS IN HEAD  expectDisableInitFetchTimeoutTimer();
   callInitFetchTimeoutCb();
   EXPECT_TRUE(statsAre(1, 0, 0, 0, 1, 0));
 }
