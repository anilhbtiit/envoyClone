--- conflicted
+++ resolved
@@ -275,20 +275,13 @@
 }
 
 TEST_F(SimpleHttpCacheTest, StreamingPut) {
-<<<<<<< HEAD
-  Http::TestResponseHeaderMapImpl response_headers{{"date", formatter_.fromTime(current_time_)},
-                                                   {"age", "2"},
-                                                   {"cache-control", "public, max-age=3600"}};
-  InsertContextPtr inserter = cache_.makeInsertContext(lookup("/request_path"));
-  const ResponseMetadata metadata = {current_time_};
-=======
   Http::TestResponseHeaderMapImpl response_headers{
       {"date", formatter_.fromTime(time_source_.systemTime())},
       {"age", "2"},
       {"cache-control", "public, max-age=3600"}};
   InsertContextPtr inserter = cache_.makeInsertContext(lookup("request_path"));
   const ResponseMetadata metadata = {time_source_.systemTime()};
->>>>>>> a8329a30
+
   inserter->insertHeaders(response_headers, metadata, false);
   inserter->insertBody(
       Buffer::OwnedImpl("Hello, "), [](bool ready) { EXPECT_TRUE(ready); }, false);
@@ -313,18 +306,11 @@
 
 TEST_F(SimpleHttpCacheTest, VaryResponses) {
   // Responses will vary on accept.
-<<<<<<< HEAD
-  const std::string request_path("/some-resource");
-  Http::TestResponseHeaderMapImpl response_headers{{"date", formatter_.fromTime(current_time_)},
-                                                   {"cache-control", "public,max-age=3600"},
-                                                   {"vary", "accept"}};
-=======
   const std::string RequestPath("some-resource");
   Http::TestResponseHeaderMapImpl response_headers{
       {"date", formatter_.fromTime(time_source_.systemTime())},
       {"cache-control", "public,max-age=3600"},
       {"vary", "accept"}};
->>>>>>> a8329a30
 
   // First request.
   request_headers_.setCopy(Http::LowerCaseString("accept"), "image/*");
