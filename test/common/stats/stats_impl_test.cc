--- conflicted
+++ resolved
@@ -478,7 +478,6 @@
       "No regex specified for tag specifier and no default regex for name: 'test_extractor'");
 }
 
-<<<<<<< HEAD
 // Validate truncation behavior of RawStatData.
 // Note: a similar test using RawStatData* is in test/server/hot_restart_impl_test.cc.
 TEST(RawStatDataTest, Truncate) {
@@ -487,7 +486,8 @@
   HeapStatData* stat{};
   EXPECT_LOG_CONTAINS("warning", "is too long with", stat = alloc.alloc(long_string));
   alloc.free(*stat);
-=======
+}
+
 // Check consistency of internal stat representation
 TEST(RawStatDataTest, Consistency) {
   HeapRawStatDataAllocator alloc;
@@ -513,7 +513,6 @@
       Hex::encode(reinterpret_cast<uint8_t*>(stat_2), sizeof(RawStatData) + max_name_length);
   EXPECT_EQ(HashUtil::xxHash64(stat_hex_dump_2), expected_hash);
   alloc.free(*stat_2);
->>>>>>> 17efc838
 }
 
 // Note: a similar test using RawStatData* is in test/server/hot_restart_impl_test.cc.
