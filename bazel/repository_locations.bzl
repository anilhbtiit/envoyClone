--- conflicted
+++ resolved
@@ -43,17 +43,10 @@
         urls = ["https://commondatastorage.googleapis.com/chromium-boringssl-docs/fips/boringssl-66005f41fbc3529ffe8d007708756720529da20d.tar.xz"],
     ),
     com_google_absl = dict(
-<<<<<<< HEAD
-        sha256 = "2529b7071a71e447dcc8eb4ac01838b12acad75ecd0dafa73ddac38168e5d857",
-        strip_prefix = "abseil-cpp-77f87009a34c745255bd84d8f2647040d831a2b3",
-        # 2019-12-06
-        urls = ["https://github.com/abseil/abseil-cpp/archive/77f87009a34c745255bd84d8f2647040d831a2b3.tar.gz"],
-=======
         sha256 = "190b0c9e65ef0866b44c54b517b5a3e15b67a1001b34547f03f8f4d8553c2851",
         strip_prefix = "abseil-cpp-63ee2f8877915a3565c29707dba8fe4d7822596a",
         # 2020-01-08
         urls = ["https://github.com/abseil/abseil-cpp/archive/63ee2f8877915a3565c29707dba8fe4d7822596a.tar.gz"],
->>>>>>> 156d7c90
     ),
     com_github_apache_thrift = dict(
         sha256 = "7d59ac4fdcb2c58037ebd4a9da5f9a49e3e034bf75b3f26d9fe48ba3d8806e6b",
