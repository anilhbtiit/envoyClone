--- conflicted
+++ resolved
@@ -601,12 +601,6 @@
     UpstreamRequestPtr upstream_request =
         upstream_requests_.back()->removeFromList(upstream_requests_);
 
-<<<<<<< HEAD
-    updateOutlierDetection(Upstream::Outlier::Result::LOCAL_ORIGIN_TIMEOUT,
-                           *upstream_requests_.front().get(),
-                           absl::optional<uint64_t>(enumToInt(timeout_response_code_)));
-    upstream_requests_.front()->resetStream();
-=======
     // Don't record a timeout for upstream requests we've already seen headers
     // for.
     if (upstream_request->awaiting_headers_) {
@@ -618,13 +612,13 @@
       // If this upstream request already hit a "soft" timeout, then it
       // already recorded a timeout into outlier detection. Don't do it again.
       if (!upstream_request->outlier_detection_timeout_recorded_) {
-        updateOutlierDetection(timeout_response_code_, *upstream_request);
+        updateOutlierDetection(Upstream::Outlier::Result::LOCAL_ORIGIN_TIMEOUT, *upstream_request,
+                               absl::optional<uint64_t>(enumToInt(timeout_response_code_)));
       }
       upstream_request->resetStream();
 
       chargeUpstreamAbort(timeout_response_code_, false, *upstream_request);
     }
->>>>>>> 47a39f2a
   }
 
   onUpstreamTimeoutAbort(StreamInfo::ResponseFlag::UpstreamRequestTimeout,
@@ -636,7 +630,8 @@
 void Filter::onSoftPerTryTimeout(UpstreamRequest& upstream_request) {
   // Track this as a timeout for outlier detection purposes even though we didn't
   // cancel the request yet and might get a 2xx later.
-  updateOutlierDetection(timeout_response_code_, upstream_request);
+  updateOutlierDetection(Upstream::Outlier::Result::LOCAL_ORIGIN_TIMEOUT, upstream_request,
+                         absl::optional<uint64_t>(enumToInt(timeout_response_code_)));
   upstream_request.outlier_detection_timeout_recorded_ = true;
 
   if (!downstream_response_started_ && retry_state_) {
@@ -661,10 +656,6 @@
 }
 
 void Filter::onPerTryTimeout(UpstreamRequest& upstream_request) {
-<<<<<<< HEAD
-  updateOutlierDetection(Upstream::Outlier::Result::LOCAL_ORIGIN_TIMEOUT, upstream_request,
-                         absl::optional<uint64_t>(enumToInt(timeout_response_code_)));
-=======
   if (hedging_params_.hedge_on_per_try_timeout_) {
     onSoftPerTryTimeout(upstream_request);
     return;
@@ -677,8 +668,8 @@
 
   upstream_request.resetStream();
 
-  updateOutlierDetection(timeout_response_code_, upstream_request);
->>>>>>> 47a39f2a
+  updateOutlierDetection(Upstream::Outlier::Result::LOCAL_ORIGIN_TIMEOUT, upstream_request,
+                         absl::optional<uint64_t>(enumToInt(timeout_response_code_)));
 
   if (maybeRetryReset(Http::StreamResetReason::LocalReset, upstream_request)) {
     return;
