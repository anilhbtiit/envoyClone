load(
    "//bazel:envoy_build_system.bzl",
    "envoy_cc_fuzz_test",
    "envoy_cc_test",
    "envoy_cc_test_library",
    "envoy_package",
<<<<<<< HEAD
    "envoy_proto_library",
=======
    "envoy_select_enable_http_datagrams",
>>>>>>> 284401ea
)

licenses(["notice"])  # Apache 2

envoy_package()

envoy_cc_test(
    name = "envoy_quic_alarm_test",
    srcs = ["envoy_quic_alarm_test.cc"],
    external_deps = ["quiche_quic_platform"],
    tags = ["nofips"],
    deps = [
        "//source/common/quic:envoy_quic_alarm_factory_lib",
        "//source/common/quic:envoy_quic_alarm_lib",
        "//source/common/quic:envoy_quic_clock_lib",
        "//test/test_common:simulated_time_system_lib",
        "//test/test_common:utility_lib",
    ],
)

envoy_cc_test(
    name = "envoy_quic_clock_test",
    srcs = ["envoy_quic_clock_test.cc"],
    tags = ["nofips"],
    deps = [
        "//source/common/quic:envoy_quic_clock_lib",
        "//test/test_common:simulated_time_system_lib",
        "//test/test_common:test_time_lib",
        "//test/test_common:utility_lib",
    ],
)

envoy_cc_test(
    name = "envoy_quic_writer_test",
    srcs = ["envoy_quic_writer_test.cc"],
    external_deps = ["quiche_quic_platform"],
    tags = ["nofips"],
    deps = [
        "//source/common/network:io_socket_error_lib",
        "//source/common/network:udp_packet_writer_handler_lib",
        "//source/common/quic:envoy_quic_packet_writer_lib",
        "//test/mocks/api:api_mocks",
        "//test/mocks/network:network_mocks",
        "//test/test_common:threadsafe_singleton_injector_lib",
    ],
)

envoy_cc_test(
    name = "envoy_quic_proof_source_test",
    srcs = ["envoy_quic_proof_source_test.cc"],
    external_deps = ["quiche_quic_platform"],
    tags = ["nofips"],
    deps = [
        ":test_utils_lib",
        "//source/common/quic:envoy_quic_proof_source_lib",
        "//source/common/quic:envoy_quic_proof_verifier_lib",
        "//source/extensions/transport_sockets/tls:context_config_lib",
        "//test/mocks/network:network_mocks",
        "//test/mocks/ssl:ssl_mocks",
        "@com_github_google_quiche//:quic_core_versions_lib",
        "@com_github_google_quiche//:quic_test_tools_test_certificates_lib",
    ],
)

envoy_cc_test(
    name = "quic_filter_manager_connection_impl_test",
    srcs = ["quic_filter_manager_connection_impl_test.cc"],
    tags = ["nofips"],
    deps = [
        "//source/common/quic:quic_filter_manager_connection_lib",
        "//test/mocks/event:event_mocks",
        "//test/mocks/network:network_mocks",
        "//test/test_common:utility_lib",
        "@com_github_google_quiche//:quic_test_tools_test_utils_lib",
    ],
)

envoy_cc_test(
    name = "quic_stat_names_test",
    srcs = ["quic_stat_names_test.cc"],
    tags = ["nofips"],
    deps = [
        "//source/common/quic:quic_stat_names_lib",
        "//source/common/stats:stats_lib",
        "//test/mocks/stats:stats_mocks",
        "//test/test_common:utility_lib",
    ],
)

envoy_cc_test(
    name = "envoy_quic_proof_verifier_test",
    srcs = ["envoy_quic_proof_verifier_test.cc"],
    external_deps = ["quiche_quic_platform"],
    tags = ["nofips"],
    deps = [
        ":test_utils_lib",
        "//source/common/quic:envoy_quic_proof_verifier_lib",
        "//source/extensions/transport_sockets/tls:context_config_lib",
        "//test/common/config:dummy_config_proto_cc_proto",
        "//test/extensions/transport_sockets/tls/cert_validator:timed_cert_validator",
        "//test/mocks/event:event_mocks",
        "//test/mocks/ssl:ssl_mocks",
        "@com_github_google_quiche//:quic_test_tools_test_certificates_lib",
    ],
)

envoy_cc_test(
    name = "envoy_quic_server_stream_test",
    srcs = ["envoy_quic_server_stream_test.cc"],
    tags = ["nofips"],
    deps = [
        ":test_utils_lib",
        "//source/common/http:headers_lib",
        "//source/common/quic:envoy_quic_alarm_factory_lib",
        "//source/common/quic:envoy_quic_connection_helper_lib",
        "//source/common/quic:envoy_quic_server_connection_lib",
        "//source/common/quic:envoy_quic_server_session_lib",
        "//source/server:active_listener_base",
        "//test/mocks/http:http_mocks",
        "//test/mocks/http:stream_decoder_mock",
        "//test/mocks/network:network_mocks",
        "//test/test_common:utility_lib",
        "@com_github_google_quiche//:quic_core_http_spdy_session_lib",
        "@com_github_google_quiche//:quic_test_tools_qpack_qpack_test_utils_lib",
        "@com_github_google_quiche//:quic_test_tools_session_peer_lib",
    ],
)

envoy_cc_test(
    name = "envoy_quic_client_stream_test",
    srcs = ["envoy_quic_client_stream_test.cc"],
    tags = ["nofips"],
    deps = [
        ":test_utils_lib",
        "//source/common/http:headers_lib",
        "//source/common/quic:envoy_quic_alarm_factory_lib",
        "//source/common/quic:envoy_quic_client_connection_lib",
        "//source/common/quic:envoy_quic_client_session_lib",
        "//source/common/quic:envoy_quic_connection_helper_lib",
        "//test/mocks/http:http_mocks",
        "//test/mocks/http:stream_decoder_mock",
        "//test/mocks/network:network_mocks",
        "//test/test_common:utility_lib",
        "@com_github_google_quiche//:quic_core_http_spdy_session_lib",
        "@com_github_google_quiche//:quic_test_tools_qpack_qpack_test_utils_lib",
    ],
)

envoy_cc_test(
    name = "envoy_quic_server_session_test",
    srcs = ["envoy_quic_server_session_test.cc"],
    tags = ["nofips"],
    deps = [
        ":test_proof_source_lib",
        ":test_utils_lib",
        "//envoy/stats:stats_macros",
        "//source/common/quic:envoy_quic_alarm_factory_lib",
        "//source/common/quic:envoy_quic_connection_helper_lib",
        "//source/common/quic:envoy_quic_server_connection_lib",
        "//source/common/quic:envoy_quic_server_session_lib",
        "//source/common/quic:server_codec_lib",
        "//source/server:configuration_lib",
        "//test/mocks/event:event_mocks",
        "//test/mocks/http:http_mocks",
        "//test/mocks/http:stream_decoder_mock",
        "//test/mocks/network:network_mocks",
        "//test/mocks/stats:stats_mocks",
        "//test/test_common:global_lib",
        "//test/test_common:logging_lib",
        "//test/test_common:simulated_time_system_lib",
        "@com_github_google_quiche//:quic_test_tools_config_peer_lib",
        "@com_github_google_quiche//:quic_test_tools_server_session_base_peer",
        "@com_github_google_quiche//:quic_test_tools_test_utils_lib",
    ],
)

envoy_cc_test(
    name = "envoy_quic_client_session_test",
    srcs = ["envoy_quic_client_session_test.cc"],
    tags = ["nofips"],
    deps = [
        ":test_utils_lib",
        "//envoy/stats:stats_macros",
        "//source/common/quic:client_codec_lib",
        "//source/common/quic:envoy_quic_alarm_factory_lib",
        "//source/common/quic:envoy_quic_client_connection_lib",
        "//source/common/quic:envoy_quic_client_session_lib",
        "//source/common/quic:envoy_quic_connection_helper_lib",
        "//source/extensions/quic/crypto_stream:envoy_quic_crypto_client_stream_lib",
        "//test/mocks/http:http_mocks",
        "//test/mocks/http:stream_decoder_mock",
        "//test/mocks/network:network_mocks",
        "//test/mocks/stats:stats_mocks",
        "//test/test_common:logging_lib",
        "//test/test_common:simulated_time_system_lib",
        "@com_github_google_quiche//:quic_test_tools_session_peer_lib",
    ],
)

envoy_cc_test(
    name = "active_quic_listener_test",
    srcs = ["active_quic_listener_test.cc"],
    tags = ["nofips"],
    deps = [
        ":test_proof_source_lib",
        ":test_utils_lib",
        "//source/common/http:utility_lib",
        "//source/common/network:udp_packet_writer_handler_lib",
        "//source/common/quic:active_quic_listener_lib",
        "//source/common/quic:envoy_quic_utils_lib",
        "//source/common/quic:udp_gso_batch_writer_lib",
        "//source/extensions/listener_managers/listener_manager:connection_handler_lib",
        "//source/extensions/quic/crypto_stream:envoy_quic_crypto_server_stream_lib",
        "//source/extensions/quic/proof_source:envoy_quic_proof_source_factory_impl_lib",
        "//source/server:configuration_lib",
        "//test/mocks/network:network_mocks",
        "//test/mocks/server:instance_mocks",
        "//test/test_common:network_utility_lib",
        "//test/test_common:simulated_time_system_lib",
        "//test/test_common:test_runtime_lib",
        "@com_github_google_quiche//:quic_test_tools_crypto_server_config_peer_lib",
        "@envoy_api//envoy/config/listener/v3:pkg_cc_proto",
    ],
)

envoy_cc_test(
    name = "envoy_quic_dispatcher_test",
    srcs = ["envoy_quic_dispatcher_test.cc"],
    tags = ["nofips"],
    deps = [
        ":test_proof_source_lib",
        ":test_utils_lib",
        "//envoy/stats:stats_macros",
        "//source/common/quic:envoy_quic_alarm_factory_lib",
        "//source/common/quic:envoy_quic_connection_helper_lib",
        "//source/common/quic:envoy_quic_dispatcher_lib",
        "//source/common/quic:envoy_quic_proof_source_lib",
        "//source/common/quic:envoy_quic_server_session_lib",
        "//source/extensions/listener_managers/listener_manager:connection_handler_lib",
        "//source/extensions/quic/crypto_stream:envoy_quic_crypto_server_stream_lib",
        "//source/server:configuration_lib",
        "//test/mocks/event:event_mocks",
        "//test/mocks/http:http_mocks",
        "//test/mocks/network:network_mocks",
        "//test/mocks/ssl:ssl_mocks",
        "//test/mocks/stats:stats_mocks",
        "//test/test_common:global_lib",
        "//test/test_common:simulated_time_system_lib",
        "//test/test_common:test_runtime_lib",
    ],
)

envoy_cc_test_library(
    name = "test_proof_source_lib",
    hdrs = ["test_proof_source.h"],
    tags = ["nofips"],
    deps = [
        "//source/common/quic:envoy_quic_proof_source_base_lib",
        "//test/mocks/network:network_mocks",
        "@com_github_google_quiche//:quic_test_tools_test_certificates_lib",
    ],
)

envoy_cc_test_library(
    name = "test_proof_verifier_lib",
    hdrs = ["test_proof_verifier.h"],
    tags = ["nofips"],
    deps = [
        "//source/common/quic:envoy_quic_proof_verifier_base_lib",
    ],
)

envoy_cc_test(
    name = "client_connection_factory_impl_test",
    srcs = ["client_connection_factory_impl_test.cc"],
    tags = ["nofips"],
    deps = [
        "//source/common/event:dispatcher_lib",
        "//source/common/http/http3:conn_pool_lib",
        "//source/common/network:utility_lib",
        "//source/common/upstream:upstream_includes",
        "//source/common/upstream:upstream_lib",
        "//test/common/http:common_lib",
        "//test/common/upstream:utility_lib",
        "//test/mocks/event:event_mocks",
        "//test/mocks/http:http_mocks",
        "//test/mocks/http:http_server_properties_cache_mocks",
        "//test/mocks/network:network_mocks",
        "//test/mocks/runtime:runtime_mocks",
        "//test/mocks/server:transport_socket_factory_context_mocks",
        "//test/mocks/upstream:cluster_info_mocks",
        "//test/mocks/upstream:transport_socket_match_mocks",
        "//test/test_common:test_runtime_lib",
    ],
)

envoy_cc_test(
    name = "quic_io_handle_wrapper_test",
    srcs = ["quic_io_handle_wrapper_test.cc"],
    tags = ["nofips"],
    deps = [
        "//source/common/quic:quic_io_handle_wrapper_lib",
        "//test/mocks/api:api_mocks",
        "//test/mocks/network:io_handle_mocks",
        "//test/mocks/network:network_mocks",
        "//test/test_common:threadsafe_singleton_injector_lib",
    ],
)

envoy_cc_test(
    name = "envoy_quic_utils_test",
    srcs = ["envoy_quic_utils_test.cc"],
    tags = ["nofips"],
    deps = [
        "//source/common/quic:envoy_quic_utils_lib",
        "//test/mocks/api:api_mocks",
        "//test/test_common:threadsafe_singleton_injector_lib",
        "@com_github_google_quiche//:quic_test_tools_test_utils_lib",
    ],
)

envoy_cc_test(
    name = "envoy_quic_simulated_watermark_buffer_test",
    srcs = ["envoy_quic_simulated_watermark_buffer_test.cc"],
    tags = ["nofips"],
    deps = ["//source/common/quic:envoy_quic_simulated_watermark_buffer_lib"],
)

envoy_cc_test_library(
    name = "test_utils_lib",
    hdrs = ["test_utils.h"],
    external_deps = ["bazel_runfiles"],
    tags = ["nofips"],
    deps = [
        "//source/common/quic:envoy_quic_client_connection_lib",
        "//source/common/quic:envoy_quic_client_session_lib",
        "//source/common/quic:envoy_quic_proof_verifier_lib",
        "//source/common/quic:envoy_quic_server_connection_lib",
        "//source/common/quic:quic_filter_manager_connection_lib",
        "//test/test_common:environment_lib",
        "//test/test_common:utility_lib",
        "@com_github_google_quiche//:quic_core_http_spdy_session_lib",
        "@com_github_google_quiche//:quic_test_tools_first_flight_lib",
        "@com_github_google_quiche//:quic_test_tools_qpack_qpack_test_utils_lib",
    ],
)

envoy_cc_test(
    name = "quic_transport_socket_factory_test",
    srcs = ["quic_transport_socket_factory_test.cc"],
    data = [
        "//test/extensions/transport_sockets/tls/test_data:certs",
    ],
    tags = ["nofips"],
    deps = [
        "//source/common/quic:quic_transport_socket_factory_lib",
        "//source/extensions/transport_sockets/tls:context_config_lib",
        "//test/mocks/server:transport_socket_factory_context_mocks",
        "//test/mocks/ssl:ssl_mocks",
        "//test/test_common:environment_lib",
        "//test/test_common:utility_lib",
    ],
)

<<<<<<< HEAD
envoy_proto_library(
    name = "envoy_quic_h3_fuzz_proto",
    srcs = ["envoy_quic_h3_fuzz.proto"],
    deps = ["//test/fuzz:common_proto"],
)

envoy_cc_fuzz_test(
    name = "envoy_quic_h3_fuzz_test",
    srcs = ["envoy_quic_h3_fuzz_test.cc"],
    corpus = "envoy_quic_h3_fuzz_test_corpus",
    deps = [
        ":test_proof_source_lib",
        ":test_utils_lib",
        ":envoy_quic_h3_fuzz_proto_cc_proto",
        "//test/test_common:utility_lib",
        "//test/mocks/http:http_mocks",
        "//source/common/quic:envoy_quic_alarm_factory_lib",
        "//source/common/quic:envoy_quic_proof_verifier_lib",
        "//source/common/quic:envoy_quic_connection_helper_lib",
        "//source/common/quic:envoy_quic_dispatcher_lib",
        "//source/common/quic:envoy_quic_server_connection_lib",
        "//source/common/quic:envoy_quic_server_session_lib",
        "//source/common/quic:server_codec_lib",
    ],
=======
envoy_cc_test(
    name = "http_datagram_handler_test",
    srcs = envoy_select_enable_http_datagrams(["http_datagram_handler_test.cc"]),
    tags = ["nofips"],
    deps = envoy_select_enable_http_datagrams([
        "//source/common/quic:http_datagram_handler",
        "//test/mocks/buffer:buffer_mocks",
        "//test/test_common:utility_lib",
        "@com_github_google_quiche//:quic_test_tools_test_utils_lib",
    ]),
>>>>>>> 284401ea
)<|MERGE_RESOLUTION|>--- conflicted
+++ resolved
@@ -4,11 +4,8 @@
     "envoy_cc_test",
     "envoy_cc_test_library",
     "envoy_package",
-<<<<<<< HEAD
     "envoy_proto_library",
-=======
     "envoy_select_enable_http_datagrams",
->>>>>>> 284401ea
 )
 
 licenses(["notice"])  # Apache 2
@@ -373,7 +370,18 @@
     ],
 )
 
-<<<<<<< HEAD
+envoy_cc_test(
+    name = "http_datagram_handler_test",
+    srcs = envoy_select_enable_http_datagrams(["http_datagram_handler_test.cc"]),
+    tags = ["nofips"],
+    deps = envoy_select_enable_http_datagrams([
+        "//source/common/quic:http_datagram_handler",
+        "//test/mocks/buffer:buffer_mocks",
+        "//test/test_common:utility_lib",
+        "@com_github_google_quiche//:quic_test_tools_test_utils_lib",
+    ]),
+)
+
 envoy_proto_library(
     name = "envoy_quic_h3_fuzz_proto",
     srcs = ["envoy_quic_h3_fuzz.proto"],
@@ -398,16 +406,4 @@
         "//source/common/quic:envoy_quic_server_session_lib",
         "//source/common/quic:server_codec_lib",
     ],
-=======
-envoy_cc_test(
-    name = "http_datagram_handler_test",
-    srcs = envoy_select_enable_http_datagrams(["http_datagram_handler_test.cc"]),
-    tags = ["nofips"],
-    deps = envoy_select_enable_http_datagrams([
-        "//source/common/quic:http_datagram_handler",
-        "//test/mocks/buffer:buffer_mocks",
-        "//test/test_common:utility_lib",
-        "@com_github_google_quiche//:quic_test_tools_test_utils_lib",
-    ]),
->>>>>>> 284401ea
 )