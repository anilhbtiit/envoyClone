#!/usr/bin/env python3

# Diff or copy protoxform artifacts from Bazel cache back to the source tree.

import argparse
import os
import pathlib
import re
import shutil
import string
import subprocess
import sys
import tempfile

from api_proto_plugin import utils

from importlib.util import spec_from_loader, module_from_spec
from importlib.machinery import SourceFileLoader

# api/bazel/external_protos_deps.bzl must have a .bzl suffix for Starlark
# import, so we are forced to this workaround.
_external_proto_deps_spec = spec_from_loader(
    'external_proto_deps',
    SourceFileLoader('external_proto_deps', 'api/bazel/external_proto_deps.bzl'))
external_proto_deps = module_from_spec(_external_proto_deps_spec)
_external_proto_deps_spec.loader.exec_module(external_proto_deps)

# These .proto import direct path prefixes are already handled by
# api_proto_package() as implicit dependencies.
API_BUILD_SYSTEM_IMPORT_PREFIXES = [
    'google/api/annotations.proto',
    'google/protobuf/',
    'google/rpc/status.proto',
    'validate/validate.proto',
]

BUILD_FILE_TEMPLATE = string.Template(
    """# DO NOT EDIT. This file is generated by tools/proto_sync.py.

load("@envoy_api//bazel:api_build_system.bzl", "api_proto_package")

licenses(["notice"])  # Apache 2

api_proto_package($fields)
""")

IMPORT_REGEX = re.compile('import "(.*)";')
SERVICE_REGEX = re.compile('service \w+ {')
PACKAGE_REGEX = re.compile('\npackage ([^="]*);')
PREVIOUS_MESSAGE_TYPE_REGEX = re.compile(r'previous_message_type\s+=\s+"([^"]*)";')


class ProtoSyncError(Exception):
  pass


class RequiresReformatError(ProtoSyncError):

  def __init__(self, message):
    super(RequiresReformatError, self).__init__(
        '%s; either run ./ci/do_ci.sh fix_format or ./tools/proto_format.sh fix to reformat.\n' %
        message)


<<<<<<< HEAD
def LabelPaths(label, src_suffix, repo_tag):
  """Compute single proto file source/destination paths from a Bazel proto label.
=======
def GetDirectoryFromPackage(package):
  """Get directory path from package name or full qualified message name
>>>>>>> 7114dcd7

  Args:
    package: the full qualified name of package or message.
  """
<<<<<<< HEAD
  src = utils.BazelBinPathForOutputArtifact(label, src_suffix, repo_tag=repo_tag)
  dst = 'api/%s' % utils.ProtoFileCanonicalFromLabel(label, repo_tag)
  return src, dst
=======
  return '/'.join(s for s in package.split('.') if s and s[0].islower())
>>>>>>> 7114dcd7


def GetDestinationPath(src):
  """Obtain destination path from a proto file path by reading its package statement.

  Args:
<<<<<<< HEAD
    cmd: 'check' or 'fix'.
    src: source path.
    dst: destination path.
  """
  if cmd == 'fix':
    shutil.copyfile(src, dst)
  else:
    try:
      subprocess.check_call(['diff', src, dst])
    except subprocess.CalledProcessError:
      raise RequiresReformatError('%s and %s do not match' % (src, dst))


def SyncV2(cmd, src_labels, repo_tag):
  """Diff or in-place update v2 protos from protoxform.py Bazel cache artifacts."

  Args:
    cmd: 'check' or 'fix'.
    src_labels: Bazel label for source protos.
  """
  for s in src_labels:
    src, dst = LabelPaths(s, '.v2.proto', repo_tag)
    SyncProtoFile(cmd, src, dst)


def SyncV3Alpha(cmd, src_labels, repo_tag):
  """Diff or in-place update v3alpha protos from protoxform.py Bazel cache artifacts."
=======
    src: source path
  """
  src_path = pathlib.Path(src)
  contents = src_path.read_text(encoding='utf8')
  matches = re.findall(PACKAGE_REGEX, contents)
  if len(matches) != 1:
    raise RequiresReformatError("Expect {} has only one package declaration but has {}".format(
        src, len(matches)))
  return pathlib.Path(GetDirectoryFromPackage(
      matches[0])).joinpath(src_path.name.split('.')[0] + ".proto")


def SyncProtoFile(cmd, src, dst_root):
  """Diff or in-place update a single proto file from protoxform.py Bazel cache artifacts."
>>>>>>> 7114dcd7

  Args:
    cmd: 'check' or 'fix'.
    src: source path.
  """
<<<<<<< HEAD
  for s in src_labels:
    src, dst = LabelPaths(s, '.v3alpha.proto', repo_tag)
    # Skip empty files, this indicates this file isn't modified in next version.
    if os.stat(src).st_size == 0:
      continue
    # Skip unversioned package namespaces. TODO(htuch): fix this to use the type
    # DB and proper upgrade paths.
    if 'v1' in dst:
      dst = re.sub('v1alpha\d?|v1', 'v3alpha', dst)
      SyncProtoFile(cmd, src, dst)
    elif 'v2' in dst:
      dst = re.sub('v2alpha\d?|v2', 'v3alpha', dst)
      SyncProtoFile(cmd, src, dst)
    elif 'envoy/type/matcher' in dst:
      dst = re.sub('/type/matcher/', '/type/matcher/v3alpha/', dst)
      SyncProtoFile(cmd, src, dst)
    elif 'envoy/type' in dst:
      dst = re.sub('/type/', '/type/v3alpha/', dst)
      SyncProtoFile(cmd, src, dst)
=======
  # Skip empty files, this indicates this file isn't modified in this version.
  if os.stat(src).st_size == 0:
    return
  dst = dst_root.joinpath(GetDestinationPath(src))
  dst.parent.mkdir(0o755, True, True)
  shutil.copyfile(src, str(dst))
>>>>>>> 7114dcd7


def GetImportDeps(proto_path):
  """Obtain the Bazel dependencies for the import paths from a .proto file.

  Args:
    proto_path: path to .proto.

  Returns:
    A list of Bazel targets reflecting the imports in the .proto at proto_path.
  """
  imports = []
  with open(proto_path, 'r', encoding='utf8') as f:
    for line in f:
      match = re.match(IMPORT_REGEX, line)
      if match:
        import_path = match.group(1)
        # We can ignore imports provided implicitly by api_proto_package().
        if any(import_path.startswith(p) for p in API_BUILD_SYSTEM_IMPORT_PREFIXES):
          continue
        # Special case handling for UDPA annotations.
        if import_path.startswith('udpa/annotations/'):
          imports.append('@com_github_cncf_udpa//udpa/annotations:pkg')
          continue
        # Explicit remapping for external deps, compute paths for envoy/*.
        if import_path in external_proto_deps.EXTERNAL_PROTO_IMPORT_BAZEL_DEP_MAP:
          imports.append(external_proto_deps.EXTERNAL_PROTO_IMPORT_BAZEL_DEP_MAP[import_path])
          continue
        if import_path.startswith('envoy/'):
          # Ignore package internal imports.
          if os.path.dirname(proto_path).endswith(os.path.dirname(import_path)):
            continue
          imports.append('//%s:pkg' % os.path.dirname(import_path))
          continue
        raise ProtoSyncError(
            'Unknown import path mapping for %s, please update the mappings in tools/proto_sync.py.\n'
            % import_path)
  return imports


def GetPreviousMessageTypeDeps(proto_path):
  """Obtain the Bazel dependencies for the previous version of messages in a .proto file.

  We need to link in earlier proto descriptors to support Envoy reflection upgrades.

  Args:
    proto_path: path to .proto.

  Returns:
    A list of Bazel targets reflecting the previous message types in the .proto at proto_path.
  """
  contents = pathlib.Path(proto_path).read_text(encoding='utf8')
  matches = re.findall(PREVIOUS_MESSAGE_TYPE_REGEX, contents)
  deps = []
  for m in matches:
    target = '//%s:pkg' % GetDirectoryFromPackage(m)
    deps.append(target)
  return deps


def HasServices(proto_path):
  """Does a .proto file have any service definitions?

  Args:
    proto_path: path to .proto.

  Returns:
    True iff there are service definitions in the .proto at proto_path.
  """
  with open(proto_path, 'r', encoding='utf8') as f:
    for line in f:
      if re.match(SERVICE_REGEX, line):
        return True
  return False


def BuildFileContents(root, files):
  """Compute the canonical BUILD contents for an api/ proto directory.

  Args:
    root: base path to directory.
    files: a list of files in the directory.

  Returns:
    A string containing the canonical BUILD file content for root.
  """
  import_deps = set(sum([GetImportDeps(os.path.join(root, f)) for f in files], []))
  history_deps = set(sum([GetPreviousMessageTypeDeps(os.path.join(root, f)) for f in files], []))
  deps = import_deps.union(history_deps)
  has_services = any(HasServices(os.path.join(root, f)) for f in files)
  fields = []
  if has_services:
    fields.append('    has_services = True,')
  if deps:
    if len(deps) == 1:
      formatted_deps = '"%s"' % list(deps)[0]
    else:
      formatted_deps = '\n' + '\n'.join(
          '        "%s",' % dep
          for dep in sorted(deps, key=lambda s: s.replace(':', '!'))) + '\n    '
    fields.append('    deps = [%s],' % formatted_deps)
  formatted_fields = '\n' + '\n'.join(fields) + '\n' if fields else ''
  return BUILD_FILE_TEMPLATE.substitute(fields=formatted_fields)


def SyncBuildFiles(cmd, dst_root):
  """Diff or in-place update api/ BUILD files.

  Args:
    cmd: 'check' or 'fix'.
  """
  for root, dirs, files in os.walk(str(dst_root)):
    is_proto_dir = any(f.endswith('.proto') for f in files)
    if not is_proto_dir:
      continue
    build_contents = BuildFileContents(root, files)
    build_path = os.path.join(root, 'BUILD')
    with open(build_path, 'w') as f:
      f.write(build_contents)


def GenerateCurrentApiDir(api_dir, dst_dir):
  """Helper function to generate original API repository to be compared with diff.
  This copies the original API repository and deletes file we don't want to compare.

  Args:
    api_dir: the original api directory
    dst_dir: the api directory to be compared in temporary directory
  """
  dst = dst_dir.joinpath("envoy")
  shutil.copytree(str(api_dir.joinpath("envoy")), str(dst))

  for p in dst.glob('**/*.md'):
    p.unlink()
  # envoy.service.auth.v2alpha exist for compatibility while we don't run in protoxform
  # so we ignore it here.
  shutil.rmtree(str(dst.joinpath("service", "auth", "v2alpha")))


if __name__ == '__main__':
<<<<<<< HEAD
  cmd = sys.argv[1]
  repo_tag = sys.argv[2]
  src_labels = sys.argv[3:]
  try:
    SyncV2(cmd, src_labels, repo_tag)
    SyncV3Alpha(cmd, src_labels, repo_tag)
    SyncBuildFiles(cmd)
  except ProtoSyncError as e:
    sys.stderr.write('%s\n' % e)
    sys.exit(1)
=======
  parser = argparse.ArgumentParser()
  parser.add_argument('--mode', choices=['check', 'fix'])
  parser.add_argument('--api_repo', default='envoy_api')
  parser.add_argument('--api_root', default='api')
  parser.add_argument('labels', nargs='*')
  args = parser.parse_args()

  with tempfile.TemporaryDirectory() as tmp:
    dst_dir = pathlib.Path(tmp).joinpath("b")
    for label in args.labels:
      SyncProtoFile(args.mode, utils.BazelBinPathForOutputArtifact(label, '.v2.proto'), dst_dir)
      SyncProtoFile(args.mode, utils.BazelBinPathForOutputArtifact(label, '.v3alpha.proto'),
                    dst_dir)
    SyncBuildFiles(args.mode, dst_dir)

    current_api_dir = pathlib.Path(tmp).joinpath("a")
    current_api_dir.mkdir(0o755, True, True)
    api_root = pathlib.Path(args.api_root)
    GenerateCurrentApiDir(api_root, current_api_dir)

    diff = subprocess.run(['diff', '-Npur', "a", "b"], cwd=tmp, stdout=subprocess.PIPE).stdout

    if diff.strip():
      if args.mode == "check":
        print("Please apply following patch to directory '{}'".format(args.api_root),
              file=sys.stderr)
        print(diff.decode(), file=sys.stderr)
        sys.exit(1)
      if args.mode == "fix":
        subprocess.run(['patch', '-p1'], input=diff, cwd=str(api_root.resolve()))
>>>>>>> 7114dcd7
<|MERGE_RESOLUTION|>--- conflicted
+++ resolved
@@ -62,59 +62,19 @@
         message)
 
 
-<<<<<<< HEAD
-def LabelPaths(label, src_suffix, repo_tag):
-  """Compute single proto file source/destination paths from a Bazel proto label.
-=======
 def GetDirectoryFromPackage(package):
   """Get directory path from package name or full qualified message name
->>>>>>> 7114dcd7
 
   Args:
     package: the full qualified name of package or message.
   """
-<<<<<<< HEAD
-  src = utils.BazelBinPathForOutputArtifact(label, src_suffix, repo_tag=repo_tag)
-  dst = 'api/%s' % utils.ProtoFileCanonicalFromLabel(label, repo_tag)
-  return src, dst
-=======
   return '/'.join(s for s in package.split('.') if s and s[0].islower())
->>>>>>> 7114dcd7
 
 
 def GetDestinationPath(src):
   """Obtain destination path from a proto file path by reading its package statement.
 
   Args:
-<<<<<<< HEAD
-    cmd: 'check' or 'fix'.
-    src: source path.
-    dst: destination path.
-  """
-  if cmd == 'fix':
-    shutil.copyfile(src, dst)
-  else:
-    try:
-      subprocess.check_call(['diff', src, dst])
-    except subprocess.CalledProcessError:
-      raise RequiresReformatError('%s and %s do not match' % (src, dst))
-
-
-def SyncV2(cmd, src_labels, repo_tag):
-  """Diff or in-place update v2 protos from protoxform.py Bazel cache artifacts."
-
-  Args:
-    cmd: 'check' or 'fix'.
-    src_labels: Bazel label for source protos.
-  """
-  for s in src_labels:
-    src, dst = LabelPaths(s, '.v2.proto', repo_tag)
-    SyncProtoFile(cmd, src, dst)
-
-
-def SyncV3Alpha(cmd, src_labels, repo_tag):
-  """Diff or in-place update v3alpha protos from protoxform.py Bazel cache artifacts."
-=======
     src: source path
   """
   src_path = pathlib.Path(src)
@@ -129,40 +89,17 @@
 
 def SyncProtoFile(cmd, src, dst_root):
   """Diff or in-place update a single proto file from protoxform.py Bazel cache artifacts."
->>>>>>> 7114dcd7
 
   Args:
     cmd: 'check' or 'fix'.
     src: source path.
   """
-<<<<<<< HEAD
-  for s in src_labels:
-    src, dst = LabelPaths(s, '.v3alpha.proto', repo_tag)
-    # Skip empty files, this indicates this file isn't modified in next version.
-    if os.stat(src).st_size == 0:
-      continue
-    # Skip unversioned package namespaces. TODO(htuch): fix this to use the type
-    # DB and proper upgrade paths.
-    if 'v1' in dst:
-      dst = re.sub('v1alpha\d?|v1', 'v3alpha', dst)
-      SyncProtoFile(cmd, src, dst)
-    elif 'v2' in dst:
-      dst = re.sub('v2alpha\d?|v2', 'v3alpha', dst)
-      SyncProtoFile(cmd, src, dst)
-    elif 'envoy/type/matcher' in dst:
-      dst = re.sub('/type/matcher/', '/type/matcher/v3alpha/', dst)
-      SyncProtoFile(cmd, src, dst)
-    elif 'envoy/type' in dst:
-      dst = re.sub('/type/', '/type/v3alpha/', dst)
-      SyncProtoFile(cmd, src, dst)
-=======
   # Skip empty files, this indicates this file isn't modified in this version.
   if os.stat(src).st_size == 0:
     return
   dst = dst_root.joinpath(GetDestinationPath(src))
   dst.parent.mkdir(0o755, True, True)
   shutil.copyfile(src, str(dst))
->>>>>>> 7114dcd7
 
 
 def GetImportDeps(proto_path):
@@ -303,18 +240,6 @@
 
 
 if __name__ == '__main__':
-<<<<<<< HEAD
-  cmd = sys.argv[1]
-  repo_tag = sys.argv[2]
-  src_labels = sys.argv[3:]
-  try:
-    SyncV2(cmd, src_labels, repo_tag)
-    SyncV3Alpha(cmd, src_labels, repo_tag)
-    SyncBuildFiles(cmd)
-  except ProtoSyncError as e:
-    sys.stderr.write('%s\n' % e)
-    sys.exit(1)
-=======
   parser = argparse.ArgumentParser()
   parser.add_argument('--mode', choices=['check', 'fix'])
   parser.add_argument('--api_repo', default='envoy_api')
@@ -344,5 +269,4 @@
         print(diff.decode(), file=sys.stderr)
         sys.exit(1)
       if args.mode == "fix":
-        subprocess.run(['patch', '-p1'], input=diff, cwd=str(api_root.resolve()))
->>>>>>> 7114dcd7
+        subprocess.run(['patch', '-p1'], input=diff, cwd=str(api_root.resolve()))