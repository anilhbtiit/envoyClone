--- conflicted
+++ resolved
@@ -39,14 +39,11 @@
 - area: redis
   change: |
     added support for time command (returns a local response).
-<<<<<<< HEAD
 - area: extension_discovery_service
   change: |
     added ECDS support for :ref:` upstream network filters<envoy_v3_api_field_config.cluster.v3.Filter.config_discovery>`.
-=======
 - area: redis
   change: |
     added support for lmove command.
->>>>>>> 56b19101
 
 deprecated: