#include <string>

#include "envoy/stats/stats_macros.h"

#include "common/stats/isolated_store_impl.h"

#include "absl/strings/str_cat.h"
#include "absl/strings/string_view.h"
#include "gtest/gtest.h"

namespace Envoy {
namespace Stats {

class StatsIsolatedStoreImplTest : public testing::Test {
protected:
  IsolatedStoreImpl store_;
};

TEST_F(StatsIsolatedStoreImplTest, All) {
  ScopePtr scope1 = store_.createScope("scope1.");
  Counter& c1 = store_.counter("c1");
  Counter& c2 = scope1->counter("c2");
  EXPECT_EQ("c1", c1.name());
  EXPECT_EQ("scope1.c2", c2.name());
  EXPECT_EQ("c1", c1.tagExtractedName());
  EXPECT_EQ("scope1.c2", c2.tagExtractedName());
  EXPECT_EQ(0, c1.tags().size());
  EXPECT_EQ(0, c2.tags().size());

  Gauge& g1 = store_.gauge("g1");
  Gauge& g2 = scope1->gauge("g2");
  EXPECT_EQ("g1", g1.name());
  EXPECT_EQ("scope1.g2", g2.name());
  EXPECT_EQ("g1", g1.tagExtractedName());
  EXPECT_EQ("scope1.g2", g2.tagExtractedName());
  EXPECT_EQ(0, g1.tags().size());
  EXPECT_EQ(0, g2.tags().size());

  BoolIndicator& b1 = store.boolIndicator("b1");
  BoolIndicator& b2 = scope1->boolIndicator("b2");
  EXPECT_EQ("b1", b1.name());
  EXPECT_EQ("scope1.b2", b2.name());
  EXPECT_EQ("b1", b1.tagExtractedName());
  EXPECT_EQ("scope1.b2", b2.tagExtractedName());
  EXPECT_EQ(0, b1.tags().size());
  EXPECT_EQ(0, b2.tags().size());

  Histogram& h1 = store_.histogram("h1");
  Histogram& h2 = scope1->histogram("h2");
  scope1->deliverHistogramToSinks(h2, 0);
  EXPECT_EQ("h1", h1.name());
  EXPECT_EQ("scope1.h2", h2.name());
  EXPECT_EQ("h1", h1.tagExtractedName());
  EXPECT_EQ("scope1.h2", h2.tagExtractedName());
  EXPECT_EQ(0, h1.tags().size());
  EXPECT_EQ(0, h2.tags().size());
  h1.recordValue(200);
  h2.recordValue(200);

  ScopePtr scope2 = scope1->createScope("foo.");
  EXPECT_EQ("scope1.foo.bar", scope2->counter("bar").name());

  // Validate that we sanitize away bad characters in the stats prefix.
  ScopePtr scope3 = scope1->createScope(std::string("foo:\0:.", 7));
  EXPECT_EQ("scope1.foo___.bar", scope3->counter("bar").name());

<<<<<<< HEAD
  EXPECT_EQ(4UL, store_.counters().size());
  EXPECT_EQ(2UL, store_.gauges().size());
=======
  EXPECT_EQ(4UL, store.counters().size());
  EXPECT_EQ(2UL, store.gauges().size());
  EXPECT_EQ(2UL, store.boolIndicators().size());
>>>>>>> b3995b7c
}

TEST_F(StatsIsolatedStoreImplTest, LongStatName) {
  Stats::StatsOptionsImpl stats_options;
  const std::string long_string(stats_options.maxNameLength() + 1, 'A');

  ScopePtr scope = store_.createScope("scope.");
  Counter& counter = scope->counter(long_string);
  EXPECT_EQ(absl::StrCat("scope.", long_string), counter.name());
}

/**
 * Test stats macros. @see stats_macros.h
 */
// clang-format off
#define ALL_TEST_STATS(COUNTER, GAUGE, BOOL_INDICATOR, HISTOGRAM)              \
  COUNTER       (test_counter)                                                 \
  GAUGE         (test_gauge)                                                   \
  BOOL_INDICATOR(test_bool_indicator)                                          \
  HISTOGRAM     (test_histogram)
// clang-format on

struct TestStats {
  ALL_TEST_STATS(GENERATE_COUNTER_STRUCT, GENERATE_GAUGE_STRUCT, GENERATE_BOOL_INDICATOR_STRUCT,
                 GENERATE_HISTOGRAM_STRUCT)
};

<<<<<<< HEAD
TEST_F(StatsIsolatedStoreImplTest, StatsMacros) {
  TestStats test_stats{ALL_TEST_STATS(POOL_COUNTER_PREFIX(store_, "test."),
                                      POOL_GAUGE_PREFIX(store_, "test."),
                                      POOL_HISTOGRAM_PREFIX(store_, "test."))};
=======
TEST(StatsMacros, All) {
  IsolatedStoreImpl stats_store;
  TestStats test_stats{ALL_TEST_STATS(POOL_COUNTER_PREFIX(stats_store, "test."),
                                      POOL_GAUGE_PREFIX(stats_store, "test."),
                                      POOL_BOOL_INDICATOR_PREFIX(stats_store, "test."),
                                      POOL_HISTOGRAM_PREFIX(stats_store, "test."))};
>>>>>>> b3995b7c

  Counter& counter = test_stats.test_counter_;
  EXPECT_EQ("test.test_counter", counter.name());

  Gauge& gauge = test_stats.test_gauge_;
  EXPECT_EQ("test.test_gauge", gauge.name());

  BoolIndicator& boolIndicator = test_stats.test_bool_indicator_;
  EXPECT_EQ("test.test_bool_indicator", boolIndicator.name());

  Histogram& histogram = test_stats.test_histogram_;
  EXPECT_EQ("test.test_histogram", histogram.name());
}

} // namespace Stats
} // namespace Envoy<|MERGE_RESOLUTION|>--- conflicted
+++ resolved
@@ -36,7 +36,7 @@
   EXPECT_EQ(0, g1.tags().size());
   EXPECT_EQ(0, g2.tags().size());
 
-  BoolIndicator& b1 = store.boolIndicator("b1");
+  BoolIndicator& b1 = store_.boolIndicator("b1");
   BoolIndicator& b2 = scope1->boolIndicator("b2");
   EXPECT_EQ("b1", b1.name());
   EXPECT_EQ("scope1.b2", b2.name());
@@ -64,14 +64,9 @@
   ScopePtr scope3 = scope1->createScope(std::string("foo:\0:.", 7));
   EXPECT_EQ("scope1.foo___.bar", scope3->counter("bar").name());
 
-<<<<<<< HEAD
   EXPECT_EQ(4UL, store_.counters().size());
   EXPECT_EQ(2UL, store_.gauges().size());
-=======
-  EXPECT_EQ(4UL, store.counters().size());
-  EXPECT_EQ(2UL, store.gauges().size());
-  EXPECT_EQ(2UL, store.boolIndicators().size());
->>>>>>> b3995b7c
+  EXPECT_EQ(2UL, store_.boolIndicators().size());
 }
 
 TEST_F(StatsIsolatedStoreImplTest, LongStatName) {
@@ -99,19 +94,11 @@
                  GENERATE_HISTOGRAM_STRUCT)
 };
 
-<<<<<<< HEAD
 TEST_F(StatsIsolatedStoreImplTest, StatsMacros) {
   TestStats test_stats{ALL_TEST_STATS(POOL_COUNTER_PREFIX(store_, "test."),
                                       POOL_GAUGE_PREFIX(store_, "test."),
+                                      POOL_BOOL_INDICATOR_PREFIX(store_, "test."),
                                       POOL_HISTOGRAM_PREFIX(store_, "test."))};
-=======
-TEST(StatsMacros, All) {
-  IsolatedStoreImpl stats_store;
-  TestStats test_stats{ALL_TEST_STATS(POOL_COUNTER_PREFIX(stats_store, "test."),
-                                      POOL_GAUGE_PREFIX(stats_store, "test."),
-                                      POOL_BOOL_INDICATOR_PREFIX(stats_store, "test."),
-                                      POOL_HISTOGRAM_PREFIX(stats_store, "test."))};
->>>>>>> b3995b7c
 
   Counter& counter = test_stats.test_counter_;
   EXPECT_EQ("test.test_counter", counter.name());
