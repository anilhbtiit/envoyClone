#include "server/config/network/ratelimit.h"

#include <chrono>
#include <string>

#include "envoy/network/connection.h"
#include "envoy/registry/registry.h"

#include "common/config/filter_json.h"
#include "common/filter/ratelimit.h"
#include "common/protobuf/utility.h"

#include "api/filter/network/rate_limit.pb.validate.h"

namespace Envoy {
namespace Server {
namespace Configuration {

NetworkFilterFactoryCb
RateLimitConfigFactory::createFilter(const envoy::api::v2::filter::network::RateLimit& proto_config,
                                     FactoryContext& context) {

  ASSERT(!proto_config.stat_prefix().empty());
  ASSERT(!proto_config.domain().empty());
  ASSERT(proto_config.descriptors_size() > 0);

  RateLimit::TcpFilter::ConfigSharedPtr filter_config(
      new RateLimit::TcpFilter::Config(proto_config, context.scope(), context.runtime()));
  const uint32_t timeout_ms = PROTOBUF_GET_MS_OR_DEFAULT(proto_config, timeout, 20);

  return [filter_config, timeout_ms, &context](Network::FilterManager& filter_manager) -> void {
    filter_manager.addReadFilter(Network::ReadFilterSharedPtr{new RateLimit::TcpFilter::Instance(
        filter_config, context.rateLimitClient(std::chrono::milliseconds(timeout_ms)))});
  };
}

NetworkFilterFactoryCb RateLimitConfigFactory::createFilterFactory(const Json::Object& json_config,
                                                                   FactoryContext& context) {
  envoy::api::v2::filter::network::RateLimit proto_config;
  Config::FilterJson::translateTcpRateLimitFilter(json_config, proto_config);
  return createFilter(proto_config, context);
}

NetworkFilterFactoryCb
RateLimitConfigFactory::createFilterFactoryFromProto(const Protobuf::Message& proto_config,
                                                     FactoryContext& context) {
<<<<<<< HEAD
  return createFilter(
      MessageUtil::downcastAndValidate<const envoy::api::v2::filter::network::RateLimit&>(config),
      context);
=======
  return createFilter(dynamic_cast<const envoy::api::v2::filter::network::RateLimit&>(proto_config),
                      context);
>>>>>>> 62e24373
}

/**
 * Static registration for the rate limit filter. @see RegisterFactory.
 */
static Registry::RegisterFactory<RateLimitConfigFactory, NamedNetworkFilterConfigFactory>
    registered_;

} // namespace Configuration
} // namespace Server
} // namespace Envoy<|MERGE_RESOLUTION|>--- conflicted
+++ resolved
@@ -44,14 +44,10 @@
 NetworkFilterFactoryCb
 RateLimitConfigFactory::createFilterFactoryFromProto(const Protobuf::Message& proto_config,
                                                      FactoryContext& context) {
-<<<<<<< HEAD
   return createFilter(
-      MessageUtil::downcastAndValidate<const envoy::api::v2::filter::network::RateLimit&>(config),
+      MessageUtil::downcastAndValidate<const envoy::api::v2::filter::network::RateLimit&>(
+          proto_config),
       context);
-=======
-  return createFilter(dynamic_cast<const envoy::api::v2::filter::network::RateLimit&>(proto_config),
-                      context);
->>>>>>> 62e24373
 }
 
 /**
