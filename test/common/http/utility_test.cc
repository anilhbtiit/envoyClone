#include <array>
#include <cstdint>
#include <string>

#include "envoy/config/core/v3/http_uri.pb.h"
#include "envoy/config/core/v3/protocol.pb.h"
#include "envoy/config/core/v3/protocol.pb.validate.h"

#include "common/common/fmt.h"
#include "common/http/exception.h"
#include "common/http/header_map_impl.h"
#include "common/http/url_utility.h"
#include "common/http/utility.h"
#include "common/network/address_impl.h"

#include "test/mocks/http/mocks.h"
#include "test/test_common/printers.h"
#include "test/test_common/test_runtime.h"
#include "test/test_common/utility.h"

#include "gtest/gtest.h"

using testing::_;
using testing::Invoke;
using testing::InvokeWithoutArgs;
using testing::Return;

namespace Envoy {
namespace Http {

TEST(HttpUtility, parseQueryString) {
  EXPECT_EQ(Utility::QueryParams(), Utility::parseQueryString("/hello"));
  EXPECT_EQ(Utility::QueryParams(), Utility::parseAndDecodeQueryString("/hello"));

  EXPECT_EQ(Utility::QueryParams(), Utility::parseQueryString("/hello?"));
  EXPECT_EQ(Utility::QueryParams(), Utility::parseAndDecodeQueryString("/hello?"));

  EXPECT_EQ(Utility::QueryParams({{"hello", ""}}), Utility::parseQueryString("/hello?hello"));
  EXPECT_EQ(Utility::QueryParams({{"hello", ""}}),
            Utility::parseAndDecodeQueryString("/hello?hello"));

  EXPECT_EQ(Utility::QueryParams({{"hello", "world"}}),
            Utility::parseQueryString("/hello?hello=world"));
  EXPECT_EQ(Utility::QueryParams({{"hello", "world"}}),
            Utility::parseAndDecodeQueryString("/hello?hello=world"));

  EXPECT_EQ(Utility::QueryParams({{"hello", ""}}), Utility::parseQueryString("/hello?hello="));
  EXPECT_EQ(Utility::QueryParams({{"hello", ""}}),
            Utility::parseAndDecodeQueryString("/hello?hello="));

  EXPECT_EQ(Utility::QueryParams({{"hello", ""}}), Utility::parseQueryString("/hello?hello=&"));
  EXPECT_EQ(Utility::QueryParams({{"hello", ""}}),
            Utility::parseAndDecodeQueryString("/hello?hello=&"));

  EXPECT_EQ(Utility::QueryParams({{"hello", ""}, {"hello2", "world2"}}),
            Utility::parseQueryString("/hello?hello=&hello2=world2"));
  EXPECT_EQ(Utility::QueryParams({{"hello", ""}, {"hello2", "world2"}}),
            Utility::parseAndDecodeQueryString("/hello?hello=&hello2=world2"));

  EXPECT_EQ(Utility::QueryParams({{"name", "admin"}, {"level", "trace"}}),
            Utility::parseQueryString("/logging?name=admin&level=trace"));
  EXPECT_EQ(Utility::QueryParams({{"name", "admin"}, {"level", "trace"}}),
            Utility::parseAndDecodeQueryString("/logging?name=admin&level=trace"));

  EXPECT_EQ(Utility::QueryParams({{"param_value_has_encoded_ampersand", "a%26b"}}),
            Utility::parseQueryString("/hello?param_value_has_encoded_ampersand=a%26b"));
  EXPECT_EQ(Utility::QueryParams({{"param_value_has_encoded_ampersand", "a&b"}}),
            Utility::parseAndDecodeQueryString("/hello?param_value_has_encoded_ampersand=a%26b"));

  EXPECT_EQ(Utility::QueryParams({{"params_has_encoded_%26", "a%26b"}, {"ok", "1"}}),
            Utility::parseQueryString("/hello?params_has_encoded_%26=a%26b&ok=1"));
  EXPECT_EQ(Utility::QueryParams({{"params_has_encoded_&", "a&b"}, {"ok", "1"}}),
            Utility::parseAndDecodeQueryString("/hello?params_has_encoded_%26=a%26b&ok=1"));

  // A sample of request path with query strings by Prometheus:
  // https://github.com/envoyproxy/envoy/issues/10926#issuecomment-651085261.
  EXPECT_EQ(
      Utility::QueryParams(
          {{"filter",
            "%28cluster.upstream_%28rq_total%7Crq_time_sum%7Crq_time_count%7Crq_time_"
            "bucket%7Crq_xx%7Crq_complete%7Crq_active%7Ccx_active%29%29%7C%28server.version%29"}}),
      Utility::parseQueryString(
          "/stats?filter=%28cluster.upstream_%28rq_total%7Crq_time_sum%7Crq_time_count%7Crq_time_"
          "bucket%7Crq_xx%7Crq_complete%7Crq_active%7Ccx_active%29%29%7C%28server.version%29"));
  EXPECT_EQ(
      Utility::QueryParams(
          {{"filter", "(cluster.upstream_(rq_total|rq_time_sum|rq_time_count|rq_time_bucket|rq_xx|"
                      "rq_complete|rq_active|cx_active))|(server.version)"}}),
      Utility::parseAndDecodeQueryString(
          "/stats?filter=%28cluster.upstream_%28rq_total%7Crq_time_sum%7Crq_time_count%7Crq_time_"
          "bucket%7Crq_xx%7Crq_complete%7Crq_active%7Ccx_active%29%29%7C%28server.version%29"));
}

TEST(HttpUtility, getResponseStatus) {
  EXPECT_THROW(Utility::getResponseStatus(TestResponseHeaderMapImpl{}), CodecClientException);
  EXPECT_EQ(200U, Utility::getResponseStatus(TestResponseHeaderMapImpl{{":status", "200"}}));
}

TEST(HttpUtility, isWebSocketUpgradeRequest) {
  EXPECT_FALSE(Utility::isWebSocketUpgradeRequest(TestRequestHeaderMapImpl{}));
  EXPECT_FALSE(
      Utility::isWebSocketUpgradeRequest(TestRequestHeaderMapImpl{{"connection", "upgrade"}}));
  EXPECT_FALSE(
      Utility::isWebSocketUpgradeRequest(TestRequestHeaderMapImpl{{"upgrade", "websocket"}}));
  EXPECT_FALSE(Utility::isWebSocketUpgradeRequest(
      TestRequestHeaderMapImpl{{"Connection", "close"}, {"Upgrade", "websocket"}}));
  EXPECT_FALSE(Utility::isUpgrade(
      TestRequestHeaderMapImpl{{"Connection", "IsNotAnUpgrade"}, {"Upgrade", "websocket"}}));

  EXPECT_TRUE(Utility::isWebSocketUpgradeRequest(
      TestRequestHeaderMapImpl{{"Connection", "upgrade"}, {"Upgrade", "websocket"}}));
  EXPECT_TRUE(Utility::isWebSocketUpgradeRequest(
      TestRequestHeaderMapImpl{{"connection", "upgrade"}, {"upgrade", "websocket"}}));
  EXPECT_TRUE(Utility::isWebSocketUpgradeRequest(
      TestRequestHeaderMapImpl{{"connection", "Upgrade"}, {"upgrade", "WebSocket"}}));
}

TEST(HttpUtility, isUpgrade) {
  EXPECT_FALSE(Utility::isUpgrade(TestRequestHeaderMapImpl{}));
  EXPECT_FALSE(Utility::isUpgrade(TestRequestHeaderMapImpl{{"connection", "upgrade"}}));
  EXPECT_FALSE(Utility::isUpgrade(TestRequestHeaderMapImpl{{"upgrade", "foo"}}));
  EXPECT_FALSE(
      Utility::isUpgrade(TestRequestHeaderMapImpl{{"Connection", "close"}, {"Upgrade", "foo"}}));
  EXPECT_FALSE(Utility::isUpgrade(
      TestRequestHeaderMapImpl{{"Connection", "IsNotAnUpgrade"}, {"Upgrade", "foo"}}));
  EXPECT_FALSE(Utility::isUpgrade(
      TestRequestHeaderMapImpl{{"Connection", "Is Not An Upgrade"}, {"Upgrade", "foo"}}));

  EXPECT_TRUE(
      Utility::isUpgrade(TestRequestHeaderMapImpl{{"Connection", "upgrade"}, {"Upgrade", "foo"}}));
  EXPECT_TRUE(
      Utility::isUpgrade(TestRequestHeaderMapImpl{{"connection", "upgrade"}, {"upgrade", "foo"}}));
  EXPECT_TRUE(
      Utility::isUpgrade(TestRequestHeaderMapImpl{{"connection", "Upgrade"}, {"upgrade", "FoO"}}));
  EXPECT_TRUE(Utility::isUpgrade(
      TestRequestHeaderMapImpl{{"connection", "keep-alive, Upgrade"}, {"upgrade", "FOO"}}));
}

// Start with H1 style websocket request headers. Transform to H2 and back.
TEST(HttpUtility, H1H2H1Request) {
  TestRequestHeaderMapImpl converted_headers = {
      {":method", "GET"}, {"Upgrade", "foo"}, {"Connection", "upgrade"}};
  const TestRequestHeaderMapImpl original_headers(converted_headers);

  ASSERT_TRUE(Utility::isUpgrade(converted_headers));
  ASSERT_FALSE(Utility::isH2UpgradeRequest(converted_headers));
  Utility::transformUpgradeRequestFromH1toH2(converted_headers);

  ASSERT_FALSE(Utility::isUpgrade(converted_headers));
  ASSERT_TRUE(Utility::isH2UpgradeRequest(converted_headers));
  Utility::transformUpgradeRequestFromH2toH1(converted_headers);

  ASSERT_TRUE(Utility::isUpgrade(converted_headers));
  ASSERT_FALSE(Utility::isH2UpgradeRequest(converted_headers));
  ASSERT_EQ(converted_headers, original_headers);
}

// Start with H2 style websocket request headers. Transform to H1 and back.
TEST(HttpUtility, H2H1H2Request) {
  TestRequestHeaderMapImpl converted_headers = {{":method", "CONNECT"}, {":protocol", "websocket"}};
  const TestRequestHeaderMapImpl original_headers(converted_headers);

  ASSERT_FALSE(Utility::isUpgrade(converted_headers));
  ASSERT_TRUE(Utility::isH2UpgradeRequest(converted_headers));
  Utility::transformUpgradeRequestFromH2toH1(converted_headers);

  ASSERT_TRUE(Utility::isUpgrade(converted_headers));
  ASSERT_FALSE(Utility::isH2UpgradeRequest(converted_headers));
  Utility::transformUpgradeRequestFromH1toH2(converted_headers);

  ASSERT_FALSE(Utility::isUpgrade(converted_headers));
  ASSERT_TRUE(Utility::isH2UpgradeRequest(converted_headers));
  converted_headers.removeContentLength();
  ASSERT_EQ(converted_headers, original_headers);
}

TEST(HttpUtility, ConnectBytestreamSpecialCased) {
  TestRequestHeaderMapImpl headers = {{":method", "CONNECT"}, {":protocol", "bytestream"}};
  ASSERT_FALSE(Utility::isH2UpgradeRequest(headers));
}

// Start with H1 style websocket response headers. Transform to H2 and back.
TEST(HttpUtility, H1H2H1Response) {
  TestResponseHeaderMapImpl converted_headers = {
      {":status", "101"}, {"upgrade", "websocket"}, {"connection", "upgrade"}};
  const TestResponseHeaderMapImpl original_headers(converted_headers);

  ASSERT_TRUE(Utility::isUpgrade(converted_headers));
  Utility::transformUpgradeResponseFromH1toH2(converted_headers);

  ASSERT_FALSE(Utility::isUpgrade(converted_headers));
  Utility::transformUpgradeResponseFromH2toH1(converted_headers, "websocket");

  ASSERT_TRUE(Utility::isUpgrade(converted_headers));
  ASSERT_EQ(converted_headers, original_headers);
}

// Users of the transformation functions should not expect the results to be
// identical. Because the headers are always added in a set order, the original
// header order may not be preserved.
TEST(HttpUtility, OrderNotPreserved) {
  TestRequestHeaderMapImpl expected_headers = {
      {":method", "GET"}, {"Upgrade", "foo"}, {"Connection", "upgrade"}};

  TestRequestHeaderMapImpl converted_headers = {
      {":method", "GET"}, {"Connection", "upgrade"}, {"Upgrade", "foo"}};

  Utility::transformUpgradeRequestFromH1toH2(converted_headers);
  Utility::transformUpgradeRequestFromH2toH1(converted_headers);
  EXPECT_EQ(converted_headers, expected_headers);
}

// A more serious problem with using WebSocket help for general Upgrades, is that method for
// WebSocket is always GET but the method for other upgrades is allowed to be a
// POST. This is a documented weakness in Envoy docs and can be addressed with
// a custom x-envoy-original-method header if it is ever needed.
TEST(HttpUtility, MethodNotPreserved) {
  TestRequestHeaderMapImpl expected_headers = {
      {":method", "GET"}, {"Upgrade", "foo"}, {"Connection", "upgrade"}};

  TestRequestHeaderMapImpl converted_headers = {
      {":method", "POST"}, {"Upgrade", "foo"}, {"Connection", "upgrade"}};

  Utility::transformUpgradeRequestFromH1toH2(converted_headers);
  Utility::transformUpgradeRequestFromH2toH1(converted_headers);
  EXPECT_EQ(converted_headers, expected_headers);
}

TEST(HttpUtility, ContentLengthMangling) {
  // Content-Length of 0 is removed on the request path.
  {
    TestRequestHeaderMapImpl request_headers = {
        {":method", "GET"}, {"Upgrade", "foo"}, {"Connection", "upgrade"}, {"content-length", "0"}};
    Utility::transformUpgradeRequestFromH1toH2(request_headers);
    EXPECT_TRUE(request_headers.ContentLength() == nullptr);
  }

  // Non-zero Content-Length is not removed on the request path.
  {
    TestRequestHeaderMapImpl request_headers = {
        {":method", "GET"}, {"Upgrade", "foo"}, {"Connection", "upgrade"}, {"content-length", "1"}};
    Utility::transformUpgradeRequestFromH1toH2(request_headers);
    EXPECT_FALSE(request_headers.ContentLength() == nullptr);
  }

  // Content-Length of 0 is removed on the response path.
  {
    TestResponseHeaderMapImpl response_headers = {{":status", "101"},
                                                  {"upgrade", "websocket"},
                                                  {"connection", "upgrade"},
                                                  {"content-length", "0"}};
    Utility::transformUpgradeResponseFromH1toH2(response_headers);
    EXPECT_TRUE(response_headers.ContentLength() == nullptr);
  }

  // Non-zero Content-Length is not removed on the response path.
  {
    TestResponseHeaderMapImpl response_headers = {{":status", "101"},
                                                  {"upgrade", "websocket"},
                                                  {"connection", "upgrade"},
                                                  {"content-length", "1"}};
    Utility::transformUpgradeResponseFromH1toH2(response_headers);
    EXPECT_FALSE(response_headers.ContentLength() == nullptr);
  }
}

TEST(HttpUtility, appendXff) {
  {
    TestRequestHeaderMapImpl headers;
    Network::Address::Ipv4Instance address("127.0.0.1");
    Utility::appendXff(headers, address);
    EXPECT_EQ("127.0.0.1", headers.get_("x-forwarded-for"));
  }

  {
    TestRequestHeaderMapImpl headers{{"x-forwarded-for", "10.0.0.1"}};
    Network::Address::Ipv4Instance address("127.0.0.1");
    Utility::appendXff(headers, address);
    EXPECT_EQ("10.0.0.1,127.0.0.1", headers.get_("x-forwarded-for"));
  }

  {
    TestRequestHeaderMapImpl headers{{"x-forwarded-for", "10.0.0.1"}};
    Network::Address::PipeInstance address("/foo");
    Utility::appendXff(headers, address);
    EXPECT_EQ("10.0.0.1", headers.get_("x-forwarded-for"));
  }
}

TEST(HttpUtility, appendVia) {
  {
    TestResponseHeaderMapImpl headers;
    Utility::appendVia(headers, "foo");
    EXPECT_EQ("foo", headers.get_("via"));
  }

  {
    TestResponseHeaderMapImpl headers{{"via", "foo"}};
    Utility::appendVia(headers, "bar");
    EXPECT_EQ("foo, bar", headers.get_("via"));
  }
}

TEST(HttpUtility, createSslRedirectPath) {
  {
    TestRequestHeaderMapImpl headers{{":authority", "www.lyft.com"}, {":path", "/hello"}};
    EXPECT_EQ("https://www.lyft.com/hello", Utility::createSslRedirectPath(headers));
  }
}

namespace {

envoy::config::core::v3::Http2ProtocolOptions
parseHttp2OptionsFromV3Yaml(const std::string& yaml, bool avoid_boosting = true) {
  envoy::config::core::v3::Http2ProtocolOptions http2_options;
  TestUtility::loadFromYamlAndValidate(yaml, http2_options, false, avoid_boosting);
  return ::Envoy::Http2::Utility::initializeAndValidateOptions(http2_options);
}

} // namespace

TEST(HttpUtility, parseHttp2Settings) {
  {
    using ::Envoy::Http2::Utility::OptionsLimits;
    auto http2_options = parseHttp2OptionsFromV3Yaml("{}");
    EXPECT_EQ(OptionsLimits::DEFAULT_HPACK_TABLE_SIZE, http2_options.hpack_table_size().value());
    EXPECT_EQ(OptionsLimits::DEFAULT_MAX_CONCURRENT_STREAMS,
              http2_options.max_concurrent_streams().value());
    EXPECT_EQ(OptionsLimits::DEFAULT_INITIAL_STREAM_WINDOW_SIZE,
              http2_options.initial_stream_window_size().value());
    EXPECT_EQ(OptionsLimits::DEFAULT_INITIAL_CONNECTION_WINDOW_SIZE,
              http2_options.initial_connection_window_size().value());
    EXPECT_EQ(OptionsLimits::DEFAULT_MAX_OUTBOUND_FRAMES,
              http2_options.max_outbound_frames().value());
    EXPECT_EQ(OptionsLimits::DEFAULT_MAX_OUTBOUND_CONTROL_FRAMES,
              http2_options.max_outbound_control_frames().value());
    EXPECT_EQ(OptionsLimits::DEFAULT_MAX_CONSECUTIVE_INBOUND_FRAMES_WITH_EMPTY_PAYLOAD,
              http2_options.max_consecutive_inbound_frames_with_empty_payload().value());
    EXPECT_EQ(OptionsLimits::DEFAULT_MAX_INBOUND_PRIORITY_FRAMES_PER_STREAM,
              http2_options.max_inbound_priority_frames_per_stream().value());
    EXPECT_EQ(OptionsLimits::DEFAULT_MAX_INBOUND_WINDOW_UPDATE_FRAMES_PER_DATA_FRAME_SENT,
              http2_options.max_inbound_window_update_frames_per_data_frame_sent().value());
  }

  {
    const std::string yaml = R"EOF(
hpack_table_size: 1
max_concurrent_streams: 2
initial_stream_window_size: 65535
initial_connection_window_size: 65535
    )EOF";
    auto http2_options = parseHttp2OptionsFromV3Yaml(yaml);
    EXPECT_EQ(1U, http2_options.hpack_table_size().value());
    EXPECT_EQ(2U, http2_options.max_concurrent_streams().value());
    EXPECT_EQ(65535U, http2_options.initial_stream_window_size().value());
    EXPECT_EQ(65535U, http2_options.initial_connection_window_size().value());
  }
}

<<<<<<< HEAD
TEST(HttpUtility, ValidateStreamErrorsWithHcmForHttp1) {
  // If the override value is present, it will take precedence over the HCM value.
  bool hcm_stream_error = false;
  absl::optional<bool> override_stream_error = true;
  EXPECT_TRUE(Http::Utility::streamErrorOnInvalidHttpMessageForHttp1(hcm_stream_error,
                                                                     override_stream_error));

  hcm_stream_error = true;
  override_stream_error = false;
  EXPECT_FALSE(Http::Utility::streamErrorOnInvalidHttpMessageForHttp1(hcm_stream_error,
                                                                      override_stream_error));

  // If the override value is not set, the HCM value will be used.
  hcm_stream_error = false;
  override_stream_error.reset();
  EXPECT_FALSE(Http::Utility::streamErrorOnInvalidHttpMessageForHttp1(hcm_stream_error,
                                                                      override_stream_error));

  hcm_stream_error = true;
  override_stream_error.reset();
  EXPECT_TRUE(Http::Utility::streamErrorOnInvalidHttpMessageForHttp1(hcm_stream_error,
                                                                     override_stream_error));
=======
TEST(HttpUtility, ValidateStreamErrors) {
  // Both false, the result should be false.
  envoy::config::core::v3::Http2ProtocolOptions http2_options;
  EXPECT_FALSE(Envoy::Http2::Utility::initializeAndValidateOptions(http2_options)
                   .override_stream_error_on_invalid_http_message()
                   .value());

  // If the new value is not present, the legacy value is respected.
  http2_options.set_stream_error_on_invalid_http_messaging(true);
  EXPECT_TRUE(Envoy::Http2::Utility::initializeAndValidateOptions(http2_options)
                  .override_stream_error_on_invalid_http_message()
                  .value());

  // If the new value is present, it is used.
  http2_options.mutable_override_stream_error_on_invalid_http_message()->set_value(true);
  http2_options.set_stream_error_on_invalid_http_messaging(false);
  EXPECT_TRUE(Envoy::Http2::Utility::initializeAndValidateOptions(http2_options)
                  .override_stream_error_on_invalid_http_message()
                  .value());

  // Invert values - the new value should still be used.
  http2_options.mutable_override_stream_error_on_invalid_http_message()->set_value(false);
  http2_options.set_stream_error_on_invalid_http_messaging(true);
  EXPECT_FALSE(Envoy::Http2::Utility::initializeAndValidateOptions(http2_options)
                   .override_stream_error_on_invalid_http_message()
                   .value());
}

TEST(HttpUtility, ValidateStreamErrorsWithHcm) {
  envoy::config::core::v3::Http2ProtocolOptions http2_options;
  http2_options.set_stream_error_on_invalid_http_messaging(true);
  EXPECT_TRUE(Envoy::Http2::Utility::initializeAndValidateOptions(http2_options)
                  .override_stream_error_on_invalid_http_message()
                  .value());

  // If the HCM value is present it will take precedence over the old value.
  Protobuf::BoolValue hcm_value;
  hcm_value.set_value(false);
  EXPECT_FALSE(Envoy::Http2::Utility::initializeAndValidateOptions(http2_options, true, hcm_value)
                   .override_stream_error_on_invalid_http_message()
                   .value());
  // The HCM value will be ignored if initializeAndValidateOptions is told it is not present.
  EXPECT_TRUE(Envoy::Http2::Utility::initializeAndValidateOptions(http2_options, false, hcm_value)
                  .override_stream_error_on_invalid_http_message()
                  .value());

  // The override_stream_error_on_invalid_http_message takes precedence over the
  // global one.
  http2_options.mutable_override_stream_error_on_invalid_http_message()->set_value(true);
  EXPECT_TRUE(Envoy::Http2::Utility::initializeAndValidateOptions(http2_options, true, hcm_value)
                  .override_stream_error_on_invalid_http_message()
                  .value());

  {
    // With runtime flipped, override is ignored.
    TestScopedRuntime scoped_runtime;
    Runtime::LoaderSingleton::getExisting()->mergeValues(
        {{"envoy.reloadable_features.hcm_stream_error_on_invalid_message", "false"}});
    EXPECT_TRUE(Envoy::Http2::Utility::initializeAndValidateOptions(http2_options, true, hcm_value)
                    .override_stream_error_on_invalid_http_message()
                    .value());
  }
>>>>>>> c077fa14
}

TEST(HttpUtility, getLastAddressFromXFF) {
  {
    const std::string first_address = "192.0.2.10";
    const std::string second_address = "192.0.2.1";
    const std::string third_address = "10.0.0.1";
    TestRequestHeaderMapImpl request_headers{
        {"x-forwarded-for", "192.0.2.10, 192.0.2.1, 10.0.0.1"}};
    auto ret = Utility::getLastAddressFromXFF(request_headers);
    EXPECT_EQ(third_address, ret.address_->ip()->addressAsString());
    EXPECT_FALSE(ret.single_address_);
    ret = Utility::getLastAddressFromXFF(request_headers, 1);
    EXPECT_EQ(second_address, ret.address_->ip()->addressAsString());
    EXPECT_FALSE(ret.single_address_);
    ret = Utility::getLastAddressFromXFF(request_headers, 2);
    EXPECT_EQ(first_address, ret.address_->ip()->addressAsString());
    EXPECT_FALSE(ret.single_address_);
    ret = Utility::getLastAddressFromXFF(request_headers, 3);
    EXPECT_EQ(nullptr, ret.address_);
    EXPECT_FALSE(ret.single_address_);
  }
  {
    const std::string first_address = "192.0.2.10";
    const std::string second_address = "192.0.2.1";
    const std::string third_address = "10.0.0.1";
    const std::string fourth_address = "10.0.0.2";
    TestRequestHeaderMapImpl request_headers{
        {"x-forwarded-for", "192.0.2.10, 192.0.2.1 ,10.0.0.1,10.0.0.2"}};

    // No space on the left.
    auto ret = Utility::getLastAddressFromXFF(request_headers);
    EXPECT_EQ(fourth_address, ret.address_->ip()->addressAsString());
    EXPECT_FALSE(ret.single_address_);

    // No space on either side.
    ret = Utility::getLastAddressFromXFF(request_headers, 1);
    EXPECT_EQ(third_address, ret.address_->ip()->addressAsString());
    EXPECT_FALSE(ret.single_address_);

    // Exercise rtrim() and ltrim().
    ret = Utility::getLastAddressFromXFF(request_headers, 2);
    EXPECT_EQ(second_address, ret.address_->ip()->addressAsString());
    EXPECT_FALSE(ret.single_address_);

    // No space trimming.
    ret = Utility::getLastAddressFromXFF(request_headers, 3);
    EXPECT_EQ(first_address, ret.address_->ip()->addressAsString());
    EXPECT_FALSE(ret.single_address_);

    // No address found.
    ret = Utility::getLastAddressFromXFF(request_headers, 4);
    EXPECT_EQ(nullptr, ret.address_);
    EXPECT_FALSE(ret.single_address_);
  }
  {
    TestRequestHeaderMapImpl request_headers{{"x-forwarded-for", ""}};
    auto ret = Utility::getLastAddressFromXFF(request_headers);
    EXPECT_EQ(nullptr, ret.address_);
    EXPECT_FALSE(ret.single_address_);
  }
  {
    TestRequestHeaderMapImpl request_headers{{"x-forwarded-for", ","}};
    auto ret = Utility::getLastAddressFromXFF(request_headers);
    EXPECT_EQ(nullptr, ret.address_);
    EXPECT_FALSE(ret.single_address_);
  }
  {
    TestRequestHeaderMapImpl request_headers{{"x-forwarded-for", ", "}};
    auto ret = Utility::getLastAddressFromXFF(request_headers);
    EXPECT_EQ(nullptr, ret.address_);
    EXPECT_FALSE(ret.single_address_);
  }
  {
    TestRequestHeaderMapImpl request_headers{{"x-forwarded-for", ", bad"}};
    auto ret = Utility::getLastAddressFromXFF(request_headers);
    EXPECT_EQ(nullptr, ret.address_);
    EXPECT_FALSE(ret.single_address_);
  }
  {
    TestRequestHeaderMapImpl request_headers;
    auto ret = Utility::getLastAddressFromXFF(request_headers);
    EXPECT_EQ(nullptr, ret.address_);
    EXPECT_FALSE(ret.single_address_);
  }
  {
    const std::string first_address = "34.0.0.1";
    TestRequestHeaderMapImpl request_headers{{"x-forwarded-for", first_address}};
    auto ret = Utility::getLastAddressFromXFF(request_headers);
    EXPECT_EQ(first_address, ret.address_->ip()->addressAsString());
    EXPECT_TRUE(ret.single_address_);
  }
}

TEST(HttpUtility, TestParseCookie) {
  TestRequestHeaderMapImpl headers{
      {"someheader", "10.0.0.1"},
      {"cookie", "somekey=somevalue; someotherkey=someothervalue"},
      {"cookie", "abc=def; token=abc123; Expires=Wed, 09 Jun 2021 10:18:14 GMT"},
      {"cookie", "key2=value2; key3=value3"}};

  std::string key{"token"};
  std::string value = Utility::parseCookieValue(headers, key);
  EXPECT_EQ(value, "abc123");
}

TEST(HttpUtility, TestParseCookieBadValues) {
  TestRequestHeaderMapImpl headers{{"cookie", "token1=abc123; = "},
                                   {"cookie", "token2=abc123;   "},
                                   {"cookie", "; token3=abc123;"},
                                   {"cookie", "=; token4=\"abc123\""}};

  EXPECT_EQ(Utility::parseCookieValue(headers, "token1"), "abc123");
  EXPECT_EQ(Utility::parseCookieValue(headers, "token2"), "abc123");
  EXPECT_EQ(Utility::parseCookieValue(headers, "token3"), "abc123");
  EXPECT_EQ(Utility::parseCookieValue(headers, "token4"), "abc123");
}

TEST(HttpUtility, TestParseCookieWithQuotes) {
  TestRequestHeaderMapImpl headers{
      {"someheader", "10.0.0.1"},
      {"cookie", "dquote=\"; quoteddquote=\"\"\""},
      {"cookie", "leadingdquote=\"foobar;"},
      {"cookie", "abc=def; token=\"abc123\"; Expires=Wed, 09 Jun 2021 10:18:14 GMT"}};

  EXPECT_EQ(Utility::parseCookieValue(headers, "token"), "abc123");
  EXPECT_EQ(Utility::parseCookieValue(headers, "dquote"), "\"");
  EXPECT_EQ(Utility::parseCookieValue(headers, "quoteddquote"), "\"");
  EXPECT_EQ(Utility::parseCookieValue(headers, "leadingdquote"), "\"foobar");
}

TEST(HttpUtility, TestMakeSetCookieValue) {
  EXPECT_EQ("name=\"value\"; Max-Age=10",
            Utility::makeSetCookieValue("name", "value", "", std::chrono::seconds(10), false));
  EXPECT_EQ("name=\"value\"",
            Utility::makeSetCookieValue("name", "value", "", std::chrono::seconds::zero(), false));
  EXPECT_EQ("name=\"value\"; Max-Age=10; HttpOnly",
            Utility::makeSetCookieValue("name", "value", "", std::chrono::seconds(10), true));
  EXPECT_EQ("name=\"value\"; HttpOnly",
            Utility::makeSetCookieValue("name", "value", "", std::chrono::seconds::zero(), true));

  EXPECT_EQ("name=\"value\"; Max-Age=10; Path=/",
            Utility::makeSetCookieValue("name", "value", "/", std::chrono::seconds(10), false));
  EXPECT_EQ("name=\"value\"; Path=/",
            Utility::makeSetCookieValue("name", "value", "/", std::chrono::seconds::zero(), false));
  EXPECT_EQ("name=\"value\"; Max-Age=10; Path=/; HttpOnly",
            Utility::makeSetCookieValue("name", "value", "/", std::chrono::seconds(10), true));
  EXPECT_EQ("name=\"value\"; Path=/; HttpOnly",
            Utility::makeSetCookieValue("name", "value", "/", std::chrono::seconds::zero(), true));
}

TEST(HttpUtility, SendLocalReply) {
  MockStreamDecoderFilterCallbacks callbacks;
  bool is_reset = false;

  EXPECT_CALL(callbacks, encodeHeaders_(_, false));
  EXPECT_CALL(callbacks, encodeData(_, true));
  Utility::sendLocalReply(
      is_reset, callbacks,
      Utility::LocalReplyData{false, Http::Code::PayloadTooLarge, "large", absl::nullopt, false});
}

TEST(HttpUtility, SendLocalGrpcReply) {
  MockStreamDecoderFilterCallbacks callbacks;
  bool is_reset = false;

  EXPECT_CALL(callbacks, encodeHeaders_(_, true))
      .WillOnce(Invoke([&](const ResponseHeaderMap& headers, bool) -> void {
        EXPECT_EQ(headers.getStatusValue(), "200");
        EXPECT_NE(headers.GrpcStatus(), nullptr);
        EXPECT_EQ(headers.getGrpcStatusValue(),
                  std::to_string(enumToInt(Grpc::Status::WellKnownGrpcStatus::Unknown)));
        EXPECT_NE(headers.GrpcMessage(), nullptr);
        EXPECT_EQ(headers.getGrpcMessageValue(), "large");
      }));
  Utility::sendLocalReply(
      is_reset, callbacks,
      Utility::LocalReplyData{true, Http::Code::PayloadTooLarge, "large", absl::nullopt, false});
}

TEST(HttpUtility, SendLocalGrpcReplyWithUpstreamJsonPayload) {
  MockStreamDecoderFilterCallbacks callbacks;
  bool is_reset = false;

  const std::string json = R"EOF(
{
    "error": {
        "code": 401,
        "message": "Unauthorized"
    }
}
  )EOF";

  EXPECT_CALL(callbacks, encodeHeaders_(_, true))
      .WillOnce(Invoke([&](const ResponseHeaderMap& headers, bool) -> void {
        EXPECT_EQ(headers.getStatusValue(), "200");
        EXPECT_NE(headers.GrpcStatus(), nullptr);
        EXPECT_EQ(headers.getGrpcStatusValue(),
                  std::to_string(enumToInt(Grpc::Status::WellKnownGrpcStatus::Unauthenticated)));
        EXPECT_NE(headers.GrpcMessage(), nullptr);
        const auto& encoded = Utility::PercentEncoding::encode(json);
        EXPECT_EQ(headers.getGrpcMessageValue(), encoded);
      }));
  Utility::sendLocalReply(
      is_reset, callbacks,
      Utility::LocalReplyData{true, Http::Code::Unauthorized, json, absl::nullopt, false});
}

TEST(HttpUtility, RateLimitedGrpcStatus) {
  MockStreamDecoderFilterCallbacks callbacks;

  EXPECT_CALL(callbacks, encodeHeaders_(_, true))
      .WillOnce(Invoke([&](const ResponseHeaderMap& headers, bool) -> void {
        EXPECT_NE(headers.GrpcStatus(), nullptr);
        EXPECT_EQ(headers.getGrpcStatusValue(),
                  std::to_string(enumToInt(Grpc::Status::WellKnownGrpcStatus::Unavailable)));
      }));
  Utility::sendLocalReply(
      false, callbacks,
      Utility::LocalReplyData{true, Http::Code::TooManyRequests, "", absl::nullopt, false});

  EXPECT_CALL(callbacks, encodeHeaders_(_, true))
      .WillOnce(Invoke([&](const ResponseHeaderMap& headers, bool) -> void {
        EXPECT_NE(headers.GrpcStatus(), nullptr);
        EXPECT_EQ(headers.getGrpcStatusValue(),
                  std::to_string(enumToInt(Grpc::Status::WellKnownGrpcStatus::ResourceExhausted)));
      }));
  Utility::sendLocalReply(
      false, callbacks,
      Utility::LocalReplyData{true, Http::Code::TooManyRequests, "",
                              absl::make_optional<Grpc::Status::GrpcStatus>(
                                  Grpc::Status::WellKnownGrpcStatus::ResourceExhausted),
                              false});
}

TEST(HttpUtility, SendLocalReplyDestroyedEarly) {
  MockStreamDecoderFilterCallbacks callbacks;
  bool is_reset = false;

  EXPECT_CALL(callbacks, encodeHeaders_(_, false)).WillOnce(InvokeWithoutArgs([&]() -> void {
    is_reset = true;
  }));
  EXPECT_CALL(callbacks, encodeData(_, true)).Times(0);
  Utility::sendLocalReply(
      is_reset, callbacks,
      Utility::LocalReplyData{false, Http::Code::PayloadTooLarge, "large", absl::nullopt, false});
}

TEST(HttpUtility, SendLocalReplyHeadRequest) {
  MockStreamDecoderFilterCallbacks callbacks;
  bool is_reset = false;
  EXPECT_CALL(callbacks, encodeHeaders_(_, true))
      .WillOnce(Invoke([&](const ResponseHeaderMap& headers, bool) -> void {
        EXPECT_EQ(headers.getContentLengthValue(), fmt::format("{}", strlen("large")));
      }));
  Utility::sendLocalReply(
      is_reset, callbacks,
      Utility::LocalReplyData{false, Http::Code::PayloadTooLarge, "large", absl::nullopt, true});
}

TEST(HttpUtility, TestExtractHostPathFromUri) {
  absl::string_view host, path;

  // FQDN
  Utility::extractHostPathFromUri("scheme://dns.name/x/y/z", host, path);
  EXPECT_EQ(host, "dns.name");
  EXPECT_EQ(path, "/x/y/z");

  // Just the host part
  Utility::extractHostPathFromUri("dns.name", host, path);
  EXPECT_EQ(host, "dns.name");
  EXPECT_EQ(path, "/");

  // Just host and path
  Utility::extractHostPathFromUri("dns.name/x/y/z", host, path);
  EXPECT_EQ(host, "dns.name");
  EXPECT_EQ(path, "/x/y/z");

  // Just the path
  Utility::extractHostPathFromUri("/x/y/z", host, path);
  EXPECT_EQ(host, "");
  EXPECT_EQ(path, "/x/y/z");

  // Some invalid URI
  Utility::extractHostPathFromUri("scheme://adf-scheme://adf", host, path);
  EXPECT_EQ(host, "adf-scheme:");
  EXPECT_EQ(path, "//adf");

  Utility::extractHostPathFromUri("://", host, path);
  EXPECT_EQ(host, "");
  EXPECT_EQ(path, "/");

  Utility::extractHostPathFromUri("/:/adsf", host, path);
  EXPECT_EQ(host, "");
  EXPECT_EQ(path, "/:/adsf");
}

TEST(HttpUtility, TestPrepareHeaders) {
  envoy::config::core::v3::HttpUri http_uri;
  http_uri.set_uri("scheme://dns.name/x/y/z");

  Http::RequestMessagePtr message = Utility::prepareHeaders(http_uri);

  EXPECT_EQ("/x/y/z", message->headers().getPathValue());
  EXPECT_EQ("dns.name", message->headers().getHostValue());
}

TEST(HttpUtility, QueryParamsToString) {
  EXPECT_EQ("", Utility::queryParamsToString(Utility::QueryParams({})));
  EXPECT_EQ("?a=1", Utility::queryParamsToString(Utility::QueryParams({{"a", "1"}})));
  EXPECT_EQ("?a=1&b=2",
            Utility::queryParamsToString(Utility::QueryParams({{"a", "1"}, {"b", "2"}})));
}

TEST(HttpUtility, ResetReasonToString) {
  EXPECT_EQ("connection failure",
            Utility::resetReasonToString(Http::StreamResetReason::ConnectionFailure));
  EXPECT_EQ("connection termination",
            Utility::resetReasonToString(Http::StreamResetReason::ConnectionTermination));
  EXPECT_EQ("local reset", Utility::resetReasonToString(Http::StreamResetReason::LocalReset));
  EXPECT_EQ("local refused stream reset",
            Utility::resetReasonToString(Http::StreamResetReason::LocalRefusedStreamReset));
  EXPECT_EQ("overflow", Utility::resetReasonToString(Http::StreamResetReason::Overflow));
  EXPECT_EQ("remote reset", Utility::resetReasonToString(Http::StreamResetReason::RemoteReset));
  EXPECT_EQ("remote refused stream reset",
            Utility::resetReasonToString(Http::StreamResetReason::RemoteRefusedStreamReset));
}

// Verify that it resolveMostSpecificPerFilterConfigGeneric works with nil routes.
TEST(HttpUtility, ResolveMostSpecificPerFilterConfigNilRoute) {
  EXPECT_EQ(nullptr, Utility::resolveMostSpecificPerFilterConfigGeneric("envoy.filter", nullptr));
}

class TestConfig : public Router::RouteSpecificFilterConfig {
public:
  int state_;
  void merge(const TestConfig& other) { state_ += other.state_; }
};

// Verify that resolveMostSpecificPerFilterConfig works and we get back the original type.
TEST(HttpUtility, ResolveMostSpecificPerFilterConfig) {
  TestConfig testConfig;

  const std::string filter_name = "envoy.filter";
  NiceMock<Http::MockStreamDecoderFilterCallbacks> filter_callbacks;

  // make the file callbacks return our test config
  ON_CALL(*filter_callbacks.route_, perFilterConfig(filter_name))
      .WillByDefault(Return(&testConfig));

  // test the we get the same object back (as this goes through the dynamic_cast)
  auto resolved_filter_config = Utility::resolveMostSpecificPerFilterConfig<TestConfig>(
      filter_name, filter_callbacks.route());
  EXPECT_EQ(&testConfig, resolved_filter_config);
}

// Verify that resolveMostSpecificPerFilterConfigGeneric indeed returns the most specific per filter
// config.
TEST(HttpUtility, ResolveMostSpecificPerFilterConfigGeneric) {
  const std::string filter_name = "envoy.filter";
  NiceMock<Http::MockStreamDecoderFilterCallbacks> filter_callbacks;

  const Router::RouteSpecificFilterConfig one;
  const Router::RouteSpecificFilterConfig two;
  const Router::RouteSpecificFilterConfig three;

  // Test when there's nothing on the route
  EXPECT_EQ(nullptr, Utility::resolveMostSpecificPerFilterConfigGeneric(filter_name,
                                                                        filter_callbacks.route()));

  // Testing in reverse order, so that the method always returns the last object.
  ON_CALL(filter_callbacks.route_->route_entry_.virtual_host_, perFilterConfig(filter_name))
      .WillByDefault(Return(&one));
  EXPECT_EQ(&one, Utility::resolveMostSpecificPerFilterConfigGeneric(filter_name,
                                                                     filter_callbacks.route()));

  ON_CALL(*filter_callbacks.route_, perFilterConfig(filter_name)).WillByDefault(Return(&two));
  EXPECT_EQ(&two, Utility::resolveMostSpecificPerFilterConfigGeneric(filter_name,
                                                                     filter_callbacks.route()));

  ON_CALL(filter_callbacks.route_->route_entry_, perFilterConfig(filter_name))
      .WillByDefault(Return(&three));
  EXPECT_EQ(&three, Utility::resolveMostSpecificPerFilterConfigGeneric(filter_name,
                                                                       filter_callbacks.route()));

  // Cover the case of no route entry
  ON_CALL(*filter_callbacks.route_, routeEntry()).WillByDefault(Return(nullptr));
  EXPECT_EQ(&two, Utility::resolveMostSpecificPerFilterConfigGeneric(filter_name,
                                                                     filter_callbacks.route()));
}

// Verify that traversePerFilterConfigGeneric traverses in the order of specificity.
TEST(HttpUtility, TraversePerFilterConfigIteratesInOrder) {
  const std::string filter_name = "envoy.filter";
  NiceMock<Http::MockStreamDecoderFilterCallbacks> filter_callbacks;

  // Create configs to test; to ease of testing instead of using real objects
  // we will use pointers that are actually indexes.
  const std::vector<Router::RouteSpecificFilterConfig> nullconfigs(5);
  size_t num_configs = 1;
  ON_CALL(filter_callbacks.route_->route_entry_.virtual_host_, perFilterConfig(filter_name))
      .WillByDefault(Return(&nullconfigs[num_configs]));
  num_configs++;
  ON_CALL(*filter_callbacks.route_, perFilterConfig(filter_name))
      .WillByDefault(Return(&nullconfigs[num_configs]));
  num_configs++;
  ON_CALL(filter_callbacks.route_->route_entry_, perFilterConfig(filter_name))
      .WillByDefault(Return(&nullconfigs[num_configs]));

  // a vector to save which configs are visited by the traversePerFilterConfigGeneric
  std::vector<size_t> visited_configs(num_configs, 0);

  // Iterate; save the retrieved config index in the iteration index in visited_configs.
  size_t index = 0;
  Utility::traversePerFilterConfigGeneric(filter_name, filter_callbacks.route(),
                                          [&](const Router::RouteSpecificFilterConfig& cfg) {
                                            int cfg_index = &cfg - nullconfigs.data();
                                            visited_configs[index] = cfg_index - 1;
                                            index++;
                                          });

  // Make sure all methods were called, and in order.
  for (size_t i = 0; i < visited_configs.size(); i++) {
    EXPECT_EQ(i, visited_configs[i]);
  }
}

// Verify that traversePerFilterConfig works and we get back the original type.
TEST(HttpUtility, TraversePerFilterConfigTyped) {
  TestConfig testConfig;

  const std::string filter_name = "envoy.filter";
  NiceMock<Http::MockStreamDecoderFilterCallbacks> filter_callbacks;

  // make the file callbacks return our test config
  ON_CALL(*filter_callbacks.route_, perFilterConfig(filter_name))
      .WillByDefault(Return(&testConfig));

  // iterate the configs
  size_t index = 0;
  Utility::traversePerFilterConfig<TestConfig>(filter_name, filter_callbacks.route(),
                                               [&](const TestConfig&) { index++; });

  // make sure that the callback was called (which means that the dynamic_cast worked.)
  EXPECT_EQ(1, index);
}

// Verify that merging works as expected and we get back the merged result.
TEST(HttpUtility, GetMergedPerFilterConfig) {
  TestConfig baseTestConfig, routeTestConfig;

  baseTestConfig.state_ = 1;
  routeTestConfig.state_ = 1;

  const std::string filter_name = "envoy.filter";
  NiceMock<Http::MockStreamDecoderFilterCallbacks> filter_callbacks;

  // make the file callbacks return our test config
  ON_CALL(filter_callbacks.route_->route_entry_.virtual_host_, perFilterConfig(filter_name))
      .WillByDefault(Return(&baseTestConfig));
  ON_CALL(*filter_callbacks.route_, perFilterConfig(filter_name))
      .WillByDefault(Return(&routeTestConfig));

  // merge the configs
  auto merged_cfg = Utility::getMergedPerFilterConfig<TestConfig>(
      filter_name, filter_callbacks.route(),
      [&](TestConfig& base_cfg, const TestConfig& route_cfg) { base_cfg.merge(route_cfg); });

  // make sure that the callback was called (which means that the dynamic_cast worked.)
  ASSERT_TRUE(merged_cfg.has_value());
  EXPECT_EQ(2, merged_cfg.value().state_);
}

TEST(HttpUtility, CheckIsIpAddress) {
  std::array<std::tuple<bool, std::string, std::string, absl::optional<uint32_t>>, 15> patterns{
      std::make_tuple(true, "1.2.3.4", "1.2.3.4", absl::nullopt),
      std::make_tuple(true, "1.2.3.4:0", "1.2.3.4", 0),
      std::make_tuple(true, "0.0.0.0:4000", "0.0.0.0", 4000),
      std::make_tuple(true, "127.0.0.1:0", "127.0.0.1", 0),
      std::make_tuple(true, "[::]:0", "::", 0),
      std::make_tuple(true, "[::]", "::", absl::nullopt),
      std::make_tuple(true, "[1::2:3]:0", "1::2:3", 0),
      std::make_tuple(true, "[a::1]:0", "a::1", 0),
      std::make_tuple(true, "[a:b:c:d::]:0", "a:b:c:d::", 0),
      std::make_tuple(false, "example.com", "example.com", absl::nullopt),
      std::make_tuple(false, "example.com:8000", "example.com", 8000),
      std::make_tuple(false, "example.com:abc", "example.com:abc", absl::nullopt),
      std::make_tuple(false, "localhost:10000", "localhost", 10000),
      std::make_tuple(false, "localhost", "localhost", absl::nullopt),
      std::make_tuple(false, "", "", absl::nullopt)};

  for (const auto& pattern : patterns) {
    bool status_pattern = std::get<0>(pattern);
    const auto& try_host = std::get<1>(pattern);
    const auto& expect_host = std::get<2>(pattern);
    const auto& expect_port = std::get<3>(pattern);

    const auto host_attributes = Utility::parseAuthority(try_host);

    EXPECT_EQ(status_pattern, host_attributes.is_ip_address_);
    EXPECT_EQ(expect_host, host_attributes.host_);
    EXPECT_EQ(expect_port, host_attributes.port_);
  }
}

// Validates TE header is stripped if it contains an unsupported value
// Also validate the behavior if a nominated header does not exist
TEST(HttpUtility, TestTeHeaderGzipTrailersSanitized) {
  TestRequestHeaderMapImpl request_headers = {
      {":method", "GET"},
      {":path", "/"},
      {":scheme", "http"},
      {":authority", "no-headers.com"},
      {"x-request-foo", "downstram"},
      {"connection", "te, mike, sam, will, close"},
      {"te", "gzip, trailers"},
      {"sam", "bar"},
      {"will", "baz"},
  };

  // Expect that the set of headers is valid and can be sanitized
  EXPECT_TRUE(Utility::sanitizeConnectionHeader(request_headers));

  Http::TestRequestHeaderMapImpl sanitized_headers = {
      {":method", "GET"},
      {":path", "/"},
      {":scheme", "http"},
      {":authority", "no-headers.com"},
      {"x-request-foo", "downstram"},
      {"connection", "te,close"},
      {"te", "trailers"},
  };
  EXPECT_EQ(sanitized_headers, request_headers);
}

// Validates that if the connection header is nominated, the
// true connection header is not removed
TEST(HttpUtility, TestNominatedConnectionHeader) {
  TestRequestHeaderMapImpl request_headers = {
      {":method", "GET"},
      {":path", "/"},
      {":scheme", "http"},
      {":authority", "no-headers.com"},
      {"x-request-foo", "downstram"},
      {"connection", "te, mike, sam, will, connection, close"},
      {"te", "gzip"},
      {"sam", "bar"},
      {"will", "baz"},
  };
  EXPECT_TRUE(Utility::sanitizeConnectionHeader(request_headers));

  TestRequestHeaderMapImpl sanitized_headers = {
      {":method", "GET"},
      {":path", "/"},
      {":scheme", "http"},
      {":authority", "no-headers.com"},
      {"x-request-foo", "downstram"},
      {"connection", "close"},
  };
  EXPECT_EQ(sanitized_headers, request_headers);
}

// Validate that if the connection header is nominated, we
// sanitize correctly preserving other nominated headers with
// supported values
TEST(HttpUtility, TestNominatedConnectionHeader2) {
  Http::TestRequestHeaderMapImpl request_headers = {
      {":method", "GET"},
      {":path", "/"},
      {":scheme", "http"},
      {":authority", "no-headers.com"},
      {"x-request-foo", "downstram"},
      {"connection", "te, mike, sam, will, connection, close"},
      {"te", "trailers"},
      {"sam", "bar"},
      {"will", "baz"},
  };
  EXPECT_TRUE(Utility::sanitizeConnectionHeader(request_headers));

  Http::TestRequestHeaderMapImpl sanitized_headers = {
      {":method", "GET"},
      {":path", "/"},
      {":scheme", "http"},
      {":authority", "no-headers.com"},
      {"x-request-foo", "downstram"},
      {"connection", "te,close"},
      {"te", "trailers"},
  };
  EXPECT_EQ(sanitized_headers, request_headers);
}

// Validate that connection is rejected if pseudo headers are nominated
// This includes an extra comma to ensure that the resulting
// header is still correct
TEST(HttpUtility, TestNominatedPseudoHeader) {
  Http::TestRequestHeaderMapImpl request_headers = {
      {":method", "GET"},
      {":path", "/"},
      {":scheme", "http"},
      {":authority", "no-headers.com"},
      {"x-request-foo", "downstram"},
      {"connection", "te, :path,, :method, :authority, connection, close"},
      {"te", "trailers"},
  };

  // Headers remain unchanged since there are nominated pseudo headers
  Http::TestRequestHeaderMapImpl sanitized_headers(request_headers);

  EXPECT_FALSE(Utility::sanitizeConnectionHeader(request_headers));
  EXPECT_EQ(sanitized_headers, request_headers);
}

// Validate that we can sanitize the headers when splitting
// the Connection header results in empty tokens
TEST(HttpUtility, TestSanitizeEmptyTokensFromHeaders) {
  Http::TestRequestHeaderMapImpl request_headers = {
      {":method", "GET"},
      {":path", "/"},
      {":scheme", "http"},
      {":authority", "no-headers.com"},
      {"x-request-foo", "downstram"},
      {"connection", "te, foo,, bar, close"},
      {"te", "trailers"},
      {"foo", "monday"},
      {"bar", "friday"},
  };
  EXPECT_TRUE(Utility::sanitizeConnectionHeader(request_headers));

  Http::TestRequestHeaderMapImpl sanitized_headers = {
      {":method", "GET"},
      {":path", "/"},
      {":scheme", "http"},
      {":authority", "no-headers.com"},
      {"x-request-foo", "downstram"},
      {"connection", "te,close"},
      {"te", "trailers"},
  };
  EXPECT_EQ(sanitized_headers, request_headers);
}

// Validate that we fail the request if there are too many
// nominated headers
TEST(HttpUtility, TestTooManyNominatedHeaders) {
  Http::TestRequestHeaderMapImpl request_headers = {
      {":method", "GET"},
      {":path", "/"},
      {":scheme", "http"},
      {":authority", "no-headers.com"},
      {"x-request-foo", "downstram"},
      {"connection", "te, connection, close, seahawks, niners, chargers, rams, raiders, "
                     "cardinals, eagles, giants, ravens"},
      {"te", "trailers"},
  };

  // Headers remain unchanged because there are too many nominated headers
  Http::TestRequestHeaderMapImpl sanitized_headers(request_headers);

  EXPECT_FALSE(Utility::sanitizeConnectionHeader(request_headers));
  EXPECT_EQ(sanitized_headers, request_headers);
}

TEST(HttpUtility, TestRejectNominatedXForwardedFor) {
  Http::TestRequestHeaderMapImpl request_headers = {
      {":method", "GET"},
      {":path", "/"},
      {":scheme", "http"},
      {":authority", "no-headers.com"},
      {"x-request-foo", "downstram"},
      {"connection", "te, x-forwarded-for"},
      {"te", "trailers"},
  };

  // Headers remain unchanged due to nominated X-Forwarded* header
  Http::TestRequestHeaderMapImpl sanitized_headers(request_headers);

  EXPECT_FALSE(Utility::sanitizeConnectionHeader(request_headers));
  EXPECT_EQ(sanitized_headers, request_headers);
}

TEST(HttpUtility, TestRejectNominatedXForwardedHost) {
  Http::TestRequestHeaderMapImpl request_headers = {
      {":method", "GET"},
      {":path", "/"},
      {":scheme", "http"},
      {":authority", "no-headers.com"},
      {"x-request-foo", "downstram"},
      {"connection", "te, x-forwarded-host"},
      {"te", "trailers"},
  };

  // Headers remain unchanged due to nominated X-Forwarded* header
  Http::TestRequestHeaderMapImpl sanitized_headers(request_headers);

  EXPECT_FALSE(Utility::sanitizeConnectionHeader(request_headers));
  EXPECT_EQ(sanitized_headers, request_headers);
}

TEST(HttpUtility, TestRejectNominatedXForwardedProto) {
  Http::TestRequestHeaderMapImpl request_headers = {
      {":method", "GET"},
      {":path", "/"},
      {":scheme", "http"},
      {":authority", "no-headers.com"},
      {"x-request-foo", "downstram"},
      {"connection", "te, x-forwarded-proto"},
      {"te", "TrAiLeRs"},
  };

  // Headers are not sanitized due to nominated X-Forwarded* header
  EXPECT_FALSE(Utility::sanitizeConnectionHeader(request_headers));

  Http::TestRequestHeaderMapImpl sanitized_headers = {
      {":method", "GET"},
      {":path", "/"},
      {":scheme", "http"},
      {":authority", "no-headers.com"},
      {"x-request-foo", "downstram"},
      {"connection", "te, x-forwarded-proto"},
      {"te", "trailers"},
  };
  EXPECT_EQ(sanitized_headers, request_headers);
}

TEST(HttpUtility, TestRejectTrailersSubString) {
  Http::TestRequestHeaderMapImpl request_headers = {
      {":method", "GET"},
      {":path", "/"},
      {":scheme", "http"},
      {":authority", "no-headers.com"},
      {"x-request-foo", "downstram"},
      {"connection", "te, close"},
      {"te", "SemisWithTripleTrailersAreAthing"},
  };
  EXPECT_TRUE(Utility::sanitizeConnectionHeader(request_headers));

  Http::TestRequestHeaderMapImpl sanitized_headers = {
      {":method", "GET"},
      {":path", "/"},
      {":scheme", "http"},
      {":authority", "no-headers.com"},
      {"x-request-foo", "downstram"},
      {"connection", "close"},
  };
  EXPECT_EQ(sanitized_headers, request_headers);
}

TEST(HttpUtility, TestRejectTeHeaderTooLong) {
  Http::TestRequestHeaderMapImpl request_headers = {
      {":method", "GET"},
      {":path", "/"},
      {":scheme", "http"},
      {":authority", "no-headers.com"},
      {"x-request-foo", "downstram"},
      {"connection", "te, close"},
      {"te", "1234567890abcdef"
             "1234567890abcdef"
             "1234567890abcdef"
             "1234567890abcdef"
             "1234567890abcdef"
             "1234567890abcdef"
             "1234567890abcdef"
             "1234567890abcdef"
             "1234567890abcdef"
             "1234567890abcdef"
             "1234567890abcdef"
             "1234567890abcdef"
             "1234567890abcdef"
             "1234567890abcdef"
             "1234567890abcdef"
             "1234567890abcdef"},
  };

  // Headers remain unchanged because the TE value is too long
  Http::TestRequestHeaderMapImpl sanitized_headers(request_headers);

  EXPECT_FALSE(Utility::sanitizeConnectionHeader(request_headers));
  EXPECT_EQ(sanitized_headers, request_headers);
}

TEST(Url, ParsingFails) {
  Utility::Url url;
  const bool is_connect = true;
  EXPECT_FALSE(url.initialize("", !is_connect));
  EXPECT_FALSE(url.initialize("foo", !is_connect));
  EXPECT_FALSE(url.initialize("http://", !is_connect));
  EXPECT_FALSE(url.initialize("random_scheme://host.com/path", !is_connect));
  // Only port value in valid range (1-65535) is allowed.
  EXPECT_FALSE(url.initialize("http://host.com:65536/path", !is_connect));
  EXPECT_FALSE(url.initialize("http://host.com:0/path", !is_connect));
  EXPECT_FALSE(url.initialize("http://host.com:-1/path", !is_connect));
  EXPECT_FALSE(url.initialize("http://host.com:port/path", !is_connect));

  // Test parsing fails for CONNECT request URLs.
  EXPECT_FALSE(url.initialize("http://www.foo.com", is_connect));
  EXPECT_FALSE(url.initialize("foo.com", is_connect));
  // Only port value in valid range (1-65535) is allowed.
  EXPECT_FALSE(url.initialize("foo.com:65536", is_connect));
  EXPECT_FALSE(url.initialize("foo.com:0", is_connect));
  EXPECT_FALSE(url.initialize("foo.com:-1", is_connect));
  EXPECT_FALSE(url.initialize("foo.com:port", is_connect));
}

void validateUrl(absl::string_view raw_url, absl::string_view expected_scheme,
                 absl::string_view expected_host_port, absl::string_view expected_path,
                 uint16_t expected_port) {
  Utility::Url url;
  ASSERT_TRUE(url.initialize(raw_url, /*is_connect=*/false)) << "Failed to initialize " << raw_url;
  EXPECT_EQ(url.scheme(), expected_scheme);
  EXPECT_EQ(url.hostAndPort(), expected_host_port);
  EXPECT_EQ(url.pathAndQueryParams(), expected_path);
  EXPECT_EQ(url.port(), expected_port);
}

TEST(Url, ParsingTest) {
  // Test url with no explicit path (with and without port).
  validateUrl("http://www.host.com", "http", "www.host.com", "/", 80);
  validateUrl("http://www.host.com:80", "http", "www.host.com", "/", 80);

  // Test url with "/" path.
  validateUrl("http://www.host.com:80/", "http", "www.host.com", "/", 80);
  validateUrl("http://www.host.com/", "http", "www.host.com", "/", 80);

  // Test url with "?".
  validateUrl("http://www.host.com:80/?", "http", "www.host.com", "/?", 80);
  validateUrl("http://www.host.com/?", "http", "www.host.com", "/?", 80);

  // Test url with "?" but without slash.
  validateUrl("http://www.host.com:80?", "http", "www.host.com", "/?", 80);
  validateUrl("http://www.host.com?", "http", "www.host.com", "/?", 80);

  // Test url with multi-character path.
  validateUrl("http://www.host.com:80/path", "http", "www.host.com", "/path", 80);
  validateUrl("http://www.host.com/path", "http", "www.host.com", "/path", 80);

  // Test url with multi-character path and ? at the end.
  validateUrl("http://www.host.com:80/path?", "http", "www.host.com", "/path?", 80);
  validateUrl("http://www.host.com/path?", "http", "www.host.com", "/path?", 80);

  // Test https scheme.
  validateUrl("https://www.host.com", "https", "www.host.com", "/", 443);

  // Test url with query parameter.
  validateUrl("http://www.host.com:80/?query=param", "http", "www.host.com", "/?query=param", 80);
  validateUrl("http://www.host.com/?query=param", "http", "www.host.com", "/?query=param", 80);

  // Test url with query parameter but without slash. It will be normalized.
  validateUrl("http://www.host.com:80?query=param", "http", "www.host.com", "/?query=param", 80);
  validateUrl("http://www.host.com?query=param", "http", "www.host.com", "/?query=param", 80);

  // Test url with multi-character path and query parameter.
  validateUrl("http://www.host.com:80/path?query=param", "http", "www.host.com",
              "/path?query=param", 80);
  validateUrl("http://www.host.com/path?query=param", "http", "www.host.com", "/path?query=param",
              80);

  // Test url with multi-character path and more than one query parameter.
  validateUrl("http://www.host.com:80/path?query=param&query2=param2", "http", "www.host.com",
              "/path?query=param&query2=param2", 80);
  validateUrl("http://www.host.com/path?query=param&query2=param2", "http", "www.host.com",
              "/path?query=param&query2=param2", 80);

  // Test url with multi-character path, more than one query parameter and fragment
  validateUrl("http://www.host.com:80/path?query=param&query2=param2#fragment", "http",
              "www.host.com", "/path?query=param&query2=param2#fragment", 80);
  validateUrl("http://www.host.com/path?query=param&query2=param2#fragment", "http", "www.host.com",
              "/path?query=param&query2=param2#fragment", 80);

  // Test url with non-default ports.
  validateUrl("https://www.host.com:8443", "https", "www.host.com:8443", "/", 8443);
  validateUrl("http://www.host.com:8080", "http", "www.host.com:8080", "/", 8080);
}

void validateConnectUrl(absl::string_view raw_url, absl::string_view expected_host_port,
                        uint16_t expected_port) {
  Utility::Url url;
  ASSERT_TRUE(url.initialize(raw_url, /*is_connect=*/true)) << "Failed to initialize " << raw_url;
  EXPECT_TRUE(url.scheme().empty());
  EXPECT_TRUE(url.pathAndQueryParams().empty());
  EXPECT_EQ(url.hostAndPort(), expected_host_port);
  EXPECT_EQ(url.port(), expected_port);
}

TEST(Url, ParsingForConnectTest) {
  validateConnectUrl("host.com:443", "host.com:443", 443);
  validateConnectUrl("host.com:80", "host.com:80", 80);
}

void validatePercentEncodingEncodeDecode(absl::string_view source,
                                         absl::string_view expected_encoded) {
  EXPECT_EQ(Utility::PercentEncoding::encode(source), expected_encoded);
  EXPECT_EQ(Utility::PercentEncoding::decode(expected_encoded), source);
}

TEST(PercentEncoding, EncodeDecode) {
  const std::string json = R"EOF(
{
    "error": {
        "code": 401,
        "message": "Unauthorized"
    }
}
  )EOF";
  validatePercentEncodingEncodeDecode(json, "%0A{%0A    \"error\": {%0A        \"code\": 401,%0A   "
                                            "     \"message\": \"Unauthorized\"%0A    }%0A}%0A  ");
  validatePercentEncodingEncodeDecode("too large", "too large");
  validatePercentEncodingEncodeDecode("_-ok-_", "_-ok-_");
}

TEST(PercentEncoding, Decoding) {
  EXPECT_EQ(Utility::PercentEncoding::decode("a%26b"), "a&b");
  EXPECT_EQ(Utility::PercentEncoding::decode("hello%20world"), "hello world");
  EXPECT_EQ(Utility::PercentEncoding::decode("upstream%7Cdownstream"), "upstream|downstream");
  EXPECT_EQ(
      Utility::PercentEncoding::decode(
          "filter=%28cluster.upstream_%28rq_total%7Crq_time_sum%7Crq_time_count%7Crq_time_bucket%"
          "7Crq_xx%7Crq_complete%7Crq_active%7Ccx_active%29%29%7C%28server.version%29"),
      "filter=(cluster.upstream_(rq_total|rq_time_sum|rq_time_count|rq_time_bucket|rq_xx|rq_"
      "complete|rq_active|cx_active))|(server.version)");
}

TEST(PercentEncoding, DecodingWithTrailingInput) {
  EXPECT_EQ(Utility::PercentEncoding::decode("too%20lar%20"), "too lar ");
  EXPECT_EQ(Utility::PercentEncoding::decode("too%20larg%e"), "too larg%e");
  EXPECT_EQ(Utility::PercentEncoding::decode("too%20large%"), "too large%");
}

TEST(PercentEncoding, Encoding) {
  EXPECT_EQ(Utility::PercentEncoding::encode("too%large"), "too%25large");
  EXPECT_EQ(Utility::PercentEncoding::encode("too%!large/"), "too%25!large/");
  EXPECT_EQ(Utility::PercentEncoding::encode("too%!large/", "%!/"), "too%25%21large%2F");
}

} // namespace Http
} // namespace Envoy<|MERGE_RESOLUTION|>--- conflicted
+++ resolved
@@ -357,7 +357,6 @@
   }
 }
 
-<<<<<<< HEAD
 TEST(HttpUtility, ValidateStreamErrorsWithHcmForHttp1) {
   // If the override value is present, it will take precedence over the HCM value.
   bool hcm_stream_error = false;
@@ -380,7 +379,8 @@
   override_stream_error.reset();
   EXPECT_TRUE(Http::Utility::streamErrorOnInvalidHttpMessageForHttp1(hcm_stream_error,
                                                                      override_stream_error));
-=======
+}
+
 TEST(HttpUtility, ValidateStreamErrors) {
   // Both false, the result should be false.
   envoy::config::core::v3::Http2ProtocolOptions http2_options;
@@ -443,7 +443,6 @@
                     .override_stream_error_on_invalid_http_message()
                     .value());
   }
->>>>>>> c077fa14
 }
 
 TEST(HttpUtility, getLastAddressFromXFF) {
