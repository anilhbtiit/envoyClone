--- conflicted
+++ resolved
@@ -903,18 +903,8 @@
   - envoy.tracers
   security_posture: robust_to_untrusted_downstream
   status: stable
-<<<<<<< HEAD
-=======
   type_urls:
   - envoy.config.trace.v3.DynamicOtConfig
-envoy.tracers.lightstep:
-  categories:
-  - envoy.tracers
-  security_posture: robust_to_untrusted_downstream
-  status: stable
-  type_urls:
-  - envoy.config.trace.v3.LightstepConfig
->>>>>>> 7c04dda0
 envoy.tracers.opencensus:
   categories:
   - envoy.tracers
