#include "test/integration/integration.h"

#include <chrono>
#include <cstdint>
#include <functional>
#include <list>
#include <memory>
#include <string>
#include <vector>

#include "envoy/buffer/buffer.h"
#include "envoy/http/header_map.h"

#include "common/api/api_impl.h"
#include "common/buffer/buffer_impl.h"
#include "common/common/assert.h"
#include "common/common/fmt.h"
#include "common/common/stack_array.h"
#include "common/event/dispatcher_impl.h"
#include "common/event/libevent.h"
#include "common/network/connection_impl.h"
#include "common/network/utility.h"
#include "common/upstream/upstream_impl.h"

#include "extensions/transport_sockets/tls/context_config_impl.h"
#include "extensions/transport_sockets/tls/context_manager_impl.h"
#include "extensions/transport_sockets/tls/ssl_socket.h"

#include "test/integration/autonomous_upstream.h"
#include "test/integration/utility.h"
#include "test/test_common/environment.h"
#include "test/test_common/network_utility.h"

#include "absl/strings/str_join.h"
#include "gtest/gtest.h"

using testing::_;
using testing::AnyNumber;
using testing::AssertionFailure;
using testing::AssertionResult;
using testing::AssertionSuccess;
using testing::AtLeast;
using testing::Invoke;
using testing::IsSubstring;
using testing::NiceMock;
using testing::ReturnRef;

namespace Envoy {

IntegrationStreamDecoder::IntegrationStreamDecoder(Event::Dispatcher& dispatcher)
    : dispatcher_(dispatcher) {}

void IntegrationStreamDecoder::waitForContinueHeaders() {
  if (!continue_headers_.get()) {
    waiting_for_continue_headers_ = true;
    dispatcher_.run(Event::Dispatcher::RunType::Block);
  }
}

void IntegrationStreamDecoder::waitForHeaders() {
  if (!headers_.get()) {
    waiting_for_headers_ = true;
    dispatcher_.run(Event::Dispatcher::RunType::Block);
  }
}

void IntegrationStreamDecoder::waitForBodyData(uint64_t size) {
  ASSERT(body_data_waiting_length_ == 0);
  body_data_waiting_length_ = size;
  body_data_waiting_length_ -=
      std::min(body_data_waiting_length_, static_cast<uint64_t>(body_.size()));
  if (body_data_waiting_length_ > 0) {
    dispatcher_.run(Event::Dispatcher::RunType::Block);
  }
}

void IntegrationStreamDecoder::waitForEndStream() {
  if (!saw_end_stream_) {
    waiting_for_end_stream_ = true;
    dispatcher_.run(Event::Dispatcher::RunType::Block);
  }
}

void IntegrationStreamDecoder::waitForReset() {
  if (!saw_reset_) {
    waiting_for_reset_ = true;
    dispatcher_.run(Event::Dispatcher::RunType::Block);
  }
}

void IntegrationStreamDecoder::decode100ContinueHeaders(Http::HeaderMapPtr&& headers) {
  continue_headers_ = std::move(headers);
  if (waiting_for_continue_headers_) {
    dispatcher_.exit();
  }
}

void IntegrationStreamDecoder::decodeHeaders(Http::HeaderMapPtr&& headers, bool end_stream) {
  saw_end_stream_ = end_stream;
  headers_ = std::move(headers);
  if ((end_stream && waiting_for_end_stream_) || waiting_for_headers_) {
    dispatcher_.exit();
  }
}

void IntegrationStreamDecoder::decodeData(Buffer::Instance& data, bool end_stream) {
  saw_end_stream_ = end_stream;
  body_ += data.toString();

  if (end_stream && waiting_for_end_stream_) {
    dispatcher_.exit();
  } else if (body_data_waiting_length_ > 0) {
    body_data_waiting_length_ -= std::min(body_data_waiting_length_, data.length());
    if (body_data_waiting_length_ == 0) {
      dispatcher_.exit();
    }
  }
}

void IntegrationStreamDecoder::decodeTrailers(Http::HeaderMapPtr&& trailers) {
  saw_end_stream_ = true;
  trailers_ = std::move(trailers);
  if (waiting_for_end_stream_) {
    dispatcher_.exit();
  }
}

void IntegrationStreamDecoder::decodeMetadata(Http::MetadataMapPtr&& metadata_map) {
  // Combines newly received metadata with the existing metadata.
  for (const auto& metadata : *metadata_map) {
    duplicated_metadata_key_count_[metadata.first]++;
    metadata_map_->insert(metadata);
  }
}

void IntegrationStreamDecoder::onResetStream(Http::StreamResetReason reason, absl::string_view) {
  saw_reset_ = true;
  reset_reason_ = reason;
  if (waiting_for_reset_) {
    dispatcher_.exit();
  }
}

IntegrationTcpClient::IntegrationTcpClient(Event::Dispatcher& dispatcher,
                                           MockBufferFactory& factory, uint32_t port,
                                           Network::Address::IpVersion version,
                                           bool enable_half_close)
    : payload_reader_(new WaitForPayloadReader(dispatcher)),
      callbacks_(new ConnectionCallbacks(*this)) {
  EXPECT_CALL(factory, create_(_, _))
      .WillOnce(Invoke([&](std::function<void()> below_low,
                           std::function<void()> above_high) -> Buffer::Instance* {
        client_write_buffer_ = new NiceMock<MockWatermarkBuffer>(below_low, above_high);
        return client_write_buffer_;
      }));

  connection_ = dispatcher.createClientConnection(
      Network::Utility::resolveUrl(
          fmt::format("tcp://{}:{}", Network::Test::getLoopbackAddressUrlString(version), port)),
      Network::Address::InstanceConstSharedPtr(), Network::Test::createRawBufferSocket(), nullptr);

  ON_CALL(*client_write_buffer_, drain(_))
      .WillByDefault(testing::Invoke(client_write_buffer_, &MockWatermarkBuffer::baseDrain));
  EXPECT_CALL(*client_write_buffer_, drain(_)).Times(AnyNumber());

  connection_->enableHalfClose(enable_half_close);
  connection_->addConnectionCallbacks(*callbacks_);
  connection_->addReadFilter(payload_reader_);
  connection_->connect();
}

void IntegrationTcpClient::close() { connection_->close(Network::ConnectionCloseType::NoFlush); }

void IntegrationTcpClient::waitForData(const std::string& data, bool exact_match) {
  auto found = payload_reader_->data().find(data);
  if (found == 0 || (!exact_match && found != std::string::npos)) {
    return;
  }

  payload_reader_->set_data_to_wait_for(data, exact_match);
  connection_->dispatcher().run(Event::Dispatcher::RunType::Block);
}

void IntegrationTcpClient::waitForData(size_t length) {
  if (payload_reader_->data().size() >= length) {
    return;
  }

  payload_reader_->setLengthToWaitFor(length);
  connection_->dispatcher().run(Event::Dispatcher::RunType::Block);
}

void IntegrationTcpClient::waitForDisconnect(bool ignore_spurious_events) {
  if (ignore_spurious_events) {
    while (!disconnected_) {
      connection_->dispatcher().run(Event::Dispatcher::RunType::Block);
    }
  } else {
    connection_->dispatcher().run(Event::Dispatcher::RunType::Block);
    EXPECT_TRUE(disconnected_);
  }
}

void IntegrationTcpClient::waitForHalfClose() {
  connection_->dispatcher().run(Event::Dispatcher::RunType::Block);
  EXPECT_TRUE(payload_reader_->readLastByte());
}

void IntegrationTcpClient::readDisable(bool disabled) { connection_->readDisable(disabled); }

void IntegrationTcpClient::write(const std::string& data, bool end_stream, bool verify) {
  Buffer::OwnedImpl buffer(data);
  if (verify) {
    EXPECT_CALL(*client_write_buffer_, move(_));
    if (!data.empty()) {
      EXPECT_CALL(*client_write_buffer_, write(_)).Times(AtLeast(1));
    }
  }

  int bytes_expected = client_write_buffer_->bytes_written() + data.size();

  connection_->write(buffer, end_stream);
  do {
    connection_->dispatcher().run(Event::Dispatcher::RunType::NonBlock);
  } while (client_write_buffer_->bytes_written() != bytes_expected && !disconnected_);
  if (verify) {
    // If we disconnect part way through the write, then we should fail, since write() is always
    // expected to succeed.
    EXPECT_TRUE(!disconnected_ || client_write_buffer_->bytes_written() == bytes_expected);
  }
}

void IntegrationTcpClient::ConnectionCallbacks::onEvent(Network::ConnectionEvent event) {
  if (event == Network::ConnectionEvent::RemoteClose) {
    parent_.disconnected_ = true;
    parent_.connection_->dispatcher().exit();
  }
}

BaseIntegrationTest::BaseIntegrationTest(const InstanceConstSharedPtrFn& upstream_address_fn,
                                         Network::Address::IpVersion version,
                                         const std::string& config)
    : api_(Api::createApiForTest(stats_store_)),
      mock_buffer_factory_(new NiceMock<MockBufferFactory>),
      dispatcher_(api_->allocateDispatcher(Buffer::WatermarkFactoryPtr{mock_buffer_factory_})),
      version_(version), upstream_address_fn_(upstream_address_fn),
      config_helper_(version, *api_, config),
      default_log_level_(TestEnvironment::getOptions().logLevel()) {
  // This is a hack, but there are situations where we disconnect fake upstream connections and
  // then we expect the server connection pool to get the disconnect before the next test starts.
  // This does not always happen. This pause should allow the server to pick up the disconnect
  // notification and clear the pool connection if necessary. A real fix would require adding fairly
  // complex test hooks to the server and/or spin waiting on stats, neither of which I think are
  // necessary right now.
  timeSystem().sleep(std::chrono::milliseconds(10));
  ON_CALL(*mock_buffer_factory_, create_(_, _))
      .WillByDefault(Invoke([](std::function<void()> below_low,
                               std::function<void()> above_high) -> Buffer::Instance* {
        return new Buffer::WatermarkBuffer(below_low, above_high);
      }));
  ON_CALL(factory_context_, api()).WillByDefault(ReturnRef(*api_));
}

BaseIntegrationTest::BaseIntegrationTest(Network::Address::IpVersion version,
                                         const std::string& config)
    : BaseIntegrationTest(
          [version](int) {
            return Network::Utility::parseInternetAddress(
                Network::Test::getAnyAddressString(version), 0);
          },
          version, config) {}

Network::ClientConnectionPtr BaseIntegrationTest::makeClientConnection(uint32_t port) {
  Network::ClientConnectionPtr connection(dispatcher_->createClientConnection(
      Network::Utility::resolveUrl(
          fmt::format("tcp://{}:{}", Network::Test::getLoopbackAddressUrlString(version_), port)),
      Network::Address::InstanceConstSharedPtr(), Network::Test::createRawBufferSocket(), nullptr));

  connection->enableHalfClose(enable_half_close_);
  return connection;
}

void BaseIntegrationTest::initialize() {
  RELEASE_ASSERT(!initialized_, "");
  RELEASE_ASSERT(Event::Libevent::Global::initialized(), "");
  initialized_ = true;

  createUpstreams();
  createXdsUpstream();
  createEnvoy();
}

void BaseIntegrationTest::createUpstreams() {
  for (uint32_t i = 0; i < fake_upstreams_count_; ++i) {
    auto endpoint = upstream_address_fn_(i);
    if (autonomous_upstream_) {
      fake_upstreams_.emplace_back(
          new AutonomousUpstream(endpoint, upstream_protocol_, *time_system_));
    } else {
      fake_upstreams_.emplace_back(
          new FakeUpstream(endpoint, upstream_protocol_, *time_system_, enable_half_close_));
    }
  }
}

void BaseIntegrationTest::createEnvoy() {
  std::vector<uint32_t> ports;
  for (auto& upstream : fake_upstreams_) {
    if (upstream->localAddress()->ip()) {
      ports.push_back(upstream->localAddress()->ip()->port());
    }
  }

  if (use_lds_) {
    ENVOY_LOG_MISC(debug, "Setting up file-based LDS");
    // Before finalization, set up a real lds path, replacing the default /dev/null
    std::string lds_path = TestEnvironment::temporaryPath(TestUtility::uniqueFilename());
    config_helper_.addConfigModifier(
        [lds_path](envoy::config::bootstrap::v2::Bootstrap& bootstrap) -> void {
          bootstrap.mutable_dynamic_resources()->mutable_lds_config()->set_path(lds_path);
        });
  }

  // Note that finalize assumes that every fake_upstream_ must correspond to a bootstrap config
  // static entry. So, if you want to manually create a fake upstream without specifying it in the
  // config, you will need to do so *after* initialize() (which calls this function) is done.
  config_helper_.finalize(ports);

  envoy::config::bootstrap::v2::Bootstrap bootstrap = config_helper_.bootstrap();
  if (use_lds_) {
    // After the config has been finalized, write the final listener config to the lds file.
    const std::string lds_path = config_helper_.bootstrap().dynamic_resources().lds_config().path();
    envoy::api::v2::DiscoveryResponse lds;
    lds.set_version_info("0");
    for (auto& listener : config_helper_.bootstrap().static_resources().listeners()) {
      ProtobufWkt::Any* resource = lds.add_resources();
      resource->PackFrom(listener);
    }
    TestEnvironment::writeStringToFileForTest(lds_path, MessageUtil::getJsonStringFromMessage(lds),
                                              true);

    // Now that the listeners have been written to the lds file, remove them from static resources
    // or they will not be reloadable.
    bootstrap.mutable_static_resources()->mutable_listeners()->Clear();
  }
  ENVOY_LOG_MISC(debug, "Running Envoy with configuration:\n{}",
                 MessageUtil::getYamlStringFromMessage(bootstrap));

  const std::string bootstrap_path = TestEnvironment::writeStringToFileForTest(
      "bootstrap.json", MessageUtil::getJsonStringFromMessage(bootstrap));

  std::vector<std::string> named_ports;
  const auto& static_resources = config_helper_.bootstrap().static_resources();
  named_ports.reserve(static_resources.listeners_size());
  for (int i = 0; i < static_resources.listeners_size(); ++i) {
    named_ports.push_back(static_resources.listeners(i).name());
  }
  createGeneratedApiTestServer(bootstrap_path, named_ports, false, true, false);
}

void BaseIntegrationTest::setUpstreamProtocol(FakeHttpConnection::Type protocol) {
  upstream_protocol_ = protocol;
  if (upstream_protocol_ == FakeHttpConnection::Type::HTTP2) {
    config_helper_.addConfigModifier(
        [&](envoy::config::bootstrap::v2::Bootstrap& bootstrap) -> void {
          RELEASE_ASSERT(bootstrap.mutable_static_resources()->clusters_size() >= 1, "");
          auto* cluster = bootstrap.mutable_static_resources()->mutable_clusters(0);
          cluster->mutable_http2_protocol_options();
        });
  } else {
    RELEASE_ASSERT(protocol == FakeHttpConnection::Type::HTTP1, "");
  }
}

IntegrationTcpClientPtr BaseIntegrationTest::makeTcpConnection(uint32_t port) {
  return std::make_unique<IntegrationTcpClient>(*dispatcher_, *mock_buffer_factory_, port, version_,
                                                enable_half_close_);
}

void BaseIntegrationTest::registerPort(const std::string& key, uint32_t port) {
  port_map_[key] = port;
}

uint32_t BaseIntegrationTest::lookupPort(const std::string& key) {
  auto it = port_map_.find(key);
  if (it != port_map_.end()) {
    return it->second;
  }
  RELEASE_ASSERT(
      false,
      fmt::format("lookupPort() called on service type '{}', which has not been added to port_map_",
                  key));
}

void BaseIntegrationTest::setUpstreamAddress(uint32_t upstream_index,
                                             envoy::api::v2::endpoint::LbEndpoint& endpoint) const {
  auto* socket_address = endpoint.mutable_endpoint()->mutable_address()->mutable_socket_address();
  socket_address->set_address(Network::Test::getLoopbackAddressString(version_));
  socket_address->set_port_value(fake_upstreams_[upstream_index]->localAddress()->ip()->port());
}

void BaseIntegrationTest::registerTestServerPorts(const std::vector<std::string>& port_names) {
  auto port_it = port_names.cbegin();
  auto listeners = test_server_->server().listenerManager().listeners();
  auto listener_it = listeners.cbegin();
  for (; port_it != port_names.end() && listener_it != listeners.end(); ++port_it, ++listener_it) {
    const auto listen_addr = listener_it->get().socket().localAddress();
    if (listen_addr->type() == Network::Address::Type::Ip) {
      ENVOY_LOG(debug, "registered '{}' as port {}.", *port_it, listen_addr->ip()->port());
      registerPort(*port_it, listen_addr->ip()->port());
    }
  }
  const auto admin_addr = test_server_->server().admin().socket().localAddress();
  if (admin_addr->type() == Network::Address::Type::Ip) {
    registerPort("admin", admin_addr->ip()->port());
  }
}

std::string getListenerDetails(Envoy::Server::Instance& server) {
  const auto& cbs_maps = server.admin().getConfigTracker().getCallbacksMap();
  ProtobufTypes::MessagePtr details = cbs_maps.at("listeners")();
  auto listener_info = Protobuf::down_cast<envoy::admin::v2alpha::ListenersConfigDump>(*details);
  return MessageUtil::getYamlStringFromMessage(listener_info.dynamic_listeners(0).error_state());
}

void BaseIntegrationTest::createGeneratedApiTestServer(const std::string& bootstrap_path,
                                                       const std::vector<std::string>& port_names,
                                                       bool allow_unknown_static_fields,
                                                       bool reject_unknown_dynamic_fields,
                                                       bool allow_lds_rejection) {
  test_server_ = IntegrationTestServer::create(
      bootstrap_path, version_, on_server_init_function_, deterministic_, timeSystem(), *api_,
      defer_listener_finalization_, process_object_, allow_unknown_static_fields,
      reject_unknown_dynamic_fields, concurrency_);
  if (config_helper_.bootstrap().static_resources().listeners_size() > 0 &&
      !defer_listener_finalization_) {

    // Wait for listeners to be created before invoking registerTestServerPorts() below, as that
    // needs to know about the bound listener ports.
    auto end_time = time_system_.monotonicTime() + TestUtility::DefaultTimeout;
    const char* success = "listener_manager.listener_create_success";
    const char* rejected = "listener_manager.lds.update_rejected";
    while ((test_server_->counter(success) == nullptr ||
            test_server_->counter(success)->value() == 0) &&
           (!allow_lds_rejection || test_server_->counter(rejected) == nullptr ||
            test_server_->counter(rejected)->value() == 0)) {
      if (time_system_.monotonicTime() >= end_time) {
        RELEASE_ASSERT(0, "Timed out waiting for listeners.");
      }
      if (!allow_lds_rejection) {
        RELEASE_ASSERT(test_server_->counter(rejected) == nullptr ||
                           test_server_->counter(rejected)->value() == 0,
                       absl::StrCat("Lds update failed. Details\n",
                                    getListenerDetails(test_server_->server())));
      }
      time_system_.sleep(std::chrono::milliseconds(10));
    }

    registerTestServerPorts(port_names);
  }
}

void BaseIntegrationTest::createApiTestServer(const ApiFilesystemConfig& api_filesystem_config,
                                              const std::vector<std::string>& port_names,
                                              bool allow_unknown_static_fields,
                                              bool reject_unknown_dynamic_fields,
                                              bool allow_lds_rejection) {
  const std::string eds_path = TestEnvironment::temporaryFileSubstitute(
      api_filesystem_config.eds_path_, port_map_, version_);
  const std::string cds_path = TestEnvironment::temporaryFileSubstitute(
      api_filesystem_config.cds_path_, {{"eds_json_path", eds_path}}, port_map_, version_);
  const std::string rds_path = TestEnvironment::temporaryFileSubstitute(
      api_filesystem_config.rds_path_, port_map_, version_);
  const std::string lds_path = TestEnvironment::temporaryFileSubstitute(
      api_filesystem_config.lds_path_, {{"rds_json_path", rds_path}}, port_map_, version_);
  createGeneratedApiTestServer(
      TestEnvironment::temporaryFileSubstitute(
          api_filesystem_config.bootstrap_path_,
          {{"cds_json_path", cds_path}, {"lds_json_path", lds_path}}, port_map_, version_),
      port_names, allow_unknown_static_fields, reject_unknown_dynamic_fields, allow_lds_rejection);
}

void BaseIntegrationTest::createTestServer(const std::string& json_path,
                                           const std::vector<std::string>& port_names) {
  test_server_ = createIntegrationTestServer(
      TestEnvironment::temporaryFileSubstitute(json_path, port_map_, version_), nullptr,
      timeSystem());
  registerTestServerPorts(port_names);
}

void BaseIntegrationTest::sendRawHttpAndWaitForResponse(int port, const char* raw_http,
                                                        std::string* response,
                                                        bool disconnect_after_headers_complete) {
  Buffer::OwnedImpl buffer(raw_http);
  RawConnectionDriver connection(
      port, buffer,
      [&](Network::ClientConnection& client, const Buffer::Instance& data) -> void {
        response->append(data.toString());
        if (disconnect_after_headers_complete && response->find("\r\n\r\n") != std::string::npos) {
          client.close(Network::ConnectionCloseType::NoFlush);
        }
      },
      version_);

  connection.run();
}

IntegrationTestServerPtr
BaseIntegrationTest::createIntegrationTestServer(const std::string& bootstrap_path,
                                                 std::function<void()> on_server_init_function,
                                                 Event::TestTimeSystem& time_system) {
  return IntegrationTestServer::create(bootstrap_path, version_, on_server_init_function,
                                       deterministic_, time_system, *api_,
                                       defer_listener_finalization_);
}

void BaseIntegrationTest::createXdsUpstream() {
  if (create_xds_upstream_ == false) {
    return;
  }
  if (tls_xds_upstream_ == false) {
    fake_upstreams_.emplace_back(
        new FakeUpstream(0, FakeHttpConnection::Type::HTTP2, version_, timeSystem()));
  } else {
    envoy::api::v2::auth::DownstreamTlsContext tls_context;
    auto* common_tls_context = tls_context.mutable_common_tls_context();
    common_tls_context->add_alpn_protocols("h2");
    auto* tls_cert = common_tls_context->add_tls_certificates();
    tls_cert->mutable_certificate_chain()->set_filename(
        TestEnvironment::runfilesPath("test/config/integration/certs/upstreamcert.pem"));
    tls_cert->mutable_private_key()->set_filename(
        TestEnvironment::runfilesPath("test/config/integration/certs/upstreamkey.pem"));
    auto cfg = std::make_unique<Extensions::TransportSockets::Tls::ServerContextConfigImpl>(
        tls_context, factory_context_);

    upstream_stats_store_ = std::make_unique<Stats::TestIsolatedStoreImpl>();
    auto context = std::make_unique<Extensions::TransportSockets::Tls::ServerSslSocketFactory>(
        std::move(cfg), context_manager_, *upstream_stats_store_, std::vector<std::string>{});
    fake_upstreams_.emplace_back(new FakeUpstream(
        std::move(context), 0, FakeHttpConnection::Type::HTTP2, version_, timeSystem()));
  }
  xds_upstream_ = fake_upstreams_[1].get();
  // Don't ASSERT fail if an xDS reconnect ends up unparented.
  xds_upstream_->set_allow_unexpected_disconnects(true);
}

void BaseIntegrationTest::createXdsConnection() {
  AssertionResult result = xds_upstream_->waitForHttpConnection(*dispatcher_, xds_connection_);
  RELEASE_ASSERT(result, result.message());
}

void BaseIntegrationTest::cleanUpXdsConnection() {
  AssertionResult result = xds_connection_->close();
  RELEASE_ASSERT(result, result.message());
  result = xds_connection_->waitForDisconnect();
  RELEASE_ASSERT(result, result.message());
  xds_connection_.reset();
}

AssertionResult BaseIntegrationTest::compareDiscoveryRequest(
    const std::string& expected_type_url, const std::string& expected_version,
    const std::vector<std::string>& expected_resource_names,
    const std::vector<std::string>& expected_resource_names_added,
    const std::vector<std::string>& expected_resource_names_removed, bool expect_node,
    const Protobuf::int32 expected_error_code, const std::string& expected_error_substring) {
  if (sotw_or_delta_ == Grpc::SotwOrDelta::Sotw) {
    return compareSotwDiscoveryRequest(expected_type_url, expected_version, expected_resource_names,
                                       expect_node, expected_error_code, expected_error_substring);
  } else {
    return compareDeltaDiscoveryRequest(expected_type_url, expected_resource_names_added,
                                        expected_resource_names_removed, expected_error_code,
                                        expected_error_substring);
  }
}

AssertionResult BaseIntegrationTest::compareSotwDiscoveryRequest(
    const std::string& expected_type_url, const std::string& expected_version,
    const std::vector<std::string>& expected_resource_names, bool expect_node,
    const Protobuf::int32 expected_error_code, const std::string& expected_error_substring) {
  envoy::api::v2::DiscoveryRequest discovery_request;
  VERIFY_ASSERTION(xds_stream_->waitForGrpcMessage(*dispatcher_, discovery_request));

  if (expect_node) {
    EXPECT_TRUE(discovery_request.has_node());
    EXPECT_FALSE(discovery_request.node().id().empty());
    EXPECT_FALSE(discovery_request.node().cluster().empty());
  } else {
    EXPECT_FALSE(discovery_request.has_node());
  }

  if (expected_type_url != discovery_request.type_url()) {
    return AssertionFailure() << fmt::format("type_url {} does not match expected {}",
                                             discovery_request.type_url(), expected_type_url);
  }
  if (!(expected_error_code == discovery_request.error_detail().code())) {
    return AssertionFailure() << fmt::format("error_code {} does not match expected {}",
                                             discovery_request.error_detail().code(),
                                             expected_error_code);
  }
  EXPECT_TRUE(
      IsSubstring("", "", expected_error_substring, discovery_request.error_detail().message()));
  const std::vector<std::string> resource_names(discovery_request.resource_names().cbegin(),
                                                discovery_request.resource_names().cend());
  if (expected_resource_names != resource_names) {
    return AssertionFailure() << fmt::format(
               "resources {} do not match expected {} in {}", absl::StrJoin(resource_names, ","),
               absl::StrJoin(expected_resource_names, ","), discovery_request.DebugString());
  }
  if (expected_version != discovery_request.version_info()) {
    return AssertionFailure() << fmt::format("version {} does not match expected {} in {}",
                                             discovery_request.version_info(), expected_version,
                                             discovery_request.DebugString());
  }
  return AssertionSuccess();
}

AssertionResult compareSets(const std::set<std::string>& set1, const std::set<std::string>& set2,
                            absl::string_view name) {
  if (set1 == set2) {
    return AssertionSuccess();
  }
<<<<<<< HEAD
  if (expected_error_code != Grpc::Status::WellKnownGrpcStatus::Ok &&
      discovery_request.error_detail().message().find(expected_error_substring) ==
          std::string::npos) {
    return AssertionFailure() << "\"" << expected_error_substring
                              << "\" is not a substring of actual error message \""
                              << discovery_request.error_detail().message() << "\"";
=======
  auto failure = AssertionFailure() << name << " field not as expected.\nExpected: {";
  for (const auto& x : set1) {
    failure << x << ", ";
>>>>>>> 17af0ba5
  }
  failure << "}\nActual: {";
  for (const auto& x : set2) {
    failure << x << ", ";
  }
  return failure << "}";
}

AssertionResult BaseIntegrationTest::compareDeltaDiscoveryRequest(
    const std::string& expected_type_url,
    const std::vector<std::string>& expected_resource_subscriptions,
    const std::vector<std::string>& expected_resource_unsubscriptions, FakeStreamPtr& xds_stream,
    const Protobuf::int32 expected_error_code, const std::string& expected_error_substring) {
  envoy::api::v2::DeltaDiscoveryRequest request;
  VERIFY_ASSERTION(xds_stream->waitForGrpcMessage(*dispatcher_, request));

  // Verify all we care about node.
  if (!request.has_node() || request.node().id().empty() || request.node().cluster().empty()) {
    return AssertionFailure() << "Weird node field";
  }
  if (request.type_url() != expected_type_url) {
    return AssertionFailure() << fmt::format("type_url {} does not match expected {}.",
                                             request.type_url(), expected_type_url);
  }
  // Sort to ignore ordering.
  std::set<std::string> expected_sub{expected_resource_subscriptions.begin(),
                                     expected_resource_subscriptions.end()};
  std::set<std::string> expected_unsub{expected_resource_unsubscriptions.begin(),
                                       expected_resource_unsubscriptions.end()};
  std::set<std::string> actual_sub{request.resource_names_subscribe().begin(),
                                   request.resource_names_subscribe().end()};
  std::set<std::string> actual_unsub{request.resource_names_unsubscribe().begin(),
                                     request.resource_names_unsubscribe().end()};
  auto sub_result = compareSets(expected_sub, actual_sub, "expected_resource_subscriptions");
  if (!sub_result) {
    return sub_result;
  }
  auto unsub_result =
      compareSets(expected_unsub, actual_unsub, "expected_resource_unsubscriptions");
  if (!unsub_result) {
    return unsub_result;
  }
  // (We don't care about response_nonce or initial_resource_versions.)

  if (request.error_detail().code() != expected_error_code) {
    return AssertionFailure() << fmt::format(
               "error code {} does not match expected {}. (Error message is {}).",
               request.error_detail().code(), expected_error_code,
               request.error_detail().message());
  }
  if (expected_error_code != Grpc::Status::WellKnownGrpcStatus::Ok &&
      request.error_detail().message().find(expected_error_substring) == std::string::npos) {
    return AssertionFailure() << "\"" << expected_error_substring
                              << "\" is not a substring of actual error message \""
                              << request.error_detail().message() << "\"";
  }
  return AssertionSuccess();
}

} // namespace Envoy<|MERGE_RESOLUTION|>--- conflicted
+++ resolved
@@ -619,18 +619,9 @@
   if (set1 == set2) {
     return AssertionSuccess();
   }
-<<<<<<< HEAD
-  if (expected_error_code != Grpc::Status::WellKnownGrpcStatus::Ok &&
-      discovery_request.error_detail().message().find(expected_error_substring) ==
-          std::string::npos) {
-    return AssertionFailure() << "\"" << expected_error_substring
-                              << "\" is not a substring of actual error message \""
-                              << discovery_request.error_detail().message() << "\"";
-=======
   auto failure = AssertionFailure() << name << " field not as expected.\nExpected: {";
   for (const auto& x : set1) {
     failure << x << ", ";
->>>>>>> 17af0ba5
   }
   failure << "}\nActual: {";
   for (const auto& x : set2) {
