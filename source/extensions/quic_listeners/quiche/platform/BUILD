--- conflicted
+++ resolved
@@ -195,7 +195,6 @@
 )
 
 envoy_cc_library(
-<<<<<<< HEAD
     name = "quic_platform_mem_slice_span_impl_lib",
     srcs = ["quic_mem_slice_span_impl.cc"],
     hdrs = ["quic_mem_slice_span_impl.h"],
@@ -222,7 +221,10 @@
         "@com_googlesource_quiche//:quic_core_buffer_allocator_lib",
         "@com_googlesource_quiche//:quic_core_utils_lib",
         "@com_googlesource_quiche//:quic_platform_mem_slice_span_lib",
-=======
+    ],
+)
+
+envoy_cc_library(
     name = "envoy_quic_clock_lib",
     srcs = ["envoy_quic_clock.cc"],
     hdrs = ["envoy_quic_clock.h"],
@@ -230,7 +232,6 @@
     deps = [
         "//include/envoy/event:timer_interface",
         "@com_googlesource_quiche//:quic_platform",
->>>>>>> 47d3a529
     ],
 )
 
