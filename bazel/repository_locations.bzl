REPOSITORY_LOCATIONS = dict(
    com_google_absl = dict(
        commit = "6de53819a7173bd446156237a37f53464b7732cc",
        remote = "https://github.com/abseil/abseil-cpp",
    ),
    com_github_bombela_backward = dict(
        commit = "cd1c4bd9e48afe812a0e996d335298c455afcd92",  # v1.3
        remote = "https://github.com/bombela/backward-cpp",
    ),
    com_github_cyan4973_xxhash = dict(
        commit = "7caf8bd76440c75dfe1070d3acfbd7891aea8fca",  # v0.6.4
        remote = "https://github.com/Cyan4973/xxHash",
    ),
    com_github_eile_tclap = dict(
        commit = "3627d9402e529770df9b0edf2aa8c0e0d6c6bb41",  # tclap-1-2-1-release-final
        remote = "https://github.com/eile/tclap",
    ),
    com_github_fmtlib_fmt = dict(
        sha256 = "10a9f184d4d66f135093a08396d3b0a0ebe8d97b79f8b3ddb8559f75fe4fcbc3",
        strip_prefix = "fmt-4.0.0",
        urls = ["https://github.com/fmtlib/fmt/releases/download/4.0.0/fmt-4.0.0.zip"],
    ),
    com_github_gabime_spdlog = dict(
        sha256 = "2081e5df5e87402398847431e16b87c71dd5c4d632314bb976ace8161f4d32de",
        strip_prefix = "spdlog-0.16.2",
        urls = ["https://github.com/gabime/spdlog/archive/v0.16.2.tar.gz"],
    ),
    com_github_gcovr_gcovr = dict(
        commit = "c0d77201039c7b119b18bc7fb991564c602dd75d",
        remote = "https://github.com/gcovr/gcovr",
    ),
    com_github_grpc_grpc = dict(
        commit = "f526a2164f9c1eb816eea420f7201b8dfa278a8f", # v1.8.3
        remote = "https://github.com/grpc/grpc.git",
    ),
    io_opentracing_cpp = dict(
        commit = "e57161e2a4bd1f9d3a8d3edf23185f033bb45f17",
        remote = "https://github.com/opentracing/opentracing-cpp", # v1.2.0
    ),
    com_lightstep_tracer_cpp = dict(
        commit = "6a198acd328f976984699f7272bbec7c8b220f65",
        remote = "https://github.com/lightstep/lightstep-tracer-cpp", # v0.6.1
    ),
    lightstep_vendored_googleapis = dict(
        commit = "d6f78d948c53f3b400bb46996eb3084359914f9b",
        remote = "https://github.com/google/googleapis",
    ),
    com_github_nodejs_http_parser = dict(
        commit = "feae95a3a69f111bc1897b9048d9acbc290992f9",  # v2.7.1
        remote = "https://github.com/nodejs/http-parser",
    ),
    com_github_pallets_jinja = dict(
        commit = "d78a1b079cd985eea7d636f79124ab4fc44cb538",  # 2.9.6
        remote = "https://github.com/pallets/jinja",
    ),
    com_github_pallets_markupsafe = dict(
        commit = "d2a40c41dd1930345628ea9412d97e159f828157",  # 1.0
        remote = "https://github.com/pallets/markupsafe",
    ),
    com_github_tencent_rapidjson = dict(
        commit = "f54b0e47a08782a6131cc3d60f94d038fa6e0a51",  # v1.1.0
        remote = "https://github.com/tencent/rapidjson",
    ),
    com_google_googletest = dict(
        commit = "43863938377a9ea1399c0596269e0890b5c5515a",
        remote = "https://github.com/google/googletest",
    ),
    com_google_protobuf = dict(
        sha256 = "0cc6607e2daa675101e9b7398a436f09167dffb8ca0489b0307ff7260498c13c",
        strip_prefix = "protobuf-3.5.0",
        urls = ["https://github.com/google/protobuf/archive/v3.5.0.tar.gz"],
    ),
    envoy_api = dict(
<<<<<<< HEAD
        commit = "fd02c813ac15cb13ab8d94ff0598d302327caebc",
        remote = "https://github.com/jrajahalme/envoy-api",
=======
        commit = "0811371f1738a2e5f0cb594b500e9db3b5bd8af8",
        remote = "https://github.com/envoyproxy/data-plane-api",
>>>>>>> d20c8f9e
    ),
    grpc_httpjson_transcoding = dict(
        commit = "e4f58aa07b9002befa493a0a82e10f2e98b51fc6",
        remote = "https://github.com/grpc-ecosystem/grpc-httpjson-transcoding",
    ),
    io_bazel_rules_go = dict(
        commit = "4374be38e9a75ff5957c3922adb155d32086fe14",
        remote = "https://github.com/bazelbuild/rules_go",
    ),
    # I'd love to name this `com_github_google_subpar`, but something in the Subpar
    # code assumes its repository name is just `subpar`.
    subpar = dict(
        commit = "eb23aa7a5361cabc02464476dd080389340a5522",  # HEAD
        remote = "https://github.com/google/subpar",
    ),
)<|MERGE_RESOLUTION|>--- conflicted
+++ resolved
@@ -71,13 +71,8 @@
         urls = ["https://github.com/google/protobuf/archive/v3.5.0.tar.gz"],
     ),
     envoy_api = dict(
-<<<<<<< HEAD
-        commit = "fd02c813ac15cb13ab8d94ff0598d302327caebc",
+        commit = "362031f5b716b6019b1ec9c6df2bc41f0eec25a4",
         remote = "https://github.com/jrajahalme/envoy-api",
-=======
-        commit = "0811371f1738a2e5f0cb594b500e9db3b5bd8af8",
-        remote = "https://github.com/envoyproxy/data-plane-api",
->>>>>>> d20c8f9e
     ),
     grpc_httpjson_transcoding = dict(
         commit = "e4f58aa07b9002befa493a0a82e10f2e98b51fc6",
