--- conflicted
+++ resolved
@@ -1,123 +1,3 @@
 # DEPRECATED
 
-<<<<<<< HEAD
-As of release 1.3.0, Envoy will follow a
-[Breaking Change Policy](https://github.com/envoyproxy/envoy/blob/master//CONTRIBUTING.md#breaking-change-policy).
-
-The following features have been DEPRECATED and will be removed in the specified release cycle.
-A logged warning is expected for each deprecated item that is in deprecation window.
-
-## Version 1.11.0 (Pending)
-* Use of `cluster`, found in [redis-proxy.proto](https://github.com/envoyproxy/envoy/blob/master/api/envoy/config/filter/network/redis_proxy/v2/redis_proxy.proto) is deprecated. Set a `PrefixRoutes.catch_all_cluster` instead.
-
-## Version 1.10.0 (Apr 5, 2019)
-* Use of `use_alpha` in [Ext-Authz Authorization Service](https://github.com/envoyproxy/envoy/blob/master/api/envoy/service/auth/v2/external_auth.proto) is deprecated. It should be used for a short time, and only when transitioning from alpha to V2 release version.
-* Use of `enabled` in `CorsPolicy`, found in
-  [route.proto](https://github.com/envoyproxy/envoy/blob/master/api/envoy/api/v2/route/route.proto).
-  Set the `filter_enabled` field instead.
-* Use of the `type` field in the `FaultDelay` message (found in
-  [fault.proto](https://github.com/envoyproxy/envoy/blob/master/api/envoy/config/filter/fault/v2/fault.proto))
-  has been deprecated. It was never used and setting it has no effect. It will be removed in the
-  following release.
-
-## Version 1.9.0 (Dec 20, 2018)
-
-* Order of execution of the network write filter chain has been reversed. Prior to this release cycle it was incorrect, see [#4599](https://github.com/envoyproxy/envoy/issues/4599). In the 1.9.0 release cycle we introduced `bugfix_reverse_write_filter_order` in [lds.proto](https://github.com/envoyproxy/envoy/blob/master/api/envoy/api/v2/lds.proto) to temporarily support both old and new behaviors. Note this boolean field is deprecated.
-* Order of execution of the HTTP encoder filter chain has been reversed. Prior to this release cycle it was incorrect, see [#4599](https://github.com/envoyproxy/envoy/issues/4599). In the 1.9.0 release cycle we introduced `bugfix_reverse_encode_order` in [http_connection_manager.proto](https://github.com/envoyproxy/envoy/blob/master/api/envoy/config/filter/network/http_connection_manager/v2/http_connection_manager.proto) to temporarily support both old and new behaviors. Note this boolean field is deprecated.
-* Use of the v1 REST_LEGACY ApiConfigSource is deprecated.
-* Use of std::hash in the ring hash load balancer is deprecated.
-* Use of `rate_limit_service` configuration in the [bootstrap configuration](https://github.com/envoyproxy/envoy/blob/master/api/envoy/config/bootstrap/v2/bootstrap.proto) is deprecated.
-* Use of `runtime_key` in `RequestMirrorPolicy`, found in
-  [route.proto](https://github.com/envoyproxy/envoy/blob/master/api/envoy/api/v2/route/route.proto)
-  is deprecated. Set the `runtime_fraction` field instead.
-* Use of buffer filter `max_request_time` is deprecated in favor of the request timeout found in [HttpConnectionManager](https://github.com/envoyproxy/envoy/blob/master/api/envoy/config/filter/network/http_connection_manager/v2/http_connection_manager.proto)
-
-## Version 1.8.0 (Oct 4, 2018)
-
-* Use of the v1 API (including `*.deprecated_v1` fields in the v2 API) is deprecated.
-  See envoy-announce [email](https://groups.google.com/forum/#!topic/envoy-announce/oPnYMZw8H4U).
-* Use of the legacy
-  [ratelimit.proto](https://github.com/envoyproxy/envoy/blob/b0a518d064c8255e0e20557a8f909b6ff457558f/source/common/ratelimit/ratelimit.proto)
-  is deprecated, in favor of the proto defined in
-  [date-plane-api](https://github.com/envoyproxy/envoy/blob/master/api/envoy/service/ratelimit/v2/rls.proto)
-  Prior to 1.8.0, Envoy can use either proto to send client requests to a ratelimit server with the use of the
-  `use_data_plane_proto` boolean flag in the [ratelimit configuration](https://github.com/envoyproxy/envoy/blob/master/api/envoy/config/ratelimit/v2/rls.proto).
-  However, when using the deprecated client a warning is logged.
-* Use of the --v2-config-only flag.
-* Use of both `use_websocket` and `websocket_config` in
-  [route.proto](https://github.com/envoyproxy/envoy/blob/master/api/envoy/api/v2/route/route.proto)
-  is deprecated. Please use the new `upgrade_configs` in the
-  [HttpConnectionManager](https://github.com/envoyproxy/envoy/blob/master/api/envoy/config/filter/network/http_connection_manager/v2/http_connection_manager.proto)
-  instead.
-* Use of the integer `percent` field in [FaultDelay](https://github.com/envoyproxy/envoy/blob/master/api/envoy/config/filter/fault/v2/fault.proto)
-  and in [FaultAbort](https://github.com/envoyproxy/envoy/blob/master/api/envoy/config/filter/http/fault/v2/fault.proto) is deprecated in favor
-  of the new `FractionalPercent` based `percentage` field.
-* Setting hosts via `hosts` field in `Cluster` is deprecated. Use `load_assignment` instead.
-* Use of `response_headers_to_*` and `request_headers_to_add` are deprecated at the `RouteAction`
-  level. Please use the configuration options at the `Route` level.
-* Use of `runtime` in `RouteMatch`, found in
-  [route.proto](https://github.com/envoyproxy/envoy/blob/master/api/envoy/api/v2/route/route.proto).
-  Set the `runtime_fraction` field instead.
-* Use of the string `user` field in `Authenticated` in [rbac.proto](https://github.com/envoyproxy/envoy/blob/master/api/envoy/config/rbac/v2alpha/rbac.proto)
-  is deprecated in favor of the new `StringMatcher` based `principal_name` field.
-
-## Version 1.7.0 (Jun 21, 2018)
-
-* Admin mutations should be sent as POSTs rather than GETs. HTTP GETs will result in an error
-  status code and will not have their intended effect. Prior to 1.7, GETs can be used for
-  admin mutations, but a warning is logged.
-* Rate limit service configuration via the `cluster_name` field is deprecated. Use `grpc_service`
-  instead.
-* gRPC service configuration via the `cluster_names` field in `ApiConfigSource` is deprecated. Use
-  `grpc_services` instead. Prior to 1.7, a warning is logged.
-* Redis health checker configuration via the `redis_health_check` field in `HealthCheck` is
-  deprecated. Use `custom_health_check` with name `envoy.health_checkers.redis` instead. Prior
-  to 1.7, `redis_health_check` can be used, but warning is logged.
-* `SAN` is replaced by `URI` in the `x-forwarded-client-cert` header.
-* The `endpoint` field in the http health check filter is deprecated in favor of the `headers`
-  field where one can specify HeaderMatch objects to match on.
-* The `sni_domains` field in the filter chain match was deprecated/renamed to `server_names`.
-
-## Version 1.6.0 (March 20, 2018)
-
-* DOWNSTREAM_ADDRESS log formatter is deprecated. Use DOWNSTREAM_REMOTE_ADDRESS_WITHOUT_PORT
-  instead.
-* CLIENT_IP header formatter is deprecated. Use DOWNSTREAM_REMOTE_ADDRESS_WITHOUT_PORT instead.
-* 'use_original_dst' field in the v2 LDS API is deprecated. Use listener filters and filter chain
-  matching instead.
-* `value` and `regex` fields in the `HeaderMatcher` message is deprecated. Use the `exact_match`
-  or `regex_match` oneof instead.
-
-## Version 1.5.0 (Dec 4, 2017)
-
-* The outlier detection `ejections_total` stats counter has been deprecated and not replaced. Monitor
-  the individual `ejections_detected_*` counters for the detectors of interest, or
-  `ejections_enforced_total` for the total number of ejections that actually occurred.
-* The outlier detection `ejections_consecutive_5xx` stats counter has been deprecated in favour of
-  `ejections_detected_consecutive_5xx` and `ejections_enforced_consecutive_5xx`.
-* The outlier detection `ejections_success_rate` stats counter has been deprecated in favour of
-  `ejections_detected_success_rate` and `ejections_enforced_success_rate`.
-
-## Version 1.4.0 (Aug 24, 2017)
-
-* Config option `statsd_local_udp_port` has been deprecated and has been replaced with
-  `statsd_udp_ip_address`.
-* `HttpFilterConfigFactory` filter API has been deprecated in favor of `NamedHttpFilterConfigFactory`.
-* Config option `http_codec_options` has been deprecated and has been replaced with `http2_settings`.
-* The following log macros have been deprecated: `log_trace`, `log_debug`, `conn_log`,
-  `conn_log_info`, `conn_log_debug`, `conn_log_trace`, `stream_log`, `stream_log_info`,
-  `stream_log_debug`, `stream_log_trace`. For replacements, please see
-  [logger.h](https://github.com/envoyproxy/envoy/blob/master/source/common/common/logger.h).
-* The connectionId() and ssl() callbacks of StreamFilterCallbacks have been deprecated and
-  replaced with a more general connection() callback, which, when not returning a nullptr, can be
-  used to get the connection id and SSL connection from the returned Connection object pointer.
-* The protobuf stub gRPC support via `Grpc::RpcChannelImpl` is now replaced with `Grpc::AsyncClientImpl`.
-  This no longer uses `protoc` generated stubs but instead utilizes C++ template generation of the
-  RPC stubs. `Grpc::AsyncClientImpl` supports streaming, in addition to the previous unary, RPCs.
-* The direction of network and HTTP filters in the configuration will be ignored from 1.4.0 and
-  later removed from the configuration in the v2 APIs. Filter direction is now implied at the C++ type
-  level. The `type()` methods on the `NamedNetworkFilterConfigFactory` and
-  `NamedHttpFilterConfigFactory` interfaces have been removed to reflect this.
-=======
-The [deprecated log](https://www.envoyproxy.io/docs/envoy/latest/intro/deprecated) can be found in the official Envoy developer documentation.
->>>>>>> 000d2788
+The [deprecated log](https://www.envoyproxy.io/docs/envoy/latest/intro/deprecated) can be found in the official Envoy developer documentation.