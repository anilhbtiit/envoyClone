licenses(["notice"])  # Apache 2

load(
    "//bazel:envoy_build_system.bzl",
    "envoy_basic_cc_library",
    "envoy_cc_library",
    "envoy_include_prefix",
    "envoy_package",
)

envoy_package()

envoy_cc_library(
    name = "assert_lib",
    hdrs = ["assert.h"],
    deps = [":logger_lib"],
)

envoy_cc_library(
    name = "base64_lib",
    srcs = ["base64.cc"],
    hdrs = ["base64.h"],
    deps = [
        ":empty_string",
        "//include/envoy/buffer:buffer_interface",
    ],
)

envoy_cc_library(
    name = "byte_order_lib",
    hdrs = ["byte_order.h"],
)

envoy_cc_library(
    name = "c_smart_ptr_lib",
    hdrs = ["c_smart_ptr.h"],
)

envoy_cc_library(
    name = "cleanup_lib",
    hdrs = ["cleanup.h"],
)

envoy_cc_library(
    name = "compiler_requirements_lib",
    hdrs = ["compiler_requirements.h"],
)

envoy_cc_library(
    name = "empty_string",
    hdrs = ["empty_string.h"],
)

envoy_cc_library(
    name = "enum_to_int",
    hdrs = ["enum_to_int.h"],
)

# fmt_lib is automatically a dependency of all enovy_cc_library definitions.
envoy_basic_cc_library(
    name = "fmt_lib",
    hdrs = ["fmt.h"],
    include_prefix = envoy_include_prefix(PACKAGE_NAME),
)

envoy_cc_library(
    name = "hash_lib",
    hdrs = ["hash.h"],
    external_deps = ["xxhash"],
)

envoy_cc_library(
    name = "hex_lib",
    srcs = ["hex.cc"],
    hdrs = ["hex.h"],
    deps = [":utility_lib"],
)

envoy_cc_library(
    name = "linked_object",
    hdrs = ["linked_object.h"],
    deps = [":assert_lib"],
)

envoy_cc_library(
    name = "logger_lib",
    srcs = ["logger.cc"],
    hdrs = ["logger.h"],
    deps = [
        ":macros",
        "//include/envoy/access_log:access_log_interface",
        "//include/envoy/filesystem:filesystem_interface",
        "//include/envoy/thread:thread_interface",
    ],
)

envoy_cc_library(
    name = "macros",
    hdrs = ["macros.h"],
)

envoy_cc_library(
    name = "non_copyable",
    hdrs = ["non_copyable.h"],
)

envoy_cc_library(
    name = "stl_helpers",
    hdrs = ["stl_helpers.h"],
)

envoy_cc_library(
    name = "thread_lib",
    srcs = ["thread.cc"],
    hdrs = ["thread.h"],
    deps = [
        ":assert_lib",
        ":macros",
        "//include/envoy/thread:thread_interface",
    ],
)

envoy_cc_library(
    name = "utility_lib",
    srcs = ["utility.cc"],
    hdrs = ["utility.h"],
    deps = [
<<<<<<< HEAD
        "//include/envoy/common:time_interface",
        "//source/common/common:hash_lib",
=======
        ":assert_lib",
        "//include/envoy/common:interval_set_interface",
        "//include/envoy/common:time_interface",
>>>>>>> a34eecac
    ],
)

genrule(
    name = "generate_version_number",
    srcs = ["@envoy_api//:VERSION"],
    outs = ["version_number.h"],
    cmd = """echo "#define BUILD_VERSION_NUMBER \\"$$(cat $<)\\"" >$@""",
)

envoy_cc_library(
    name = "version_includes",
    hdrs = [
        "version.h",
        ":generate_version_number",
    ],
)

envoy_cc_library(
    name = "version_lib",
    srcs = ["version.cc"],
    linkstamp = "version_linkstamp.cc",
    deps = [
        ":version_includes",
        "//source/common/common:macros",
    ],
)

envoy_cc_library(
    name = "to_lower_table_lib",
    srcs = ["to_lower_table.cc"],
    hdrs = ["to_lower_table.h"],
)

envoy_cc_library(
    name = "callback_impl_lib",
    hdrs = ["callback_impl.h"],
    deps = [
        ":assert_lib",
        "//include/envoy/common:callback",
    ],
)

envoy_cc_library(
    name = "shared_memory_hash_set_lib",
    hdrs = ["shared_memory_hash_set.h"],
    deps = [
        ":assert_lib",
        ":logger_lib",
    ],
)<|MERGE_RESOLUTION|>--- conflicted
+++ resolved
@@ -125,14 +125,10 @@
     srcs = ["utility.cc"],
     hdrs = ["utility.h"],
     deps = [
-<<<<<<< HEAD
-        "//include/envoy/common:time_interface",
-        "//source/common/common:hash_lib",
-=======
         ":assert_lib",
         "//include/envoy/common:interval_set_interface",
         "//include/envoy/common:time_interface",
->>>>>>> a34eecac
+        "//source/common/common:hash_lib",
     ],
 )
 
