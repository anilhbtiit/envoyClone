package main

/*
typedef struct {
  int foo;
} httpRequest;
*/
import "C"
import "unsafe"

//export envoyGoFilterNewHttpPluginConfig
func envoyGoFilterNewHttpPluginConfig(namePtr, nameLen, configPtr, configLen uint64) uint64 {
	return 100
}

//export envoyGoFilterDestroyHttpPluginConfig
func envoyGoFilterDestroyHttpPluginConfig(id uint64) {
}

//export envoyGoFilterMergeHttpPluginConfig
func envoyGoFilterMergeHttpPluginConfig(namePtr, nameLen, parentId, childId uint64) uint64 {
	return 0
}

//export envoyGoFilterOnHttpHeader
func envoyGoFilterOnHttpHeader(r *C.httpRequest, endStream, headerNum, headerBytes uint64) uint64 {
	return 0
}

//export envoyGoFilterOnHttpData
func envoyGoFilterOnHttpData(r *C.httpRequest, endStream, buffer, length uint64) uint64 {
	return 0
}

//export envoyGoFilterOnHttpDestroy
func envoyGoFilterOnHttpDestroy(r *C.httpRequest, reason uint64) {
}

//export envoyGoClusterSpecifierNewPlugin
func envoyGoClusterSpecifierNewPlugin(configPtr uint64, configLen uint64) uint64 {
	return 200
}

//export envoyGoOnClusterSpecify
func envoyGoOnClusterSpecify(pluginPtr uint64, headerPtr uint64, pluginId uint64, bufferPtr uint64, bufferLen uint64) int64 {
	return 0
}

<<<<<<< HEAD
//export envoyGoFilterOnNetworkFilterConfig
func envoyGoFilterOnNetworkFilterConfig(libraryIDPtr uint64, libraryIDLen uint64, configPtr uint64, configLen uint64) uint64 {
	return 100
}

//export envoyGoFilterOnDownstreamConnection
func envoyGoFilterOnDownstreamConnection(wrapper unsafe.Pointer, pluginNamePtr uint64, pluginNameLen uint64,
	configID uint64) uint64 {
	return 0
}

//export envoyGoFilterOnDownstreamData
func envoyGoFilterOnDownstreamData(wrapper unsafe.Pointer, dataSize uint64, dataPtr uint64, sliceNum int, endOfStream int) uint64 {
	return 0
}

//export envoyGoFilterOnDownstreamEvent
func envoyGoFilterOnDownstreamEvent(wrapper unsafe.Pointer, event int) {}

//export envoyGoFilterOnDownstreamWrite
func envoyGoFilterOnDownstreamWrite(wrapper unsafe.Pointer, dataSize uint64, dataPtr uint64, sliceNum int, endOfStream int) uint64 {
	return 0
}

//export envoyGoFilterOnUpstreamConnectionReady
func envoyGoFilterOnUpstreamConnectionReady(wrapper unsafe.Pointer) {}

//export envoyGoFilterOnUpstreamConnectionFailure
func envoyGoFilterOnUpstreamConnectionFailure(wrapper unsafe.Pointer, reason int) {}

//export envoyGoFilterOnUpstreamData
func envoyGoFilterOnUpstreamData(wrapper unsafe.Pointer, dataSize uint64, dataPtr uint64, sliceNum int, endOfStream int) {
}

//export envoyGoFilterOnUpstreamEvent
func envoyGoFilterOnUpstreamEvent(wrapper unsafe.Pointer, event int) {}

=======
//export envoyGoRequestSemaDec
func envoyGoRequestSemaDec(r *C.httpRequest) {
}

>>>>>>> ee3a5459
func main() {
}<|MERGE_RESOLUTION|>--- conflicted
+++ resolved
@@ -46,7 +46,6 @@
 	return 0
 }
 
-<<<<<<< HEAD
 //export envoyGoFilterOnNetworkFilterConfig
 func envoyGoFilterOnNetworkFilterConfig(libraryIDPtr uint64, libraryIDLen uint64, configPtr uint64, configLen uint64) uint64 {
 	return 100
@@ -84,11 +83,9 @@
 //export envoyGoFilterOnUpstreamEvent
 func envoyGoFilterOnUpstreamEvent(wrapper unsafe.Pointer, event int) {}
 
-=======
 //export envoyGoRequestSemaDec
 func envoyGoRequestSemaDec(r *C.httpRequest) {
 }
 
->>>>>>> ee3a5459
 func main() {
 }