#include "source/extensions/transport_sockets/tls/context_config_impl.h"

#include <memory>
#include <string>

#include "envoy/extensions/transport_sockets/tls/v3/cert.pb.h"

#include "source/common/common/assert.h"
#include "source/common/common/empty_string.h"
#include "source/common/config/datasource.h"
#include "source/common/network/cidr_range.h"
#include "source/common/protobuf/utility.h"
#include "source/common/secret/sds_api.h"
#include "source/common/ssl/certificate_validation_context_config_impl.h"
#include "source/extensions/transport_sockets/tls/ssl_handshaker.h"

#include "openssl/ssl.h"

namespace Envoy {
namespace Extensions {
namespace TransportSockets {
namespace Tls {

namespace {

std::vector<Secret::TlsCertificateConfigProviderSharedPtr> getTlsCertificateConfigProviders(
    const envoy::extensions::transport_sockets::tls::v3::CommonTlsContext& config,
    Server::Configuration::TransportSocketFactoryContext& factory_context) {
  std::vector<Secret::TlsCertificateConfigProviderSharedPtr> providers;
  if (!config.tls_certificates().empty()) {
    for (const auto& tls_certificate : config.tls_certificates()) {
      if (!tls_certificate.has_private_key_provider() && !tls_certificate.has_certificate_chain() &&
          !tls_certificate.has_private_key() && !tls_certificate.has_pkcs12()) {
        continue;
      }
      providers.push_back(
          factory_context.secretManager().createInlineTlsCertificateProvider(tls_certificate));
    }
    return providers;
  }
  if (!config.tls_certificate_sds_secret_configs().empty()) {
    for (const auto& sds_secret_config : config.tls_certificate_sds_secret_configs()) {
      if (sds_secret_config.has_sds_config()) {
        // Fetch dynamic secret.
        providers.push_back(factory_context.secretManager().findOrCreateTlsCertificateProvider(
            sds_secret_config.sds_config(), sds_secret_config.name(), factory_context,
            factory_context.initManager()));
      } else {
        // Load static secret.
        auto secret_provider = factory_context.secretManager().findStaticTlsCertificateProvider(
            sds_secret_config.name());
        if (!secret_provider) {
          throw EnvoyException(fmt::format("Unknown static secret: {}", sds_secret_config.name()));
        }
        providers.push_back(secret_provider);
      }
    }
    return providers;
  }
  return {};
}

Secret::CertificateValidationContextConfigProviderSharedPtr getProviderFromSds(
    Server::Configuration::TransportSocketFactoryContext& factory_context,
    const envoy::extensions::transport_sockets::tls::v3::SdsSecretConfig& sds_secret_config) {
  if (sds_secret_config.has_sds_config()) {
    // Fetch dynamic secret.
    return factory_context.secretManager().findOrCreateCertificateValidationContextProvider(
        sds_secret_config.sds_config(), sds_secret_config.name(), factory_context,
        factory_context.initManager());
  } else {
    // Load static secret.
    auto secret_provider =
        factory_context.secretManager().findStaticCertificateValidationContextProvider(
            sds_secret_config.name());
    if (!secret_provider) {
      throw EnvoyException(fmt::format("Unknown static certificate validation context: {}",
                                       sds_secret_config.name()));
    }
    return secret_provider;
  }
  return nullptr;
}

Secret::CertificateValidationContextConfigProviderSharedPtr
getCertificateValidationContextConfigProvider(
    const envoy::extensions::transport_sockets::tls::v3::CommonTlsContext& config,
    Server::Configuration::TransportSocketFactoryContext& factory_context,
    std::unique_ptr<envoy::extensions::transport_sockets::tls::v3::CertificateValidationContext>*
        default_cvc) {
  switch (config.validation_context_type_case()) {
  case envoy::extensions::transport_sockets::tls::v3::CommonTlsContext::ValidationContextTypeCase::
      kValidationContext: {
    auto secret_provider =
        factory_context.secretManager().createInlineCertificateValidationContextProvider(
            config.validation_context());
    return secret_provider;
  }
  case envoy::extensions::transport_sockets::tls::v3::CommonTlsContext::ValidationContextTypeCase::
      kValidationContextSdsSecretConfig: {
    const auto& sds_secret_config = config.validation_context_sds_secret_config();
    return getProviderFromSds(factory_context, sds_secret_config);
  }
  case envoy::extensions::transport_sockets::tls::v3::CommonTlsContext::ValidationContextTypeCase::
      kCombinedValidationContext: {
    *default_cvc = std::make_unique<
        envoy::extensions::transport_sockets::tls::v3::CertificateValidationContext>(
        config.combined_validation_context().default_validation_context());
    const auto& sds_secret_config =
        config.combined_validation_context().validation_context_sds_secret_config();
    return getProviderFromSds(factory_context, sds_secret_config);
  }
  default:
    return nullptr;
  }
}

Secret::TlsSessionTicketKeysConfigProviderSharedPtr getTlsSessionTicketKeysConfigProvider(
    Server::Configuration::TransportSocketFactoryContext& factory_context,
    const envoy::extensions::transport_sockets::tls::v3::DownstreamTlsContext& config) {

  switch (config.session_ticket_keys_type_case()) {
  case envoy::extensions::transport_sockets::tls::v3::DownstreamTlsContext::
      SessionTicketKeysTypeCase::kSessionTicketKeys:
    return factory_context.secretManager().createInlineTlsSessionTicketKeysProvider(
        config.session_ticket_keys());
  case envoy::extensions::transport_sockets::tls::v3::DownstreamTlsContext::
      SessionTicketKeysTypeCase::kSessionTicketKeysSdsSecretConfig: {
    const auto& sds_secret_config = config.session_ticket_keys_sds_secret_config();
    if (sds_secret_config.has_sds_config()) {
      // Fetch dynamic secret.
      return factory_context.secretManager().findOrCreateTlsSessionTicketKeysContextProvider(
          sds_secret_config.sds_config(), sds_secret_config.name(), factory_context,
          factory_context.initManager());
    } else {
      // Load static secret.
      auto secret_provider =
          factory_context.secretManager().findStaticTlsSessionTicketKeysContextProvider(
              sds_secret_config.name());
      if (!secret_provider) {
        throw EnvoyException(
            fmt::format("Unknown tls session ticket keys: {}", sds_secret_config.name()));
      }
      return secret_provider;
    }
  }
  case envoy::extensions::transport_sockets::tls::v3::DownstreamTlsContext::
      SessionTicketKeysTypeCase::kDisableStatelessSessionResumption:
  case envoy::extensions::transport_sockets::tls::v3::DownstreamTlsContext::
      SessionTicketKeysTypeCase::SESSION_TICKET_KEYS_TYPE_NOT_SET:
    return nullptr;
  default:
    throw EnvoyException(fmt::format("Unexpected case for oneof session_ticket_keys: {}",
                                     config.session_ticket_keys_type_case()));
  }
}

bool getStatelessSessionResumptionDisabled(
    const envoy::extensions::transport_sockets::tls::v3::DownstreamTlsContext& config) {
  if (config.session_ticket_keys_type_case() ==
      envoy::extensions::transport_sockets::tls::v3::DownstreamTlsContext::
          SessionTicketKeysTypeCase::kDisableStatelessSessionResumption) {
    return config.disable_stateless_session_resumption();
  } else {
    return false;
  }
}

} // namespace

ContextConfigImpl::ContextConfigImpl(
    const envoy::extensions::transport_sockets::tls::v3::CommonTlsContext& config,
    const unsigned default_min_protocol_version, const unsigned default_max_protocol_version,
    const std::string& default_cipher_suites, const std::string& default_curves,
    Server::Configuration::TransportSocketFactoryContext& factory_context)
    : api_(factory_context.serverFactoryContext().api()),
      options_(factory_context.serverFactoryContext().options()),
      singleton_manager_(factory_context.serverFactoryContext().singletonManager()),
      alpn_protocols_(RepeatedPtrUtil::join(config.alpn_protocols(), ",")),
      cipher_suites_(StringUtil::nonEmptyStringOrDefault(
          RepeatedPtrUtil::join(config.tls_params().cipher_suites(), ":"), default_cipher_suites)),
      ecdh_curves_(StringUtil::nonEmptyStringOrDefault(
          RepeatedPtrUtil::join(config.tls_params().ecdh_curves(), ":"), default_curves)),
      signature_algorithms_(RepeatedPtrUtil::join(config.tls_params().signature_algorithms(), ":")),
      tls_certificate_providers_(getTlsCertificateConfigProviders(config, factory_context)),
      certificate_validation_context_provider_(
          getCertificateValidationContextConfigProvider(config, factory_context, &default_cvc_)),
      min_protocol_version_(tlsVersionFromProto(config.tls_params().tls_minimum_protocol_version(),
                                                default_min_protocol_version)),
      max_protocol_version_(tlsVersionFromProto(config.tls_params().tls_maximum_protocol_version(),
                                                default_max_protocol_version)),
      factory_context_(factory_context), tls_keylog_path_(config.key_log().path()),
      tls_keylog_local_(config.key_log().local_address_range()),
      tls_keylog_remote_(config.key_log().remote_address_range()) {
  if (certificate_validation_context_provider_ != nullptr) {
    if (default_cvc_) {
      // We need to validate combined certificate validation context.
      // The default certificate validation context and dynamic certificate validation
      // context could only contain partial fields, which is okay to fail the validation.
      // But the combined certificate validation context should pass validation. If
      // validation of combined certificate validation context fails,
      // getCombinedValidationContextConfig() throws exception, validation_context_config_ will not
      // get updated.
      cvc_validation_callback_handle_ =
          certificate_validation_context_provider_->addValidationCallback(
              [this](
                  const envoy::extensions::transport_sockets::tls::v3::CertificateValidationContext&
                      dynamic_cvc) { getCombinedValidationContextConfig(dynamic_cvc); });
    }
    // Load inlined, static or dynamic secret that's already available.
    if (certificate_validation_context_provider_->secret() != nullptr) {
      if (default_cvc_) {
        validation_context_config_ =
            getCombinedValidationContextConfig(*certificate_validation_context_provider_->secret());
      } else {
        validation_context_config_ = std::make_unique<Ssl::CertificateValidationContextConfigImpl>(
            *certificate_validation_context_provider_->secret(), api_);
      }
    }
  }
  // Load inlined, static or dynamic secrets that are already available.
  if (!tls_certificate_providers_.empty()) {
    for (auto& provider : tls_certificate_providers_) {
      if (provider->secret() != nullptr) {
        tls_certificate_configs_.emplace_back(*provider->secret(), factory_context, api_);
      }
    }
  }

  HandshakerFactoryContextImpl handshaker_factory_context(api_, options_, alpn_protocols_,
                                                          singleton_manager_);
  Ssl::HandshakerFactory* handshaker_factory;
  if (config.has_custom_handshaker()) {
    // If a custom handshaker is configured, derive the factory from the config.
    const auto& handshaker_config = config.custom_handshaker();
    handshaker_factory =
        &Config::Utility::getAndCheckFactory<Ssl::HandshakerFactory>(handshaker_config);
    handshaker_factory_cb_ = handshaker_factory->createHandshakerCb(
        handshaker_config.typed_config(), handshaker_factory_context,
        factory_context.messageValidationVisitor());
  } else {
    // Otherwise, derive the config from the default factory.
    handshaker_factory = HandshakerFactoryImpl::getDefaultHandshakerFactory();
    handshaker_factory_cb_ = handshaker_factory->createHandshakerCb(
        *handshaker_factory->createEmptyConfigProto(), handshaker_factory_context,
        factory_context.messageValidationVisitor());
  }
  capabilities_ = handshaker_factory->capabilities();
  sslctx_cb_ = handshaker_factory->sslctxCb(handshaker_factory_context);
}

Ssl::CertificateValidationContextConfigPtr ContextConfigImpl::getCombinedValidationContextConfig(
    const envoy::extensions::transport_sockets::tls::v3::CertificateValidationContext&
        dynamic_cvc) {
  envoy::extensions::transport_sockets::tls::v3::CertificateValidationContext combined_cvc =
      *default_cvc_;
  combined_cvc.MergeFrom(dynamic_cvc);
  return std::make_unique<Envoy::Ssl::CertificateValidationContextConfigImpl>(combined_cvc, api_);
}

void ContextConfigImpl::setSecretUpdateCallback(std::function<void()> callback) {
  // When any of tls_certificate_providers_ receives a new secret, this callback updates
  // ContextConfigImpl::tls_certificate_configs_ with new secret.
  for (const auto& tls_certificate_provider : tls_certificate_providers_) {
    tc_update_callback_handles_.push_back(
        tls_certificate_provider->addUpdateCallback([this, callback]() {
          tls_certificate_configs_.clear();
          for (const auto& tls_certificate_provider : tls_certificate_providers_) {
            auto* secret = tls_certificate_provider->secret();
            if (secret != nullptr) {
              tls_certificate_configs_.emplace_back(*secret, factory_context_, api_);
            }
          }
          callback();
        }));
  }
  if (certificate_validation_context_provider_) {
    if (default_cvc_) {
      // Once certificate_validation_context_provider_ receives new secret, this callback updates
      // ContextConfigImpl::validation_context_config_ with a combined certificate validation
      // context. The combined certificate validation context is created by merging new secret
      // into default_cvc_.
      cvc_update_callback_handle_ =
          certificate_validation_context_provider_->addUpdateCallback([this, callback]() {
            validation_context_config_ = getCombinedValidationContextConfig(
                *certificate_validation_context_provider_->secret());
            callback();
          });
    } else {
      // Once certificate_validation_context_provider_ receives new secret, this callback updates
      // ContextConfigImpl::validation_context_config_ with new secret.
      cvc_update_callback_handle_ =
          certificate_validation_context_provider_->addUpdateCallback([this, callback]() {
            validation_context_config_ =
                std::make_unique<Ssl::CertificateValidationContextConfigImpl>(
                    *certificate_validation_context_provider_->secret(), api_);
            callback();
          });
    }
  }
}

Ssl::HandshakerFactoryCb ContextConfigImpl::createHandshaker() const {
  return handshaker_factory_cb_;
}

unsigned ContextConfigImpl::tlsVersionFromProto(
    const envoy::extensions::transport_sockets::tls::v3::TlsParameters::TlsProtocol& version,
    unsigned default_version) {
  switch (version) {
    PANIC_ON_PROTO_ENUM_SENTINEL_VALUES;
  case envoy::extensions::transport_sockets::tls::v3::TlsParameters::TLS_AUTO:
    return default_version;
  case envoy::extensions::transport_sockets::tls::v3::TlsParameters::TLSv1_0:
    return TLS1_VERSION;
  case envoy::extensions::transport_sockets::tls::v3::TlsParameters::TLSv1_1:
    return TLS1_1_VERSION;
  case envoy::extensions::transport_sockets::tls::v3::TlsParameters::TLSv1_2:
    return TLS1_2_VERSION;
  case envoy::extensions::transport_sockets::tls::v3::TlsParameters::TLSv1_3:
    return TLS1_3_VERSION;
  }
  IS_ENVOY_BUG("unexpected tls version provided");
  return default_version;
}

const unsigned ClientContextConfigImpl::DEFAULT_MIN_VERSION = TLS1_2_VERSION;
const unsigned ClientContextConfigImpl::DEFAULT_MAX_VERSION = TLS1_2_VERSION;

const std::string ClientContextConfigImpl::DEFAULT_CIPHER_SUITES =
#ifndef BORINGSSL_FIPS
    "[ECDHE-ECDSA-AES128-GCM-SHA256|ECDHE-ECDSA-CHACHA20-POLY1305]:"
    "[ECDHE-RSA-AES128-GCM-SHA256|ECDHE-RSA-CHACHA20-POLY1305]:"
#else // BoringSSL FIPS
    "ECDHE-ECDSA-AES128-GCM-SHA256:"
    "ECDHE-RSA-AES128-GCM-SHA256:"
#endif
    "ECDHE-ECDSA-AES256-GCM-SHA384:"
    "ECDHE-RSA-AES256-GCM-SHA384:";

const std::string ClientContextConfigImpl::DEFAULT_CURVES =
#ifndef BORINGSSL_FIPS
    "X25519:"
#endif
    "P-256";

ClientContextConfigImpl::ClientContextConfigImpl(
    const envoy::extensions::transport_sockets::tls::v3::UpstreamTlsContext& config,
    Server::Configuration::TransportSocketFactoryContext& factory_context)
    : ContextConfigImpl(config.common_tls_context(), DEFAULT_MIN_VERSION, DEFAULT_MAX_VERSION,
                        DEFAULT_CIPHER_SUITES, DEFAULT_CURVES, factory_context),
      server_name_indication_(config.sni()), allow_renegotiation_(config.allow_renegotiation()),
<<<<<<< HEAD
      enforce_rsa_key_usage_(PROTOBUF_GET_WRAPPED_OR_DEFAULT(config, enforce_rsa_key_usage, false)),
      max_session_keys_(PROTOBUF_GET_WRAPPED_OR_DEFAULT(config, max_session_keys, 1)),
      sigalgs_(sigalgs) {
=======
      max_session_keys_(PROTOBUF_GET_WRAPPED_OR_DEFAULT(config, max_session_keys, 1)) {
>>>>>>> 1fd0b996
  // BoringSSL treats this as a C string, so embedded NULL characters will not
  // be handled correctly.
  if (server_name_indication_.find('\0') != std::string::npos) {
    throw EnvoyException("SNI names containing NULL-byte are not allowed");
  }
  // TODO(PiotrSikora): Support multiple TLS certificates.
  if ((config.common_tls_context().tls_certificates().size() +
       config.common_tls_context().tls_certificate_sds_secret_configs().size()) > 1) {
    throw EnvoyException("Multiple TLS certificates are not supported for client contexts");
  }
}

const unsigned ServerContextConfigImpl::DEFAULT_MIN_VERSION = TLS1_2_VERSION;
const unsigned ServerContextConfigImpl::DEFAULT_MAX_VERSION = TLS1_3_VERSION;

const std::string ServerContextConfigImpl::DEFAULT_CIPHER_SUITES =
#ifndef BORINGSSL_FIPS
    "[ECDHE-ECDSA-AES128-GCM-SHA256|ECDHE-ECDSA-CHACHA20-POLY1305]:"
    "[ECDHE-RSA-AES128-GCM-SHA256|ECDHE-RSA-CHACHA20-POLY1305]:"
#else // BoringSSL FIPS
    "ECDHE-ECDSA-AES128-GCM-SHA256:"
    "ECDHE-RSA-AES128-GCM-SHA256:"
#endif
    "ECDHE-ECDSA-AES256-GCM-SHA384:"
    "ECDHE-RSA-AES256-GCM-SHA384:";

const std::string ServerContextConfigImpl::DEFAULT_CURVES =
#ifndef BORINGSSL_FIPS
    "X25519:"
#endif
    "P-256";

ServerContextConfigImpl::ServerContextConfigImpl(
    const envoy::extensions::transport_sockets::tls::v3::DownstreamTlsContext& config,
    Server::Configuration::TransportSocketFactoryContext& factory_context)
    : ContextConfigImpl(config.common_tls_context(), DEFAULT_MIN_VERSION, DEFAULT_MAX_VERSION,
                        DEFAULT_CIPHER_SUITES, DEFAULT_CURVES, factory_context),
      require_client_certificate_(
          PROTOBUF_GET_WRAPPED_OR_DEFAULT(config, require_client_certificate, false)),
      ocsp_staple_policy_(ocspStaplePolicyFromProto(config.ocsp_staple_policy())),
      session_ticket_keys_provider_(getTlsSessionTicketKeysConfigProvider(factory_context, config)),
      disable_stateless_session_resumption_(getStatelessSessionResumptionDisabled(config)),
      full_scan_certs_on_sni_mismatch_(PROTOBUF_GET_WRAPPED_OR_DEFAULT(
          config, full_scan_certs_on_sni_mismatch,
          !Runtime::runtimeFeatureEnabled(
              "envoy.reloadable_features.no_full_scan_certs_on_sni_mismatch"))) {

  if (session_ticket_keys_provider_ != nullptr) {
    // Validate tls session ticket keys early to reject bad sds updates.
    stk_validation_callback_handle_ = session_ticket_keys_provider_->addValidationCallback(
        [this](const envoy::extensions::transport_sockets::tls::v3::TlsSessionTicketKeys& keys) {
          getSessionTicketKeys(keys);
        });
    // Load inlined, static or dynamic secret that's already available.
    if (session_ticket_keys_provider_->secret() != nullptr) {
      session_ticket_keys_ = getSessionTicketKeys(*session_ticket_keys_provider_->secret());
    }
  }

  if (!capabilities().provides_certificates) {
    if ((config.common_tls_context().tls_certificates().size() +
         config.common_tls_context().tls_certificate_sds_secret_configs().size()) == 0) {
      throw EnvoyException("No TLS certificates found for server context");
    } else if (!config.common_tls_context().tls_certificates().empty() &&
               !config.common_tls_context().tls_certificate_sds_secret_configs().empty()) {
      throw EnvoyException("SDS and non-SDS TLS certificates may not be mixed in server contexts");
    }
  }

  if (config.has_session_timeout()) {
    session_timeout_ =
        std::chrono::seconds(DurationUtil::durationToSeconds(config.session_timeout()));
  }
}

void ServerContextConfigImpl::setSecretUpdateCallback(std::function<void()> callback) {
  ContextConfigImpl::setSecretUpdateCallback(callback);
  if (session_ticket_keys_provider_) {
    // Once session_ticket_keys_ receives new secret, this callback updates
    // ContextConfigImpl::session_ticket_keys_ with new session ticket keys.
    stk_update_callback_handle_ =
        session_ticket_keys_provider_->addUpdateCallback([this, callback]() {
          session_ticket_keys_ = getSessionTicketKeys(*session_ticket_keys_provider_->secret());
          callback();
        });
  }
}

std::vector<Ssl::ServerContextConfig::SessionTicketKey>
ServerContextConfigImpl::getSessionTicketKeys(
    const envoy::extensions::transport_sockets::tls::v3::TlsSessionTicketKeys& keys) {
  std::vector<Ssl::ServerContextConfig::SessionTicketKey> result;
  for (const auto& datasource : keys.keys()) {
    result.emplace_back(getSessionTicketKey(Config::DataSource::read(datasource, false, api_)));
  }
  return result;
}

// Extracts a SessionTicketKey from raw binary data.
// Throws if key_data is invalid.
Ssl::ServerContextConfig::SessionTicketKey
ServerContextConfigImpl::getSessionTicketKey(const std::string& key_data) {
  // If this changes, need to figure out how to deal with key files
  // that previously worked. For now, just assert so we'll notice that
  // it changed if it does.
  static_assert(sizeof(SessionTicketKey) == 80, "Input is expected to be this size");

  if (key_data.size() != sizeof(SessionTicketKey)) {
    throw EnvoyException(fmt::format("Incorrect TLS session ticket key length. "
                                     "Length {}, expected length {}.",
                                     key_data.size(), sizeof(SessionTicketKey)));
  }

  SessionTicketKey dst_key;

  std::copy_n(key_data.begin(), dst_key.name_.size(), dst_key.name_.begin());
  size_t pos = dst_key.name_.size();
  std::copy_n(key_data.begin() + pos, dst_key.hmac_key_.size(), dst_key.hmac_key_.begin());
  pos += dst_key.hmac_key_.size();
  std::copy_n(key_data.begin() + pos, dst_key.aes_key_.size(), dst_key.aes_key_.begin());
  pos += dst_key.aes_key_.size();
  ASSERT(key_data.begin() + pos == key_data.end());

  return dst_key;
}

Ssl::ServerContextConfig::OcspStaplePolicy ServerContextConfigImpl::ocspStaplePolicyFromProto(
    const envoy::extensions::transport_sockets::tls::v3::DownstreamTlsContext::OcspStaplePolicy&
        policy) {
  switch (policy) {
    PANIC_ON_PROTO_ENUM_SENTINEL_VALUES;
  case envoy::extensions::transport_sockets::tls::v3::DownstreamTlsContext::LENIENT_STAPLING:
    return Ssl::ServerContextConfig::OcspStaplePolicy::LenientStapling;
  case envoy::extensions::transport_sockets::tls::v3::DownstreamTlsContext::STRICT_STAPLING:
    return Ssl::ServerContextConfig::OcspStaplePolicy::StrictStapling;
  case envoy::extensions::transport_sockets::tls::v3::DownstreamTlsContext::MUST_STAPLE:
    return Ssl::ServerContextConfig::OcspStaplePolicy::MustStaple;
  }
  PANIC_DUE_TO_CORRUPT_ENUM;
}

} // namespace Tls
} // namespace TransportSockets
} // namespace Extensions
} // namespace Envoy<|MERGE_RESOLUTION|>--- conflicted
+++ resolved
@@ -350,13 +350,10 @@
     : ContextConfigImpl(config.common_tls_context(), DEFAULT_MIN_VERSION, DEFAULT_MAX_VERSION,
                         DEFAULT_CIPHER_SUITES, DEFAULT_CURVES, factory_context),
       server_name_indication_(config.sni()), allow_renegotiation_(config.allow_renegotiation()),
-<<<<<<< HEAD
       enforce_rsa_key_usage_(PROTOBUF_GET_WRAPPED_OR_DEFAULT(config, enforce_rsa_key_usage, false)),
       max_session_keys_(PROTOBUF_GET_WRAPPED_OR_DEFAULT(config, max_session_keys, 1)),
       sigalgs_(sigalgs) {
-=======
       max_session_keys_(PROTOBUF_GET_WRAPPED_OR_DEFAULT(config, max_session_keys, 1)) {
->>>>>>> 1fd0b996
   // BoringSSL treats this as a C string, so embedded NULL characters will not
   // be handled correctly.
   if (server_name_indication_.find('\0') != std::string::npos) {
