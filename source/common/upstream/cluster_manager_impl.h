#pragma once

#include <array>
#include <cstdint>
#include <functional>
#include <list>
#include <map>
#include <memory>
#include <string>
#include <vector>

#include "envoy/api/api.h"
#include "envoy/config/bootstrap/v2/bootstrap.pb.h"
#include "envoy/http/codes.h"
#include "envoy/local_info/local_info.h"
#include "envoy/runtime/runtime.h"
#include "envoy/secret/secret_manager.h"
#include "envoy/ssl/context_manager.h"
#include "envoy/stats/scope.h"
#include "envoy/thread_local/thread_local.h"
#include "envoy/upstream/cluster_manager.h"

#include "common/config/grpc_mux_impl.h"
#include "common/http/async_client_impl.h"
#include "common/http/codes.h"
#include "common/upstream/load_stats_reporter.h"
#include "common/upstream/upstream_impl.h"

namespace Envoy {
namespace Upstream {

/**
 * Production implementation of ClusterManagerFactory.
 */
class ProdClusterManagerFactory : public ClusterManagerFactory {
public:
  ProdClusterManagerFactory(Runtime::Loader& runtime, Stats::Store& stats,
                            ThreadLocal::Instance& tls, Runtime::RandomGenerator& random,
                            Network::DnsResolverSharedPtr dns_resolver,
                            Ssl::ContextManager& ssl_context_manager,
                            Event::Dispatcher& main_thread_dispatcher,
                            const LocalInfo::LocalInfo& local_info,
                            Secret::SecretManager& secret_manager, Api::Api& api,
                            Http::Context& http_context)
      : main_thread_dispatcher_(main_thread_dispatcher), api_(api), http_context_(http_context),
        runtime_(runtime), stats_(stats), tls_(tls), random_(random), dns_resolver_(dns_resolver),
        ssl_context_manager_(ssl_context_manager), local_info_(local_info),
        secret_manager_(secret_manager) {}

  // Upstream::ClusterManagerFactory
  ClusterManagerPtr
  clusterManagerFromProto(const envoy::config::bootstrap::v2::Bootstrap& bootstrap,
                          Stats::Store& stats, ThreadLocal::Instance& tls, Runtime::Loader& runtime,
                          Runtime::RandomGenerator& random, const LocalInfo::LocalInfo& local_info,
                          AccessLog::AccessLogManager& log_manager, Server::Admin& admin) override;
  Http::ConnectionPool::InstancePtr
  allocateConnPool(Event::Dispatcher& dispatcher, HostConstSharedPtr host,
                   ResourcePriority priority, Http::Protocol protocol,
                   const Network::ConnectionSocket::OptionsSharedPtr& options) override;
  Tcp::ConnectionPool::InstancePtr
  allocateTcpConnPool(Event::Dispatcher& dispatcher, HostConstSharedPtr host,
                      ResourcePriority priority,
                      const Network::ConnectionSocket::OptionsSharedPtr& options,
                      Network::TransportSocketOptionsSharedPtr transport_socket_options) override;
  ClusterSharedPtr clusterFromProto(const envoy::api::v2::Cluster& cluster, ClusterManager& cm,
                                    Outlier::EventLoggerSharedPtr outlier_event_logger,
                                    AccessLog::AccessLogManager& log_manager,
                                    bool added_via_api) override;
  CdsApiPtr createCds(const envoy::api::v2::core::ConfigSource& cds_config,
                      const absl::optional<envoy::api::v2::core::ConfigSource>& eds_config,
                      ClusterManager& cm) override;
  Secret::SecretManager& secretManager() override { return secret_manager_; }

protected:
  Event::Dispatcher& main_thread_dispatcher_;
  Api::Api& api_;
<<<<<<< HEAD
  Http::CodeStatsImpl code_stats_;
=======
  Http::Context& http_context_;
>>>>>>> b8fc8da3

private:
  Runtime::Loader& runtime_;
  Stats::Store& stats_;
  ThreadLocal::Instance& tls_;
  Runtime::RandomGenerator& random_;
  Network::DnsResolverSharedPtr dns_resolver_;
  Ssl::ContextManager& ssl_context_manager_;
  const LocalInfo::LocalInfo& local_info_;
  Secret::SecretManager& secret_manager_;
};

/**
 * This is a helper class used during cluster management initialization. Dealing with primary
 * clusters, secondary clusters, and CDS, is quite complicated, so this makes it easier to test.
 */
class ClusterManagerInitHelper : Logger::Loggable<Logger::Id::upstream> {
public:
  /**
   * @param per_cluster_init_callback supplies the callback to call when a cluster has itself
   *        initialized. The cluster manager can use this for post-init processing.
   */
  ClusterManagerInitHelper(const std::function<void(Cluster&)>& per_cluster_init_callback)
      : per_cluster_init_callback_(per_cluster_init_callback) {}

  enum class State {
    // Initial state. During this state all static clusters are loaded. Any phase 1 clusters
    // are immediately initialized.
    Loading,
    // During this state we wait for all static clusters to fully initialize. This requires
    // completing phase 1 clusters, initializing phase 2 clusters, and then waiting for them.
    WaitingForStaticInitialize,
    // If CDS is configured, this state tracks waiting for the first CDS response to populate
    // clusters.
    WaitingForCdsInitialize,
    // During this state, all CDS populated clusters are undergoing either phase 1 or phase 2
    // initialization.
    CdsInitialized,
    // All clusters are fully initialized.
    AllClustersInitialized
  };

  void addCluster(Cluster& cluster);
  void onStaticLoadComplete();
  void removeCluster(Cluster& cluster);
  void setCds(CdsApi* cds);
  void setInitializedCb(std::function<void()> callback);
  State state() const { return state_; }

private:
  void maybeFinishInitialize();
  void onClusterInit(Cluster& cluster);

  std::function<void(Cluster& cluster)> per_cluster_init_callback_;
  CdsApi* cds_{};
  std::function<void()> initialized_callback_;
  std::list<Cluster*> primary_init_clusters_;
  std::list<Cluster*> secondary_init_clusters_;
  State state_{State::Loading};
  bool started_secondary_initialize_{};
};

/**
 * All cluster manager stats. @see stats_macros.h
 */
// clang-format off
#define ALL_CLUSTER_MANAGER_STATS(COUNTER, GAUGE)                                                  \
  COUNTER(cluster_added)                                                                           \
  COUNTER(cluster_modified)                                                                        \
  COUNTER(cluster_removed)                                                                         \
  COUNTER(cluster_updated)                                                                         \
  COUNTER(cluster_updated_via_merge)                                                               \
  COUNTER(update_merge_cancelled)                                                                  \
  COUNTER(update_out_of_merge_window)                                                              \
  GAUGE  (active_clusters)                                                                         \
  GAUGE  (warming_clusters)
// clang-format on

/**
 * Struct definition for all cluster manager stats. @see stats_macros.h
 */
struct ClusterManagerStats {
  ALL_CLUSTER_MANAGER_STATS(GENERATE_COUNTER_STRUCT, GENERATE_GAUGE_STRUCT)
};

/**
 * Implementation of ClusterManager that reads from a proto configuration, maintains a central
 * cluster list, as well as thread local caches of each cluster and associated connection pools.
 */
class ClusterManagerImpl : public ClusterManager, Logger::Loggable<Logger::Id::upstream> {
public:
  ClusterManagerImpl(const envoy::config::bootstrap::v2::Bootstrap& bootstrap,
                     ClusterManagerFactory& factory, Stats::Store& stats,
                     ThreadLocal::Instance& tls, Runtime::Loader& runtime,
                     Runtime::RandomGenerator& random, const LocalInfo::LocalInfo& local_info,
                     AccessLog::AccessLogManager& log_manager,
                     Event::Dispatcher& main_thread_dispatcher, Server::Admin& admin, Api::Api& api,
<<<<<<< HEAD
                     Http::CodeStats& code_stats);
=======
                     Http::Context& http_context);
>>>>>>> b8fc8da3

  // Upstream::ClusterManager
  bool addOrUpdateCluster(const envoy::api::v2::Cluster& cluster,
                          const std::string& version_info) override;
  void setInitializedCb(std::function<void()> callback) override {
    init_helper_.setInitializedCb(callback);
  }
  ClusterInfoMap clusters() override {
    // TODO(mattklein123): Add ability to see warming clusters in admin output.
    ClusterInfoMap clusters_map;
    for (auto& cluster : active_clusters_) {
      clusters_map.emplace(cluster.first, *cluster.second->cluster_);
    }

    return clusters_map;
  }
  ThreadLocalCluster* get(const std::string& cluster) override;
  Http::ConnectionPool::Instance* httpConnPoolForCluster(const std::string& cluster,
                                                         ResourcePriority priority,
                                                         Http::Protocol protocol,
                                                         LoadBalancerContext* context) override;
  Tcp::ConnectionPool::Instance*
  tcpConnPoolForCluster(const std::string& cluster, ResourcePriority priority,
                        LoadBalancerContext* context,
                        Network::TransportSocketOptionsSharedPtr transport_socket_options) override;
  Host::CreateConnectionData
  tcpConnForCluster(const std::string& cluster, LoadBalancerContext* context,
                    Network::TransportSocketOptionsSharedPtr transport_socket_options) override;
  Http::AsyncClient& httpAsyncClientForCluster(const std::string& cluster) override;
  bool removeCluster(const std::string& cluster) override;
  void shutdown() override {
    cds_api_.reset();
    ads_mux_.reset();
    active_clusters_.clear();
  }

  const envoy::api::v2::core::BindConfig& bindConfig() const override { return bind_config_; }

  Config::GrpcMux& adsMux() override { return *ads_mux_; }
  Grpc::AsyncClientManager& grpcAsyncClientManager() override { return *async_client_manager_; }

  const std::string& localClusterName() const override { return local_cluster_name_; }

  ClusterUpdateCallbacksHandlePtr
  addThreadLocalClusterUpdateCallbacks(ClusterUpdateCallbacks&) override;

  ClusterManagerFactory& clusterManagerFactory() override { return factory_; }

protected:
  virtual void postThreadLocalClusterUpdate(const Cluster& cluster, uint32_t priority,
                                            const HostVector& hosts_added,
                                            const HostVector& hosts_removed);

private:
  /**
   * Thread local cached cluster data. Each thread local cluster gets updates from the parent
   * central dynamic cluster (if applicable). It maintains load balancer state and any created
   * connection pools.
   */
  struct ThreadLocalClusterManagerImpl : public ThreadLocal::ThreadLocalObject {
    struct ConnPoolsContainer {
      typedef std::map<std::vector<uint8_t>, Http::ConnectionPool::InstancePtr> ConnPools;

      ConnPools pools_;
      uint64_t drains_remaining_{};
    };

    struct TcpConnPoolsContainer {
      typedef std::map<std::vector<uint8_t>, Tcp::ConnectionPool::InstancePtr> ConnPools;

      ConnPools pools_;
      uint64_t drains_remaining_{};
    };

    // Holds an unowned reference to a connection, and watches for Closed events. If the connection
    // is closed, this container removes itself from the container that owns it.
    struct TcpConnContainer : public Network::ConnectionCallbacks, public Event::DeferredDeletable {
    public:
      TcpConnContainer(ThreadLocalClusterManagerImpl& parent, const HostConstSharedPtr& host,
                       Network::ClientConnection& connection)
          : parent_(parent), host_(host), connection_(connection) {
        connection_.addConnectionCallbacks(*this);
      }

      // Network::ConnectionCallbacks
      void onEvent(Network::ConnectionEvent event) override {
        if (event == Network::ConnectionEvent::LocalClose ||
            event == Network::ConnectionEvent::RemoteClose) {
          parent_.removeTcpConn(host_, connection_);
        }
      }
      void onAboveWriteBufferHighWatermark() override {}
      void onBelowWriteBufferLowWatermark() override {}

      ThreadLocalClusterManagerImpl& parent_;
      HostConstSharedPtr host_;
      Network::ClientConnection& connection_;
    };
    typedef std::unordered_map<Network::ClientConnection*, std::unique_ptr<TcpConnContainer>>
        TcpConnectionsMap;

    struct ClusterEntry : public ThreadLocalCluster {
      ClusterEntry(ThreadLocalClusterManagerImpl& parent, ClusterInfoConstSharedPtr cluster,
                   const LoadBalancerFactorySharedPtr& lb_factory);
      ~ClusterEntry();

      Http::ConnectionPool::Instance* connPool(ResourcePriority priority, Http::Protocol protocol,
                                               LoadBalancerContext* context);

      Tcp::ConnectionPool::Instance*
      tcpConnPool(ResourcePriority priority, LoadBalancerContext* context,
                  Network::TransportSocketOptionsSharedPtr transport_socket_options);

      // Upstream::ThreadLocalCluster
      const PrioritySet& prioritySet() override { return priority_set_; }
      ClusterInfoConstSharedPtr info() override { return cluster_info_; }
      LoadBalancer& loadBalancer() override { return *lb_; }

      ThreadLocalClusterManagerImpl& parent_;
      PrioritySetImpl priority_set_;
      // LB factory if applicable. Not all load balancer types have a factory. LB types that have
      // a factory will create a new LB on every membership update. LB types that don't have a
      // factory will create an LB on construction and use it forever.
      LoadBalancerFactorySharedPtr lb_factory_;
      // Current active LB.
      LoadBalancerPtr lb_;
      ClusterInfoConstSharedPtr cluster_info_;
      Http::AsyncClientImpl http_async_client_;
    };

    typedef std::unique_ptr<ClusterEntry> ClusterEntryPtr;

    ThreadLocalClusterManagerImpl(ClusterManagerImpl& parent, Event::Dispatcher& dispatcher,
                                  const absl::optional<std::string>& local_cluster_name);
    ~ThreadLocalClusterManagerImpl();
    void drainConnPools(const HostVector& hosts);
    void drainConnPools(HostSharedPtr old_host, ConnPoolsContainer& container);
    void drainTcpConnPools(HostSharedPtr old_host, TcpConnPoolsContainer& container);
    void removeTcpConn(const HostConstSharedPtr& host, Network::ClientConnection& connection);
    static void updateClusterMembership(const std::string& name, uint32_t priority,
                                        HostVectorConstSharedPtr hosts,
                                        HostVectorConstSharedPtr healthy_hosts,
                                        HostsPerLocalityConstSharedPtr hosts_per_locality,
                                        HostsPerLocalityConstSharedPtr healthy_hosts_per_locality,
                                        LocalityWeightsConstSharedPtr locality_weights,
                                        const HostVector& hosts_added,
                                        const HostVector& hosts_removed, ThreadLocal::Slot& tls);
    static void onHostHealthFailure(const HostSharedPtr& host, ThreadLocal::Slot& tls);

    ClusterManagerImpl& parent_;
    Event::Dispatcher& thread_local_dispatcher_;
    std::unordered_map<std::string, ClusterEntryPtr> thread_local_clusters_;

    // These maps are owned by the ThreadLocalClusterManagerImpl instead of the ClusterEntry
    // to prevent lifetime/ownership issues when a cluster is dynamically removed.
    std::unordered_map<HostConstSharedPtr, ConnPoolsContainer> host_http_conn_pool_map_;
    std::unordered_map<HostConstSharedPtr, TcpConnPoolsContainer> host_tcp_conn_pool_map_;
    std::unordered_map<HostConstSharedPtr, TcpConnectionsMap> host_tcp_conn_map_;

    std::list<Envoy::Upstream::ClusterUpdateCallbacks*> update_callbacks_;
    const PrioritySet* local_priority_set_{};
    bool destroying_{};
  };

  struct ClusterData {
    ClusterData(const envoy::api::v2::Cluster& cluster_config, const std::string& version_info,
                bool added_via_api, ClusterSharedPtr&& cluster, TimeSource& time_source)
        : cluster_config_(cluster_config), config_hash_(MessageUtil::hash(cluster_config)),
          version_info_(version_info), added_via_api_(added_via_api), cluster_(std::move(cluster)),
          last_updated_(time_source.systemTime()) {}

    bool blockUpdate(uint64_t hash) { return !added_via_api_ || config_hash_ == hash; }

    LoadBalancerFactorySharedPtr loadBalancerFactory() {
      if (thread_aware_lb_ != nullptr) {
        return thread_aware_lb_->factory();
      } else {
        return nullptr;
      }
    }

    const envoy::api::v2::Cluster cluster_config_;
    const uint64_t config_hash_;
    const std::string version_info_;
    const bool added_via_api_;
    ClusterSharedPtr cluster_;
    // Optional thread aware LB depending on the LB type. Not all clusters have one.
    ThreadAwareLoadBalancerPtr thread_aware_lb_;
    SystemTime last_updated_;
  };

  struct ClusterUpdateCallbacksHandleImpl : public ClusterUpdateCallbacksHandle {
    ClusterUpdateCallbacksHandleImpl(ClusterUpdateCallbacks& cb,
                                     std::list<ClusterUpdateCallbacks*>& parent);
    ~ClusterUpdateCallbacksHandleImpl() override;

  private:
    std::list<ClusterUpdateCallbacks*>::iterator entry;
    std::list<ClusterUpdateCallbacks*>& list;
  };

  typedef std::unique_ptr<ClusterData> ClusterDataPtr;
  // This map is ordered so that config dumping is consistent.
  typedef std::map<std::string, ClusterDataPtr> ClusterMap;

  struct PendingUpdates {
    ~PendingUpdates() { disableTimer(); }
    void enableTimer(const uint64_t timeout) {
      ASSERT(!timer_enabled_);
      if (timer_ != nullptr) {
        timer_->enableTimer(std::chrono::milliseconds(timeout));
        timer_enabled_ = true;
      }
    }
    bool disableTimer() {
      const bool was_enabled = timer_enabled_;
      if (timer_ != nullptr) {
        timer_->disableTimer();
        timer_enabled_ = false;
      }
      return was_enabled;
    }

    Event::TimerPtr timer_;
    // TODO(rgs1): this should be part of Event::Timer's interface.
    bool timer_enabled_{};
    // This is default constructed to the clock's epoch:
    // https://en.cppreference.com/w/cpp/chrono/time_point/time_point
    //
    // This will usually be the computer's boot time, which means that given a not very large
    // `Cluster.CommonLbConfig.update_merge_window`, the first update will trigger immediately
    // (the expected behavior).
    MonotonicTime last_updated_;
  };
  using PendingUpdatesPtr = std::unique_ptr<PendingUpdates>;
  using PendingUpdatesByPriorityMap = std::unordered_map<uint32_t, PendingUpdatesPtr>;
  using PendingUpdatesByPriorityMapPtr = std::unique_ptr<PendingUpdatesByPriorityMap>;
  using ClusterUpdatesMap = std::unordered_map<std::string, PendingUpdatesByPriorityMapPtr>;

  void applyUpdates(const Cluster& cluster, uint32_t priority, PendingUpdates& updates);
  bool scheduleUpdate(const Cluster& cluster, uint32_t priority, bool mergeable,
                      const uint64_t timeout);
  void createOrUpdateThreadLocalCluster(ClusterData& cluster);
  ProtobufTypes::MessagePtr dumpClusterConfigs();
  static ClusterManagerStats generateStats(Stats::Scope& scope);
  void loadCluster(const envoy::api::v2::Cluster& cluster, const std::string& version_info,
                   bool added_via_api, ClusterMap& cluster_map);
  void onClusterInit(Cluster& cluster);
  void postThreadLocalHealthFailure(const HostSharedPtr& host);
  void updateGauges();

  ClusterManagerFactory& factory_;
  Runtime::Loader& runtime_;
  Stats::Store& stats_;
  ThreadLocal::SlotPtr tls_;
  Runtime::RandomGenerator& random_;
  AccessLog::AccessLogManager& log_manager_;
  ClusterMap active_clusters_;
  ClusterMap warming_clusters_;
  absl::optional<envoy::api::v2::core::ConfigSource> eds_config_;
  envoy::api::v2::core::BindConfig bind_config_;
  Outlier::EventLoggerSharedPtr outlier_event_logger_;
  const LocalInfo::LocalInfo& local_info_;
  CdsApiPtr cds_api_;
  ClusterManagerStats cm_stats_;
  Http::CodeStats& code_stats_;
  ClusterManagerInitHelper init_helper_;
  Config::GrpcMuxPtr ads_mux_;
  LoadStatsReporterPtr load_stats_reporter_;
  // The name of the local cluster of this Envoy instance if defined, else the empty string.
  std::string local_cluster_name_;
  Grpc::AsyncClientManagerPtr async_client_manager_;
  Server::ConfigTracker::EntryOwnerPtr config_tracker_entry_;
  TimeSource& time_source_;
  ClusterUpdatesMap updates_map_;
  Event::Dispatcher& dispatcher_;
  Http::Context& http_context_;
};

} // namespace Upstream
} // namespace Envoy<|MERGE_RESOLUTION|>--- conflicted
+++ resolved
@@ -74,11 +74,7 @@
 protected:
   Event::Dispatcher& main_thread_dispatcher_;
   Api::Api& api_;
-<<<<<<< HEAD
-  Http::CodeStatsImpl code_stats_;
-=======
   Http::Context& http_context_;
->>>>>>> b8fc8da3
 
 private:
   Runtime::Loader& runtime_;
@@ -176,11 +172,7 @@
                      Runtime::RandomGenerator& random, const LocalInfo::LocalInfo& local_info,
                      AccessLog::AccessLogManager& log_manager,
                      Event::Dispatcher& main_thread_dispatcher, Server::Admin& admin, Api::Api& api,
-<<<<<<< HEAD
-                     Http::CodeStats& code_stats);
-=======
                      Http::Context& http_context);
->>>>>>> b8fc8da3
 
   // Upstream::ClusterManager
   bool addOrUpdateCluster(const envoy::api::v2::Cluster& cluster,
@@ -446,7 +438,6 @@
   const LocalInfo::LocalInfo& local_info_;
   CdsApiPtr cds_api_;
   ClusterManagerStats cm_stats_;
-  Http::CodeStats& code_stats_;
   ClusterManagerInitHelper init_helper_;
   Config::GrpcMuxPtr ads_mux_;
   LoadStatsReporterPtr load_stats_reporter_;
