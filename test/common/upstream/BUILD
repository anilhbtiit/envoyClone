licenses(["notice"])  # Apache 2

load(
    "//bazel:envoy_build_system.bzl",
    "envoy_cc_binary",
    "envoy_cc_test",
    "envoy_cc_test_library",
    "envoy_package",
    "envoy_proto_library",
)

envoy_package()

envoy_cc_test(
    name = "cds_api_impl_test",
    srcs = ["cds_api_impl_test.cc"],
    deps = [
        ":utility_lib",
        "//source/common/config:utility_lib",
        "//source/common/protobuf:utility_lib",
        "//source/common/upstream:cds_api_lib",
<<<<<<< HEAD
        "//test/mocks/config:config_mocks",
        "//test/mocks/local_info:local_info_mocks",
=======
>>>>>>> 54e22406
        "//test/mocks/protobuf:protobuf_mocks",
        "//test/mocks/upstream:upstream_mocks",
        "//test/test_common:utility_lib",
        "@envoy_api//envoy/api/v2/core:config_source_cc",
    ],
)

envoy_cc_test(
    name = "cluster_manager_impl_test",
    srcs = ["cluster_manager_impl_test.cc"],
    deps = [
        ":utility_lib",
        "//include/envoy/stats:stats_interface",
        "//include/envoy/upstream:upstream_interface",
        "//source/common/api:api_lib",
        "//source/common/config:utility_lib",
        "//source/common/event:dispatcher_lib",
        "//source/common/network:socket_option_lib",
        "//source/common/network:transport_socket_options_lib",
        "//source/common/network:utility_lib",
        "//source/common/protobuf:utility_lib",
        "//source/common/stats:stats_lib",
        "//source/common/upstream:cluster_factory_lib",
        "//source/common/upstream:cluster_manager_lib",
        "//source/extensions/transport_sockets/raw_buffer:config",
        "//source/extensions/transport_sockets/tls:context_lib",
        "//test/mocks/access_log:access_log_mocks",
        "//test/mocks/api:api_mocks",
        "//test/mocks/http:http_mocks",
        "//test/mocks/local_info:local_info_mocks",
        "//test/mocks/network:network_mocks",
        "//test/mocks/protobuf:protobuf_mocks",
        "//test/mocks/runtime:runtime_mocks",
        "//test/mocks/secret:secret_mocks",
        "//test/mocks/server:server_mocks",
        "//test/mocks/tcp:tcp_mocks",
        "//test/mocks/thread_local:thread_local_mocks",
        "//test/mocks/upstream:upstream_mocks",
        "//test/test_common:simulated_time_system_lib",
        "//test/test_common:threadsafe_singleton_injector_lib",
        "//test/test_common:utility_lib",
    ],
)

envoy_cc_test(
    name = "conn_pool_map_impl_test",
    srcs = ["conn_pool_map_impl_test.cc"],
    deps = [
        "//include/envoy/http:conn_pool_interface",
        "//source/common/upstream:conn_pool_map_impl_lib",
        "//test/mocks:common_lib",
        "//test/mocks/event:event_mocks",
        "//test/mocks/http:conn_pool_mocks",
        "//test/mocks/upstream:host_mocks",
        "//test/test_common:utility_lib",
    ],
)

envoy_cc_test(
    name = "edf_scheduler_test",
    srcs = ["edf_scheduler_test.cc"],
    deps = ["//source/common/upstream:edf_scheduler_lib"],
)

envoy_cc_test(
    name = "eds_test",
    srcs = ["eds_test.cc"],
    deps = [
        ":utility_lib",
        "//source/common/config:utility_lib",
        "//source/common/upstream:eds_lib",
        "//source/extensions/transport_sockets/raw_buffer:config",
        "//source/server:transport_socket_config_lib",
        "//test/mocks/local_info:local_info_mocks",
        "//test/mocks/protobuf:protobuf_mocks",
        "//test/mocks/runtime:runtime_mocks",
        "//test/mocks/server:server_mocks",
        "//test/mocks/ssl:ssl_mocks",
        "//test/mocks/upstream:upstream_mocks",
        "//test/test_common:utility_lib",
        "@envoy_api//envoy/api/v2:eds_cc",
    ],
)

envoy_cc_test(
    name = "health_checker_impl_test",
    srcs = ["health_checker_impl_test.cc"],
    deps = [
        ":utility_lib",
        "//source/common/buffer:buffer_lib",
        "//source/common/config:cds_json_lib",
        "//source/common/event:dispatcher_lib",
        "//source/common/http:headers_lib",
        "//source/common/json:json_loader_lib",
        "//source/common/network:utility_lib",
        "//source/common/protobuf:utility_lib",
        "//source/common/upstream:health_checker_lib",
        "//source/common/upstream:upstream_lib",
        "//test/common/http:common_lib",
        "//test/mocks/access_log:access_log_mocks",
        "//test/mocks/network:network_mocks",
        "//test/mocks/protobuf:protobuf_mocks",
        "//test/mocks/runtime:runtime_mocks",
        "//test/mocks/upstream:upstream_mocks",
        "//test/test_common:simulated_time_system_lib",
        "//test/test_common:utility_lib",
    ],
)

envoy_cc_test(
    name = "host_utility_test",
    srcs = ["host_utility_test.cc"],
    deps = [
        ":utility_lib",
        "//source/common/network:utility_lib",
        "//source/common/upstream:host_utility_lib",
        "//source/common/upstream:upstream_includes",
        "//source/common/upstream:upstream_lib",
        "//test/mocks/upstream:upstream_mocks",
    ],
)

envoy_cc_test(
    name = "load_balancer_impl_test",
    srcs = ["load_balancer_impl_test.cc"],
    deps = [
        ":utility_lib",
        "//source/common/network:utility_lib",
        "//source/common/upstream:load_balancer_lib",
        "//source/common/upstream:upstream_includes",
        "//source/common/upstream:upstream_lib",
        "//test/mocks/runtime:runtime_mocks",
        "//test/mocks/upstream:upstream_mocks",
    ],
)

envoy_cc_test(
    name = "load_balancer_simulation_test",
    srcs = ["load_balancer_simulation_test.cc"],
    deps = [
        ":utility_lib",
        "//source/common/network:utility_lib",
        "//source/common/runtime:runtime_lib",
        "//source/common/upstream:load_balancer_lib",
        "//source/common/upstream:upstream_includes",
        "//source/common/upstream:upstream_lib",
        "//test/mocks/runtime:runtime_mocks",
        "//test/mocks/upstream:upstream_mocks",
    ],
)

envoy_cc_test(
    name = "load_stats_reporter_test",
    srcs = ["load_stats_reporter_test.cc"],
    deps = [
        "//source/common/stats:stats_lib",
        "//source/common/upstream:load_stats_reporter_lib",
        "//test/mocks/event:event_mocks",
        "//test/mocks/grpc:grpc_mocks",
        "//test/mocks/local_info:local_info_mocks",
        "//test/mocks/upstream:upstream_mocks",
        "//test/test_common:simulated_time_system_lib",
        "//test/test_common:utility_lib",
        "@envoy_api//envoy/api/v2:eds_cc",
        "@envoy_api//envoy/api/v2/endpoint:endpoint_cc",
        "@envoy_api//envoy/api/v2/endpoint:load_report_cc",
    ],
)

envoy_cc_test(
    name = "hds_test",
    srcs = ["hds_test.cc"],
    deps = [
        "//source/common/upstream:health_discovery_service_lib",
        "//source/extensions/transport_sockets/tls:context_lib",
        "//test/mocks/access_log:access_log_mocks",
        "//test/mocks/event:event_mocks",
        "//test/mocks/grpc:grpc_mocks",
        "//test/mocks/local_info:local_info_mocks",
        "//test/mocks/network:network_mocks",
        "//test/mocks/protobuf:protobuf_mocks",
        "//test/mocks/server:server_mocks",
        "//test/mocks/upstream:upstream_mocks",
        "//test/test_common:simulated_time_system_lib",
        "//test/test_common:utility_lib",
        "@envoy_api//envoy/api/v2/endpoint:load_report_cc",
        "@envoy_api//envoy/service/discovery/v2:hds_cc",
    ],
)

envoy_cc_test(
    name = "logical_dns_cluster_test",
    srcs = ["logical_dns_cluster_test.cc"],
    deps = [
        ":utility_lib",
        "//source/common/event:dispatcher_lib",
        "//source/common/network:utility_lib",
        "//source/common/upstream:logical_dns_cluster_lib",
        "//source/common/upstream:upstream_lib",
        "//source/extensions/transport_sockets/raw_buffer:config",
        "//source/server:transport_socket_config_lib",
        "//test/mocks:common_lib",
        "//test/mocks/local_info:local_info_mocks",
        "//test/mocks/network:network_mocks",
        "//test/mocks/protobuf:protobuf_mocks",
        "//test/mocks/runtime:runtime_mocks",
        "//test/mocks/server:server_mocks",
        "//test/mocks/ssl:ssl_mocks",
        "//test/mocks/thread_local:thread_local_mocks",
        "//test/mocks/upstream:upstream_mocks",
        "//test/test_common:utility_lib",
    ],
)

envoy_cc_test(
    name = "original_dst_cluster_test",
    srcs = ["original_dst_cluster_test.cc"],
    deps = [
        ":utility_lib",
        "//source/common/event:dispatcher_lib",
        "//source/common/network:utility_lib",
        "//source/common/upstream:original_dst_cluster_lib",
        "//source/common/upstream:upstream_lib",
        "//source/extensions/transport_sockets/raw_buffer:config",
        "//test/mocks:common_lib",
        "//test/mocks/local_info:local_info_mocks",
        "//test/mocks/network:network_mocks",
        "//test/mocks/protobuf:protobuf_mocks",
        "//test/mocks/runtime:runtime_mocks",
        "//test/mocks/server:server_mocks",
        "//test/mocks/ssl:ssl_mocks",
        "//test/mocks/upstream:upstream_mocks",
        "//test/test_common:utility_lib",
    ],
)

envoy_cc_test(
    name = "outlier_detection_impl_test",
    srcs = ["outlier_detection_impl_test.cc"],
    external_deps = ["abseil_optional"],
    deps = [
        ":utility_lib",
        "//include/envoy/common:time_interface",
        "//source/common/network:utility_lib",
        "//source/common/upstream:outlier_detection_lib",
        "//source/common/upstream:upstream_includes",
        "//source/common/upstream:upstream_lib",
        "//test/mocks/access_log:access_log_mocks",
        "//test/mocks/event:event_mocks",
        "//test/mocks/runtime:runtime_mocks",
        "//test/mocks/upstream:upstream_mocks",
        "//test/test_common:simulated_time_system_lib",
    ],
)

envoy_cc_test(
    name = "priority_conn_pool_map_impl_test",
    srcs = ["priority_conn_pool_map_impl_test.cc"],
    deps = [
        "//include/envoy/http:conn_pool_interface",
        "//source/common/upstream:priority_conn_pool_map_impl_lib",
        "//test/mocks:common_lib",
        "//test/mocks/event:event_mocks",
        "//test/mocks/http:conn_pool_mocks",
        "//test/mocks/upstream:host_mocks",
        "//test/test_common:utility_lib",
    ],
)

envoy_cc_test(
    name = "resource_manager_impl_test",
    srcs = ["resource_manager_impl_test.cc"],
    deps = [
        "//include/envoy/upstream:upstream_interface",
        "//source/common/upstream:resource_manager_lib",
        "//test/mocks/runtime:runtime_mocks",
        "//test/mocks/stats:stats_mocks",
    ],
)

envoy_cc_test(
    name = "ring_hash_lb_test",
    srcs = ["ring_hash_lb_test.cc"],
    deps = [
        ":utility_lib",
        "//include/envoy/router:router_interface",
        "//source/common/network:utility_lib",
        "//source/common/upstream:ring_hash_lb_lib",
        "//source/common/upstream:upstream_includes",
        "//source/common/upstream:upstream_lib",
        "//test/mocks/runtime:runtime_mocks",
        "//test/mocks/upstream:upstream_mocks",
    ],
)

envoy_cc_test(
    name = "maglev_lb_test",
    srcs = ["maglev_lb_test.cc"],
    deps = [
        ":utility_lib",
        "//source/common/upstream:maglev_lb_lib",
        "//test/mocks/upstream:upstream_mocks",
    ],
)

envoy_cc_binary(
    name = "load_balancer_benchmark",
    testonly = 1,
    srcs = ["load_balancer_benchmark.cc"],
    external_deps = [
        "benchmark",
    ],
    deps = [
        "//source/common/upstream:maglev_lb_lib",
        "//source/common/upstream:ring_hash_lb_lib",
        "//source/common/upstream:upstream_lib",
        "//test/common/upstream:utility_lib",
        "//test/mocks/upstream:upstream_mocks",
        "//test/test_common:printers_lib",
    ],
)

envoy_cc_test(
    name = "subset_lb_test",
    srcs = ["subset_lb_test.cc"],
    deps = [
        ":utility_lib",
        "//source/common/common:minimal_logger_lib",
        "//source/common/network:utility_lib",
        "//source/common/upstream:load_balancer_lib",
        "//source/common/upstream:subset_lb_lib",
        "//source/common/upstream:upstream_includes",
        "//source/common/upstream:upstream_lib",
        "//test/mocks/access_log:access_log_mocks",
        "//test/mocks/filesystem:filesystem_mocks",
        "//test/mocks/runtime:runtime_mocks",
        "//test/mocks/upstream:upstream_mocks",
    ],
)

envoy_cc_test(
    name = "upstream_impl_test",
    srcs = ["upstream_impl_test.cc"],
    deps = [
        ":utility_lib",
        "//include/envoy/api:api_interface",
        "//include/envoy/http:codec_interface",
        "//include/envoy/upstream:cluster_manager_interface",
        "//source/common/config:metadata_lib",
        "//source/common/event:dispatcher_lib",
        "//source/common/json:config_schemas_lib",
        "//source/common/json:json_loader_lib",
        "//source/common/network:utility_lib",
        # TODO(mattklein123): Split this into 2 tests for each cluster.
        "//source/common/upstream:static_cluster_lib",
        "//source/common/upstream:strict_dns_cluster_lib",
        "//source/extensions/transport_sockets/raw_buffer:config",
        "//source/server:transport_socket_config_lib",
        "//test/mocks:common_lib",
        "//test/mocks/local_info:local_info_mocks",
        "//test/mocks/network:network_mocks",
        "//test/mocks/protobuf:protobuf_mocks",
        "//test/mocks/runtime:runtime_mocks",
        "//test/mocks/server:server_mocks",
        "//test/mocks/ssl:ssl_mocks",
        "//test/mocks/upstream:upstream_mocks",
        "//test/test_common:registry_lib",
        "//test/test_common:utility_lib",
    ],
)

envoy_cc_test_library(
    name = "utility_lib",
    hdrs = ["utility.h"],
    deps = [
        "//include/envoy/stats:stats_interface",
        "//source/common/config:cds_json_lib",
        "//source/common/json:json_loader_lib",
        "//source/common/network:utility_lib",
        "//source/common/stats:stats_lib",
        "//source/common/upstream:upstream_includes",
        "//source/common/upstream:upstream_lib",
    ],
)

envoy_cc_test(
    name = "cluster_factory_impl_test",
    srcs = ["cluster_factory_impl_test.cc"],
    deps = [
        ":utility_lib",
        "//include/envoy/api:api_interface",
        "//include/envoy/http:codec_interface",
        "//include/envoy/upstream:cluster_factory_interface",
        "//include/envoy/upstream:cluster_manager_interface",
        "//source/common/config:metadata_lib",
        "//source/common/event:dispatcher_lib",
        "//source/common/json:config_schemas_lib",
        "//source/common/json:json_loader_lib",
        "//source/common/network:utility_lib",
        "//source/common/upstream:cluster_factory_lib",
        "//source/common/upstream:upstream_includes",
        "//source/common/upstream:upstream_lib",
        "//source/extensions/transport_sockets/raw_buffer:config",
        "//source/server:transport_socket_config_lib",
        "//test/integration/clusters:custom_static_cluster",
        "//test/mocks:common_lib",
        "//test/mocks/local_info:local_info_mocks",
        "//test/mocks/network:network_mocks",
        "//test/mocks/protobuf:protobuf_mocks",
        "//test/mocks/runtime:runtime_mocks",
        "//test/mocks/server:server_mocks",
        "//test/mocks/ssl:ssl_mocks",
        "//test/mocks/upstream:upstream_mocks",
        "//test/test_common:registry_lib",
        "//test/test_common:utility_lib",
    ],
)<|MERGE_RESOLUTION|>--- conflicted
+++ resolved
@@ -19,11 +19,6 @@
         "//source/common/config:utility_lib",
         "//source/common/protobuf:utility_lib",
         "//source/common/upstream:cds_api_lib",
-<<<<<<< HEAD
-        "//test/mocks/config:config_mocks",
-        "//test/mocks/local_info:local_info_mocks",
-=======
->>>>>>> 54e22406
         "//test/mocks/protobuf:protobuf_mocks",
         "//test/mocks/upstream:upstream_mocks",
         "//test/test_common:utility_lib",
