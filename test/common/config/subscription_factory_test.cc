--- conflicted
+++ resolved
@@ -270,11 +270,7 @@
   envoy::api::v2::core::ConfigSource config;
   auto* api_config_source = config.mutable_api_config_source();
   api_config_source->set_api_type(envoy::api::v2::core::ApiConfigSource::GRPC);
-<<<<<<< HEAD
   api_config_source->add_grpc_services()->mutable_envoy_grpc()->set_cluster_name("foo_cluster");
-=======
-  api_config_source->add_grpc_services()->mutable_envoy_grpc()->set_cluster_name("eds_cluster");
->>>>>>> 6cafac9d
   envoy::api::v2::core::GrpcService expected_grpc_service;
   expected_grpc_service.mutable_envoy_grpc()->set_cluster_name("foo_cluster");
   Upstream::ClusterManager::ClusterInfoMap cluster_map;
@@ -319,12 +315,7 @@
     EXPECT_THROW_WITH_MESSAGE(subscriptionFromConfigSource(config)->start({"foo"}, callbacks_),
                               EnvoyException,
                               "envoy::api::v2::core::ConfigSource must have a statically defined "
-<<<<<<< HEAD
                               "non-EDS cluster: 'foo' does not exist");
-=======
-                              "non-EDS cluster: 'eds_cluster' "
-                              "does not exist, was added via api, or is an EDS cluster");
->>>>>>> 6cafac9d
   }
 }
 
@@ -347,13 +338,8 @@
     EXPECT_THROW_WITH_MESSAGE(subscriptionFromConfigSource(config)->start({"foo"}, callbacks_),
                               EnvoyException,
                               "envoy::api::v2::core::ConfigSource must have a statically defined "
-<<<<<<< HEAD
                               "non-EDS cluster: 'foo' "
                               "was added via api");
-=======
-                              "non-EDS cluster: 'eds_cluster' "
-                              "does not exist, was added via api, or is an EDS cluster");
->>>>>>> 6cafac9d
   }
 }
 
@@ -377,13 +363,8 @@
     EXPECT_THROW_WITH_MESSAGE(subscriptionFromConfigSource(config)->start({"foo"}, callbacks_),
                               EnvoyException,
                               "envoy::api::v2::core::ConfigSource must have a statically defined "
-<<<<<<< HEAD
                               "non-EDS cluster: 'foo' "
                               "is an EDS cluster");
-=======
-                              "non-EDS cluster: 'eds_cluster' "
-                              "does not exist, was added via api, or is an EDS cluster");
->>>>>>> 6cafac9d
   }
 }
 
