#include "source/extensions/filters/network/redis_proxy/config.h"

#include "envoy/extensions/filters/network/redis_proxy/v3/redis_proxy.pb.h"
#include "envoy/extensions/filters/network/redis_proxy/v3/redis_proxy.pb.validate.h"

#include "source/extensions/common/dynamic_forward_proxy/dns_cache_manager_impl.h"
#include "source/extensions/common/redis/cluster_refresh_manager_impl.h"
#include "source/extensions/filters/network/common/redis/client_impl.h"
#include "source/extensions/filters/network/common/redis/fault_impl.h"
#include "source/extensions/filters/network/redis_proxy/command_splitter_impl.h"
#include "source/extensions/filters/network/redis_proxy/proxy_filter.h"
#include "source/extensions/filters/network/redis_proxy/router_impl.h"

#include "absl/container/flat_hash_set.h"

namespace Envoy {
namespace Extensions {
namespace NetworkFilters {
namespace RedisProxy {

namespace {
inline void addUniqueClusters(
    absl::flat_hash_set<std::string>& clusters,
    const envoy::extensions::filters::network::redis_proxy::v3::RedisProxy::PrefixRoutes::Route&
        route) {
  clusters.emplace(route.cluster());
  for (auto& mirror : route.request_mirror_policy()) {
    clusters.emplace(mirror.cluster());
  }
}
} // namespace

Network::FilterFactoryCb RedisProxyFilterConfigFactory::createFilterFactoryFromProtoTyped(
    const envoy::extensions::filters::network::redis_proxy::v3::RedisProxy& proto_config,
    Server::Configuration::FactoryContext& context) {

  ASSERT(!proto_config.stat_prefix().empty());
  ASSERT(proto_config.has_settings());

  Extensions::Common::Redis::ClusterRefreshManagerSharedPtr refresh_manager =
      Extensions::Common::Redis::getClusterRefreshManager(
          context.singletonManager(), context.mainThreadDispatcher(), context.clusterManager(),
          context.timeSource());

  Extensions::Common::DynamicForwardProxy::DnsCacheManagerFactoryImpl cache_manager_factory(
      context);
  auto filter_config =
      std::make_shared<ProxyFilterConfig>(proto_config, context.scope(), context.drainDecision(),
                                          context.runtime(), context.api(), cache_manager_factory);

  envoy::extensions::filters::network::redis_proxy::v3::RedisProxy::PrefixRoutes prefix_routes(
      proto_config.prefix_routes());

  // Set the catch-all route from the settings parameters.
  if (prefix_routes.routes_size() == 0 && !prefix_routes.has_catch_all_route()) {
    throw EnvoyException("cannot configure a redis-proxy without any upstream");
  }

  absl::flat_hash_set<std::string> unique_clusters;
  for (auto& route : prefix_routes.routes()) {
    addUniqueClusters(unique_clusters, route);
  }
  addUniqueClusters(unique_clusters, prefix_routes.catch_all_route());

  auto redis_command_stats =
      Common::Redis::RedisCommandStats::createRedisCommandStats(context.scope().symbolTable());

  Upstreams upstreams;
  for (auto& cluster : unique_clusters) {
    Stats::ScopeSharedPtr stats_scope =
        context.scope().createScope(fmt::format("cluster.{}.redis_cluster", cluster));
    auto conn_pool_ptr = std::make_shared<ConnPool::InstanceImpl>(
        cluster, context.clusterManager(), Common::Redis::Client::ClientFactoryImpl::instance_,
        context.threadLocal(), proto_config.settings(), context.api(), std::move(stats_scope),
        redis_command_stats, refresh_manager, filter_config->dns_cache_);
    conn_pool_ptr->init();
    upstreams.emplace(cluster, conn_pool_ptr);
  }

  auto router =
      std::make_unique<PrefixRoutes>(prefix_routes, std::move(upstreams), context.runtime());

  auto fault_manager = std::make_unique<Common::Redis::FaultManagerImpl>(
      context.api().randomGenerator(), context.runtime(), proto_config.faults());

  std::shared_ptr<CommandSplitter::Instance> splitter =
      std::make_shared<CommandSplitter::InstanceImpl>(
          std::move(router), context.scope(), filter_config->stat_prefix_, context.timeSource(),
          proto_config.latency_in_micros(), std::move(fault_manager));
  return [splitter, filter_config](Network::FilterManager& filter_manager) -> void {
    Common::Redis::DecoderFactoryImpl factory;
    filter_manager.addReadFilter(std::make_shared<ProxyFilter>(
        factory, Common::Redis::EncoderPtr{new Common::Redis::EncoderImpl()}, *splitter,
        filter_config));
  };
}

/**
 * Static registration for the redis filter. @see RegisterFactory.
 */
<<<<<<< HEAD
REGISTER_FACTORY_D(RedisProxyFilterConfigFactory,
                   Server::Configuration::NamedNetworkFilterConfigFactory, "envoy.redis_proxy");
=======
LEGACY_REGISTER_FACTORY(RedisProxyFilterConfigFactory,
                        Server::Configuration::NamedNetworkFilterConfigFactory,
                        "envoy.redis_proxy");
>>>>>>> 2ce0bf39

} // namespace RedisProxy
} // namespace NetworkFilters
} // namespace Extensions
} // namespace Envoy<|MERGE_RESOLUTION|>--- conflicted
+++ resolved
@@ -98,14 +98,9 @@
 /**
  * Static registration for the redis filter. @see RegisterFactory.
  */
-<<<<<<< HEAD
-REGISTER_FACTORY_D(RedisProxyFilterConfigFactory,
-                   Server::Configuration::NamedNetworkFilterConfigFactory, "envoy.redis_proxy");
-=======
 LEGACY_REGISTER_FACTORY(RedisProxyFilterConfigFactory,
                         Server::Configuration::NamedNetworkFilterConfigFactory,
                         "envoy.redis_proxy");
->>>>>>> 2ce0bf39
 
 } // namespace RedisProxy
 } // namespace NetworkFilters
