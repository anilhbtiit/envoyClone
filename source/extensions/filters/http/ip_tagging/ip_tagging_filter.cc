#include "extensions/filters/http/ip_tagging/ip_tagging_filter.h"

#include "envoy/config/core/v3/address.pb.h"
#include "envoy/extensions/filters/http/ip_tagging/v3/ip_tagging.pb.h"
#include "envoy/protobuf/message_validator.h"

#include "common/http/header_map_impl.h"
#include "common/http/headers.h"

#include "absl/strings/str_join.h"

namespace Envoy {
namespace Extensions {
namespace HttpFilters {
namespace IpTagging {

IpTaggingFilterStats::IpTaggingFilterStats(Stats::Scope& scope, const std::string& stat_prefix)
    : scope_(scope), stat_name_set_(scope.symbolTable().makeSet("IpTagging")),
      stats_prefix_(stat_name_set_->add(stat_prefix + "ip_tagging")),
      no_hit_(stat_name_set_->add("no_hit")), total_(stat_name_set_->add("total")),
      unknown_tag_(stat_name_set_->add("unknown_tag.hit")) {}

void IpTaggingFilterStats::incCounter(Stats::StatName name) {
  Stats::SymbolTable::StoragePtr storage = scope_.symbolTable().join({stats_prefix_, name});
  scope_.counterFromStatName(Stats::StatName(storage.get())).inc();
}

IpTaggingFilterStats::~IpTaggingFilterStats() = default;

LcTrieWithStats::LcTrieWithStats(const TrieVector& trie, Stats::Scope& scope,
                                 const std::string& stats_prefix)
    : trie_(trie), filter_stats_(scope, stats_prefix) {

  std::vector<std::string> all_tags;
  std::transform(trie.begin(), trie.end(), std::back_inserter(all_tags),
                 [](const auto& pair) { return pair.first; });

  for (const std::string& tag : all_tags) {
    filter_stats_.ensureTagMetricExists(tag);
  }
}

std::vector<std::string> LcTrieWithStats::resolveTagsForIpAddress(
    const Network::Address::InstanceConstSharedPtr& Ipaddress) {

  std::vector<std::string> tags = trie_.getData(Ipaddress);

  if (!tags.empty()) {
    // For a large number(ex > 1000) of tags, stats cardinality will be an issue.
    // If there are use cases with a large set of tags, a way to opt into these stats
    // should be exposed and other observability options like logging tags need to be implemented.
    for (const std::string& tag : tags) {
      filter_stats_.incHit(tag);
    }
  } else {
    filter_stats_.incNoHit();
  }
  filter_stats_.incTotal();
  return tags;
}

LcTrieWithStats::~LcTrieWithStats() = default;

IpTaggingFilterConfig::IpTaggingFilterConfig(
    const envoy::extensions::filters::http::ip_tagging::v3::IPTagging& config,
    const std::string& stat_prefix, Stats::Scope& scope, Runtime::Loader& runtime,
    Envoy::Server::Configuration::FactoryContext& factory_context)
    : request_type_(requestTypeEnum(config.request_type())), runtime_(runtime) {

  // Once loading IP tags from a file system is supported, the restriction on the size
  // of the set should be removed and observability into what tags are loaded needs
  // to be implemented.
  // TODO(ccaraman): Remove size check once file system support is implemented.
  // Work is tracked by issue https://github.com/envoyproxy/envoy/issues/2695.
  if (!config.ip_tags().empty() && !config.path().empty()) {
    throw EnvoyException("Only one of path or ip_tags can be specified");
  }

  if (!config.path().empty()) {
    std::shared_ptr<const TagSetWatcher> watcherPtr =
        TagSetWatcher::create(factory_context, config.path(), scope, stat_prefix);

    resolver_ = [watcherPtr](const Network::Address::InstanceConstSharedPtr& address) {
      return watcherPtr->get()->resolveTagsForIpAddress(address);
    };

  } else if (!config.ip_tags().empty()) {
    const IPTagsProto tags = config.ip_tags();
    TrieVector tag_data = IpTaggingFilterSetTagData(tags);

    std::shared_ptr<LcTrieWithStats> trieStatPtr =
        std::make_shared<LcTrieWithStats>(tag_data, scope, stat_prefix);
    resolver_ = [trieStatPtr](const Network::Address::InstanceConstSharedPtr& address) {
      return trieStatPtr->resolveTagsForIpAddress(address);
    };

  } else {
    throw EnvoyException(
        "HTTP IP Tagging Filter requires one of ip_tags and path to be specified.");
  }
}

TrieVector IpTaggingFilterConfig::IpTaggingFilterSetTagData(const IPTagsProto& ip_tags) {

  TrieVector tag_data;
  tag_data.reserve(ip_tags.size());

  for (const auto& ip_tag : ip_tags) {
    std::vector<Network::Address::CidrRange> cidr_set;
    cidr_set.reserve(ip_tag.ip_list().size());
    for (const envoy::config::core::v3::CidrRange& entry : ip_tag.ip_list()) {

      // Currently, CidrRange::create doesn't guarantee that the CidrRanges are valid.
      Network::Address::CidrRange cidr_entry = Network::Address::CidrRange::create(entry);
      if (cidr_entry.isValid()) {
        cidr_set.emplace_back(std::move(cidr_entry));
      } else {
        throw EnvoyException(
            fmt::format("invalid ip/mask combo '{}/{}' (format is <ip>/<# mask bits>)",
                        entry.address_prefix(), entry.prefix_len().value()));
      }
    }

    tag_data.emplace_back(ip_tag.ip_tag_name(), cidr_set);
  }
  return tag_data;
}

std::shared_ptr<TagSetWatcher>
TagSetWatcher::create(Server::Configuration::FactoryContext& factory_context, std::string filename,
                      Stats::Scope& scope, const std::string& stat_prefix) {

  auto ptr =
      std::make_shared<TagSetWatcher>(factory_context, std::move(filename), scope, stat_prefix);
  return ptr;
}

TagSetWatcher::TagSetWatcher(Server::Configuration::FactoryContext& factory_context,
                             Event::Dispatcher& dispatcher, Api::Api& api, std::string filename,
                             Stats::Scope& scope, const std::string& stat_prefix)
    : api_(api), filename_(filename), watcher_(dispatcher.createFilesystemWatcher()), scope_(scope),
      stat_prefix_(stat_prefix), factory_context_(factory_context),
      yaml_(absl::EndsWith(filename, MessageUtil::FileExtensions::get().Yaml)) {

  const auto split_path = api_.fileSystem().splitPathFromFilename(filename);
  watcher_->addWatch(absl::StrCat(split_path.directory_, "/"), Filesystem::Watcher::Events::MovedTo,
                     [this]([[maybe_unused]] std::uint32_t event) { maybeUpdate_(); });

  maybeUpdate_(true);
}

// read the file from filesystem, load the content and only update if the hash has changed.
void TagSetWatcher::maybeUpdate_(bool force) {
  std::string contents = api_.fileSystem().fileReadToEnd(filename_);

  uint64_t hash = 0;
  hash = HashUtil::xxHash64(contents, hash);

  if (force || hash != content_hash_)
    update_(std::move(contents), hash);
}

void TagSetWatcher::update_(const std::string& contents, std::uint64_t hash) {
  std::shared_ptr<LcTrieWithStats> new_values = fileContentsAsTagSet_(contents);

  triestat_ = std::move(new_values);
  content_hash_ = hash;
}

// Validate and parse both yaml and json file content to proto.
IpTagFileProto TagSetWatcher::protoFromFileContents_(const std::string& contents) const {
  IpTagFileProto ipf;

  if (yaml_) {
    MessageUtil::loadFromYaml(contents, ipf, protoValidator());
  } else {
    MessageUtil::loadFromJson(contents, ipf, protoValidator());
  }
  return ipf;
}

// take proto content and convert it into LcTrie with stats
std::shared_ptr<LcTrieWithStats>
TagSetWatcher::fileContentsAsTagSet_(const std::string& contents) const {

  IpTagFileProto proto_content = protoFromFileContents_(contents);

  TrieVector tag_data = IpTaggingFilterConfig::IpTaggingFilterSetTagData(proto_content.ip_tags());

  return std::make_shared<LcTrieWithStats>(tag_data, scope_, stat_prefix_);
}

TagSetWatcher::~TagSetWatcher() = default;

IpTaggingFilter::IpTaggingFilter(IpTaggingFilterConfigSharedPtr config) : config_(config) {}

IpTaggingFilter::~IpTaggingFilter() = default;

void IpTaggingFilter::onDestroy() {}

Http::FilterHeadersStatus IpTaggingFilter::decodeHeaders(Http::RequestHeaderMap& headers, bool) {
  const bool is_internal_request = headers.EnvoyInternalRequest() &&
                                   (headers.EnvoyInternalRequest()->value() ==
                                    Http::Headers::get().EnvoyInternalRequestValues.True.c_str());

  if ((is_internal_request && config_->requestType() == FilterRequestType::EXTERNAL) ||
      (!is_internal_request && config_->requestType() == FilterRequestType::INTERNAL) ||
      !config_->runtime().snapshot().featureEnabled("ip_tagging.http_filter_enabled", 100)) {
    return Http::FilterHeadersStatus::Continue;
  }

  std::vector<std::string> tags =
<<<<<<< HEAD
      config_->getResolver()(callbacks_->streamInfo().downstreamRemoteAddress());
=======
      config_->trie().getData(callbacks_->streamInfo().downstreamAddressProvider().remoteAddress());

>>>>>>> 3e967801
  if (!tags.empty()) {
    headers.appendEnvoyIpTags(absl::StrJoin(tags, ","), ",");

    // We must clear the route cache or else we can't match on x-envoy-ip-tags.
    callbacks_->clearRouteCache();
  }

  return Http::FilterHeadersStatus::Continue;
}

Http::FilterDataStatus IpTaggingFilter::decodeData(Buffer::Instance&, bool) {
  return Http::FilterDataStatus::Continue;
}

Http::FilterTrailersStatus IpTaggingFilter::decodeTrailers(Http::RequestTrailerMap&) {
  return Http::FilterTrailersStatus::Continue;
}

void IpTaggingFilter::setDecoderFilterCallbacks(Http::StreamDecoderFilterCallbacks& callbacks) {
  callbacks_ = &callbacks;
}

} // namespace IpTagging
} // namespace HttpFilters
} // namespace Extensions
} // namespace Envoy<|MERGE_RESOLUTION|>--- conflicted
+++ resolved
@@ -210,12 +210,8 @@
   }
 
   std::vector<std::string> tags =
-<<<<<<< HEAD
       config_->getResolver()(callbacks_->streamInfo().downstreamRemoteAddress());
-=======
-      config_->trie().getData(callbacks_->streamInfo().downstreamAddressProvider().remoteAddress());
-
->>>>>>> 3e967801
+
   if (!tags.empty()) {
     headers.appendEnvoyIpTags(absl::StrJoin(tags, ","), ",");
 
