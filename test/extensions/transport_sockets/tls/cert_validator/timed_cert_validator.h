#pragma once

#include <openssl/ssl.h>

#include <chrono>
#include <memory>

#include "source/extensions/transport_sockets/tls/cert_validator/default_validator.h"
#include "source/extensions/transport_sockets/tls/cert_validator/factory.h"

namespace Envoy {
namespace Extensions {
namespace TransportSockets {
namespace Tls {

// A cert validator which defers the validation by certain time.
class TimedCertValidator : public DefaultCertValidator {
public:
  TimedCertValidator(std::chrono::milliseconds validation_time_out_ms,
                     const Envoy::Ssl::CertificateValidationContextConfig* config, SslStats& stats,
                     TimeSource& time_source, absl::optional<std::string> expected_host_name,
                     Stats::Scope& scope)
      : DefaultCertValidator(config, stats, time_source, scope),
        validation_time_out_ms_(validation_time_out_ms), expected_host_name_(expected_host_name) {}

  ValidationResults
  doVerifyCertChain(STACK_OF(X509)& cert_chain, Ssl::ValidateResultCallbackPtr callback,
                    const Network::TransportSocketOptionsConstSharedPtr& transport_socket_options,
                    SSL_CTX& ssl_ctx,
                    const CertValidator::ExtraValidationContext& validation_context, bool is_server,
                    absl::string_view host_name) override;

  bool validationPending() const { return validation_timer_->enabled(); }
  void setExpectedLocalAddress(absl::string_view expected_local_address) {
    expected_local_address_ = expected_local_address;
  }
  void setExpectedPeerAddress(absl::string_view expected_peer_address) {
    expected_peer_address_ = expected_peer_address;
  }

private:
  Event::TimerPtr validation_timer_;
  std::chrono::milliseconds validation_time_out_ms_;
  Ssl::ValidateResultCallbackPtr callback_;
  std::vector<std::string> cert_chain_in_str_;
  absl::optional<std::string> expected_host_name_;
  absl::optional<std::string> expected_local_address_;
  absl::optional<std::string> expected_peer_address_;
};

class TimedCertValidatorFactory : public CertValidatorFactory {
public:
  CertValidatorPtr createCertValidator(const Envoy::Ssl::CertificateValidationContextConfig* config,
<<<<<<< HEAD
                                       SslStats& stats, TimeSource& time_source,
                                       Stats::Scope& scope) override {
    return std::make_unique<TimedCertValidator>(validation_time_out_ms_, config, stats, time_source,
                                                expected_host_name_, scope);
=======
                                       SslStats& stats, TimeSource& time_source) override {
    auto validator = std::make_unique<TimedCertValidator>(validation_time_out_ms_, config, stats,
                                                          time_source, expected_host_name_);
    if (expected_peer_address_.has_value()) {
      validator->setExpectedPeerAddress(expected_peer_address_.value());
    }
    return validator;
>>>>>>> 241ac85f
  }

  std::string name() const override { return "envoy.tls.cert_validator.timed_cert_validator"; }

  void setValidationTimeOutMs(std::chrono::milliseconds validation_time_out_ms) {
    validation_time_out_ms_ = validation_time_out_ms;
  }

  void setExpectedHostName(const std::string host_name) { expected_host_name_ = host_name; }
  void setExpectedPeerAddress(absl::string_view expected_peer_address) {
    expected_peer_address_ = expected_peer_address;
  }

  void resetForTest() {
    validation_time_out_ms_ = std::chrono::milliseconds(5);
    expected_host_name_.reset();
    expected_peer_address_.reset();
  }

private:
  std::chrono::milliseconds validation_time_out_ms_{5};
  absl::optional<std::string> expected_host_name_;
  absl::optional<std::string> expected_peer_address_;
};

DECLARE_FACTORY(TimedCertValidatorFactory);

} // namespace Tls
} // namespace TransportSockets
} // namespace Extensions
} // namespace Envoy<|MERGE_RESOLUTION|>--- conflicted
+++ resolved
@@ -51,20 +51,14 @@
 class TimedCertValidatorFactory : public CertValidatorFactory {
 public:
   CertValidatorPtr createCertValidator(const Envoy::Ssl::CertificateValidationContextConfig* config,
-<<<<<<< HEAD
                                        SslStats& stats, TimeSource& time_source,
                                        Stats::Scope& scope) override {
-    return std::make_unique<TimedCertValidator>(validation_time_out_ms_, config, stats, time_source,
-                                                expected_host_name_, scope);
-=======
-                                       SslStats& stats, TimeSource& time_source) override {
     auto validator = std::make_unique<TimedCertValidator>(validation_time_out_ms_, config, stats,
-                                                          time_source, expected_host_name_);
+                                                          time_source, expected_host_name_, scope);
     if (expected_peer_address_.has_value()) {
       validator->setExpectedPeerAddress(expected_peer_address_.value());
     }
     return validator;
->>>>>>> 241ac85f
   }
 
   std::string name() const override { return "envoy.tls.cert_validator.timed_cert_validator"; }
