--- conflicted
+++ resolved
@@ -135,27 +135,15 @@
 
 void BaseIntegrationTest::createUpstreams() {
   for (uint32_t i = 0; i < fake_upstreams_count_; ++i) {
-<<<<<<< HEAD
     Network::TransportSocketFactoryPtr factory =
         upstream_tls_ ? createUpstreamTlsContext() : Network::Test::createRawBufferSocketFactory();
     auto endpoint = upstream_address_fn_(i);
     if (autonomous_upstream_) {
-      ASSERT(!enable_half_close_);
-      fake_upstreams_.emplace_back(new AutonomousUpstream(std::move(factory), endpoint,
-                                                          upstream_protocol_, *time_system_,
-                                                          autonomous_allow_incomplete_streams_));
+      fake_upstreams_.emplace_back(new AutonomousUpstream(
+          std::move(factory), endpoint, upstreamConfig(), autonomous_allow_incomplete_streams_));
     } else {
-      fake_upstreams_.emplace_back(new FakeUpstream(std::move(factory), endpoint,
-                                                    upstream_protocol_, *time_system_,
-                                                    enable_half_close_, udp_fake_upstream_));
-=======
-    auto endpoint = upstream_address_fn_(i);
-    if (autonomous_upstream_) {
       fake_upstreams_.emplace_back(
-          new AutonomousUpstream(endpoint, upstreamConfig(), autonomous_allow_incomplete_streams_));
-    } else {
-      fake_upstreams_.emplace_back(new FakeUpstream(endpoint, upstreamConfig()));
->>>>>>> d382fa60
+          new FakeUpstream(std::move(factory), endpoint, upstreamConfig()));
     }
   }
 }
