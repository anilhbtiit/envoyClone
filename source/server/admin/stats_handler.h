--- conflicted
+++ resolved
@@ -78,7 +78,6 @@
   Http::Code handlerContention(absl::string_view path_and_query,
                                Http::ResponseHeaderMap& response_headers,
                                Buffer::Instance& response, AdminStream&);
-<<<<<<< HEAD
 
   /**
    * When stats are rendered in HTML mode, we want users to be able to tweak
@@ -107,13 +106,9 @@
   static Http::Code prometheusStats(absl::string_view path_and_query, Buffer::Instance& response,
                                     Stats::Store& stats,
                                     Stats::CustomStatNamespaces& custom_namespaces);
-=======
-  Admin::RequestPtr makeRequest(absl::string_view path, AdminStream& admin_stream);
-  static Admin::RequestPtr makeRequest(Stats::Store& stats, const StatsParams& params);
 
 private:
   friend class StatsHandlerTest;
->>>>>>> 5e9ca8d5
 };
 
 } // namespace Server
