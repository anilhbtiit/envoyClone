#include <memory>

#include "common/common/version.h"
#include "common/network/address_impl.h"
#include "common/thread_local/thread_local_impl.h"

#include "server/server.h"

#include "test/integration/server.h"
#include "test/mocks/server/mocks.h"
#include "test/mocks/stats/mocks.h"
#include "test/test_common/environment.h"
#include "test/test_common/test_time.h"
#include "test/test_common/utility.h"

#include "gtest/gtest.h"

using testing::_;
using testing::HasSubstr;
using testing::InSequence;
using testing::Invoke;
using testing::InvokeWithoutArgs;
using testing::Property;
using testing::Ref;
using testing::SaveArg;
using testing::StrictMock;

namespace Envoy {
namespace Server {

TEST(ServerInstanceUtil, flushHelper) {
  InSequence s;

  Stats::IsolatedStoreImpl store;
  Stats::SourceImpl source(store);
  store.counter("hello").inc();
  store.gauge("world").set(5);
  std::unique_ptr<Stats::MockSink> sink(new StrictMock<Stats::MockSink>());
  EXPECT_CALL(*sink, flush(Ref(source))).WillOnce(Invoke([](Stats::Source& source) {
    ASSERT_EQ(source.cachedCounters().size(), 1);
    EXPECT_EQ(source.cachedCounters().front()->name(), "hello");
    EXPECT_EQ(source.cachedCounters().front()->latch(), 1);

    ASSERT_EQ(source.cachedGauges().size(), 1);
    EXPECT_EQ(source.cachedGauges().front()->name(), "world");
    EXPECT_EQ(source.cachedGauges().front()->value(), 5);
  }));

  std::list<Stats::SinkPtr> sinks;
  sinks.emplace_back(std::move(sink));
  InstanceUtil::flushMetricsToSinks(sinks, source);
}

class RunHelperTest : public testing::Test {
public:
  RunHelperTest() {
    InSequence s;

    sigterm_ = new Event::MockSignalEvent(&dispatcher_);
    sigusr1_ = new Event::MockSignalEvent(&dispatcher_);
    sighup_ = new Event::MockSignalEvent(&dispatcher_);
    EXPECT_CALL(cm_, setInitializedCb(_)).WillOnce(SaveArg<0>(&cm_init_callback_));
    EXPECT_CALL(overload_manager_, start());

<<<<<<< HEAD
    helper_ = std::make_unique<RunHelper>(options_, dispatcher_, cm_, hot_restart_,
                                          access_log_manager_, init_manager_, overload_manager_,
=======
    helper_ = std::make_unique<RunHelper>(dispatcher_, cm_, hot_restart_, access_log_manager_,
                                          init_manager_, overload_manager_,
>>>>>>> 8aba108e
                                          [this] { start_workers_.ready(); });
  }

  testing::NiceMock<MockOptions> options_;
  NiceMock<Event::MockDispatcher> dispatcher_;
  NiceMock<Upstream::MockClusterManager> cm_;
  NiceMock<MockHotRestart> hot_restart_;
  NiceMock<AccessLog::MockAccessLogManager> access_log_manager_;
  NiceMock<MockOverloadManager> overload_manager_;
  InitManagerImpl init_manager_;
  ReadyWatcher start_workers_;
  std::unique_ptr<RunHelper> helper_;
  std::function<void()> cm_init_callback_;
  Event::MockSignalEvent* sigterm_;
  Event::MockSignalEvent* sigusr1_;
  Event::MockSignalEvent* sighup_;
};

TEST_F(RunHelperTest, Normal) {
  EXPECT_CALL(start_workers_, ready());
  cm_init_callback_();
}

TEST_F(RunHelperTest, ShutdownBeforeCmInitialize) {
  EXPECT_CALL(start_workers_, ready()).Times(0);
  sigterm_->callback_();
  cm_init_callback_();
}

TEST_F(RunHelperTest, ShutdownBeforeInitManagerInit) {
  EXPECT_CALL(start_workers_, ready()).Times(0);
  Init::MockTarget target;
  init_manager_.registerTarget(target);
  EXPECT_CALL(target, initialize(_));
  cm_init_callback_();
  sigterm_->callback_();
  target.callback_();
}

// Class creates minimally viable server instance for testing.
class ServerInstanceImplTest : public testing::TestWithParam<Network::Address::IpVersion> {
protected:
  ServerInstanceImplTest() : version_(GetParam()) {}

  void initialize(const std::string& bootstrap_path) {
    if (bootstrap_path.empty()) {
      options_.config_path_ = TestEnvironment::temporaryFileSubstitute(
          "test/config/integration/server.json", {{"upstream_0", 0}, {"upstream_1", 0}}, version_);
    } else {
      options_.config_path_ = TestEnvironment::temporaryFileSubstitute(
          bootstrap_path, {{"upstream_0", 0}, {"upstream_1", 0}}, version_);
    }
    server_ = std::make_unique<InstanceImpl>(
        options_, test_time_.timeSystem(),
        Network::Address::InstanceConstSharedPtr(new Network::Address::Ipv4Instance("127.0.0.1")),
        hooks_, restart_, stats_store_, fakelock_, component_factory_,
        std::make_unique<NiceMock<Runtime::MockRandomGenerator>>(), thread_local_);

    EXPECT_TRUE(server_->api().fileExists("/dev/null"));
  }

  void initializeWithHealthCheckParams(const std::string& bootstrap_path, const double timeout,
                                       const double interval) {
    options_.config_path_ = TestEnvironment::temporaryFileSubstitute(
        bootstrap_path,
        {{"health_check_timeout", fmt::format("{}", timeout).c_str()},
         {"health_check_interval", fmt::format("{}", interval).c_str()}},
        TestEnvironment::PortMap{}, version_);
    server_ = std::make_unique<InstanceImpl>(
        options_, test_time_.timeSystem(),
        Network::Address::InstanceConstSharedPtr(new Network::Address::Ipv4Instance("127.0.0.1")),
        hooks_, restart_, stats_store_, fakelock_, component_factory_,
        std::make_unique<NiceMock<Runtime::MockRandomGenerator>>(), thread_local_);

    EXPECT_TRUE(server_->api().fileExists("/dev/null"));
  }

  Network::Address::IpVersion version_;
  testing::NiceMock<MockOptions> options_;
  DefaultTestHooks hooks_;
  testing::NiceMock<MockHotRestart> restart_;
  ThreadLocal::InstanceImpl thread_local_;
  Stats::TestIsolatedStoreImpl stats_store_;
  Thread::MutexBasicLockable fakelock_;
  TestComponentFactory component_factory_;
  DangerousDeprecatedTestTime test_time_;
  std::unique_ptr<InstanceImpl> server_;
};

INSTANTIATE_TEST_CASE_P(IpVersions, ServerInstanceImplTest,
                        testing::ValuesIn(TestEnvironment::getIpVersionsForTest()),
                        TestUtility::ipTestParamsToString);

TEST_P(ServerInstanceImplTest, V2ConfigOnly) {
  options_.service_cluster_name_ = "some_cluster_name";
  options_.service_node_name_ = "some_node_name";
  options_.v2_config_only_ = true;
  try {
    initialize(std::string());
    FAIL();
  } catch (const EnvoyException& e) {
    EXPECT_THAT(e.what(), HasSubstr("Unable to parse JSON as proto"));
  }
}

TEST_P(ServerInstanceImplTest, V1ConfigFallback) {
  options_.service_cluster_name_ = "some_cluster_name";
  options_.service_node_name_ = "some_node_name";
  options_.v2_config_only_ = false;
  initialize(std::string());
}

TEST_P(ServerInstanceImplTest, Stats) {
  options_.service_cluster_name_ = "some_cluster_name";
  options_.service_node_name_ = "some_node_name";
  options_.concurrency_ = 2;
  options_.hot_restart_epoch_ = 3;
  initialize(std::string());
  EXPECT_NE(nullptr, TestUtility::findCounter(stats_store_, "server.watchdog_miss"));
  EXPECT_EQ(2L, TestUtility::findGauge(stats_store_, "server.concurrency")->value());
  EXPECT_EQ(3L, TestUtility::findGauge(stats_store_, "server.hot_restart_epoch")->value());
}

// Validate server localInfo() from bootstrap Node.
TEST_P(ServerInstanceImplTest, BootstrapNode) {
  initialize("test/server/node_bootstrap.yaml");
  EXPECT_EQ("bootstrap_zone", server_->localInfo().zoneName());
  EXPECT_EQ("bootstrap_cluster", server_->localInfo().clusterName());
  EXPECT_EQ("bootstrap_id", server_->localInfo().nodeName());
  EXPECT_EQ("bootstrap_sub_zone", server_->localInfo().node().locality().sub_zone());
  EXPECT_EQ(VersionInfo::version(), server_->localInfo().node().build_version());
}

// Validate server localInfo() from bootstrap Node with CLI overrides.
TEST_P(ServerInstanceImplTest, BootstrapNodeWithOptionsOverride) {
  options_.service_cluster_name_ = "some_cluster_name";
  options_.service_node_name_ = "some_node_name";
  options_.service_zone_name_ = "some_zone_name";
  initialize("test/server/node_bootstrap.yaml");
  EXPECT_EQ("some_zone_name", server_->localInfo().zoneName());
  EXPECT_EQ("some_cluster_name", server_->localInfo().clusterName());
  EXPECT_EQ("some_node_name", server_->localInfo().nodeName());
  EXPECT_EQ("bootstrap_sub_zone", server_->localInfo().node().locality().sub_zone());
  EXPECT_EQ(VersionInfo::version(), server_->localInfo().node().build_version());
}

// Regression test for segfault when server initialization fails prior to
// ClusterManager initialization.
TEST_P(ServerInstanceImplTest, BootstrapClusterManagerInitializationFail) {
  EXPECT_THROW_WITH_MESSAGE(initialize("test/server/cluster_dupe_bootstrap.yaml"), EnvoyException,
                            "cluster manager: duplicate cluster 'service_google'");
}

// Test for protoc-gen-validate constraint on invalid timeout entry of a health check config entry.
TEST_P(ServerInstanceImplTest, BootstrapClusterHealthCheckInvalidTimeout) {
  options_.v2_config_only_ = true;
  EXPECT_THROW_WITH_REGEX(
      initializeWithHealthCheckParams("test/server/cluster_health_check_bootstrap.yaml", 0, 0.25),
      EnvoyException,
      "HealthCheckValidationError.Timeout: \\[\"value must be greater than \" \"0s\"\\]");
}

// Test for protoc-gen-validate constraint on invalid interval entry of a health check config entry.
TEST_P(ServerInstanceImplTest, BootstrapClusterHealthCheckInvalidInterval) {
  options_.v2_config_only_ = true;
  EXPECT_THROW_WITH_REGEX(
      initializeWithHealthCheckParams("test/server/cluster_health_check_bootstrap.yaml", 0.5, 0),
      EnvoyException,
      "HealthCheckValidationError.Interval: \\[\"value must be greater than \" \"0s\"\\]");
}

// Test for protoc-gen-validate constraint on invalid timeout and interval entry of a health check
// config entry.
TEST_P(ServerInstanceImplTest, BootstrapClusterHealthCheckInvalidTimeoutAndInterval) {
  options_.v2_config_only_ = true;
  EXPECT_THROW_WITH_REGEX(
      initializeWithHealthCheckParams("test/server/cluster_health_check_bootstrap.yaml", 0, 0),
      EnvoyException,
      "HealthCheckValidationError.Timeout: \\[\"value must be greater than \" \"0s\"\\]");
}

// Test for protoc-gen-validate constraint on valid interval entry of a health check config entry.
TEST_P(ServerInstanceImplTest, BootstrapClusterHealthCheckValidTimeoutAndInterval) {
  options_.v2_config_only_ = true;
  EXPECT_NO_THROW(initializeWithHealthCheckParams("test/server/cluster_health_check_bootstrap.yaml",
                                                  0.25, 0.5));
}

// Test that a Bootstrap proto with no address specified in its Admin field can go through
// initialization properly, but without starting an admin listener.
TEST_P(ServerInstanceImplTest, BootstrapNodeNoAdmin) {
  EXPECT_NO_THROW(initialize("test/server/node_bootstrap_no_admin_port.yaml"));
  // Admin::addListenerToHandler() calls one of handler's methods after checking that the Admin
  // has a listener. So, the fact that passing a nullptr doesn't cause a segfault establishes
  // that there is no listener.
  server_->admin().addListenerToHandler(/*handler=*/nullptr);
}

// Validate that an admin config with a server address but no access log path is rejected.
TEST_P(ServerInstanceImplTest, BootstrapNodeWithoutAccessLog) {
  EXPECT_THROW_WITH_MESSAGE(initialize("test/server/node_bootstrap_without_access_log.yaml"),
                            EnvoyException,
                            "An admin access log path is required for a listening server.");
}

// Empty bootstrap succeeeds.
TEST_P(ServerInstanceImplTest, EmptyBootstrap) {
  options_.service_cluster_name_ = "some_cluster_name";
  options_.service_node_name_ = "some_node_name";
  options_.v2_config_only_ = true;
  EXPECT_NO_THROW(initialize("test/server/empty_bootstrap.yaml"));
}

// Negative test for protoc-gen-validate constraints.
TEST_P(ServerInstanceImplTest, ValidateFail) {
  options_.service_cluster_name_ = "some_cluster_name";
  options_.service_node_name_ = "some_node_name";
  options_.v2_config_only_ = true;
  try {
    initialize("test/server/empty_runtime.yaml");
    FAIL();
  } catch (const EnvoyException& e) {
    EXPECT_THAT(e.what(), HasSubstr("Proto constraint validation failed"));
  }
}

TEST_P(ServerInstanceImplTest, LogToFile) {
  const std::string path =
      TestEnvironment::temporaryPath("ServerInstanceImplTest_LogToFile_Test.log");
  options_.log_path_ = path;
  options_.service_cluster_name_ = "some_cluster_name";
  options_.service_node_name_ = "some_node_name";
  initialize(std::string());
  EXPECT_TRUE(server_->api().fileExists(path));

  GET_MISC_LOGGER().set_level(spdlog::level::info);
  ENVOY_LOG_MISC(warn, "LogToFile test string");
  Logger::Registry::getSink()->flush();
  std::string log = server_->api().fileReadToEnd(path);
  EXPECT_GT(log.size(), 0);
  EXPECT_TRUE(log.find("LogToFile test string") != std::string::npos);

  // Test that critical messages get immediately flushed
  ENVOY_LOG_MISC(critical, "LogToFile second test string");
  log = server_->api().fileReadToEnd(path);
  EXPECT_TRUE(log.find("LogToFile second test string") != std::string::npos);
}

TEST_P(ServerInstanceImplTest, LogToFileError) {
  options_.log_path_ = "/this/path/does/not/exist";
  options_.service_cluster_name_ = "some_cluster_name";
  options_.service_node_name_ = "some_node_name";
  try {
    initialize(std::string());
    FAIL();
  } catch (const EnvoyException& e) {
    EXPECT_THAT(e.what(), HasSubstr("Failed to open log-file"));
  }
}

// When there are no bootstrap CLI options, either for content or path, we can load the server with
// an empty config.
TEST_P(ServerInstanceImplTest, NoOptionsPassed) {
  EXPECT_NO_THROW(server_.reset(new InstanceImpl(
      options_, test_time_.timeSystem(),
      Network::Address::InstanceConstSharedPtr(new Network::Address::Ipv4Instance("127.0.0.1")),
      hooks_, restart_, stats_store_, fakelock_, component_factory_,
      std::make_unique<NiceMock<Runtime::MockRandomGenerator>>(), thread_local_)));
}

// Validate that when std::exception is unexpectedly thrown, we exit safely.
// This is a regression test for when we used to crash.
TEST_P(ServerInstanceImplTest, StdExceptionThrowInConstructor) {
  EXPECT_CALL(restart_, initialize(_, _)).WillOnce(InvokeWithoutArgs([] {
    throw(std::runtime_error("foobar"));
  }));
  EXPECT_THROW_WITH_MESSAGE(initialize("test/server/node_bootstrap.yaml"), std::runtime_error,
                            "foobar");
}

// Neither EnvoyException nor std::exception derived.
class FakeException {
public:
  FakeException(const std::string& what) : what_(what) {}
  const std::string& what() const { return what_; }

  const std::string what_;
};

// Validate that when a totally unknown exception is unexpectedly thrown, we
// exit safely. This is a regression test for when we used to crash.
TEST_P(ServerInstanceImplTest, UnknownExceptionThrowInConstructor) {
  EXPECT_CALL(restart_, initialize(_, _)).WillOnce(InvokeWithoutArgs([] {
    throw(FakeException("foobar"));
  }));
  EXPECT_THROW_WITH_MESSAGE(initialize("test/server/node_bootstrap.yaml"), FakeException, "foobar");
}

} // namespace Server
} // namespace Envoy<|MERGE_RESOLUTION|>--- conflicted
+++ resolved
@@ -62,13 +62,8 @@
     EXPECT_CALL(cm_, setInitializedCb(_)).WillOnce(SaveArg<0>(&cm_init_callback_));
     EXPECT_CALL(overload_manager_, start());
 
-<<<<<<< HEAD
     helper_ = std::make_unique<RunHelper>(options_, dispatcher_, cm_, hot_restart_,
                                           access_log_manager_, init_manager_, overload_manager_,
-=======
-    helper_ = std::make_unique<RunHelper>(dispatcher_, cm_, hot_restart_, access_log_manager_,
-                                          init_manager_, overload_manager_,
->>>>>>> 8aba108e
                                           [this] { start_workers_.ready(); });
   }
 
