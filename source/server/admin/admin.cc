--- conflicted
+++ resolved
@@ -314,14 +314,6 @@
 Http::Code AdminImpl::runCallback(absl::string_view path_and_query,
                                   Http::ResponseHeaderMap& response_headers,
                                   Buffer::Instance& response, AdminStream& admin_stream) {
-<<<<<<< HEAD
-  HandlerPtr handler = findHandler(path_and_query, response_headers, response, admin_stream);
-  Http::Code code = handler->start(path_and_query, response_headers, response);
-  if (code == Http::Code::OK) {
-    while (handler->nextChunk(response)) {
-    }
-  }
-=======
   HandlerPtr handler = findHandler(path_and_query, admin_stream);
   Http::Code code = handler->start(/*path_and_query, */ response_headers);
   bool more_data;
@@ -329,20 +321,11 @@
     more_data = handler->nextChunk(response);
   } while (more_data);
   Memory::Utils::tryShrinkHeap();
->>>>>>> 9a366895
   return code;
 }
 
 Admin::HandlerPtr AdminImpl::findHandler(absl::string_view path_and_query,
-<<<<<<< HEAD
-                                         Http::ResponseHeaderMap& response_headers,
-                                         Buffer::Instance& /*response*/, AdminStream& admin_stream) {
-  //Http::Code code = Http::Code::OK;
-  bool found_handler = false;
-
-=======
                                          AdminStream& admin_stream) {
->>>>>>> 9a366895
   std::string::size_type query_index = path_and_query.find('?');
   if (query_index == std::string::npos) {
     query_index = path_and_query.size();
@@ -355,47 +338,21 @@
         if (method != Http::Headers::get().MethodValues.Post) {
           ENVOY_LOG(error, "admin path \"{}\" mutates state, method={} rather than POST",
                     handler.prefix_, method);
-<<<<<<< HEAD
-          return AdminFilter::StaticTextHandler::make(
-              fmt::format("Method {} not allowed, POST required.", method),
-              Http::Code::MethodNotAllowed);
-        }
-      }
-
-      return handler.handler_(admin_stream);
-      /*
-        code = admin_handler->start(path_and_query, response_headers, response, admin_stream);
-        if (code == Http::Code::OK) {
-        while (admin_handler->nextChunk(response)) {
-        }
-        }
-        }
-        Memory::Utils::tryShrinkHeap();
-      */
-=======
           return makeStaticTextHandler(fmt::format("Method {} not allowed, POST required.", method),
                                        Http::Code::MethodNotAllowed);
         }
       }
 
       return handler.handler_(path_and_query, admin_stream);
->>>>>>> 9a366895
     }
   }
 
   // Extra space is emitted below to have "invalid path." be a separate sentence in the
   // 404 output from "admin commands are:" in handlerHelp.
-<<<<<<< HEAD
-  Buffer::OwnedImpl response;
-  response.add("invalid path. ");
-  handlerHelp("", response_headers, response, admin_stream);
-  return AdminFilter::StaticTextHandler::make(response.toString(), Http::Code::NotFound);
-=======
   Buffer::OwnedImpl error_response;
   error_response.add("invalid path. ");
   getHelp(error_response);
   return makeStaticTextHandler(error_response.toString(), Http::Code::NotFound);
->>>>>>> 9a366895
 }
 
 std::vector<const AdminImpl::UrlHandler*> AdminImpl::sortedHandlers() const {
@@ -475,37 +432,6 @@
   return *server_.localInfo().address();
 }
 
-<<<<<<< HEAD
-namespace {
-
-class HandlerGasket : public Admin::Handler {
-public:
-  HandlerGasket(Admin::HandlerCb handler_cb, AdminStream& admin_stream)
-      : handler_cb_(handler_cb),
-        admin_stream_(admin_stream) {}
-
-  static Admin::GenHandlerCb makeGen(Admin::HandlerCb callback) {
-    return [callback](AdminStream& admin_stream) -> Server::Admin::HandlerPtr {
-      return std::make_unique<HandlerGasket>(callback, admin_stream);
-    };
-  }
-
-  Http::Code start(absl::string_view path_and_query, Http::ResponseHeaderMap& response_headers,
-                   Buffer::Instance& response) override {
-    return handler_cb_(path_and_query, response_headers, response, admin_stream_);
-  }
-
-  bool nextChunk(Buffer::Instance&) override { return false; }
-
-private:
-  Admin::HandlerCb handler_cb_;
-  AdminStream& admin_stream_;
-};
-
-} // namespace
-
-=======
->>>>>>> 9a366895
 AdminImpl::UrlHandler AdminImpl::makeHandler(const std::string& prefix,
                                              const std::string& help_text, HandlerCb callback,
                                              bool removable, bool mutates_state) {
