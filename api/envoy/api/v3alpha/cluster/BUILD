--- conflicted
+++ resolved
@@ -7,12 +7,7 @@
 api_proto_package(
     deps = [
         "//envoy/api/v2/cluster:pkg",
-<<<<<<< HEAD
-        "//envoy/type/v3alpha:pkg",
-        "@com_github_cncf_udpa//udpa/api/annotations:pkg",
-=======
         "//envoy/api/v3alpha/core:pkg",
         "@com_github_cncf_udpa//udpa/annotations:pkg",
->>>>>>> 8e35b936
     ],
 )