--- conflicted
+++ resolved
@@ -398,11 +398,8 @@
   Http::ConnectionPool::Instance* getConnPool();
   void maybeDoShadowing();
   bool maybeRetryReset(Http::StreamResetReason reset_reason, UpstreamRequest& upstream_request);
-<<<<<<< HEAD
   uint32_t numRequestsAwaitingHeaders();
   void onGlobalTimeout();
-=======
->>>>>>> 71634517
   void onPerTryTimeout(UpstreamRequest& upstream_request);
   void onRequestComplete();
   void onResponseTimeout();
@@ -425,17 +422,12 @@
   void onUpstreamComplete(UpstreamRequest& upstream_request);
   void onUpstreamReset(Http::StreamResetReason reset_reason, absl::string_view transport_failure,
                        UpstreamRequest& upstream_request);
-<<<<<<< HEAD
   // Reset all in-flight upstream requests that do NOT match the passed argument. This is used
   // if a "good" response comes back and we return downstream, so there is no point in waiting
   // for the remaining upstream requests to return.
   void resetOtherUpstreams(UpstreamRequest& upstream_request);
   void sendNoHealthyUpstreamResponse();
   bool setupRetry();
-=======
-  void sendNoHealthyUpstreamResponse();
-  bool setupRetry(bool end_stream);
->>>>>>> 71634517
   bool setupRedirect(const Http::HeaderMap& headers, UpstreamRequest& upstream_request);
   void updateOutlierDetection(Http::Code code, UpstreamRequest& upstream_request);
   void doRetry();
@@ -458,12 +450,9 @@
   FilterUtility::HedgingParams hedging_params_;
   Http::Code timeout_response_code_ = Http::Code::GatewayTimeout;
   std::list<UpstreamRequestPtr> upstream_requests_;
-<<<<<<< HEAD
   // Tracks which upstream request "wins" and will have the corresponding
   // response forwarded downstream
   UpstreamRequest* final_upstream_request_;
-=======
->>>>>>> 71634517
   bool grpc_request_{};
   Http::HeaderMap* downstream_headers_{};
   Http::HeaderMap* downstream_trailers_{};
