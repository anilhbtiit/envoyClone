--- conflicted
+++ resolved
@@ -65,14 +65,9 @@
     connection_.stream_info_.downstream_connection_info_provider_->setLocalAddress(addr_);
   }
 
-<<<<<<< HEAD
   // Only add mocks here that are stateless. I.e. if you need to call ON_CALL on a mock each fuzzer
   // run, do not add the mock here, because it will leak memory.
-  NiceMock<Runtime::MockLoader> runtime_;
-=======
   NiceMock<Server::Configuration::MockServerFactoryContext> factory_context_;
-  NiceMock<Http::MockStreamDecoderFilterCallbacks> decoder_callbacks_;
->>>>>>> 9f6bc785
   NiceMock<Http::MockStreamEncoderFilterCallbacks> encoder_callbacks_;
   Network::Address::InstanceConstSharedPtr addr_;
   NiceMock<Envoy::Network::MockConnection> connection_;
