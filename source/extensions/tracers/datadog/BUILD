--- conflicted
+++ resolved
@@ -19,11 +19,8 @@
     ],
     hdrs = [
         "datadog_tracer_impl.h",
-<<<<<<< HEAD
+        "time_util.h",
         "tracer_stats.h",
-=======
-        "time_util.h",
->>>>>>> 0b89c597
     ],
     copts = [
         # Make sure that headers included from dd_trace_cpp use Abseil
