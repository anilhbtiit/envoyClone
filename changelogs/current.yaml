date: Pending

behavior_changes:
# *Changes that are expected to cause an incompatibility if applicable; deployment changes are likely required*
- area: http
  change: |
    Remove the hop by hop TE header from downstream request headers. This change can be temporarily reverted
    by setting ``envoy.reloadable_features.sanitize_te`` to false.
- area: http
  change: |
    Flip runtime flag ``envoy.reloadable_features.no_downgrade_to_canonical_name`` to true. Name downgrading in the
    per filter config searching will be disabled by default. This behavior can be temporarily reverted by setting
    the flag to false explicitly.
    See doc :ref:`Http filter route specific config <arch_overview_http_filters_per_filter_config>` or
    issue https://github.com/envoyproxy/envoy/issues/29461 for more specific detail and examples.
- area: listener
  change: |
    undeprecated runtime key ``overload.global_downstream_max_connections`` until :ref:`downstream connections monitor
    <envoy_v3_api_msg_extensions.resource_monitors.downstream_connections.v3.DownstreamConnectionsConfig>` extension becomes stable.
- area: stats dns_filter
  change: |
    Fixed tag extraction so that :ref:`stat_prefix <envoy_v3_api_msg_extensions.filters.udp.dns_filter.v3.DnsFilterConfig>`
    is properly extracted. This changes the Prometheus name from
    dns_filter_myprefix_local_a_record_answers{} to dns_filter_local_a_record_answers{envoy.dns_filter_prefix="myprefix"}.

minor_behavior_changes:
# *Changes that may cause incompatibilities for some users, but should not for most*
- area: golang
  change: |
    Remove Protocol method from RequestHeaderMap.
    To get the protocol, please use GetProperty("request.protocol") instead.
- area: aws
  change: |
    Added support to use http async client to fetch the credentials from EC2 instance metadata and ECS task metadata providers
    instead of libcurl which is deprecated. By default this behavior is disabled. To enable set
    ``envoy.reloadable_features.use_http_client_to_fetch_aws_credentials`` to true.
- area: upstream
  change: |
    Fixed a reported issue (https://github.com/envoyproxy/envoy/issues/11004) that causes the Least
    Request load balancer policy to be unfair when the number of hosts are very small, when the number
    of hosts is smaller than the choice_count, instead of randomly selection hosts from the list, we
    perform a full scan on it to choose the host with least requests.
- area: local_rate_limit
  change: |
    Added new configuration field :ref:`rate_limited_as_resource_exhausted
    <envoy_v3_api_field_extensions.filters.http.local_ratelimit.v3.LocalRateLimit.rate_limited_as_resource_exhausted>`
    to allow for setting if rate limit grpc response should be RESOURCE_EXHAUSTED instead of the default UNAVAILABLE.
- area: filter state
  change: |
    Added config name of filter sending a local reply in filter state with key
    ``envoy.filters.network.http_connection_manager.local_reply_owner``.
    See :ref:`the well-known filter state keys <well_known_filter_state>` for more detail.
- area: http2
  change: |
    Flip the runtime guard ``envoy.reloadable_features.defer_processing_backedup_streams`` to be on by default.
    This feature improves flow control within the proxy by deferring work on the receiving end if the other
    end is backed up.

bug_fixes:
# *Changes expected to improve the state of the world and are unlikely to have negative effects*
- area: buffer
  change: |
    Fixed a bug (https://github.com/envoyproxy/envoy/issues/28760) that the internal listener causes an undefined
    behavior due to the unintended release of the buffer memory.
- area: xds
  change: |
    Fixed a bug (https://github.com/envoyproxy/envoy/issues/27702) that caused ADS initialization
    to fail on the first attempt and set a back-off retry interval of up to 1 second, if ADS is
    using an Envoy Cluster for the backend. The issue was fixed to ensure that ADS initialization
    happens after the Envoy Cluster it depends upon has been properly initialized. ADS that does
    not depend on an Envoy Cluster (i.e. GoogleGrpc) is not affected by this change.
- area: grpc
  change: |
    Fixed a bug in gRPC async client cache which intermittently causes CPU spikes due to busy loop in timer expiration.
- area: tracing
  change: |
    Fixed a bug that caused the Datadog tracing extension to drop traces that
    should be kept on account of an extracted sampling decision.
- area: quic
  change: |
    Fixed a bug in QUIC and HCM interaction which could cause use-after-free during asynchronous certificates retrieval.
    The fix is guarded by runtime ``envoy.reloadable_features.quic_fix_filter_manager_uaf``.
- area: redis
  change: |
    Fixed a bug causing crash if incoming redis key does not match against a prefix_route and catch_all_route is not defined.
- area: access log
  change: |
    Fixed a bug where the omit_empty_values field was not honored for access logs specifying formats via text_format_source.
- area: ext_proc
  change: |
    Fixed content_length related issues when body mutation by external processor is enabled. ext_proc filter removes the content
    length header in 1)STREAMED BodySendMode 2) BUFFERED_PARTIAL BodySendMode and 3) BUFFERED BodySendMode + SKIP HeaderSendMode.
    This will enable chunked-encoding whenever feasible in HTTP1.1. Besides, ext_proc filter keep content length header
    in BUFFERED BodySendMode + SEND HeaderSendMode. It is now external processor's responsibility to set the content length
    correctly matched to the mutated body. if those two doesn't match, the mutation will be rejected and local reply with error
    status will be returned.
- area: dynamic_forward_proxy
  change: |
    Fixed a bug where the preresolved hostnames specified in the Dynamic Forward Proxy cluster
    config would not use the normalized hostname as the DNS cache key, which is the same key
    used for retrieval. This caused cache misses on initial use, even though the host DNS entry
    was pre-resolved. The fix is guarded by runtime guard ``envoy.reloadable_features.normalize_host_for_preresolve_dfp_dns``,
    which defaults to true.

removed_config_or_runtime:
# *Normally occurs at the end of the* :ref:`deprecation period <deprecated>`
- area: http
  change: |
    Removed ``envoy.reloadable_features.expand_agnostic_stream_lifetime`` and legacy code paths.
- area: http
  change: |
    removed ``envoy.reloadable_features.sanitize_original_path`` and legacy code paths.
- area: maglev
  change: |
    Removed ``envoy.reloadable_features.allow_compact_maglev`` and legacy code paths.
- area: router
  change: |
    Removed the deprecated ``envoy.reloadable_features.prohibit_route_refresh_after_response_headers_sent``
    runtime flag and legacy code path.
- area: upstream
  change: |
    Removed the deprecated ``envoy.reloadable_features.validate_detailed_override_host_statuses``
    runtime flag and legacy code path.
- area: grpc
  change: |
    Removed the deprecated ``envoy.reloadable_features.service_sanitize_non_utf8_strings``
    runtime flag and legacy code path.
- area: access log
  change: |
    Removed the deprecated ``envoy.reloadable_features.format_ports_as_numbers``
    runtime flag and legacy code path.
- area: router
  change: |
    Removed the deprecated ``envoy.reloadable_features.ignore_optional_option_from_hcm_for_route_config``
    runtime flag and legacy code path.

new_features:
- area: filters
  change: |
    Added :ref:`the Basic Auth filter <envoy_v3_api_msg_extensions.filters.http.basic_auth.v3.BasicAuth>`, which can be used to
    authenticate user credentials in the HTTP Authentication heaer defined in `RFC7617 <https://tools.ietf.org/html/rfc7617>`_.
- area: upstream
  change: |
    Added :ref:`enable_full_scan <envoy_v3_api_msg_extensions.load_balancing_policies.least_request.v3.LeastRequest>`
    option to the least requested load balancer. If set to true, Envoy will perform a full scan on the list of hosts
    instead of using :ref:`choice_count
    <envoy_v3_api_msg_extensions.load_balancing_policies.least_request.v3.LeastRequest>`
    to select the hosts.
- area: stats
  change: |
    added :ref:`per_endpoint_stats <envoy_v3_api_field_config.cluster.v3.TrackClusterStats.per_endpoint_stats>` to get some metrics
    for each endpoint in a cluster.
- area: jwt
  change: |
    The jwt filter can now serialize non-primitive custom claims when maping claims to headers.
    These claims will be serialized as JSON and encoded as Base64.
- area: tcp_proxy
  change: |
    added support to TCP Proxy for recording the latency in ``UpstreamTiming`` from when the first
    initial connection to the upstream cluster was attempted to when either the
    connection was successfully established or the filiter failed to initialize
    any connection to the upstream.
- area: ratelimit
  change: |
    Ratelimit supports setting the HTTP status that is returned to the client when the ratelimit server
    returns an error or cannot be reached with :ref:`status_on_error
    <envoy_v3_api_field_extensions.filters.http.ratelimit.v3.RateLimit.status_on_error>`
    configuration flag.
- area: tracing
  change: |
    Added support for configuring resource detectors on the OpenTelemetry tracer.
- area: tracing
  change: |
    Added support to configure a sampler for the OpenTelemetry tracer.
- area: CEL-attributes
  change: |
    Added :ref:`attribute <arch_overview_attributes>` ``connection.transport_failure_reason``
    for looking up connection transport failure reason.
- area: ext_authz
  change: |
    New config parameter :ref:`charge_cluster_response_stats
    <envoy_v3_api_field_extensions.filters.http.ext_authz.v3.ExtAuthz.charge_cluster_response_stats>`
    for not incrementing cluster statistics on ext_authz response. Default true, no behavior change.
- area: ext_authz
  change: |
    forward :ref:`filter_metadata <envoy_v3_api_field_config.core.v3.Metadata.filter_metadata>` selected by
    :ref:`route_metadata_context_namespaces
    <envoy_v3_api_field_extensions.filters.http.ext_authz.v3.ExtAuthz.route_metadata_context_namespaces>`
    and :ref:`typed_filter_metadata <envoy_v3_api_field_config.core.v3.Metadata.typed_filter_metadata>` selected by
    :ref:`route_typed_metadata_context_namespaces
    <envoy_v3_api_field_extensions.filters.http.ext_authz.v3.ExtAuthz.route_typed_metadata_context_namespaces>`
    from the metadata of the selected route to external auth service.
    This metadata propagation is independent from the dynamic metadata from connection and request.
- area: ext_authz_filter
  change: |
    added :ref:`with_request_body
    <envoy_v3_api_field_extensions.filters.http.ext_authz.v3.CheckSettings.with_request_body>` to optionally override
    the default behavior of sending the request body to the authorization server from the per-route filter.
- area: grpc async client
  change: |
    added :ref:`max_cached_entry_idle_duration
    <envoy_v3_api_field_config.bootstrap.v3.Bootstrap.GrpcAsyncClientManagerConfig.max_cached_entry_idle_duration>`
    to control the cached grpc client eviction time in the cache.
- area: ratelimit
  change: |
    Ratelimit supports optional additional prefix to use when emitting statistics with :ref:`stat_prefix
    <envoy_v3_api_field_extensions.filters.http.ratelimit.v3.RateLimit.stat_prefix>`
    configuration flag.
- area: udp_proxy
  change: |
    added support for propagating the response headers in :ref:`UdpTunnelingConfig
    <envoy_v3_api_field_extensions.filters.udp.udp_proxy.v3.UdpProxyConfig.UdpTunnelingConfig.propagate_response_headers>` and
    response trailers in :ref:`UdpTunnelingConfig
    <envoy_v3_api_field_extensions.filters.udp.udp_proxy.v3.UdpProxyConfig.UdpTunnelingConfig.propagate_response_trailers>` to
    the downstream info filter state.
- area: tracing
  change: |
    Provide initial span attributes to a sampler used in the OpenTelemetry tracer.
- area: tracing
  change: |
    Added support to configure a Dynatrace resource detector for the OpenTelemetry tracer.
<<<<<<< HEAD
- area: stream info
  change: |
    Added time spent reading request headers to ``DownstreamTiming``.
=======
- area: udp_proxy
  change: |
    add :ref:`access log options
    <envoy_v3_api_field_extensions.filters.udp.udp_proxy.v3.UdpProxyConfig.access_log_options>`
    to allow recording an access log entry periodically for the UDP session, and allow recording an access
    log entry on the connection tunnel created successfully to upstream when UDP tunneling is configured.
- area: zookeeper
  change: |
    Added support for emitting per opcode decoder error metrics via :ref:`enable_per_opcode_decoder_error_metrics
    <envoy_v3_api_field_extensions.filters.network.zookeeper_proxy.v3.ZooKeeperProxy.enable_per_opcode_decoder_error_metrics>`.
>>>>>>> 6b63820c

deprecated:<|MERGE_RESOLUTION|>--- conflicted
+++ resolved
@@ -219,11 +219,6 @@
 - area: tracing
   change: |
     Added support to configure a Dynatrace resource detector for the OpenTelemetry tracer.
-<<<<<<< HEAD
-- area: stream info
-  change: |
-    Added time spent reading request headers to ``DownstreamTiming``.
-=======
 - area: udp_proxy
   change: |
     add :ref:`access log options
@@ -234,6 +229,8 @@
   change: |
     Added support for emitting per opcode decoder error metrics via :ref:`enable_per_opcode_decoder_error_metrics
     <envoy_v3_api_field_extensions.filters.network.zookeeper_proxy.v3.ZooKeeperProxy.enable_per_opcode_decoder_error_metrics>`.
->>>>>>> 6b63820c
+- area: stream info
+  change: |
+    Added time spent reading request headers to ``DownstreamTiming``.
 
 deprecated: