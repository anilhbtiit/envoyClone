--- conflicted
+++ resolved
@@ -31,13 +31,8 @@
                                                std::string* effective_policy_id) const {
   bool matched = false;
 
-<<<<<<< HEAD
-  for (auto it = policies_.begin(); it != policies_.end(); it++) {
-    if (it->second->matches(connection, headers, info)) {
-=======
   for (const auto& policy : policies_) {
-    if (policy.second.matches(connection, headers, metadata)) {
->>>>>>> c906df39
+    if (policy.second->matches(connection, headers, info)) {
       matched = true;
       if (effective_policy_id != nullptr) {
         *effective_policy_id = policy.first;
