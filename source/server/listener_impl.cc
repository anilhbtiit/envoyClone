#include "server/listener_impl.h"

#include "envoy/config/core/v3/base.pb.h"
#include "envoy/config/listener/v3/listener.pb.h"
#include "envoy/config/listener/v3/listener_components.pb.h"
#include "envoy/extensions/filters/listener/proxy_protocol/v3/proxy_protocol.pb.h"
#include "envoy/network/exception.h"
#include "envoy/registry/registry.h"
#include "envoy/server/drain_manager.h"
#include "envoy/server/options.h"
#include "envoy/server/transport_socket_config.h"
#include "envoy/stats/scope.h"

#include "common/access_log/access_log_impl.h"
#include "common/api/os_sys_calls_impl.h"
#include "common/common/assert.h"
#include "common/config/utility.h"
#include "common/network/connection_balancer_impl.h"
#include "common/network/resolver_impl.h"
#include "common/network/socket_option_factory.h"
#include "common/network/socket_option_impl.h"
#include "common/network/udp_listener_impl.h"
#include "common/network/udp_packet_writer_handler_impl.h"
#include "common/network/utility.h"
#include "common/protobuf/utility.h"
#include "common/runtime/runtime_features.h"

#include "server/active_raw_udp_listener_config.h"
#include "server/configuration_impl.h"
#include "server/drain_manager_impl.h"
#include "server/filter_chain_manager_impl.h"
#include "server/listener_manager_impl.h"
#include "server/transport_socket_config_impl.h"

#include "extensions/filters/listener/well_known_names.h"

#ifdef ENVOY_ENABLE_QUIC
#include "common/quic/active_quic_listener.h"
#include "common/quic/udp_gso_batch_writer.h"
#endif

namespace Envoy {
namespace Server {

namespace {
bool anyFilterChain(
    const envoy::config::listener::v3::Listener& config,
    std::function<bool(const envoy::config::listener::v3::FilterChain&)> predicate) {
  return (config.has_default_filter_chain() && predicate(config.default_filter_chain())) ||
         std::any_of(config.filter_chains().begin(), config.filter_chains().end(), predicate);
}

bool needTlsInspector(const envoy::config::listener::v3::Listener& config) {
  if (Runtime::runtimeFeatureEnabled("envoy.reloadable_features.disable_tls_inspector_injection")) {
    return false;
  }
  return anyFilterChain(config,
                        [](const auto& filter_chain) {
                          const auto& matcher = filter_chain.filter_chain_match();
                          return matcher.transport_protocol() == "tls" ||
                                 (matcher.transport_protocol().empty() &&
                                  (!matcher.server_names().empty() ||
                                   !matcher.application_protocols().empty()));
                        }) &&
         !std::any_of(
             config.listener_filters().begin(), config.listener_filters().end(),
             [](const auto& filter) {
               return filter.name() ==
                          Extensions::ListenerFilters::ListenerFilterNames::get().TlsInspector ||
                      filter.name() == "envoy.listener.tls_inspector";
             });
}

bool usesProxyProto(const envoy::config::listener::v3::Listener& config) {
  // TODO(#14085): `use_proxy_proto` should be deprecated.
  // Checking only the first or default filter chain is done for backwards compatibility.
  return PROTOBUF_GET_WRAPPED_OR_DEFAULT(
      config.filter_chains().empty() ? config.default_filter_chain() : config.filter_chains()[0],
      use_proxy_proto, false);
}

bool shouldBindToPort(const envoy::config::listener::v3::Listener& config) {
  return PROTOBUF_GET_WRAPPED_OR_DEFAULT(config, bind_to_port, true) &&
         PROTOBUF_GET_WRAPPED_OR_DEFAULT(config.deprecated_v1(), bind_to_port, true);
}
} // namespace

ListenSocketFactoryImpl::ListenSocketFactoryImpl(ListenerComponentFactory& factory,
                                                 Network::Address::InstanceConstSharedPtr address,
                                                 Network::Socket::Type socket_type,
                                                 const Network::Socket::OptionsSharedPtr& options,
                                                 bool bind_to_port,
                                                 const std::string& listener_name, bool reuse_port)
    : factory_(factory), local_address_(address), socket_type_(socket_type), options_(options),
      bind_to_port_(bind_to_port), listener_name_(listener_name), reuse_port_(reuse_port) {

  bool create_socket = false;
  if (local_address_->type() == Network::Address::Type::Ip) {
    if (socket_type_ == Network::Socket::Type::Datagram) {
      ASSERT(reuse_port_ == true);
    }

    if (reuse_port_ == false) {
      // create a socket which will be used by all worker threads
      create_socket = true;
    } else if (local_address_->ip()->port() == 0) {
      // port is 0, need to create a socket here for reserving a real port number,
      // then all worker threads should use same port.
      create_socket = true;
    }
  } else {
    ASSERT(local_address_->type() == Network::Address::Type::Pipe);
    // Listeners with Unix domain socket always use shared socket.
    create_socket = true;
  }

  if (create_socket) {
    socket_ = createListenSocketAndApplyOptions();
  }

  if (socket_ && local_address_->ip() && local_address_->ip()->port() == 0) {
    local_address_ = socket_->addressProvider().localAddress();
  }
  ENVOY_LOG(debug, "Set listener {} socket factory local address to {}", listener_name_,
            local_address_->asString());
}

Network::SocketSharedPtr ListenSocketFactoryImpl::createListenSocketAndApplyOptions() {
  // socket might be nullptr depending on factory_ implementation.
  Network::SocketSharedPtr socket = factory_.createListenSocket(
      local_address_, socket_type_, options_, {bind_to_port_, !reuse_port_});

  // Binding is done by now.
  ENVOY_LOG(debug, "Create listen socket for listener {} on address {}", listener_name_,
            local_address_->asString());
  if (socket != nullptr && options_ != nullptr) {
    const bool ok = Network::Socket::applyOptions(
        options_, *socket, envoy::config::core::v3::SocketOption::STATE_BOUND);
    const std::string message =
        fmt::format("{}: Setting socket options {}", listener_name_, ok ? "succeeded" : "failed");
    if (!ok) {
      ENVOY_LOG(warn, "{}", message);
      throw Network::CreateListenerException(message);
    } else {
      ENVOY_LOG(debug, "{}", message);
    }

    // Add the options to the socket_ so that STATE_LISTENING options can be
    // set in the worker after listen()/evconnlistener_new() is called.
    socket->addOptions(options_);
  }
  return socket;
}

Network::SocketSharedPtr ListenSocketFactoryImpl::getListenSocket() {
  if (!reuse_port_) {
    // We want to maintain the invariance that listeners do not share the same
    // underlying socket. For that reason we return a socket based on a duplicated
    // file descriptor.
    return socket_->duplicate();
  }

  Network::SocketSharedPtr socket;
  absl::call_once(steal_once_, [this, &socket]() {
    if (socket_) {
      // If a listener's port is set to 0, socket_ should be created for reserving a port
      // number, it is handed over to the first worker thread came here.
      // There are several reasons for doing this:
      // - for UDP, once a socket being bound, it begins to receive packets, it can't be
      //   left unused, and closing it will lost packets received by it.
      // - port number should be reserved before adding listener to active_listeners_ list,
      //   otherwise admin API /listeners might return 0 as listener's port.
      socket = std::move(socket_);
    }
  });

  if (socket) {
    return socket;
  }

  return createListenSocketAndApplyOptions();
}

ListenerFactoryContextBaseImpl::ListenerFactoryContextBaseImpl(
    Envoy::Server::Instance& server, ProtobufMessage::ValidationVisitor& validation_visitor,
    const envoy::config::listener::v3::Listener& config, DrainManagerSharedPtr drain_manager)
    : server_(server), metadata_(config.metadata()), direction_(config.traffic_direction()),
      global_scope_(server.stats().createScope("")),
      listener_scope_(server_.stats().createScope(
          fmt::format("listener.{}.",
                      !config.stat_prefix().empty()
                          ? config.stat_prefix()
                          : Network::Address::resolveProtoAddress(config.address())->asString()))),
      validation_visitor_(validation_visitor), drain_manager_(drain_manager) {}

AccessLog::AccessLogManager& ListenerFactoryContextBaseImpl::accessLogManager() {
  return server_.accessLogManager();
}
Upstream::ClusterManager& ListenerFactoryContextBaseImpl::clusterManager() {
  return server_.clusterManager();
}
Event::Dispatcher& ListenerFactoryContextBaseImpl::dispatcher() { return server_.dispatcher(); }
const Server::Options& ListenerFactoryContextBaseImpl::options() { return server_.options(); }
Grpc::Context& ListenerFactoryContextBaseImpl::grpcContext() { return server_.grpcContext(); }
bool ListenerFactoryContextBaseImpl::healthCheckFailed() { return server_.healthCheckFailed(); }
Http::Context& ListenerFactoryContextBaseImpl::httpContext() { return server_.httpContext(); }
Router::Context& ListenerFactoryContextBaseImpl::routerContext() { return server_.routerContext(); }
const LocalInfo::LocalInfo& ListenerFactoryContextBaseImpl::localInfo() const {
  return server_.localInfo();
}
Envoy::Runtime::Loader& ListenerFactoryContextBaseImpl::runtime() { return server_.runtime(); }
Stats::Scope& ListenerFactoryContextBaseImpl::scope() { return *global_scope_; }
Singleton::Manager& ListenerFactoryContextBaseImpl::singletonManager() {
  return server_.singletonManager();
}
OverloadManager& ListenerFactoryContextBaseImpl::overloadManager() {
  return server_.overloadManager();
}
ThreadLocal::Instance& ListenerFactoryContextBaseImpl::threadLocal() {
  return server_.threadLocal();
}
Admin& ListenerFactoryContextBaseImpl::admin() { return server_.admin(); }
const envoy::config::core::v3::Metadata& ListenerFactoryContextBaseImpl::listenerMetadata() const {
  return metadata_;
};
envoy::config::core::v3::TrafficDirection ListenerFactoryContextBaseImpl::direction() const {
  return direction_;
};
TimeSource& ListenerFactoryContextBaseImpl::timeSource() { return api().timeSource(); }
ProtobufMessage::ValidationContext& ListenerFactoryContextBaseImpl::messageValidationContext() {
  return server_.messageValidationContext();
}
ProtobufMessage::ValidationVisitor& ListenerFactoryContextBaseImpl::messageValidationVisitor() {
  return validation_visitor_;
}
Api::Api& ListenerFactoryContextBaseImpl::api() { return server_.api(); }
ServerLifecycleNotifier& ListenerFactoryContextBaseImpl::lifecycleNotifier() {
  return server_.lifecycleNotifier();
}
ProcessContextOptRef ListenerFactoryContextBaseImpl::processContext() {
  return server_.processContext();
}
Configuration::ServerFactoryContext&
ListenerFactoryContextBaseImpl::getServerFactoryContext() const {
  return server_.serverFactoryContext();
}
Configuration::TransportSocketFactoryContext&
ListenerFactoryContextBaseImpl::getTransportSocketFactoryContext() const {
  return server_.transportSocketFactoryContext();
}
Stats::Scope& ListenerFactoryContextBaseImpl::listenerScope() { return *listener_scope_; }
Network::DrainDecision& ListenerFactoryContextBaseImpl::drainDecision() { return *this; }
Server::DrainManager& ListenerFactoryContextBaseImpl::drainManager() { return *drain_manager_; }

// Must be overridden
Init::Manager& ListenerFactoryContextBaseImpl::initManager() { NOT_IMPLEMENTED_GCOVR_EXCL_LINE; }

ListenerImpl::ListenerImpl(const envoy::config::listener::v3::Listener& config,
                           const std::string& version_info, ListenerManagerImpl& parent,
                           const std::string& name, bool added_via_api, bool workers_started,
                           uint64_t hash, uint32_t concurrency)
    : parent_(parent), address_(Network::Address::resolveProtoAddress(config.address())),
      bind_to_port_(shouldBindToPort(config)),
      hand_off_restored_destination_connections_(
          PROTOBUF_GET_WRAPPED_OR_DEFAULT(config, use_original_dst, false)),
      per_connection_buffer_limit_bytes_(
          PROTOBUF_GET_WRAPPED_OR_DEFAULT(config, per_connection_buffer_limit_bytes, 1024 * 1024)),
      listener_tag_(parent_.factory_.nextListenerTag()), name_(name), added_via_api_(added_via_api),
      workers_started_(workers_started), hash_(hash),
      tcp_backlog_size_(
          PROTOBUF_GET_WRAPPED_OR_DEFAULT(config, tcp_backlog_size, ENVOY_TCP_BACKLOG_SIZE)),
      validation_visitor_(
          added_via_api_ ? parent_.server_.messageValidationContext().dynamicValidationVisitor()
                         : parent_.server_.messageValidationContext().staticValidationVisitor()),
      listener_init_target_(fmt::format("Listener-init-target {}", name),
                            [this]() { dynamic_init_manager_->initialize(local_init_watcher_); }),
      dynamic_init_manager_(std::make_unique<Init::ManagerImpl>(
          fmt::format("Listener-local-init-manager {} {}", name, hash))),
      config_(config), version_info_(version_info),
      listener_filters_timeout_(
          PROTOBUF_GET_MS_OR_DEFAULT(config, listener_filters_timeout, 15000)),
      continue_on_listener_filters_timeout_(config.continue_on_listener_filters_timeout()),
      listener_factory_context_(std::make_shared<PerListenerFactoryContextImpl>(
          parent.server_, validation_visitor_, config, this, *this,
          parent.server_.drainManager().createChildManager(parent.server_.dispatcher(),
                                                           config.drain_type()))),
      filter_chain_manager_(address_, listener_factory_context_->parentFactoryContext(),
                            initManager()),
      cx_limit_runtime_key_("envoy.resource_limits.listener." + config_.name() +
                            ".connection_limit"),
      open_connections_(std::make_shared<BasicResourceLimitImpl>(
          std::numeric_limits<uint64_t>::max(), listener_factory_context_->runtime(),
          cx_limit_runtime_key_)),
<<<<<<< HEAD
      local_init_watcher_(fmt::format("Listener-local-init-watcher {}", name), [this] {
        if (workers_started_) {
          parent_.onListenerWarmed(*this);
        } else {
          // Notify Server that this listener is
          // ready.
          listener_init_target_.ready();
        }
      }) {
=======
      local_init_watcher_(fmt::format("Listener-local-init-watcher {}", name),
                          [this] {
                            if (workers_started_) {
                              parent_.onListenerWarmed(*this);
                            } else {
                              // Notify Server that this listener is
                              // ready.
                              listener_init_target_.ready();
                            }
                          })
#ifdef ENVOY_ENABLE_QUIC
      ,
      quic_stat_names_(parent_.quicStatNames())
#endif
{

>>>>>>> 5e5e3c2a
  const absl::optional<std::string> runtime_val =
      listener_factory_context_->runtime().snapshot().get(cx_limit_runtime_key_);
  if (runtime_val && runtime_val->empty()) {
    ENVOY_LOG(warn,
              "Listener connection limit runtime key {} is empty. There are currently no "
              "limitations on the number of accepted connections for listener {}.",
              cx_limit_runtime_key_, config_.name());
  }

  buildAccessLog();
  auto socket_type = Network::Utility::protobufAddressSocketType(config.address());
  buildListenSocketOptions(socket_type);
  buildUdpListenerFactory(socket_type, concurrency);
  createListenerFilterFactories(socket_type);
  validateFilterChains(socket_type);
  buildFilterChains();
  if (socket_type != Network::Socket::Type::Datagram) {
    buildSocketOptions();
    buildOriginalDstListenerFilter();
    buildProxyProtocolListenerFilter();
    buildTlsInspectorListenerFilter();
  }
  if (!workers_started_) {
    // Initialize dynamic_init_manager_ from Server's init manager if it's not initialized.
    // NOTE: listener_init_target_ should be added to parent's initManager at the end of the
    // listener constructor so that this listener's children entities could register their
    // targets with their parent's initManager.
    parent_.server_.initManager().add(listener_init_target_);
  }
}

ListenerImpl::ListenerImpl(ListenerImpl& origin,
                           const envoy::config::listener::v3::Listener& config,
                           const std::string& version_info, ListenerManagerImpl& parent,
                           const std::string& name, bool added_via_api, bool workers_started,
                           uint64_t hash, uint32_t concurrency)
    : parent_(parent), address_(origin.address_), bind_to_port_(shouldBindToPort(config)),
      hand_off_restored_destination_connections_(
          PROTOBUF_GET_WRAPPED_OR_DEFAULT(config, use_original_dst, false)),
      per_connection_buffer_limit_bytes_(
          PROTOBUF_GET_WRAPPED_OR_DEFAULT(config, per_connection_buffer_limit_bytes, 1024 * 1024)),
      listener_tag_(origin.listener_tag_), name_(name), added_via_api_(added_via_api),
      workers_started_(workers_started), hash_(hash),
      tcp_backlog_size_(
          PROTOBUF_GET_WRAPPED_OR_DEFAULT(config, tcp_backlog_size, ENVOY_TCP_BACKLOG_SIZE)),
      validation_visitor_(
          added_via_api_ ? parent_.server_.messageValidationContext().dynamicValidationVisitor()
                         : parent_.server_.messageValidationContext().staticValidationVisitor()),
      // listener_init_target_ is not used during in place update because we expect server
      // started.
      listener_init_target_("", nullptr),
      dynamic_init_manager_(std::make_unique<Init::ManagerImpl>(
          fmt::format("Listener-local-init-manager {} {}", name, hash))),
      config_(config), version_info_(version_info),
      listener_filters_timeout_(
          PROTOBUF_GET_MS_OR_DEFAULT(config, listener_filters_timeout, 15000)),
      continue_on_listener_filters_timeout_(config.continue_on_listener_filters_timeout()),
      connection_balancer_(origin.connection_balancer_),
      listener_factory_context_(std::make_shared<PerListenerFactoryContextImpl>(
          origin.listener_factory_context_->listener_factory_context_base_, this, *this)),
      filter_chain_manager_(address_, origin.listener_factory_context_->parentFactoryContext(),
                            initManager(), origin.filter_chain_manager_),
      local_init_watcher_(fmt::format("Listener-local-init-watcher {}", name),
                          [this] {
                            ASSERT(workers_started_);
                            parent_.inPlaceFilterChainUpdate(*this);
                          })
#ifdef ENVOY_ENABLE_QUIC
      ,
      quic_stat_names_(parent_.quicStatNames())
#endif
{
  buildAccessLog();
  auto socket_type = Network::Utility::protobufAddressSocketType(config.address());
  buildListenSocketOptions(socket_type);
  buildUdpListenerFactory(socket_type, concurrency);
  createListenerFilterFactories(socket_type);
  validateFilterChains(socket_type);
  buildFilterChains();
  // In place update is tcp only so it's safe to apply below tcp only initialization.
  buildSocketOptions();
  buildOriginalDstListenerFilter();
  buildProxyProtocolListenerFilter();
  buildTlsInspectorListenerFilter();
  open_connections_ = origin.open_connections_;
}

void ListenerImpl::buildAccessLog() {
  for (const auto& access_log : config_.access_log()) {
    AccessLog::InstanceSharedPtr current_access_log =
        AccessLog::AccessLogFactory::fromProto(access_log, *listener_factory_context_);
    access_logs_.push_back(current_access_log);
  }
}

void ListenerImpl::buildUdpListenerFactory(Network::Socket::Type socket_type,
                                           uint32_t concurrency) {
  if (socket_type != Network::Socket::Type::Datagram) {
    return;
  }
  if (!config_.reuse_port() && concurrency > 1) {
    throw EnvoyException("Listening on UDP when concurrency is > 1 without the SO_REUSEPORT "
                         "socket option results in "
                         "unstable packet proxying. Configure the reuse_port listener option or "
                         "set concurrency = 1.");
  }

  udp_listener_config_ = std::make_unique<UdpListenerConfigImpl>(config_.udp_listener_config());
  if (config_.udp_listener_config().has_quic_options()) {
#ifdef ENVOY_ENABLE_QUIC
    udp_listener_config_->listener_factory_ = std::make_unique<Quic::ActiveQuicListenerFactory>(
        config_.udp_listener_config().quic_options(), concurrency, quic_stat_names_);
#if UDP_GSO_BATCH_WRITER_COMPILETIME_SUPPORT
    // TODO(mattklein123): We should be able to use GSO without QUICHE/QUIC. Right now this
    // causes non-QUIC integration tests to fail, which I haven't investigated yet.
    // Additionally, from looking at the GSO code there are substantial copying inefficiency so
    // I don't think it's wise to enable to globally for now. I will circle back and fix both of
    // the above with a non-QUICHE GSO implementation.
    if (Api::OsSysCallsSingleton::get().supportsUdpGso()) {
      udp_listener_config_->writer_factory_ = std::make_unique<Quic::UdpGsoBatchWriterFactory>();
    }
#endif
#else
    throw EnvoyException("QUIC is configured but not enabled in the build.");
#endif
  } else {
    udp_listener_config_->listener_factory_ =
        std::make_unique<Server::ActiveRawUdpListenerFactory>(concurrency);
  }
  udp_listener_config_->listener_worker_router_ =
      std::make_unique<Network::UdpListenerWorkerRouterImpl>(concurrency);
  if (udp_listener_config_->writer_factory_ == nullptr) {
    udp_listener_config_->writer_factory_ = std::make_unique<Network::UdpDefaultWriterFactory>();
  }
}

void ListenerImpl::buildListenSocketOptions(Network::Socket::Type socket_type) {
  // The process-wide `signal()` handling may fail to handle SIGPIPE if overridden
  // in the process (i.e., on a mobile client). Some OSes support handling it at the socket
  // layer:
  if (ENVOY_SOCKET_SO_NOSIGPIPE.hasValue()) {
    addListenSocketOptions(Network::SocketOptionFactory::buildSocketNoSigpipeOptions());
  }
  if (PROTOBUF_GET_WRAPPED_OR_DEFAULT(config_, transparent, false)) {
    addListenSocketOptions(Network::SocketOptionFactory::buildIpTransparentOptions());
  }
  if (PROTOBUF_GET_WRAPPED_OR_DEFAULT(config_, freebind, false)) {
    addListenSocketOptions(Network::SocketOptionFactory::buildIpFreebindOptions());
  }
  if (config_.reuse_port()) {
    addListenSocketOptions(Network::SocketOptionFactory::buildReusePortOptions());
  }
  if (!config_.socket_options().empty()) {
    addListenSocketOptions(
        Network::SocketOptionFactory::buildLiteralOptions(config_.socket_options()));
  }
  if (socket_type == Network::Socket::Type::Datagram) {
    // Needed for recvmsg to return destination address in IP header.
    addListenSocketOptions(Network::SocketOptionFactory::buildIpPacketInfoOptions());
    // Needed to return receive buffer overflown indicator.
    addListenSocketOptions(Network::SocketOptionFactory::buildRxQueueOverFlowOptions());
    // TODO(yugant) : Add a config option for UDP_GRO
    if (Api::OsSysCallsSingleton::get().supportsUdpGro()) {
      // Needed to receive gso_size option
      addListenSocketOptions(Network::SocketOptionFactory::buildUdpGroOptions());
    }
  }
}

void ListenerImpl::createListenerFilterFactories(Network::Socket::Type socket_type) {
  if (!config_.listener_filters().empty()) {
    switch (socket_type) {
    case Network::Socket::Type::Datagram:
      if (config_.listener_filters().size() > 1) {
        // Currently supports only 1 UDP listener filter.
        throw EnvoyException(fmt::format(
            "error adding listener '{}': Only 1 UDP listener filter per listener supported",
            address_->asString()));
      }
      udp_listener_filter_factories_ = parent_.factory_.createUdpListenerFilterFactoryList(
          config_.listener_filters(), *listener_factory_context_);
      break;
    case Network::Socket::Type::Stream:
      listener_filter_factories_ = parent_.factory_.createListenerFilterFactoryList(
          config_.listener_filters(), *listener_factory_context_);
      break;
    default:
      NOT_REACHED_GCOVR_EXCL_LINE;
    }
  }
}

void ListenerImpl::validateFilterChains(Network::Socket::Type socket_type) {
  if (config_.filter_chains().empty() && !config_.has_default_filter_chain() &&
      (socket_type == Network::Socket::Type::Stream ||
       !udp_listener_config_->listener_factory_->isTransportConnectionless())) {
    // If we got here, this is a tcp listener or connection-oriented udp listener, so ensure
    // there is a filter chain specified
    throw EnvoyException(fmt::format("error adding listener '{}': no filter chains specified",
                                     address_->asString()));
  } else if (udp_listener_config_ != nullptr &&
             !udp_listener_config_->listener_factory_->isTransportConnectionless()) {
    // Early fail if any filter chain doesn't have transport socket configured.
    if (anyFilterChain(config_, [](const auto& filter_chain) {
          return !filter_chain.has_transport_socket();
        })) {
      throw EnvoyException(fmt::format("error adding listener '{}': no transport socket "
                                       "specified for connection oriented UDP listener",
                                       address_->asString()));
    }
  }
}

void ListenerImpl::buildFilterChains() {
  Server::Configuration::TransportSocketFactoryContextImpl transport_factory_context(
      parent_.server_.admin(), parent_.server_.sslContextManager(), listenerScope(),
      parent_.server_.clusterManager(), parent_.server_.localInfo(), parent_.server_.dispatcher(),
      parent_.server_.stats(), parent_.server_.singletonManager(), parent_.server_.threadLocal(),
      validation_visitor_, parent_.server_.api(), parent_.server_.options());
  transport_factory_context.setInitManager(*dynamic_init_manager_);
  ListenerFilterChainFactoryBuilder builder(*this, transport_factory_context);
  filter_chain_manager_.addFilterChains(
      config_.filter_chains(),
      config_.has_default_filter_chain() ? &config_.default_filter_chain() : nullptr, builder,
      filter_chain_manager_);
}

void ListenerImpl::buildSocketOptions() {
  // TCP specific setup.
  if (connection_balancer_ == nullptr) {
    // Not in place listener update.
    if (config_.has_connection_balance_config()) {
      // Currently exact balance is the only supported type and there are no options.
      ASSERT(config_.connection_balance_config().has_exact_balance());
      connection_balancer_ = std::make_shared<Network::ExactConnectionBalancerImpl>();
    } else {
      connection_balancer_ = std::make_shared<Network::NopConnectionBalancerImpl>();
    }
  }

  if (config_.has_tcp_fast_open_queue_length()) {
    addListenSocketOptions(Network::SocketOptionFactory::buildTcpFastOpenOptions(
        config_.tcp_fast_open_queue_length().value()));
  }
}

void ListenerImpl::buildOriginalDstListenerFilter() {
  // Add original dst listener filter if 'use_original_dst' flag is set.
  if (PROTOBUF_GET_WRAPPED_OR_DEFAULT(config_, use_original_dst, false)) {
    auto& factory =
        Config::Utility::getAndCheckFactoryByName<Configuration::NamedListenerFilterConfigFactory>(
            Extensions::ListenerFilters::ListenerFilterNames::get().OriginalDst);

    listener_filter_factories_.push_back(factory.createListenerFilterFactoryFromProto(
        Envoy::ProtobufWkt::Empty(),
        /*listener_filter_matcher=*/nullptr, *listener_factory_context_));
  }
}

void ListenerImpl::buildProxyProtocolListenerFilter() {
  // Add proxy protocol listener filter if 'use_proxy_proto' flag is set.
  // TODO(jrajahalme): This is the last listener filter on purpose. When filter chain matching
  //                   is implemented, this needs to be run after the filter chain has been
  //                   selected.
  if (usesProxyProto(config_)) {
    auto& factory =
        Config::Utility::getAndCheckFactoryByName<Configuration::NamedListenerFilterConfigFactory>(
            Extensions::ListenerFilters::ListenerFilterNames::get().ProxyProtocol);
    listener_filter_factories_.push_back(factory.createListenerFilterFactoryFromProto(
        envoy::extensions::filters::listener::proxy_protocol::v3::ProxyProtocol(),
        /*listener_filter_matcher=*/nullptr, *listener_factory_context_));
  }
}

void ListenerImpl::buildTlsInspectorListenerFilter() {
  // TODO(zuercher) remove the deprecated TLS inspector name when the deprecated names are
  // removed.
  const bool need_tls_inspector = needTlsInspector(config_);
  // Automatically inject TLS Inspector if it wasn't configured explicitly and it's needed.
  if (need_tls_inspector) {
    const std::string message =
        fmt::format("adding listener '{}': filter chain match rules require TLS Inspector "
                    "listener filter, but it isn't configured, trying to inject it "
                    "(this might fail if Envoy is compiled without it)",
                    address_->asString());
    ENVOY_LOG(warn, "{}", message);

    auto& factory =
        Config::Utility::getAndCheckFactoryByName<Configuration::NamedListenerFilterConfigFactory>(
            Extensions::ListenerFilters::ListenerFilterNames::get().TlsInspector);
    listener_filter_factories_.push_back(factory.createListenerFilterFactoryFromProto(
        Envoy::ProtobufWkt::Empty(),
        /*listener_filter_matcher=*/nullptr, *listener_factory_context_));
  }
}

AccessLog::AccessLogManager& PerListenerFactoryContextImpl::accessLogManager() {
  return listener_factory_context_base_->accessLogManager();
}
Upstream::ClusterManager& PerListenerFactoryContextImpl::clusterManager() {
  return listener_factory_context_base_->clusterManager();
}
Event::Dispatcher& PerListenerFactoryContextImpl::dispatcher() {
  return listener_factory_context_base_->dispatcher();
}
const Server::Options& PerListenerFactoryContextImpl::options() {
  return listener_factory_context_base_->options();
}
Network::DrainDecision& PerListenerFactoryContextImpl::drainDecision() {
  NOT_IMPLEMENTED_GCOVR_EXCL_LINE;
}
Grpc::Context& PerListenerFactoryContextImpl::grpcContext() {
  return listener_factory_context_base_->grpcContext();
}
bool PerListenerFactoryContextImpl::healthCheckFailed() {
  return listener_factory_context_base_->healthCheckFailed();
}
Http::Context& PerListenerFactoryContextImpl::httpContext() {
  return listener_factory_context_base_->httpContext();
}
Router::Context& PerListenerFactoryContextImpl::routerContext() {
  return listener_factory_context_base_->routerContext();
}
const LocalInfo::LocalInfo& PerListenerFactoryContextImpl::localInfo() const {
  return listener_factory_context_base_->localInfo();
}
Envoy::Runtime::Loader& PerListenerFactoryContextImpl::runtime() {
  return listener_factory_context_base_->runtime();
}
Stats::Scope& PerListenerFactoryContextImpl::scope() {
  return listener_factory_context_base_->scope();
}
Singleton::Manager& PerListenerFactoryContextImpl::singletonManager() {
  return listener_factory_context_base_->singletonManager();
}
OverloadManager& PerListenerFactoryContextImpl::overloadManager() {
  return listener_factory_context_base_->overloadManager();
}
ThreadLocal::Instance& PerListenerFactoryContextImpl::threadLocal() {
  return listener_factory_context_base_->threadLocal();
}
Admin& PerListenerFactoryContextImpl::admin() { return listener_factory_context_base_->admin(); }
const envoy::config::core::v3::Metadata& PerListenerFactoryContextImpl::listenerMetadata() const {
  return listener_factory_context_base_->listenerMetadata();
};
envoy::config::core::v3::TrafficDirection PerListenerFactoryContextImpl::direction() const {
  return listener_factory_context_base_->direction();
};
TimeSource& PerListenerFactoryContextImpl::timeSource() { return api().timeSource(); }
const Network::ListenerConfig& PerListenerFactoryContextImpl::listenerConfig() const {
  return *listener_config_;
}
ProtobufMessage::ValidationContext& PerListenerFactoryContextImpl::messageValidationContext() {
  return getServerFactoryContext().messageValidationContext();
}
ProtobufMessage::ValidationVisitor& PerListenerFactoryContextImpl::messageValidationVisitor() {
  return listener_factory_context_base_->messageValidationVisitor();
}
Api::Api& PerListenerFactoryContextImpl::api() { return listener_factory_context_base_->api(); }
ServerLifecycleNotifier& PerListenerFactoryContextImpl::lifecycleNotifier() {
  return listener_factory_context_base_->lifecycleNotifier();
}
ProcessContextOptRef PerListenerFactoryContextImpl::processContext() {
  return listener_factory_context_base_->processContext();
}
Configuration::ServerFactoryContext&
PerListenerFactoryContextImpl::getServerFactoryContext() const {
  return listener_factory_context_base_->getServerFactoryContext();
}
Configuration::TransportSocketFactoryContext&
PerListenerFactoryContextImpl::getTransportSocketFactoryContext() const {
  return listener_factory_context_base_->getTransportSocketFactoryContext();
}
Stats::Scope& PerListenerFactoryContextImpl::listenerScope() {
  return listener_factory_context_base_->listenerScope();
}
Init::Manager& PerListenerFactoryContextImpl::initManager() { return listener_impl_.initManager(); }

bool ListenerImpl::createNetworkFilterChain(
    Network::Connection& connection,
    const std::vector<Network::FilterFactoryCb>& filter_factories) {
  return Configuration::FilterChainUtility::buildFilterChain(connection, filter_factories);
}

bool ListenerImpl::createListenerFilterChain(Network::ListenerFilterManager& manager) {
  return Configuration::FilterChainUtility::buildFilterChain(manager, listener_filter_factories_);
}

void ListenerImpl::createUdpListenerFilterChain(Network::UdpListenerFilterManager& manager,
                                                Network::UdpReadFilterCallbacks& callbacks) {
  Configuration::FilterChainUtility::buildUdpFilterChain(manager, callbacks,
                                                         udp_listener_filter_factories_);
}

void ListenerImpl::debugLog(const std::string& message) {
  UNREFERENCED_PARAMETER(message);
  ENVOY_LOG(debug, "{}: name={}, hash={}, address={}", message, name_, hash_, address_->asString());
}

void ListenerImpl::initialize() {
  last_updated_ = listener_factory_context_->timeSource().systemTime();
  // If workers have already started, we shift from using the global init manager to using a
  // local per listener init manager. See ~ListenerImpl() for why we gate the onListenerWarmed()
  // call by resetting the watcher.
  if (workers_started_) {
    ENVOY_LOG_MISC(debug, "Initialize listener {} local-init-manager.", name_);
    // If workers_started_ is true, dynamic_init_manager_ should be initialized by listener
    // manager directly.
    dynamic_init_manager_->initialize(local_init_watcher_);
  }
}

ListenerImpl::~ListenerImpl() {
  if (!workers_started_) {
    // We need to remove the listener_init_target_ handle from parent's initManager(), to
    // unblock parent's initManager to get ready().
    listener_init_target_.ready();
  }
}

Init::Manager& ListenerImpl::initManager() { return *dynamic_init_manager_; }

void ListenerImpl::setSocketFactory(const Network::ListenSocketFactorySharedPtr& socket_factory) {
  ASSERT(!socket_factory_);
  socket_factory_ = socket_factory;
}

bool ListenerImpl::supportUpdateFilterChain(const envoy::config::listener::v3::Listener& config,
                                            bool worker_started) {
  // The in place update needs the active listener in worker thread. worker_started guarantees
  // the existence of that active listener.
  if (!worker_started) {
    return false;
  }

  // Currently we only support TCP filter chain update.
  if (Network::Utility::protobufAddressSocketType(config_.address()) !=
          Network::Socket::Type::Stream ||
      Network::Utility::protobufAddressSocketType(config.address()) !=
          Network::Socket::Type::Stream) {
    return false;
  }

  // Full listener update currently rejects tcp listener having 0 filter chain.
  // In place filter chain update could survive under zero filter chain but we should keep the
  // same behavior for now. This also guards the below filter chain access.
  if (config.filter_chains_size() == 0) {
    return false;
  }

  // See buildProxyProtocolListenerFilter().
  if (usesProxyProto(config_) ^ usesProxyProto(config)) {
    return false;
  }

  // See buildTlsInspectorListenerFilter().
  if (needTlsInspector(config_) ^ needTlsInspector(config)) {
    return false;
  }
  return ListenerMessageUtil::filterChainOnlyChange(config_, config);
}

ListenerImplPtr
ListenerImpl::newListenerWithFilterChain(const envoy::config::listener::v3::Listener& config,
                                         bool workers_started, uint64_t hash) {
  // Use WrapUnique since the constructor is private.
  return absl::WrapUnique(
      new ListenerImpl(*this, config, version_info_, parent_, name_, added_via_api_,
                       /* new new workers started state */ workers_started,
                       /* use new hash */ hash, parent_.server_.options().concurrency()));
}

void ListenerImpl::diffFilterChain(const ListenerImpl& another_listener,
                                   std::function<void(Network::DrainableFilterChain&)> callback) {
  for (const auto& message_and_filter_chain : filter_chain_manager_.filterChainsByMessage()) {
    if (another_listener.filter_chain_manager_.filterChainsByMessage().find(
            message_and_filter_chain.first) ==
        another_listener.filter_chain_manager_.filterChainsByMessage().end()) {
      // The filter chain exists in `this` listener but not in the listener passed in.
      callback(*message_and_filter_chain.second);
    }
  }
  // Filter chain manager maintains an optional default filter chain besides the filter chains
  // indexed by message.
  if (auto eq = MessageUtil();
      filter_chain_manager_.defaultFilterChainMessage().has_value() &&
      (!another_listener.filter_chain_manager_.defaultFilterChainMessage().has_value() ||
       !eq(*another_listener.filter_chain_manager_.defaultFilterChainMessage(),
           *filter_chain_manager_.defaultFilterChainMessage()))) {
    callback(*filter_chain_manager_.defaultFilterChain());
  }
}

bool ListenerMessageUtil::filterChainOnlyChange(const envoy::config::listener::v3::Listener& lhs,
                                                const envoy::config::listener::v3::Listener& rhs) {
  Protobuf::util::MessageDifferencer differencer;
  differencer.set_message_field_comparison(Protobuf::util::MessageDifferencer::EQUIVALENT);
  differencer.set_repeated_field_comparison(Protobuf::util::MessageDifferencer::AS_SET);
  differencer.IgnoreField(
      envoy::config::listener::v3::Listener::GetDescriptor()->FindFieldByName("filter_chains"));
  differencer.IgnoreField(envoy::config::listener::v3::Listener::GetDescriptor()->FindFieldByName(
      "default_filter_chain"));
  return differencer.Compare(lhs, rhs);
}

} // namespace Server
} // namespace Envoy<|MERGE_RESOLUTION|>--- conflicted
+++ resolved
@@ -291,17 +291,6 @@
       open_connections_(std::make_shared<BasicResourceLimitImpl>(
           std::numeric_limits<uint64_t>::max(), listener_factory_context_->runtime(),
           cx_limit_runtime_key_)),
-<<<<<<< HEAD
-      local_init_watcher_(fmt::format("Listener-local-init-watcher {}", name), [this] {
-        if (workers_started_) {
-          parent_.onListenerWarmed(*this);
-        } else {
-          // Notify Server that this listener is
-          // ready.
-          listener_init_target_.ready();
-        }
-      }) {
-=======
       local_init_watcher_(fmt::format("Listener-local-init-watcher {}", name),
                           [this] {
                             if (workers_started_) {
@@ -318,7 +307,6 @@
 #endif
 {
 
->>>>>>> 5e5e3c2a
   const absl::optional<std::string> runtime_val =
       listener_factory_context_->runtime().snapshot().get(cx_limit_runtime_key_);
   if (runtime_val && runtime_val->empty()) {
