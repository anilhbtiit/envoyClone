--- conflicted
+++ resolved
@@ -65,18 +65,11 @@
   EngineBuilder& enforceTrustChainVerification(bool trust_chain_verification_on);
   EngineBuilder& enablePlatformCertificatesValidation(bool platform_certificates_validation_on);
   // Adds an RTDS layer to default config. Requires that ADS be configured
-<<<<<<< HEAD
-  EngineBuilder& addRtdsLayer(const std::string& layer_name);
-  // Adds an ADS layer.
-  EngineBuilder& setAggregatedDiscoveryService(const std::string& api_type,
-                                               const std::string& address, const int port);
-
-  EngineBuilder& addCdsLayer();
-=======
   EngineBuilder& addRtdsLayer(const std::string& layer_name, int timeout_seconds = 5);
   // Adds an ADS layer.
   EngineBuilder& setAggregatedDiscoveryService(const std::string& api_type,
                                                const std::string& address, const int port);
+  EngineBuilder& addCdsLayer();
   EngineBuilder& enableDnsCache(bool dns_cache_on);
   EngineBuilder& setForceAlwaysUsev6(bool value);
   EngineBuilder& setSkipDnsLookupForProxiedRequests(bool value);
@@ -90,7 +83,6 @@
   // These functions don't affect YAML but instead perform registrations.
   EngineBuilder& addKeyValueStore(std::string name, KeyValueStoreSharedPtr key_value_store);
   EngineBuilder& addStringAccessor(std::string name, StringAccessorSharedPtr accessor);
->>>>>>> 66a4cb88
 
   // This is separated from build() for the sake of testability
   std::string generateConfigStr() const;
@@ -143,18 +135,13 @@
   bool brotli_filter_ = false;
   bool socket_tagging_filter_ = false;
   bool platform_certificates_validation_on_ = false;
-<<<<<<< HEAD
-  std::string rtds_layer_ = "";
-  std::string cds_layer_ = "";
-  std::string custom_ads_ = "";
-=======
   std::string rtds_layer_name_ = "";
   int rtds_timeout_seconds_;
   std::string ads_api_type_ = "";
   std::string ads_address_ = "";
   int ads_port_;
   bool dns_cache_on_ = false;
->>>>>>> 66a4cb88
+  std::string cds_layer_ = "";
 
   absl::flat_hash_map<std::string, KeyValueStoreSharedPtr> key_value_stores_{};
 
