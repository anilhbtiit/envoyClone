--- conflicted
+++ resolved
@@ -17,13 +17,8 @@
   MockTransportSocketMatcher();
   MockTransportSocketMatcher(Network::TransportSocketFactoryPtr default_factory);
   ~MockTransportSocketMatcher() override;
-<<<<<<< HEAD
   MOCK_METHOD(TransportSocketMatcher::MatchData, resolve,
-              (const envoy::config::core::v3alpha::Metadata&), (const));
-=======
-  MOCK_CONST_METHOD1(resolve,
-                     TransportSocketMatcher::MatchData(const envoy::config::core::v3::Metadata&));
->>>>>>> 9b6260fc
+              (const envoy::config::core::v3::Metadata&), (const));
 
 private:
   Network::TransportSocketFactoryPtr socket_factory_;
