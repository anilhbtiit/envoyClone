--- conflicted
+++ resolved
@@ -9,22 +9,13 @@
 #include <unordered_set>
 #include <vector>
 
-<<<<<<< HEAD
-#include "envoy/api/v2/cds.pb.h"
-#include "envoy/api/v2/cluster/circuit_breaker.pb.h"
-#include "envoy/api/v2/core/address.pb.h"
-#include "envoy/api/v2/core/base.pb.h"
-#include "envoy/api/v2/core/health_check.pb.h"
-#include "envoy/api/v2/core/protocol.pb.h"
-#include "envoy/api/v2/endpoint/endpoint.pb.h"
-=======
 #include "envoy/config/cluster/v3alpha/circuit_breaker.pb.h"
 #include "envoy/config/cluster/v3alpha/cluster.pb.h"
 #include "envoy/config/core/v3alpha/address.pb.h"
 #include "envoy/config/core/v3alpha/base.pb.h"
 #include "envoy/config/core/v3alpha/health_check.pb.h"
+#include "envoy/config/core/v3alpha/protocol.pb.h"
 #include "envoy/config/endpoint/v3alpha/endpoint_components.pb.h"
->>>>>>> 1bdb5745
 #include "envoy/event/dispatcher.h"
 #include "envoy/event/timer.h"
 #include "envoy/network/dns.h"
@@ -674,23 +665,16 @@
       drain_connections_on_host_removal_(config.ignore_health_on_host_removal()),
       warm_hosts_(!config.health_checks().empty() &&
                   common_lb_config_.ignore_new_hosts_until_first_hc()),
-<<<<<<< HEAD
       upstream_http_protocol_options_(
           config.has_upstream_http_protocol_options()
-              ? absl::make_optional<envoy::api::v2::core::UpstreamHttpProtocolOptions>(
+              ? absl::make_optional<envoy::config::core::v3alpha::UpstreamHttpProtocolOptions>(
                     config.upstream_http_protocol_options())
               : absl::nullopt),
-      cluster_type_(config.has_cluster_type()
-                        ? absl::make_optional<envoy::api::v2::Cluster::CustomClusterType>(
-                              config.cluster_type())
-                        : absl::nullopt),
-=======
       cluster_type_(
           config.has_cluster_type()
               ? absl::make_optional<envoy::config::cluster::v3alpha::Cluster::CustomClusterType>(
                     config.cluster_type())
               : absl::nullopt),
->>>>>>> 1bdb5745
       factory_context_(
           std::make_unique<FactoryContextImpl>(*stats_scope_, runtime, factory_context)) {
   switch (config.lb_policy()) {
