--- conflicted
+++ resolved
@@ -842,13 +842,8 @@
   filter_manager_.maybeEndDecode(end_stream);
 
   // Drop new requests when overloaded as soon as we have decoded the headers.
-<<<<<<< HEAD
-  if (connection_manager_.overload_stop_accepting_requests_ref_.isRandomizedActive(
-          connection_manager_.random_generator_)) {
-=======
   if (connection_manager_.random_generator_.bernoulli(
           connection_manager_.overload_stop_accepting_requests_ref_.value())) {
->>>>>>> 3f285d74
     // In this one special case, do not create the filter chain. If there is a risk of memory
     // overload it is more important to avoid unnecessary allocation than to create the filters.
     filter_manager_.skipFilterChainCreation();
@@ -1344,13 +1339,8 @@
 
   bool drain_connection_due_to_overload = false;
   if (connection_manager_.drain_state_ == DrainState::NotDraining &&
-<<<<<<< HEAD
-      connection_manager_.overload_disable_keepalive_ref_.isRandomizedActive(
-          connection_manager_.random_generator_)) {
-=======
       connection_manager_.random_generator_.bernoulli(
           connection_manager_.overload_disable_keepalive_ref_.value())) {
->>>>>>> 3f285d74
     ENVOY_STREAM_LOG(debug, "disabling keepalive due to envoy overload", *this);
     if (connection_manager_.codec_->protocol() < Protocol::Http2 ||
         Runtime::runtimeFeatureEnabled(
