#pragma once

#include <array>
#include <atomic>
#include <chrono>
#include <cstdint>
#include <functional>
#include <list>
#include <memory>
#include <string>
#include <utility>
#include <vector>

#include "envoy/config/cluster/v3/cluster.pb.h"
#include "envoy/config/core/v3/address.pb.h"
#include "envoy/config/core/v3/base.pb.h"
#include "envoy/config/core/v3/health_check.pb.h"
#include "envoy/config/core/v3/protocol.pb.h"
#include "envoy/config/endpoint/v3/endpoint_components.pb.h"
#include "envoy/config/typed_metadata.h"
#include "envoy/event/timer.h"
#include "envoy/local_info/local_info.h"
#include "envoy/network/dns.h"
#include "envoy/network/filter.h"
#include "envoy/runtime/runtime.h"
#include "envoy/secret/secret_manager.h"
#include "envoy/server/filter_config.h"
#include "envoy/server/transport_socket_config.h"
#include "envoy/ssl/context_manager.h"
#include "envoy/stats/scope.h"
#include "envoy/thread_local/thread_local.h"
#include "envoy/upstream/cluster_manager.h"
#include "envoy/upstream/health_checker.h"
#include "envoy/upstream/load_balancer.h"
#include "envoy/upstream/locality.h"
#include "envoy/upstream/upstream.h"

#include "common/common/callback_impl.h"
#include "common/common/enum_to_int.h"
#include "common/common/logger.h"
#include "common/common/thread.h"
#include "common/config/metadata.h"
#include "common/config/well_known_names.h"
#include "common/http/http1/codec_stats.h"
#include "common/http/http2/codec_stats.h"
#include "common/init/manager_impl.h"
#include "common/network/utility.h"
#include "common/shared_pool/shared_pool.h"
#include "common/stats/isolated_store_impl.h"
#include "common/upstream/load_balancer_impl.h"
#include "common/upstream/outlier_detection_impl.h"
#include "common/upstream/resource_manager_impl.h"
#include "common/upstream/transport_socket_match_impl.h"

#include "server/transport_socket_config_impl.h"

#include "absl/container/node_hash_set.h"
#include "absl/synchronization/mutex.h"

namespace Envoy {
namespace Upstream {

/**
 * Null implementation of HealthCheckHostMonitor.
 */
class HealthCheckHostMonitorNullImpl : public HealthCheckHostMonitor {
public:
  // Upstream::HealthCheckHostMonitor
  void setUnhealthy() override {}
};

/**
 * Implementation of Upstream::HostDescription.
 */
class HostDescriptionImpl : virtual public HostDescription,
                            protected Logger::Loggable<Logger::Id::upstream> {
public:
  HostDescriptionImpl(
      ClusterInfoConstSharedPtr cluster, const std::string& hostname,
      Network::Address::InstanceConstSharedPtr dest_address, MetadataConstSharedPtr metadata,
      const envoy::config::core::v3::Locality& locality,
      const envoy::config::endpoint::v3::Endpoint::HealthCheckConfig& health_check_config,
      uint32_t priority);

  Network::TransportSocketFactory& transportSocketFactory() const override {
    return socket_factory_;
  }

  bool canary() const override { return canary_; }
  void canary(bool is_canary) override { canary_ = is_canary; }

  // Metadata getter/setter.
  //
  // It's possible that the lock that guards the metadata will become highly contended (e.g.:
  // endpoints churning during a deploy of a large cluster). A possible improvement
  // would be to use TLS and post metadata updates from the main thread. This model would
  // possibly benefit other related and expensive computations too (e.g.: updating subsets).
  MetadataConstSharedPtr metadata() const override {
    absl::ReaderMutexLock lock(&metadata_mutex_);
    return metadata_;
  }
  void metadata(MetadataConstSharedPtr new_metadata) override {
    absl::WriterMutexLock lock(&metadata_mutex_);
    metadata_ = new_metadata;
  }

  const ClusterInfo& cluster() const override { return *cluster_; }
  HealthCheckHostMonitor& healthChecker() const override {
    if (health_checker_) {
      return *health_checker_;
    } else {
      static HealthCheckHostMonitorNullImpl* null_health_checker =
          new HealthCheckHostMonitorNullImpl();
      return *null_health_checker;
    }
  }
  Outlier::DetectorHostMonitor& outlierDetector() const override {
    if (outlier_detector_) {
      return *outlier_detector_;
    } else {
      static Outlier::DetectorHostMonitorNullImpl* null_outlier_detector =
          new Outlier::DetectorHostMonitorNullImpl();
      return *null_outlier_detector;
    }
  }
  HostStats& stats() const override { return stats_; }
  const std::string& hostnameForHealthChecks() const override { return health_checks_hostname_; }
  const std::string& hostname() const override { return hostname_; }
  Network::Address::InstanceConstSharedPtr address() const override { return address_; }
  Network::Address::InstanceConstSharedPtr healthCheckAddress() const override {
    return health_check_address_;
  }
  const envoy::config::core::v3::Locality& locality() const override { return locality_; }
  Stats::StatName localityZoneStatName() const override {
    return locality_zone_stat_name_.statName();
  }
  uint32_t priority() const override { return priority_; }
  void priority(uint32_t priority) override { priority_ = priority; }
  Network::TransportSocketFactory&
  resolveTransportSocketFactory(const Network::Address::InstanceConstSharedPtr& dest_address,
                                const envoy::config::core::v3::Metadata* metadata) const;

protected:
  ClusterInfoConstSharedPtr cluster_;
  const std::string hostname_;
  const std::string health_checks_hostname_;
  Network::Address::InstanceConstSharedPtr address_;
  Network::Address::InstanceConstSharedPtr health_check_address_;
  std::atomic<bool> canary_;
  mutable absl::Mutex metadata_mutex_;
  MetadataConstSharedPtr metadata_ ABSL_GUARDED_BY(metadata_mutex_);
  const envoy::config::core::v3::Locality locality_;
  Stats::StatNameDynamicStorage locality_zone_stat_name_;
  mutable HostStats stats_;
  Outlier::DetectorHostMonitorPtr outlier_detector_;
  HealthCheckHostMonitorPtr health_checker_;
  std::atomic<uint32_t> priority_;
  Network::TransportSocketFactory& socket_factory_;
};

/**
 * Implementation of Upstream::Host.
 */
class HostImpl : public HostDescriptionImpl,
                 public Host,
                 public std::enable_shared_from_this<HostImpl> {
public:
  HostImpl(ClusterInfoConstSharedPtr cluster, const std::string& hostname,
           Network::Address::InstanceConstSharedPtr address, MetadataConstSharedPtr metadata,
           uint32_t initial_weight, const envoy::config::core::v3::Locality& locality,
           const envoy::config::endpoint::v3::Endpoint::HealthCheckConfig& health_check_config,
           uint32_t priority, const envoy::config::core::v3::HealthStatus health_status)
      : HostDescriptionImpl(cluster, hostname, address, metadata, locality, health_check_config,
                            priority),
        used_(true) {
    setEdsHealthFlag(health_status);
    HostImpl::weight(initial_weight);
  }

  // Upstream::Host
  std::vector<std::pair<absl::string_view, Stats::PrimitiveCounterReference>>
  counters() const override {
    return stats_.counters();
  }
  CreateConnectionData createConnection(
      Event::Dispatcher& dispatcher, const Network::ConnectionSocket::OptionsSharedPtr& options,
      Network::TransportSocketOptionsSharedPtr transport_socket_options) const override;
  CreateConnectionData
  createHealthCheckConnection(Event::Dispatcher& dispatcher,
                              Network::TransportSocketOptionsSharedPtr transport_socket_options,
                              const envoy::config::core::v3::Metadata* metadata) const override;

  std::vector<std::pair<absl::string_view, Stats::PrimitiveGaugeReference>>
  gauges() const override {
    return stats_.gauges();
  }
  void healthFlagClear(HealthFlag flag) override { health_flags_ &= ~enumToInt(flag); }
  bool healthFlagGet(HealthFlag flag) const override { return health_flags_ & enumToInt(flag); }
  void healthFlagSet(HealthFlag flag) final { health_flags_ |= enumToInt(flag); }

  ActiveHealthFailureType getActiveHealthFailureType() const override {
    return active_health_failure_type_;
  }
  void setActiveHealthFailureType(ActiveHealthFailureType type) override {
    active_health_failure_type_ = type;
  }

  void setHealthChecker(HealthCheckHostMonitorPtr&& health_checker) override {
    health_checker_ = std::move(health_checker);
  }
  void setOutlierDetector(Outlier::DetectorHostMonitorPtr&& outlier_detector) override {
    outlier_detector_ = std::move(outlier_detector);
  }
  Host::Health health() const override {
    // If any of the unhealthy flags are set, host is unhealthy.
    if (healthFlagGet(HealthFlag::FAILED_ACTIVE_HC) ||
        healthFlagGet(HealthFlag::FAILED_OUTLIER_CHECK) ||
        healthFlagGet(HealthFlag::FAILED_EDS_HEALTH)) {
      return Host::Health::Unhealthy;
    }

    // If any of the degraded flags are set, host is degraded.
    if (healthFlagGet(HealthFlag::DEGRADED_ACTIVE_HC) ||
        healthFlagGet(HealthFlag::DEGRADED_EDS_HEALTH)) {
      return Host::Health::Degraded;
    }

    // The host must have no flags or be pending removal.
    ASSERT(health_flags_ == 0 || healthFlagGet(HealthFlag::PENDING_DYNAMIC_REMOVAL));
    return Host::Health::Healthy;
  }

  uint32_t weight() const override { return weight_; }
  void weight(uint32_t new_weight) override;
  bool used() const override { return used_; }
  void used(bool new_used) override { used_ = new_used; }

protected:
  static Network::ClientConnectionPtr
  createConnection(Event::Dispatcher& dispatcher, const ClusterInfo& cluster,
                   const Network::Address::InstanceConstSharedPtr& address,
                   Network::TransportSocketFactory& socket_factory,
                   const Network::ConnectionSocket::OptionsSharedPtr& options,
                   Network::TransportSocketOptionsSharedPtr transport_socket_options);

private:
  void setEdsHealthFlag(envoy::config::core::v3::HealthStatus health_status);

  std::atomic<uint32_t> health_flags_{};
  ActiveHealthFailureType active_health_failure_type_{};
  std::atomic<uint32_t> weight_;
  std::atomic<bool> used_;
};

class HostsPerLocalityImpl : public HostsPerLocality {
public:
  HostsPerLocalityImpl() : HostsPerLocalityImpl(std::vector<HostVector>(), false) {}

  // Single locality constructor
  HostsPerLocalityImpl(const HostVector& hosts, bool has_local_locality = false)
      : HostsPerLocalityImpl(std::vector<HostVector>({hosts}), has_local_locality) {}

  HostsPerLocalityImpl(std::vector<HostVector>&& locality_hosts, bool has_local_locality)
      : local_(has_local_locality), hosts_per_locality_(std::move(locality_hosts)) {
    ASSERT(!has_local_locality || !hosts_per_locality_.empty());
  }

  bool hasLocalLocality() const override { return local_; }
  const std::vector<HostVector>& get() const override { return hosts_per_locality_; }
  std::vector<HostsPerLocalityConstSharedPtr>
  filter(const std::vector<std::function<bool(const Host&)>>& predicate) const override;

  // The const shared pointer for the empty HostsPerLocalityImpl.
  static HostsPerLocalityConstSharedPtr empty() {
    static HostsPerLocalityConstSharedPtr empty = std::make_shared<HostsPerLocalityImpl>();
    return empty;
  }

private:
  // Does an entry exist for the local locality?
  bool local_{};
  // The first entry is for local hosts in the local locality.
  std::vector<HostVector> hosts_per_locality_;
};

/**
 * A class for management of the set of hosts for a given priority level.
 */
class HostSetImpl : public HostSet {
public:
  HostSetImpl(uint32_t priority, absl::optional<uint32_t> overprovisioning_factor)
      : priority_(priority), overprovisioning_factor_(overprovisioning_factor.has_value()
                                                          ? overprovisioning_factor.value()
                                                          : kDefaultOverProvisioningFactor),
        hosts_(new HostVector()), healthy_hosts_(new HealthyHostVector()),
        degraded_hosts_(new DegradedHostVector()), excluded_hosts_(new ExcludedHostVector()) {}

  /**
   * Install a callback that will be invoked when the host set membership changes.
   * @param callback supplies the callback to invoke.
   * @return Common::CallbackHandle* the callback handle.
   */
  Common::CallbackHandle* addPriorityUpdateCb(PrioritySet::PriorityUpdateCb callback) const {
    return member_update_cb_helper_.add(callback);
  }

  // Upstream::HostSet
  const HostVector& hosts() const override { return *hosts_; }
  HostVectorConstSharedPtr hostsPtr() const override { return hosts_; }
  const HostVector& healthyHosts() const override { return healthy_hosts_->get(); }
  HealthyHostVectorConstSharedPtr healthyHostsPtr() const override { return healthy_hosts_; }
  const HostVector& degradedHosts() const override { return degraded_hosts_->get(); }
  DegradedHostVectorConstSharedPtr degradedHostsPtr() const override { return degraded_hosts_; }
  const HostVector& excludedHosts() const override { return excluded_hosts_->get(); }
  ExcludedHostVectorConstSharedPtr excludedHostsPtr() const override { return excluded_hosts_; }
  const HostsPerLocality& hostsPerLocality() const override { return *hosts_per_locality_; }
  HostsPerLocalityConstSharedPtr hostsPerLocalityPtr() const override {
    return hosts_per_locality_;
  }
  const HostsPerLocality& healthyHostsPerLocality() const override {
    return *healthy_hosts_per_locality_;
  }
  HostsPerLocalityConstSharedPtr healthyHostsPerLocalityPtr() const override {
    return healthy_hosts_per_locality_;
  }
  const HostsPerLocality& degradedHostsPerLocality() const override {
    return *degraded_hosts_per_locality_;
  }
  HostsPerLocalityConstSharedPtr degradedHostsPerLocalityPtr() const override {
    return degraded_hosts_per_locality_;
  }
  const HostsPerLocality& excludedHostsPerLocality() const override {
    return *excluded_hosts_per_locality_;
  }
  HostsPerLocalityConstSharedPtr excludedHostsPerLocalityPtr() const override {
    return excluded_hosts_per_locality_;
  }
  LocalityWeightsConstSharedPtr localityWeights() const override { return locality_weights_; }
  absl::optional<uint32_t> chooseHealthyLocality() override;
  absl::optional<uint32_t> chooseDegradedLocality() override;
  uint32_t priority() const override { return priority_; }
  uint32_t overprovisioningFactor() const override { return overprovisioning_factor_; }

  static PrioritySet::UpdateHostsParams
  updateHostsParams(HostVectorConstSharedPtr hosts,
                    HostsPerLocalityConstSharedPtr hosts_per_locality,
                    HealthyHostVectorConstSharedPtr healthy_hosts,
                    HostsPerLocalityConstSharedPtr healthy_hosts_per_locality,
                    DegradedHostVectorConstSharedPtr degraded_hosts,
                    HostsPerLocalityConstSharedPtr degraded_hosts_per_locality,
                    ExcludedHostVectorConstSharedPtr excluded_hosts,
                    HostsPerLocalityConstSharedPtr excluded_hosts_per_locality);
  static PrioritySet::UpdateHostsParams updateHostsParams(const HostSet& host_set);
  static PrioritySet::UpdateHostsParams
  partitionHosts(HostVectorConstSharedPtr hosts, HostsPerLocalityConstSharedPtr hosts_per_locality);

  void updateHosts(PrioritySet::UpdateHostsParams&& update_hosts_params,
                   LocalityWeightsConstSharedPtr locality_weights, const HostVector& hosts_added,
                   const HostVector& hosts_removed,
                   absl::optional<uint32_t> overprovisioning_factor = absl::nullopt);

protected:
  virtual void runUpdateCallbacks(const HostVector& hosts_added, const HostVector& hosts_removed) {
    member_update_cb_helper_.runCallbacks(priority_, hosts_added, hosts_removed);
  }

private:
  // Weight for a locality taking into account health status using the provided eligible hosts per
  // locality.
  static double effectiveLocalityWeight(uint32_t index,
                                        const HostsPerLocality& eligible_hosts_per_locality,
                                        const HostsPerLocality& excluded_hosts_per_locality,
                                        const HostsPerLocality& all_hosts_per_locality,
                                        const LocalityWeights& locality_weights,
                                        uint32_t overprovisioning_factor);

  uint32_t priority_;
  uint32_t overprovisioning_factor_;
  HostVectorConstSharedPtr hosts_;
  HealthyHostVectorConstSharedPtr healthy_hosts_;
  DegradedHostVectorConstSharedPtr degraded_hosts_;
  ExcludedHostVectorConstSharedPtr excluded_hosts_;
  HostsPerLocalityConstSharedPtr hosts_per_locality_{HostsPerLocalityImpl::empty()};
  HostsPerLocalityConstSharedPtr healthy_hosts_per_locality_{HostsPerLocalityImpl::empty()};
  HostsPerLocalityConstSharedPtr degraded_hosts_per_locality_{HostsPerLocalityImpl::empty()};
  HostsPerLocalityConstSharedPtr excluded_hosts_per_locality_{HostsPerLocalityImpl::empty()};
  // TODO(mattklein123): Remove mutable.
  mutable Common::CallbackManager<uint32_t, const HostVector&, const HostVector&>
      member_update_cb_helper_;
  // Locality weights (used to build WRR locality_scheduler_);
  LocalityWeightsConstSharedPtr locality_weights_;
  // WRR locality scheduler state.
  struct LocalityEntry {
    LocalityEntry(uint32_t index, double effective_weight)
        : index_(index), effective_weight_(effective_weight) {}
    const uint32_t index_;
    const double effective_weight_;
  };

  // Rebuilds the provided locality scheduler with locality entries based on the locality weights
  // and eligible hosts.
  //
  // @param locality_scheduler the locality scheduler to rebuild. Will be set to nullptr if no
  // localities are eligible.
  // @param locality_entries the vector that holds locality entries. Will be reset and populated
  // with entries corresponding to the new scheduler.
  // @param eligible_hosts_per_locality eligible hosts for this scheduler grouped by locality.
  // @param eligible_hosts all eligible hosts for this scheduler.
  // @param all_hosts_per_locality all hosts for this HostSet grouped by locality.
  // @param locality_weights the weighting of each locality.
  // @param overprovisioning_factor the overprovisioning factor to use when computing the effective
  // weight of a locality.
  static void rebuildLocalityScheduler(
      std::unique_ptr<EdfScheduler<LocalityEntry>>& locality_scheduler,
      std::vector<std::shared_ptr<LocalityEntry>>& locality_entries,
      const HostsPerLocality& eligible_hosts_per_locality, const HostVector& eligible_hosts,
      HostsPerLocalityConstSharedPtr all_hosts_per_locality,
      HostsPerLocalityConstSharedPtr excluded_hosts_per_locality,
      LocalityWeightsConstSharedPtr locality_weights, uint32_t overprovisioning_factor);

  static absl::optional<uint32_t> chooseLocality(EdfScheduler<LocalityEntry>* locality_scheduler);

  std::vector<std::shared_ptr<LocalityEntry>> healthy_locality_entries_;
  std::unique_ptr<EdfScheduler<LocalityEntry>> healthy_locality_scheduler_;
  std::vector<std::shared_ptr<LocalityEntry>> degraded_locality_entries_;
  std::unique_ptr<EdfScheduler<LocalityEntry>> degraded_locality_scheduler_;
};

using HostSetImplPtr = std::unique_ptr<HostSetImpl>;

/**
 * A class for management of the set of hosts in a given cluster.
 */
class PrioritySetImpl : public PrioritySet {
public:
  PrioritySetImpl() : batch_update_(false) {}
  // From PrioritySet
  Common::CallbackHandle* addMemberUpdateCb(MemberUpdateCb callback) const override {
    return member_update_cb_helper_.add(callback);
  }
  Common::CallbackHandle* addPriorityUpdateCb(PriorityUpdateCb callback) const override {
    return priority_update_cb_helper_.add(callback);
  }
  const std::vector<std::unique_ptr<HostSet>>& hostSetsPerPriority() const override {
    return host_sets_;
  }
  // Get the host set for this priority level, creating it if necessary.
  const HostSet&
  getOrCreateHostSet(uint32_t priority,
                     absl::optional<uint32_t> overprovisioning_factor = absl::nullopt);

  void updateHosts(uint32_t priority, UpdateHostsParams&& update_hosts_params,
                   LocalityWeightsConstSharedPtr locality_weights, const HostVector& hosts_added,
                   const HostVector& hosts_removed,
                   absl::optional<uint32_t> overprovisioning_factor = absl::nullopt) override;

  void batchHostUpdate(BatchUpdateCb& callback) override;

protected:
  // Allows subclasses of PrioritySetImpl to create their own type of HostSetImpl.
  virtual HostSetImplPtr createHostSet(uint32_t priority,
                                       absl::optional<uint32_t> overprovisioning_factor) {
    return std::make_unique<HostSetImpl>(priority, overprovisioning_factor);
  }

protected:
  virtual void runUpdateCallbacks(const HostVector& hosts_added, const HostVector& hosts_removed) {
    member_update_cb_helper_.runCallbacks(hosts_added, hosts_removed);
  }
  virtual void runReferenceUpdateCallbacks(uint32_t priority, const HostVector& hosts_added,
                                           const HostVector& hosts_removed) {
    priority_update_cb_helper_.runCallbacks(priority, hosts_added, hosts_removed);
  }
  // This vector will generally have at least one member, for priority level 0.
  // It will expand as host sets are added but currently does not shrink to
  // avoid any potential lifetime issues.
  std::vector<std::unique_ptr<HostSet>> host_sets_;

private:
  // TODO(mattklein123): Remove mutable.
  mutable Common::CallbackManager<const HostVector&, const HostVector&> member_update_cb_helper_;
  mutable Common::CallbackManager<uint32_t, const HostVector&, const HostVector&>
      priority_update_cb_helper_;
  bool batch_update_ : 1;

  // Helper class to maintain state as we perform multiple host updates. Keeps track of all hosts
  // that have been added/removed throughout the batch update, and ensures that we properly manage
  // the batch_update_ flag.
  class BatchUpdateScope : public HostUpdateCb {
  public:
    explicit BatchUpdateScope(PrioritySetImpl& parent) : parent_(parent) {
      ASSERT(!parent_.batch_update_);
      parent_.batch_update_ = true;
    }
    ~BatchUpdateScope() override { parent_.batch_update_ = false; }

    void updateHosts(uint32_t priority, PrioritySet::UpdateHostsParams&& update_hosts_params,
                     LocalityWeightsConstSharedPtr locality_weights, const HostVector& hosts_added,
                     const HostVector& hosts_removed,
                     absl::optional<uint32_t> overprovisioning_factor) override;

    absl::node_hash_set<HostSharedPtr> all_hosts_added_;
    absl::node_hash_set<HostSharedPtr> all_hosts_removed_;

  private:
    PrioritySetImpl& parent_;
    absl::node_hash_set<uint32_t> priorities_;
  };
};

/**
 * Implementation of ClusterInfo that reads from JSON.
 */
class ClusterInfoImpl : public ClusterInfo, protected Logger::Loggable<Logger::Id::upstream> {
public:
  ClusterInfoImpl(const envoy::config::cluster::v3::Cluster& config,
                  const envoy::config::core::v3::BindConfig& bind_config, Runtime::Loader& runtime,
                  TransportSocketMatcherPtr&& socket_matcher, Stats::ScopePtr&& stats_scope,
                  bool added_via_api, Server::Configuration::TransportSocketFactoryContext&);

  static ClusterStats generateStats(Stats::Scope& scope);
  static ClusterLoadReportStats generateLoadReportStats(Stats::Scope& scope);
  static ClusterCircuitBreakersStats generateCircuitBreakersStats(Stats::Scope& scope,
                                                                  const std::string& stat_prefix,
                                                                  bool track_remaining);
  static ClusterRequestResponseSizeStats generateRequestResponseSizeStats(Stats::Scope&);
  static ClusterTimeoutBudgetStats generateTimeoutBudgetStats(Stats::Scope&);

  // Upstream::ClusterInfo
  bool addedViaApi() const override { return added_via_api_; }
  const envoy::config::cluster::v3::Cluster::CommonLbConfig& lbConfig() const override {
    return common_lb_config_;
  }
  std::chrono::milliseconds connectTimeout() const override { return connect_timeout_; }
  const absl::optional<std::chrono::milliseconds> idleTimeout() const override {
    return idle_timeout_;
  }
<<<<<<< HEAD
  absl::optional<std::chrono::milliseconds> poolIdleTimeout() const override {
    return pool_idle_timeout_;
  }
  float prefetchRatio() const override { return prefetch_ratio_; }
=======
  float perUpstreamPrefetchRatio() const override { return per_upstream_prefetch_ratio_; }
  float peekaheadRatio() const override { return peekahead_ratio_; }
>>>>>>> 3de2b81a
  uint32_t perConnectionBufferLimitBytes() const override {
    return per_connection_buffer_limit_bytes_;
  }
  uint64_t features() const override { return features_; }
  const Http::Http1Settings& http1Settings() const override { return http1_settings_; }
  const envoy::config::core::v3::Http2ProtocolOptions& http2Options() const override {
    return http2_options_;
  }
  const envoy::config::core::v3::HttpProtocolOptions& commonHttpProtocolOptions() const override {
    return common_http_protocol_options_;
  }
  ProtocolOptionsConfigConstSharedPtr
  extensionProtocolOptions(const std::string& name) const override;
  LoadBalancerType lbType() const override { return lb_type_; }
  envoy::config::cluster::v3::Cluster::DiscoveryType type() const override { return type_; }
  const absl::optional<envoy::config::cluster::v3::Cluster::CustomClusterType>&
  clusterType() const override {
    return cluster_type_;
  }
  const absl::optional<envoy::config::cluster::v3::Cluster::LeastRequestLbConfig>&
  lbLeastRequestConfig() const override {
    return lb_least_request_config_;
  }
  const absl::optional<envoy::config::cluster::v3::Cluster::RingHashLbConfig>&
  lbRingHashConfig() const override {
    return lb_ring_hash_config_;
  }
  const absl::optional<envoy::config::cluster::v3::Cluster::MaglevLbConfig>&
  lbMaglevConfig() const override {
    return lb_maglev_config_;
  }
  const absl::optional<envoy::config::cluster::v3::Cluster::OriginalDstLbConfig>&
  lbOriginalDstConfig() const override {
    return lb_original_dst_config_;
  }
  const absl::optional<envoy::config::core::v3::TypedExtensionConfig>&
  upstreamConfig() const override {
    return upstream_config_;
  }
  bool maintenanceMode() const override;
  uint64_t maxRequestsPerConnection() const override { return max_requests_per_connection_; }
  uint32_t maxResponseHeadersCount() const override { return max_response_headers_count_; }
  const std::string& name() const override { return name_; }
  ResourceManager& resourceManager(ResourcePriority priority) const override;
  TransportSocketMatcher& transportSocketMatcher() const override { return *socket_matcher_; }
  ClusterStats& stats() const override { return stats_; }
  Stats::Scope& statsScope() const override { return *stats_scope_; }

  ClusterRequestResponseSizeStatsOptRef requestResponseSizeStats() const override {
    if (optional_cluster_stats_ == nullptr ||
        optional_cluster_stats_->request_response_size_stats_ == nullptr) {
      return absl::nullopt;
    }

    return std::ref(*(optional_cluster_stats_->request_response_size_stats_));
  }

  ClusterLoadReportStats& loadReportStats() const override { return load_report_stats_; }

  ClusterTimeoutBudgetStatsOptRef timeoutBudgetStats() const override {
    if (optional_cluster_stats_ == nullptr ||
        optional_cluster_stats_->timeout_budget_stats_ == nullptr) {
      return absl::nullopt;
    }

    return std::ref(*(optional_cluster_stats_->timeout_budget_stats_));
  }

  const Network::Address::InstanceConstSharedPtr& sourceAddress() const override {
    return source_address_;
  };
  const LoadBalancerSubsetInfo& lbSubsetInfo() const override { return lb_subset_; }
  const envoy::config::core::v3::Metadata& metadata() const override { return metadata_; }
  const Envoy::Config::TypedMetadata& typedMetadata() const override { return typed_metadata_; }

  const Network::ConnectionSocket::OptionsSharedPtr& clusterSocketOptions() const override {
    return cluster_socket_options_;
  };

  bool drainConnectionsOnHostRemoval() const override { return drain_connections_on_host_removal_; }
  bool connectionPoolPerDownstreamConnection() const override {
    return connection_pool_per_downstream_connection_;
  }
  bool warmHosts() const override { return warm_hosts_; }
  const absl::optional<envoy::config::core::v3::UpstreamHttpProtocolOptions>&
  upstreamHttpProtocolOptions() const override {
    return upstream_http_protocol_options_;
  }

  absl::optional<std::string> edsServiceName() const override { return eds_service_name_; }

  void createNetworkFilterChain(Network::Connection&) const override;
  Http::Protocol
  upstreamHttpProtocol(absl::optional<Http::Protocol> downstream_protocol) const override;

  Http::Http1::CodecStats& http1CodecStats() const override;
  Http::Http2::CodecStats& http2CodecStats() const override;

private:
  struct ResourceManagers {
    ResourceManagers(const envoy::config::cluster::v3::Cluster& config, Runtime::Loader& runtime,
                     const std::string& cluster_name, Stats::Scope& stats_scope);
    ResourceManagerImplPtr load(const envoy::config::cluster::v3::Cluster& config,
                                Runtime::Loader& runtime, const std::string& cluster_name,
                                Stats::Scope& stats_scope,
                                const envoy::config::core::v3::RoutingPriority& priority);

    using Managers = std::array<ResourceManagerImplPtr, NumResourcePriorities>;

    Managers managers_;
  };

  struct OptionalClusterStats {
    OptionalClusterStats(const envoy::config::cluster::v3::Cluster& config,
                         Stats::Scope& stats_scope);
    const ClusterTimeoutBudgetStatsPtr timeout_budget_stats_;
    const ClusterRequestResponseSizeStatsPtr request_response_size_stats_;
  };

  Runtime::Loader& runtime_;
  const std::string name_;
  const envoy::config::cluster::v3::Cluster::DiscoveryType type_;
  const uint64_t max_requests_per_connection_;
  const uint32_t max_response_headers_count_;
  const std::chrono::milliseconds connect_timeout_;
  absl::optional<std::chrono::milliseconds> idle_timeout_;
<<<<<<< HEAD
  const absl::optional<std::chrono::milliseconds> pool_idle_timeout_;
  const float prefetch_ratio_;
=======
  const float per_upstream_prefetch_ratio_;
  const float peekahead_ratio_;
>>>>>>> 3de2b81a
  const uint32_t per_connection_buffer_limit_bytes_;
  TransportSocketMatcherPtr socket_matcher_;
  Stats::ScopePtr stats_scope_;
  mutable ClusterStats stats_;
  Stats::IsolatedStoreImpl load_report_stats_store_;
  mutable ClusterLoadReportStats load_report_stats_;
  const std::unique_ptr<OptionalClusterStats> optional_cluster_stats_;
  const uint64_t features_;
  const Http::Http1Settings http1_settings_;
  const envoy::config::core::v3::Http2ProtocolOptions http2_options_;
  const envoy::config::core::v3::HttpProtocolOptions common_http_protocol_options_;
  const std::map<std::string, ProtocolOptionsConfigConstSharedPtr> extension_protocol_options_;
  mutable ResourceManagers resource_managers_;
  const std::string maintenance_mode_runtime_key_;
  const Network::Address::InstanceConstSharedPtr source_address_;
  LoadBalancerType lb_type_;
  absl::optional<envoy::config::cluster::v3::Cluster::LeastRequestLbConfig>
      lb_least_request_config_;
  absl::optional<envoy::config::cluster::v3::Cluster::RingHashLbConfig> lb_ring_hash_config_;
  absl::optional<envoy::config::cluster::v3::Cluster::MaglevLbConfig> lb_maglev_config_;
  absl::optional<envoy::config::cluster::v3::Cluster::OriginalDstLbConfig> lb_original_dst_config_;
  absl::optional<envoy::config::core::v3::TypedExtensionConfig> upstream_config_;
  const bool added_via_api_;
  LoadBalancerSubsetInfoImpl lb_subset_;
  const envoy::config::core::v3::Metadata metadata_;
  Envoy::Config::TypedMetadataImpl<ClusterTypedMetadataFactory> typed_metadata_;
  const envoy::config::cluster::v3::Cluster::CommonLbConfig common_lb_config_;
  const Network::ConnectionSocket::OptionsSharedPtr cluster_socket_options_;
  const bool drain_connections_on_host_removal_;
  const bool connection_pool_per_downstream_connection_;
  const bool warm_hosts_;
  const absl::optional<envoy::config::core::v3::UpstreamHttpProtocolOptions>
      upstream_http_protocol_options_;
  absl::optional<std::string> eds_service_name_;
  const absl::optional<envoy::config::cluster::v3::Cluster::CustomClusterType> cluster_type_;
  const std::unique_ptr<Server::Configuration::CommonFactoryContext> factory_context_;
  std::vector<Network::FilterFactoryCb> filter_factories_;
  mutable Http::Http1::CodecStats::AtomicPtr http1_codec_stats_;
  mutable Http::Http2::CodecStats::AtomicPtr http2_codec_stats_;
};

/**
 * Function that creates a Network::TransportSocketFactoryPtr
 * given a cluster configuration and transport socket factory
 * context.
 */
Network::TransportSocketFactoryPtr
createTransportSocketFactory(const envoy::config::cluster::v3::Cluster& config,
                             Server::Configuration::TransportSocketFactoryContext& factory_context);

/**
 * Base class all primary clusters.
 */
class ClusterImplBase : public Cluster, protected Logger::Loggable<Logger::Id::upstream> {

public:
  // Upstream::Cluster
  PrioritySet& prioritySet() override { return priority_set_; }
  const PrioritySet& prioritySet() const override { return priority_set_; }

  /**
   * Optionally set the health checker for the primary cluster. This is done after cluster
   * creation since the health checker assumes that the cluster has already been fully initialized
   * so there is a cyclic dependency. However we want the cluster to own the health checker.
   */
  void setHealthChecker(const HealthCheckerSharedPtr& health_checker);

  /**
   * Optionally set the outlier detector for the primary cluster. Done for the same reason as
   * documented in setHealthChecker().
   */
  void setOutlierDetector(const Outlier::DetectorSharedPtr& outlier_detector);

  /**
   * Wrapper around Network::Address::resolveProtoAddress() that provides improved error message
   * based on the cluster's type.
   * @param address supplies the address proto to resolve.
   * @return Network::Address::InstanceConstSharedPtr the resolved address.
   */
  const Network::Address::InstanceConstSharedPtr
  resolveProtoAddress(const envoy::config::core::v3::Address& address);

  // Partitions the provided list of hosts into three new lists containing the healthy, degraded
  // and excluded hosts respectively.
  static std::tuple<HealthyHostVectorConstSharedPtr, DegradedHostVectorConstSharedPtr,
                    ExcludedHostVectorConstSharedPtr>
  partitionHostList(const HostVector& hosts);

  // Partitions the provided list of hosts per locality into three new lists containing the healthy,
  // degraded and excluded hosts respectively.
  static std::tuple<HostsPerLocalityConstSharedPtr, HostsPerLocalityConstSharedPtr,
                    HostsPerLocalityConstSharedPtr>
  partitionHostsPerLocality(const HostsPerLocality& hosts);
  Config::ConstMetadataSharedPoolSharedPtr constMetadataSharedPool() {
    return const_metadata_shared_pool_;
  }

  // Upstream::Cluster
  HealthChecker* healthChecker() override { return health_checker_.get(); }
  ClusterInfoConstSharedPtr info() const override { return info_; }
  Outlier::Detector* outlierDetector() override { return outlier_detector_.get(); }
  const Outlier::Detector* outlierDetector() const override { return outlier_detector_.get(); }
  void initialize(std::function<void()> callback) override;

protected:
  ClusterImplBase(const envoy::config::cluster::v3::Cluster& cluster, Runtime::Loader& runtime,
                  Server::Configuration::TransportSocketFactoryContextImpl& factory_context,
                  Stats::ScopePtr&& stats_scope, bool added_via_api);

  /**
   * Overridden by every concrete cluster. The cluster should do whatever pre-init is needed. E.g.,
   * query DNS, contact EDS, etc.
   */
  virtual void startPreInit() PURE;

  /**
   * Called by every concrete cluster when pre-init is complete. At this point,
   * shared init starts init_manager_ initialization and determines if there
   * is an initial health check pass needed, etc.
   */
  void onPreInitComplete();

  /**
   * Called by every concrete cluster after all targets registered at init manager are
   * initialized. At this point, shared init takes over and determines if there is an initial health
   * check pass needed, etc.
   */
  void onInitDone();

  virtual void reloadHealthyHostsHelper(const HostSharedPtr& host);

  // This init manager is shared via TransportSocketFactoryContext. The initialization targets that
  // register with this init manager are expected to be for implementations of SdsApi (see
  // SdsApi::init_target_).
  Init::ManagerImpl init_manager_;

  // Once all targets are initialized (i.e. once all dynamic secrets are loaded), this watcher calls
  // onInitDone() above.
  Init::WatcherImpl init_watcher_;

  Runtime::Loader& runtime_;
  ClusterInfoConstSharedPtr info_; // This cluster info stores the stats scope so it must be
                                   // initialized first and destroyed last.
  HealthCheckerSharedPtr health_checker_;
  Outlier::DetectorSharedPtr outlier_detector_;

protected:
  PrioritySetImpl priority_set_;

  void validateEndpointsForZoneAwareRouting(
      const envoy::config::endpoint::v3::LocalityLbEndpoints& endpoints) const;

private:
  void finishInitialization();
  void reloadHealthyHosts(const HostSharedPtr& host);

  bool initialization_started_{};
  std::function<void()> initialization_complete_callback_;
  uint64_t pending_initialize_health_checks_{};
  const bool local_cluster_;
  Config::ConstMetadataSharedPoolSharedPtr const_metadata_shared_pool_;
};

using ClusterImplBaseSharedPtr = std::shared_ptr<ClusterImplBase>;

/**
 * Manages PriorityState of a cluster. PriorityState is a per-priority binding of a set of hosts
 * with its corresponding locality weight map. This is useful to store priorities/hosts/localities
 * before updating the cluster priority set.
 */
class PriorityStateManager : protected Logger::Loggable<Logger::Id::upstream> {
public:
  PriorityStateManager(ClusterImplBase& cluster, const LocalInfo::LocalInfo& local_info,
                       PrioritySet::HostUpdateCb* update_cb);

  // Initializes the PriorityState vector based on the priority specified in locality_lb_endpoint.
  void initializePriorityFor(
      const envoy::config::endpoint::v3::LocalityLbEndpoints& locality_lb_endpoint);

  // Registers a host based on its address to the PriorityState based on the specified priority (the
  // priority is specified by locality_lb_endpoint.priority()).
  //
  // The specified health_checker_flag is used to set the registered-host's health-flag when the
  // lb_endpoint health status is unhealthy, draining or timeout.
  void registerHostForPriority(
      const std::string& hostname, Network::Address::InstanceConstSharedPtr address,
      const envoy::config::endpoint::v3::LocalityLbEndpoints& locality_lb_endpoint,
      const envoy::config::endpoint::v3::LbEndpoint& lb_endpoint);

  void registerHostForPriority(
      const HostSharedPtr& host,
      const envoy::config::endpoint::v3::LocalityLbEndpoints& locality_lb_endpoint);

  void
  updateClusterPrioritySet(const uint32_t priority, HostVectorSharedPtr&& current_hosts,
                           const absl::optional<HostVector>& hosts_added,
                           const absl::optional<HostVector>& hosts_removed,
                           const absl::optional<Upstream::Host::HealthFlag> health_checker_flag,
                           absl::optional<uint32_t> overprovisioning_factor = absl::nullopt);

  // Returns the saved priority state.
  PriorityState& priorityState() { return priority_state_; }

private:
  ClusterImplBase& parent_;
  PriorityState priority_state_;
  const envoy::config::core::v3::Node& local_info_node_;
  PrioritySet::HostUpdateCb* update_cb_;
};

using PriorityStateManagerPtr = std::unique_ptr<PriorityStateManager>;

/**
 * Base for all dynamic cluster types.
 */
class BaseDynamicClusterImpl : public ClusterImplBase {
protected:
  using ClusterImplBase::ClusterImplBase;

  /**
   * Updates the host list of a single priority by reconciling the list of new hosts
   * with existing hosts.
   *
   * @param new_hosts the full lists of hosts in the new configuration.
   * @param current_priority_hosts the full lists of hosts for the priority to be updated. The list
   * will be modified to contain the updated list of hosts.
   * @param hosts_added_to_current_priority will be populated with hosts added to the priority.
   * @param hosts_removed_from_current_priority will be populated with hosts removed from the
   * priority.
   * @param updated_hosts is used to aggregate the new state of all hosts across priority, and will
   * be updated with the hosts that remain in this priority after the update.
   * @param all_hosts all known hosts prior to this host update.
   * @return whether the hosts for the priority changed.
   */
  bool updateDynamicHostList(const HostVector& new_hosts, HostVector& current_priority_hosts,
                             HostVector& hosts_added_to_current_priority,
                             HostVector& hosts_removed_from_current_priority,
                             HostMap& updated_hosts, const HostMap& all_hosts);
};

/**
 * Utility function to get Dns from cluster/enum.
 */
Network::DnsLookupFamily
getDnsLookupFamilyFromCluster(const envoy::config::cluster::v3::Cluster& cluster);
Network::DnsLookupFamily
getDnsLookupFamilyFromEnum(envoy::config::cluster::v3::Cluster::DnsLookupFamily family);

/**
 * Utility function to report upstream cx destroy metrics
 */
void reportUpstreamCxDestroy(const Upstream::HostDescriptionConstSharedPtr& host,
                             Network::ConnectionEvent event);

/**
 * Utility function to report upstream cx destroy active request metrics
 */
void reportUpstreamCxDestroyActiveRequest(const Upstream::HostDescriptionConstSharedPtr& host,
                                          Network::ConnectionEvent event);

} // namespace Upstream
} // namespace Envoy<|MERGE_RESOLUTION|>--- conflicted
+++ resolved
@@ -535,15 +535,11 @@
   const absl::optional<std::chrono::milliseconds> idleTimeout() const override {
     return idle_timeout_;
   }
-<<<<<<< HEAD
   absl::optional<std::chrono::milliseconds> poolIdleTimeout() const override {
     return pool_idle_timeout_;
   }
-  float prefetchRatio() const override { return prefetch_ratio_; }
-=======
   float perUpstreamPrefetchRatio() const override { return per_upstream_prefetch_ratio_; }
   float peekaheadRatio() const override { return peekahead_ratio_; }
->>>>>>> 3de2b81a
   uint32_t perConnectionBufferLimitBytes() const override {
     return per_connection_buffer_limit_bytes_;
   }
@@ -670,13 +666,9 @@
   const uint32_t max_response_headers_count_;
   const std::chrono::milliseconds connect_timeout_;
   absl::optional<std::chrono::milliseconds> idle_timeout_;
-<<<<<<< HEAD
   const absl::optional<std::chrono::milliseconds> pool_idle_timeout_;
-  const float prefetch_ratio_;
-=======
   const float per_upstream_prefetch_ratio_;
   const float peekahead_ratio_;
->>>>>>> 3de2b81a
   const uint32_t per_connection_buffer_limit_bytes_;
   TransportSocketMatcherPtr socket_matcher_;
   Stats::ScopePtr stats_scope_;
