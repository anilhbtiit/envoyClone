date: Pending

behavior_changes:
# *Changes that are expected to cause an incompatibility if applicable; deployment changes are likely required*
- area: build
  change: |
    Moved the subset, ring_hash, and maglev LB code into extensions. If you use these load balancers and override
    extensions_build_config.bzl you will need to include them explicitly.
- area: build
  change: |
    Moved xDS code extensions. If you use the xDS and override extensions_build_config.bzl you will
    need to include the new config_subscriptions explicitly.
- area: http
  change: |
    When ``append_x_forwarded_host`` is enabled for a given route action it is now only appended iff it is different from the last
    value in the list. This resolves issues where a retry caused the same value to be appended multiple times. This
    behavioral change can be temporarily reverted by setting runtime guard ``envoy_reloadable_features_append_xfh_idempotent`` to false.

minor_behavior_changes:
# *Changes that may cause incompatibilities for some users, but should not for most*
- area: connection pool
  change: |
    Increase granularity mapping connection pool failures to specific stream failure reasons to make it more transparent why
    the stream is reset when a connection pool's connection fails.
- area: custom response
  change: |
    The filter now traverses matchers from most specific to least specific per filter config till a match is found for the response.
- area: http1
  change: |
    Allowing mixed case schemes in absolute urls (e.g. HtTp://www.google.com). Mixed case schemes will be normalized to
    the lower cased equivalents before being forwarded upstream. This behavior can be reverted by setting runtime flag
    ``envoy.reloadable_features.allow_absolute_url_with_mixed_scheme`` to false.
- area: http1
  change: |
    The HTTP1 server-side codec no longer considers encoding 1xx headers as
    starting the response. This allows the codec to raise protocol errors,
    sending detailed local replies instead of just closing the connection. This
    behavior can be reverted by setting runtime flag
    ``envoy.reloadable_features.http1_allow_codec_error_response_after_1xx_headers``
    to false.
- area: dns
  change: |
    Changing the DNS cache to use host:port as the cache key rather than host. This allows a
    downstream DFP filter to serve both secure and insecure clusters. This behavioral change
    can be reverted by setting runtime flag ``envoy.reloadable_features.dfp_mixed_scheme`` to false.
- area: uhv
  change: |
    Preserve case of %-encoded triplets in the default header validator. This behavior can be reverted by setting runtime flag
    ``envoy.reloadable_features.uhv_preserve_url_encoded_case`` to false, in which case %-encoded triplets are normalized
    to uppercase characters. This setting is only applicable when the Unversal Header Validator is enabled and has no effect otherwise.
- area: uhv
  change: |
    Allow malformed URL encoded triplets in the default header validator. This behavior can be reverted by setting runtime flag
    ``envoy.reloadable_features.uhv_allow_malformed_url_encoding`` to false, in which case requests with malformed URL encoded triplets
    in path are rejected. This setting is only applicable when the Unversal Header Validator is enabled and has no effect otherwise.
- area: ext_proc
  change: |
    When :ref:`clear_route_cache <envoy_v3_api_field_service.ext_proc.v3.CommonResponse.clear_route_cache>` is set, ext_proc will check
    for header mutations beforce clearing the route cache. Failures due to this check will be counted under the
    clear_route_cache_ignored stat.
- area: aws
  change: |
    Added support for fetching credentials from the AWS credentials file, which only happens if credentials cannot be fetched
    from environment variables. This behavioral change can be reverted by setting runtime guard
    ``envoy.reloadable_features.enable_aws_credentials_file`` to ``false``.
- area: http cookies
  change: |
    Changed internal format of http cookie to protobuf and added expiry timestamp. Processing expired cookie
    results in selection of a new upstream host and sending a new cookie to the client. Previous format of
    the cookie is still accepted, but is planned to be obsoleted in the future.
    This behavior change can be reverted by setting
    ``envoy.reloadable_features.stateful_session_encode_ttl_in_cookie`` to ``false``.
- area: overload manager
  change: |
    Changed behavior of the overload manager to error on unknown overload
    manager actions. Prior it would silently fail.  This change can be reverted
    temporarily by setting the runtime guard
    ``envoy.reloadable_features.overload_manager_error_unknown_action`` to
    false.
- area: router
  change: |
    Added check for existing metadata before setting metadata due to 'auto_sni', 'auto_san_validation', or
    'override_auto_sni_header' to prevent triggering ENVOY_BUG when an earlier filter has set the metadata.
- area: resource_monitors
  change: |
    Changed behavior of the fixed heap monitor to count unused mapped pages as
    free memory. This change can be reverted temporarily by setting the runtime guard
    ``envoy.reloadable_features.count_unused_mapped_pages_as_free`` to false.
- area: ext_proc
  change: |
    Filter metadata containing ext proc stats has been moved from ext-proc-logging-info to a namespace corresponding
    to the name of the ext_proc filter.
- area: stats
  change: |
    Added new type of gauge with type hidden. These stats are hidden from admin/stats-sinks but can shown with a
    query-parameter of ``/stats?hidden=include`` or ``/stats?hidden=showonly``.

bug_fixes:
# *Changes expected to improve the state of the world and are unlikely to have negative effects*
- area: oauth2
  change: |
    The Max-Age attribute of Set-Cookie HTTP response header was being assigned a value representing Seconds Since
    the Epoch, causing cookies to expire in ~53 years. This was fixed an now it is being assinged a value representing
    the number of seconds until the cookie expires.
    This behavioral change can be temporarily reverted by setting runtime guard
    ``envoy.reloadable_features.oauth_use_standard_max_age_value`` to false.
- area: tls
  change: |
    Fix build FIPS compliance when using both FIPS mode and Wasm extensions (``--define boringssl=fips`` and ``--define wasm=v8``).
- area: ext_authz
  change: |
    Fix a bug where the ext_authz filter will ignore the request body when the
    :ref:`pack_as_bytes <envoy_v3_api_field_extensions.filters.http.ext_authz.v3.BufferSettings.pack_as_bytes>` is set to true and
    HTTP authorization service is configured.
- area: router
  change: |
    Fixed the bug that updating :ref:`scope_key_builder
    <envoy_v3_api_field_extensions.filters.network.http_connection_manager.v3.ScopedRoutes.scope_key_builder>`
    of SRDS config doesn't work and multiple HCM share the same ``scope_key_builder``.
- area: http
  change: |
    The :ref:`is_optional
    <envoy_v3_api_field_extensions.filters.network.http_connection_manager.v3.HttpFilter.is_optional>`
    field of HTTP filter can only be used for configuration loading of
    :ref:`HTTP filter <envoy_v3_api_msg_extensions.filters.network.http_connection_manager.v3.HttpFilter>`
    and will be ignored for loading of route or virtual host level filter config. This behavioral change
    can be temporarily reverted by setting runtime guard
    ``envoy.reloadable_features.ignore_optional_option_from_hcm_for_route_config`` to false.
    You can also use
    :ref:`route/virtual host optional flag <envoy_v3_api_field_config.route.v3.FilterConfig.is_optional>`
    as a replacement of the feature.
- area: logging
  change: |
    Do not display GRPC_STATUS_NUMBER for non gRPC requests.
    This behavioral change can be temporarily reverted by setting runtime guard
    ``envoy.reloadable_features.validate_grpc_header_before_log_grpc_status`` to false.
- area: boringssl
  change: |
    Fixed the crash that occurs when contrib is compiled with ``boringssl=fips`` defined.
- area: oauth2
  change: |
    The httpOnly attribute for Set-Cookie for tokens in HTTP response header was missing,
    causing tokens to be accessible from the JavaScript making the apps vulnerable.
    This was fixed now by marking the cookie as httpOnly.
    This behavioral change can be temporarily reverted by setting runtime guard
    ``envoy.reloadable_features.oauth_make_token_cookie_httponly`` to false.
- area: dependency
  change: |
    update Wasmtime and related deps -> 9.0.3 to resolve
    `CVE-2023-30624 <https://nvd.nist.gov/vuln/detail/CVE-2023-30624>`_.
- area: dependency
  change: |
    update C-ares -> 1.91.1 to resolve:

    - `CVE-2023-31130 <https://nvd.nist.gov/vuln/detail/CVE-2023-31130>`_.
    - `CVE-2023-31147 <https://nvd.nist.gov/vuln/detail/CVE-2023-31147>`_.
    - `CVE-2023-31124 <https://nvd.nist.gov/vuln/detail/CVE-2023-31124>`_.
    - `CVE-2023-32067 <https://nvd.nist.gov/vuln/detail/CVE-2023-32067>`_.

removed_config_or_runtime:
# *Normally occurs at the end of the* :ref:`deprecation period <deprecated>`
- area: http
  change: |
    removed runtime key ``envoy.reloadable_features.closer_shadow_behavior`` and legacy code paths.
- area: http
  change: |
    removed runtime key ``envoy.reloadable_features.allow_upstream_filters`` and legacy code paths.
- area: quic
  change: |
    removed runtime key ``envoy.reloadable_features.quic_defer_send_in_response_to_packet`` and legacy code paths.
- area: upstream
  change: |
    removed runtime key ``envoy.reloadable_features.fix_hash_key`` and legacy code paths.
- area: logging
  change: |
    removed runtime key ``envoy.reloadable_features.correct_remote_address`` and legacy code paths.
- area: http
  change: |
    removed runtime key ``envoy.reloadable_features.http_response_half_close`` and legacy code paths.
- area: udp
  change: |
    removed runtime key ``envoy.reloadable_features.udp_proxy_connect`` and legacy code paths.
- area: header_formatters
  change: |
    removed runtime key ``envoy.reloadable_features.unified_header_formatter`` and legacy code paths.
- area: tls
  change: |
    remove runtime key ``envoy.reloadable_features.tls_async_cert_validation`` and legacy code paths.
- area: config
  change: |
    removed runtime key ``envoy.reloadable_features.delta_xds_subscription_state_tracking_fix`` and legacy code paths.
- area: http
  change: |
    removed runtime key ``envoy.reloadable_features.http_strip_fragment_from_path_unsafe_if_disabled`` and legacy code paths.

new_features:
- area: access_log
  change: |
    added %ACCESS_LOG_TYPE% substitution string, to help distinguishing between access log records and when they are being
    recorded. Please refer to the access log configuration documentation for more information.
- area: access_log
  change: |
    added :ref:`CEL <envoy_v3_api_msg_extensions.formatter.cel.v3.Cel>` access log formatter to print CEL expression.
- area: access_log
  change: |
    (QUIC only) Added support for %BYTES_RETRANSMITTED% and %PACKETS_RETRANSMITTED%.
- area: dynamic_forward_proxy
  change: |
    added :ref:`sub_clusters_config
    <envoy_v3_api_field_extensions.clusters.dynamic_forward_proxy.v3.ClusterConfig.sub_clusters_config>` to enable
    independent sub cluster for each host:port, with STRICT_DNS cluster type.
- area: http
  change: |
    added Runtime feature ``envoy.reloadable_features.max_request_headers_size_kb`` to override the default value of
    :ref:`max request headers size
    <envoy_v3_api_field_extensions.filters.network.http_connection_manager.v3.HttpConnectionManager.max_request_headers_kb>`.
- area: load shed point
  change: |
    added load shed point ``envoy.load_shed_points.http_connection_manager_decode_headers`` that rejects new http streams
    by sending a local reply.
- area: load shed point
  change: |
    added load shed point ``envoy.load_shed_points.http1_server_abort_dispatch`` that rejects HTTP1 server processing of requests.
- area: load shed point
  change: |
    added load shed point ``envoy.load_shed_points.http2_server_go_away_on_dispatch`` that sends
    ``GOAWAY`` for HTTP2 server processing of requests.  When a ``GOAWAY`` frame is submitted by
    this the counter ``http2.goaway_sent`` will be incremented.
- area: matchers
  change: |
    Added :ref:`RuntimeFraction <envoy_v3_api_msg_extensions.matching.input_matchers.runtime_fraction.v3.RuntimeFraction>` input
    matcher. It allows matching hash of the input on a runtime key.
- area: stat_sinks
  change: |
    Added ``envoy.stat_sinks.open_telemetry`` stats_sink, that supports flushing metrics by the OTLP protocol,
    for supported Open Telemetry collectors.
- area: redis_proxy
  change: |
    added new configuration field :ref:`key_formatter
    <envoy_v3_api_field_extensions.filters.network.redis_proxy.v3.RedisProxy.PrefixRoutes.Route.key_formatter>` to format redis key.
    The field supports using %KEY% as a formatter command for substituting the redis key as part of the substitution formatter expression.
- area: ratelimit
  change: |
    added new configuration field :ref:`domain
    <envoy_v3_api_field_extensions.filters.http.ratelimit.v3.RateLimitPerRoute.domain>` to allow for setting rate limit domains on a
    per-route basis.
- area: tls_inspector
  change: |
    added histogram ``bytes_processed`` which records the number of bytes of
    the tls_inspector processed while analyzing for tls usage. In cases where
    the connection uses tls this records the tls client hello size. In cases
    where the connection doesn't use tls this records the amount of bytes the
    tls_inspector processed until it realized the connection was not using tls.
- area: access_log
  change: |
    added access log filter :ref:`log_type_filter <envoy_v3_api_field_config.accesslog.v3.AccessLogFilter.log_type_filter>`
    to filter access log records based on the type of the record.
- area: ext_proc
  change: |
    added new configuration field
    :ref:`disable_clear_route_cache <envoy_v3_api_field_extensions.filters.http.ext_proc.v3.ExternalProcessor.disable_clear_route_cache>`
    to force the ext_proc filter from clearing the route cache. Failures to clear from setting this field will be counted under the
    clear_route_cache_disabled stat.
- area: ext_proc
  change: |
    added new configuration field
    :ref:`allow_mode_override <envoy_v3_api_field_extensions.filters.http.ext_proc.v3.ExternalProcessor.allow_mode_override>`
    If set to true, the filter config
    :ref:`processing_mode <envoy_v3_api_field_extensions.filters.http.ext_proc.v3.ExternalProcessor.processing_mode>`
    can be overridden by the
    :ref:`mode_override <envoy_v3_api_field_service.ext_proc.v3.ProcessingResponse.mode_override>`
    in the response message from the external processing server.
    If not set, the ``mode_override`` API in the response message will be ignored.
- area: ext_proc
  change: |
    :ref:`forward_rules <envoy_v3_api_field_extensions.filters.http.ext_proc.v3.ExternalProcessor.forward_rules>`
    to only allow headers matchinging the forward rules to be forwarded to the external processing server.
- area: redis_proxy
  change: |
    added new field :ref:`connection_rate_limit
    <envoy_v3_api_field_extensions.filters.network.redis_proxy.v3.RedisProxy.ConnPoolSettings.connection_rate_limit>`
    to limit reconnection rate to redis server to avoid reconnection storm.
- area: access_log
  change: |
    added additional HCM access log option :ref:`flush_log_on_tunnel_successfully_established
    <envoy_v3_api_field_extensions.filters.network.http_connection_manager.v3.HttpConnectionManager.HcmAccessLogOptions.flush_log_on_tunnel_successfully_established>`.
    Enabling this option will write a log to all access loggers when HTTP tunnels (e.g. Websocket and CONNECT)
    are successfully established.
- area: admin
  change: |
    Adds a new admin stats html bucket-mode ``detailed`` to generate all recorded buckets and summary percentiles.
- area: http
  change: |
    Add support to the route/virtual host level
    :ref:`is_optional <envoy_v3_api_field_config.route.v3.FilterConfig.is_optional>` field.
    A route/virtual host level per filter config can be marked as optional, which means that if
    the filter fails to load, the configuration will no be rejected.
- area: upstream
  change: |
    Added :ref:`cluster provided extension
    <envoy_v3_api_msg_extensions.load_balancing_policies.cluster_provided.v3.ClusterProvided>`
    to suppport the :ref:`load balancer policy <envoy_v3_api_field_config.cluster.v3.Cluster.load_balancing_policy>`.
- area: fault
  change: |
    added new field ``envoy.extensions.filters.http.fault.v3.HTTPFault.filter_metadata`` to aid in logging.
    Metadata will be stored in StreamInfo dynamic metadata under a namespace corresponding to the name of the fault filter.
- area: application_logs
  change: |
    Added bootstrap option
    :ref:`application_log_format <envoy_v3_api_field_config.bootstrap.v3.Bootstrap.ApplicationLogConfig.LogFormat.json_format>`
    to enable setting application log format as JSON structure.
- area: application_logs
  change: |
    Added bootstrap option
    :ref:`application_log_format <envoy_v3_api_field_config.bootstrap.v3.Bootstrap.ApplicationLogConfig.LogFormat.text_format>`
    to enable setting application log text format from config.
- area: ext_proc
  change: |
    added new field ``filter_metadata <envoy_v3_api_field_extensions.filters.http.ext_proc.v3.ExtProc.filter_metadata`` to aid in logging.
    Metadata will be stored in StreamInfo filter metadata under a namespace corresponding to the name of the ext proc filter.
- area: matching
  change: |
    added CEL(Common Expression Language) matcher support :ref:`CEL data input <extension_envoy.matching.inputs.cel_data_input>`
    and :ref:`CEL input matcher <extension_envoy.matching.matchers.cel_matcher>`.
- area: tls
  change: |
    Added support for hot-reloading CRL file when the file changes on disk.
    This works with dynamic secrets when
    :ref:`CertificateValidationContext <envoy_v3_api_msg_extensions.transport_sockets.tls.v3.CertificateValidationContext>`
    is delivered via SDS.
- area: http
  change: |
    added support for configuring additional :ref:`cookie attributes <envoy_v3_api_msg_config.route.v3.RouteAction.HashPolicy.cookie>`.
<<<<<<< HEAD
- area: access_log
  change: |
    added bytes snapshotting for upstream and downstream logging that will be reset after every periodic log. Downstream
    periodic loggers should read BytesMeter::bytesAtLastDownstreamPeriodicLog(), and upstream periodic loggers should read
    BytesMeter::bytesAtLastUpstreamPeriodicLog().
=======
- area: http
  change: |
    Added support for the route/virtual host level
    :ref:`disabled <envoy_v3_api_field_config.route.v3.FilterConfig.disabled>` field.
    A route/virtual host level per filter config can be marked as disabled, which means that
    the filter will be disabled in a specific route/virtual host.
>>>>>>> eec764f6
- area: health_check
  change: |
    added host related information :ref:`metadata <envoy_v3_api_field_data.core.v3.HealthCheckEvent.metadata>` and
    :ref:`locality <envoy_v3_api_field_data.core.v3.HealthCheckEvent.locality>` to
    the :ref:`health check event <envoy_v3_api_msg_data.core.v3.HealthCheckEvent>` definition.
- area: access_log
  change: |
    added bytes snapshotting for upstream and downstream logging that will be reset after every periodic log. Downstream
    periodic loggers should read BytesMeter::bytesAtLastDownstreamPeriodicLog(), and upstream periodic loggers should read
    BytesMeter::bytesAtLastUpstreamPeriodicLog().

deprecated:
- area: access_log
  change: |
    deprecated (1.25.0) :ref:`intermediate_log_entry <envoy_v3_api_field_data.accesslog.v3.AccessLogCommon.intermediate_log_entry>`
    in favour of :ref:`access_log_type <envoy_v3_api_field_data.accesslog.v3.AccessLogCommon.access_log_type>`.
- area: health_check
  change: |
    deprecated the :ref:`HealthCheck event_log_path <envoy_v3_api_field_config.core.v3.HealthCheck.event_log_path>` in favor of
    :ref:`HealthCheck event_logger extension <envoy_v3_api_field_config.core.v3.HealthCheck.event_logger>`.<|MERGE_RESOLUTION|>--- conflicted
+++ resolved
@@ -331,20 +331,12 @@
 - area: http
   change: |
     added support for configuring additional :ref:`cookie attributes <envoy_v3_api_msg_config.route.v3.RouteAction.HashPolicy.cookie>`.
-<<<<<<< HEAD
-- area: access_log
-  change: |
-    added bytes snapshotting for upstream and downstream logging that will be reset after every periodic log. Downstream
-    periodic loggers should read BytesMeter::bytesAtLastDownstreamPeriodicLog(), and upstream periodic loggers should read
-    BytesMeter::bytesAtLastUpstreamPeriodicLog().
-=======
 - area: http
   change: |
     Added support for the route/virtual host level
     :ref:`disabled <envoy_v3_api_field_config.route.v3.FilterConfig.disabled>` field.
     A route/virtual host level per filter config can be marked as disabled, which means that
     the filter will be disabled in a specific route/virtual host.
->>>>>>> eec764f6
 - area: health_check
   change: |
     added host related information :ref:`metadata <envoy_v3_api_field_data.core.v3.HealthCheckEvent.metadata>` and
