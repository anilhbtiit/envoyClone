--- conflicted
+++ resolved
@@ -73,13 +73,9 @@
   // The deprecated field codepath precedes any runtime settings.
   {
     TestScopedRuntime scoped_runtime;
-<<<<<<< HEAD
-    Runtime::LoaderSingleton::getExisting()->mergeValues(
+    scoped_runtime.mergeValues(
         {{"envoy.reloadable_features.deprecate_global_ints", "false"},
          {"re2.max_program_size.error_level", "3"}});
-=======
-    scoped_runtime.mergeValues({{"re2.max_program_size.error_level", "3"}});
->>>>>>> a16f6870
     envoy::type::matcher::v3::RegexMatcher matcher;
     matcher.set_regex("/asdf/.*");
     matcher.mutable_google_re2()->mutable_max_program_size()->set_value(1);
@@ -95,13 +91,9 @@
   // Verify that an exception is thrown for the error level max program size.
   {
     TestScopedRuntime scoped_runtime;
-<<<<<<< HEAD
-    Runtime::LoaderSingleton::getExisting()->mergeValues(
+    scoped_runtime.mergeValues(
         {{"envoy.reloadable_features.deprecate_global_ints", "false"},
          {"re2.max_program_size.error_level", "1"}});
-=======
-    scoped_runtime.mergeValues({{"re2.max_program_size.error_level", "1"}});
->>>>>>> a16f6870
     envoy::type::matcher::v3::RegexMatcher matcher;
     matcher.set_regex("/asdf/.*");
     matcher.mutable_google_re2();
@@ -119,7 +111,7 @@
   // Verify that the error level max program size defaults to 100 if not set by runtime.
   {
     TestScopedRuntime scoped_runtime;
-    Runtime::LoaderSingleton::getExisting()->mergeValues(
+    scoped_runtime.mergeValues(
         {{"envoy.reloadable_features.deprecate_global_ints", "false"}});
     envoy::type::matcher::v3::RegexMatcher matcher;
     matcher.set_regex(
@@ -139,13 +131,9 @@
   // Verify that a warning is logged for the warn level max program size.
   {
     TestScopedRuntime scoped_runtime;
-<<<<<<< HEAD
-    Runtime::LoaderSingleton::getExisting()->mergeValues(
+    scoped_runtime.mergeValues(
         {{"envoy.reloadable_features.deprecate_global_ints", "false"},
          {"re2.max_program_size.warn_level", "1"}});
-=======
-    scoped_runtime.mergeValues({{"re2.max_program_size.warn_level", "1"}});
->>>>>>> a16f6870
     envoy::type::matcher::v3::RegexMatcher matcher;
     matcher.set_regex("/asdf/.*");
     matcher.mutable_google_re2();
