--- conflicted
+++ resolved
@@ -1032,15 +1032,9 @@
                                          const std::vector<Network::FilterFactoryCb>&) {
   // Don't pass in the overload manager so that the admin interface is accessible even when
   // the envoy is overloaded.
-  Http::CodeStats& code_stats = server_.listenerManager().codeStats();
   connection.addReadFilter(Network::ReadFilterSharedPtr{new Http::ConnectionManagerImpl(
-<<<<<<< HEAD
-      *this, server_.drainManager(), server_.random(), server_.httpTracer(), server_.runtime(),
-      server_.localInfo(), server_.clusterManager(), nullptr, server_.timeSystem(), code_stats)});
-=======
       *this, server_.drainManager(), server_.random(), server_.httpContext(), server_.runtime(),
       server_.localInfo(), server_.clusterManager(), nullptr, server_.timeSystem())});
->>>>>>> b8fc8da3
   return true;
 }
 
