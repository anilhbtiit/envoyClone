--- conflicted
+++ resolved
@@ -85,23 +85,10 @@
                       ProtobufMessage::ValidationVisitor& validation_visitor,
                       uint32_t retry_count) PURE;
 
-<<<<<<< HEAD
-  virtual std::string name() const PURE;
-
-  /**
-   * @return std::string the identifying category name for objects
-   * created by this factory. Used for automatic registration with
-   * FactoryCategoryRegistry.
-   */
-  static std::string category() {
+  std::string category() const override {
     static const char FACTORY_CATEGORY[] = "retry_priorities";
     return FACTORY_CATEGORY;
   }
-
-  virtual ProtobufTypes::MessagePtr createEmptyConfigProto() PURE;
-=======
-  std::string category() const override { return "retry_priorities"; }
->>>>>>> ab6f9ba0
 };
 
 /**
@@ -114,21 +101,10 @@
   virtual RetryHostPredicateSharedPtr createHostPredicate(const Protobuf::Message& config,
                                                           uint32_t retry_count) PURE;
 
-<<<<<<< HEAD
-  /**
-   * @return name name of this factory.
-   */
-  virtual std::string name() PURE;
-
-  static std::string category() {
+  std::string category() const override {
     static const char FACTORY_CATEGORY[] = "retry_host_predicates";
     return FACTORY_CATEGORY;
   }
-
-  virtual ProtobufTypes::MessagePtr createEmptyConfigProto() PURE;
-=======
-  std::string category() const override { return "retry_host_predicates"; }
->>>>>>> ab6f9ba0
 };
 
 } // namespace Upstream
