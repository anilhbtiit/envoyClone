#pragma once

#include <string>

#include "envoy/stats/primitive_stats.h"
#include "envoy/upstream/load_balancer.h"
#include "envoy/upstream/upstream.h"

namespace Envoy {
namespace Upstream {

using CommonLbConfigProto = envoy::config::cluster::v3::Cluster::CommonLbConfig;

/**
 * Utility functions for hosts.
 */
class HostUtility {
public:
  using HostStatusSet = std::bitset<32>;

  /**
   * Convert a host's health flags into a debug string.
   */
  static std::string healthFlagsToString(const Host& host);

  // A utility function to create override host status from lb config.
  static HostStatusSet createOverrideHostStatus(const CommonLbConfigProto& common_config);

  // A utility function to select override host from host map according to load balancer context.
  static HostConstSharedPtr selectOverrideHost(const HostMap* host_map, HostStatusSet status,
                                               LoadBalancerContext* context);
<<<<<<< HEAD
  static bool allowLBChooseHost(LoadBalancerContext* context);
=======

  // Iterate over all per-endpoint metrics, for clusters with `per_endpoint_stats` enabled.
  static void
  forEachHostMetric(const ClusterManager& cluster_manager,
                    const std::function<void(Stats::PrimitiveCounterSnapshot&& metric)>& counter_cb,
                    const std::function<void(Stats::PrimitiveGaugeSnapshot&& metric)>& gauge_cb);
>>>>>>> e545153a
};

} // namespace Upstream
} // namespace Envoy<|MERGE_RESOLUTION|>--- conflicted
+++ resolved
@@ -29,16 +29,14 @@
   // A utility function to select override host from host map according to load balancer context.
   static HostConstSharedPtr selectOverrideHost(const HostMap* host_map, HostStatusSet status,
                                                LoadBalancerContext* context);
-<<<<<<< HEAD
-  static bool allowLBChooseHost(LoadBalancerContext* context);
-=======
 
   // Iterate over all per-endpoint metrics, for clusters with `per_endpoint_stats` enabled.
   static void
   forEachHostMetric(const ClusterManager& cluster_manager,
                     const std::function<void(Stats::PrimitiveCounterSnapshot&& metric)>& counter_cb,
                     const std::function<void(Stats::PrimitiveGaugeSnapshot&& metric)>& gauge_cb);
->>>>>>> e545153a
+
+  static bool allowLBChooseHost(LoadBalancerContext* context);
 };
 
 } // namespace Upstream
