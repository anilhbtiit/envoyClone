#pragma once

#include <chrono>
#include <cstdint>
#include <list>
#include <memory>
#include <string>

#include "envoy/server/options.h"
#include "envoy/stats/stats.h"

#include "common/common/assert.h"
#include "common/common/lock_guard.h"
#include "common/common/logger.h"
#include "common/common/thread.h"
#include "common/stats/source_impl.h"

#include "server/options_impl.h"
#include "server/server.h"
#include "server/test_hooks.h"

#include "test/integration/server_stats.h"
#include "test/integration/tcp_dump.h"
#include "test/test_common/test_time_system.h"
#include "test/test_common/utility.h"

namespace Envoy {
namespace Server {

// Create OptionsImpl structures suitable for tests.
OptionsImpl createTestOptionsImpl(const std::string& config_path, const std::string& config_yaml,
                                  Network::Address::IpVersion ip_version);

class TestDrainManager : public DrainManager {
public:
  // Server::DrainManager
  bool drainClose() const override { return draining_; }
  void startDrainSequence(std::function<void()>) override {}
  void startParentShutdownSequence() override {}

  bool draining_{};
};

class TestComponentFactory : public ComponentFactory {
public:
  Server::DrainManagerPtr createDrainManager(Server::Instance&) override {
    return Server::DrainManagerPtr{new Server::TestDrainManager()};
  }
  Runtime::LoaderPtr createRuntime(Server::Instance& server,
                                   Server::Configuration::Initial& config) override {
    return Server::InstanceUtil::createRuntime(server, config);
  }
};

} // namespace Server

namespace Stats {

/**
 * This is a wrapper for Scopes for the TestIsolatedStoreImpl to ensure new scopes do
 * not interact with the store without grabbing the lock from TestIsolatedStoreImpl.
 */
class TestScopeWrapper : public Scope {
public:
  TestScopeWrapper(Thread::MutexBasicLockable& lock, ScopePtr wrapped_scope)
      : lock_(lock), wrapped_scope_(std::move(wrapped_scope)) {}

  ScopePtr createScope(const std::string& name) override {
    Thread::LockGuard lock(lock_);
    return ScopePtr{new TestScopeWrapper(lock_, wrapped_scope_->createScope(name))};
  }

  void deliverHistogramToSinks(const Histogram& histogram, uint64_t value) override {
    Thread::LockGuard lock(lock_);
    wrapped_scope_->deliverHistogramToSinks(histogram, value);
  }

  Counter& counterFromStatName(StatName name) override {
    Thread::LockGuard lock(lock_);
    return wrapped_scope_->counterFromStatName(name);
  }

  Gauge& gaugeFromStatName(StatName name) override {
    Thread::LockGuard lock(lock_);
    return wrapped_scope_->gaugeFromStatName(name);
  }

<<<<<<< HEAD
  Histogram& histogramFromStatName(StatName name) override {
    Thread::LockGuard lock(lock_);
    return wrapped_scope_->histogramFromStatName(name);
  }
=======
  NullGaugeImpl& nullGauge(const std::string&) override { return null_gauge_; }
>>>>>>> b84c1f9d

  BoolIndicator& boolIndicatorFromStatName(StatName name) override {
    Thread::LockGuard lock(lock_);
    return wrapped_scope_->boolIndicatorFromStatName(name);
  }

<<<<<<< HEAD
  Counter& counter(const std::string& name) override {
    StatNameTempStorage storage(name, symbolTable());
    return counterFromStatName(storage.statName());
  }
  Gauge& gauge(const std::string& name) override {
    StatNameTempStorage storage(name, symbolTable());
    return gaugeFromStatName(storage.statName());
  }
  BoolIndicator& boolIndicator(const std::string& name) override {
    StatNameTempStorage storage(name, symbolTable());
    return boolIndicatorFromStatName(storage.statName());
  }
  Histogram& histogram(const std::string& name) override {
    StatNameTempStorage storage(name, symbolTable());
    return histogramFromStatName(storage.statName());
  }

=======
>>>>>>> b84c1f9d
  const SymbolTable& symbolTable() const override { return wrapped_scope_->symbolTable(); }
  SymbolTable& symbolTable() override { return wrapped_scope_->symbolTable(); }
  const StatsOptions& statsOptions() const override { return stats_options_; }

private:
  Thread::MutexBasicLockable& lock_;
  ScopePtr wrapped_scope_;
  StatsOptionsImpl stats_options_;
  NullGaugeImpl null_gauge_;
};

/**
 * This is a variant of the isolated store that has locking across all operations so that it can
 * be used during the integration tests.
 */
class TestIsolatedStoreImpl : public StoreRoot {
public:
  TestIsolatedStoreImpl() : source_(*this) {}
  // Stats::Scope
  Counter& counterFromStatName(StatName name) override {
    Thread::LockGuard lock(lock_);
    return store_.counterFromStatName(name);
  }
  Counter& counter(const std::string& name) override {
    Thread::LockGuard lock(lock_);
    return store_.counter(name);
  }
  ScopePtr createScope(const std::string& name) override {
    Thread::LockGuard lock(lock_);
    return ScopePtr{new TestScopeWrapper(lock_, store_.createScope(name))};
  }
  void deliverHistogramToSinks(const Histogram&, uint64_t) override {}
  Gauge& gaugeFromStatName(StatName name) override {
    Thread::LockGuard lock(lock_);
    return store_.gaugeFromStatName(name);
  }
  Gauge& gauge(const std::string& name) override {
    Thread::LockGuard lock(lock_);
    return store_.gauge(name);
  }
<<<<<<< HEAD
  BoolIndicator& boolIndicator(const std::string& name) override {
    Thread::LockGuard lock(lock_);
    return store_.boolIndicator(name);
  }
  Histogram& histogramFromStatName(StatName name) override {
    Thread::LockGuard lock(lock_);
    return store_.histogramFromStatName(name);
  }
  BoolIndicator& boolIndicatorFromStatName(StatName name) override {
    Thread::LockGuard lock(lock_);
    return store_.boolIndicatorFromStatName(name);
  }
=======
  NullGaugeImpl& nullGauge(const std::string&) override { return null_gauge_; }
>>>>>>> b84c1f9d
  Histogram& histogram(const std::string& name) override {
    Thread::LockGuard lock(lock_);
    return store_.histogram(name);
  }
  const StatsOptions& statsOptions() const override { return stats_options_; }
  const SymbolTable& symbolTable() const override { return store_.symbolTable(); }
  SymbolTable& symbolTable() override { return store_.symbolTable(); }

  // Stats::Store
  std::vector<CounterSharedPtr> counters() const override {
    Thread::LockGuard lock(lock_);
    return store_.counters();
  }
  std::vector<GaugeSharedPtr> gauges() const override {
    Thread::LockGuard lock(lock_);
    return store_.gauges();
  }

  std::vector<ParentHistogramSharedPtr> histograms() const override {
    Thread::LockGuard lock(lock_);
    return store_.histograms();
  }

  // Stats::StoreRoot
  void addSink(Sink&) override {}
  void setTagProducer(TagProducerPtr&&) override {}
  void setStatsMatcher(StatsMatcherPtr&&) override {}
  void initializeThreading(Event::Dispatcher&, ThreadLocal::Instance&) override {}
  void shutdownThreading() override {}
  void mergeHistograms(PostMergeCb) override {}
  Source& source() override { return source_; }

  const SymbolTable& symbolTable() const override { return store_.symbolTable(); }
  SymbolTable& symbolTable() override { return store_.symbolTable(); }

private:
  mutable Thread::MutexBasicLockable lock_;
  IsolatedStoreImpl store_;
  SourceImpl source_;
  StatsOptionsImpl stats_options_;
  NullGaugeImpl null_gauge_;
};

} // namespace Stats

class IntegrationTestServer;
typedef std::unique_ptr<IntegrationTestServer> IntegrationTestServerPtr;

/**
 * Wrapper for running the real server for the purpose of integration tests.
 * This class is an Abstract Base Class and delegates ownership and management
 * of the actual envoy server to a derived class. See the documentation for
 * createAndRunEnvoyServer().
 */
class IntegrationTestServer : public Logger::Loggable<Logger::Id::testing>,
                              public TestHooks,
                              public IntegrationTestServerStats,
                              public Server::ComponentFactory {
public:
  static IntegrationTestServerPtr create(const std::string& config_path,
                                         const Network::Address::IpVersion version,
                                         std::function<void()> on_server_init_function,
                                         bool deterministic, Event::TestTimeSystem& time_system,
                                         Api::Api& api, bool defer_listener_finalization = false);
  // Note that the derived class is responsible for tearing down the server in its
  // destructor.
  ~IntegrationTestServer();

  void waitUntilListenersReady();

  Server::TestDrainManager& drainManager() { return *drain_manager_; }
  void setOnWorkerListenerAddedCb(std::function<void()> on_worker_listener_added) {
    on_worker_listener_added_cb_ = std::move(on_worker_listener_added);
  }
  void setOnWorkerListenerRemovedCb(std::function<void()> on_worker_listener_removed) {
    on_worker_listener_removed_cb_ = std::move(on_worker_listener_removed);
  }
  void onRuntimeCreated() override;

  void start(const Network::Address::IpVersion version,
             std::function<void()> on_server_init_function, bool deterministic,
             bool defer_listener_finalization);

  void waitForCounterGe(const std::string& name, uint64_t value) override {
    while (counter(name) == nullptr || counter(name)->value() < value) {
      time_system_.sleep(std::chrono::milliseconds(10));
    }
  }

  void waitForGaugeGe(const std::string& name, uint64_t value) override {
    while (gauge(name) == nullptr || gauge(name)->value() < value) {
      time_system_.sleep(std::chrono::milliseconds(10));
    }
  }

  void waitForGaugeEq(const std::string& name, uint64_t value) override {
    while (gauge(name) == nullptr || gauge(name)->value() != value) {
      time_system_.sleep(std::chrono::milliseconds(10));
    }
  }

  Stats::CounterSharedPtr counter(const std::string& name) override {
    // When using the thread local store, only counters() is thread safe. This also allows us
    // to test if a counter exists at all versus just defaulting to zero.
    return TestUtility::findCounter(stat_store(), name);
  }

  Stats::GaugeSharedPtr gauge(const std::string& name) override {
    // When using the thread local store, only gauges() is thread safe. This also allows us
    // to test if a counter exists at all versus just defaulting to zero.
    return TestUtility::findGauge(stat_store(), name);
  }

  std::vector<Stats::CounterSharedPtr> counters() override { return stat_store().counters(); }

  std::vector<Stats::GaugeSharedPtr> gauges() override { return stat_store().gauges(); }

  // TestHooks
  void onWorkerListenerAdded() override;
  void onWorkerListenerRemoved() override;

  // Server::ComponentFactory
  Server::DrainManagerPtr createDrainManager(Server::Instance&) override {
    drain_manager_ = new Server::TestDrainManager();
    return Server::DrainManagerPtr{drain_manager_};
  }
  Runtime::LoaderPtr createRuntime(Server::Instance& server,
                                   Server::Configuration::Initial& config) override {
    return Server::InstanceUtil::createRuntime(server, config);
  }

  // Should not be called until createAndRunEnvoyServer() is called.
  virtual Server::Instance& server() PURE;
  virtual Stats::Store& stat_store() PURE;
  virtual Network::Address::InstanceConstSharedPtr admin_address() PURE;

protected:
  IntegrationTestServer(Event::TestTimeSystem& time_system, Api::Api& api,
                        const std::string& config_path)
      : time_system_(time_system), api_(api), config_path_(config_path) {}

  // Create the running envoy server. This function will call serverReady() when the virtual
  // functions server(), stat_store(), and admin_address() may be called, but before the server
  // has been started.
  // The subclass is also responsible for tearing down this server in its destructor.
  virtual void createAndRunEnvoyServer(OptionsImpl& options, Event::TimeSystem& time_system,
                                       Network::Address::InstanceConstSharedPtr local_address,
                                       TestHooks& hooks, Thread::BasicLockable& access_log_lock,
                                       Server::ComponentFactory& component_factory,
                                       Runtime::RandomGeneratorPtr&& random_generator) PURE;

  // Will be called by subclass on server thread when the server is ready to be accessed. The
  // server may not have been run yet, but all server access methods (server(), stat_store(),
  // adminAddress()) will be available.
  void serverReady();

private:
  /**
   * Runs the real server on a thread.
   */
  void threadRoutine(const Network::Address::IpVersion version, bool deterministic);

  Event::TestTimeSystem& time_system_;
  Api::Api& api_;
  const std::string config_path_;
  Thread::ThreadPtr thread_;
  Thread::CondVar listeners_cv_;
  Thread::MutexBasicLockable listeners_mutex_;
  uint64_t pending_listeners_;
  ConditionalInitializer server_set_;
  Server::TestDrainManager* drain_manager_{};
  std::function<void()> on_worker_listener_added_cb_;
  std::function<void()> on_worker_listener_removed_cb_;
  TcpDumpPtr tcp_dump_;
};

// Default implementation of IntegrationTestServer
class IntegrationTestServerImpl : public IntegrationTestServer {
public:
  IntegrationTestServerImpl(Event::TestTimeSystem& time_system, Api::Api& api,
                            const std::string& config_path)
      : IntegrationTestServer(time_system, api, config_path) {}

  ~IntegrationTestServerImpl() override;

  Server::Instance& server() override {
    RELEASE_ASSERT(server_ != nullptr, "");
    return *server_;
  }
  Stats::Store& stat_store() override {
    RELEASE_ASSERT(stat_store_ != nullptr, "");
    return *stat_store_;
  }
  Network::Address::InstanceConstSharedPtr admin_address() override { return admin_address_; }

private:
  void createAndRunEnvoyServer(OptionsImpl& options, Event::TimeSystem& time_system,
                               Network::Address::InstanceConstSharedPtr local_address,
                               TestHooks& hooks, Thread::BasicLockable& access_log_lock,
                               Server::ComponentFactory& component_factory,
                               Runtime::RandomGeneratorPtr&& random_generator) override;

  // Owned by this class. An owning pointer is not used because the actual allocation is done
  // on a stack in a non-main thread.
  Server::Instance* server_{};
  Stats::Store* stat_store_{};
  Network::Address::InstanceConstSharedPtr admin_address_;
};

} // namespace Envoy<|MERGE_RESOLUTION|>--- conflicted
+++ resolved
@@ -85,21 +85,18 @@
     return wrapped_scope_->gaugeFromStatName(name);
   }
 
-<<<<<<< HEAD
   Histogram& histogramFromStatName(StatName name) override {
     Thread::LockGuard lock(lock_);
     return wrapped_scope_->histogramFromStatName(name);
   }
-=======
+
   NullGaugeImpl& nullGauge(const std::string&) override { return null_gauge_; }
->>>>>>> b84c1f9d
 
   BoolIndicator& boolIndicatorFromStatName(StatName name) override {
     Thread::LockGuard lock(lock_);
     return wrapped_scope_->boolIndicatorFromStatName(name);
   }
 
-<<<<<<< HEAD
   Counter& counter(const std::string& name) override {
     StatNameTempStorage storage(name, symbolTable());
     return counterFromStatName(storage.statName());
@@ -117,8 +114,6 @@
     return histogramFromStatName(storage.statName());
   }
 
-=======
->>>>>>> b84c1f9d
   const SymbolTable& symbolTable() const override { return wrapped_scope_->symbolTable(); }
   SymbolTable& symbolTable() override { return wrapped_scope_->symbolTable(); }
   const StatsOptions& statsOptions() const override { return stats_options_; }
@@ -159,22 +154,11 @@
     Thread::LockGuard lock(lock_);
     return store_.gauge(name);
   }
-<<<<<<< HEAD
-  BoolIndicator& boolIndicator(const std::string& name) override {
-    Thread::LockGuard lock(lock_);
-    return store_.boolIndicator(name);
-  }
   Histogram& histogramFromStatName(StatName name) override {
     Thread::LockGuard lock(lock_);
     return store_.histogramFromStatName(name);
   }
-  BoolIndicator& boolIndicatorFromStatName(StatName name) override {
-    Thread::LockGuard lock(lock_);
-    return store_.boolIndicatorFromStatName(name);
-  }
-=======
   NullGaugeImpl& nullGauge(const std::string&) override { return null_gauge_; }
->>>>>>> b84c1f9d
   Histogram& histogram(const std::string& name) override {
     Thread::LockGuard lock(lock_);
     return store_.histogram(name);
