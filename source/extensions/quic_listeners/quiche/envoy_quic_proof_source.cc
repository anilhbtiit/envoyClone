#include "extensions/quic_listeners/quiche/envoy_quic_proof_source.h"

#include <openssl/bio.h>

#include "envoy/ssl/tls_certificate_config.h"

#include "extensions/quic_listeners/quiche/envoy_quic_utils.h"
#include "extensions/quic_listeners/quiche/quic_io_handle_wrapper.h"
#include "extensions/transport_sockets/well_known_names.h"

#include "openssl/bytestring.h"
#include "quiche/quic/core/crypto/certificate_view.h"

namespace Envoy {
namespace Quic {

quic::QuicReferenceCountedPointer<quic::ProofSource::Chain>
EnvoyQuicProofSource::GetCertChain(const quic::QuicSocketAddress& server_address,
                                   const quic::QuicSocketAddress& client_address,
                                   const std::string& hostname) {
<<<<<<< HEAD
  CertConfigWithFilterChain pair =
      getTlsCertConfigAndFilterChain(server_address, client_address, hostname);
  absl::optional<std::reference_wrapper<const Envoy::Ssl::TlsCertificateConfig>> cert_config_ref =
      pair.first;
=======
  CertConfigWithFilterChain res =
      getTlsCertConfigAndFilterChain(server_address, client_address, hostname);
  absl::optional<std::reference_wrapper<const Envoy::Ssl::TlsCertificateConfig>> cert_config_ref =
      res.cert_config_;
>>>>>>> 58fc9d2c
  if (!cert_config_ref.has_value()) {
    ENVOY_LOG(warn, "No matching filter chain found for handshake.");
    return nullptr;
  }
  auto& cert_config = cert_config_ref.value().get();
  const std::string& chain_str = cert_config.certificateChain();
  std::string pem_str = std::string(const_cast<char*>(chain_str.data()), chain_str.size());
  std::stringstream pem_stream(chain_str);
  std::vector<std::string> chain = quic::CertificateView::LoadPemFromStream(&pem_stream);
  if (chain.empty()) {
    ENVOY_LOG(warn, "Failed to load certificate chain from %s", cert_config.certificateChainPath());
    return quic::QuicReferenceCountedPointer<quic::ProofSource::Chain>(
        new quic::ProofSource::Chain({}));
  }
  return quic::QuicReferenceCountedPointer<quic::ProofSource::Chain>(
      new quic::ProofSource::Chain(chain));
}

void EnvoyQuicProofSource::ComputeTlsSignature(
    const quic::QuicSocketAddress& server_address, const quic::QuicSocketAddress& client_address,
    const std::string& hostname, uint16_t signature_algorithm, quiche::QuicheStringPiece in,
    std::unique_ptr<quic::ProofSource::SignatureCallback> callback) {
<<<<<<< HEAD
  CertConfigWithFilterChain pair =
      getTlsCertConfigAndFilterChain(server_address, client_address, hostname);
  absl::optional<std::reference_wrapper<const Envoy::Ssl::TlsCertificateConfig>> cert_config_ref =
      pair.first;
=======
  CertConfigWithFilterChain res =
      getTlsCertConfigAndFilterChain(server_address, client_address, hostname);
  absl::optional<std::reference_wrapper<const Envoy::Ssl::TlsCertificateConfig>> cert_config_ref =
      res.cert_config_;
>>>>>>> 58fc9d2c
  if (!cert_config_ref.has_value()) {
    ENVOY_LOG(warn, "No matching filter chain found for handshake.");
    callback->Run(false, "", nullptr);
    return;
  }
  auto& cert_config = cert_config_ref.value().get();
  // Load private key.
  const std::string& pkey = cert_config.privateKey();
  std::stringstream pem_str(pkey);
  std::unique_ptr<quic::CertificatePrivateKey> pem_key =
      quic::CertificatePrivateKey::LoadPemFromStream(&pem_str);

  // Sign.
  std::string sig = pem_key->Sign(in, signature_algorithm);

  bool success = !sig.empty();
<<<<<<< HEAD
  ASSERT(pair.second.has_value());
  callback->Run(success, sig, std::make_unique<DetailsWithFilterChain>(pair.second.value()));
=======
  ASSERT(res.filter_chain_.has_value());
  callback->Run(success, sig,
                std::make_unique<EnvoyQuicProofSourceDetails>(res.filter_chain_.value().get()));
>>>>>>> 58fc9d2c
}

EnvoyQuicProofSource::CertConfigWithFilterChain
EnvoyQuicProofSource::getTlsCertConfigAndFilterChain(const quic::QuicSocketAddress& server_address,
                                                     const quic::QuicSocketAddress& client_address,
                                                     const std::string& hostname) {
  ENVOY_LOG(trace, "Getting cert chain for {}", hostname);
  Network::ConnectionSocketImpl connection_socket(
      std::make_unique<QuicIoHandleWrapper>(listen_socket_.ioHandle()),
      quicAddressToEnvoyAddressInstance(server_address),
      quicAddressToEnvoyAddressInstance(client_address));
  connection_socket.setDetectedTransportProtocol(
      Extensions::TransportSockets::TransportProtocolNames::get().Quic);
  connection_socket.setRequestedServerName(hostname);
  connection_socket.setRequestedApplicationProtocols({"h2"});
  const Network::FilterChain* filter_chain =
      filter_chain_manager_.findFilterChain(connection_socket);
  if (filter_chain == nullptr) {
    ENVOY_LOG(warn, "No matching filter chain found for handshake.");
    listener_stats_.no_filter_chain_match_.inc();
    return {absl::nullopt, absl::nullopt};
  }
  const Network::TransportSocketFactory& transport_socket_factory =
      filter_chain->transportSocketFactory();
  std::vector<std::reference_wrapper<const Envoy::Ssl::TlsCertificateConfig>> tls_cert_configs =
      dynamic_cast<const QuicServerTransportSocketFactory&>(transport_socket_factory)
          .serverContextConfig()
          .tlsCertificates();

  // Only return the first TLS cert config.
  // TODO(danzh) Choose based on supported cipher suites in TLS1.3 CHLO and prefer EC
  // certs if supported.
<<<<<<< HEAD
  return {tls_cert_configs[0].get(), DetailsWithFilterChain(*filter_chain)};
=======
  return {tls_cert_configs[0].get(), *filter_chain};
>>>>>>> 58fc9d2c
}

} // namespace Quic
} // namespace Envoy<|MERGE_RESOLUTION|>--- conflicted
+++ resolved
@@ -18,17 +18,10 @@
 EnvoyQuicProofSource::GetCertChain(const quic::QuicSocketAddress& server_address,
                                    const quic::QuicSocketAddress& client_address,
                                    const std::string& hostname) {
-<<<<<<< HEAD
-  CertConfigWithFilterChain pair =
-      getTlsCertConfigAndFilterChain(server_address, client_address, hostname);
-  absl::optional<std::reference_wrapper<const Envoy::Ssl::TlsCertificateConfig>> cert_config_ref =
-      pair.first;
-=======
   CertConfigWithFilterChain res =
       getTlsCertConfigAndFilterChain(server_address, client_address, hostname);
   absl::optional<std::reference_wrapper<const Envoy::Ssl::TlsCertificateConfig>> cert_config_ref =
       res.cert_config_;
->>>>>>> 58fc9d2c
   if (!cert_config_ref.has_value()) {
     ENVOY_LOG(warn, "No matching filter chain found for handshake.");
     return nullptr;
@@ -51,17 +44,10 @@
     const quic::QuicSocketAddress& server_address, const quic::QuicSocketAddress& client_address,
     const std::string& hostname, uint16_t signature_algorithm, quiche::QuicheStringPiece in,
     std::unique_ptr<quic::ProofSource::SignatureCallback> callback) {
-<<<<<<< HEAD
-  CertConfigWithFilterChain pair =
-      getTlsCertConfigAndFilterChain(server_address, client_address, hostname);
-  absl::optional<std::reference_wrapper<const Envoy::Ssl::TlsCertificateConfig>> cert_config_ref =
-      pair.first;
-=======
   CertConfigWithFilterChain res =
       getTlsCertConfigAndFilterChain(server_address, client_address, hostname);
   absl::optional<std::reference_wrapper<const Envoy::Ssl::TlsCertificateConfig>> cert_config_ref =
       res.cert_config_;
->>>>>>> 58fc9d2c
   if (!cert_config_ref.has_value()) {
     ENVOY_LOG(warn, "No matching filter chain found for handshake.");
     callback->Run(false, "", nullptr);
@@ -78,14 +64,9 @@
   std::string sig = pem_key->Sign(in, signature_algorithm);
 
   bool success = !sig.empty();
-<<<<<<< HEAD
-  ASSERT(pair.second.has_value());
-  callback->Run(success, sig, std::make_unique<DetailsWithFilterChain>(pair.second.value()));
-=======
   ASSERT(res.filter_chain_.has_value());
   callback->Run(success, sig,
                 std::make_unique<EnvoyQuicProofSourceDetails>(res.filter_chain_.value().get()));
->>>>>>> 58fc9d2c
 }
 
 EnvoyQuicProofSource::CertConfigWithFilterChain
@@ -118,11 +99,7 @@
   // Only return the first TLS cert config.
   // TODO(danzh) Choose based on supported cipher suites in TLS1.3 CHLO and prefer EC
   // certs if supported.
-<<<<<<< HEAD
-  return {tls_cert_configs[0].get(), DetailsWithFilterChain(*filter_chain)};
-=======
   return {tls_cert_configs[0].get(), *filter_chain};
->>>>>>> 58fc9d2c
 }
 
 } // namespace Quic
