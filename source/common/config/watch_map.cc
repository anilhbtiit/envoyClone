--- conflicted
+++ resolved
@@ -184,12 +184,8 @@
 void WatchMap::onConfigUpdate(
     const Protobuf::RepeatedPtrField<envoy::service::discovery::v3::Resource>& added_resources,
     const Protobuf::RepeatedPtrField<std::string>& removed_resources,
-<<<<<<< HEAD
     const std::string& system_version_info, const bool use_prefix_matching) {
   std::cout << "AAAAAAAAAAAAAAAAAAAAAAAAAAAAAAAAAAAAAAAAAAAAAAa WatchMap::onConfigUpdate\n";
-=======
-    const std::string& system_version_info) {
->>>>>>> 09602fef
   // Track any removals triggered by earlier watch updates.
   ASSERT(deferred_removed_during_update_ == nullptr);
   deferred_removed_during_update_ = std::make_unique<absl::flat_hash_set<Watch*>>();
@@ -223,12 +219,7 @@
   }
 
   // We just bundled up the updates into nice per-watch packages. Now, deliver them.
-<<<<<<< HEAD
-  for (const auto& added : per_watch_added) {
-    const Watch* cur_watch = added.first;
-=======
   for (const auto& [cur_watch, resource_to_add] : per_watch_added) {
->>>>>>> 09602fef
     if (deferred_removed_during_update_->count(cur_watch) > 0) {
       continue;
     }
@@ -244,19 +235,11 @@
     }
   }
   // Any removals-only updates will not have been picked up in the per_watch_added loop.
-<<<<<<< HEAD
-  for (auto& removed : per_watch_removed) {
-    if (deferred_removed_during_update_->count(removed.first) > 0) {
-      continue;
-    }
-    removed.first->callbacks_.onConfigUpdate({}, removed.second, system_version_info);
-=======
   for (auto& [cur_watch, resource_to_remove] : per_watch_removed) {
     if (deferred_removed_during_update_->count(cur_watch) > 0) {
       continue;
     }
     cur_watch->callbacks_.onConfigUpdate({}, resource_to_remove, system_version_info);
->>>>>>> 09602fef
   }
 }
 
