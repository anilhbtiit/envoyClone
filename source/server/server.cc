#include "server/server.h"

#include <csignal>
#include <cstdint>
#include <ctime>
#include <functional>
#include <memory>
#include <string>

#include "envoy/admin/v3/config_dump.pb.h"
#include "envoy/common/exception.h"
#include "envoy/common/time.h"
#include "envoy/config/bootstrap/v2/bootstrap.pb.h"
#include "envoy/config/bootstrap/v2/bootstrap.pb.validate.h"
#include "envoy/config/bootstrap/v3/bootstrap.pb.h"
#include "envoy/config/bootstrap/v3/bootstrap.pb.validate.h"
#include "envoy/event/dispatcher.h"
#include "envoy/event/signal.h"
#include "envoy/event/timer.h"
#include "envoy/network/dns.h"
#include "envoy/registry/registry.h"
#include "envoy/server/bootstrap_extension_config.h"
#include "envoy/server/instance.h"
#include "envoy/server/options.h"
#include "envoy/upstream/cluster_manager.h"

#include "common/api/api_impl.h"
#include "common/api/os_sys_calls_impl.h"
#include "common/common/enum_to_int.h"
#include "common/common/mutex_tracer_impl.h"
#include "common/common/utility.h"
#include "common/config/utility.h"
#include "common/config/version_converter.h"
#include "common/config/xds_resource.h"
#include "common/http/codes.h"
#include "common/local_info/local_info_impl.h"
#include "common/memory/stats.h"
#include "common/network/address_impl.h"
#include "common/network/socket_interface.h"
#include "common/network/socket_interface_impl.h"
#include "common/network/tcp_listener_impl.h"
#include "common/protobuf/utility.h"
#include "common/router/rds_impl.h"
#include "common/runtime/runtime_impl.h"
#include "common/signal/fatal_error_handler.h"
#include "common/singleton/manager_impl.h"
#include "common/stats/thread_local_store.h"
#include "common/stats/timespan_impl.h"
#include "common/upstream/cluster_manager_impl.h"
#include "common/version/version.h"

#include "server/admin/utils.h"
#include "server/configuration_impl.h"
#include "server/connection_handler_impl.h"
#include "server/guarddog_impl.h"
#include "server/listener_hooks.h"
#include "server/ssl_context_manager.h"

namespace Envoy {
namespace Server {

InstanceImpl::InstanceImpl(
    Init::Manager& init_manager, const Options& options, Event::TimeSystem& time_system,
    Network::Address::InstanceConstSharedPtr local_address, ListenerHooks& hooks,
    HotRestart& restarter, Stats::StoreRoot& store, Thread::BasicLockable& access_log_lock,
    ComponentFactory& component_factory, Random::RandomGeneratorPtr&& random_generator,
    ThreadLocal::Instance& tls, Thread::ThreadFactory& thread_factory,
    Filesystem::Instance& file_system, std::unique_ptr<ProcessContext> process_context)
    : init_manager_(init_manager), workers_started_(false), live_(false), shutdown_(false),
      options_(options), validation_context_(options_.allowUnknownStaticFields(),
                                             !options.rejectUnknownDynamicFields(),
                                             options.ignoreUnknownDynamicFields()),
      time_source_(time_system), restarter_(restarter), start_time_(time(nullptr)),
      original_start_time_(start_time_), stats_store_(store), thread_local_(tls),
      random_generator_(std::move(random_generator)),
      api_(new Api::Impl(thread_factory, store, time_system, file_system, *random_generator_,
                         process_context ? ProcessContextOptRef(std::ref(*process_context))
                                         : absl::nullopt)),
      dispatcher_(api_->allocateDispatcher("main_thread")),
      singleton_manager_(new Singleton::ManagerImpl(api_->threadFactory())),
      handler_(new ConnectionHandlerImpl(*dispatcher_, absl::nullopt)),
      listener_component_factory_(*this), worker_factory_(thread_local_, *api_, hooks),
      access_log_manager_(options.fileFlushIntervalMsec(), *api_, *dispatcher_, access_log_lock,
                          store),
      terminated_(false),
      mutex_tracer_(options.mutexTracingEnabled() ? &Envoy::MutexTracerImpl::getOrCreateTracer()
                                                  : nullptr),
      grpc_context_(store.symbolTable()), http_context_(store.symbolTable()),
<<<<<<< HEAD
      process_context_(std::move(process_context)), main_thread_id_(std::this_thread::get_id()),
      hooks_(hooks), server_contexts_(*this) {
=======
      router_context_(store.symbolTable()), process_context_(std::move(process_context)),
      main_thread_id_(std::this_thread::get_id()), server_contexts_(*this) {
>>>>>>> 09134ffd
  try {
    if (!options.logPath().empty()) {
      try {
        file_logger_ = std::make_unique<Logger::FileSinkDelegate>(
            options.logPath(), access_log_manager_, Logger::Registry::getSink());
      } catch (const EnvoyException& e) {
        throw EnvoyException(
            fmt::format("Failed to open log-file '{}'. e.what(): {}", options.logPath(), e.what()));
      }
    }

    restarter_.initialize(*dispatcher_, *this);
    drain_manager_ = component_factory.createDrainManager(*this);
    initialize(options, std::move(local_address), component_factory, hooks);
  } catch (const EnvoyException& e) {
    ENVOY_LOG(critical, "error initializing configuration '{}': {}", options.configPath(),
              e.what());
    terminate();
    throw;
  } catch (const std::exception& e) {
    ENVOY_LOG(critical, "error initializing due to unexpected exception: {}", e.what());
    terminate();
    throw;
  } catch (...) {
    ENVOY_LOG(critical, "error initializing due to unknown exception");
    terminate();
    throw;
  }
}

InstanceImpl::~InstanceImpl() {
  terminate();

  // Stop logging to file before all the AccessLogManager and its dependencies are
  // destructed to avoid crashing at shutdown.
  file_logger_.reset();

  // Destruct the ListenerManager explicitly, before InstanceImpl's local init_manager_ is
  // destructed.
  //
  // The ListenerManager's DestinationPortsMap contains FilterChainSharedPtrs. There is a rare race
  // condition where one of these FilterChains contains an HttpConnectionManager, which contains an
  // RdsRouteConfigProvider, which contains an RdsRouteConfigSubscriptionSharedPtr. Since
  // RdsRouteConfigSubscription is an Init::Target, ~RdsRouteConfigSubscription triggers a callback
  // set at initialization, which goes to unregister it from the top-level InitManager, which has
  // already been destructed (use-after-free) causing a segfault.
  ENVOY_LOG(debug, "destroying listener manager");
  listener_manager_.reset();
  ENVOY_LOG(debug, "destroyed listener manager");
}

Upstream::ClusterManager& InstanceImpl::clusterManager() { return *config_.clusterManager(); }

void InstanceImpl::drainListeners() {
  ENVOY_LOG(info, "closing and draining listeners");
  listener_manager_->stopListeners(ListenerManager::StopListenersType::All);
  drain_manager_->startDrainSequence([] {});
}

void InstanceImpl::failHealthcheck(bool fail) {
  live_.store(!fail);
  server_stats_->live_.set(live_.load());
}

MetricSnapshotImpl::MetricSnapshotImpl(Stats::Store& store, TimeSource& time_source) {
  snapped_counters_ = store.counters();
  counters_.reserve(snapped_counters_.size());
  for (const auto& counter : snapped_counters_) {
    counters_.push_back({counter->latch(), *counter});
  }

  snapped_gauges_ = store.gauges();
  gauges_.reserve(snapped_gauges_.size());
  for (const auto& gauge : snapped_gauges_) {
    ASSERT(gauge->importMode() != Stats::Gauge::ImportMode::Uninitialized);
    gauges_.push_back(*gauge);
  }

  snapped_histograms_ = store.histograms();
  histograms_.reserve(snapped_histograms_.size());
  for (const auto& histogram : snapped_histograms_) {
    histograms_.push_back(*histogram);
  }

  snapped_text_readouts_ = store.textReadouts();
  text_readouts_.reserve(snapped_text_readouts_.size());
  for (const auto& text_readout : snapped_text_readouts_) {
    text_readouts_.push_back(*text_readout);
  }

  snapshot_time_ = time_source.systemTime();
}

void InstanceUtil::flushMetricsToSinks(const std::list<Stats::SinkPtr>& sinks, Stats::Store& store,
                                       TimeSource& time_source) {
  // Create a snapshot and flush to all sinks.
  // NOTE: Even if there are no sinks, creating the snapshot has the important property that it
  //       latches all counters on a periodic basis. The hot restart code assumes this is being
  //       done so this should not be removed.
  MetricSnapshotImpl snapshot(store, time_source);
  for (const auto& sink : sinks) {
    sink->flush(snapshot);
  }
}

void InstanceImpl::flushStats() {
  ENVOY_LOG(debug, "flushing stats");
  // If Envoy is not fully initialized, workers will not be started and mergeHistograms
  // completion callback is not called immediately. As a result of this server stats will
  // not be updated and flushed to stat sinks. So skip mergeHistograms call if workers are
  // not started yet.
  if (initManager().state() == Init::Manager::State::Initialized) {
    // A shutdown initiated before this callback may prevent this from being called as per
    // the semantics documented in ThreadLocal's runOnAllThreads method.
    stats_store_.mergeHistograms([this]() -> void { flushStatsInternal(); });
  } else {
    ENVOY_LOG(debug, "Envoy is not fully initialized, skipping histogram merge and flushing stats");
    flushStatsInternal();
  }
}

void InstanceImpl::updateServerStats() {
  // mergeParentStatsIfAny() does nothing and returns a struct of 0s if there is no parent.
  HotRestart::ServerStatsFromParent parent_stats = restarter_.mergeParentStatsIfAny(stats_store_);

  server_stats_->uptime_.set(time(nullptr) - original_start_time_);
  server_stats_->memory_allocated_.set(Memory::Stats::totalCurrentlyAllocated() +
                                       parent_stats.parent_memory_allocated_);
  server_stats_->memory_heap_size_.set(Memory::Stats::totalCurrentlyReserved());
  server_stats_->memory_physical_size_.set(Memory::Stats::totalPhysicalBytes());
  server_stats_->parent_connections_.set(parent_stats.parent_connections_);
  server_stats_->total_connections_.set(listener_manager_->numConnections() +
                                        parent_stats.parent_connections_);
  server_stats_->days_until_first_cert_expiring_.set(
      sslContextManager().daysUntilFirstCertExpires());

  auto secs_until_ocsp_response_expires =
      sslContextManager().secondsUntilFirstOcspResponseExpires();
  if (secs_until_ocsp_response_expires) {
    server_stats_->seconds_until_first_ocsp_response_expiring_.set(
        secs_until_ocsp_response_expires.value());
  }
  server_stats_->state_.set(
      enumToInt(Utility::serverState(initManager().state(), healthCheckFailed())));
  server_stats_->stats_recent_lookups_.set(
      stats_store_.symbolTable().getRecentLookups([](absl::string_view, uint64_t) {}));
}

void InstanceImpl::flushStatsInternal() {
  updateServerStats();
  auto& stats_config = config_.statsConfig();
  InstanceUtil::flushMetricsToSinks(stats_config.sinks(), stats_store_, timeSource());
  // TODO(ramaraochavali): consider adding different flush interval for histograms.
  if (stat_flush_timer_ != nullptr) {
    stat_flush_timer_->enableTimer(stats_config.flushInterval());
  }
}

bool InstanceImpl::healthCheckFailed() { return !live_.load(); }

ProcessContextOptRef InstanceImpl::processContext() {
  if (process_context_ == nullptr) {
    return absl::nullopt;
  }

  return *process_context_;
}

namespace {
// Loads a bootstrap object, potentially at a specific version (upgrading if necessary).
void loadBootstrap(absl::optional<uint32_t> bootstrap_version,
                   envoy::config::bootstrap::v3::Bootstrap& bootstrap,
                   std::function<void(Protobuf::Message&, bool)> load_function) {

  if (!bootstrap_version.has_value()) {
    load_function(bootstrap, true);
  } else if (*bootstrap_version == 3) {
    load_function(bootstrap, false);
  } else if (*bootstrap_version == 2) {
    envoy::config::bootstrap::v2::Bootstrap bootstrap_v2;
    load_function(bootstrap_v2, false);
    Config::VersionConverter::upgrade(bootstrap_v2, bootstrap);
    MessageUtil::onVersionUpgradeDeprecation("v2 bootstrap", false);
  } else {
    throw EnvoyException(fmt::format("Unknown bootstrap version {}.", *bootstrap_version));
  }
}
} // namespace

void InstanceUtil::loadBootstrapConfig(envoy::config::bootstrap::v3::Bootstrap& bootstrap,
                                       const Options& options,
                                       ProtobufMessage::ValidationVisitor& validation_visitor,
                                       Api::Api& api) {
  const std::string& config_path = options.configPath();
  const std::string& config_yaml = options.configYaml();
  const envoy::config::bootstrap::v3::Bootstrap& config_proto = options.configProto();

  // Exactly one of config_path and config_yaml should be specified.
  if (config_path.empty() && config_yaml.empty() && config_proto.ByteSize() == 0) {
    throw EnvoyException("At least one of --config-path or --config-yaml or Options::configProto() "
                         "should be non-empty");
  }

  if (!config_path.empty()) {
    loadBootstrap(
        options.bootstrapVersion(), bootstrap,
        [&config_path, &validation_visitor, &api](Protobuf::Message& message, bool do_boosting) {
          MessageUtil::loadFromFile(config_path, message, validation_visitor, api, do_boosting);
        });
  }
  if (!config_yaml.empty()) {
    envoy::config::bootstrap::v3::Bootstrap bootstrap_override;
    loadBootstrap(
        options.bootstrapVersion(), bootstrap_override,
        [&config_yaml, &validation_visitor](Protobuf::Message& message, bool do_boosting) {
          MessageUtil::loadFromYaml(config_yaml, message, validation_visitor, do_boosting);
        });
    // TODO(snowp): The fact that we do a merge here doesn't seem to be covered under test.
    bootstrap.MergeFrom(bootstrap_override);
  }
  if (config_proto.ByteSize() != 0) {
    bootstrap.MergeFrom(config_proto);
  }
  MessageUtil::validate(bootstrap, validation_visitor);
}

void InstanceImpl::initialize(const Options& options,
                              Network::Address::InstanceConstSharedPtr local_address,
                              ComponentFactory& component_factory, ListenerHooks& hooks) {
  ENVOY_LOG(info, "initializing epoch {} (base id={}, hot restart version={})",
            options.restartEpoch(), restarter_.baseId(), restarter_.version());

  ENVOY_LOG(info, "statically linked extensions:");
  for (const auto& ext : Envoy::Registry::FactoryCategoryRegistry::registeredFactories()) {
    ENVOY_LOG(info, "  {}: {}", ext.first, absl::StrJoin(ext.second->registeredNames(), ", "));
  }

  // Handle configuration that needs to take place prior to the main configuration load.
  InstanceUtil::loadBootstrapConfig(bootstrap_, options,
                                    messageValidationContext().staticValidationVisitor(), *api_);
  bootstrap_config_update_time_ = time_source_.systemTime();

  // Immediate after the bootstrap has been loaded, override the header prefix, if configured to
  // do so. This must be set before any other code block references the HeaderValues ConstSingleton.
  if (!bootstrap_.header_prefix().empty()) {
    // setPrefix has a release assert verifying that setPrefix() is not called after prefix()
    ThreadSafeSingleton<Http::PrefixValue>::get().setPrefix(bootstrap_.header_prefix().c_str());
  }
  // TODO(mattklein123): Custom O(1) headers can be registered at this point for creating/finalizing
  // any header maps.
  ENVOY_LOG(info, "HTTP header map info:");
  for (const auto& info : Http::HeaderMapImplUtility::getAllHeaderMapImplInfo()) {
    ENVOY_LOG(info, "  {}: {} bytes: {}", info.name_, info.size_,
              absl::StrJoin(info.registered_headers_, ","));
  }

  // Needs to happen as early as possible in the instantiation to preempt the objects that require
  // stats.
  stats_store_.setTagProducer(Config::Utility::createTagProducer(bootstrap_));
  stats_store_.setStatsMatcher(Config::Utility::createStatsMatcher(bootstrap_));
  stats_store_.setHistogramSettings(Config::Utility::createHistogramSettings(bootstrap_));

  const std::string server_stats_prefix = "server.";
  server_stats_ = std::make_unique<ServerStats>(
      ServerStats{ALL_SERVER_STATS(POOL_COUNTER_PREFIX(stats_store_, server_stats_prefix),
                                   POOL_GAUGE_PREFIX(stats_store_, server_stats_prefix),
                                   POOL_HISTOGRAM_PREFIX(stats_store_, server_stats_prefix))});
  validation_context_.staticWarningValidationVisitor().setUnknownCounter(
      server_stats_->static_unknown_fields_);
  validation_context_.dynamicWarningValidationVisitor().setUnknownCounter(
      server_stats_->dynamic_unknown_fields_);

  initialization_timer_ = std::make_unique<Stats::HistogramCompletableTimespanImpl>(
      server_stats_->initialization_time_ms_, timeSource());
  server_stats_->concurrency_.set(options_.concurrency());
  server_stats_->hot_restart_epoch_.set(options_.restartEpoch());

  assert_action_registration_ = Assert::setDebugAssertionFailureRecordAction(
      [this]() { server_stats_->debug_assertion_failures_.inc(); });
  envoy_bug_action_registration_ = Assert::setEnvoyBugFailureRecordAction(
      [this]() { server_stats_->envoy_bug_failures_.inc(); });

  InstanceImpl::failHealthcheck(false);

  // Check if bootstrap has server version override set, if yes, we should use that as
  // 'server.version' stat.
  uint64_t version_int;
  if (bootstrap_.stats_server_version_override().value() > 0) {
    version_int = bootstrap_.stats_server_version_override().value();
  } else {
    if (!StringUtil::atoull(VersionInfo::revision().substr(0, 6).c_str(), version_int, 16)) {
      throw EnvoyException("compiled GIT SHA is invalid. Invalid build.");
    }
  }
  server_stats_->version_.set(version_int);

  bootstrap_.mutable_node()->set_hidden_envoy_deprecated_build_version(VersionInfo::version());
  bootstrap_.mutable_node()->set_user_agent_name("envoy");
  *bootstrap_.mutable_node()->mutable_user_agent_build_version() = VersionInfo::buildVersion();
  for (const auto& ext : Envoy::Registry::FactoryCategoryRegistry::registeredFactories()) {
    for (const auto& name : ext.second->allRegisteredNames()) {
      auto* extension = bootstrap_.mutable_node()->add_extensions();
      extension->set_name(std::string(name));
      extension->set_category(ext.first);
      auto const version = ext.second->getFactoryVersion(name);
      if (version) {
        *extension->mutable_version() = version.value();
      }
      extension->set_disabled(ext.second->isFactoryDisabled(name));
    }
  }

  local_info_ = std::make_unique<LocalInfo::LocalInfoImpl>(
      bootstrap_.node(), local_address, options.serviceZone(), options.serviceClusterName(),
      options.serviceNodeName());

  Configuration::InitialImpl initial_config(bootstrap_, options);

  // Learn original_start_time_ if our parent is still around to inform us of it.
  restarter_.sendParentAdminShutdownRequest(original_start_time_);
  admin_ = std::make_unique<AdminImpl>(initial_config.admin().profilePath(), *this);

  loadServerFlags(initial_config.flagsPath());

  secret_manager_ = std::make_unique<Secret::SecretManagerImpl>(admin_->getConfigTracker());

  // Initialize the overload manager early so other modules can register for actions.
  overload_manager_ = std::make_unique<OverloadManagerImpl>(
      *dispatcher_, stats_store_, thread_local_, bootstrap_.overload_manager(),
      messageValidationContext().staticValidationVisitor(), *api_);

  heap_shrinker_ =
      std::make_unique<Memory::HeapShrinker>(*dispatcher_, *overload_manager_, stats_store_);

  for (const auto& bootstrap_extension : bootstrap_.bootstrap_extensions()) {
    auto& factory = Config::Utility::getAndCheckFactory<Configuration::BootstrapExtensionFactory>(
        bootstrap_extension);
    auto config = Config::Utility::translateAnyToFactoryConfig(
        bootstrap_extension.typed_config(), messageValidationContext().staticValidationVisitor(),
        factory);
    bootstrap_extensions_.push_back(
        factory.createBootstrapExtension(*config, serverFactoryContext()));
  }

  // Register the fatal actions.
  {
    FatalAction::FatalActionPtrList safe_actions;
    FatalAction::FatalActionPtrList unsafe_actions;
    for (const auto& action_config : bootstrap_.fatal_actions()) {
      auto& factory =
          Config::Utility::getAndCheckFactory<Server::Configuration::FatalActionFactory>(
              action_config.config());
      auto action = factory.createFatalActionFromProto(action_config, this);

      if (action->isAsyncSignalSafe()) {
        safe_actions.push_back(std::move(action));
      } else {
        unsafe_actions.push_back(std::move(action));
      }
    }
    Envoy::FatalErrorHandler::registerFatalActions(
        std::move(safe_actions), std::move(unsafe_actions), api_->threadFactory());
  }

  if (!bootstrap_.default_socket_interface().empty()) {
    auto& sock_name = bootstrap_.default_socket_interface();
    auto sock = const_cast<Network::SocketInterface*>(Network::socketInterface(sock_name));
    if (sock != nullptr) {
      Network::SocketInterfaceSingleton::clear();
      Network::SocketInterfaceSingleton::initialize(sock);
    }
  }

  // Workers get created first so they register for thread local updates.
  listener_manager_ = std::make_unique<ListenerManagerImpl>(
      *this, listener_component_factory_, worker_factory_, bootstrap_.enable_dispatcher_stats());

  // The main thread is also registered for thread local updates so that code that does not care
  // whether it runs on the main thread or on workers can still use TLS.
  thread_local_.registerThread(*dispatcher_, true);

  // We can now initialize stats for threading.
  stats_store_.initializeThreading(*dispatcher_, thread_local_);

  // It's now safe to start writing stats from the main thread's dispatcher.
  if (bootstrap_.enable_dispatcher_stats()) {
    dispatcher_->initializeStats(stats_store_, "server.");
  }

  if (initial_config.admin().address()) {
    if (initial_config.admin().accessLogPath().empty()) {
      throw EnvoyException("An admin access log path is required for a listening server.");
    }
    ENVOY_LOG(info, "admin address: {}", initial_config.admin().address()->asString());
    admin_->startHttpListener(initial_config.admin().accessLogPath(), options.adminAddressPath(),
                              initial_config.admin().address(),
                              initial_config.admin().socketOptions(),
                              stats_store_.createScope("listener.admin."));
  } else {
    ENVOY_LOG(warn, "No admin address given, so no admin HTTP server started.");
  }
  config_tracker_entry_ =
      admin_->getConfigTracker().add("bootstrap", [this] { return dumpBootstrapConfig(); });
  if (initial_config.admin().address()) {
    admin_->addListenerToHandler(handler_.get());
  }

  // The broad order of initialization from this point on is the following:
  // 1. Statically provisioned configuration (bootstrap) are loaded.
  // 2. Cluster manager is created and all primary clusters (i.e. with endpoint assignments
  //    provisioned statically in bootstrap, discovered through DNS or file based CDS) are
  //    initialized.
  // 3. Various services are initialized and configured using the bootstrap config.
  // 4. RTDS is initialized using primary clusters. This  allows runtime overrides to be fully
  //    configured before the rest of xDS configuration is provisioned.
  // 5. Secondary clusters (with endpoint assignments provisioned by xDS servers) are initialized.
  // 6. The rest of the dynamic configuration is provisioned.
  //
  // Please note: this order requires that RTDS is provisioned using a primary cluster. If RTDS is
  // provisioned through ADS then ADS must use primary cluster as well. This invariant is enforced
  // during RTDS initialization and invalid configuration will be rejected.

  // Runtime gets initialized before the main configuration since during main configuration
  // load things may grab a reference to the loader for later use.
  runtime_singleton_ = std::make_unique<Runtime::ScopedLoaderSingleton>(
      component_factory.createRuntime(*this, initial_config));
  hooks.onRuntimeCreated();

  // Once we have runtime we can initialize the SSL context manager.
  ssl_context_manager_ = createContextManager("ssl_context_manager", time_source_);

  const bool use_tcp_for_dns_lookups = bootstrap_.use_tcp_for_dns_lookups();
  dns_resolver_ = dispatcher_->createDnsResolver({}, use_tcp_for_dns_lookups);

  cluster_manager_factory_ = std::make_unique<Upstream::ProdClusterManagerFactory>(
      *admin_, Runtime::LoaderSingleton::get(), stats_store_, thread_local_, dns_resolver_,
      *ssl_context_manager_, *dispatcher_, *local_info_, *secret_manager_,
      messageValidationContext(), *api_, http_context_, grpc_context_, router_context_,
      access_log_manager_, *singleton_manager_);

  // Now the configuration gets parsed. The configuration may start setting
  // thread local data per above. See MainImpl::initialize() for why ConfigImpl
  // is constructed as part of the InstanceImpl and then populated once
  // cluster_manager_factory_ is available.
  config_.initialize(bootstrap_, *this, *cluster_manager_factory_);

  // Instruct the listener manager to create the LDS provider if needed. This must be done later
  // because various items do not yet exist when the listener manager is created.
  if (bootstrap_.dynamic_resources().has_lds_config() ||
      !bootstrap_.dynamic_resources().lds_resources_locator().empty()) {
    std::unique_ptr<xds::core::v3::ResourceLocator> lds_resources_locator;
    if (!bootstrap_.dynamic_resources().lds_resources_locator().empty()) {
      lds_resources_locator =
          std::make_unique<xds::core::v3::ResourceLocator>(Config::XdsResourceIdentifier::decodeUrl(
              bootstrap_.dynamic_resources().lds_resources_locator()));
    }
    listener_manager_->createLdsApi(bootstrap_.dynamic_resources().lds_config(),
                                    lds_resources_locator.get());
  }

  // We have to defer RTDS initialization until after the cluster manager is
  // instantiated (which in turn relies on runtime...).
  Runtime::LoaderSingleton::get().initialize(clusterManager());

  clusterManager().setPrimaryClustersInitializedCb(
      [this]() { onClusterManagerPrimaryInitializationComplete(); });

  auto& stats_config = config_.statsConfig();
  for (const Stats::SinkPtr& sink : stats_config.sinks()) {
    stats_store_.addSink(*sink);
  }
  if (!stats_config.flushOnAdmin()) {
    // Some of the stat sinks may need dispatcher support so don't flush until the main loop starts.
    // Just setup the timer.
    stat_flush_timer_ = dispatcher_->createTimer([this]() -> void { flushStats(); });
    stat_flush_timer_->enableTimer(stats_config.flushInterval());
  }

  // GuardDog (deadlock detection) object and thread setup before workers are
  // started and before our own run() loop runs.
  main_thread_guard_dog_ = std::make_unique<Server::GuardDogImpl>(
      stats_store_, config_.mainThreadWatchdogConfig(), *api_, "main_thread");
  worker_guard_dog_ = std::make_unique<Server::GuardDogImpl>(
      stats_store_, config_.workerWatchdogConfig(), *api_, "workers");
}

void InstanceImpl::onClusterManagerPrimaryInitializationComplete() {
  // If RTDS was not configured the `onRuntimeReady` callback is immediately invoked.
  Runtime::LoaderSingleton::get().startRtdsSubscriptions([this]() { onRuntimeReady(); });
}

void InstanceImpl::onRuntimeReady() {
  // Begin initializing secondary clusters after RTDS configuration has been applied.
  clusterManager().initializeSecondaryClusters(bootstrap_);

  if (bootstrap_.has_hds_config()) {
    const auto& hds_config = bootstrap_.hds_config();
    async_client_manager_ = std::make_unique<Grpc::AsyncClientManagerImpl>(
        *config_.clusterManager(), thread_local_, time_source_, *api_, grpc_context_.statNames());
    hds_delegate_ = std::make_unique<Upstream::HdsDelegate>(
        stats_store_,
        Config::Utility::factoryForGrpcApiConfigSource(*async_client_manager_, hds_config,
                                                       stats_store_, false)
            ->create(),
        Config::Utility::getAndCheckTransportVersion(hds_config), *dispatcher_,
        Runtime::LoaderSingleton::get(), stats_store_, *ssl_context_manager_, info_factory_,
        access_log_manager_, *config_.clusterManager(), *local_info_, *admin_, *singleton_manager_,
        thread_local_, messageValidationContext().dynamicValidationVisitor(), *api_);
  }

  // If there is no global limit to the number of active connections, warn on startup.
  // TODO (tonya11en): Move this functionality into the overload manager.
  if (!runtime().snapshot().get(Network::TcpListenerImpl::GlobalMaxCxRuntimeKey)) {
    ENVOY_LOG(warn,
              "there is no configured limit to the number of allowed active connections. Set a "
              "limit via the runtime key {}",
              Network::TcpListenerImpl::GlobalMaxCxRuntimeKey);
  }
}

void InstanceImpl::startWorkers() {
  // The callback will be called after workers are started.
  listener_manager_->startWorkers(*worker_guard_dog_, [this]() {
    if (isShutdown()) {
      return;
    }

    initialization_timer_->complete();
    // Update server stats as soon as initialization is done.
    updateServerStats();
    workers_started_ = true;
    hooks_->onWorkersStarted();
    // At this point we are ready to take traffic and all listening ports are up. Notify our
    // parent if applicable that they can stop listening and drain.
    restarter_.drainParentListeners();
    drain_manager_->startParentShutdownSequence();
  });
}

Runtime::LoaderPtr InstanceUtil::createRuntime(Instance& server,
                                               Server::Configuration::Initial& config) {
  ENVOY_LOG(info, "runtime: {}", MessageUtil::getYamlStringFromMessage(config.runtime()));
  return std::make_unique<Runtime::LoaderImpl>(
      server.dispatcher(), server.threadLocal(), config.runtime(), server.localInfo(),
      server.stats(), server.api().randomGenerator(),
      server.messageValidationContext().dynamicValidationVisitor(), server.api());
}

void InstanceImpl::loadServerFlags(const absl::optional<std::string>& flags_path) {
  if (!flags_path) {
    return;
  }

  ENVOY_LOG(info, "server flags path: {}", flags_path.value());
  if (api_->fileSystem().fileExists(flags_path.value() + "/drain")) {
    ENVOY_LOG(info, "starting server in drain mode");
    InstanceImpl::failHealthcheck(true);
  }
}

RunHelper::RunHelper(Instance& instance, const Options& options, Event::Dispatcher& dispatcher,
                     Upstream::ClusterManager& cm, AccessLog::AccessLogManager& access_log_manager,
                     Init::Manager& init_manager, OverloadManager& overload_manager,
                     std::function<void()> post_init_cb)
    : init_watcher_("RunHelper", [&instance, post_init_cb]() {
        if (!instance.isShutdown()) {
          post_init_cb();
        }
      }) {
  // Setup signals.
  // Since signals are not supported on Windows we have an internal definition for `SIGTERM`
  // On POSIX it resolves as expected to SIGTERM
  // On Windows we use it internally for all the console events that indicate that we should
  // terminate the process.
  if (options.signalHandlingEnabled()) {
    sigterm_ = dispatcher.listenForSignal(ENVOY_SIGTERM, [&instance]() {
      ENVOY_LOG(warn, "caught ENVOY_SIGTERM");
      instance.shutdown();
    });
#ifndef WIN32
    sigint_ = dispatcher.listenForSignal(SIGINT, [&instance]() {
      ENVOY_LOG(warn, "caught SIGINT");
      instance.shutdown();
    });

    sig_usr_1_ = dispatcher.listenForSignal(SIGUSR1, [&access_log_manager]() {
      ENVOY_LOG(info, "caught SIGUSR1. Reopening access logs.");
      access_log_manager.reopen();
    });

    sig_hup_ = dispatcher.listenForSignal(SIGHUP, []() {
      ENVOY_LOG(warn, "caught and eating SIGHUP. See documentation for how to hot restart.");
    });
#endif
  }

  // Start overload manager before workers.
  overload_manager.start();

  // Register for cluster manager init notification. We don't start serving worker traffic until
  // upstream clusters are initialized which may involve running the event loop. Note however that
  // this can fire immediately if all clusters have already initialized. Also note that we need
  // to guard against shutdown at two different levels since SIGTERM can come in once the run loop
  // starts.
  cm.setInitializedCb([&instance, &init_manager, &cm, this]() {
    if (instance.isShutdown()) {
      return;
    }

    const auto type_urls =
        Config::getAllVersionTypeUrls<envoy::config::route::v3::RouteConfiguration>();
    // Pause RDS to ensure that we don't send any requests until we've
    // subscribed to all the RDS resources. The subscriptions happen in the init callbacks,
    // so we pause RDS until we've completed all the callbacks.
    Config::ScopedResume maybe_resume_rds;
    if (cm.adsMux()) {
      maybe_resume_rds = cm.adsMux()->pause(type_urls);
    }

    ENVOY_LOG(info, "all clusters initialized. initializing init manager");
    init_manager.initialize(init_watcher_);

    // Now that we're execute all the init callbacks we can resume RDS
    // as we've subscribed to all the statically defined RDS resources.
    // This is done by tearing down the maybe_resume_rds Cleanup object.
  });
}

void InstanceImpl::run() {
  // RunHelper exists primarily to facilitate testing of how we respond to early shutdown during
  // startup (see RunHelperTest in server_test.cc).
  const auto run_helper = RunHelper(*this, options_, *dispatcher_, clusterManager(),
                                    access_log_manager_, init_manager_, overloadManager(), [this] {
                                      notifyCallbacksForStage(Stage::PostInit);
                                      startWorkers();
                                    });

  // Run the main dispatch loop waiting to exit.
  ENVOY_LOG(info, "starting main dispatch loop");
  auto watchdog = main_thread_guard_dog_->createWatchDog(api_->threadFactory().currentThreadId(),
                                                         "main_thread", *dispatcher_);
  dispatcher_->post([this] { notifyCallbacksForStage(Stage::Startup); });
  dispatcher_->run(Event::Dispatcher::RunType::Block);
  ENVOY_LOG(info, "main dispatch loop exited");
  main_thread_guard_dog_->stopWatching(watchdog);
  watchdog.reset();

  terminate();
}

void InstanceImpl::terminate() {
  if (terminated_) {
    return;
  }
  terminated_ = true;

  // Before starting to shutdown anything else, stop slot destruction updates.
  thread_local_.shutdownGlobalThreading();

  // Before the workers start exiting we should disable stat threading.
  stats_store_.shutdownThreading();

  if (overload_manager_) {
    overload_manager_->stop();
  }

  // Shutdown all the workers now that the main dispatch loop is done.
  if (listener_manager_ != nullptr) {
    // Also shutdown the listener manager's ApiListener, if there is one, which runs on the main
    // thread. This needs to happen ahead of calling thread_local_.shutdown() below to prevent any
    // objects in the ApiListener destructor to reference any objects in thread local storage.
    if (listener_manager_->apiListener().has_value()) {
      listener_manager_->apiListener()->get().shutdown();
    }

    listener_manager_->stopWorkers();
  }

  // Only flush if we have not been hot restarted.
  if (stat_flush_timer_) {
    flushStats();
  }

  if (config_.clusterManager() != nullptr) {
    config_.clusterManager()->shutdown();
  }
  handler_.reset();
  thread_local_.shutdownThread();
  restarter_.shutdown();
  ENVOY_LOG(info, "exiting");
  ENVOY_FLUSH_LOG();
  FatalErrorHandler::clearFatalActionsOnTerminate();
}

Runtime::Loader& InstanceImpl::runtime() { return Runtime::LoaderSingleton::get(); }

void InstanceImpl::shutdown() {
  ENVOY_LOG(info, "shutting down server instance");
  shutdown_ = true;
  restarter_.sendParentTerminateRequest();
  notifyCallbacksForStage(Stage::ShutdownExit, [this] { dispatcher_->exit(); });
}

void InstanceImpl::shutdownAdmin() {
  ENVOY_LOG(warn, "shutting down admin due to child startup");
  stat_flush_timer_.reset();
  handler_->stopListeners();
  admin_->closeSocket();

  // If we still have a parent, it should be terminated now that we have a child.
  ENVOY_LOG(warn, "terminating parent process");
  restarter_.sendParentTerminateRequest();
}

ServerLifecycleNotifier::HandlePtr InstanceImpl::registerCallback(Stage stage,
                                                                  StageCallback callback) {
  auto& callbacks = stage_callbacks_[stage];
  return std::make_unique<LifecycleCallbackHandle<StageCallback>>(callbacks, callback);
}

ServerLifecycleNotifier::HandlePtr
InstanceImpl::registerCallback(Stage stage, StageCallbackWithCompletion callback) {
  ASSERT(stage == Stage::ShutdownExit);
  auto& callbacks = stage_completable_callbacks_[stage];
  return std::make_unique<LifecycleCallbackHandle<StageCallbackWithCompletion>>(callbacks,
                                                                                callback);
}

void InstanceImpl::notifyCallbacksForStage(Stage stage, Event::PostCb completion_cb) {
  ASSERT(std::this_thread::get_id() == main_thread_id_);
  const auto it = stage_callbacks_.find(stage);
  if (it != stage_callbacks_.end()) {
    for (const StageCallback& callback : it->second) {
      callback();
    }
  }

  // Wrap completion_cb so that it only gets invoked when all callbacks for this stage
  // have finished their work.
  std::shared_ptr<void> cb_guard(
      new Cleanup([this, completion_cb]() { dispatcher_->post(completion_cb); }));

  // Registrations which take a completion callback are typically implemented by executing a
  // callback on all worker threads using Slot::runOnAllThreads which will hang indefinitely if
  // worker threads have not been started so we need to skip notifications if envoy is shutdown
  // early before workers have started.
  if (workers_started_) {
    const auto it2 = stage_completable_callbacks_.find(stage);
    if (it2 != stage_completable_callbacks_.end()) {
      ENVOY_LOG(info, "Notifying {} callback(s) with completion.", it2->second.size());
      for (const StageCallbackWithCompletion& callback : it2->second) {
        callback([cb_guard] {});
      }
    }
  }
}

ProtobufTypes::MessagePtr InstanceImpl::dumpBootstrapConfig() {
  auto config_dump = std::make_unique<envoy::admin::v3::BootstrapConfigDump>();
  config_dump->mutable_bootstrap()->MergeFrom(bootstrap_);
  TimestampUtil::systemClockToTimestamp(bootstrap_config_update_time_,
                                        *(config_dump->mutable_last_updated()));
  return config_dump;
}

} // namespace Server
} // namespace Envoy<|MERGE_RESOLUTION|>--- conflicted
+++ resolved
@@ -86,13 +86,8 @@
       mutex_tracer_(options.mutexTracingEnabled() ? &Envoy::MutexTracerImpl::getOrCreateTracer()
                                                   : nullptr),
       grpc_context_(store.symbolTable()), http_context_(store.symbolTable()),
-<<<<<<< HEAD
-      process_context_(std::move(process_context)), main_thread_id_(std::this_thread::get_id()),
-      hooks_(hooks), server_contexts_(*this) {
-=======
       router_context_(store.symbolTable()), process_context_(std::move(process_context)),
-      main_thread_id_(std::this_thread::get_id()), server_contexts_(*this) {
->>>>>>> 09134ffd
+      main_thread_id_(std::this_thread::get_id()), hooks_(hooks), server_contexts_(*this) {
   try {
     if (!options.logPath().empty()) {
       try {
