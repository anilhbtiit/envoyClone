#pragma once

#include <string>

#include "envoy/api/v2/srds.pb.h"
#include "envoy/common/callback.h"
#include "envoy/config/filter/network/http_connection_manager/v2/http_connection_manager.pb.h"
#include "envoy/config/subscription.h"
#include "envoy/router/route_config_provider_manager.h"
#include "envoy/stats/scope.h"

#include "common/config/config_provider_impl.h"
#include "common/init/manager_impl.h"
#include "common/router/rds_impl.h"
#include "common/router/scoped_config_impl.h"

namespace Envoy {
namespace Router {

// Scoped routing configuration utilities.
namespace ScopedRoutesConfigProviderUtil {

// If enabled in the HttpConnectionManager config, returns a ConfigProvider for scoped routing
// configuration.
Envoy::Config::ConfigProviderPtr
create(const envoy::config::filter::network::http_connection_manager::v2::HttpConnectionManager&
           config,
       Server::Configuration::FactoryContext& factory_context, const std::string& stat_prefix,
       Envoy::Config::ConfigProviderManager& scoped_routes_config_provider_manager);

} // namespace ScopedRoutesConfigProviderUtil

class ScopedRoutesConfigProviderManager;

// A ConfigProvider for inline scoped routing configuration.
class InlineScopedRoutesConfigProvider : public Envoy::Config::ImmutableConfigProviderBase {
public:
  InlineScopedRoutesConfigProvider(
      ProtobufTypes::ConstMessagePtrVector&& config_protos, std::string name,
      Server::Configuration::FactoryContext& factory_context,
      ScopedRoutesConfigProviderManager& config_provider_manager,
      envoy::api::v2::core::ConfigSource rds_config_source,
      envoy::config::filter::network::http_connection_manager::v2::ScopedRoutes::ScopeKeyBuilder
          scope_key_builder);

  ~InlineScopedRoutesConfigProvider() override = default;

  const std::string& name() const { return name_; }

  // Envoy::Config::ConfigProvider
  Envoy::Config::ConfigProvider::ConfigProtoVector getConfigProtos() const override {
    Envoy::Config::ConfigProvider::ConfigProtoVector out_protos;
    std::for_each(config_protos_.begin(), config_protos_.end(),
                  [&out_protos](const std::unique_ptr<const Protobuf::Message>& message) {
                    out_protos.push_back(message.get());
                  });
    return out_protos;
  }

  std::string getConfigVersion() const override { return ""; }
  ConfigConstSharedPtr getConfig() const override { return config_; }

private:
  const std::string name_;
  ConfigConstSharedPtr config_;
  const std::vector<std::unique_ptr<const Protobuf::Message>> config_protos_;
  const envoy::api::v2::core::ConfigSource rds_config_source_;
};

/**
 * All SRDS stats. @see stats_macros.h
 */
// clang-format off
#define ALL_SCOPED_RDS_STATS(COUNTER)                                                              \
  COUNTER(config_reload)                                                                           \
  COUNTER(update_empty)

// clang-format on

struct ScopedRdsStats {
  ALL_SCOPED_RDS_STATS(GENERATE_COUNTER_STRUCT)
};

// A scoped RDS subscription to be used with the dynamic scoped RDS ConfigProvider.
class ScopedRdsConfigSubscription : public Envoy::Config::DeltaConfigSubscriptionInstance,
                                    Envoy::Config::SubscriptionCallbacks {
public:
  using ScopedRouteConfigurationMap =
      std::map<std::string, envoy::api::v2::ScopedRouteConfiguration>;

  ScopedRdsConfigSubscription(
      const envoy::config::filter::network::http_connection_manager::v2::ScopedRds& scoped_rds,
      const uint64_t manager_identifier, const std::string& name,
      const envoy::config::filter::network::http_connection_manager::v2::ScopedRoutes::
          ScopeKeyBuilder& scope_key_builder,
      Server::Configuration::FactoryContext& factory_context, const std::string& stat_prefix,
      envoy::api::v2::core::ConfigSource rds_config_source,
      RouteConfigProviderManager& route_config_provider_manager,
      ScopedRoutesConfigProviderManager& config_provider_manager);

  ~ScopedRdsConfigSubscription() override = default;

  const std::string& name() const { return name_; }

  const ScopedRouteMap& scopedRouteMap() const { return scoped_route_map_; }

private:
  // A helper class that takes care the life circle management of a RDS route provider and the
  // update callback handle.
  struct RdsRouteConfigProviderHelper {
    RdsRouteConfigProviderHelper(
        ScopedRdsConfigSubscription& parent, std::string scope_name,
        envoy::config::filter::network::http_connection_manager::v2::Rds& rds,
        Init::Manager& init_manager);
    ~RdsRouteConfigProviderHelper() { rds_update_callback_handle_->remove(); }
    ConfigConstSharedPtr routeConfig() { return route_provider_->config(); }

    ScopedRdsConfigSubscription& parent_;
    std::string scope_name_;
    std::unique_ptr<RdsRouteConfigProviderImpl> route_provider_;
    Common::CallbackHandle* rds_update_callback_handle_;
  };

  // Adds or updates scopes, create a new RDS provider for each resource, if an exception is thrown
  // during updating, the exception message is collected via the exception_msgs vector.
  // Returns true if any scope updated, false otherwise.
  bool addOrUpdateScopes(const Protobuf::RepeatedPtrField<envoy::api::v2::Resource>& resources,
                         Init::Manager& init_manager, const std::string& version_info,
                         std::vector<std::string>& exception_msgs);
  // Removes given scopes from the managed set of scopes.
  // Returns true if any scope updated, false otherwise.
  bool removeScopes(const Protobuf::RepeatedPtrField<std::string>& scope_names,
                    const std::string& version_info);

  // Envoy::Config::DeltaConfigSubscriptionInstance
  void start() override { subscription_->start({}); }

  // Envoy::Config::SubscriptionCallbacks

  // NOTE: state-of-the-world form onConfigUpdate(resources, version_info) will throw an
  // EnvoyException on any error and essentially reject an update. While the Delta form
  // onConfigUpdate(added_resources, removed_resources, version_info) by design will partially
  // accept correct RouteConfiguration from management server.
  void onConfigUpdate(const Protobuf::RepeatedPtrField<ProtobufWkt::Any>& resources,
                      const std::string& version_info) override;
  void onConfigUpdate(const Protobuf::RepeatedPtrField<envoy::api::v2::Resource>& added_resources,
                      const Protobuf::RepeatedPtrField<std::string>& removed_resources,
                      const std::string& version_info) override;
  void onConfigUpdateFailed(Envoy::Config::ConfigUpdateFailureReason,
                            const EnvoyException*) override {
    DeltaConfigSubscriptionInstance::onConfigUpdateFailed();
  }
  std::string resourceName(const ProtobufWkt::Any& resource) override {
    return MessageUtil::anyConvert<envoy::api::v2::ScopedRouteConfiguration>(resource,
                                                                             validation_visitor_)
        .name();
  }
<<<<<<< HEAD

  // ScopedRouteInfo by scope name.
  ScopedRouteMap scoped_route_map_;
=======
  // Propagate RDS updates to ScopeConfigImpl in workers.
  void onRdsConfigUpdate(const std::string& scope_name,
                         RdsRouteConfigSubscription& rds_subscription);

  // ScopedRouteInfo by scope name.
  ScopedRouteMap scoped_route_map_;
  // RdsRouteConfigProvider by scope name.
  absl::flat_hash_map<std::string, std::unique_ptr<RdsRouteConfigProviderHelper>>
      route_provider_by_scope_;
>>>>>>> c4719d84
  // A map of (hash, scope-name), used to detect the key conflict between scopes.
  absl::flat_hash_map<uint64_t, std::string> scope_name_by_hash_;
  // For creating RDS subscriptions.
  Server::Configuration::FactoryContext& factory_context_;
  const std::string name_;
  std::unique_ptr<Envoy::Config::Subscription> subscription_;
  const envoy::config::filter::network::http_connection_manager::v2::ScopedRoutes::ScopeKeyBuilder
      scope_key_builder_;
  Stats::ScopePtr scope_;
  ScopedRdsStats stats_;
  const envoy::api::v2::core::ConfigSource rds_config_source_;
  ProtobufMessage::ValidationVisitor& validation_visitor_;
  const std::string stat_prefix_;
  RouteConfigProviderManager& route_config_provider_manager_;
};

using ScopedRdsConfigSubscriptionSharedPtr = std::shared_ptr<ScopedRdsConfigSubscription>;

// A ConfigProvider for scoped RDS that dynamically fetches scoped routing configuration via a
// subscription.
class ScopedRdsConfigProvider : public Envoy::Config::MutableConfigProviderCommonBase {
public:
  ScopedRdsConfigProvider(ScopedRdsConfigSubscriptionSharedPtr&& subscription);

  ScopedRdsConfigSubscription& subscription() {
    return *static_cast<ScopedRdsConfigSubscription*>(subscription_.get());
  }
<<<<<<< HEAD

private:
  const envoy::api::v2::core::ConfigSource rds_config_source_;
=======
>>>>>>> c4719d84
};

// A ConfigProviderManager for scoped routing configuration that creates static/inline and dynamic
// (xds) config providers.
class ScopedRoutesConfigProviderManager : public Envoy::Config::ConfigProviderManagerImplBase {
public:
  ScopedRoutesConfigProviderManager(
      Server::Admin& admin, Router::RouteConfigProviderManager& route_config_provider_manager)
      : Envoy::Config::ConfigProviderManagerImplBase(admin, "route_scopes"),
        route_config_provider_manager_(route_config_provider_manager) {}

  ~ScopedRoutesConfigProviderManager() override = default;

  // Envoy::Config::ConfigProviderManagerImplBase
  ProtobufTypes::MessagePtr dumpConfigs() const override;

  // Envoy::Config::ConfigProviderManager
  Envoy::Config::ConfigProviderPtr
  createXdsConfigProvider(const Protobuf::Message& config_source_proto,
                          Server::Configuration::FactoryContext& factory_context,
                          const std::string& stat_prefix,
                          const Envoy::Config::ConfigProviderManager::OptionalArg& optarg) override;
  Envoy::Config::ConfigProviderPtr
  createStaticConfigProvider(const Protobuf::Message&, Server::Configuration::FactoryContext&,
                             const Envoy::Config::ConfigProviderManager::OptionalArg&) override {
    ASSERT(false,
           "SRDS supports delta updates and requires the use of the createStaticConfigProvider() "
           "overload that accepts a config proto set as an argument.");
    NOT_REACHED_GCOVR_EXCL_LINE;
  }
  Envoy::Config::ConfigProviderPtr createStaticConfigProvider(
      std::vector<std::unique_ptr<const Protobuf::Message>>&& config_protos,
      Server::Configuration::FactoryContext& factory_context,
      const Envoy::Config::ConfigProviderManager::OptionalArg& optarg) override;

  RouteConfigProviderManager& route_config_provider_manager() {
    return route_config_provider_manager_;
  }

private:
  RouteConfigProviderManager& route_config_provider_manager_;
};

// The optional argument passed to the ConfigProviderManager::create*() functions.
class ScopedRoutesConfigProviderManagerOptArg
    : public Envoy::Config::ConfigProviderManager::OptionalArg {
public:
  ScopedRoutesConfigProviderManagerOptArg(
      std::string scoped_routes_name, const envoy::api::v2::core::ConfigSource& rds_config_source,
      const envoy::config::filter::network::http_connection_manager::v2::ScopedRoutes::
          ScopeKeyBuilder& scope_key_builder)
      : scoped_routes_name_(std::move(scoped_routes_name)), rds_config_source_(rds_config_source),
        scope_key_builder_(scope_key_builder) {}

  const std::string scoped_routes_name_;
  const envoy::api::v2::core::ConfigSource& rds_config_source_;
  const envoy::config::filter::network::http_connection_manager::v2::ScopedRoutes::ScopeKeyBuilder&
      scope_key_builder_;
};

} // namespace Router
} // namespace Envoy<|MERGE_RESOLUTION|>--- conflicted
+++ resolved
@@ -155,11 +155,6 @@
                                                                              validation_visitor_)
         .name();
   }
-<<<<<<< HEAD
-
-  // ScopedRouteInfo by scope name.
-  ScopedRouteMap scoped_route_map_;
-=======
   // Propagate RDS updates to ScopeConfigImpl in workers.
   void onRdsConfigUpdate(const std::string& scope_name,
                          RdsRouteConfigSubscription& rds_subscription);
@@ -169,7 +164,6 @@
   // RdsRouteConfigProvider by scope name.
   absl::flat_hash_map<std::string, std::unique_ptr<RdsRouteConfigProviderHelper>>
       route_provider_by_scope_;
->>>>>>> c4719d84
   // A map of (hash, scope-name), used to detect the key conflict between scopes.
   absl::flat_hash_map<uint64_t, std::string> scope_name_by_hash_;
   // For creating RDS subscriptions.
@@ -197,12 +191,6 @@
   ScopedRdsConfigSubscription& subscription() {
     return *static_cast<ScopedRdsConfigSubscription*>(subscription_.get());
   }
-<<<<<<< HEAD
-
-private:
-  const envoy::api::v2::core::ConfigSource rds_config_source_;
-=======
->>>>>>> c4719d84
 };
 
 // A ConfigProviderManager for scoped routing configuration that creates static/inline and dynamic
