#include "source/extensions/filters/common/ext_authz/ext_authz_http_impl.h"

#include "envoy/config/core/v3/base.pb.h"
#include "envoy/extensions/filters/http/ext_authz/v3/ext_authz.pb.h"
#include "envoy/service/auth/v3/external_auth.pb.h"
#include "envoy/type/matcher/v3/string.pb.h"

#include "source/common/common/enum_to_int.h"
#include "source/common/common/fmt.h"
#include "source/common/common/matchers.h"
#include "source/common/http/async_client_impl.h"
#include "source/common/http/codes.h"
#include "source/common/runtime/runtime_features.h"
#include "source/extensions/filters/common/ext_authz/check_request_utils.h"

#include "absl/strings/str_cat.h"
#include "absl/types/optional.h"

namespace Envoy {
namespace Extensions {
namespace Filters {
namespace Common {
namespace ExtAuthz {

namespace {

// Static header map used for creating authorization requests.
const Http::HeaderMap& lengthZeroHeader() {
  static const auto headers = Http::createHeaderMap<Http::RequestHeaderMapImpl>(
      {{Http::Headers::get().ContentLength, std::to_string(0)}});
  return *headers;
}

// Static response used for creating authorization ERROR responses.
const Response& errorResponse() {
  CONSTRUCT_ON_FIRST_USE(Response, Response{CheckStatus::Error,
                                            Http::HeaderVector{},
                                            Http::HeaderVector{},
                                            Http::HeaderVector{},
                                            Http::HeaderVector{},
                                            Http::HeaderVector{},
                                            {{}},
                                            Http::Utility::QueryParamsVector{},
                                            {},
                                            EMPTY_STRING,
                                            Http::Code::Forbidden,
                                            ProtobufWkt::Struct{}});
}

// SuccessResponse used for creating either DENIED or OK authorization responses.
struct SuccessResponse {
  SuccessResponse(const Http::HeaderMap& headers, const MatcherSharedPtr& matchers,
                  const MatcherSharedPtr& append_matchers,
                  const MatcherSharedPtr& response_matchers,
                  const MatcherSharedPtr& dynamic_metadata_matchers, Response&& response)
      : headers_(headers), matchers_(matchers), append_matchers_(append_matchers),
        response_matchers_(response_matchers),
        to_dynamic_metadata_matchers_(dynamic_metadata_matchers),
        response_(std::make_unique<Response>(response)) {
    headers_.iterate([this](const Http::HeaderEntry& header) -> Http::HeaderMap::Iterate {
      // UpstreamHeaderMatcher
      if (matchers_->matches(header.key().getStringView())) {
        response_->headers_to_set.emplace_back(Http::LowerCaseString{header.key().getStringView()},
                                               std::string(header.value().getStringView()));
      }
      if (append_matchers_->matches(header.key().getStringView())) {
        // If there is an existing matching key in the current headers, the new entry will be
        // appended with the same key. For example, given {"key": "value1"} headers, if there is
        // a matching "key" from the authorization response headers {"key": "value2"}, the
        // request to upstream server will have two entries for "key": {"key": "value1", "key":
        // "value2"}.
        response_->headers_to_add.emplace_back(Http::LowerCaseString{header.key().getStringView()},
                                               std::string(header.value().getStringView()));
      }
      if (response_matchers_->matches(header.key().getStringView())) {
        // For HTTP implementation, the response headers from the auth server will, by default, be
        // appended (using addCopy) to the encoded response headers.
        response_->response_headers_to_add.emplace_back(
            Http::LowerCaseString{header.key().getStringView()},
            std::string(header.value().getStringView()));
      }
      if (to_dynamic_metadata_matchers_->matches(header.key().getStringView())) {
        const std::string key{header.key().getStringView()};
        const std::string value{header.value().getStringView()};
        (*response_->dynamic_metadata.mutable_fields())[key] = ValueUtil::stringValue(value);
      }
      return Http::HeaderMap::Iterate::Continue;
    });
  }

  const Http::HeaderMap& headers_;
  // All matchers below are used on headers_.
  const MatcherSharedPtr& matchers_;
  const MatcherSharedPtr& append_matchers_;
  const MatcherSharedPtr& response_matchers_;
  const MatcherSharedPtr& to_dynamic_metadata_matchers_;
  ResponsePtr response_;
};

} // namespace

// Config
ClientConfig::ClientConfig(const envoy::extensions::filters::http::ext_authz::v3::ExtAuthz& config,
                           uint32_t timeout, absl::string_view path_prefix,
                           Server::Configuration::CommonFactoryContext& context)
    : client_header_matchers_(toClientMatchers(
          config.http_service().authorization_response().allowed_client_headers(), context)),
      client_header_on_success_matchers_(toClientMatchersOnSuccess(
          config.http_service().authorization_response().allowed_client_headers_on_success(),
          context)),
      to_dynamic_metadata_matchers_(toDynamicMetadataMatchers(
          config.http_service().authorization_response().dynamic_metadata_from_headers(), context)),
      upstream_header_matchers_(toUpstreamMatchers(
          config.http_service().authorization_response().allowed_upstream_headers(), context)),
      upstream_header_to_append_matchers_(toUpstreamMatchers(
          config.http_service().authorization_response().allowed_upstream_headers_to_append(),
          context)),
      cluster_name_(config.http_service().server_uri().cluster()), timeout_(timeout),
      path_prefix_(path_prefix),
      tracing_name_(fmt::format("async {} egress", config.http_service().server_uri().cluster())),
      request_headers_parser_(Router::HeaderParser::configure(
          config.http_service().authorization_request().headers_to_add(),
          envoy::config::core::v3::HeaderValueOption::OVERWRITE_IF_EXISTS_OR_ADD)),
      encode_raw_headers_(config.encode_raw_headers()) {}

MatcherSharedPtr
ClientConfig::toClientMatchersOnSuccess(const envoy::type::matcher::v3::ListStringMatcher& list,
                                        Server::Configuration::CommonFactoryContext& context) {
  std::vector<Matchers::StringMatcherPtr> matchers(
      CheckRequestUtils::createStringMatchers(list, context));
  return std::make_shared<HeaderKeyMatcher>(std::move(matchers));
}

MatcherSharedPtr
ClientConfig::toDynamicMetadataMatchers(const envoy::type::matcher::v3::ListStringMatcher& list,
                                        Server::Configuration::CommonFactoryContext& context) {
  std::vector<Matchers::StringMatcherPtr> matchers(
      CheckRequestUtils::createStringMatchers(list, context));
  return std::make_shared<HeaderKeyMatcher>(std::move(matchers));
}

MatcherSharedPtr
ClientConfig::toClientMatchers(const envoy::type::matcher::v3::ListStringMatcher& list,
                               Server::Configuration::CommonFactoryContext& context) {
  std::vector<Matchers::StringMatcherPtr> matchers(
      CheckRequestUtils::createStringMatchers(list, context));

  // If list is empty, all authorization response headers, except Host, should be added to
  // the client response.
  if (matchers.empty()) {
    envoy::type::matcher::v3::StringMatcher matcher;
    matcher.set_exact(Http::Headers::get().Host.get());
    matchers.push_back(
        std::make_unique<Matchers::StringMatcherImpl<envoy::type::matcher::v3::StringMatcher>>(
            matcher, context));

    return std::make_shared<NotHeaderKeyMatcher>(std::move(matchers));
  }

  // If not empty, all user defined matchers and default matcher's list will
  // be used instead.
  std::vector<Http::LowerCaseString> keys{
      {Http::Headers::get().Status, Http::Headers::get().ContentLength,
       Http::Headers::get().WWWAuthenticate, Http::Headers::get().Location}};

  for (const auto& key : keys) {
    envoy::type::matcher::v3::StringMatcher matcher;
    matcher.set_exact(key.get());
    matchers.push_back(
        std::make_unique<Matchers::StringMatcherImpl<envoy::type::matcher::v3::StringMatcher>>(
            matcher, context));
  }

  return std::make_shared<HeaderKeyMatcher>(std::move(matchers));
}

MatcherSharedPtr
ClientConfig::toUpstreamMatchers(const envoy::type::matcher::v3::ListStringMatcher& list,
                                 Server::Configuration::CommonFactoryContext& context) {
  return std::make_unique<HeaderKeyMatcher>(CheckRequestUtils::createStringMatchers(list, context));
}

RawHttpClientImpl::RawHttpClientImpl(Upstream::ClusterManager& cm, ClientConfigSharedPtr config)
    : cm_(cm), config_(config) {}

RawHttpClientImpl::~RawHttpClientImpl() { ASSERT(callbacks_ == nullptr); }

void RawHttpClientImpl::cancel() {
  ASSERT(callbacks_ != nullptr);
  request_->cancel();
  callbacks_ = nullptr;
}

// Client
void RawHttpClientImpl::check(RequestCallbacks& callbacks,
                              const envoy::service::auth::v3::CheckRequest& request,
                              Tracing::Span& parent_span,
                              const StreamInfo::StreamInfo& stream_info) {
  ASSERT(callbacks_ == nullptr);
  callbacks_ = &callbacks;

  Http::RequestHeaderMapPtr headers;

  const auto& http_request = request.attributes().request().http();
  const auto& http_request_body =
      http_request.body().empty() ? http_request.raw_body() : http_request.body();

  uint64_t request_length = http_request_body.size();

  if (request_length > 0) {
    headers = Http::createHeaderMap<Http::RequestHeaderMapImpl>(
        {{Http::Headers::get().ContentLength, std::to_string(request_length)}});
  } else {
    headers = Http::createHeaderMap<Http::RequestHeaderMapImpl>(lengthZeroHeader());
  }

<<<<<<< HEAD
  for (const auto& [key, value] : http_request.headers()) {
    const Http::LowerCaseString lowercase_key{key};

    // Skip setting content-length header since it is already configured at initialization.
    if (lowercase_key == Http::Headers::get().ContentLength) {
      continue;
=======
  if (config_->encodeRawHeaders()) {
    for (const auto& header : http_request.header_map().headers()) {
      const Http::LowerCaseString key{header.key()};

      // Skip setting content-length header since it is already configured at initialization.
      if (key == Http::Headers::get().ContentLength) {
        continue;
      }

      if (key == Http::Headers::get().Path && !config_->pathPrefix().empty()) {
        headers->addCopy(key, absl::StrCat(config_->pathPrefix(), header.raw_value()));
      } else {
        headers->addCopy(key, header.raw_value());
      }
>>>>>>> 0f3e4aa3
    }
  } else {
    for (const auto& header : http_request.headers()) {
      const Http::LowerCaseString key{header.first};

<<<<<<< HEAD
    if (lowercase_key == Http::Headers::get().Path && !config_->pathPrefix().empty()) {
      headers->addCopy(lowercase_key, absl::StrCat(config_->pathPrefix(), value));
    } else {
      headers->addCopy(lowercase_key, value);
=======
      // Skip setting content-length header since it is already configured at initialization.
      if (key == Http::Headers::get().ContentLength) {
        continue;
      }

      if (key == Http::Headers::get().Path && !config_->pathPrefix().empty()) {
        headers->addCopy(key, absl::StrCat(config_->pathPrefix(), header.second));
      } else {
        headers->addCopy(key, header.second);
      }
>>>>>>> 0f3e4aa3
    }
  }

  config_->requestHeaderParser().evaluateHeaders(*headers, stream_info);

  Http::RequestMessagePtr message =
      std::make_unique<Envoy::Http::RequestMessageImpl>(std::move(headers));
  if (request_length > 0) {
    message->body().add(http_request_body);
  }

  const std::string& cluster = config_->cluster();

  // It's possible that the cluster specified in the filter configuration no longer exists due to a
  // CDS removal.
  const auto thread_local_cluster = cm_.getThreadLocalCluster(cluster);
  if (thread_local_cluster == nullptr) {
    // TODO(dio): Add stats related to this.
    ENVOY_LOG(debug, "ext_authz cluster '{}' does not exist", cluster);
    callbacks_->onComplete(std::make_unique<Response>(errorResponse()));
    callbacks_ = nullptr;
  } else {
    // Do not enforce a sampling decision on this span; instead keep the parent's sampling status.
    auto options = Http::AsyncClient::RequestOptions()
                       .setTimeout(config_->timeout())
                       .setParentSpan(parent_span)
                       .setChildSpanName(config_->tracingName())
                       .setSampled(absl::nullopt);

    if (Runtime::runtimeFeatureEnabled(
            "envoy.reloadable_features.ext_authz_http_send_original_xff")) {
      options.setSendXff(false);
    }

    request_ = thread_local_cluster->httpAsyncClient().send(std::move(message), *this, options);
  }
}

void RawHttpClientImpl::onSuccess(const Http::AsyncClient::Request&,
                                  Http::ResponseMessagePtr&& message) {
  callbacks_->onComplete(toResponse(std::move(message)));
  callbacks_ = nullptr;
}

void RawHttpClientImpl::onFailure(const Http::AsyncClient::Request&,
                                  Http::AsyncClient::FailureReason reason) {
  ASSERT(reason == Http::AsyncClient::FailureReason::Reset);
  callbacks_->onComplete(std::make_unique<Response>(errorResponse()));
  callbacks_ = nullptr;
}

void RawHttpClientImpl::onBeforeFinalizeUpstreamSpan(
    Tracing::Span& span, const Http::ResponseHeaderMap* response_headers) {
  if (response_headers != nullptr) {
    const uint64_t status_code = Http::Utility::getResponseStatus(*response_headers);
    span.setTag(TracingConstants::get().HttpStatus,
                Http::CodeUtility::toString(static_cast<Http::Code>(status_code)));
    span.setTag(TracingConstants::get().TraceStatus, status_code == enumToInt(Http::Code::OK)
                                                         ? TracingConstants::get().TraceOk
                                                         : TracingConstants::get().TraceUnauthz);
  }
}

ResponsePtr RawHttpClientImpl::toResponse(Http::ResponseMessagePtr message) {
  const uint64_t status_code = Http::Utility::getResponseStatus(message->headers());

  // Set an error status if the call to the authorization server returns any of the 5xx HTTP error
  // codes. A Forbidden response is sent to the client if the filter has not been configured with
  // failure_mode_allow.
  if (Http::CodeUtility::is5xx(status_code)) {
    return std::make_unique<Response>(errorResponse());
  }

  // Extract headers-to-remove from the storage header coming from the authorization server.
  const auto& storage_header_name = Headers::get().EnvoyAuthHeadersToRemove;
  // If we are going to construct an Ok response we need to save the
  // headers_to_remove in a variable first.
  std::vector<Http::LowerCaseString> headers_to_remove;
  if (status_code == enumToInt(Http::Code::OK)) {
    const auto& get_result = message->headers().get(storage_header_name);
    for (size_t i = 0; i < get_result.size(); ++i) {
      const Http::HeaderEntry* entry = get_result[i];
      if (entry != nullptr) {
        absl::string_view storage_header_value = entry->value().getStringView();
        std::vector<absl::string_view> header_names = StringUtil::splitToken(
            storage_header_value, ",", /*keep_empty_string=*/false, /*trim_whitespace=*/true);
        headers_to_remove.reserve(headers_to_remove.size() + header_names.size());
        for (const auto& header_name : header_names) {
          // The header name was expressed over a header value, which is more permissive. Make sure
          // it's a valid header name.
          if (Http::HeaderUtility::headerNameIsValid(header_name)) {
            headers_to_remove.emplace_back(header_name);
          }
        }
      }
    }
  }
  // Now remove the storage header from the authz server response headers before
  // we reuse them to construct an Ok/Denied authorization response below.
  message->headers().remove(storage_header_name);

  // Create an Ok authorization response.
  if (status_code == enumToInt(Http::Code::OK)) {
    SuccessResponse ok{message->headers(),
                       config_->upstreamHeaderMatchers(),
                       config_->upstreamHeaderToAppendMatchers(),
                       config_->clientHeaderOnSuccessMatchers(),
                       config_->dynamicMetadataMatchers(),
                       Response{CheckStatus::OK,
                                Http::HeaderVector{},
                                Http::HeaderVector{},
                                Http::HeaderVector{},
                                Http::HeaderVector{},
                                Http::HeaderVector{},
                                std::move(headers_to_remove),
                                Http::Utility::QueryParamsVector{},
                                {},
                                EMPTY_STRING,
                                Http::Code::OK,
                                ProtobufWkt::Struct{}}};
    return std::move(ok.response_);
  }

  // Create a Denied authorization response.
  SuccessResponse denied{message->headers(),
                         config_->clientHeaderMatchers(),
                         config_->upstreamHeaderToAppendMatchers(),
                         config_->clientHeaderOnSuccessMatchers(),
                         config_->dynamicMetadataMatchers(),
                         Response{CheckStatus::Denied,
                                  Http::HeaderVector{},
                                  Http::HeaderVector{},
                                  Http::HeaderVector{},
                                  Http::HeaderVector{},
                                  Http::HeaderVector{},
                                  {{}},
                                  Http::Utility::QueryParamsVector{},
                                  {},
                                  message->bodyAsString(),
                                  static_cast<Http::Code>(status_code),
                                  ProtobufWkt::Struct{}}};
  return std::move(denied.response_);
}

} // namespace ExtAuthz
} // namespace Common
} // namespace Filters
} // namespace Extensions
} // namespace Envoy<|MERGE_RESOLUTION|>--- conflicted
+++ resolved
@@ -214,14 +214,6 @@
     headers = Http::createHeaderMap<Http::RequestHeaderMapImpl>(lengthZeroHeader());
   }
 
-<<<<<<< HEAD
-  for (const auto& [key, value] : http_request.headers()) {
-    const Http::LowerCaseString lowercase_key{key};
-
-    // Skip setting content-length header since it is already configured at initialization.
-    if (lowercase_key == Http::Headers::get().ContentLength) {
-      continue;
-=======
   if (config_->encodeRawHeaders()) {
     for (const auto& header : http_request.header_map().headers()) {
       const Http::LowerCaseString key{header.key()};
@@ -236,29 +228,20 @@
       } else {
         headers->addCopy(key, header.raw_value());
       }
->>>>>>> 0f3e4aa3
     }
   } else {
-    for (const auto& header : http_request.headers()) {
-      const Http::LowerCaseString key{header.first};
-
-<<<<<<< HEAD
-    if (lowercase_key == Http::Headers::get().Path && !config_->pathPrefix().empty()) {
-      headers->addCopy(lowercase_key, absl::StrCat(config_->pathPrefix(), value));
-    } else {
-      headers->addCopy(lowercase_key, value);
-=======
-      // Skip setting content-length header since it is already configured at initialization.
-      if (key == Http::Headers::get().ContentLength) {
+    for (const auto& [key, value] : http_request.headers()) {
+      const Http::LowerCaseString lowercase_key{key};
+
+      if (lowercase_key == Http::Headers::get().ContentLength) {
         continue;
       }
 
-      if (key == Http::Headers::get().Path && !config_->pathPrefix().empty()) {
-        headers->addCopy(key, absl::StrCat(config_->pathPrefix(), header.second));
+      if (lowercase_key == Http::Headers::get().Path && !config_->pathPrefix().empty()) {
+        headers->addCopy(lowercase_key, absl::StrCat(config_->pathPrefix(), value));
       } else {
-        headers->addCopy(key, header.second);
-      }
->>>>>>> 0f3e4aa3
+        headers->addCopy(lowercase_key, value);
+      }
     }
   }
 
