--- conflicted
+++ resolved
@@ -376,13 +376,8 @@
       R"({"code":5,"message":"Shelf 100 Not Found"})");
 }
 
-<<<<<<< HEAD
-// Streaming backend returns an error in a trailer-only response.
-TEST_P(GrpcJsonTranscoderIntegrationTest, StreamingErrorConvertedToJson) {
-=======
 // Upstream sends headers (e.g. sends metadata), and then sends trailer with an error.
 TEST_P(GrpcJsonTranscoderIntegrationTest, UnaryErrorInTrailerConvertedToJson) {
->>>>>>> bb6f945b
   const std::string filter =
       R"EOF(
             name: envoy.grpc_json_transcoder
@@ -394,26 +389,39 @@
   config_helper_.addFilter(
       fmt::format(filter, TestEnvironment::runfilesPath("/test/proto/bookstore.descriptor")));
   HttpIntegrationTest::initialize();
-<<<<<<< HEAD
+  testTranscoding<bookstore::GetShelfRequest, bookstore::Shelf>(
+      Http::TestHeaderMapImpl{
+          {":method", "GET"}, {":path", "/shelves/100"}, {":authority", "host"}},
+      "", {"shelf: 100"}, {}, Status(Code::NOT_FOUND, "Shelf 100 Not Found"),
+      Http::TestHeaderMapImpl{{":status", "404"},
+                              {"content-type", "application/json"},
+                              {"grpc-status", UnexpectedHeaderValue},
+                              {"grpc-message", UnexpectedHeaderValue}},
+      R"({"code":5,"message":"Shelf 100 Not Found"})", true, true);
+}
+
+// Streaming backend returns an error in a trailer-only response.
+TEST_P(GrpcJsonTranscoderIntegrationTest, StreamingErrorConvertedToJson) {
+  const std::string filter =
+      R"EOF(
+            name: envoy.grpc_json_transcoder
+            config:
+              proto_descriptor: "{}"
+              services: "bookstore.Bookstore"
+              convert_grpc_status: true
+            )EOF";
+  config_helper_.addFilter(
+      fmt::format(filter, TestEnvironment::runfilesPath("/test/proto/bookstore.descriptor")));
+  HttpIntegrationTest::initialize();
   testTranscoding<bookstore::ListBooksRequest, bookstore::Shelf>(
       Http::TestHeaderMapImpl{
           {":method", "GET"}, {":path", "/shelves/37/books"}, {":authority", "host"}},
       "", {"shelf: 37"}, {}, Status(Code::NOT_FOUND, "Shelf 37 Not Found"),
-=======
-  testTranscoding<bookstore::GetShelfRequest, bookstore::Shelf>(
-      Http::TestHeaderMapImpl{
-          {":method", "GET"}, {":path", "/shelves/100"}, {":authority", "host"}},
-      "", {"shelf: 100"}, {}, Status(Code::NOT_FOUND, "Shelf 100 Not Found"),
->>>>>>> bb6f945b
       Http::TestHeaderMapImpl{{":status", "404"},
                               {"content-type", "application/json"},
                               {"grpc-status", UnexpectedHeaderValue},
                               {"grpc-message", UnexpectedHeaderValue}},
-<<<<<<< HEAD
       R"({"code":5,"message":"Shelf 37 Not Found"})");
-=======
-      R"({"code":5,"message":"Shelf 100 Not Found"})", true, true);
->>>>>>> bb6f945b
 }
 
 TEST_P(GrpcJsonTranscoderIntegrationTest, UnaryDelete) {
