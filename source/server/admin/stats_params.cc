#include "source/server/admin/stats_params.h"

namespace Envoy {
namespace Server {

Http::Code StatsParams::parse(absl::string_view url, Buffer::Instance& response) {
  query_ = Http::Utility::parseAndDecodeQueryString(url);
  used_only_ = query_.find("usedonly") != query_.end();
  pretty_ = query_.find("pretty") != query_.end();
  prometheus_text_readouts_ = query_.find("text_readouts") != query_.end();

  auto filter_iter = query_.find("filter");
  if (filter_iter != query_.end()) {
    filter_string_ = filter_iter->second;
    re2::RE2::Options options;
    options.set_log_errors(false);
    re2_filter_ = std::make_shared<re2::RE2>(filter_string_, options);
    if (!re2_filter_->ok()) {
      response.add("Invalid re2 regex");
      return Http::Code::BadRequest;
    }
  }

  absl::Status status = Utility::histogramBucketsParam(query_, histogram_buckets_mode_);
  if (!status.ok()) {
    response.add(status.message());
    return Http::Code::BadRequest;
  }

  auto parse_type = [](absl::string_view str, StatsType& type) {
    if (str == StatLabels::Gauges) {
      type = StatsType::Gauges;
    } else if (str == StatLabels::Counters) {
      type = StatsType::Counters;
    } else if (str == StatLabels::Histograms) {
      type = StatsType::Histograms;
    } else if (str == StatLabels::TextReadouts) {
      type = StatsType::TextReadouts;
    } else if (str == StatLabels::All) {
      type = StatsType::All;
    } else {
      return false;
    }
    return true;
  };

  auto type_iter = query_.find("type");
  if (type_iter != query_.end() && !parse_type(type_iter->second, type_)) {
    response.add("invalid &type= param");
    return Http::Code::BadRequest;
  }

<<<<<<< HEAD
#ifdef ENVOY_ADMIN_HTML
  if (active_html_) {
    active_html_ = true;
    format_ = StatsFormat::Html;
    return Http::Code::OK;
  }
#endif
=======
  const absl::optional<std::string> hidden_value = Utility::queryParam(query_, "hidden");
  if (hidden_value.has_value()) {
    if (hidden_value.value() == "include") {
      hidden_ = HiddenFlag::Include;
    } else if (hidden_value.value() == "only") {
      hidden_ = HiddenFlag::ShowOnly;
    } else if (hidden_value.value() == "exclude") {
      hidden_ = HiddenFlag::Exclude;
    } else {
      response.add("usage: /stats?hidden=(include|only|exclude)\n\n");
      return Http::Code::BadRequest;
    }
  }
>>>>>>> f9cd553c

  const absl::optional<std::string> format_value = Utility::formatParam(query_);
  if (format_value.has_value()) {
    if (format_value.value() == "prometheus") {
      format_ = StatsFormat::Prometheus;
    } else if (format_value.value() == "json") {
      format_ = StatsFormat::Json;
    } else if (format_value.value() == "text") {
      format_ = StatsFormat::Text;
    } else if (format_value.value() == "html") {
#ifdef ENVOY_ADMIN_HTML
      format_ = StatsFormat::Html;
#else
      response.add("HTML output was disabled by building with --define=admin_html=disabled");
      return Http::Code::BadRequest;
#endif
    } else if (format_value.value() == "active-html") {
#ifdef ENVOY_ADMIN_HTML
      format_ = StatsFormat::Html;
      active_html_ = true;
#else
      response.add("Active HTML output was disabled by building with --define=admin_html=disabled");
      return Http::Code::BadRequest;
#endif
    } else {
      response.add("usage: /stats?format=(html|active-html|json|prometheus|text)\n\n");
      return Http::Code::BadRequest;
    }
  }

  return Http::Code::OK;
}

absl::string_view StatsParams::typeToString(StatsType type) {
  absl::string_view ret;
  switch (type) {
  case StatsType::TextReadouts:
    ret = StatLabels::TextReadouts;
    break;
  case StatsType::Counters:
    ret = StatLabels::Counters;
    break;
  case StatsType::Gauges:
    ret = StatLabels::Gauges;
    break;
  case StatsType::Histograms:
    ret = StatLabels::Histograms;
    break;
  case StatsType::All:
    ret = StatLabels::All;
    break;
  }
  return ret;
}

} // namespace Server
} // namespace Envoy<|MERGE_RESOLUTION|>--- conflicted
+++ resolved
@@ -50,15 +50,6 @@
     return Http::Code::BadRequest;
   }
 
-<<<<<<< HEAD
-#ifdef ENVOY_ADMIN_HTML
-  if (active_html_) {
-    active_html_ = true;
-    format_ = StatsFormat::Html;
-    return Http::Code::OK;
-  }
-#endif
-=======
   const absl::optional<std::string> hidden_value = Utility::queryParam(query_, "hidden");
   if (hidden_value.has_value()) {
     if (hidden_value.value() == "include") {
@@ -72,7 +63,6 @@
       return Http::Code::BadRequest;
     }
   }
->>>>>>> f9cd553c
 
   const absl::optional<std::string> format_value = Utility::formatParam(query_);
   if (format_value.has_value()) {
@@ -91,8 +81,7 @@
 #endif
     } else if (format_value.value() == "active-html") {
 #ifdef ENVOY_ADMIN_HTML
-      format_ = StatsFormat::Html;
-      active_html_ = true;
+      format_ = StatsFormat::ActiveHtml;
 #else
       response.add("Active HTML output was disabled by building with --define=admin_html=disabled");
       return Http::Code::BadRequest;
