--- conflicted
+++ resolved
@@ -41,10 +41,7 @@
   Stats::Counter& total_;
   Stats::Counter& success_;
   Stats::Counter& error_;
-<<<<<<< HEAD
   Stats::Histogram& latency_;
-=======
->>>>>>> 74ef1a90
 };
 
 class CommandHandler {
@@ -52,11 +49,7 @@
   virtual ~CommandHandler() {}
 
   virtual SplitRequestPtr startRequest(const RespValue& request, SplitCallbacks& callbacks,
-<<<<<<< HEAD
                                        CommandStats& command_stats, TimeSource& time_source) PURE;
-=======
-                                       CommandStats& command_stats) PURE;
->>>>>>> 74ef1a90
 };
 
 class CommandHandlerBase {
@@ -69,8 +62,7 @@
 class SplitRequestBase : public SplitRequest {
 protected:
   static void onWrongNumberOfArguments(SplitCallbacks& callbacks, const RespValue& request);
-<<<<<<< HEAD
-  void updateStats(const bool failure);
+  void updateStats(const bool success);
 
   SplitRequestBase(CommandStats& command_stats, TimeSource& time_source)
       : command_stats_(command_stats), time_source_(time_source),
@@ -78,13 +70,6 @@
   CommandStats& command_stats_;
   TimeSource& time_source_;
   MonotonicTime start_time_;
-=======
-
-  void updateStats(const bool success);
-
-  SplitRequestBase(CommandStats& command_stats) : command_stats_(command_stats) {}
-  CommandStats& command_stats_;
->>>>>>> 74ef1a90
 };
 
 /**
@@ -102,14 +87,9 @@
   void cancel() override;
 
 protected:
-<<<<<<< HEAD
   SingleServerRequest(SplitCallbacks& callbacks, CommandStats& command_stats,
                       TimeSource& time_source)
       : SplitRequestBase(command_stats, time_source), callbacks_(callbacks) {}
-=======
-  SingleServerRequest(SplitCallbacks& callbacks, CommandStats& command_stats)
-      : SplitRequestBase(command_stats), callbacks_(callbacks) {}
->>>>>>> 74ef1a90
 
   SplitCallbacks& callbacks_;
   ConnPool::PoolRequest* handle_{};
@@ -121,20 +101,12 @@
 class SimpleRequest : public SingleServerRequest {
 public:
   static SplitRequestPtr create(ConnPool::Instance& conn_pool, const RespValue& incoming_request,
-<<<<<<< HEAD
                                 SplitCallbacks& callbacks, CommandStats& command_stats,
                                 TimeSource& time_source);
 
 private:
   SimpleRequest(SplitCallbacks& callbacks, CommandStats& command_stats, TimeSource& time_source)
       : SingleServerRequest(callbacks, command_stats, time_source) {}
-=======
-                                SplitCallbacks& callbacks, CommandStats& command_stats);
-
-private:
-  SimpleRequest(SplitCallbacks& callbacks, CommandStats& command_stats)
-      : SingleServerRequest(callbacks, command_stats) {}
->>>>>>> 74ef1a90
 };
 
 /**
@@ -143,20 +115,12 @@
 class EvalRequest : public SingleServerRequest {
 public:
   static SplitRequestPtr create(ConnPool::Instance& conn_pool, const RespValue& incoming_request,
-<<<<<<< HEAD
                                 SplitCallbacks& callbacks, CommandStats& command_stats,
                                 TimeSource& time_source);
 
 private:
   EvalRequest(SplitCallbacks& callbacks, CommandStats& command_stats, TimeSource& time_source)
       : SingleServerRequest(callbacks, command_stats, time_source) {}
-=======
-                                SplitCallbacks& callbacks, CommandStats& command_stats);
-
-private:
-  EvalRequest(SplitCallbacks& callbacks, CommandStats& command_stats)
-      : SingleServerRequest(callbacks, command_stats) {}
->>>>>>> 74ef1a90
 };
 
 /**
@@ -172,13 +136,8 @@
   void cancel() override;
 
 protected:
-<<<<<<< HEAD
   FragmentedRequest(SplitCallbacks& callbacks, CommandStats& command_stats, TimeSource& time_source)
       : SplitRequestBase(command_stats, time_source), callbacks_(callbacks) {}
-=======
-  FragmentedRequest(SplitCallbacks& callbacks, CommandStats& command_stats)
-      : SplitRequestBase(command_stats), callbacks_(callbacks) {}
->>>>>>> 74ef1a90
 
   struct PendingRequest : public ConnPool::PoolCallbacks {
     PendingRequest(FragmentedRequest& parent, uint32_t index) : parent_(parent), index_(index) {}
@@ -211,20 +170,12 @@
 class MGETRequest : public FragmentedRequest, Logger::Loggable<Logger::Id::redis> {
 public:
   static SplitRequestPtr create(ConnPool::Instance& conn_pool, const RespValue& incoming_request,
-<<<<<<< HEAD
                                 SplitCallbacks& callbacks, CommandStats& command_stats,
                                 TimeSource& time_source);
 
 private:
   MGETRequest(SplitCallbacks& callbacks, CommandStats& command_stats, TimeSource& time_source)
       : FragmentedRequest(callbacks, command_stats, time_source) {}
-=======
-                                SplitCallbacks& callbacks, CommandStats& command_stats);
-
-private:
-  MGETRequest(SplitCallbacks& callbacks, CommandStats& command_stats)
-      : FragmentedRequest(callbacks, command_stats) {}
->>>>>>> 74ef1a90
 
   // RedisProxy::CommandSplitter::FragmentedRequest
   void onChildResponse(RespValuePtr&& value, uint32_t index) override;
@@ -239,7 +190,6 @@
 class SplitKeysSumResultRequest : public FragmentedRequest, Logger::Loggable<Logger::Id::redis> {
 public:
   static SplitRequestPtr create(ConnPool::Instance& conn_pool, const RespValue& incoming_request,
-<<<<<<< HEAD
                                 SplitCallbacks& callbacks, CommandStats& command_stats,
                                 TimeSource& time_source);
 
@@ -247,13 +197,6 @@
   SplitKeysSumResultRequest(SplitCallbacks& callbacks, CommandStats& command_stats,
                             TimeSource& time_source)
       : FragmentedRequest(callbacks, command_stats, time_source) {}
-=======
-                                SplitCallbacks& callbacks, CommandStats& command_stats);
-
-private:
-  SplitKeysSumResultRequest(SplitCallbacks& callbacks, CommandStats& command_stats)
-      : FragmentedRequest(callbacks, command_stats) {}
->>>>>>> 74ef1a90
 
   // RedisProxy::CommandSplitter::FragmentedRequest
   void onChildResponse(RespValuePtr&& value, uint32_t index) override;
@@ -269,20 +212,12 @@
 class MSETRequest : public FragmentedRequest, Logger::Loggable<Logger::Id::redis> {
 public:
   static SplitRequestPtr create(ConnPool::Instance& conn_pool, const RespValue& incoming_request,
-<<<<<<< HEAD
                                 SplitCallbacks& callbacks, CommandStats& command_stats,
                                 TimeSource& time_source);
 
 private:
   MSETRequest(SplitCallbacks& callbacks, CommandStats& command_stats, TimeSource& time_source)
       : FragmentedRequest(callbacks, command_stats, time_source) {}
-=======
-                                SplitCallbacks& callbacks, CommandStats& command_stats);
-
-private:
-  MSETRequest(SplitCallbacks& callbacks, CommandStats& command_stats)
-      : FragmentedRequest(callbacks, command_stats) {}
->>>>>>> 74ef1a90
 
   // RedisProxy::CommandSplitter::FragmentedRequest
   void onChildResponse(RespValuePtr&& value, uint32_t index) override;
@@ -297,13 +232,8 @@
 public:
   CommandHandlerFactory(ConnPool::Instance& conn_pool) : CommandHandlerBase(conn_pool) {}
   SplitRequestPtr startRequest(const RespValue& request, SplitCallbacks& callbacks,
-<<<<<<< HEAD
                                CommandStats& command_stats, TimeSource& time_source) {
     return RequestClass::create(conn_pool_, request, callbacks, command_stats, time_source);
-=======
-                               CommandStats& command_stats) {
-    return RequestClass::create(conn_pool_, request, callbacks, command_stats);
->>>>>>> 74ef1a90
   }
 };
 
