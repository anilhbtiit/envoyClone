#include <chrono>
#include <list>
#include <map>
#include <memory>
#include <string>

#include "common/config/rds_json.h"
#include "common/http/header_map_impl.h"
#include "common/http/headers.h"
#include "common/json/json_loader.h"
#include "common/router/config_impl.h"

#include "test/mocks/runtime/mocks.h"
#include "test/mocks/upstream/mocks.h"
#include "test/test_common/printers.h"
#include "test/test_common/utility.h"

#include "gmock/gmock.h"
#include "gtest/gtest.h"

using testing::ContainerEq;
using testing::ElementsAreArray;
using testing::NiceMock;
using testing::Return;
using testing::ReturnRef;
using testing::StrNe;
using testing::_;

namespace Envoy {
namespace Router {
namespace {

Http::TestHeaderMapImpl genHeaders(const std::string& host, const std::string& path,
                                   const std::string& method) {
  return Http::TestHeaderMapImpl{{":authority", host}, {":path", path}, {":method", method}};
}

envoy::api::v2::RouteConfiguration parseRouteConfigurationFromJson(const std::string& json_string) {
  envoy::api::v2::RouteConfiguration route_config;
  auto json_object_ptr = Json::Factory::loadFromString(json_string);
  Envoy::Config::RdsJson::translateRouteConfiguration(*json_object_ptr, route_config);
  return route_config;
}

TEST(RouteMatcherTest, TestRoutes) {
  std::string json = R"EOF(
{
  "virtual_hosts": [
    {
      "name": "www2",
      "domains": ["lyft.com", "www.lyft.com", "w.lyft.com", "ww.lyft.com", "wwww.lyft.com"],
      "routes": [
        {
          "prefix": "/new_endpoint",
          "prefix_rewrite": "/api/new_endpoint",
          "cluster": "www2"
        },
        {
          "path": "/",
          "cluster": "root_www2"
        },
        {
          "prefix": "/",
          "cluster": "www2"
        }
      ]
    },
    {
      "name": "www2_staging",
      "domains": ["www-staging.lyft.net", "www-staging-orca.lyft.com"],
      "routes": [
        {
          "prefix": "/",
          "cluster": "www2_staging"
        }
      ]
    },
    {
      "name": "wildcard",
      "domains": ["*.foo.com", "*-bar.baz.com"],
      "routes": [
        {
          "prefix": "/",
          "cluster": "wildcard"
        }
      ]
    },
    {
      "name": "wildcard2",
      "domains": ["*.baz.com"],
      "routes": [
        {
          "prefix": "/",
          "cluster": "wildcard2"
        }
      ]
    },
    {
      "name": "regex",
      "domains": ["bat.com"],
      "routes": [
        {
          "regex": "/t[io]c",
          "cluster": "clock"
        },
        {
          "regex": "/baa+",
          "cluster": "sheep"
        },
        {
          "regex": ".*/\\d{3}$",
          "cluster": "three_numbers",
          "prefix_rewrite": "/rewrote"
        },
        {
          "regex": ".*",
          "cluster": "regex_default"
        }
      ]
    },
    {
      "name": "regex2",
      "domains": ["bat2.com"],
      "routes": [
        {
          "regex": "",
          "cluster": "nothingness"
        },
        {
          "regex": ".*",
          "cluster": "regex_default"
        }
      ]
    },
    {
      "name": "default",
      "domains": ["*"],
      "routes": [
        {
          "prefix": "/api/application_data",
          "cluster": "ats"
        },
        {
          "path": "/api/locations",
          "cluster": "locations",
          "prefix_rewrite": "/rewrote",
          "case_sensitive": false
        },
        {
          "prefix": "/api/leads/me",
          "cluster": "ats"
        },
        {
          "prefix": "/host/rewrite/me",
          "cluster": "ats",
          "host_rewrite": "new_host"
        },
        {
          "prefix": "/oldhost/rewrite/me",
          "cluster": "ats",
          "host_rewrite": "new_oldhost"
        },
        {
          "path": "/foo",
          "prefix_rewrite": "/bar",
          "cluster": "instant-server",
          "case_sensitive": true
        },
        {
          "path": "/tar",
          "prefix_rewrite": "/car",
          "cluster": "instant-server",
          "case_sensitive": false
        },
        {
          "prefix": "/newhost/rewrite/me",
          "cluster": "ats",
          "host_rewrite": "new_host",
          "case_sensitive": false
        },
        {
          "path": "/FOOD",
          "prefix_rewrite": "/cAndy",
          "cluster": "ats",
          "case_sensitive":false
        },
        {
          "path": "/ApplEs",
          "prefix_rewrite": "/oranGES",
          "cluster": "instant-server",
          "case_sensitive": true
        },
        {
          "prefix": "/",
          "cluster": "instant-server",
          "timeout_ms": 30000
        }],
      "virtual_clusters": [
        {"pattern": "^/rides$", "method": "POST", "name": "ride_request"},
        {"pattern": "^/rides/\\d+$", "method": "PUT", "name": "update_ride"},
        {"pattern": "^/users/\\d+/chargeaccounts$", "method": "POST", "name": "cc_add"},
        {"pattern": "^/users/\\d+/chargeaccounts/(?!validate)\\w+$", "method": "PUT",
         "name": "cc_add"},
        {"pattern": "^/users$", "method": "POST", "name": "create_user_login"},
        {"pattern": "^/users/\\d+$", "method": "PUT", "name": "update_user"},
        {"pattern": "^/users/\\d+/location$", "method": "POST", "name": "ulu"}]
    }
  ]
}
  )EOF";

  NiceMock<Runtime::MockLoader> runtime;
  NiceMock<Upstream::MockClusterManager> cm;
  NiceMock<Envoy::Http::AccessLog::MockRequestInfo> request_info;
  ConfigImpl config(parseRouteConfigurationFromJson(json), runtime, cm, true);

  EXPECT_FALSE(config.usesRuntime());

  // Base routing testing.
  EXPECT_EQ("instant-server",
            config.route(genHeaders("api.lyft.com", "/", "GET"), 0)->routeEntry()->clusterName());
  EXPECT_EQ("ats", config.route(genHeaders("api.lyft.com", "/api/leads/me", "GET"), 0)
                       ->routeEntry()
                       ->clusterName());
  EXPECT_EQ("ats", config.route(genHeaders("api.lyft.com", "/api/application_data", "GET"), 0)
                       ->routeEntry()
                       ->clusterName());

  EXPECT_EQ("locations",
            config.route(genHeaders("api.lyft.com", "/api/locations?works=true", "GET"), 0)
                ->routeEntry()
                ->clusterName());
  EXPECT_EQ("locations", config.route(genHeaders("api.lyft.com", "/api/locations", "GET"), 0)
                             ->routeEntry()
                             ->clusterName());
  EXPECT_EQ("www2",
            config.route(genHeaders("lyft.com", "/foo", "GET"), 0)->routeEntry()->clusterName());
  EXPECT_EQ("root_www2",
            config.route(genHeaders("wwww.lyft.com", "/", "GET"), 0)->routeEntry()->clusterName());

  // Wildcards
  EXPECT_EQ("wildcard",
            config.route(genHeaders("www.foo.com", "/", "GET"), 0)->routeEntry()->clusterName());
  EXPECT_EQ(
      "wildcard",
      config.route(genHeaders("foo-bar.baz.com", "/", "GET"), 0)->routeEntry()->clusterName());
  EXPECT_EQ("wildcard2",
            config.route(genHeaders("-bar.baz.com", "/", "GET"), 0)->routeEntry()->clusterName());
  EXPECT_EQ("wildcard2",
            config.route(genHeaders("bar.baz.com", "/", "GET"), 0)->routeEntry()->clusterName());
  EXPECT_EQ("instant-server",
            config.route(genHeaders(".foo.com", "/", "GET"), 0)->routeEntry()->clusterName());
  EXPECT_EQ("instant-server",
            config.route(genHeaders("foo.com", "/", "GET"), 0)->routeEntry()->clusterName());

  // Regular Expression matching
  EXPECT_EQ("clock",
            config.route(genHeaders("bat.com", "/tic", "GET"), 0)->routeEntry()->clusterName());
  EXPECT_EQ("clock",
            config.route(genHeaders("bat.com", "/toc", "GET"), 0)->routeEntry()->clusterName());
  EXPECT_EQ("regex_default",
            config.route(genHeaders("bat.com", "/tac", "GET"), 0)->routeEntry()->clusterName());
  EXPECT_EQ("regex_default",
            config.route(genHeaders("bat.com", "", "GET"), 0)->routeEntry()->clusterName());
  EXPECT_EQ("regex_default",
            config.route(genHeaders("bat.com", "/tick", "GET"), 0)->routeEntry()->clusterName());
  EXPECT_EQ("regex_default",
            config.route(genHeaders("bat.com", "/tic/toc", "GET"), 0)->routeEntry()->clusterName());
  EXPECT_EQ("sheep",
            config.route(genHeaders("bat.com", "/baa", "GET"), 0)->routeEntry()->clusterName());
  EXPECT_EQ(
      "sheep",
      config.route(genHeaders("bat.com", "/baaaaaaaaaaaa", "GET"), 0)->routeEntry()->clusterName());
  EXPECT_EQ("regex_default",
            config.route(genHeaders("bat.com", "/ba", "GET"), 0)->routeEntry()->clusterName());
  EXPECT_EQ("nothingness",
            config.route(genHeaders("bat2.com", "", "GET"), 0)->routeEntry()->clusterName());
  EXPECT_EQ("regex_default",
            config.route(genHeaders("bat2.com", "/foo", "GET"), 0)->routeEntry()->clusterName());
  EXPECT_EQ("regex_default",
            config.route(genHeaders("bat2.com", " ", "GET"), 0)->routeEntry()->clusterName());

  // Regular Expression matching with query string params
  EXPECT_EQ(
      "clock",
      config.route(genHeaders("bat.com", "/tic?tac=true", "GET"), 0)->routeEntry()->clusterName());
  EXPECT_EQ(
      "regex_default",
      config.route(genHeaders("bat.com", "/tac?tic=true", "GET"), 0)->routeEntry()->clusterName());

  // Timeout testing.
  EXPECT_EQ(std::chrono::milliseconds(30000),
            config.route(genHeaders("api.lyft.com", "/", "GET"), 0)->routeEntry()->timeout());
  EXPECT_EQ(
      std::chrono::milliseconds(15000),
      config.route(genHeaders("api.lyft.com", "/api/leads/me", "GET"), 0)->routeEntry()->timeout());

  // Prefix rewrite testing.
  {
    Http::TestHeaderMapImpl headers = genHeaders("www.lyft.com", "/new_endpoint/foo", "GET");
    const RouteEntry* route = config.route(headers, 0)->routeEntry();
    EXPECT_EQ("www2", route->clusterName());
    EXPECT_EQ("www2", route->virtualHost().name());
    route->finalizeRequestHeaders(headers, request_info);
    EXPECT_EQ("/api/new_endpoint/foo", headers.get_(Http::Headers::get().Path));
  }

  // Prefix rewrite on path match with query string params
  {
    Http::TestHeaderMapImpl headers =
        genHeaders("api.lyft.com", "/api/locations?works=true", "GET");
    const RouteEntry* route = config.route(headers, 0)->routeEntry();
    route->finalizeRequestHeaders(headers, request_info);
    EXPECT_EQ("/rewrote?works=true", headers.get_(Http::Headers::get().Path));
  }

  {
    Http::TestHeaderMapImpl headers = genHeaders("api.lyft.com", "/foo", "GET");
    const RouteEntry* route = config.route(headers, 0)->routeEntry();
    route->finalizeRequestHeaders(headers, request_info);
    EXPECT_EQ("/bar", headers.get_(Http::Headers::get().Path));
  }

  // Host rewrite testing.
  {
    Http::TestHeaderMapImpl headers = genHeaders("api.lyft.com", "/host/rewrite/me", "GET");
    const RouteEntry* route = config.route(headers, 0)->routeEntry();
    route->finalizeRequestHeaders(headers, request_info);
    EXPECT_EQ("new_host", headers.get_(Http::Headers::get().Host));
  }

  // Case sensitive rewrite matching test.
  {
    Http::TestHeaderMapImpl headers =
        genHeaders("api.lyft.com", "/API/locations?works=true", "GET");
    const RouteEntry* route = config.route(headers, 0)->routeEntry();
    route->finalizeRequestHeaders(headers, request_info);
    EXPECT_EQ("/rewrote?works=true", headers.get_(Http::Headers::get().Path));
  }

  {
    Http::TestHeaderMapImpl headers = genHeaders("api.lyft.com", "/fooD", "GET");
    const RouteEntry* route = config.route(headers, 0)->routeEntry();
    route->finalizeRequestHeaders(headers, request_info);
    EXPECT_EQ("/cAndy", headers.get_(Http::Headers::get().Path));
  }

  // Case sensitive is set to true and will not rewrite
  {
    Http::TestHeaderMapImpl headers = genHeaders("api.lyft.com", "/FOO", "GET");
    const RouteEntry* route = config.route(headers, 0)->routeEntry();
    route->finalizeRequestHeaders(headers, request_info);
    EXPECT_EQ("/FOO", headers.get_(Http::Headers::get().Path));
  }

  {
    Http::TestHeaderMapImpl headers = genHeaders("api.lyft.com", "/ApPles", "GET");
    const RouteEntry* route = config.route(headers, 0)->routeEntry();
    route->finalizeRequestHeaders(headers, request_info);
    EXPECT_EQ("/ApPles", headers.get_(Http::Headers::get().Path));
  }

  // Case insensitive set to false so there is no rewrite
  {
    Http::TestHeaderMapImpl headers = genHeaders("api.lyft.com", "/oLDhost/rewrite/me", "GET");
    const RouteEntry* route = config.route(headers, 0)->routeEntry();
    route->finalizeRequestHeaders(headers, request_info);
    EXPECT_EQ("api.lyft.com", headers.get_(Http::Headers::get().Host));
  }

  // Case sensitive is set to false and will not rewrite
  {
    Http::TestHeaderMapImpl headers = genHeaders("api.lyft.com", "/Tart", "GET");
    const RouteEntry* route = config.route(headers, 0)->routeEntry();
    route->finalizeRequestHeaders(headers, request_info);
    EXPECT_EQ("/Tart", headers.get_(Http::Headers::get().Path));
  }

  // Case sensitive is set to false and will not rewrite
  {
    Http::TestHeaderMapImpl headers = genHeaders("api.lyft.com", "/newhost/rewrite/me", "GET");
    const RouteEntry* route = config.route(headers, 0)->routeEntry();
    route->finalizeRequestHeaders(headers, request_info);
    EXPECT_EQ("new_host", headers.get_(Http::Headers::get().Host));
  }

  // Prefix rewrite for regular expression matching
  {
    Http::TestHeaderMapImpl headers = genHeaders("bat.com", "/647", "GET");
    const RouteEntry* route = config.route(headers, 0)->routeEntry();
    route->finalizeRequestHeaders(headers);
    EXPECT_EQ("/rewrote", headers.get_(Http::Headers::get().Path));
  }

  // Prefix rewrite for regular expression matching with query string
  {
    Http::TestHeaderMapImpl headers = genHeaders("bat.com", "/970?foo=true", "GET");
    const RouteEntry* route = config.route(headers, 0)->routeEntry();
    route->finalizeRequestHeaders(headers);
    EXPECT_EQ("/rewrote?foo=true", headers.get_(Http::Headers::get().Path));
  }
  {
    Http::TestHeaderMapImpl headers = genHeaders("bat.com", "/foo/bar/238?bar=true", "GET");
    const RouteEntry* route = config.route(headers, 0)->routeEntry();
    route->finalizeRequestHeaders(headers);
    EXPECT_EQ("/rewrote?bar=true", headers.get_(Http::Headers::get().Path));
  }

  // Virtual cluster testing.
  {
    Http::TestHeaderMapImpl headers = genHeaders("api.lyft.com", "/rides", "GET");
    EXPECT_EQ("other", config.route(headers, 0)->routeEntry()->virtualCluster(headers)->name());
  }
  {
    Http::TestHeaderMapImpl headers = genHeaders("api.lyft.com", "/rides/blah", "POST");
    EXPECT_EQ("other", config.route(headers, 0)->routeEntry()->virtualCluster(headers)->name());
  }
  {
    Http::TestHeaderMapImpl headers = genHeaders("api.lyft.com", "/rides", "POST");
    EXPECT_EQ("ride_request",
              config.route(headers, 0)->routeEntry()->virtualCluster(headers)->name());
  }
  {
    Http::TestHeaderMapImpl headers = genHeaders("api.lyft.com", "/rides/123", "PUT");
    EXPECT_EQ("update_ride",
              config.route(headers, 0)->routeEntry()->virtualCluster(headers)->name());
  }
  {
    Http::TestHeaderMapImpl headers = genHeaders("api.lyft.com", "/rides/123/456", "POST");
    EXPECT_EQ("other", config.route(headers, 0)->routeEntry()->virtualCluster(headers)->name());
  }
  {
    Http::TestHeaderMapImpl headers =
        genHeaders("api.lyft.com", "/users/123/chargeaccounts", "POST");
    EXPECT_EQ("cc_add", config.route(headers, 0)->routeEntry()->virtualCluster(headers)->name());
  }
  {
    Http::TestHeaderMapImpl headers =
        genHeaders("api.lyft.com", "/users/123/chargeaccounts/hello123", "PUT");
    EXPECT_EQ("cc_add", config.route(headers, 0)->routeEntry()->virtualCluster(headers)->name());
  }
  {
    Http::TestHeaderMapImpl headers =
        genHeaders("api.lyft.com", "/users/123/chargeaccounts/validate", "PUT");
    EXPECT_EQ("other", config.route(headers, 0)->routeEntry()->virtualCluster(headers)->name());
  }
  {
    Http::TestHeaderMapImpl headers = genHeaders("api.lyft.com", "/foo/bar", "PUT");
    EXPECT_EQ("other", config.route(headers, 0)->routeEntry()->virtualCluster(headers)->name());
  }
  {
    Http::TestHeaderMapImpl headers = genHeaders("api.lyft.com", "/users", "POST");
    EXPECT_EQ("create_user_login",
              config.route(headers, 0)->routeEntry()->virtualCluster(headers)->name());
  }
  {
    Http::TestHeaderMapImpl headers = genHeaders("api.lyft.com", "/users/123", "PUT");
    EXPECT_EQ("update_user",
              config.route(headers, 0)->routeEntry()->virtualCluster(headers)->name());
  }
  {
    Http::TestHeaderMapImpl headers = genHeaders("api.lyft.com", "/users/123/location", "POST");
    EXPECT_EQ("ulu", config.route(headers, 0)->routeEntry()->virtualCluster(headers)->name());
  }
  {
    Http::TestHeaderMapImpl headers = genHeaders("api.lyft.com", "/something/else", "GET");
    EXPECT_EQ("other", config.route(headers, 0)->routeEntry()->virtualCluster(headers)->name());
  }
}

TEST(RouteMatcherTest, TestAddRemoveReqRespHeaders) {
  std::string json = R"EOF(
{
  "virtual_hosts": [
    {
      "name": "www2",
      "domains": ["lyft.com", "www.lyft.com", "w.lyft.com", "ww.lyft.com", "wwww.lyft.com"],
      "request_headers_to_add": [
          {"key": "x-global-header1", "value": "vhost-override"},
          {"key": "x-vhost-header1", "value": "vhost1-www2"}
      ],
      "routes": [
        {
          "prefix": "/new_endpoint",
          "prefix_rewrite": "/api/new_endpoint",
          "cluster": "www2",
          "request_headers_to_add": [
             {"key": "x-global-header1", "value": "route-override"},
             {"key": "x-vhost-header1", "value": "route-override"},
             {"key": "x-route-header", "value": "route-new_endpoint"}
          ]
        },
        {
          "path": "/",
          "cluster": "root_www2",
          "request_headers_to_add": [
             {"key": "x-route-header", "value": "route-allpath"}
          ]
        },
        {
          "prefix": "/",
          "cluster": "www2"
        }
      ]
    },
    {
      "name": "www2_staging",
      "domains": ["www-staging.lyft.net", "www-staging-orca.lyft.com"],
      "request_headers_to_add": [
          {"key": "x-vhost-header1", "value": "vhost1-www2_staging"}
      ],
      "routes": [
        {
          "prefix": "/",
          "cluster": "www2_staging",
          "request_headers_to_add": [
             {"key": "x-route-header", "value": "route-allprefix"}
          ]
        }
      ]
    },
    {
      "name": "default",
      "domains": ["*"],
      "routes": [
        {
          "prefix": "/",
          "cluster": "instant-server",
          "timeout_ms": 30000
        }
      ]
    }
  ],

  "internal_only_headers": [
    "x-lyft-user-id"
  ],

  "response_headers_to_add": [
    {"key": "x-envoy-upstream-canary", "value": "true"}
  ],

  "response_headers_to_remove": [
    "x-envoy-upstream-canary",
    "x-envoy-virtual-cluster"
  ],

  "request_headers_to_add": [
    {"key": "x-global-header1", "value": "global1"}
  ]
}
  )EOF";

  NiceMock<Runtime::MockLoader> runtime;
  NiceMock<Upstream::MockClusterManager> cm;
  NiceMock<Envoy::Http::AccessLog::MockRequestInfo> request_info;
  ConfigImpl config(parseRouteConfigurationFromJson(json), runtime, cm, true);

  // Request header manipulation testing.
  {
    {
      Http::TestHeaderMapImpl headers = genHeaders("www.lyft.com", "/new_endpoint/foo", "GET");
      const RouteEntry* route = config.route(headers, 0)->routeEntry();
      route->finalizeRequestHeaders(headers, request_info);
      EXPECT_EQ("route-override", headers.get_("x-global-header1"));
      EXPECT_EQ("route-override", headers.get_("x-vhost-header1"));
      EXPECT_EQ("route-new_endpoint", headers.get_("x-route-header"));
    }

    // Multiple routes can have same route-level headers with different values.
    {
      Http::TestHeaderMapImpl headers = genHeaders("www.lyft.com", "/", "GET");
      const RouteEntry* route = config.route(headers, 0)->routeEntry();
      route->finalizeRequestHeaders(headers, request_info);
      EXPECT_EQ("vhost-override", headers.get_("x-global-header1"));
      EXPECT_EQ("vhost1-www2", headers.get_("x-vhost-header1"));
      EXPECT_EQ("route-allpath", headers.get_("x-route-header"));
    }

    // Multiple virtual hosts can have same virtual host level headers with different values.
    {
      Http::TestHeaderMapImpl headers = genHeaders("www-staging.lyft.net", "/foo", "GET");
      const RouteEntry* route = config.route(headers, 0)->routeEntry();
      route->finalizeRequestHeaders(headers, request_info);
      EXPECT_EQ("global1", headers.get_("x-global-header1"));
      EXPECT_EQ("vhost1-www2_staging", headers.get_("x-vhost-header1"));
      EXPECT_EQ("route-allprefix", headers.get_("x-route-header"));
    }

    // Global headers.
    {
      Http::TestHeaderMapImpl headers = genHeaders("api.lyft.com", "/", "GET");
      const RouteEntry* route = config.route(headers, 0)->routeEntry();
      route->finalizeRequestHeaders(headers, request_info);
      EXPECT_EQ("global1", headers.get_("x-global-header1"));
    }
  }

  // Response header manipulation testing.
  EXPECT_THAT(std::list<Http::LowerCaseString>{Http::LowerCaseString("x-lyft-user-id")},
              ContainerEq(config.internalOnlyHeaders()));
  EXPECT_THAT((std::list<std::pair<Http::LowerCaseString, std::string>>(
                  {{Http::LowerCaseString("x-envoy-upstream-canary"), "true"}})),
              ContainerEq(config.responseHeadersToAdd()));
  EXPECT_THAT(std::list<Http::LowerCaseString>({Http::LowerCaseString("x-envoy-upstream-canary"),
                                                Http::LowerCaseString("x-envoy-virtual-cluster")}),
              ContainerEq(config.responseHeadersToRemove()));
}

TEST(RouteMatcherTest, Priority) {
  std::string json = R"EOF(
{
  "virtual_hosts": [
    {
      "name": "local_service",
      "domains": ["*"],
      "routes": [
        {
          "prefix": "/foo",
          "cluster": "local_service_grpc",
          "priority": "high"
        },
        {
          "prefix": "/bar",
          "cluster": "local_service_grpc"
        }
      ],
      "virtual_clusters": [
        {"pattern": "^/bar$", "method": "POST", "name": "foo"}]
    }
  ]
}
  )EOF";

  NiceMock<Runtime::MockLoader> runtime;
  NiceMock<Upstream::MockClusterManager> cm;
  ConfigImpl config(parseRouteConfigurationFromJson(json), runtime, cm, true);

  EXPECT_FALSE(config.usesRuntime());

  EXPECT_EQ(Upstream::ResourcePriority::High,
            config.route(genHeaders("www.lyft.com", "/foo", "GET"), 0)->routeEntry()->priority());
  EXPECT_EQ(Upstream::ResourcePriority::Default,
            config.route(genHeaders("www.lyft.com", "/bar", "GET"), 0)->routeEntry()->priority());
}

TEST(RouteMatcherTest, NoHostRewriteAndAutoRewrite) {
  std::string json = R"EOF(
{
  "virtual_hosts": [
    {
      "name": "local_service",
      "domains": ["*"],
      "routes": [
        {
          "prefix": "/",
          "cluster": "local_service",
          "host_rewrite": "foo",
          "auto_host_rewrite" : true
        }
      ]
    }
  ]
}
  )EOF";

  NiceMock<Runtime::MockLoader> runtime;
  NiceMock<Upstream::MockClusterManager> cm;
  EXPECT_THROW(ConfigImpl(parseRouteConfigurationFromJson(json), runtime, cm, true),
               EnvoyException);
}

TEST(RouteMatcherTest, NoRedirectAndWebSocket) {
  std::string json = R"EOF(
{
  "virtual_hosts": [
    {
      "name": "local_service",
      "domains": ["*"],
      "routes": [
        {
          "prefix": "/foo",
          "host_redirect": "new.lyft.com",
          "use_websocket": true
        }
      ]
    }
  ]
}
  )EOF";

  NiceMock<Runtime::MockLoader> runtime;
  NiceMock<Upstream::MockClusterManager> cm;
  EXPECT_THROW(ConfigImpl(parseRouteConfigurationFromJson(json), runtime, cm, true),
               EnvoyException);
}

TEST(RouteMatcherTest, HeaderMatchedRouting) {
  std::string json = R"EOF(
{
  "virtual_hosts": [
    {
      "name": "local_service",
      "domains": ["*"],
      "routes": [
        {
          "prefix": "/",
          "cluster": "local_service_with_headers",
          "headers" : [
            {"name": "test_header", "value": "test"}
          ]
        },
        {
          "prefix": "/",
          "cluster": "local_service_with_multiple_headers",
          "headers" : [
            {"name": "test_header_multiple1", "value": "test1"},
            {"name": "test_header_multiple2", "value": "test2"}
          ]
        },
        {
          "prefix": "/",
          "cluster": "local_service_with_empty_headers",
          "headers" : [
            {"name": "test_header_presence"}
          ]
        },
        {
          "prefix": "/",
          "cluster": "local_service_with_header_pattern_set_regex",
          "headers" : [
            {"name": "test_header_pattern", "value": "^user=test-\\d+$", "regex": true}
          ]
        },
        {
          "prefix": "/",
          "cluster": "local_service_with_header_pattern_unset_regex",
          "headers" : [
            {"name": "test_header_pattern", "value": "^customer=test-\\d+$"}
          ]
        },
        {
          "prefix": "/",
          "cluster": "local_service_without_headers"
        }
      ]
    }
  ]
}
  )EOF";

  NiceMock<Runtime::MockLoader> runtime;
  NiceMock<Upstream::MockClusterManager> cm;
  ConfigImpl config(parseRouteConfigurationFromJson(json), runtime, cm, true);

  EXPECT_FALSE(config.usesRuntime());

  {
    EXPECT_EQ("local_service_without_headers",
              config.route(genHeaders("www.lyft.com", "/", "GET"), 0)->routeEntry()->clusterName());
  }

  {
    Http::TestHeaderMapImpl headers = genHeaders("www.lyft.com", "/", "GET");
    headers.addCopy("test_header", "test");
    EXPECT_EQ("local_service_with_headers", config.route(headers, 0)->routeEntry()->clusterName());
  }

  {
    Http::TestHeaderMapImpl headers = genHeaders("www.lyft.com", "/", "GET");
    headers.addCopy("test_header_multiple1", "test1");
    headers.addCopy("test_header_multiple2", "test2");
    EXPECT_EQ("local_service_with_multiple_headers",
              config.route(headers, 0)->routeEntry()->clusterName());
  }

  {
    Http::TestHeaderMapImpl headers = genHeaders("www.lyft.com", "/", "GET");
    headers.addCopy("non_existent_header", "foo");
    EXPECT_EQ("local_service_without_headers",
              config.route(headers, 0)->routeEntry()->clusterName());
  }

  {
    Http::TestHeaderMapImpl headers = genHeaders("www.lyft.com", "/", "GET");
    headers.addCopy("test_header_presence", "test");
    EXPECT_EQ("local_service_with_empty_headers",
              config.route(headers, 0)->routeEntry()->clusterName());
  }

  {
    Http::TestHeaderMapImpl headers = genHeaders("www.lyft.com", "/", "GET");
    headers.addCopy("test_header_pattern", "user=test-1223");
    EXPECT_EQ("local_service_with_header_pattern_set_regex",
              config.route(headers, 0)->routeEntry()->clusterName());
  }

  {
    Http::TestHeaderMapImpl headers = genHeaders("www.lyft.com", "/", "GET");
    headers.addCopy("test_header_pattern", "customer=test-1223");
    EXPECT_EQ("local_service_without_headers",
              config.route(headers, 0)->routeEntry()->clusterName());
  }
}

TEST(RouterMatcherTest, HashPolicy) {
  std::string json = R"EOF(
{
  "virtual_hosts": [
    {
      "name": "local_service",
      "domains": ["*"],
      "routes": [
        {
          "prefix": "/foo",
          "cluster": "foo",
          "hash_policy": {
            "header_name": "foo_header"
          }
        },
        {
          "prefix": "/bar",
          "cluster": "bar"
        }
      ]
    }
  ]
}
  )EOF";

  NiceMock<Runtime::MockLoader> runtime;
  NiceMock<Upstream::MockClusterManager> cm;
  ConfigImpl config(parseRouteConfigurationFromJson(json), runtime, cm, true);

  EXPECT_FALSE(config.usesRuntime());

  {
    Http::TestHeaderMapImpl headers = genHeaders("www.lyft.com", "/foo", "GET");
    Router::RouteConstSharedPtr route = config.route(headers, 0);
    EXPECT_FALSE(route->routeEntry()->hashPolicy()->generateHash(headers).valid());
  }
  {
    Http::TestHeaderMapImpl headers = genHeaders("www.lyft.com", "/foo", "GET");
    headers.addCopy("foo_header", "bar");
    Router::RouteConstSharedPtr route = config.route(headers, 0);
    EXPECT_TRUE(route->routeEntry()->hashPolicy()->generateHash(headers).valid());
  }
  {
    Http::TestHeaderMapImpl headers = genHeaders("www.lyft.com", "/bar", "GET");
    Router::RouteConstSharedPtr route = config.route(headers, 0);
    EXPECT_EQ(nullptr, route->routeEntry()->hashPolicy());
  }
}

TEST(RouteMatcherTest, ClusterHeader) {
  std::string json = R"EOF(
{
  "virtual_hosts": [
    {
      "name": "local_service",
      "domains": ["*"],
      "routes": [
        {
          "prefix": "/foo",
          "cluster_header": ":authority"
        },
        {
          "prefix": "/bar",
          "cluster_header": "some_header",
          "timeout_ms": 0
        }
      ]
    }
  ]
}
  )EOF";

  NiceMock<Runtime::MockLoader> runtime;
  NiceMock<Upstream::MockClusterManager> cm;
  NiceMock<Envoy::Http::AccessLog::MockRequestInfo> request_info;
  ConfigImpl config(parseRouteConfigurationFromJson(json), runtime, cm, true);

  EXPECT_FALSE(config.usesRuntime());

  EXPECT_EQ(
      "some_cluster",
      config.route(genHeaders("some_cluster", "/foo", "GET"), 0)->routeEntry()->clusterName());

  EXPECT_EQ(
      "", config.route(genHeaders("www.lyft.com", "/bar", "GET"), 0)->routeEntry()->clusterName());

  {
    Http::TestHeaderMapImpl headers = genHeaders("www.lyft.com", "/bar", "GET");
    headers.addCopy("some_header", "some_cluster");
    Router::RouteConstSharedPtr route = config.route(headers, 0);
    EXPECT_EQ("some_cluster", route->routeEntry()->clusterName());

    // Make sure things forward and don't crash.
    EXPECT_EQ(std::chrono::milliseconds(0), route->routeEntry()->timeout());
    route->routeEntry()->finalizeRequestHeaders(headers, request_info);
    route->routeEntry()->priority();
    route->routeEntry()->rateLimitPolicy();
    route->routeEntry()->retryPolicy();
    route->routeEntry()->shadowPolicy();
    route->routeEntry()->virtualCluster(headers);
    route->routeEntry()->virtualHost();
    route->routeEntry()->virtualHost().rateLimitPolicy();
  }
}

TEST(RouteMatcherTest, ContentType) {
  std::string json = R"EOF(
{
  "virtual_hosts": [
    {
      "name": "local_service",
      "domains": ["*"],
      "routes": [
        {
          "prefix": "/",
          "cluster": "local_service_grpc",
          "headers" : [
            {"name": "content-type", "value": "application/grpc"}
          ]
        },
        {
          "prefix": "/",
          "cluster": "local_service"
        }
      ]
    }
  ]
}
  )EOF";

  NiceMock<Runtime::MockLoader> runtime;
  NiceMock<Upstream::MockClusterManager> cm;
  ConfigImpl config(parseRouteConfigurationFromJson(json), runtime, cm, true);

  EXPECT_FALSE(config.usesRuntime());

  {
    EXPECT_EQ("local_service",
              config.route(genHeaders("www.lyft.com", "/", "GET"), 0)->routeEntry()->clusterName());
  }

  {
    Http::TestHeaderMapImpl headers = genHeaders("www.lyft.com", "/", "GET");
    headers.addCopy("content-type", "application/grpc");
    EXPECT_EQ("local_service_grpc", config.route(headers, 0)->routeEntry()->clusterName());
  }

  {
    Http::TestHeaderMapImpl headers = genHeaders("www.lyft.com", "/", "GET");
    headers.addCopy("content-type", "foo");
    EXPECT_EQ("local_service", config.route(headers, 0)->routeEntry()->clusterName());
  }
}

TEST(RouteMatcherTest, Runtime) {
  std::string json = R"EOF(
{
  "virtual_hosts": [
    {
      "name": "www2",
      "domains": ["www.lyft.com"],
      "routes": [
        {
          "prefix": "/",
          "cluster": "something_else",
          "runtime": {
            "key": "some_key",
            "default": 50
          }
        },
        {
          "prefix": "/",
          "cluster": "www2"
        }
      ]
    }
  ]
}
  )EOF";

  NiceMock<Runtime::MockLoader> runtime;
  NiceMock<Upstream::MockClusterManager> cm;
  Runtime::MockSnapshot snapshot;

  ON_CALL(runtime, snapshot()).WillByDefault(ReturnRef(snapshot));

  ConfigImpl config(parseRouteConfigurationFromJson(json), runtime, cm, true);

  EXPECT_TRUE(config.usesRuntime());

  EXPECT_CALL(snapshot, featureEnabled("some_key", 50, 10)).WillOnce(Return(true));
  EXPECT_EQ("something_else",
            config.route(genHeaders("www.lyft.com", "/", "GET"), 10)->routeEntry()->clusterName());

  EXPECT_CALL(snapshot, featureEnabled("some_key", 50, 20)).WillOnce(Return(false));
  EXPECT_EQ("www2",
            config.route(genHeaders("www.lyft.com", "/", "GET"), 20)->routeEntry()->clusterName());
}

TEST(RouteMatcherTest, ShadowClusterNotFound) {
  std::string json = R"EOF(
{
  "virtual_hosts": [
    {
      "name": "www2",
      "domains": ["www.lyft.com"],
      "routes": [
        {
          "prefix": "/foo",
          "shadow": {
            "cluster": "some_cluster"
          },
          "cluster": "www2"
        }
      ]
    }
  ]
}
  )EOF";

  NiceMock<Runtime::MockLoader> runtime;
  NiceMock<Upstream::MockClusterManager> cm;
  EXPECT_CALL(cm, get("www2")).WillRepeatedly(Return(&cm.thread_local_cluster_));
  EXPECT_CALL(cm, get("some_cluster")).WillRepeatedly(Return(nullptr));

  EXPECT_THROW(ConfigImpl(parseRouteConfigurationFromJson(json), runtime, cm, true),
               EnvoyException);
}

TEST(RouteMatcherTest, ClusterNotFound) {
  std::string json = R"EOF(
{
  "virtual_hosts": [
    {
      "name": "www2",
      "domains": ["www.lyft.com"],
      "routes": [
        {
          "prefix": "/foo",
          "cluster": "www2"
        }
      ]
    }
  ]
}
  )EOF";

  NiceMock<Runtime::MockLoader> runtime;
  NiceMock<Upstream::MockClusterManager> cm;
  EXPECT_CALL(cm, get("www2")).WillRepeatedly(Return(nullptr));

  EXPECT_THROW(ConfigImpl(parseRouteConfigurationFromJson(json), runtime, cm, true),
               EnvoyException);
}

TEST(RouteMatcherTest, ClusterNotFoundNotChecking) {
  std::string json = R"EOF(
{
  "virtual_hosts": [
    {
      "name": "www2",
      "domains": ["www.lyft.com"],
      "routes": [
        {
          "prefix": "/foo",
          "cluster": "www2"
        }
      ]
    }
  ]
}
  )EOF";

  NiceMock<Runtime::MockLoader> runtime;
  NiceMock<Upstream::MockClusterManager> cm;
  EXPECT_CALL(cm, get("www2")).WillRepeatedly(Return(nullptr));

  ConfigImpl(parseRouteConfigurationFromJson(json), runtime, cm, false);
}

TEST(RouteMatcherTest, ClusterNotFoundNotCheckingViaConfig) {
  std::string json = R"EOF(
{
  "validate_clusters": false,
  "virtual_hosts": [
    {
      "name": "www2",
      "domains": ["www.lyft.com"],
      "routes": [
        {
          "prefix": "/foo",
          "cluster": "www2"
        }
      ]
    }
  ]
}
  )EOF";

  NiceMock<Runtime::MockLoader> runtime;
  NiceMock<Upstream::MockClusterManager> cm;
  EXPECT_CALL(cm, get("www2")).WillRepeatedly(Return(nullptr));

  ConfigImpl(parseRouteConfigurationFromJson(json), runtime, cm, true);
}

TEST(RouteMatcherTest, Shadow) {
  std::string json = R"EOF(
{
  "virtual_hosts": [
    {
      "name": "www2",
      "domains": ["www.lyft.com"],
      "routes": [
        {
          "prefix": "/foo",
          "shadow": {
            "cluster": "some_cluster"
          },
          "cluster": "www2"
        },
        {
          "prefix": "/bar",
          "shadow": {
            "cluster": "some_cluster2",
            "runtime_key": "foo"
          },
          "cluster": "www2"
        },
        {
          "prefix": "/baz",
          "cluster": "www2"
        }
      ]
    }
  ]
}
  )EOF";

  NiceMock<Runtime::MockLoader> runtime;
  NiceMock<Upstream::MockClusterManager> cm;
  ConfigImpl config(parseRouteConfigurationFromJson(json), runtime, cm, true);

  EXPECT_TRUE(config.usesRuntime());

  EXPECT_EQ("some_cluster", config.route(genHeaders("www.lyft.com", "/foo", "GET"), 0)
                                ->routeEntry()
                                ->shadowPolicy()
                                .cluster());
  EXPECT_EQ("", config.route(genHeaders("www.lyft.com", "/foo", "GET"), 0)
                    ->routeEntry()
                    ->shadowPolicy()
                    .runtimeKey());

  EXPECT_EQ("some_cluster2", config.route(genHeaders("www.lyft.com", "/bar", "GET"), 0)
                                 ->routeEntry()
                                 ->shadowPolicy()
                                 .cluster());
  EXPECT_EQ("foo", config.route(genHeaders("www.lyft.com", "/bar", "GET"), 0)
                       ->routeEntry()
                       ->shadowPolicy()
                       .runtimeKey());

  EXPECT_EQ("", config.route(genHeaders("www.lyft.com", "/baz", "GET"), 0)
                    ->routeEntry()
                    ->shadowPolicy()
                    .cluster());
  EXPECT_EQ("", config.route(genHeaders("www.lyft.com", "/baz", "GET"), 0)
                    ->routeEntry()
                    ->shadowPolicy()
                    .runtimeKey());
}

TEST(RouteMatcherTest, Retry) {
  std::string json = R"EOF(
{
  "virtual_hosts": [
    {
      "name": "www2",
      "domains": ["www.lyft.com"],
      "routes": [
        {
          "prefix": "/foo",
          "cluster": "www2",
          "retry_policy": {
            "retry_on": "connect-failure"
          }
        },
        {
          "prefix": "/bar",
          "cluster": "www2"
        },
        {
          "prefix": "/",
          "cluster": "www2",
          "retry_policy": {
            "per_try_timeout_ms" : 1000,
            "num_retries": 3,
            "retry_on": "5xx,connect-failure"
          }
        }
      ]
    }
  ]
}
  )EOF";

  NiceMock<Runtime::MockLoader> runtime;
  NiceMock<Upstream::MockClusterManager> cm;
  ConfigImpl config(parseRouteConfigurationFromJson(json), runtime, cm, true);

  EXPECT_FALSE(config.usesRuntime());

  EXPECT_EQ(std::chrono::milliseconds(0),
            config.route(genHeaders("www.lyft.com", "/foo", "GET"), 0)
                ->routeEntry()
                ->retryPolicy()
                .perTryTimeout());
  EXPECT_EQ(1U, config.route(genHeaders("www.lyft.com", "/foo", "GET"), 0)
                    ->routeEntry()
                    ->retryPolicy()
                    .numRetries());
  EXPECT_EQ(RetryPolicy::RETRY_ON_CONNECT_FAILURE,
            config.route(genHeaders("www.lyft.com", "/foo", "GET"), 0)
                ->routeEntry()
                ->retryPolicy()
                .retryOn());

  EXPECT_EQ(std::chrono::milliseconds(0),
            config.route(genHeaders("www.lyft.com", "/foo", "GET"), 0)
                ->routeEntry()
                ->retryPolicy()
                .perTryTimeout());
  EXPECT_EQ(0U, config.route(genHeaders("www.lyft.com", "/bar", "GET"), 0)
                    ->routeEntry()
                    ->retryPolicy()
                    .numRetries());
  EXPECT_EQ(0U, config.route(genHeaders("www.lyft.com", "/bar", "GET"), 0)
                    ->routeEntry()
                    ->retryPolicy()
                    .retryOn());

  EXPECT_EQ(std::chrono::milliseconds(1000),
            config.route(genHeaders("www.lyft.com", "/", "GET"), 0)
                ->routeEntry()
                ->retryPolicy()
                .perTryTimeout());
  EXPECT_EQ(3U, config.route(genHeaders("www.lyft.com", "/", "GET"), 0)
                    ->routeEntry()
                    ->retryPolicy()
                    .numRetries());
  EXPECT_EQ(RetryPolicy::RETRY_ON_CONNECT_FAILURE | RetryPolicy::RETRY_ON_5XX,
            config.route(genHeaders("www.lyft.com", "/", "GET"), 0)
                ->routeEntry()
                ->retryPolicy()
                .retryOn());
}

TEST(RouteMatcherTest, GrpcRetry) {
  std::string json = R"EOF(
{
  "virtual_hosts": [
    {
      "name": "www2",
      "domains": ["www.lyft.com"],
      "routes": [
        {
          "prefix": "/foo",
          "cluster": "www2",
          "retry_policy": {
            "retry_on": "connect-failure"
          }
        },
        {
          "prefix": "/bar",
          "cluster": "www2"
        },
        {
          "prefix": "/",
          "cluster": "www2",
          "retry_policy": {
            "per_try_timeout_ms" : 1000,
            "num_retries": 3,
            "retry_on": "5xx,deadline-exceeded,resource-exhausted"
          }
        }
      ]
    }
  ]
}
  )EOF";

  NiceMock<Runtime::MockLoader> runtime;
  NiceMock<Upstream::MockClusterManager> cm;
  ConfigImpl config(parseRouteConfigurationFromJson(json), runtime, cm, true);

  EXPECT_FALSE(config.usesRuntime());

  EXPECT_EQ(std::chrono::milliseconds(0),
            config.route(genHeaders("www.lyft.com", "/foo", "GET"), 0)
                ->routeEntry()
                ->retryPolicy()
                .perTryTimeout());
  EXPECT_EQ(1U, config.route(genHeaders("www.lyft.com", "/foo", "GET"), 0)
                    ->routeEntry()
                    ->retryPolicy()
                    .numRetries());
  EXPECT_EQ(RetryPolicy::RETRY_ON_CONNECT_FAILURE,
            config.route(genHeaders("www.lyft.com", "/foo", "GET"), 0)
                ->routeEntry()
                ->retryPolicy()
                .retryOn());

  EXPECT_EQ(std::chrono::milliseconds(0),
            config.route(genHeaders("www.lyft.com", "/foo", "GET"), 0)
                ->routeEntry()
                ->retryPolicy()
                .perTryTimeout());
  EXPECT_EQ(0U, config.route(genHeaders("www.lyft.com", "/bar", "GET"), 0)
                    ->routeEntry()
                    ->retryPolicy()
                    .numRetries());
  EXPECT_EQ(0U, config.route(genHeaders("www.lyft.com", "/bar", "GET"), 0)
                    ->routeEntry()
                    ->retryPolicy()
                    .retryOn());

  EXPECT_EQ(std::chrono::milliseconds(1000),
            config.route(genHeaders("www.lyft.com", "/", "GET"), 0)
                ->routeEntry()
                ->retryPolicy()
                .perTryTimeout());
  EXPECT_EQ(3U, config.route(genHeaders("www.lyft.com", "/", "GET"), 0)
                    ->routeEntry()
                    ->retryPolicy()
                    .numRetries());
  EXPECT_EQ(RetryPolicy::RETRY_ON_5XX | RetryPolicy::RETRY_ON_GRPC_DEADLINE_EXCEEDED |
                RetryPolicy::RETRY_ON_GRPC_RESOURCE_EXHAUSTED,
            config.route(genHeaders("www.lyft.com", "/", "GET"), 0)
                ->routeEntry()
                ->retryPolicy()
                .retryOn());
}

TEST(RouteMatcherTest, TestBadDefaultConfig) {
  std::string json = R"EOF(
{
  "virtual_hosts": [
    {
      "name": "www2",
      "domains": ["*"],
      "routes": [
        {
          "prefix": "/",
          "cluster": "www2"
        }
      ]
    },
    {
      "name": "www2_staging",
      "domains": ["*"],
      "routes": [
        {
          "prefix": "/",
          "cluster": "www2_staging"
        }
      ]
    }
  ],

  "internal_only_headers": [
    "x-lyft-user-id"
  ]
}
  )EOF";

  NiceMock<Runtime::MockLoader> runtime;
  NiceMock<Upstream::MockClusterManager> cm;
  EXPECT_THROW(ConfigImpl config(parseRouteConfigurationFromJson(json), runtime, cm, true),
               EnvoyException);
}

TEST(RouteMatcherTest, TestDuplicateDomainConfig) {
  std::string json = R"EOF(
{
  "virtual_hosts": [
    {
      "name": "www2",
      "domains": ["www.lyft.com"],
      "routes": [
        {
          "prefix": "/",
          "cluster": "www2"
        }
      ]
    },
    {
      "name": "www2_staging",
      "domains": ["www.lyft.com"],
      "routes": [
        {
          "prefix": "/",
          "cluster": "www2_staging"
        }
      ]
    }
  ]
}
  )EOF";

  NiceMock<Runtime::MockLoader> runtime;
  NiceMock<Upstream::MockClusterManager> cm;
  EXPECT_THROW(ConfigImpl config(parseRouteConfigurationFromJson(json), runtime, cm, true),
               EnvoyException);
}

static Http::TestHeaderMapImpl genRedirectHeaders(const std::string& host, const std::string& path,
                                                  bool ssl, bool internal) {
  Http::TestHeaderMapImpl headers{
      {":authority", host}, {":path", path}, {"x-forwarded-proto", ssl ? "https" : "http"}};
  if (internal) {
    headers.addCopy("x-envoy-internal", "true");
  }

  return headers;
}

TEST(RouteMatcherTest, Redirect) {
  std::string json = R"EOF(
{
  "virtual_hosts": [
    {
      "name": "www2",
      "domains": ["www.lyft.com"],
      "require_ssl": "all",
      "routes": [
        {
          "prefix": "/",
          "cluster": "www2"
        }
      ]
    },
    {
      "name": "api",
      "domains": ["api.lyft.com"],
      "require_ssl": "external_only",
      "routes": [
        {
          "prefix": "/",
          "cluster": "www2"
        }
      ]
    },
    {
      "name": "redirect",
      "domains": ["redirect.lyft.com"],
      "routes": [
        {
          "prefix": "/foo",
          "host_redirect": "new.lyft.com"
        },
        {
          "prefix": "/bar",
          "path_redirect": "/new_bar"
        },
        {
          "prefix": "/baz",
          "host_redirect": "new.lyft.com",
          "path_redirect": "/new_baz"
        }
      ]
    }
  ]
}
  )EOF";

  NiceMock<Runtime::MockLoader> runtime;
  NiceMock<Upstream::MockClusterManager> cm;
  ConfigImpl config(parseRouteConfigurationFromJson(json), runtime, cm, true);

  EXPECT_FALSE(config.usesRuntime());

  EXPECT_EQ(nullptr, config.route(genRedirectHeaders("www.foo.com", "/foo", true, true), 0));

  {
    Http::TestHeaderMapImpl headers = genRedirectHeaders("www.lyft.com", "/foo", true, true);
    EXPECT_EQ(nullptr, config.route(headers, 0)->redirectEntry());
  }
  {
    Http::TestHeaderMapImpl headers = genRedirectHeaders("www.lyft.com", "/foo", false, false);
    EXPECT_EQ("https://www.lyft.com/foo",
              config.route(headers, 0)->redirectEntry()->newPath(headers));
  }
  {
    Http::TestHeaderMapImpl headers = genRedirectHeaders("api.lyft.com", "/foo", false, true);
    EXPECT_EQ(nullptr, config.route(headers, 0)->redirectEntry());
  }
  {
    Http::TestHeaderMapImpl headers = genRedirectHeaders("api.lyft.com", "/foo", false, false);
    EXPECT_EQ("https://api.lyft.com/foo",
              config.route(headers, 0)->redirectEntry()->newPath(headers));
  }
  {
    Http::TestHeaderMapImpl headers = genRedirectHeaders("redirect.lyft.com", "/foo", false, false);
    EXPECT_EQ("http://new.lyft.com/foo",
              config.route(headers, 0)->redirectEntry()->newPath(headers));
  }
  {
    Http::TestHeaderMapImpl headers = genRedirectHeaders("redirect.lyft.com", "/bar", true, false);
    EXPECT_EQ("https://redirect.lyft.com/new_bar",
              config.route(headers, 0)->redirectEntry()->newPath(headers));
  }
  {
    Http::TestHeaderMapImpl headers = genRedirectHeaders("redirect.lyft.com", "/baz", true, false);
    EXPECT_EQ("https://new.lyft.com/new_baz",
              config.route(headers, 0)->redirectEntry()->newPath(headers));
  }
}

TEST(RouteMatcherTest, ExclusiveRouteEntryOrRedirectEntry) {
  std::string json = R"EOF(
{
  "virtual_hosts": [
    {
      "name": "www2",
      "domains": ["www.lyft.com"],
      "routes": [
        {
          "prefix": "/",
          "cluster": "www2"
        }
      ]
    },
    {
      "name": "redirect",
      "domains": ["redirect.lyft.com"],
      "routes": [
        {
          "prefix": "/foo",
          "host_redirect": "new.lyft.com"
        }
      ]
    }
  ]
}
  )EOF";

  NiceMock<Runtime::MockLoader> runtime;
  NiceMock<Upstream::MockClusterManager> cm;
  ConfigImpl config(parseRouteConfigurationFromJson(json), runtime, cm, true);

  {
    Http::TestHeaderMapImpl headers = genRedirectHeaders("www.lyft.com", "/foo", true, true);
    EXPECT_EQ(nullptr, config.route(headers, 0)->redirectEntry());
    EXPECT_EQ("www2", config.route(headers, 0)->routeEntry()->clusterName());
  }
  {
    Http::TestHeaderMapImpl headers = genRedirectHeaders("redirect.lyft.com", "/foo", false, false);
    EXPECT_EQ("http://new.lyft.com/foo",
              config.route(headers, 0)->redirectEntry()->newPath(headers));
    EXPECT_EQ(nullptr, config.route(headers, 0)->routeEntry());
  }
}

TEST(RouteMatcherTest, ExclusiveWeightedClustersEntryOrRedirectEntry) {
  std::string json = R"EOF(
{
  "virtual_hosts": [
    {
      "name": "www2",
      "domains": ["www.lyft.com"],
      "routes": [
        {
          "prefix": "/",
          "weighted_clusters": {
           "clusters" : [{ "name" : "www2", "weight" : 100 }]
          }
        }
      ]
    },
    {
      "name": "redirect",
      "domains": ["redirect.lyft.com"],
      "routes": [
        {
          "prefix": "/foo",
          "host_redirect": "new.lyft.com"
        }
      ]
    }
  ]
}
  )EOF";

  NiceMock<Runtime::MockLoader> runtime;
  NiceMock<Upstream::MockClusterManager> cm;
  ConfigImpl config(parseRouteConfigurationFromJson(json), runtime, cm, true);

  {
    Http::TestHeaderMapImpl headers = genRedirectHeaders("www.lyft.com", "/foo", true, true);
    EXPECT_EQ(nullptr, config.route(headers, 0)->redirectEntry());
    EXPECT_EQ("www2", config.route(headers, 0)->routeEntry()->clusterName());
  }

  {
    Http::TestHeaderMapImpl headers = genRedirectHeaders("redirect.lyft.com", "/foo", false, false);
    EXPECT_EQ("http://new.lyft.com/foo",
              config.route(headers, 0)->redirectEntry()->newPath(headers));
    EXPECT_EQ(nullptr, config.route(headers, 0)->routeEntry());
  }
}

TEST(RouteMatcherTest, WeightedClusters) {
  std::string json = R"EOF(
{
  "virtual_hosts": [
    {
      "name": "www1",
      "domains": ["www1.lyft.com"],
      "routes": [
        {
          "prefix": "/",
          "weighted_clusters": {
            "clusters" : [
              { "name" : "cluster1", "weight" : 30 },
              { "name" : "cluster2", "weight" : 30 },
              { "name" : "cluster3", "weight" : 40 }
            ]
          }
        }
      ]
    },
    {
      "name": "www2",
      "domains": ["www2.lyft.com"],
      "routes": [
        {
          "prefix": "/",
          "weighted_clusters": {
            "runtime_key_prefix" : "www2_weights",
            "clusters" : [
              { "name" : "cluster1", "weight" : 30 },
              { "name" : "cluster2", "weight" : 30 },
              { "name" : "cluster3", "weight" : 40 }
            ]
          }
        }
      ]
    }
  ]
}
  )EOF";

  NiceMock<Runtime::MockLoader> runtime;
  NiceMock<Upstream::MockClusterManager> cm;
  ConfigImpl config(parseRouteConfigurationFromJson(json), runtime, cm, true);

  {
    Http::TestHeaderMapImpl headers = genRedirectHeaders("www1.lyft.com", "/foo", true, true);
    EXPECT_EQ(nullptr, config.route(headers, 0)->redirectEntry());
  }

  // Weighted Cluster with no runtime
  {
    Http::TestHeaderMapImpl headers = genHeaders("www1.lyft.com", "/foo", "GET");
    EXPECT_EQ("cluster1", config.route(headers, 115)->routeEntry()->clusterName());
    EXPECT_EQ("cluster2", config.route(headers, 445)->routeEntry()->clusterName());
    EXPECT_EQ("cluster3", config.route(headers, 560)->routeEntry()->clusterName());
  }

  // Make sure weighted cluster entries call through to the parent when needed.
  {
    Http::TestHeaderMapImpl headers = genHeaders("www1.lyft.com", "/foo", "GET");
    const RouteEntry* route = config.route(headers, 115)->routeEntry();
    EXPECT_EQ(nullptr, route->hashPolicy());
    EXPECT_TRUE(route->opaqueConfig().empty());
    EXPECT_FALSE(route->autoHostRewrite());
    EXPECT_FALSE(route->useWebSocket());
    EXPECT_TRUE(route->includeVirtualHostRateLimits());
  }

  // Weighted Cluster with valid runtime values
  {
    Http::TestHeaderMapImpl headers = genHeaders("www2.lyft.com", "/foo", "GET");
    EXPECT_CALL(runtime.snapshot_, featureEnabled("www2", 100, _)).WillRepeatedly(Return(true));
    EXPECT_CALL(runtime.snapshot_, getInteger("www2_weights.cluster1", 30))
        .WillRepeatedly(Return(80));
    EXPECT_CALL(runtime.snapshot_, getInteger("www2_weights.cluster2", 30))
        .WillRepeatedly(Return(10));
    EXPECT_CALL(runtime.snapshot_, getInteger("www2_weights.cluster3", 40))
        .WillRepeatedly(Return(10));

    EXPECT_EQ("cluster1", config.route(headers, 45)->routeEntry()->clusterName());
    EXPECT_EQ("cluster2", config.route(headers, 82)->routeEntry()->clusterName());
    EXPECT_EQ("cluster3", config.route(headers, 92)->routeEntry()->clusterName());
  }

  // Weighted Cluster with invalid runtime values
  {
    Http::TestHeaderMapImpl headers = genHeaders("www2.lyft.com", "/foo", "GET");
    EXPECT_CALL(runtime.snapshot_, featureEnabled("www2", 100, _)).WillRepeatedly(Return(true));
    EXPECT_CALL(runtime.snapshot_, getInteger("www2_weights.cluster1", 30))
        .WillRepeatedly(Return(10));

    // We return an invalid value here, one that is greater than 100
    // Expect any random value > 10 to always land in cluster2.
    EXPECT_CALL(runtime.snapshot_, getInteger("www2_weights.cluster2", 30))
        .WillRepeatedly(Return(120));
    EXPECT_CALL(runtime.snapshot_, getInteger("www2_weights.cluster3", 40))
        .WillRepeatedly(Return(10));

    EXPECT_EQ("cluster1", config.route(headers, 1005)->routeEntry()->clusterName());
    EXPECT_EQ("cluster2", config.route(headers, 82)->routeEntry()->clusterName());
    EXPECT_EQ("cluster2", config.route(headers, 92)->routeEntry()->clusterName());
  }
}

TEST(RouteMatcherTest, ExclusiveWeightedClustersOrClusterConfig) {
  std::string json = R"EOF(
{
  "virtual_hosts": [
    {
      "name": "www2",
      "domains": ["www.lyft.com"],
      "routes": [
        {
          "prefix": "/",
          "weighted_clusters": {
            "clusters" : [
              { "name" : "cluster1", "weight" : 30 },
              { "name" : "cluster2", "weight" : 30 },
              { "name" : "cluster3", "weight" : 40 }
            ]
          },
          "cluster" : "www2"
        }
      ]
    }
  ]
}
  )EOF";

  NiceMock<Runtime::MockLoader> runtime;
  NiceMock<Upstream::MockClusterManager> cm;
  EXPECT_THROW(ConfigImpl(parseRouteConfigurationFromJson(json), runtime, cm, true),
               EnvoyException);
}

TEST(RouteMatcherTest, WeightedClustersMissingClusterList) {
  std::string json = R"EOF(
{
  "virtual_hosts": [
    {
      "name": "www2",
      "domains": ["www.lyft.com"],
      "routes": [
        {
          "prefix": "/",
          "weighted_clusters": {
            "runtime_key_prefix" : "www2"
          }
        }
      ]
    }
  ]
}
  )EOF";

  NiceMock<Runtime::MockLoader> runtime;
  NiceMock<Upstream::MockClusterManager> cm;
  EXPECT_THROW(ConfigImpl(parseRouteConfigurationFromJson(json), runtime, cm, true),
               EnvoyException);
}

TEST(RouteMatcherTest, WeightedClustersEmptyClustersList) {
  std::string json = R"EOF(
{
  "virtual_hosts": [
    {
      "name": "www2",
      "domains": ["www.lyft.com"],
      "routes": [
        {
          "prefix": "/",
          "weighted_clusters": {
            "runtime_key_prefix" : "www2",
            "clusters" : []
          }
        }
      ]
    }
  ]
}
  )EOF";

  NiceMock<Runtime::MockLoader> runtime;
  NiceMock<Upstream::MockClusterManager> cm;
  EXPECT_THROW(ConfigImpl(parseRouteConfigurationFromJson(json), runtime, cm, true),
               EnvoyException);
}

TEST(RouteMatcherTest, WeightedClustersSumOFWeightsNotEqualToMax) {
  std::string json = R"EOF(
{
  "virtual_hosts": [
    {
      "name": "www2",
      "domains": ["www.lyft.com"],
      "routes": [
        {
          "prefix": "/",
          "weighted_clusters": {
            "clusters" : [
              { "name" : "cluster1", "weight" : 3 },
              { "name" : "cluster2", "weight" : 3 },
              { "name" : "cluster3", "weight" : 3 }
            ]
          }
        }
      ]
    }
  ]
}
  )EOF";

  NiceMock<Runtime::MockLoader> runtime;
  NiceMock<Upstream::MockClusterManager> cm;
  EXPECT_THROW(ConfigImpl(parseRouteConfigurationFromJson(json), runtime, cm, true),
               EnvoyException);
}

TEST(RouteMatcherTest, TestWeightedClusterWithMissingWeights) {
  std::string json = R"EOF(
{
  "virtual_hosts": [
    {
      "name": "www2",
      "domains": ["www.lyft.com"],
      "routes": [
        {
          "prefix": "/",
          "weighted_clusters": {
            "clusters" : [
              { "name" : "cluster1", "weight" : 50 },
              { "name" : "cluster2", "weight" : 50 },
              { "name" : "cluster3"}
            ]
          }
        }
      ]
    }
  ]
}
  )EOF";

  NiceMock<Runtime::MockLoader> runtime;
  NiceMock<Upstream::MockClusterManager> cm;
  EXPECT_THROW(ConfigImpl(parseRouteConfigurationFromJson(json), runtime, cm, true),
               EnvoyException);
}

TEST(RouteMatcherTest, TestWeightedClusterInvalidClusterName) {
  std::string json = R"EOF(
{
  "virtual_hosts": [
    {
      "name": "www2",
      "domains": ["www.lyft.com"],
      "routes": [
        {
          "prefix": "/foo",
          "weighted_clusters": {
            "clusters" : [
              { "name" : "cluster1", "weight" : 33 },
              { "name" : "cluster2", "weight" : 33 },
              { "name" : "cluster3-invalid", "weight": 34}
            ]
          }
        }
      ]
    }
  ]
}
  )EOF";

  NiceMock<Runtime::MockLoader> runtime;
  NiceMock<Upstream::MockClusterManager> cm;
  EXPECT_CALL(cm, get("cluster1")).WillRepeatedly(Return(&cm.thread_local_cluster_));
  EXPECT_CALL(cm, get("cluster2")).WillRepeatedly(Return(&cm.thread_local_cluster_));
  EXPECT_CALL(cm, get("cluster3-invalid")).WillRepeatedly(Return(nullptr));

  EXPECT_THROW(ConfigImpl(parseRouteConfigurationFromJson(json), runtime, cm, true),
               EnvoyException);
}

TEST(NullConfigImplTest, All) {
  NullConfigImpl config;
  Http::TestHeaderMapImpl headers = genRedirectHeaders("redirect.lyft.com", "/baz", true, false);
  EXPECT_EQ(nullptr, config.route(headers, 0));
  EXPECT_EQ(0UL, config.internalOnlyHeaders().size());
  EXPECT_EQ(0UL, config.responseHeadersToAdd().size());
  EXPECT_EQ(0UL, config.responseHeadersToRemove().size());
  EXPECT_FALSE(config.usesRuntime());
}

TEST(BadHttpRouteConfigurationsTest, BadRouteConfig) {
  std::string json = R"EOF(
  {
    "virtual_hosts": [
      {
        "name": "www2",
        "domains": ["*"],
        "routes": [
          {
            "prefix": "/",
            "cluster": "www2"
          }
        ]
      }
    ],
    "fake_entry" : "fake_type"
  }
  )EOF";

  NiceMock<Runtime::MockLoader> runtime;
  NiceMock<Upstream::MockClusterManager> cm;

  EXPECT_THROW(ConfigImpl(parseRouteConfigurationFromJson(json), runtime, cm, true),
               EnvoyException);
}

TEST(BadHttpRouteConfigurationsTest, BadVirtualHostConfig) {
  std::string json = R"EOF(
  {
    "virtual_hosts": [
      {
        "name": "www2",
        "domains": ["*"],
        "router" : {
          "cluster" : "my_cluster"
        },
        "routes": [
          {
            "prefix": "/",
            "cluster": "www2"
          }
        ]
      }
    ]
  }
  )EOF";

  NiceMock<Runtime::MockLoader> runtime;
  NiceMock<Upstream::MockClusterManager> cm;

  EXPECT_THROW(ConfigImpl(parseRouteConfigurationFromJson(json), runtime, cm, true),
               EnvoyException);
}

TEST(BadHttpRouteConfigurationsTest, BadRouteEntryConfig) {
  std::string json = R"EOF(
  {
    "virtual_hosts": [
      {
        "name": "www2",
        "domains": ["*"],
        "routes": [
          {
            "prefix": "/",
            "cluster": "www2",
            "timeout_ms" : "1234"
          }
        ]
      }
    ]
  }
  )EOF";

  NiceMock<Runtime::MockLoader> runtime;
  NiceMock<Upstream::MockClusterManager> cm;

  EXPECT_THROW(ConfigImpl(parseRouteConfigurationFromJson(json), runtime, cm, true),
               EnvoyException);
}

TEST(BadHttpRouteConfigurationsTest, BadRouteEntryConfigPrefixAndPath) {
  std::string json = R"EOF(
  {
    "virtual_hosts": [
      {
        "name": "www2",
        "domains": ["*"],
        "routes": [
          {
            "prefix": "/",
            "path": "/foo",
            "cluster": "www2"
          }
        ]
      }
    ]
  }
  )EOF";

  NiceMock<Runtime::MockLoader> runtime;
  NiceMock<Upstream::MockClusterManager> cm;

  EXPECT_THROW_WITH_MESSAGE(ConfigImpl(parseRouteConfigurationFromJson(json), runtime, cm, true),
                            EnvoyException, "routes must specify one of prefix/path/regex");
}

TEST(BadHttpRouteConfigurationsTest, BadRouteEntryConfigPrefixAndRegex) {
  std::string json = R"EOF(
  {
    "virtual_hosts": [
      {
        "name": "www2",
        "domains": ["*"],
        "routes": [
          {
            "prefix": "/",
            "regex": "/[bc]at",
            "cluster": "www2"
          }
        ]
      }
    ]
  }
  )EOF";

  NiceMock<Runtime::MockLoader> runtime;
  NiceMock<Upstream::MockClusterManager> cm;

  EXPECT_THROW_WITH_MESSAGE(ConfigImpl(parseRouteConfigurationFromJson(json), runtime, cm, true),
                            EnvoyException, "routes must specify one of prefix/path/regex");
}

TEST(BadHttpRouteConfigurationsTest, BadRouteEntryConfigPathAndRegex) {
  std::string json = R"EOF(
  {
    "virtual_hosts": [
      {
        "name": "www2",
        "domains": ["*"],
        "routes": [
          {
            "path": "/foo",
            "regex": "/[bc]at",
            "cluster": "www2"
          }
        ]
      }
    ]
  }
  )EOF";

  NiceMock<Runtime::MockLoader> runtime;
  NiceMock<Upstream::MockClusterManager> cm;

  EXPECT_THROW_WITH_MESSAGE(ConfigImpl(parseRouteConfigurationFromJson(json), runtime, cm, true),
                            EnvoyException, "routes must specify one of prefix/path/regex");
  ;
}

TEST(BadHttpRouteConfigurationsTest, BadRouteEntryConfigPrefixAndPathAndRegex) {
  std::string json = R"EOF(
  {
    "virtual_hosts": [
      {
        "name": "www2",
        "domains": ["*"],
        "routes": [
          {
            "prefix": "/",
            "path": "/foo",
            "regex": "/[bc]at",
            "cluster": "www2"
          }
        ]
      }
    ]
  }
  )EOF";

  NiceMock<Runtime::MockLoader> runtime;
  NiceMock<Upstream::MockClusterManager> cm;

  EXPECT_THROW_WITH_MESSAGE(ConfigImpl(parseRouteConfigurationFromJson(json), runtime, cm, true),
                            EnvoyException, "routes must specify one of prefix/path/regex");
}

TEST(BadHttpRouteConfigurationsTest, BadRouteEntryConfigMissingPathSpecifier) {
  std::string json = R"EOF(
  {
    "virtual_hosts": [
      {
        "name": "www2",
        "domains": ["*"],
        "routes": [
          {
            "cluster": "www2"
          }
        ]
      }
    ]
  }
  )EOF";

  NiceMock<Runtime::MockLoader> runtime;
  NiceMock<Upstream::MockClusterManager> cm;

  EXPECT_THROW_WITH_MESSAGE(ConfigImpl(parseRouteConfigurationFromJson(json), runtime, cm, true),
                            EnvoyException, "routes must specify one of prefix/path/regex");
}

TEST(RouteMatcherTest, TestOpaqueConfig) {
  std::string json = R"EOF(
{
  "virtual_hosts": [
    {
      "name": "default",
      "domains": ["*"],
      "routes": [
        {
          "prefix": "/api",
          "cluster": "ats",
          "opaque_config" : {
              "name1": "value1",
              "name2": "value2"
          }
        }
      ]
    }
  ]
}
)EOF";

  NiceMock<Runtime::MockLoader> runtime;
  NiceMock<Upstream::MockClusterManager> cm;
  ConfigImpl config(parseRouteConfigurationFromJson(json), runtime, cm, true);

  const std::multimap<std::string, std::string>& opaque_config =
      config.route(genHeaders("api.lyft.com", "/api", "GET"), 0)->routeEntry()->opaqueConfig();

  EXPECT_EQ(opaque_config.find("name1")->second, "value1");
  EXPECT_EQ(opaque_config.find("name2")->second, "value2");
}

TEST(RoutePropertyTest, excludeVHRateLimits) {
  std::string json = R"EOF(
  {
    "virtual_hosts": [
      {
        "name": "www2",
        "domains": ["*"],
        "routes": [
          {
            "prefix": "/",
            "cluster": "www2"
          }
        ]
      }
    ]
  }
  )EOF";

  NiceMock<Runtime::MockLoader> runtime;
  NiceMock<Upstream::MockClusterManager> cm;
  Http::TestHeaderMapImpl headers = genHeaders("www.lyft.com", "/foo", "GET");
  std::unique_ptr<ConfigImpl> config_ptr;

  config_ptr.reset(new ConfigImpl(parseRouteConfigurationFromJson(json), runtime, cm, true));
  EXPECT_TRUE(config_ptr->route(headers, 0)->routeEntry()->includeVirtualHostRateLimits());

  json = R"EOF(
  {
    "virtual_hosts": [
      {
        "name": "www2",
        "domains": ["*"],
        "routes": [
          {
            "prefix": "/",
            "cluster": "www2",
            "rate_limits": [
              {
                "actions": [
                  {
                    "type": "remote_address"
                  }
                ]
              }
            ]
          }
        ]
      }
    ]
  }
  )EOF";

  config_ptr.reset(new ConfigImpl(parseRouteConfigurationFromJson(json), runtime, cm, true));
  EXPECT_FALSE(config_ptr->route(headers, 0)->routeEntry()->includeVirtualHostRateLimits());

  json = R"EOF(
  {
    "virtual_hosts": [
      {
        "name": "www2",
        "domains": ["*"],
        "routes": [
          {
            "prefix": "/",
            "cluster": "www2",
            "include_vh_rate_limits": true,
            "rate_limits": [
              {
                "actions": [
                  {
                    "type": "remote_address"
                  }
                ]
              }
            ]
          }
        ]
      }
    ]
  }
  )EOF";

  config_ptr.reset(new ConfigImpl(parseRouteConfigurationFromJson(json), runtime, cm, true));
  EXPECT_TRUE(config_ptr->route(headers, 0)->routeEntry()->includeVirtualHostRateLimits());
}

<<<<<<< HEAD
TEST(CustomRequestHeadersTest, AddNewHeader) {
  const std::string json = R"EOF(
  {
    "virtual_hosts": [
      {
        "name": "www2",
        "domains": [
          "lyft.com",
          "www.lyft.com",
          "w.lyft.com",
          "ww.lyft.com",
          "wwww.lyft.com"
        ],
        "request_headers_to_add": [
          {
            "key": "x-client-ip",
            "value": "%CLIENT_IP%"
          }
        ],
        "routes": [
          {
            "prefix": "/new_endpoint",
            "prefix_rewrite": "/api/new_endpoint",
            "cluster": "www2",
            "request_headers_to_add": [
              {
                "key": "x-client-ip",
                "value": "%CLIENT_IP%"
              }  
            ]
          },
          {
            "path": "/",
            "cluster": "root_www2",
            "request_headers_to_add": [
              {
                "key": "x-client-ip",
                "value": "%CLIENT_IP%"
              }
            ] 
          },
          {
            "prefix": "/",
            "cluster": "www2"
          }  
        ]
      },
      {
        "name": "www2_staging",
        "domains": [
          "www-staging.lyft.net",
          "www-staging-orca.lyft.com"
        ],
        "request_headers_to_add": [
          {
            "key": "x-vhost-header1",
            "value": "vhost1-www2_staging"
          }
        ],
        "routes": [
          {
            "prefix": "/",
            "cluster": "www2_staging",
            "request_headers_to_add": [
              {
                "key": "x-client-ip",
                "value": "%CLIENT_IP%"
              }
            ]
          }
        ]
      },
      {
        "name": "default",
        "domains": [
          "*"
        ],
        "routes": [
          {
            "prefix": "/",
            "cluster": "instant-server",
            "timeout_ms": 30000
          }
        ]
      }
    ],
    "request_headers_to_add": [
      {
        "key": "x-client-ip",
        "value": "%CLIENT_IP%"
      }
    ]
  }
  )EOF";
  NiceMock<Runtime::MockLoader> runtime;
  NiceMock<Upstream::MockClusterManager> cm;
  NiceMock<Envoy::Http::AccessLog::MockRequestInfo> request_info;
  ConfigImpl config(parseRouteConfigurationFromJson(json), runtime, cm, true);

  // Request header manipulation testing.
  {
    {
      const std::string s1 = ("127.0.0.1");
      Http::TestHeaderMapImpl headers = genHeaders("www.lyft.com", "/new_endpoint/foo", "GET");
      ON_CALL(request_info, getDownstreamAddress()).WillByDefault(ReturnRef(s1));
      const RouteEntry* route = config.route(headers, 0)->routeEntry();
      route->finalizeRequestHeaders(headers, request_info);
      EXPECT_EQ(s1, headers.get_("x-client-ip"));
    }
  }
}

TEST(CustomRequestHeadersTest, CustomHeaderWrongFormat) {
  const std::string json = R"EOF(
  {
    "virtual_hosts": [
      {
        "name": "www2",
        "domains": [
          "lyft.com",
          "www.lyft.com",
          "w.lyft.com",
          "ww.lyft.com",
          "wwww.lyft.com"
        ],
        "request_headers_to_add": [
          {
            "key": "x-client-ip",
            "value": "%CLIENT_IP%"
          }
        ],
        "routes": [
          {
            "prefix": "/new_endpoint",
            "prefix_rewrite": "/api/new_endpoint",
            "cluster": "www2",
            "request_headers_to_add": [
              {
                "key": "x-client-ip",
                "value": "%CLIENT_IP"
              }
            ]
          },
          {
            "path": "/",
            "cluster": "root_www2",
            "request_headers_to_add": [
              {
                "key": "x-client-ip",
                "value": "%CLIENT_IP"
              }
            ]
          },
          {
            "prefix": "/",
            "cluster": "www2"
          }
        ]
      },
      {
        "name": "www2_staging",
        "domains": [
          "www-staging.lyft.net",
          "www-staging-orca.lyft.com"
        ],
        "request_headers_to_add": [
          {
            "key": "x-vhost-header1",
            "value": "vhost1-www2_staging"
          }
        ],
        "routes": [
          {
            "prefix": "/",
            "cluster": "www2_staging",
            "request_headers_to_add": [
              {
                "key": "x-client-ip",
                "value": "%CLIENT_IP"
              }
            ]
          }
        ]
      },
      {
        "name": "default",
        "domains": [
          "*"
        ],
        "routes": [
          {
            "prefix": "/",
            "cluster": "instant-server",
            "timeout_ms": 30000
          }
        ]
      }
    ],
    "request_headers_to_add": [
      {
        "key": "x-client-ip",
        "value": "%CLIENT_IP"
      }
    ]
  }
  )EOF";
  NiceMock<Runtime::MockLoader> runtime;
  NiceMock<Upstream::MockClusterManager> cm;
  NiceMock<Envoy::Http::AccessLog::MockRequestInfo> request_info;
  EXPECT_THROW_WITH_MESSAGE(
      ConfigImpl config(parseRouteConfigurationFromJson(json), runtime, cm, true), EnvoyException,
      "Incorrect header configuration. Expected variable format %<variable_name>%, actual format "
      "%CLIENT_IP");
=======
TEST(RoutePropertyTest, TestVHostCorsConfig) {
  std::string json = R"EOF(
{
  "virtual_hosts": [
    {
      "name": "default",
      "domains": ["*"],
      "cors" : {
        "allow_origin": ["test-origin"],
        "allow_methods": "test-methods",
        "allow_headers": "test-headers",
        "expose_headers": "test-expose-headers",
        "max_age": "test-max-age",
        "allow_credentials": true
      },
      "routes": [
        {
          "prefix": "/api",
          "cluster": "ats"
        }
      ]
    }
  ]
}
)EOF";

  NiceMock<Runtime::MockLoader> runtime;
  NiceMock<Upstream::MockClusterManager> cm;
  ConfigImpl config(parseRouteConfigurationFromJson(json), runtime, cm, true);

  const Router::CorsPolicy* cors_policy =
      config.route(genHeaders("api.lyft.com", "/api", "GET"), 0)
          ->routeEntry()
          ->virtualHost()
          .corsPolicy();

  EXPECT_EQ(cors_policy->enabled(), true);
  EXPECT_THAT(cors_policy->allowOrigins(), ElementsAreArray({"test-origin"}));
  EXPECT_EQ(cors_policy->allowMethods(), "test-methods");
  EXPECT_EQ(cors_policy->allowHeaders(), "test-headers");
  EXPECT_EQ(cors_policy->exposeHeaders(), "test-expose-headers");
  EXPECT_EQ(cors_policy->maxAge(), "test-max-age");
  EXPECT_EQ(cors_policy->allowCredentials(), true);
}

TEST(RoutePropertyTest, TestRouteCorsConfig) {
  std::string json = R"EOF(
{
  "virtual_hosts": [
    {
      "name": "default",
      "domains": ["*"],
      "routes": [
        {
          "prefix": "/api",
          "cluster": "ats",
          "cors" : {
              "allow_origin": ["test-origin"],
              "allow_methods": "test-methods",
              "allow_headers": "test-headers",
              "expose_headers": "test-expose-headers",
              "max_age": "test-max-age",
              "allow_credentials": true
          }
        }
      ]
    }
  ]
}
)EOF";

  NiceMock<Runtime::MockLoader> runtime;
  NiceMock<Upstream::MockClusterManager> cm;
  ConfigImpl config(parseRouteConfigurationFromJson(json), runtime, cm, true);

  const Router::CorsPolicy* cors_policy =
      config.route(genHeaders("api.lyft.com", "/api", "GET"), 0)->routeEntry()->corsPolicy();

  EXPECT_EQ(cors_policy->enabled(), true);
  EXPECT_THAT(cors_policy->allowOrigins(), ElementsAreArray({"test-origin"}));
  EXPECT_EQ(cors_policy->allowMethods(), "test-methods");
  EXPECT_EQ(cors_policy->allowHeaders(), "test-headers");
  EXPECT_EQ(cors_policy->exposeHeaders(), "test-expose-headers");
  EXPECT_EQ(cors_policy->maxAge(), "test-max-age");
  EXPECT_EQ(cors_policy->allowCredentials(), true);
}

TEST(RoutePropertyTest, TestBadCorsConfig) {
  std::string json = R"EOF(
{
  "virtual_hosts": [
    {
      "name": "default",
      "domains": ["*"],
      "routes": [
        {
          "prefix": "/api",
          "cluster": "ats",
          "cors" : {
              "enabled": "true",
              "allow_credentials": "true"
          }
        }
      ]
    }
  ]
}
)EOF";

  NiceMock<Runtime::MockLoader> runtime;
  NiceMock<Upstream::MockClusterManager> cm;

  EXPECT_THROW(ConfigImpl(parseRouteConfigurationFromJson(json), runtime, cm, true),
               EnvoyException);
>>>>>>> ec3446e9
}

} // namespace
} // namespace Router
} // namespace Envoy<|MERGE_RESOLUTION|>--- conflicted
+++ resolved
@@ -388,7 +388,7 @@
   {
     Http::TestHeaderMapImpl headers = genHeaders("bat.com", "/647", "GET");
     const RouteEntry* route = config.route(headers, 0)->routeEntry();
-    route->finalizeRequestHeaders(headers);
+    route->finalizeRequestHeaders(headers, request_info);
     EXPECT_EQ("/rewrote", headers.get_(Http::Headers::get().Path));
   }
 
@@ -396,13 +396,13 @@
   {
     Http::TestHeaderMapImpl headers = genHeaders("bat.com", "/970?foo=true", "GET");
     const RouteEntry* route = config.route(headers, 0)->routeEntry();
-    route->finalizeRequestHeaders(headers);
+    route->finalizeRequestHeaders(headers, request_info);
     EXPECT_EQ("/rewrote?foo=true", headers.get_(Http::Headers::get().Path));
   }
   {
     Http::TestHeaderMapImpl headers = genHeaders("bat.com", "/foo/bar/238?bar=true", "GET");
     const RouteEntry* route = config.route(headers, 0)->routeEntry();
-    route->finalizeRequestHeaders(headers);
+    route->finalizeRequestHeaders(headers, request_info);
     EXPECT_EQ("/rewrote?bar=true", headers.get_(Http::Headers::get().Path));
   }
 
@@ -2237,7 +2237,6 @@
   EXPECT_TRUE(config_ptr->route(headers, 0)->routeEntry()->includeVirtualHostRateLimits());
 }
 
-<<<<<<< HEAD
 TEST(CustomRequestHeadersTest, AddNewHeader) {
   const std::string json = R"EOF(
   {
@@ -2268,59 +2267,7 @@
                 "value": "%CLIENT_IP%"
               }  
             ]
-          },
-          {
-            "path": "/",
-            "cluster": "root_www2",
-            "request_headers_to_add": [
-              {
-                "key": "x-client-ip",
-                "value": "%CLIENT_IP%"
-              }
-            ] 
-          },
-          {
-            "prefix": "/",
-            "cluster": "www2"
           }  
-        ]
-      },
-      {
-        "name": "www2_staging",
-        "domains": [
-          "www-staging.lyft.net",
-          "www-staging-orca.lyft.com"
-        ],
-        "request_headers_to_add": [
-          {
-            "key": "x-vhost-header1",
-            "value": "vhost1-www2_staging"
-          }
-        ],
-        "routes": [
-          {
-            "prefix": "/",
-            "cluster": "www2_staging",
-            "request_headers_to_add": [
-              {
-                "key": "x-client-ip",
-                "value": "%CLIENT_IP%"
-              }
-            ]
-          }
-        ]
-      },
-      {
-        "name": "default",
-        "domains": [
-          "*"
-        ],
-        "routes": [
-          {
-            "prefix": "/",
-            "cluster": "instant-server",
-            "timeout_ms": 30000
-          }
         ]
       }
     ],
@@ -2339,14 +2286,12 @@
 
   // Request header manipulation testing.
   {
-    {
-      const std::string s1 = ("127.0.0.1");
-      Http::TestHeaderMapImpl headers = genHeaders("www.lyft.com", "/new_endpoint/foo", "GET");
-      ON_CALL(request_info, getDownstreamAddress()).WillByDefault(ReturnRef(s1));
-      const RouteEntry* route = config.route(headers, 0)->routeEntry();
-      route->finalizeRequestHeaders(headers, request_info);
-      EXPECT_EQ(s1, headers.get_("x-client-ip"));
-    }
+    const std::string downstream_addr = ("127.0.0.1");
+    Http::TestHeaderMapImpl headers = genHeaders("www.lyft.com", "/new_endpoint/foo", "GET");
+    ON_CALL(request_info, getDownstreamAddress()).WillByDefault(ReturnRef(downstream_addr));
+    const RouteEntry* route = config.route(headers, 0)->routeEntry();
+    route->finalizeRequestHeaders(headers, request_info);
+    EXPECT_EQ(downstream_addr, headers.get_("x-client-ip"));
   }
 }
 
@@ -2380,58 +2325,6 @@
                 "value": "%CLIENT_IP"
               }
             ]
-          },
-          {
-            "path": "/",
-            "cluster": "root_www2",
-            "request_headers_to_add": [
-              {
-                "key": "x-client-ip",
-                "value": "%CLIENT_IP"
-              }
-            ]
-          },
-          {
-            "prefix": "/",
-            "cluster": "www2"
-          }
-        ]
-      },
-      {
-        "name": "www2_staging",
-        "domains": [
-          "www-staging.lyft.net",
-          "www-staging-orca.lyft.com"
-        ],
-        "request_headers_to_add": [
-          {
-            "key": "x-vhost-header1",
-            "value": "vhost1-www2_staging"
-          }
-        ],
-        "routes": [
-          {
-            "prefix": "/",
-            "cluster": "www2_staging",
-            "request_headers_to_add": [
-              {
-                "key": "x-client-ip",
-                "value": "%CLIENT_IP"
-              }
-            ]
-          }
-        ]
-      },
-      {
-        "name": "default",
-        "domains": [
-          "*"
-        ],
-        "routes": [
-          {
-            "prefix": "/",
-            "cluster": "instant-server",
-            "timeout_ms": 30000
           }
         ]
       }
@@ -2451,7 +2344,8 @@
       ConfigImpl config(parseRouteConfigurationFromJson(json), runtime, cm, true), EnvoyException,
       "Incorrect header configuration. Expected variable format %<variable_name>%, actual format "
       "%CLIENT_IP");
-=======
+}
+
 TEST(RoutePropertyTest, TestVHostCorsConfig) {
   std::string json = R"EOF(
 {
@@ -2566,7 +2460,6 @@
 
   EXPECT_THROW(ConfigImpl(parseRouteConfigurationFromJson(json), runtime, cm, true),
                EnvoyException);
->>>>>>> ec3446e9
 }
 
 } // namespace
