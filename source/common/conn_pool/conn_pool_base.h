--- conflicted
+++ resolved
@@ -184,13 +184,10 @@
   bool hasPendingStreams() const { return !pending_streams_.empty(); }
 
 protected:
-<<<<<<< HEAD
   // Creates up to 3 connections, based on the preconnect ratio.
-=======
   virtual void onConnected(Envoy::ConnectionPool::ActiveClient&) {}
 
   // Creates up to 3 connections, based on the prefetch ratio.
->>>>>>> ba656eb9
   void tryCreateNewConnections();
 
   // Creates a new connection if there is sufficient demand, it is allowed by resourceManager, or
