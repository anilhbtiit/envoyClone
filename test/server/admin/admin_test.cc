#include <algorithm>
#include <fstream>
#include <memory>
#include <regex>
#include <vector>

#include "envoy/json/json_object.h"
#include "envoy/upstream/outlier_detection.h"
#include "envoy/upstream/upstream.h"

#include "source/common/access_log/access_log_impl.h"
#include "source/common/http/message_impl.h"
#include "source/common/json/json_loader.h"
#include "source/common/protobuf/protobuf.h"
#include "source/common/protobuf/utility.h"
#include "source/common/upstream/upstream_impl.h"
#include "source/extensions/access_loggers/common/file_access_log_impl.h"
#include "source/server/admin/stats_request.h"

#include "test/server/admin/admin_instance.h"
#include "test/test_common/logging.h"
#include "test/test_common/printers.h"
#include "test/test_common/utility.h"

#include "absl/strings/match.h"
#include "gmock/gmock.h"
#include "gtest/gtest.h"

using testing::HasSubstr;
using testing::StartsWith;

namespace Envoy {
namespace Server {

INSTANTIATE_TEST_SUITE_P(IpVersions, AdminInstanceTest,
                         testing::ValuesIn(TestEnvironment::getIpVersionsForTest()),
                         TestUtility::ipTestParamsToString);

TEST_P(AdminInstanceTest, MutatesErrorWithGet) {
  Buffer::OwnedImpl data;
  Http::TestResponseHeaderMapImpl header_map;
  const std::string path("/healthcheck/fail");
  // TODO(jmarantz): the call to getCallback should be made to fail, but as an interim we will
  // just issue a warning, so that scripts using curl GET commands to mutate state can be fixed.
  EXPECT_LOG_CONTAINS("error",
                      "admin path \"" + path + "\" mutates state, method=GET rather than POST",
                      EXPECT_EQ(Http::Code::MethodNotAllowed, getCallback(path, header_map, data)));
}

TEST_P(AdminInstanceTest, Getters) {
  EXPECT_EQ(&admin_.mutableSocket(), &admin_.socket());
  EXPECT_EQ(1, admin_.concurrency());
  EXPECT_FALSE(admin_.preserveExternalRequestId());
  EXPECT_EQ(nullptr, admin_.tracer());
  EXPECT_FALSE(admin_.streamErrorOnInvalidHttpMessaging());
  EXPECT_FALSE(admin_.schemeToSet().has_value());
  EXPECT_EQ(admin_.pathWithEscapedSlashesAction(),
            envoy::extensions::filters::network::http_connection_manager::v3::
                HttpConnectionManager::KEEP_UNCHANGED);
  EXPECT_NE(nullptr, admin_.scopedRouteConfigProvider());
}

TEST_P(AdminInstanceTest, WriteAddressToFile) {
  std::ifstream address_file(address_out_path_);
  std::string address_from_file;
  std::getline(address_file, address_from_file);
  EXPECT_EQ(admin_.socket().connectionInfoProvider().localAddress()->asString(), address_from_file);
}

TEST_P(AdminInstanceTest, AdminAddress) {
  const std::string address_out_path = TestEnvironment::temporaryPath("admin.address");
  AdminImpl admin_address_out_path(cpu_profile_path_, server_, false);
  std::list<AccessLog::InstanceSharedPtr> access_logs;
  Filesystem::FilePathAndType file_info{Filesystem::DestinationType::File, "/dev/null"};
  access_logs.emplace_back(new Extensions::AccessLoggers::File::FileAccessLog(
      file_info, {}, Formatter::SubstitutionFormatUtils::defaultSubstitutionFormatter(),
      server_.accessLogManager()));
  EXPECT_LOG_CONTAINS("info", "admin address:",
                      admin_address_out_path.startHttpListener(
                          access_logs, address_out_path,
                          Network::Test::getCanonicalLoopbackAddress(GetParam()), nullptr,
                          listener_scope_.createScope("listener.admin.")));
}

TEST_P(AdminInstanceTest, AdminBadAddressOutPath) {
  const std::string bad_path =
      TestEnvironment::temporaryPath("some/unlikely/bad/path/admin.address");
  AdminImpl admin_bad_address_out_path(cpu_profile_path_, server_, false);
  std::list<AccessLog::InstanceSharedPtr> access_logs;
  Filesystem::FilePathAndType file_info{Filesystem::DestinationType::File, "/dev/null"};
  access_logs.emplace_back(new Extensions::AccessLoggers::File::FileAccessLog(
      file_info, {}, Formatter::SubstitutionFormatUtils::defaultSubstitutionFormatter(),
      server_.accessLogManager()));
  EXPECT_LOG_CONTAINS(
      "critical", "cannot open admin address output file " + bad_path + " for writing.",
      admin_bad_address_out_path.startHttpListener(
          access_logs, bad_path, Network::Test::getCanonicalLoopbackAddress(GetParam()), nullptr,
          listener_scope_.createScope("listener.admin.")));
  EXPECT_FALSE(std::ifstream(bad_path));
}

TEST_P(AdminInstanceTest, CustomHandler) {
  auto callback = [](absl::string_view, Http::HeaderMap&, Buffer::Instance&,
                     AdminStream&) -> Http::Code { return Http::Code::Accepted; };

  // Test removable handler.
  EXPECT_NO_LOGS(EXPECT_TRUE(admin_.addHandler("/foo/bar", "hello", callback, true, false)));
  Http::TestResponseHeaderMapImpl header_map;
  Buffer::OwnedImpl response;
  EXPECT_EQ(Http::Code::Accepted, getCallback("/foo/bar", header_map, response));

  // Test that removable handler gets removed.
  EXPECT_TRUE(admin_.removeHandler("/foo/bar"));
  EXPECT_EQ(Http::Code::NotFound, getCallback("/foo/bar", header_map, response));
  EXPECT_FALSE(admin_.removeHandler("/foo/bar"));

  // Add non removable handler.
  EXPECT_TRUE(admin_.addHandler("/foo/bar", "hello", callback, false, false));
  EXPECT_EQ(Http::Code::Accepted, getCallback("/foo/bar", header_map, response));

  // Add again and make sure it is not there twice.
  EXPECT_FALSE(admin_.addHandler("/foo/bar", "hello", callback, false, false));

  // Try to remove non removable handler, and make sure it is not removed.
  EXPECT_FALSE(admin_.removeHandler("/foo/bar"));
  EXPECT_EQ(Http::Code::Accepted, getCallback("/foo/bar", header_map, response));
}

TEST_P(AdminInstanceTest, Help) {
  Http::TestResponseHeaderMapImpl header_map;
  Buffer::OwnedImpl response;
  EXPECT_EQ(Http::Code::OK, getCallback("/help", header_map, response));
  const std::string expected = R"EOF(admin commands are:
  /: Admin home page
  /certs: print certs on machine
  /clusters: upstream cluster status
  /config_dump: dump current Envoy configs (experimental)
      resource: The resource to dump
      mask: The mask to apply. When both resource and mask are specified, the mask is applied to every element in the desired repeated field so that only a subset of fields are returned. The mask is parsed as a ProtobufWkt::FieldMask
      name_regex: Dump only the currently loaded configurations whose names match the specified regex. Can be used with both resource and mask query parameters.
      include_eds: Dump currently loaded configuration including EDS. See the response definition for more information
  /contention: dump current Envoy mutex contention stats (if enabled)
<<<<<<< HEAD
  /cpuprofiler (POST): enable/disable the CPU profiler
      enable: enables the CPU profiler; One of (y, n)
  /drain_listeners (POST): drain listeners
      graceful: When draining listeners, enter a graceful drain period prior to closing listeners. This behaviour and duration is configurable via server options or CLI
      inboundonly: Drains all inbound listeners. traffic_direction field in envoy_v3_api_msg_config.listener.v3.Listener is used to determine whether a listener is inbound or outbound.
  /healthcheck/fail (POST): cause the server to fail health checks
  /healthcheck/ok (POST): cause the server to pass health checks
  /heapprofiler (POST): enable/disable the heap profiler
=======
  /cpuprofiler: enable/disable the CPU profiler
  /drain_listeners: drain listeners
  /healthcheck/fail: cause the server to fail health checks
  /healthcheck/ok: cause the server to pass health checks
  /heap_dump: dump current Envoy heap (if supported)
  /heapprofiler: enable/disable the heap profiler
>>>>>>> 01fb798a
  /help: print out list of admin commands
  /hot_restart_version: print the hot restart compatibility version
  /init_dump: dump current Envoy init manager information (experimental)
      mask: The desired component to dump unready targets. The mask is parsed as a ProtobufWkt::FieldMask. For example, get the unready targets of all listeners with /init_dump?mask=listener`
  /listeners: print listener info
      format: File format to use; One of (text, json)
  /logging (POST): query/change logging levels
      paths: Change multiple logging levels by setting to <logger_name1>:<desired_level1>,<logger_name2>:<desired_level2>.
      level: desired logging level; One of (, trace, debug, info, warning, error, critical, off)
  /memory: print current allocation/heap usage
  /quitquitquit (POST): exit the server
  /ready: print server state, return 200 if LIVE, otherwise return 503
  /reopen_logs (POST): reopen access logs
  /reset_counters (POST): reset all counters to zero
  /runtime: print runtime values
  /runtime_modify (POST): Adds or modifies runtime values as passed in query parameters. To delete a previously added key, use an empty string as the value. Note that deletion only applies to overrides added via this endpoint; values loaded from disk can be modified via override but not deleted. E.g. ?key1=value1&key2=value2...
  /server_info: print server version/status information
  /stats: print server stats
      usedonly: Only include stats that have been written by system since restart
      filter: Regular expression (ecmascript) for filtering stats
      format: Format to use; One of (html, text, json)
      type: Stat types to include.; One of (All, Counters, Histograms, Gauges, TextReadouts)
      histogram_buckets: Histogram bucket display mode; One of (cumulative, disjoint, none)
  /stats/prometheus: print server stats in prometheus format
      usedonly: Only include stats that have been written by system since restart
      text_readouts: Render text_readouts as new gaugues with value 0 (increases Prometheus data size)
      filter: Regular expression (ecmascript) for filtering stats
  /stats/recentlookups: Show recent stat-name lookups
  /stats/recentlookups/clear (POST): clear list of stat-name lookups and counter
  /stats/recentlookups/disable (POST): disable recording of reset stat-name lookup names
  /stats/recentlookups/enable (POST): enable recording of reset stat-name lookup names
)EOF";
  EXPECT_EQ(expected, response.toString());
}

class ChunkedHandler : public Admin::Request {
public:
  Http::Code start(Http::ResponseHeaderMap&) override { return Http::Code::OK; }

  bool nextChunk(Buffer::Instance& response) override {
    response.add("Text ");
    return ++count_ < 3;
  }

private:
  uint32_t count_{0};
};

TEST_P(AdminInstanceTest, CustomChunkedHandler) {
  auto callback = [](absl::string_view, AdminStream&) -> Admin::RequestPtr {
    Admin::RequestPtr handler = Admin::RequestPtr(new ChunkedHandler);
    return handler;
  };

  // Test removable handler.
  EXPECT_NO_LOGS(
      EXPECT_TRUE(admin_.addStreamingHandler("/foo/bar", "hello", callback, true, false)));
  Http::TestResponseHeaderMapImpl header_map;
  {
    Buffer::OwnedImpl response;
    EXPECT_EQ(Http::Code::OK, getCallback("/foo/bar", header_map, response));
    EXPECT_EQ("Text Text Text ", response.toString());
  }

  // Test that removable handler gets removed.
  EXPECT_TRUE(admin_.removeHandler("/foo/bar"));
  Buffer::OwnedImpl response;
  EXPECT_EQ(Http::Code::NotFound, getCallback("/foo/bar", header_map, response));
  EXPECT_FALSE(admin_.removeHandler("/foo/bar"));

  // Add non removable handler.
  EXPECT_TRUE(admin_.addStreamingHandler("/foo/bar", "hello", callback, false, false));
  EXPECT_EQ(Http::Code::OK, getCallback("/foo/bar", header_map, response));

  // Add again and make sure it is not there twice.
  EXPECT_FALSE(admin_.addStreamingHandler("/foo/bar", "hello", callback, false, false));

  // Try to remove non removable handler, and make sure it is not removed.
  EXPECT_FALSE(admin_.removeHandler("/foo/bar"));
  {
    Buffer::OwnedImpl response;
    EXPECT_EQ(Http::Code::OK, getCallback("/foo/bar", header_map, response));
    EXPECT_EQ("Text Text Text ", response.toString());
  }
}

TEST_P(AdminInstanceTest, StatsWithMultipleChunks) {
  Http::TestResponseHeaderMapImpl header_map;
  Buffer::OwnedImpl response;

  Stats::Store& store = server_.stats();

  // Cover the case where multiple chunks are emitted by making a large number
  // of stats with long names, based on the default chunk size. The actual
  // chunk size can be changed in the unit test for StatsRequest, but it can't
  // easily be changed from this test. This covers a bug fix due to
  // AdminImpl::runRunCallback not draining the buffer after each chunk, which
  // it is not required to do. This test ensures that StatsRequest::nextChunk
  // writes up to StatsRequest::DefaultChunkSize *additional* bytes on each
  // call.
  const std::string prefix(1000, 'a');
  uint32_t expected_size = 0;

  // Declare enough counters so that we are sure to exceed the chunk size.
  const uint32_t n = (StatsRequest::DefaultChunkSize + prefix.size() / 2) / prefix.size() + 1;
  for (uint32_t i = 0; i <= n; ++i) {
    const std::string name = absl::StrCat(prefix, i);
    store.counterFromString(name);
    expected_size += name.size() + strlen(": 0\n");
  }
  EXPECT_EQ(Http::Code::OK, getCallback("/stats", header_map, response));
  EXPECT_LT(expected_size, response.length());
  EXPECT_LT(StatsRequest::DefaultChunkSize, response.length());
  EXPECT_THAT(response.toString(), StartsWith(absl::StrCat(prefix, "0: 0\n", prefix)));
}

TEST_P(AdminInstanceTest, RejectHandlerWithXss) {
  auto callback = [](absl::string_view, Http::HeaderMap&, Buffer::Instance&,
                     AdminStream&) -> Http::Code { return Http::Code::Accepted; };
  EXPECT_LOG_CONTAINS("error",
                      "filter \"/foo<script>alert('hi')</script>\" contains invalid character '<'",
                      EXPECT_FALSE(admin_.addHandler("/foo<script>alert('hi')</script>", "hello",
                                                     callback, true, false)));
}

TEST_P(AdminInstanceTest, RejectHandlerWithEmbeddedQuery) {
  auto callback = [](absl::string_view, Http::HeaderMap&, Buffer::Instance&,
                     AdminStream&) -> Http::Code { return Http::Code::Accepted; };
  EXPECT_LOG_CONTAINS("error",
                      "filter \"/bar?queryShouldNotBeInPrefix\" contains invalid character '?'",
                      EXPECT_FALSE(admin_.addHandler("/bar?queryShouldNotBeInPrefix", "hello",
                                                     callback, true, false)));
}

class AdminTestingPeer {
public:
  AdminTestingPeer(AdminImpl& admin)
      : admin_(admin), server_(admin.server_), listener_scope_(server_.stats().createScope("")) {}
  AdminImpl::NullRouteConfigProvider& routeConfigProvider() { return route_config_provider_; }
  AdminImpl::NullScopedRouteConfigProvider& scopedRouteConfigProvider() {
    return scoped_route_config_provider_;
  }
  AdminImpl::NullOverloadManager& overloadManager() { return admin_.null_overload_manager_; }
  AdminImpl::NullOverloadManager::OverloadState& overloadState() { return overload_state_; }
  AdminImpl::AdminListenSocketFactory& socketFactory() { return socket_factory_; }
  AdminImpl::AdminListener& listener() { return listener_; }

private:
  AdminImpl& admin_;
  Server::Instance& server_;
  AdminImpl::NullRouteConfigProvider route_config_provider_{server_.timeSource()};
  AdminImpl::NullScopedRouteConfigProvider scoped_route_config_provider_{server_.timeSource()};
  AdminImpl::NullOverloadManager::OverloadState overload_state_{server_.dispatcher()};
  AdminImpl::AdminListenSocketFactory socket_factory_{nullptr};
  Stats::ScopeSharedPtr listener_scope_;
  AdminImpl::AdminListener listener_{admin_, std::move(listener_scope_)};
};

// Covers override methods for admin-specific implementations of classes in
// admin.h, reducing a major source of reduced coverage-percent expectations in
// source/server/admin. There remain a few uncovered lines that are somewhat
// harder to construct tests for.
TEST_P(AdminInstanceTest, Overrides) {
  admin_.http1Settings();
  admin_.originalIpDetectionExtensions();

  AdminTestingPeer peer(admin_);

  peer.routeConfigProvider().config();
  peer.routeConfigProvider().configInfo();
  peer.routeConfigProvider().lastUpdated();
  peer.routeConfigProvider().onConfigUpdate();

  peer.scopedRouteConfigProvider().lastUpdated();
  peer.scopedRouteConfigProvider().getConfigProto();
  peer.scopedRouteConfigProvider().getConfigVersion();
  peer.scopedRouteConfigProvider().getConfig();
  peer.scopedRouteConfigProvider().apiType();
  peer.scopedRouteConfigProvider().getConfigProtos();

  auto overload_name = Server::OverloadProactiveResourceName::GlobalDownstreamMaxConnections;
  peer.overloadState().tryAllocateResource(overload_name, 0);
  peer.overloadState().tryDeallocateResource(overload_name, 0);
  peer.overloadState().isResourceMonitorEnabled(overload_name);

  peer.overloadManager().scaledTimerFactory();

  peer.socketFactory().clone();
  peer.socketFactory().closeAllSockets();
  peer.socketFactory().doFinalPreWorkerInit();

  peer.listener().name();
  peer.listener().udpListenerConfig();
  peer.listener().direction();
  peer.listener().tcpBacklogSize();
}

} // namespace Server
} // namespace Envoy<|MERGE_RESOLUTION|>--- conflicted
+++ resolved
@@ -140,7 +140,6 @@
       name_regex: Dump only the currently loaded configurations whose names match the specified regex. Can be used with both resource and mask query parameters.
       include_eds: Dump currently loaded configuration including EDS. See the response definition for more information
   /contention: dump current Envoy mutex contention stats (if enabled)
-<<<<<<< HEAD
   /cpuprofiler (POST): enable/disable the CPU profiler
       enable: enables the CPU profiler; One of (y, n)
   /drain_listeners (POST): drain listeners
@@ -148,15 +147,8 @@
       inboundonly: Drains all inbound listeners. traffic_direction field in envoy_v3_api_msg_config.listener.v3.Listener is used to determine whether a listener is inbound or outbound.
   /healthcheck/fail (POST): cause the server to fail health checks
   /healthcheck/ok (POST): cause the server to pass health checks
+  /heap_dump: dump current Envoy heap (if supported)
   /heapprofiler (POST): enable/disable the heap profiler
-=======
-  /cpuprofiler: enable/disable the CPU profiler
-  /drain_listeners: drain listeners
-  /healthcheck/fail: cause the server to fail health checks
-  /healthcheck/ok: cause the server to pass health checks
-  /heap_dump: dump current Envoy heap (if supported)
-  /heapprofiler: enable/disable the heap profiler
->>>>>>> 01fb798a
   /help: print out list of admin commands
   /hot_restart_version: print the hot restart compatibility version
   /init_dump: dump current Envoy init manager information (experimental)
