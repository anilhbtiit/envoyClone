#pragma once

#include <iostream>

#include "envoy/api/api.h"
#include "envoy/config/bootstrap/v3alpha/bootstrap.pb.h"
#include "envoy/config/cluster/v3alpha/cluster.pb.h"
#include "envoy/config/core/v3alpha/address.pb.h"
#include "envoy/config/core/v3alpha/config_source.pb.h"
#include "envoy/config/endpoint/v3alpha/endpoint.pb.h"
#include "envoy/config/grpc_mux.h"
#include "envoy/config/subscription.h"
#include "envoy/json/json_object.h"
#include "envoy/local_info/local_info.h"
#include "envoy/registry/registry.h"
#include "envoy/server/filter_config.h"
#include "envoy/stats/scope.h"
#include "envoy/stats/stats_matcher.h"
#include "envoy/stats/tag_producer.h"
#include "envoy/upstream/cluster_manager.h"

#include "common/common/assert.h"
#include "common/common/backoff_strategy.h"
#include "common/common/hash.h"
#include "common/common/hex.h"
#include "common/grpc/common.h"
#include "common/protobuf/protobuf.h"
#include "common/protobuf/utility.h"
#include "common/singleton/const_singleton.h"

namespace Envoy {
namespace Config {

/**
 * Constant Api Type Values, used by envoy::api::v2::core::ApiConfigSource.
 */
class ApiTypeValues {
public:
  const std::string UnsupportedRestLegacy{"REST_LEGACY"};
  const std::string Rest{"REST"};
  const std::string Grpc{"GRPC"};
};

/**
 * RateLimitSettings for discovery requests.
 */
struct RateLimitSettings {
  // Default Max Tokens.
  static const uint32_t DefaultMaxTokens = 100;
  // Default Fill Rate.
  static constexpr double DefaultFillRate = 10;

  uint32_t max_tokens_{DefaultMaxTokens};
  double fill_rate_{DefaultFillRate};
  bool enabled_{false};
};

using ApiType = ConstSingleton<ApiTypeValues>;

/**
 * General config API utilities.
 */
class Utility {
public:
  /**
   * Legacy APIs uses JSON and do not have an explicit version.
   * @param input the input to hash.
   * @return std::pair<std::string, uint64_t> the string is the hash converted into
   *         a hex string, pre-pended by a user friendly prefix. The uint64_t is the
   *         raw hash.
   */
  static std::pair<std::string, uint64_t> computeHashedVersion(const std::string& input) {
    uint64_t hash = HashUtil::xxHash64(input);
    return std::make_pair("hash_" + Hex::uint64ToHex(hash), hash);
  }

  /**
   * Extract refresh_delay as a std::chrono::milliseconds from
   * envoy::api::v2::core::ApiConfigSource.
   */
  static std::chrono::milliseconds apiConfigSourceRefreshDelay(
      const envoy::config::core::v3alpha::ApiConfigSource& api_config_source);

  /**
   * Extract request_timeout as a std::chrono::milliseconds from
   * envoy::api::v2::core::ApiConfigSource. If request_timeout isn't set in the config source, a
   * default value of 1s will be returned.
   */
  static std::chrono::milliseconds apiConfigSourceRequestTimeout(
      const envoy::config::core::v3alpha::ApiConfigSource& api_config_source);

  /**
   * Extract initial_fetch_timeout as a std::chrono::milliseconds from
   * envoy::api::v2::core::ConfigSource. If request_timeout isn't set in the config source, a
   * default value of 0s will be returned.
   */
  static std::chrono::milliseconds
  configSourceInitialFetchTimeout(const envoy::config::core::v3alpha::ConfigSource& config_source);

  /**
   * Populate an envoy::api::v2::core::ApiConfigSource.
   * @param cluster supplies the cluster name for the ApiConfigSource.
   * @param refresh_delay_ms supplies the refresh delay for the ApiConfigSource in ms.
   * @param api_type supplies the type of subscription to use for the ApiConfigSource.
   * @param api_config_source a reference to the envoy::api::v2::core::ApiConfigSource object to
   * populate.
   */
  static void
  translateApiConfigSource(const std::string& cluster, uint32_t refresh_delay_ms,
                           const std::string& api_type,
                           envoy::config::core::v3alpha::ApiConfigSource& api_config_source);

  /**
   * Check cluster info for API config sanity. Throws on error.
   * @param error_prefix supplies the prefix to use in error messages.
   * @param cluster_name supplies the cluster name to check.
   * @param cm supplies the cluster manager.
   */
  static void checkCluster(absl::string_view error_prefix, absl::string_view cluster_name,
                           Upstream::ClusterManager& cm);

  /**
   * Check cluster/local info for API config sanity. Throws on error.
   * @param error_prefix supplies the prefix to use in error messages.
   * @param cluster_name supplies the cluster name to check.
   * @param cm supplies the cluster manager.
   * @param local_info supplies the local info.
   */
  static void checkClusterAndLocalInfo(absl::string_view error_prefix,
                                       absl::string_view cluster_name, Upstream::ClusterManager& cm,
                                       const LocalInfo::LocalInfo& local_info);

  /**
   * Check local info for API config sanity. Throws on error.
   * @param error_prefix supplies the prefix to use in error messages.
   * @param local_info supplies the local info.
   */
  static void checkLocalInfo(absl::string_view error_prefix,
                             const LocalInfo::LocalInfo& local_info);

  /**
   * Check the existence of a path for a filesystem subscription. Throws on error.
   * @param path the path to validate.
   * @param api reference to the Api object
   */
  static void checkFilesystemSubscriptionBackingPath(const std::string& path, Api::Api& api);

  /**
   * Check the grpc_services and cluster_names for API config sanity. Throws on error.
   * @param api_config_source the config source to validate.
   * @throws EnvoyException when an API config has the wrong number of gRPC
   * services or cluster names, depending on expectations set by its API type.
   */
  static void
  checkApiConfigSourceNames(const envoy::config::core::v3alpha::ApiConfigSource& api_config_source);

  /**
   * Check the validity of a cluster backing an api config source. Throws on error.
   * @param clusters the clusters currently loaded in the cluster manager.
   * @param api_config_source the config source to validate.
   * @throws EnvoyException when an API config doesn't have a statically defined non-EDS cluster.
   */
  static void validateClusterName(const Upstream::ClusterManager::ClusterInfoMap& clusters,
                                  const std::string& cluster_name);

  /**
   * Potentially calls Utility::validateClusterName, if a cluster name can be found.
   * @param clusters the clusters currently loaded in the cluster manager.
   * @param api_config_source the config source to validate.
   * @throws EnvoyException when an API config doesn't have a statically defined non-EDS cluster.
   */
  static void checkApiConfigSourceSubscriptionBackingCluster(
      const Upstream::ClusterManager::ClusterInfoMap& clusters,
      const envoy::config::core::v3alpha::ApiConfigSource& api_config_source);

  /**
   * Parses RateLimit configuration from envoy::api::v2::core::ApiConfigSource to RateLimitSettings.
   * @param api_config_source ApiConfigSource.
   * @return RateLimitSettings.
   */
  static RateLimitSettings
  parseRateLimitSettings(const envoy::config::core::v3alpha::ApiConfigSource& api_config_source);

  /**
   * Generate a SubscriptionStats object from stats scope.
   * @param scope for stats.
   * @return SubscriptionStats for scope.
   */
  static SubscriptionStats generateStats(Stats::Scope& scope) {
    return {ALL_SUBSCRIPTION_STATS(POOL_COUNTER(scope), POOL_GAUGE(scope))};
  }

  /**
   * Get a Factory from the registry with a particular name (and templated type) with error checking
   * to ensure the name and factory are valid.
   * @param name string identifier for the particular implementation. Note: this is a proto string
   * because it is assumed that this value will be pulled directly from the configuration proto.
   */
  template <class Factory> static Factory& getAndCheckFactory(const std::string& name) {
    if (name.empty()) {
      throw EnvoyException("Provided name for static registration lookup was empty.");
    }

    Factory* factory = Registry::FactoryRegistry<Factory>::getFactory(name);

    if (factory == nullptr) {
      throw EnvoyException(
          fmt::format("Didn't find a registered implementation for name: '{}'", name));
    }

    return *factory;
  }

  /**
   * Translate a nested config into a proto message provided by the implementation factory.
   * @param extension_name name of extension corresponding to config.
   * @param enclosing_message proto that contains a field 'config'. Note: the enclosing proto is
   * provided because for statically registered implementations, a custom config is generally
   * optional, which means the conversion must be done conditionally.
   * @param validation_visitor message validation visitor instance.
   * @param factory implementation factory with the method 'createEmptyConfigProto' to produce a
   * proto to be filled with the translated configuration.
   */
  template <class ProtoMessage, class Factory>
  static ProtobufTypes::MessagePtr
  translateToFactoryConfig(const ProtoMessage& enclosing_message,
                           ProtobufMessage::ValidationVisitor& validation_visitor,
                           Factory& factory) {
    std::cout << "in translateToFactoryConfig" << std::endl;
    ProtobufTypes::MessagePtr config = factory.createEmptyConfigProto();
<<<<<<< HEAD

    /** TODO
     * Possible fix is to have the list of names here, and if any of the named factories are here
     * then swap in ProtobufWkt::Empty?
     *
     * or add a property on factory, something like useGoogleProtobufEmpty()
     * yeah I actually like that...
     */

=======
>>>>>>> a60f6853
    // Fail in an obvious way if a plugin does not return a proto.
    RELEASE_ASSERT(config != nullptr, "");
    translateOpaqueConfig(enclosing_message.typed_config(),
                          enclosing_message.hidden_envoy_deprecated_config(), validation_visitor,
                          *config);
    return config;
  }

  /**
   * Create TagProducer instance. Check all tag names for conflicts to avoid
   * unexpected tag name overwriting.
   * @param bootstrap bootstrap proto.
   * @throws EnvoyException when the conflict of tag names is found.
   */
  static Stats::TagProducerPtr
  createTagProducer(const envoy::config::bootstrap::v3alpha::Bootstrap& bootstrap);

  /**
   * Create StatsMatcher instance.
   */
  static Stats::StatsMatcherPtr
  createStatsMatcher(const envoy::config::bootstrap::v3alpha::Bootstrap& bootstrap);

  /**
   * Obtain gRPC async client factory from a envoy::api::v2::core::ApiConfigSource.
   * @param async_client_manager gRPC async client manager.
   * @param api_config_source envoy::api::v2::core::ApiConfigSource. Must have config type GRPC.
   * @return Grpc::AsyncClientFactoryPtr gRPC async client factory.
   */
  static Grpc::AsyncClientFactoryPtr factoryForGrpcApiConfigSource(
      Grpc::AsyncClientManager& async_client_manager,
      const envoy::config::core::v3alpha::ApiConfigSource& api_config_source, Stats::Scope& scope);

  /**
   * Translate a set of cluster's hosts into a load assignment configuration.
   * @param hosts cluster's list of hosts.
   * @return envoy::api::v2::ClusterLoadAssignment a load assignment configuration.
   */
  static envoy::config::endpoint::v3alpha::ClusterLoadAssignment translateClusterHosts(
      const Protobuf::RepeatedPtrField<envoy::config::core::v3alpha::Address>& hosts);

  /**
   * Translate opaque config from google.protobuf.Any or google.protobuf.Struct to defined proto
   * message.
   * @param typed_config opaque config packed in google.protobuf.Any
   * @param config the deprecated google.protobuf.Struct config, empty struct if doesn't exist.
   * @param validation_visitor message validation visitor instance.
   * @param out_proto the proto message instantiated by extensions
   */
  static void translateOpaqueConfig(const ProtobufWkt::Any& typed_config,
                                    const ProtobufWkt::Struct& config,
                                    ProtobufMessage::ValidationVisitor& validation_visitor,
                                    Protobuf::Message& out_proto);

  /**
   * Verify that any filter designed to be terminal is configured to be terminal, and vice versa.
   * @param name the name of the filter.
   * @param name the type of filter.
   * @param is_terminal_filter true if the filter is designed to be terminal.
   * @param last_filter_in_current_config true if the filter is last in the configuration.
   * @throws EnvoyException if there is a mismatch between design and configuration.
   */
  static void validateTerminalFilters(const std::string& name, const char* filter_type,
                                      bool is_terminal_filter, bool last_filter_in_current_config) {
    if (is_terminal_filter && !last_filter_in_current_config) {
      throw EnvoyException(
          fmt::format("Error: {} must be the terminal {} filter.", name, filter_type));
    } else if (!is_terminal_filter && last_filter_in_current_config) {
      throw EnvoyException(
          fmt::format("Error: non-terminal filter {} is the last filter in a {} filter chain.",
                      name, filter_type));
    }
  }

  /**
   * Prepares the DNS failure refresh backoff strategy given the cluster configuration.
   * @param cluster the cluster configuration.
   * @param dns_refresh_rate_ms the default DNS refresh rate.
   * @param random the random generator.
   * @return BackOffStrategyPtr for scheduling refreshes.
   */
  static BackOffStrategyPtr
  prepareDnsRefreshStrategy(const envoy::config::cluster::v3alpha::Cluster& cluster,
                            uint64_t dns_refresh_rate_ms, Runtime::RandomGenerator& random);
};

} // namespace Config
} // namespace Envoy<|MERGE_RESOLUTION|>--- conflicted
+++ resolved
@@ -228,7 +228,6 @@
                            Factory& factory) {
     std::cout << "in translateToFactoryConfig" << std::endl;
     ProtobufTypes::MessagePtr config = factory.createEmptyConfigProto();
-<<<<<<< HEAD
 
     /** TODO
      * Possible fix is to have the list of names here, and if any of the named factories are here
@@ -238,8 +237,6 @@
      * yeah I actually like that...
      */
 
-=======
->>>>>>> a60f6853
     // Fail in an obvious way if a plugin does not return a proto.
     RELEASE_ASSERT(config != nullptr, "");
     translateOpaqueConfig(enclosing_message.typed_config(),
