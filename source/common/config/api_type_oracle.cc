--- conflicted
+++ resolved
@@ -6,10 +6,9 @@
 namespace Config {
 
 // To exclude rejecting below v2 protos.
-using Exclude_v2_protosSet = std::set<absl::string_view>;
-static const Exclude_v2_protosSet& exclude_v2_protosSet() {
+static const std::set<absl::string_view>& excludeV2ProtoSet() {
   CONSTRUCT_ON_FIRST_USE(
-      Exclude_v2_protosSet,
+      std::set<absl::string_view>,
       {"envoy.config.health_checker.redis.v2", "envoy.config.filter.thrift.router.v2alpha1",
        "envoy.config.resource_monitor.fixed_heap.v2alpha",
        "envoy.config.resource_monitor.injected_resource.v2alpha",
@@ -23,19 +22,11 @@
     const Protobuf::Descriptor* earlier_desc =
         Protobuf::DescriptorPool::generated_pool()->FindMessageTypeByName(
             previous_message_string.value());
-    auto itr = exclude_v2_protosSet().find(earlier_desc->full_name());
-<<<<<<< HEAD
-    if (itr != exclude_v2_protosSet().end()) {
+    auto itr = excludeV2ProtoSet().find(earlier_desc->full_name());
+    if (itr != excludeV2ProtoSet().end()) {
       return nullptr;
     }
     return earlier_desc;
-=======
-    const Protobuf::Descriptor* earlier_desc_exclude_v2_protos;
-    if (itr == exclude_v2_protosSet().end()) {
-      earlier_desc_exclude_v2_protos = earlier_desc;
-    }
-    return earlier_desc_exclude_v2_protos;
->>>>>>> af59960a
   } else {
     return nullptr;
   }
