--- conflicted
+++ resolved
@@ -87,21 +87,18 @@
     added new configuration field :ref:`domain
     <envoy_v3_api_field_extensions.filters.http.ratelimit.v3.RateLimitPerRoute.domain>` to allow for setting rate limit domains on a
     per-route basis.
-<<<<<<< HEAD
 - area: ext_proc
   change: |
     added new configuration field
     :ref:`disable_clear_route_cache <envoy_v3_api_field_extensions.filters.http.ext_proc.v3.ExternalProcessor.disable_clear_route_cache>`
     to force the ext_proc filter from clearing the route cache. Failures to clear from setting this field will be counted under the
     clear_route_cache_disabled stat.
-=======
 - area: redis_proxy
   change: |
     added new field :ref:`connection_rate_limit
     <envoy_v3_api_field_extensions.filters.network.redis_proxy.v3.RedisProxy.ConnPoolSettings.connection_rate_limit>`
     to limit reconnection rate to redis server to avoid reconnection storm.
 
->>>>>>> 6c49c16a
 deprecated:
 - area: access_log
   change: |
