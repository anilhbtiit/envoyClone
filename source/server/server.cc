--- conflicted
+++ resolved
@@ -414,12 +414,7 @@
   if (bootstrap_.has_hds_config()) {
     const auto& hds_config = bootstrap_.hds_config();
     async_client_manager_ = std::make_unique<Grpc::AsyncClientManagerImpl>(
-<<<<<<< HEAD
-        *config_.clusterManager(), thread_local_, time_source_, *api_,
-        grpc_context_.googleGrpcStatNames());
-=======
         *config_.clusterManager(), thread_local_, time_source_, *api_, grpc_context_.statNames());
->>>>>>> ee412636
     hds_delegate_ = std::make_unique<Upstream::HdsDelegate>(
         stats_store_,
         Config::Utility::factoryForGrpcApiConfigSource(*async_client_manager_, hds_config,
