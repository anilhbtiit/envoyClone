#pragma once

#include "envoy/stats/scope.h"

#include "common/api/api_impl.h"
#include "common/event/dispatcher_impl.h"
#include "common/grpc/async_client_impl.h"

#ifdef ENVOY_GOOGLE_GRPC
#include "common/grpc/google_async_client_impl.h"
#endif

#include "common/http/async_client_impl.h"
#include "common/http/codes.h"
#include "common/http/http2/conn_pool.h"
#include "common/stats/fake_symbol_table_impl.h"
#include "common/network/connection_impl.h"
#include "common/network/raw_buffer_socket.h"

#include "extensions/transport_sockets/tls/context_config_impl.h"
#include "extensions/transport_sockets/tls/ssl_socket.h"

#include "test/common/grpc/grpc_client_integration.h"
#include "test/common/grpc/utility.h"
#include "test/integration/fake_upstream.h"
#include "test/mocks/grpc/mocks.h"
#include "test/mocks/local_info/mocks.h"
#include "test/mocks/server/mocks.h"
#include "test/mocks/tracing/mocks.h"
#include "test/mocks/upstream/mocks.h"
#include "test/proto/helloworld.pb.h"
#include "test/test_common/environment.h"
#include "test/test_common/global.h"
#include "test/test_common/test_time.h"
#include "test/test_common/utility.h"

using testing::_;
using testing::Invoke;
using testing::InvokeWithoutArgs;
using testing::NiceMock;
using testing::Return;
using testing::ReturnRef;

namespace Envoy {
namespace Grpc {
namespace {

const char HELLO_REQUEST[] = "ABC";
const char HELLO_REPLY[] = "DEFG";

MATCHER_P(HelloworldReplyEq, rhs, "") { return arg.message() == rhs; }

typedef std::vector<std::pair<Http::LowerCaseString, std::string>> TestMetadata;

// Use in EXPECT_CALL(foo, bar(_)).WillExitIfNeeded() to exit dispatcher loop if
// there are no longer any pending events in DispatcherHelper.
#define WillExitIfNeeded()                                                                         \
  WillOnce(InvokeWithoutArgs([this] { dispatcher_helper_.exitDispatcherIfNeeded(); }))

// Utility to assist with keeping track of pending gmock expected events when
// deferring execution to the dispatcher. The dispatcher can be run using this
// helper until all pending events are completed.
class DispatcherHelper {
public:
  DispatcherHelper(Event::Dispatcher& dispatcher) : dispatcher_(dispatcher) {}

  void exitDispatcherIfNeeded() {
    ENVOY_LOG_MISC(debug, "Checking exit with {} events pending", pending_stream_events_);
    ASSERT(pending_stream_events_ > 0);
    if (--pending_stream_events_ == 0) {
      dispatcher_.exit();
    }
  }

  void runDispatcher() {
    ENVOY_LOG_MISC(debug, "Run dispatcher with {} events pending", pending_stream_events_);
    if (pending_stream_events_ > 0) {
      dispatcher_.run(Event::Dispatcher::RunType::Block);
    }
  }

  void setStreamEventPending() {
    ++pending_stream_events_;
    ENVOY_LOG_MISC(debug, "Set event pending, now {} events pending", pending_stream_events_);
  }

  uint32_t pending_stream_events_{};
  Event::Dispatcher& dispatcher_;
};

// Stream related test utilities.
class HelloworldStream : public MockAsyncStreamCallbacks<helloworld::HelloReply> {
public:
  HelloworldStream(DispatcherHelper& dispatcher_helper) : dispatcher_helper_(dispatcher_helper) {}

  void sendRequest(bool end_stream = false) {
    helloworld::HelloRequest request_msg;
    request_msg.set_name(HELLO_REQUEST);
    grpc_stream_->sendMessage(request_msg, end_stream);

    helloworld::HelloRequest received_msg;
    AssertionResult result =
        fake_stream_->waitForGrpcMessage(dispatcher_helper_.dispatcher_, received_msg);
    RELEASE_ASSERT(result, result.message());
    EXPECT_THAT(request_msg, ProtoEq(received_msg));
  }

  void expectInitialMetadata(const TestMetadata& metadata) {
    EXPECT_CALL(*this, onReceiveInitialMetadata_(_))
        .WillOnce(Invoke([this, &metadata](const Http::HeaderMap& received_headers) {
          Http::TestHeaderMapImpl stream_headers(received_headers);
          for (const auto& value : metadata) {
            EXPECT_EQ(value.second, stream_headers.get_(value.first));
          }
          dispatcher_helper_.exitDispatcherIfNeeded();
        }));
    dispatcher_helper_.setStreamEventPending();
  }

  void expectTrailingMetadata(const TestMetadata& metadata) {
    EXPECT_CALL(*this, onReceiveTrailingMetadata_(_))
        .WillOnce(Invoke([this, &metadata](const Http::HeaderMap& received_headers) {
          Http::TestHeaderMapImpl stream_headers(received_headers);
          for (auto& value : metadata) {
            EXPECT_EQ(value.second, stream_headers.get_(value.first));
          }
          dispatcher_helper_.exitDispatcherIfNeeded();
        }));
    dispatcher_helper_.setStreamEventPending();
  }

  void sendServerInitialMetadata(const TestMetadata& metadata) {
    Http::HeaderMapPtr reply_headers{new Http::TestHeaderMapImpl{{":status", "200"}}};
    for (auto& value : metadata) {
      reply_headers->addReference(value.first, value.second);
    }
    expectInitialMetadata(metadata);
    fake_stream_->encodeHeaders(Http::HeaderMapImpl(*reply_headers), false);
  }

  void sendReply() {
    helloworld::HelloReply reply;
    reply.set_message(HELLO_REPLY);
    EXPECT_CALL(*this, onReceiveMessage_(HelloworldReplyEq(HELLO_REPLY))).WillExitIfNeeded();
    dispatcher_helper_.setStreamEventPending();
    fake_stream_->sendGrpcMessage<helloworld::HelloReply>(reply);
  }

  void expectGrpcStatus(Status::GrpcStatus grpc_status) {
    if (grpc_status == Status::GrpcStatus::InvalidCode) {
      EXPECT_CALL(*this, onRemoteClose(_, _)).WillExitIfNeeded();
    } else if (grpc_status > Status::GrpcStatus::MaximumValid) {
      EXPECT_CALL(*this, onRemoteClose(Status::GrpcStatus::InvalidCode, _)).WillExitIfNeeded();
    } else {
      EXPECT_CALL(*this, onRemoteClose(grpc_status, _)).WillExitIfNeeded();
    }
    dispatcher_helper_.setStreamEventPending();
  }

  void sendServerTrailers(Status::GrpcStatus grpc_status, const std::string& grpc_message,
                          const TestMetadata& metadata, bool trailers_only = false) {
    Http::TestHeaderMapImpl reply_trailers{{"grpc-status", std::to_string(enumToInt(grpc_status))}};
    if (!grpc_message.empty()) {
      reply_trailers.addCopy("grpc-message", grpc_message);
    }
    if (trailers_only) {
      reply_trailers.addCopy(":status", "200");
    }
    for (const auto& value : metadata) {
      reply_trailers.addCopy(value.first, value.second);
    }
    if (trailers_only) {
      expectInitialMetadata(empty_metadata_);
    }
    expectTrailingMetadata(metadata);
    expectGrpcStatus(grpc_status);
    if (trailers_only) {
      fake_stream_->encodeHeaders(reply_trailers, true);
    } else {
      fake_stream_->encodeTrailers(reply_trailers);
    }
  }

  void closeStream() {
    grpc_stream_->closeStream();
    AssertionResult result = fake_stream_->waitForEndStream(dispatcher_helper_.dispatcher_);
    RELEASE_ASSERT(result, result.message());
  }

  DispatcherHelper& dispatcher_helper_;
  FakeStream* fake_stream_{};
  AsyncStream* grpc_stream_{};
  const TestMetadata empty_metadata_;
};

// Request related test utilities.
class HelloworldRequest : public MockAsyncRequestCallbacks<helloworld::HelloReply> {
public:
  HelloworldRequest(DispatcherHelper& dispatcher_helper) : dispatcher_helper_(dispatcher_helper) {}

  void sendReply() {
    fake_stream_->startGrpcStream();
    helloworld::HelloReply reply;
    reply.set_message(HELLO_REPLY);
    EXPECT_CALL(*child_span_, setTag(Tracing::Tags::get().GRPC_STATUS_CODE, "0"));
    EXPECT_CALL(*this, onSuccess_(HelloworldReplyEq(HELLO_REPLY), _)).WillExitIfNeeded();
    EXPECT_CALL(*child_span_, finishSpan());
    dispatcher_helper_.setStreamEventPending();
    fake_stream_->sendGrpcMessage(reply);
    fake_stream_->finishGrpcStream(Grpc::Status::Ok);
  }

  DispatcherHelper& dispatcher_helper_;
  FakeStream* fake_stream_{};
  AsyncRequest* grpc_request_{};
  Tracing::MockSpan* child_span_{new Tracing::MockSpan()};
};

class GrpcClientIntegrationTest : public GrpcClientIntegrationParamTest {
public:
  GrpcClientIntegrationTest()
      : method_descriptor_(helloworld::Greeter::descriptor()->FindMethodByName("SayHello")),
<<<<<<< HEAD
        api_(Api::createApiForTest(*stats_store_)), dispatcher_(test_time_.timeSystem(), *api_),
        http_context_(stats_store_->symbolTable()) {}
=======
        api_(Api::createApiForTest(*stats_store_, test_time_.timeSystem())),
        dispatcher_(api_->allocateDispatcher()) {}
>>>>>>> 741df7aa

  virtual void initialize() {
    if (fake_upstream_ == nullptr) {
      fake_upstream_ = std::make_unique<FakeUpstream>(0, FakeHttpConnection::Type::HTTP2,
                                                      ipVersion(), test_time_.timeSystem());
    }
    switch (clientType()) {
    case ClientType::EnvoyGrpc:
      grpc_client_ = createAsyncClientImpl();
      break;
    case ClientType::GoogleGrpc: {
      grpc_client_ = createGoogleAsyncClientImpl();
      break;
    }
    }
    // Setup a test timeout (also needed to maintain an active event in the dispatcher so that
    // .run() will block until timeout rather than exit immediately).
    timeout_timer_ = dispatcher_->createTimer([this] {
      FAIL() << "Test timeout";
      dispatcher_->exit();
    });
    timeout_timer_->enableTimer(std::chrono::milliseconds(10000));
  }

  void TearDown() override {
    if (fake_connection_) {
      AssertionResult result = fake_connection_->close();
      RELEASE_ASSERT(result, result.message());
      result = fake_connection_->waitForDisconnect();
      RELEASE_ASSERT(result, result.message());
      fake_connection_.reset();
    }
  }

  void fillServiceWideInitialMetadata(envoy::api::v2::core::GrpcService& config) {
    for (const auto& item : service_wide_initial_metadata_) {
      auto* header_value = config.add_initial_metadata();
      header_value->set_key(item.first.get());
      header_value->set_value(item.second);
    }
  }

  // Create a Grpc::AsyncClientImpl instance backed by enough fake/mock
  // infrastructure to initiate a loopback TCP connection to fake_upstream_.
  AsyncClientPtr createAsyncClientImpl() {
    client_connection_ = std::make_unique<Network::ClientConnectionImpl>(
        *dispatcher_, fake_upstream_->localAddress(), nullptr,
        std::move(async_client_transport_socket_), nullptr);
    ON_CALL(*mock_cluster_info_, connectTimeout())
        .WillByDefault(Return(std::chrono::milliseconds(1000)));
    EXPECT_CALL(*mock_cluster_info_, name()).WillRepeatedly(ReturnRef(fake_cluster_name_));
    EXPECT_CALL(cm_, get(_)).WillRepeatedly(Return(&thread_local_cluster_));
    EXPECT_CALL(thread_local_cluster_, info()).WillRepeatedly(Return(cluster_info_ptr_));
    Upstream::MockHost::MockCreateConnectionData connection_data{client_connection_.release(),
                                                                 host_description_ptr_};
    EXPECT_CALL(*mock_host_, createConnection_(_, _)).WillRepeatedly(Return(connection_data));
    EXPECT_CALL(*mock_host_, cluster()).WillRepeatedly(ReturnRef(*cluster_info_ptr_));
    EXPECT_CALL(*mock_host_description_, locality()).WillRepeatedly(ReturnRef(host_locality_));
    http_conn_pool_ = std::make_unique<Http::Http2::ProdConnPoolImpl>(
        *dispatcher_, host_ptr_, Upstream::ResourcePriority::Default, nullptr);
    EXPECT_CALL(cm_, httpConnPoolForCluster(_, _, _, _))
        .WillRepeatedly(Return(http_conn_pool_.get()));
    http_async_client_ = std::make_unique<Http::AsyncClientImpl>(
        cluster_info_ptr_, *stats_store_, *dispatcher_, local_info_, cm_, runtime_, random_,
        std::move(shadow_writer_ptr_), http_context_);
    EXPECT_CALL(cm_, httpAsyncClientForCluster(fake_cluster_name_))
        .WillRepeatedly(ReturnRef(*http_async_client_));
    EXPECT_CALL(cm_, get(fake_cluster_name_)).WillRepeatedly(Return(&thread_local_cluster_));
    envoy::api::v2::core::GrpcService config;
    config.mutable_envoy_grpc()->set_cluster_name(fake_cluster_name_);
    fillServiceWideInitialMetadata(config);
    return std::make_unique<AsyncClientImpl>(cm_, config, dispatcher_->timeSource());
  }

  virtual envoy::api::v2::core::GrpcService createGoogleGrpcConfig() {
    envoy::api::v2::core::GrpcService config;
    auto* google_grpc = config.mutable_google_grpc();
    google_grpc->set_target_uri(fake_upstream_->localAddress()->asString());
    google_grpc->set_stat_prefix("fake_cluster");
    fillServiceWideInitialMetadata(config);
    return config;
  }

  AsyncClientPtr createGoogleAsyncClientImpl() {
#ifdef ENVOY_GOOGLE_GRPC
    google_tls_ = std::make_unique<GoogleAsyncClientThreadLocal>(*api_);
    GoogleGenericStubFactory stub_factory;
    return std::make_unique<GoogleAsyncClientImpl>(*dispatcher_, *google_tls_, stub_factory,
                                                   stats_scope_, createGoogleGrpcConfig(), *api_);
#else
    NOT_REACHED_GCOVR_EXCL_LINE;
#endif
  }

  void expectInitialHeaders(FakeStream& fake_stream, const TestMetadata& initial_metadata) {
    AssertionResult result = fake_stream.waitForHeadersComplete();
    RELEASE_ASSERT(result, result.message());
    Http::TestHeaderMapImpl stream_headers(fake_stream.headers());
    EXPECT_EQ("POST", stream_headers.get_(":method"));
    EXPECT_EQ("/helloworld.Greeter/SayHello", stream_headers.get_(":path"));
    EXPECT_EQ("application/grpc", stream_headers.get_("content-type"));
    EXPECT_EQ("trailers", stream_headers.get_("te"));
    for (const auto& value : initial_metadata) {
      EXPECT_EQ(value.second, stream_headers.get_(value.first));
    }
    for (const auto& value : service_wide_initial_metadata_) {
      EXPECT_EQ(value.second, stream_headers.get_(value.first));
    }
  }

  virtual void expectExtraHeaders(FakeStream&) {}

  std::unique_ptr<HelloworldRequest> createRequest(const TestMetadata& initial_metadata) {
    auto request = std::make_unique<HelloworldRequest>(dispatcher_helper_);
    EXPECT_CALL(*request, onCreateInitialMetadata(_))
        .WillOnce(Invoke([&initial_metadata](Http::HeaderMap& headers) {
          for (const auto& value : initial_metadata) {
            headers.addReference(value.first, value.second);
          }
        }));
    helloworld::HelloRequest request_msg;
    request_msg.set_name(HELLO_REQUEST);

    Tracing::MockSpan active_span;
    EXPECT_CALL(active_span, spawnChild_(_, "async fake_cluster egress", _))
        .WillOnce(Return(request->child_span_));
    EXPECT_CALL(*request->child_span_,
                setTag(Tracing::Tags::get().UPSTREAM_CLUSTER, fake_cluster_name_));
    EXPECT_CALL(*request->child_span_,
                setTag(Tracing::Tags::get().COMPONENT, Tracing::Tags::get().PROXY));
    EXPECT_CALL(*request->child_span_, injectContext(_));

    request->grpc_request_ =
        grpc_client_->send(*method_descriptor_, request_msg, *request, active_span,
                           absl::optional<std::chrono::milliseconds>());
    EXPECT_NE(request->grpc_request_, nullptr);

    if (!fake_connection_) {
      AssertionResult result =
          fake_upstream_->waitForHttpConnection(*dispatcher_, fake_connection_);
      RELEASE_ASSERT(result, result.message());
    }
    fake_streams_.emplace_back();
    AssertionResult result = fake_connection_->waitForNewStream(*dispatcher_, fake_streams_.back());
    RELEASE_ASSERT(result, result.message());
    auto& fake_stream = *fake_streams_.back();
    request->fake_stream_ = &fake_stream;

    expectInitialHeaders(fake_stream, initial_metadata);
    expectExtraHeaders(fake_stream);

    helloworld::HelloRequest received_msg;
    result = fake_stream.waitForGrpcMessage(*dispatcher_, received_msg);
    RELEASE_ASSERT(result, result.message());
    EXPECT_THAT(request_msg, ProtoEq(received_msg));

    return request;
  }

  std::unique_ptr<HelloworldStream> createStream(const TestMetadata& initial_metadata) {
    auto stream = std::make_unique<HelloworldStream>(dispatcher_helper_);
    EXPECT_CALL(*stream, onCreateInitialMetadata(_))
        .WillOnce(Invoke([&initial_metadata](Http::HeaderMap& headers) {
          for (const auto& value : initial_metadata) {
            headers.addReference(value.first, value.second);
          }
        }));

    stream->grpc_stream_ = grpc_client_->start(*method_descriptor_, *stream);
    EXPECT_NE(stream->grpc_stream_, nullptr);

    if (!fake_connection_) {
      AssertionResult result =
          fake_upstream_->waitForHttpConnection(*dispatcher_, fake_connection_);
      RELEASE_ASSERT(result, result.message());
    }
    fake_streams_.emplace_back();
    AssertionResult result = fake_connection_->waitForNewStream(*dispatcher_, fake_streams_.back());
    RELEASE_ASSERT(result, result.message());
    auto& fake_stream = *fake_streams_.back();
    stream->fake_stream_ = &fake_stream;

    expectInitialHeaders(fake_stream, initial_metadata);
    expectExtraHeaders(fake_stream);

    return stream;
  }

  DangerousDeprecatedTestTime test_time_;
  std::unique_ptr<FakeUpstream> fake_upstream_;
  FakeHttpConnectionPtr fake_connection_;
  std::vector<FakeStreamPtr> fake_streams_;
  const Protobuf::MethodDescriptor* method_descriptor_;
  Envoy::Test::Global<Stats::FakeSymbolTableImpl> symbol_table_;
  Stats::IsolatedStoreImpl* stats_store_ = new Stats::IsolatedStoreImpl(*symbol_table_);
  Api::ApiPtr api_;
  Event::DispatcherPtr dispatcher_;
  DispatcherHelper dispatcher_helper_{*dispatcher_};
  Stats::ScopeSharedPtr stats_scope_{stats_store_};
  TestMetadata service_wide_initial_metadata_;
#ifdef ENVOY_GOOGLE_GRPC
  std::unique_ptr<GoogleAsyncClientThreadLocal> google_tls_;
#endif
  AsyncClientPtr grpc_client_;
  Event::TimerPtr timeout_timer_;
  const TestMetadata empty_metadata_;

  // Fake/mock infrastructure for Grpc::AsyncClientImpl upstream.
  Network::TransportSocketPtr async_client_transport_socket_{new Network::RawBufferSocket()};
  const std::string fake_cluster_name_{"fake_cluster"};
  Upstream::MockClusterManager cm_;
  Upstream::MockClusterInfo* mock_cluster_info_ = new NiceMock<Upstream::MockClusterInfo>();
  Upstream::ClusterInfoConstSharedPtr cluster_info_ptr_{mock_cluster_info_};
  Upstream::MockThreadLocalCluster thread_local_cluster_;
  NiceMock<LocalInfo::MockLocalInfo> local_info_;
  Runtime::MockLoader runtime_;
  Extensions::TransportSockets::Tls::ContextManagerImpl context_manager_{test_time_.timeSystem()};
  NiceMock<Runtime::MockRandomGenerator> random_;
  Http::AsyncClientPtr http_async_client_;
  Http::ConnectionPool::InstancePtr http_conn_pool_;
  Http::ContextImpl http_context_;
  envoy::api::v2::core::Locality host_locality_;
  Upstream::MockHost* mock_host_ = new NiceMock<Upstream::MockHost>();
  Upstream::MockHostDescription* mock_host_description_ =
      new NiceMock<Upstream::MockHostDescription>();
  Upstream::HostDescriptionConstSharedPtr host_description_ptr_{mock_host_description_};
  Upstream::HostConstSharedPtr host_ptr_{mock_host_};
  Router::MockShadowWriter* mock_shadow_writer_ = new Router::MockShadowWriter();
  Router::ShadowWriterPtr shadow_writer_ptr_{mock_shadow_writer_};
  Network::ClientConnectionPtr client_connection_;
};

// SSL connection credential validation tests.
class GrpcSslClientIntegrationTest : public GrpcClientIntegrationTest {
public:
  GrpcSslClientIntegrationTest() {
    ON_CALL(factory_context_, api()).WillByDefault(ReturnRef(*api_));
  }
  void TearDown() override {
    // Reset some state in the superclass before we destruct context_manager_ in our destructor, it
    // doesn't like dangling contexts at destruction.
    GrpcClientIntegrationTest::TearDown();
    fake_upstream_.reset();
    async_client_transport_socket_.reset();
    client_connection_.reset();
    mock_cluster_info_->transport_socket_factory_.reset();
  }

  virtual envoy::api::v2::core::GrpcService createGoogleGrpcConfig() override {
    auto config = GrpcClientIntegrationTest::createGoogleGrpcConfig();
    TestUtility::setTestSslGoogleGrpcConfig(config, use_client_cert_);
    return config;
  }

  void initialize() override {
    envoy::api::v2::auth::UpstreamTlsContext tls_context;
    auto* common_tls_context = tls_context.mutable_common_tls_context();
    auto* validation_context = common_tls_context->mutable_validation_context();
    validation_context->mutable_trusted_ca()->set_filename(
        TestEnvironment::runfilesPath("test/config/integration/certs/upstreamcacert.pem"));
    if (use_client_cert_) {
      auto* tls_cert = common_tls_context->add_tls_certificates();
      tls_cert->mutable_certificate_chain()->set_filename(
          TestEnvironment::runfilesPath("test/config/integration/certs/clientcert.pem"));
      tls_cert->mutable_private_key()->set_filename(
          TestEnvironment::runfilesPath("test/config/integration/certs/clientkey.pem"));
    }
    auto cfg = std::make_unique<Extensions::TransportSockets::Tls::ClientContextConfigImpl>(
        tls_context, factory_context_);

    mock_cluster_info_->transport_socket_factory_ =
        std::make_unique<Extensions::TransportSockets::Tls::ClientSslSocketFactory>(
            std::move(cfg), context_manager_, *stats_store_);
    ON_CALL(*mock_cluster_info_, transportSocketFactory())
        .WillByDefault(ReturnRef(*mock_cluster_info_->transport_socket_factory_));
    async_client_transport_socket_ =
        mock_cluster_info_->transport_socket_factory_->createTransportSocket(nullptr);
    fake_upstream_ = std::make_unique<FakeUpstream>(createUpstreamSslContext(), 0,
                                                    FakeHttpConnection::Type::HTTP2, ipVersion(),
                                                    test_time_.timeSystem());

    GrpcClientIntegrationTest::initialize();
  }

  Network::TransportSocketFactoryPtr createUpstreamSslContext() {
    envoy::api::v2::auth::DownstreamTlsContext tls_context;
    auto* common_tls_context = tls_context.mutable_common_tls_context();
    common_tls_context->add_alpn_protocols("h2");
    auto* tls_cert = common_tls_context->add_tls_certificates();
    tls_cert->mutable_certificate_chain()->set_filename(
        TestEnvironment::runfilesPath("test/config/integration/certs/upstreamcert.pem"));
    tls_cert->mutable_private_key()->set_filename(
        TestEnvironment::runfilesPath("test/config/integration/certs/upstreamkey.pem"));
    if (use_client_cert_) {
      tls_context.mutable_require_client_certificate()->set_value(true);
      auto* validation_context = common_tls_context->mutable_validation_context();
      validation_context->mutable_trusted_ca()->set_filename(
          TestEnvironment::runfilesPath("test/config/integration/certs/cacert.pem"));
    }

    auto cfg = std::make_unique<Extensions::TransportSockets::Tls::ServerContextConfigImpl>(
        tls_context, factory_context_);

    static Stats::Scope* upstream_stats_store = new Stats::IsolatedStoreImpl();
    return std::make_unique<Extensions::TransportSockets::Tls::ServerSslSocketFactory>(
        std::move(cfg), context_manager_, *upstream_stats_store, std::vector<std::string>{});
  }

  bool use_client_cert_{};
  testing::NiceMock<Server::Configuration::MockTransportSocketFactoryContext> factory_context_;
};

} // namespace
} // namespace Grpc
} // namespace Envoy<|MERGE_RESOLUTION|>--- conflicted
+++ resolved
@@ -220,13 +220,8 @@
 public:
   GrpcClientIntegrationTest()
       : method_descriptor_(helloworld::Greeter::descriptor()->FindMethodByName("SayHello")),
-<<<<<<< HEAD
-        api_(Api::createApiForTest(*stats_store_)), dispatcher_(test_time_.timeSystem(), *api_),
-        http_context_(stats_store_->symbolTable()) {}
-=======
         api_(Api::createApiForTest(*stats_store_, test_time_.timeSystem())),
-        dispatcher_(api_->allocateDispatcher()) {}
->>>>>>> 741df7aa
+        dispatcher_(api_->allocateDispatcher()), http_context_(stats_store_->symbolTable()) {}
 
   virtual void initialize() {
     if (fake_upstream_ == nullptr) {
