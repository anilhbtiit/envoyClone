--- conflicted
+++ resolved
@@ -25,18 +25,13 @@
 
 PersistentQuicInfoImpl::PersistentQuicInfoImpl(
     Event::Dispatcher& dispatcher, Network::TransportSocketFactory& transport_socket_factory,
-    Network::Address::InstanceConstSharedPtr server_addr)
+    TimeSource& time_source, Network::Address::InstanceConstSharedPtr server_addr)
     : conn_helper_(dispatcher), alarm_factory_(dispatcher, *conn_helper_.GetClock()),
       server_id_{getConfig(transport_socket_factory).serverNameIndication(),
                  static_cast<uint16_t>(server_addr->ip()->port()), false},
       crypto_config_(std::make_unique<quic::QuicCryptoClientConfig>(
-<<<<<<< HEAD
-          std::make_unique<EnvoyQuicProofVerifier>(getContext(transport_socket_factory)))) {
-=======
-          std::make_unique<EnvoyQuicProofVerifier>(stats_scope, getConfig(transport_socket_factory),
-                                                   time_source),
+          std::make_unique<EnvoyQuicProofVerifier>(getContext(transport_socket_factory)),
           std::make_unique<EnvoyQuicSessionCache>(time_source))) {
->>>>>>> 691487d8
   quiche::FlagRegistry::getInstance();
 }
 
