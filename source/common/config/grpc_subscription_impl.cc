#include "common/config/grpc_subscription_impl.h"

#include <chrono>

#include "common/common/assert.h"
#include "common/common/logger.h"
#include "common/common/utility.h"
#include "common/config/xds_resource.h"
#include "common/grpc/common.h"
#include "common/protobuf/protobuf.h"
#include "common/protobuf/type_util.h"
#include "common/protobuf/utility.h"

namespace Envoy {
namespace Config {

<<<<<<< HEAD
constexpr std::chrono::milliseconds UpdateDurationLogThreshold = std::chrono::milliseconds(50);

GrpcSubscriptionImpl::GrpcSubscriptionImpl(
    GrpcMuxSharedPtr grpc_mux, SubscriptionCallbacks& callbacks,
    OpaqueResourceDecoder& resource_decoder, SubscriptionStats stats, absl::string_view type_url,
    Event::Dispatcher& dispatcher, std::chrono::milliseconds init_fetch_timeout, bool is_aggregated)
=======
GrpcSubscriptionImpl::GrpcSubscriptionImpl(GrpcMuxSharedPtr grpc_mux,
                                           SubscriptionCallbacks& callbacks,
                                           OpaqueResourceDecoder& resource_decoder,
                                           SubscriptionStats stats, absl::string_view type_url,
                                           Event::Dispatcher& dispatcher,
                                           std::chrono::milliseconds init_fetch_timeout,
                                           bool is_aggregated, bool use_namespace_matching)
>>>>>>> 1b0c1907
    : grpc_mux_(grpc_mux), callbacks_(callbacks), resource_decoder_(resource_decoder),
      stats_(stats), type_url_(type_url), dispatcher_(dispatcher),
      init_fetch_timeout_(init_fetch_timeout), is_aggregated_(is_aggregated),
      use_namespace_matching_(use_namespace_matching) {}

// Config::Subscription
void GrpcSubscriptionImpl::start(const absl::flat_hash_set<std::string>& resources) {
  if (init_fetch_timeout_.count() > 0) {
    init_fetch_timeout_timer_ = dispatcher_.createTimer([this]() -> void {
      callbacks_.onConfigUpdateFailed(Envoy::Config::ConfigUpdateFailureReason::FetchTimedout,
                                      nullptr);
    });
    init_fetch_timeout_timer_->enableTimer(init_fetch_timeout_);
  }

  watch_ =
      grpc_mux_->addWatch(type_url_, resources, *this, resource_decoder_, use_namespace_matching_);

  // The attempt stat here is maintained for the purposes of having consistency between ADS and
  // gRPC/filesystem/REST Subscriptions. Since ADS is push based and muxed, the notion of an
  // "attempt" for a given xDS API combined by ADS is not really that meaningful.
  stats_.update_attempt_.inc();

  // ADS initial request batching relies on the users of the GrpcMux *not* calling start on it,
  // whereas non-ADS xDS users must call it themselves.
  if (!is_aggregated_) {
    grpc_mux_->start();
  }
}

void GrpcSubscriptionImpl::updateResourceInterest(
    const absl::flat_hash_set<std::string>& update_to_these_names) {
  watch_->update(update_to_these_names);
  stats_.update_attempt_.inc();
}

void GrpcSubscriptionImpl::requestOnDemandUpdate(
    const absl::flat_hash_set<std::string>& for_update) {
  grpc_mux_->requestOnDemandUpdate(type_url_, for_update);
  stats_.update_attempt_.inc();
}

// Config::SubscriptionCallbacks
void GrpcSubscriptionImpl::onConfigUpdate(const std::vector<Config::DecodedResourceRef>& resources,
                                          const std::string& version_info) {
  disableInitFetchTimeoutTimer();
  // TODO(mattklein123): In the future if we start tracking per-resource versions, we need to
  // supply those versions to onConfigUpdate() along with the xDS response ("system")
  // version_info. This way, both types of versions can be tracked and exposed for debugging by
  // the configuration update targets.
  auto start = dispatcher_.timeSource().monotonicTime();
  callbacks_.onConfigUpdate(resources, version_info);
  std::chrono::milliseconds update_duration = std::chrono::duration_cast<std::chrono::milliseconds>(
      dispatcher_.timeSource().monotonicTime() - start);
  stats_.update_success_.inc();
  stats_.update_attempt_.inc();
  stats_.update_time_.set(DateUtil::nowToMilliseconds(dispatcher_.timeSource()));
  stats_.version_.set(HashUtil::xxHash64(version_info));
  stats_.version_text_.set(version_info);
  stats_.update_duration_.recordValue(update_duration.count());
  ENVOY_LOG(debug, "gRPC config for {} accepted with {} resources with version {}", type_url_,
            resources.size(), version_info);

  if (update_duration > UpdateDurationLogThreshold) {
    ENVOY_LOG(debug, "gRPC config update took {} ms! Resources names: {}", update_duration.count(),
              absl::StrJoin(resources, ",", ResourceNameFormatter()));
  }
}

void GrpcSubscriptionImpl::onConfigUpdate(
    const std::vector<Config::DecodedResourceRef>& added_resources,
    const Protobuf::RepeatedPtrField<std::string>& removed_resources,
    const std::string& system_version_info) {
  disableInitFetchTimeoutTimer();
  stats_.update_attempt_.inc();
  auto start = dispatcher_.timeSource().monotonicTime();
  callbacks_.onConfigUpdate(added_resources, removed_resources, system_version_info);
  std::chrono::milliseconds update_duration = std::chrono::duration_cast<std::chrono::milliseconds>(
      dispatcher_.timeSource().monotonicTime() - start);
  stats_.update_success_.inc();
  stats_.update_time_.set(DateUtil::nowToMilliseconds(dispatcher_.timeSource()));
  stats_.version_.set(HashUtil::xxHash64(system_version_info));
  stats_.version_text_.set(system_version_info);
  stats_.update_duration_.recordValue(update_duration.count());
}

void GrpcSubscriptionImpl::onConfigUpdateFailed(ConfigUpdateFailureReason reason,
                                                const EnvoyException* e) {
  switch (reason) {
  case Envoy::Config::ConfigUpdateFailureReason::ConnectionFailure:
    stats_.update_failure_.inc();
    ENVOY_LOG(debug, "gRPC update for {} failed", type_url_);
    break;
  case Envoy::Config::ConfigUpdateFailureReason::FetchTimedout:
    stats_.init_fetch_timeout_.inc();
    disableInitFetchTimeoutTimer();
    ENVOY_LOG(warn, "gRPC config: initial fetch timed out for {}", type_url_);
    callbacks_.onConfigUpdateFailed(reason, e);
    break;
  case Envoy::Config::ConfigUpdateFailureReason::UpdateRejected:
    // We expect Envoy exception to be thrown when update is rejected.
    ASSERT(e != nullptr);
    disableInitFetchTimeoutTimer();
    stats_.update_rejected_.inc();
    ENVOY_LOG(warn, "gRPC config for {} rejected: {}", type_url_, e->what());
    callbacks_.onConfigUpdateFailed(reason, e);
    break;
  }

  stats_.update_attempt_.inc();
}

ScopedResume GrpcSubscriptionImpl::pause() { return grpc_mux_->pause(type_url_); }

void GrpcSubscriptionImpl::disableInitFetchTimeoutTimer() {
  if (init_fetch_timeout_timer_) {
    init_fetch_timeout_timer_->disableTimer();
    init_fetch_timeout_timer_.reset();
  }
}

GrpcCollectionSubscriptionImpl::GrpcCollectionSubscriptionImpl(
    const xds::core::v3::ResourceLocator& collection_locator, GrpcMuxSharedPtr grpc_mux,
    SubscriptionCallbacks& callbacks, OpaqueResourceDecoder& resource_decoder,
    SubscriptionStats stats, Event::Dispatcher& dispatcher,
    std::chrono::milliseconds init_fetch_timeout, bool is_aggregated)
    : GrpcSubscriptionImpl(
          grpc_mux, callbacks, resource_decoder, stats,
          TypeUtil::descriptorFullNameToTypeUrl(collection_locator.resource_type()), dispatcher,
          init_fetch_timeout, is_aggregated, false),
      collection_locator_(collection_locator) {}

void GrpcCollectionSubscriptionImpl::start(const absl::flat_hash_set<std::string>& resource_names) {
  ASSERT(resource_names.empty());
  GrpcSubscriptionImpl::start({XdsResourceIdentifier::encodeUrl(collection_locator_)});
}

} // namespace Config
} // namespace Envoy<|MERGE_RESOLUTION|>--- conflicted
+++ resolved
@@ -14,14 +14,8 @@
 namespace Envoy {
 namespace Config {
 
-<<<<<<< HEAD
 constexpr std::chrono::milliseconds UpdateDurationLogThreshold = std::chrono::milliseconds(50);
 
-GrpcSubscriptionImpl::GrpcSubscriptionImpl(
-    GrpcMuxSharedPtr grpc_mux, SubscriptionCallbacks& callbacks,
-    OpaqueResourceDecoder& resource_decoder, SubscriptionStats stats, absl::string_view type_url,
-    Event::Dispatcher& dispatcher, std::chrono::milliseconds init_fetch_timeout, bool is_aggregated)
-=======
 GrpcSubscriptionImpl::GrpcSubscriptionImpl(GrpcMuxSharedPtr grpc_mux,
                                            SubscriptionCallbacks& callbacks,
                                            OpaqueResourceDecoder& resource_decoder,
@@ -29,7 +23,6 @@
                                            Event::Dispatcher& dispatcher,
                                            std::chrono::milliseconds init_fetch_timeout,
                                            bool is_aggregated, bool use_namespace_matching)
->>>>>>> 1b0c1907
     : grpc_mux_(grpc_mux), callbacks_(callbacks), resource_decoder_(resource_decoder),
       stats_(stats), type_url_(type_url), dispatcher_(dispatcher),
       init_fetch_timeout_(init_fetch_timeout), is_aggregated_(is_aggregated),
