--- conflicted
+++ resolved
@@ -142,7 +142,11 @@
     <envoy_v3_api_field_extensions.filters.http.ext_authz.v3.ExtAuthz.route_typed_metadata_context_namespaces>`
     from the metadata of the selected route to external auth service.
     This metadata propagation is independent from the dynamic metadata from connection and request.
-<<<<<<< HEAD
+- area: ext_authz_filter
+  change: |
+    added :ref:`with_request_body
+    <envoy_v3_api_field_extensions.filters.http.ext_authz.v3.CheckSettings.with_request_body>` to optionally override
+    the default behavior of sending the request body to the authorization server from the per-route filter.
 - area: dns resolver
   change: |
     added two new options to the ``DnsResolverOptions`` for configuring custom timeouts and tries while resolving DNS
@@ -150,12 +154,5 @@
     <envoy_v3_api_field_config.core.v3.DnsResolverOptions.dns_resolver_query_timeout>` and custom tries could be
     configured by specifying :ref:`dns_resolver_query_tries
     <envoy_v3_api_field_config.core.v3.DnsResolverOptions.dns_resolver_query_tries>`.
-=======
-- area: ext_authz_filter
-  change: |
-    added :ref:`with_request_body
-    <envoy_v3_api_field_extensions.filters.http.ext_authz.v3.CheckSettings.with_request_body>` to optionally override
-    the default behavior of sending the request body to the authorization server from the per-route filter.
->>>>>>> 53753149
 
 deprecated: