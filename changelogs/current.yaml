--- conflicted
+++ resolved
@@ -27,16 +27,13 @@
 removed_config_or_runtime:
 # *Normally occurs at the end of the* :ref:`deprecation period <deprecated>`
 
-<<<<<<< HEAD
   - area: ecds
     change: |
       removed ``envoy.reloadable_features.top_level_ecds_stats`` and legacy code paths.
 
-=======
   - area: eds
     change: |
       removed ``envoy.reloadable_features.support_locality_update_on_eds_cluster_endpoints`` and legacy code paths.
->>>>>>> e3dee1b2
   - area: listener
     change: |
       removed ``envoy.reloadable_features.strict_check_on_ipv4_compat`` and legacy code paths.
