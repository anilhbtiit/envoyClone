--- conflicted
+++ resolved
@@ -291,7 +291,17 @@
 - area: stream info
   change: |
     Added time spent reading request headers to ``DownstreamTiming``.
-<<<<<<< HEAD
+- area: redis
+  change: |
+    Added support for the watch command (aborts multi transactions if watched keys change).
+- area: grpc_http_bridge
+  change: |
+    added :ref:`ignore_query_parameters
+    <envoy_v3_api_field_extensions.filters.http.grpc_http1_bridge.v3.Config.ignore_query_parameters>` option for
+    automatically stripping query parameters in request URL path.
+- area: access_log
+  change: |
+    Added new access log command operator ``%EMIT_TIME%`` to get the time when the log entry is emitted.
 - area: ext_proc
   change: |
     implemented
@@ -299,18 +309,5 @@
     and
     :ref:`response_attributes <envoy_v3_api_field_extensions.filters.http.ext_proc.v3.ExternalProcessor.response_attributes>`
     config APIs to enable sending and receiving attributes from/to the external processing server.
-=======
-- area: redis
-  change: |
-    Added support for the watch command (aborts multi transactions if watched keys change).
-- area: grpc_http_bridge
-  change: |
-    added :ref:`ignore_query_parameters
-    <envoy_v3_api_field_extensions.filters.http.grpc_http1_bridge.v3.Config.ignore_query_parameters>` option for
-    automatically stripping query parameters in request URL path.
-- area: access_log
-  change: |
-    Added new access log command operator ``%EMIT_TIME%`` to get the time when the log entry is emitted.
->>>>>>> 54a46aa1
 
 deprecated: