#include "common/upstream/health_discovery_service.h"

#include "envoy/config/cluster/v3/cluster.pb.h"
#include "envoy/config/core/v3/address.pb.h"
#include "envoy/config/core/v3/base.pb.h"
#include "envoy/config/core/v3/health_check.pb.h"
#include "envoy/config/endpoint/v3/endpoint_components.pb.h"
#include "envoy/service/health/v3/hds.pb.h"
#include "envoy/service/health/v3/hds.pb.validate.h"
#include "envoy/stats/scope.h"

#include "common/config/version_converter.h"
#include "common/protobuf/message_validator_impl.h"
#include "common/protobuf/protobuf.h"
#include "common/protobuf/utility.h"
#include "common/upstream/upstream_impl.h"

namespace Envoy {
namespace Upstream {

/**
 * TODO(lilika): Add API knob for RetryInitialDelayMilliseconds
 * and RetryMaxDelayMilliseconds, instead of hardcoding them.
 *
 * Parameters of the jittered backoff strategy that defines how often
 * we retry to establish a stream to the management server
 */
static constexpr uint32_t RetryInitialDelayMilliseconds = 1000;
static constexpr uint32_t RetryMaxDelayMilliseconds = 30000;

HdsDelegate::HdsDelegate(Stats::Scope& scope, Grpc::RawAsyncClientPtr async_client,
                         envoy::config::core::v3::ApiVersion transport_api_version,
                         Event::Dispatcher& dispatcher, Runtime::Loader& runtime,
                         Envoy::Stats::Store& stats, Ssl::ContextManager& ssl_context_manager,
                         ClusterInfoFactory& info_factory,
                         AccessLog::AccessLogManager& access_log_manager, ClusterManager& cm,
                         const LocalInfo::LocalInfo& local_info, Server::Admin& admin,
                         Singleton::Manager& singleton_manager, ThreadLocal::SlotAllocator& tls,
                         ProtobufMessage::ValidationVisitor& validation_visitor, Api::Api& api)
    : stats_{ALL_HDS_STATS(POOL_COUNTER_PREFIX(scope, "hds_delegate."))},
      service_method_(Grpc::VersionedMethods(
                          "envoy.service.health.v3.HealthDiscoveryService.StreamHealthCheck",
                          "envoy.service.discovery.v2.HealthDiscoveryService.StreamHealthCheck")
                          .getMethodDescriptorForVersion(transport_api_version)),
      async_client_(std::move(async_client)), transport_api_version_(transport_api_version),
      dispatcher_(dispatcher), runtime_(runtime), store_stats_(stats),
      ssl_context_manager_(ssl_context_manager), info_factory_(info_factory),
      access_log_manager_(access_log_manager), cm_(cm), local_info_(local_info), admin_(admin),
      singleton_manager_(singleton_manager), tls_(tls), specifier_hash_(0),
      validation_visitor_(validation_visitor), api_(api) {
  health_check_request_.mutable_health_check_request()->mutable_node()->MergeFrom(
      local_info_.node());
  backoff_strategy_ = std::make_unique<JitteredExponentialBackOffStrategy>(
      RetryInitialDelayMilliseconds, RetryMaxDelayMilliseconds, api_.randomGenerator());
  hds_retry_timer_ = dispatcher.createTimer([this]() -> void { establishNewStream(); });
  hds_stream_response_timer_ = dispatcher.createTimer([this]() -> void { sendResponse(); });

  // TODO(lilika): Add support for other types of healthchecks
  health_check_request_.mutable_health_check_request()
      ->mutable_capability()
      ->add_health_check_protocols(envoy::service::health::v3::Capability::HTTP);
  health_check_request_.mutable_health_check_request()
      ->mutable_capability()
      ->add_health_check_protocols(envoy::service::health::v3::Capability::TCP);

  establishNewStream();
}

void HdsDelegate::setHdsRetryTimer() {
  const auto retry_ms = std::chrono::milliseconds(backoff_strategy_->nextBackOffMs());
  ENVOY_LOG(warn, "HdsDelegate stream/connection failure, will retry in {} ms.", retry_ms.count());

  hds_retry_timer_->enableTimer(retry_ms);
}

void HdsDelegate::setHdsStreamResponseTimer() {
  hds_stream_response_timer_->enableTimer(std::chrono::milliseconds(server_response_ms_));
}

void HdsDelegate::establishNewStream() {
  ENVOY_LOG(debug, "Establishing new gRPC bidi stream for {}", service_method_.DebugString());
  stream_ = async_client_->start(service_method_, *this, Http::AsyncClient::StreamOptions());
  if (stream_ == nullptr) {
    ENVOY_LOG(warn, "Unable to establish new stream");
    handleFailure();
    return;
  }

  Config::VersionConverter::prepareMessageForGrpcWire(health_check_request_,
                                                      transport_api_version_);
  ENVOY_LOG(debug, "Sending HealthCheckRequest {} ", health_check_request_.DebugString());
  stream_->sendMessage(health_check_request_, false);
  stats_.responses_.inc();
  backoff_strategy_->reset();
}

void HdsDelegate::handleFailure() {
  stats_.errors_.inc();
  setHdsRetryTimer();
}

envoy::service::health::v3::HealthCheckRequestOrEndpointHealthResponse HdsDelegate::sendResponse() {
  envoy::service::health::v3::HealthCheckRequestOrEndpointHealthResponse response;

  for (const auto& cluster : hds_clusters_) {
    // Add cluster health response and set name.
    auto* cluster_health =
        response.mutable_endpoint_health_response()->add_cluster_endpoints_health();
    cluster_health->set_cluster_name(cluster->info()->name());

    // Iterate through all hosts in our priority set.
    for (const auto& hosts : cluster->prioritySet().hostSetsPerPriority()) {
      // Get a grouping of hosts by locality.
      for (const auto& locality_hosts : hosts->hostsPerLocality().get()) {
        // For this locality, add the response grouping.
        envoy::service::health::v3::LocalityEndpointsHealth* locality_health =
            cluster_health->add_locality_endpoints_health();
        locality_health->mutable_locality()->MergeFrom(locality_hosts[0]->locality());

        // Add all hosts to this locality.
        for (const auto& host : locality_hosts) {
          // Add this endpoint's health status to this locality grouping.
          auto* endpoint = locality_health->add_endpoints_health();
          Network::Utility::addressToProtobufAddress(
              *host->address(), *endpoint->mutable_endpoint()->mutable_address());
          // TODO(lilika): Add support for more granular options of
          // envoy::config::core::v3::HealthStatus
          if (host->health() == Host::Health::Healthy) {
            endpoint->set_health_status(envoy::config::core::v3::HEALTHY);
          } else {
            switch (host->getActiveHealthFailureType()) {
            case Host::ActiveHealthFailureType::TIMEOUT:
              endpoint->set_health_status(envoy::config::core::v3::TIMEOUT);
              break;
            case Host::ActiveHealthFailureType::UNHEALTHY:
            case Host::ActiveHealthFailureType::UNKNOWN:
              endpoint->set_health_status(envoy::config::core::v3::UNHEALTHY);
              break;
            default:
              NOT_REACHED_GCOVR_EXCL_LINE;
              break;
            }
          }

          // TODO(drewsortega): remove this once we are on v4 and endpoint_health_response is
          // removed. Copy this endpoint's health info to the legacy flat-list.
          response.mutable_endpoint_health_response()->add_endpoints_health()->MergeFrom(*endpoint);
        }
      }
    }
  }
  ENVOY_LOG(debug, "Sending EndpointHealthResponse to server {}", response.DebugString());
  stream_->sendMessage(response, false);
  stats_.responses_.inc();
  setHdsStreamResponseTimer();
  return response;
}

void HdsDelegate::onCreateInitialMetadata(Http::RequestHeaderMap& metadata) {
  UNREFERENCED_PARAMETER(metadata);
}

void HdsDelegate::onReceiveInitialMetadata(Http::ResponseHeaderMapPtr&& metadata) {
  UNREFERENCED_PARAMETER(metadata);
}

envoy::config::cluster::v3::Cluster HdsDelegate::createClusterConfig(
    const envoy::service::health::v3::ClusterHealthCheck& cluster_health_check) {
  // Create HdsCluster config
  envoy::config::cluster::v3::Cluster cluster_config;

  cluster_config.set_name(cluster_health_check.cluster_name());
  cluster_config.mutable_connect_timeout()->set_seconds(ClusterTimeoutSeconds);
  cluster_config.mutable_per_connection_buffer_limit_bytes()->set_value(
      ClusterConnectionBufferLimitBytes);

  // Add endpoints to cluster
  for (const auto& locality_endpoints : cluster_health_check.locality_endpoints()) {
    // add endpoint group by locality to config
    auto* endpoints = cluster_config.mutable_load_assignment()->add_endpoints();
    // if this group contains locality information, save it.
    if (locality_endpoints.has_locality()) {
      endpoints->mutable_locality()->MergeFrom(locality_endpoints.locality());
    }

    // add all endpoints for this locality group to the config
    for (const auto& endpoint : locality_endpoints.endpoints()) {
      endpoints->add_lb_endpoints()->mutable_endpoint()->mutable_address()->MergeFrom(
          endpoint.address());
    }
  }

  // TODO(lilika): Add support for optional per-endpoint health checks

  // Add healthchecks to cluster
  for (auto& health_check : cluster_health_check.health_checks()) {
    cluster_config.add_health_checks()->MergeFrom(health_check);
  }

  // Add transport_socket_match to cluster for use in host connections.
  cluster_config.mutable_transport_socket_matches()->MergeFrom(
      cluster_health_check.transport_socket_matches());

  ENVOY_LOG(debug, "New HdsCluster config {} ", cluster_config.DebugString());

  return cluster_config;
}

void HdsDelegate::updateHdsCluster(HdsClusterPtr cluster,
                                   const envoy::config::cluster::v3::Cluster& cluster_config) {
  cluster->update(admin_, cluster_config, info_factory_, cm_, local_info_, dispatcher_,
                  singleton_manager_, tls_, validation_visitor_, api_, access_log_manager_,
                  runtime_);
}

HdsClusterPtr
HdsDelegate::createHdsCluster(const envoy::config::cluster::v3::Cluster& cluster_config) {
  static const envoy::config::core::v3::BindConfig bind_config;

  // Create HdsCluster.
  auto new_cluster = std::make_shared<HdsCluster>(
      admin_, runtime_, std::move(cluster_config), bind_config, store_stats_, ssl_context_manager_,
      false, info_factory_, cm_, local_info_, dispatcher_, singleton_manager_, tls_,
      validation_visitor_, api_);

  // Begin HCs in the background.
  new_cluster->initialize([] {});
  new_cluster->initHealthchecks(access_log_manager_, runtime_, dispatcher_, api_);

  return new_cluster;
}

void HdsDelegate::processMessage(
    std::unique_ptr<envoy::service::health::v3::HealthCheckSpecifier>&& message) {
  ENVOY_LOG(debug, "New health check response message {} ", message->DebugString());
  ASSERT(message);
  std::vector<HdsClusterPtr> hds_clusters;
  // Maps to replace the current member variable versions.
  absl::flat_hash_map<std::string, HdsClusterPtr> new_hds_clusters_name_map;

  for (const auto& cluster_health_check : message->cluster_health_checks()) {
    if (!new_hds_clusters_name_map.contains(cluster_health_check.cluster_name())) {
      HdsClusterPtr cluster_ptr;

      // Create a new configuration for a cluster based on our different or new config.
      auto cluster_config = createClusterConfig(cluster_health_check);

      // If this particular cluster configuration happens to have a name, then it is possible
      // this particular cluster exists in the name map. We check and if we found a match,
      // attempt to update this cluster. If no match was found, either the cluster name is empty
      // or we have not seen a cluster by this name before. In either case, create a new cluster.
      auto cluster_map_pair = hds_clusters_name_map_.find(cluster_health_check.cluster_name());
      if (cluster_map_pair != hds_clusters_name_map_.end()) {
        // We have a previous cluster with this name, update.
        cluster_ptr = cluster_map_pair->second;
        updateHdsCluster(cluster_ptr, cluster_config);
      } else {
        // There is no cluster with this name previously or its an empty string, so just create a
        // new cluster.
        cluster_ptr = createHdsCluster(cluster_config);
      }

      // If this cluster does not have a name, do not add it to the name map since cluster_name is
      // an optional field, and reconstruct these clusters on every update.
      if (!cluster_health_check.cluster_name().empty()) {
        // Since this cluster has a name, add it to our by-name map so we can update it later.
        new_hds_clusters_name_map.insert({cluster_health_check.cluster_name(), cluster_ptr});
      } else {
        ENVOY_LOG(warn,
                  "HDS Cluster has no cluster_name, it will be recreated instead of updated on "
                  "every reconfiguration.");
      }

      // Add this cluster to the flat list for health checking.
      hds_clusters.push_back(cluster_ptr);
    } else {
      ENVOY_LOG(warn, "An HDS Cluster with this cluster_name has already been added, not using.");
    }
  }

  // Overwrite our map data structures.
  hds_clusters_name_map_ = std::move(new_hds_clusters_name_map);
  hds_clusters_ = std::move(hds_clusters);

  // TODO: add stats reporting for number of clusters added, removed, and reused.
}

void HdsDelegate::onReceiveMessage(
    std::unique_ptr<envoy::service::health::v3::HealthCheckSpecifier>&& message) {
  stats_.requests_.inc();
  ENVOY_LOG(debug, "New health check response message {} ", message->DebugString());

  const uint64_t hash = MessageUtil::hash(*message);

  if (hash == specifier_hash_) {
    ENVOY_LOG(debug, "New health check specifier is unchanged, no action taken.");
    return;
  }

  // Validate message fields
  try {
    MessageUtil::validate(*message, validation_visitor_);
  } catch (const ProtoValidationException& ex) {
    // Increment error count
    stats_.errors_.inc();
    ENVOY_LOG(warn, "Unable to validate health check specifier: {}", ex.what());

    // Do not continue processing message
    return;
  }

  // Set response
  auto server_response_ms = PROTOBUF_GET_MS_OR_DEFAULT(*message, interval, 1000);

  // Process the HealthCheckSpecifier message.
  processMessage(std::move(message));

  stats_.updates_.inc();

  // Update the stored hash.
  specifier_hash_ = hash;

  if (server_response_ms_ != server_response_ms) {
    server_response_ms_ = server_response_ms;
    setHdsStreamResponseTimer();
  }
}

void HdsDelegate::onReceiveTrailingMetadata(Http::ResponseTrailerMapPtr&& metadata) {
  UNREFERENCED_PARAMETER(metadata);
}

void HdsDelegate::onRemoteClose(Grpc::Status::GrpcStatus status, const std::string& message) {
  ENVOY_LOG(warn, "{} gRPC config stream closed: {}, {}", service_method_.name(), status, message);
  hds_stream_response_timer_->disableTimer();
  stream_ = nullptr;
  server_response_ms_ = 0;
  handleFailure();
}

HdsCluster::HdsCluster(Server::Admin& admin, Runtime::Loader& runtime,
                       envoy::config::cluster::v3::Cluster cluster,
                       const envoy::config::core::v3::BindConfig& bind_config, Stats::Store& stats,
                       Ssl::ContextManager& ssl_context_manager, bool added_via_api,
                       ClusterInfoFactory& info_factory, ClusterManager& cm,
                       const LocalInfo::LocalInfo& local_info, Event::Dispatcher& dispatcher,
                       Singleton::Manager& singleton_manager, ThreadLocal::SlotAllocator& tls,
                       ProtobufMessage::ValidationVisitor& validation_visitor, Api::Api& api)
    : runtime_(runtime), cluster_(std::move(cluster)), bind_config_(bind_config), stats_(stats),
      ssl_context_manager_(ssl_context_manager), added_via_api_(added_via_api),
<<<<<<< HEAD
      initial_hosts_(new HostVector()), validation_visitor_(validation_visitor),
=======
      hosts_(new HostVector()), validation_visitor_(validation_visitor),
>>>>>>> 0f7952d1
      time_source_(dispatcher.timeSource()) {
  ENVOY_LOG(debug, "Creating an HdsCluster");
  priority_set_.getOrCreateHostSet(0);
  // Set initial hashes for possible delta updates.
  config_hash_ = MessageUtil::hash(cluster_);
  socket_match_hash_ = RepeatedPtrUtil::hash(cluster_.transport_socket_matches());

  info_ = info_factory.createClusterInfo(
      {admin, runtime_, cluster_, bind_config_, stats_, ssl_context_manager_, added_via_api_, cm,
       local_info, dispatcher, singleton_manager, tls, validation_visitor, api});

  // Temporary structure to hold Host pointers grouped by locality, to build
  // initial_hosts_per_locality_.
  std::vector<HostVector> hosts_by_locality;
  hosts_by_locality.reserve(cluster_.load_assignment().endpoints_size());

  // Iterate over every endpoint in every cluster.
  for (const auto& locality_endpoints : cluster_.load_assignment().endpoints()) {
    // Add a locality grouping to the hosts sorted by locality.
    hosts_by_locality.emplace_back();
    hosts_by_locality.back().reserve(locality_endpoints.lb_endpoints_size());

    for (const auto& host : locality_endpoints.lb_endpoints()) {
      const LocalityEndpointTuple endpoint_key = {locality_endpoints.locality(), host};
      // Initialize an endpoint host object.
      HostSharedPtr endpoint = std::make_shared<HostImpl>(
          info_, "", Network::Address::resolveProtoAddress(host.endpoint().address()), nullptr, 1,
          locality_endpoints.locality(),
          envoy::config::endpoint::v3::Endpoint::HealthCheckConfig().default_instance(), 0,
          envoy::config::core::v3::UNKNOWN, time_source_);
      // Add this host/endpoint pointer to our flat list of endpoints for health checking.
      hosts_->push_back(endpoint);
      // Add this host/endpoint pointer to our structured list by locality so results can be
      // requested by locality.
      hosts_by_locality.back().push_back(endpoint);
      // Add this host/endpoint pointer to our map so we can rebuild this later.
      hosts_map_.insert({endpoint_key, endpoint});
    }
  }
  // Create the HostsPerLocality.
  hosts_per_locality_ =
      std::make_shared<Envoy::Upstream::HostsPerLocalityImpl>(std::move(hosts_by_locality), false);
}

void HdsCluster::update(Server::Admin& admin, envoy::config::cluster::v3::Cluster cluster,
                        ClusterInfoFactory& info_factory, ClusterManager& cm,
                        const LocalInfo::LocalInfo& local_info, Event::Dispatcher& dispatcher,
                        Singleton::Manager& singleton_manager, ThreadLocal::SlotAllocator& tls,
                        ProtobufMessage::ValidationVisitor& validation_visitor, Api::Api& api,
                        AccessLog::AccessLogManager& access_log_manager, Runtime::Loader& runtime) {

  // check to see if the config changed. If it did, update.
  const uint64_t config_hash = MessageUtil::hash(cluster);
  if (config_hash_ != config_hash) {
    config_hash_ = config_hash;
    cluster_ = std::move(cluster);

    // Check to see if our list of socket matches have changed. If they have, create a new matcher
    // in info_.
    bool update_cluster_info = false;
    const uint64_t socket_match_hash = RepeatedPtrUtil::hash(cluster_.transport_socket_matches());
    if (socket_match_hash_ != socket_match_hash) {
      socket_match_hash_ = socket_match_hash;
      update_cluster_info = true;
      info_ = info_factory.createClusterInfo(
          {admin, runtime_, cluster_, bind_config_, stats_, ssl_context_manager_, added_via_api_,
           cm, local_info, dispatcher, singleton_manager, tls, validation_visitor, api});
    }

    // Check to see if anything in the endpoints list has changed.
    updateHosts(cluster_.load_assignment().endpoints(), update_cluster_info);

    // Check to see if any of the health checkers have changed.
    updateHealthchecks(cluster_.health_checks(), access_log_manager, runtime, dispatcher, api);
  }
}

void HdsCluster::updateHealthchecks(
    const Protobuf::RepeatedPtrField<envoy::config::core::v3::HealthCheck>& health_checks,
    AccessLog::AccessLogManager& access_log_manager, Runtime::Loader& runtime,
    Event::Dispatcher& dispatcher, Api::Api& api) {
  std::vector<Upstream::HealthCheckerSharedPtr> health_checkers;
  HealthCheckerMap health_checkers_map;

  for (const auto& health_check : health_checks) {
    // Check to see if this exact same health_check config already has a health checker.
    auto health_checker = health_checkers_map_.find(health_check);
    if (health_checker != health_checkers_map_.end()) {
      // If it does, use it.
      health_checkers_map.insert({health_check, health_checker->second});
      health_checkers.push_back(health_checker->second);
    } else {
      // If it does not, create a new one.
      auto new_health_checker = Upstream::HealthCheckerFactory::create(
          health_check, *this, runtime, dispatcher, access_log_manager, validation_visitor_, api);
      health_checkers_map.insert({health_check, new_health_checker});
      health_checkers.push_back(new_health_checker);

      // Start these health checks now because upstream assumes they already have been started.
      new_health_checker->start();
    }
  }

  // replace our member data structures with our newly created ones.
  health_checkers_ = std::move(health_checkers);
  health_checkers_map_ = std::move(health_checkers_map);

  // TODO: add stats reporting for number of health checkers added, removed, and reused.
}

void HdsCluster::updateHosts(
    const Protobuf::RepeatedPtrField<envoy::config::endpoint::v3::LocalityLbEndpoints>&
        locality_endpoints,
    bool update_cluster_info) {
  // Create the data structures needed for PrioritySet::update.
  HostVectorSharedPtr hosts = std::make_shared<std::vector<HostSharedPtr>>();
  std::vector<HostSharedPtr> hosts_added;
  std::vector<HostSharedPtr> hosts_removed;
  std::vector<HostVector> hosts_by_locality;

  // Use for delta update comparison.
  HostsMap hosts_map;

  for (auto& endpoints : locality_endpoints) {
    hosts_by_locality.emplace_back();
    for (auto& endpoint : endpoints.lb_endpoints()) {
      LocalityEndpointTuple endpoint_key = {endpoints.locality(), endpoint};

      // Check to see if this exact Locality+Endpoint has been seen before.
      // Also, if we made changes to our info, re-create all endpoints.
      auto host_pair = hosts_map_.find(endpoint_key);
      HostSharedPtr host;
      if (!update_cluster_info && host_pair != hosts_map_.end()) {
        // If we have this exact pair, save the shared pointer.
        host = host_pair->second;
      } else {
        // We do not have this endpoint saved, so create a new one.
        host = std::make_shared<HostImpl>(
            info_, "", Network::Address::resolveProtoAddress(endpoint.endpoint().address()),
            nullptr, 1, endpoints.locality(),
            envoy::config::endpoint::v3::Endpoint::HealthCheckConfig().default_instance(), 0,
            envoy::config::core::v3::UNKNOWN, time_source_);

        // Set the initial health status as in HdsCluster::initialize.
        host->healthFlagSet(Host::HealthFlag::FAILED_ACTIVE_HC);

        // Add to our hosts added list and save the shared pointer.
        hosts_added.push_back(host);
      }

      // No matter if it is reused or new, always add to these data structures.
      hosts_by_locality.back().push_back(host);
      hosts->push_back(host);
      hosts_map.insert({endpoint_key, host});
    }
  }

  // Compare the old map to the new to find out which endpoints are going to be removed.
  for (auto& host_pair : hosts_map_) {
    if (!hosts_map.contains(host_pair.first)) {
      hosts_removed.push_back(host_pair.second);
    }
  }

  // Update the member data structures.
  hosts_ = std::move(hosts);
  hosts_map_ = std::move(hosts_map);

  // TODO: add stats reporting for number of endpoints added, removed, and reused.
  ENVOY_LOG(debug, "Hosts Added: {}, Removed: {}, Reused: {}", hosts_added.size(),
            hosts_removed.size(), hosts_->size() - hosts_added.size());

  // Update the priority set.
  hosts_per_locality_ =
      std::make_shared<Envoy::Upstream::HostsPerLocalityImpl>(std::move(hosts_by_locality), false);
  priority_set_.updateHosts(0, HostSetImpl::partitionHosts(hosts_, hosts_per_locality_), {},
                            hosts_added, hosts_removed, absl::nullopt);
}

ClusterSharedPtr HdsCluster::create() { NOT_IMPLEMENTED_GCOVR_EXCL_LINE; }

ClusterInfoConstSharedPtr
ProdClusterInfoFactory::createClusterInfo(const CreateClusterInfoParams& params) {
  Envoy::Stats::ScopePtr scope =
      params.stats_.createScope(fmt::format("cluster.{}.", params.cluster_.name()));

  Envoy::Server::Configuration::TransportSocketFactoryContextImpl factory_context(
      params.admin_, params.ssl_context_manager_, *scope, params.cm_, params.local_info_,
      params.dispatcher_, params.stats_, params.singleton_manager_, params.tls_,
      params.validation_visitor_, params.api_);

  // TODO(JimmyCYJ): Support SDS for HDS cluster.
  Network::TransportSocketFactoryPtr socket_factory =
      Upstream::createTransportSocketFactory(params.cluster_, factory_context);
  auto socket_matcher = std::make_unique<TransportSocketMatcherImpl>(
      params.cluster_.transport_socket_matches(), factory_context, socket_factory, *scope);

  return std::make_unique<ClusterInfoImpl>(params.cluster_, params.bind_config_, params.runtime_,
                                           std::move(socket_matcher), std::move(scope),
                                           params.added_via_api_, factory_context);
}

void HdsCluster::initHealthchecks(AccessLog::AccessLogManager& access_log_manager,
                                  Runtime::Loader& runtime, Event::Dispatcher& dispatcher,
                                  Api::Api& api) {
  for (auto& health_check : cluster_.health_checks()) {
    auto health_checker = Upstream::HealthCheckerFactory::create(
        health_check, *this, runtime, dispatcher, access_log_manager, validation_visitor_, api);

    health_checkers_.push_back(health_checker);
    health_checkers_map_.insert({health_check, health_checker});
    health_checker->start();
  }
}

void HdsCluster::initialize(std::function<void()> callback) {
  initialization_complete_callback_ = callback;

  // If this function gets called again we do not want to touch the priority set again with the
  // initial hosts, because the hosts may have changed.
  if (!initialized_) {
    for (const auto& host : *hosts_) {
      host->healthFlagSet(Host::HealthFlag::FAILED_ACTIVE_HC);
    }
    // Use the ungrouped and grouped hosts lists to retain locality structure in the priority set.
    priority_set_.updateHosts(0, HostSetImpl::partitionHosts(hosts_, hosts_per_locality_), {},
                              *hosts_, {}, absl::nullopt);

    initialized_ = true;
  }
}

void HdsCluster::setOutlierDetector(const Outlier::DetectorSharedPtr&) {
  NOT_IMPLEMENTED_GCOVR_EXCL_LINE;
}

} // namespace Upstream
} // namespace Envoy<|MERGE_RESOLUTION|>--- conflicted
+++ resolved
@@ -348,11 +348,7 @@
                        ProtobufMessage::ValidationVisitor& validation_visitor, Api::Api& api)
     : runtime_(runtime), cluster_(std::move(cluster)), bind_config_(bind_config), stats_(stats),
       ssl_context_manager_(ssl_context_manager), added_via_api_(added_via_api),
-<<<<<<< HEAD
-      initial_hosts_(new HostVector()), validation_visitor_(validation_visitor),
-=======
       hosts_(new HostVector()), validation_visitor_(validation_visitor),
->>>>>>> 0f7952d1
       time_source_(dispatcher.timeSource()) {
   ENVOY_LOG(debug, "Creating an HdsCluster");
   priority_set_.getOrCreateHostSet(0);
