#include "common/upstream/cluster_manager_impl.h"

#include <chrono>
#include <cstdint>
#include <functional>
#include <list>
#include <memory>
#include <string>
#include <vector>

#include "envoy/admin/v2alpha/config_dump.pb.h"
#include "envoy/event/dispatcher.h"
#include "envoy/network/dns.h"
#include "envoy/runtime/runtime.h"
#include "envoy/stats/scope.h"

#include "common/common/enum_to_int.h"
#include "common/common/fmt.h"
#include "common/common/utility.h"
#include "common/config/cds_json.h"
#include "common/config/utility.h"
#include "common/filesystem/filesystem_impl.h"
#include "common/grpc/async_client_manager_impl.h"
#include "common/http/async_client_impl.h"
#include "common/http/http1/conn_pool.h"
#include "common/http/http2/conn_pool.h"
#include "common/json/config_schemas.h"
#include "common/network/resolver_impl.h"
#include "common/network/utility.h"
#include "common/protobuf/utility.h"
#include "common/router/shadow_writer_impl.h"
#include "common/tcp/conn_pool.h"
#include "common/upstream/cds_api_impl.h"
#include "common/upstream/load_balancer_impl.h"
#include "common/upstream/maglev_lb.h"
#include "common/upstream/original_dst_cluster.h"
#include "common/upstream/ring_hash_lb.h"
#include "common/upstream/subset_lb.h"

namespace Envoy {
namespace Upstream {

void ClusterManagerInitHelper::addCluster(Cluster& cluster) {
  // See comments in ClusterManagerImpl::addOrUpdateCluster() for why this is only called during
  // server initialization.
  ASSERT(state_ != State::AllClustersInitialized);

  const auto initialize_cb = [&cluster, this] { onClusterInit(cluster); };
  if (cluster.initializePhase() == Cluster::InitializePhase::Primary) {
    primary_init_clusters_.push_back(&cluster);
    cluster.initialize(initialize_cb);
  } else {
    ASSERT(cluster.initializePhase() == Cluster::InitializePhase::Secondary);
    secondary_init_clusters_.push_back(&cluster);
    if (started_secondary_initialize_) {
      // This can happen if we get a second CDS update that adds new clusters after we have
      // already started secondary init. In this case, just immediately initialize.
      cluster.initialize(initialize_cb);
    }
  }

  ENVOY_LOG(debug, "cm init: adding: cluster={} primary={} secondary={}", cluster.info()->name(),
            primary_init_clusters_.size(), secondary_init_clusters_.size());
}

void ClusterManagerInitHelper::onClusterInit(Cluster& cluster) {
  ASSERT(state_ != State::AllClustersInitialized);
  per_cluster_init_callback_(cluster);
  removeCluster(cluster);
}

void ClusterManagerInitHelper::removeCluster(Cluster& cluster) {
  if (state_ == State::AllClustersInitialized) {
    return;
  }

  // There is a remote edge case where we can remove a cluster via CDS that has not yet been
  // initialized. When called via the remove cluster API this code catches that case.
  std::list<Cluster*>* cluster_list;
  if (cluster.initializePhase() == Cluster::InitializePhase::Primary) {
    cluster_list = &primary_init_clusters_;
  } else {
    ASSERT(cluster.initializePhase() == Cluster::InitializePhase::Secondary);
    cluster_list = &secondary_init_clusters_;
  }

  // It is possible that the cluster we are removing has already been initialized, and is not
  // present in the initializer list. If so, this is fine.
  cluster_list->remove(&cluster);
  ENVOY_LOG(debug, "cm init: init complete: cluster={} primary={} secondary={}",
            cluster.info()->name(), primary_init_clusters_.size(), secondary_init_clusters_.size());
  maybeFinishInitialize();
}

void ClusterManagerInitHelper::maybeFinishInitialize() {
  // Do not do anything if we are still doing the initial static load or if we are waiting for
  // CDS initialize.
  if (state_ == State::Loading || state_ == State::WaitingForCdsInitialize) {
    return;
  }

  // If we are still waiting for primary clusters to initialize, do nothing.
  ASSERT(state_ == State::WaitingForStaticInitialize || state_ == State::CdsInitialized);
  if (!primary_init_clusters_.empty()) {
    return;
  }

  // If we are still waiting for secondary clusters to initialize, see if we need to first call
  // initialize on them. This is only done once.
  if (!secondary_init_clusters_.empty()) {
    if (!started_secondary_initialize_) {
      ENVOY_LOG(info, "cm init: initializing secondary clusters");
      started_secondary_initialize_ = true;
      // Cluster::initialize() method can modify the list of secondary_init_clusters_ to remove
      // the item currently being initialized, so we eschew range-based-for and do this complicated
      // dance to increment the iterator before calling initialize.
      for (auto iter = secondary_init_clusters_.begin(); iter != secondary_init_clusters_.end();) {
        Cluster* cluster = *iter;
        ++iter;
        ENVOY_LOG(debug, "initializing secondary cluster {}", cluster->info()->name());
        cluster->initialize([cluster, this] { onClusterInit(*cluster); });
      }
    }

    return;
  }

  // At this point, if we are doing static init, and we have CDS, start CDS init. Otherwise, move
  // directly to initialized.
  started_secondary_initialize_ = false;
  if (state_ == State::WaitingForStaticInitialize && cds_) {
    ENVOY_LOG(info, "cm init: initializing cds");
    state_ = State::WaitingForCdsInitialize;
    cds_->initialize();
  } else {
    ENVOY_LOG(info, "cm init: all clusters initialized");
    state_ = State::AllClustersInitialized;
    if (initialized_callback_) {
      initialized_callback_();
    }
  }
}

void ClusterManagerInitHelper::onStaticLoadComplete() {
  ASSERT(state_ == State::Loading);
  state_ = State::WaitingForStaticInitialize;
  maybeFinishInitialize();
}

void ClusterManagerInitHelper::setCds(CdsApi* cds) {
  ASSERT(state_ == State::Loading);
  cds_ = cds;
  if (cds_) {
    cds_->setInitializedCb([this]() -> void {
      ASSERT(state_ == State::WaitingForCdsInitialize);
      state_ = State::CdsInitialized;
      maybeFinishInitialize();
    });
  }
}

void ClusterManagerInitHelper::setInitializedCb(std::function<void()> callback) {
  if (state_ == State::AllClustersInitialized) {
    callback();
  } else {
    initialized_callback_ = callback;
  }
}

ClusterManagerImpl::ClusterManagerImpl(
    const envoy::config::bootstrap::v2::Bootstrap& bootstrap, ClusterManagerFactory& factory,
    Stats::Store& stats, ThreadLocal::Instance& tls, Runtime::Loader& runtime,
    Runtime::RandomGenerator& random, const LocalInfo::LocalInfo& local_info,
    AccessLog::AccessLogManager& log_manager, Event::Dispatcher& main_thread_dispatcher,
<<<<<<< HEAD
    Server::Admin& admin, Api::Api& api, Http::CodeStats& code_stats)
=======
    Server::Admin& admin, Api::Api& api, Http::Context& http_context)
>>>>>>> 43fc7790
    : factory_(factory), runtime_(runtime), stats_(stats), tls_(tls.allocateSlot()),
      random_(random), log_manager_(log_manager),
      bind_config_(bootstrap.cluster_manager().upstream_bind_config()), local_info_(local_info),
      cm_stats_(generateStats(stats)), code_stats_(code_stats),
      init_helper_([this](Cluster& cluster) { onClusterInit(cluster); }),
      config_tracker_entry_(
          admin.getConfigTracker().add("clusters", [this] { return dumpClusterConfigs(); })),
      time_source_(main_thread_dispatcher.timeSystem()), dispatcher_(main_thread_dispatcher),
      http_context_(http_context) {
  async_client_manager_ =
      std::make_unique<Grpc::AsyncClientManagerImpl>(*this, tls, time_source_, api);
  const auto& cm_config = bootstrap.cluster_manager();
  if (cm_config.has_outlier_detection()) {
    const std::string event_log_file_path = cm_config.outlier_detection().event_log_path();
    if (!event_log_file_path.empty()) {
      outlier_event_logger_.reset(
          new Outlier::EventLoggerImpl(log_manager, event_log_file_path, time_source_));
    }
  }

  if (bootstrap.dynamic_resources().deprecated_v1().has_sds_config()) {
    eds_config_ = bootstrap.dynamic_resources().deprecated_v1().sds_config();
  }

  // Cluster loading happens in two phases: first all the primary clusters are loaded, and then all
  // the secondary clusters are loaded. As it currently stands all non-EDS clusters are primary and
  // only EDS clusters are secondary. This two phase loading is done because in v2 configuration
  // each EDS cluster individually sets up a subscription. When this subscription is an API source
  // the cluster will depend on a non-EDS cluster, so the non-EDS clusters must be loaded first.
  for (const auto& cluster : bootstrap.static_resources().clusters()) {
    // First load all the primary clusters.
    if (cluster.type() != envoy::api::v2::Cluster::EDS) {
      loadCluster(cluster, "", false, active_clusters_);
    }
  }

  // Now setup ADS if needed, this might rely on a primary cluster.
  if (bootstrap.dynamic_resources().has_ads_config()) {
    ads_mux_ = std::make_unique<Config::GrpcMuxImpl>(
        local_info,
        Config::Utility::factoryForGrpcApiConfigSource(
            *async_client_manager_, bootstrap.dynamic_resources().ads_config(), stats)
            ->create(),
        main_thread_dispatcher,
        *Protobuf::DescriptorPool::generated_pool()->FindMethodByName(
            "envoy.service.discovery.v2.AggregatedDiscoveryService.StreamAggregatedResources"),
        random_, stats_,
        Envoy::Config::Utility::parseRateLimitSettings(bootstrap.dynamic_resources().ads_config()));
  } else {
    ads_mux_ = std::make_unique<Config::NullGrpcMuxImpl>();
  }

  // After ADS is initialized, load EDS static clusters as EDS config may potentially need ADS.
  for (const auto& cluster : bootstrap.static_resources().clusters()) {
    // Now load all the secondary clusters.
    if (cluster.type() == envoy::api::v2::Cluster::EDS) {
      loadCluster(cluster, "", false, active_clusters_);
    }
  }

  cm_stats_.cluster_added_.add(bootstrap.static_resources().clusters().size());
  updateGauges();

  // All the static clusters have been loaded. At this point we can check for the
  // existence of the v1 sds backing cluster, and the ads backing cluster.
  // TODO(htuch): Add support for multiple clusters, #1170.
  const ClusterInfoMap loaded_clusters = clusters();
  if (bootstrap.dynamic_resources().deprecated_v1().has_sds_config()) {
    const auto& sds_config = bootstrap.dynamic_resources().deprecated_v1().sds_config();
    switch (sds_config.config_source_specifier_case()) {
    case envoy::api::v2::core::ConfigSource::kPath: {
      Config::Utility::checkFilesystemSubscriptionBackingPath(sds_config.path());
      break;
    }
    case envoy::api::v2::core::ConfigSource::kApiConfigSource: {
      Config::Utility::checkApiConfigSourceSubscriptionBackingCluster(
          loaded_clusters, sds_config.api_config_source());
      break;
    }
    case envoy::api::v2::core::ConfigSource::kAds: {
      // Backing cluster will be checked below
      break;
    }
    default:
      // Validated by schema.
      NOT_REACHED_GCOVR_EXCL_LINE;
    }
  }

  absl::optional<std::string> local_cluster_name;
  if (!cm_config.local_cluster_name().empty()) {
    local_cluster_name_ = cm_config.local_cluster_name();
    local_cluster_name = cm_config.local_cluster_name();
    if (active_clusters_.find(local_cluster_name.value()) == active_clusters_.end()) {
      throw EnvoyException(
          fmt::format("local cluster '{}' must be defined", local_cluster_name.value()));
    }
  }

  // Once the initial set of static bootstrap clusters are created (including the local cluster),
  // we can instantiate the thread local cluster manager.
  tls_->set([this, local_cluster_name](
                Event::Dispatcher& dispatcher) -> ThreadLocal::ThreadLocalObjectSharedPtr {
    return std::make_shared<ThreadLocalClusterManagerImpl>(*this, dispatcher, local_cluster_name);
  });

  // We can now potentially create the CDS API once the backing cluster exists.
  if (bootstrap.dynamic_resources().has_cds_config()) {
    cds_api_ = factory_.createCds(bootstrap.dynamic_resources().cds_config(), eds_config_, *this);
    init_helper_.setCds(cds_api_.get());
  } else {
    init_helper_.setCds(nullptr);
  }

  // Proceed to add all static bootstrap clusters to the init manager. This will immediately
  // initialize any primary clusters. Post-init processing further initializes any thread
  // aware load balancer and sets up the per-worker host set updates.
  for (auto& cluster : active_clusters_) {
    init_helper_.addCluster(*cluster.second->cluster_);
  }

  // Potentially move to secondary initialization on the static bootstrap clusters if all primary
  // clusters have already initialized. (E.g., if all static).
  init_helper_.onStaticLoadComplete();

  ads_mux_->start();

  if (cm_config.has_load_stats_config()) {
    const auto& load_stats_config = cm_config.load_stats_config();
    load_stats_reporter_ =
        std::make_unique<LoadStatsReporter>(local_info, *this, stats,
                                            Config::Utility::factoryForGrpcApiConfigSource(
                                                *async_client_manager_, load_stats_config, stats)
                                                ->create(),
                                            main_thread_dispatcher);
  }
}

ClusterManagerStats ClusterManagerImpl::generateStats(Stats::Scope& scope) {
  const std::string final_prefix = "cluster_manager.";
  return {ALL_CLUSTER_MANAGER_STATS(POOL_COUNTER_PREFIX(scope, final_prefix),
                                    POOL_GAUGE_PREFIX(scope, final_prefix))};
}

void ClusterManagerImpl::onClusterInit(Cluster& cluster) {
  // This routine is called when a cluster has finished initializing. The cluster has not yet
  // been setup for cross-thread updates to avoid needless updates during initialization. The order
  // of operations here is important. We start by initializing the thread aware load balancer if
  // needed. This must happen first so cluster updates are heard first by the load balancer.
  auto cluster_data = active_clusters_.find(cluster.info()->name());
  if (cluster_data->second->thread_aware_lb_ != nullptr) {
    cluster_data->second->thread_aware_lb_->initialize();
  }

  // Now setup for cross-thread updates.
  cluster.prioritySet().addMemberUpdateCb([&cluster, this](uint32_t priority,
                                                           const HostVector& hosts_added,
                                                           const HostVector& hosts_removed) {
    // This fires when a cluster is about to have an updated member set. We need to send this
    // out to all of the thread local configurations.

    // Should we save this update and merge it with other updates?
    //
    // Note that we can only _safely_ merge updates that have no added/removed hosts. That is,
    // only those updates that signal a change in host healthcheck state, weight or metadata.
    //
    // We've discussed merging updates related to hosts being added/removed, but it's really
    // tricky to merge those given that downstream consumers of these updates expect to see the
    // full list of updates, not a condensed one. This is because they use the broadcasted
    // HostSharedPtrs within internal maps to track hosts. If we fail to broadcast the entire list
    // of removals, these maps will leak those HostSharedPtrs.
    //
    // See https://github.com/envoyproxy/envoy/pull/3941 for more context.
    bool scheduled = false;
    const auto merge_timeout =
        PROTOBUF_GET_MS_OR_DEFAULT(cluster.info()->lbConfig(), update_merge_window, 1000);
    // Remember: we only merge updates with no adds/removes — just hc/weight/metadata changes.
    const bool is_mergeable = !hosts_added.size() && !hosts_removed.size();

    if (merge_timeout > 0) {
      // If this is not mergeable, we should cancel any scheduled updates since
      // we'll deliver it immediately.
      scheduled = scheduleUpdate(cluster, priority, is_mergeable, merge_timeout);
    }

    // If an update was not scheduled for later, deliver it immediately.
    if (!scheduled) {
      cm_stats_.cluster_updated_.inc();
      postThreadLocalClusterUpdate(cluster, priority, hosts_added, hosts_removed);
    }
  });

  // Finally, if the cluster has any hosts, post updates cross-thread so the per-thread load
  // balancers are ready.
  for (auto& host_set : cluster.prioritySet().hostSetsPerPriority()) {
    if (host_set->hosts().empty()) {
      continue;
    }
    postThreadLocalClusterUpdate(cluster, host_set->priority(), host_set->hosts(), HostVector{});
  }
}

bool ClusterManagerImpl::scheduleUpdate(const Cluster& cluster, uint32_t priority, bool mergeable,
                                        const uint64_t timeout) {
  // Find pending updates for this cluster.
  auto& updates_by_prio = updates_map_[cluster.info()->name()];
  if (!updates_by_prio) {
    updates_by_prio = std::make_unique<PendingUpdatesByPriorityMap>();
  }

  // Find pending updates for this priority.
  auto& updates = (*updates_by_prio)[priority];
  if (!updates) {
    updates = std::make_unique<PendingUpdates>();
  }

  // Has an update_merge_window gone by since the last update? If so, don't schedule
  // the update so it can be applied immediately. Ditto if this is not a mergeable update.
  const auto delta = time_source_.monotonicTime() - updates->last_updated_;
  const uint64_t delta_ms = std::chrono::duration_cast<std::chrono::milliseconds>(delta).count();
  const bool out_of_merge_window = delta_ms > timeout;
  if (out_of_merge_window || !mergeable) {
    // If there was a pending update, we cancel the pending merged update.
    //
    // Note: it's possible that even though we are outside of a merge window (delta_ms > timeout),
    // a timer is enabled. This race condition is fine, since we'll disable the timer here and
    // deliver the update immediately.

    // Why wasn't the update scheduled for later delivery? We keep some stats that are helpful
    // to understand why merging did not happen. There's 2 things we are tracking here:

    // 1) Was this update out of a merge window?
    if (mergeable && out_of_merge_window) {
      cm_stats_.update_out_of_merge_window_.inc();
    }

    // 2) Were there previous updates that we are cancelling (and delivering immediately)?
    if (updates->disableTimer()) {
      cm_stats_.update_merge_cancelled_.inc();
    }

    updates->last_updated_ = time_source_.monotonicTime();
    return false;
  }

  // If there's no timer, create one.
  if (updates->timer_ == nullptr) {
    updates->timer_ = dispatcher_.createTimer([this, &cluster, priority, &updates]() -> void {
      applyUpdates(cluster, priority, *updates);
    });
  }

  // Ensure there's a timer set to deliver these updates.
  if (!updates->timer_enabled_) {
    updates->enableTimer(timeout);
  }

  return true;
}

void ClusterManagerImpl::applyUpdates(const Cluster& cluster, uint32_t priority,
                                      PendingUpdates& updates) {
  // Deliver pending updates.

  // Remember that these merged updates are _only_ for updates related to
  // HC/weight/metadata changes. That's why added/removed are empty. All
  // adds/removals were already immediately broadcasted.
  static const HostVector hosts_added;
  static const HostVector hosts_removed;

  postThreadLocalClusterUpdate(cluster, priority, hosts_added, hosts_removed);

  cm_stats_.cluster_updated_via_merge_.inc();
  updates.timer_enabled_ = false;
  updates.last_updated_ = time_source_.monotonicTime();
}

bool ClusterManagerImpl::addOrUpdateCluster(const envoy::api::v2::Cluster& cluster,
                                            const std::string& version_info) {
  // First we need to see if this new config is new or an update to an existing dynamic cluster.
  // We don't allow updates to statically configured clusters in the main configuration. We check
  // both the warming clusters and the active clusters to see if we need an update or the update
  // should be blocked.
  const std::string cluster_name = cluster.name();
  const auto existing_active_cluster = active_clusters_.find(cluster_name);
  const auto existing_warming_cluster = warming_clusters_.find(cluster_name);
  const uint64_t new_hash = MessageUtil::hash(cluster);
  if ((existing_active_cluster != active_clusters_.end() &&
       existing_active_cluster->second->blockUpdate(new_hash)) ||
      (existing_warming_cluster != warming_clusters_.end() &&
       existing_warming_cluster->second->blockUpdate(new_hash))) {
    return false;
  }

  if (existing_active_cluster != active_clusters_.end() ||
      existing_warming_cluster != warming_clusters_.end()) {
    // The following init manager remove call is a NOP in the case we are already initialized. It's
    // just kept here to avoid additional logic.
    init_helper_.removeCluster(*existing_active_cluster->second->cluster_);
    cm_stats_.cluster_modified_.inc();
  } else {
    cm_stats_.cluster_added_.inc();
  }

  // There are two discrete paths here depending on when we are adding/updating a cluster.
  // 1) During initial server load we use the init manager which handles complex logic related to
  //    primary/secondary init, static/CDS init, warming all clusters, etc.
  // 2) After initial server load, we handle warming independently for each cluster in the warming
  //    map.
  // Note: It's likely possible that all warming logic could be centralized in the init manager, but
  //       a decision was made to split the logic given how complex the init manager already is. In
  //       the future we may decide to undergo a refactor to unify the logic but the effort/risk to
  //       do that right now does not seem worth it given that the logic is generally pretty clean
  //       and easy to understand.
  const bool use_active_map =
      init_helper_.state() != ClusterManagerInitHelper::State::AllClustersInitialized;
  loadCluster(cluster, version_info, true, use_active_map ? active_clusters_ : warming_clusters_);

  if (use_active_map) {
    ENVOY_LOG(info, "add/update cluster {} during init", cluster_name);
    auto& cluster_entry = active_clusters_.at(cluster_name);
    createOrUpdateThreadLocalCluster(*cluster_entry);
    init_helper_.addCluster(*cluster_entry->cluster_);
  } else {
    auto& cluster_entry = warming_clusters_.at(cluster_name);
    ENVOY_LOG(info, "add/update cluster {} starting warming", cluster_name);
    cluster_entry->cluster_->initialize([this, cluster_name] {
      auto warming_it = warming_clusters_.find(cluster_name);
      auto& cluster_entry = *warming_it->second;

      // If the cluster is being updated, we need to cancel any pending merged updates.
      // Othewise, applyUpdates() will fire with a dangling cluster reference.
      updates_map_.erase(cluster_name);

      active_clusters_[cluster_name] = std::move(warming_it->second);
      warming_clusters_.erase(warming_it);

      ENVOY_LOG(info, "warming cluster {} complete", cluster_name);
      createOrUpdateThreadLocalCluster(cluster_entry);
      onClusterInit(*cluster_entry.cluster_);
      updateGauges();
    });
  }

  updateGauges();
  return true;
}

void ClusterManagerImpl::createOrUpdateThreadLocalCluster(ClusterData& cluster) {
  tls_->runOnAllThreads([this, new_cluster = cluster.cluster_->info(),
                         thread_aware_lb_factory = cluster.loadBalancerFactory()]() -> void {
    ThreadLocalClusterManagerImpl& cluster_manager =
        tls_->getTyped<ThreadLocalClusterManagerImpl>();

    if (cluster_manager.thread_local_clusters_.count(new_cluster->name()) > 0) {
      ENVOY_LOG(debug, "updating TLS cluster {}", new_cluster->name());
    } else {
      ENVOY_LOG(debug, "adding TLS cluster {}", new_cluster->name());
    }

    auto thread_local_cluster = new ThreadLocalClusterManagerImpl::ClusterEntry(
        cluster_manager, new_cluster, thread_aware_lb_factory);
    cluster_manager.thread_local_clusters_[new_cluster->name()].reset(thread_local_cluster);
    for (auto& cb : cluster_manager.update_callbacks_) {
      cb->onClusterAddOrUpdate(*thread_local_cluster);
    }
  });
}

bool ClusterManagerImpl::removeCluster(const std::string& cluster_name) {
  bool removed = false;
  auto existing_active_cluster = active_clusters_.find(cluster_name);
  if (existing_active_cluster != active_clusters_.end() &&
      existing_active_cluster->second->added_via_api_) {
    removed = true;
    init_helper_.removeCluster(*existing_active_cluster->second->cluster_);
    active_clusters_.erase(existing_active_cluster);

    ENVOY_LOG(info, "removing cluster {}", cluster_name);
    tls_->runOnAllThreads([this, cluster_name]() -> void {
      ThreadLocalClusterManagerImpl& cluster_manager =
          tls_->getTyped<ThreadLocalClusterManagerImpl>();

      ASSERT(cluster_manager.thread_local_clusters_.count(cluster_name) == 1);
      ENVOY_LOG(debug, "removing TLS cluster {}", cluster_name);
      cluster_manager.thread_local_clusters_.erase(cluster_name);
      for (auto& cb : cluster_manager.update_callbacks_) {
        cb->onClusterRemoval(cluster_name);
      }
    });
  }

  auto existing_warming_cluster = warming_clusters_.find(cluster_name);
  if (existing_warming_cluster != warming_clusters_.end() &&
      existing_warming_cluster->second->added_via_api_) {
    removed = true;
    warming_clusters_.erase(existing_warming_cluster);
    ENVOY_LOG(info, "removing warming cluster {}", cluster_name);
  }

  if (removed) {
    cm_stats_.cluster_removed_.inc();
    updateGauges();
    // Cancel any pending merged updates.
    updates_map_.erase(cluster_name);
  }

  return removed;
}

void ClusterManagerImpl::loadCluster(const envoy::api::v2::Cluster& cluster,
                                     const std::string& version_info, bool added_via_api,
                                     ClusterMap& cluster_map) {
  ClusterSharedPtr new_cluster =
      factory_.clusterFromProto(cluster, *this, outlier_event_logger_, log_manager_, added_via_api);

  if (!added_via_api) {
    if (cluster_map.find(new_cluster->info()->name()) != cluster_map.end()) {
      throw EnvoyException(
          fmt::format("cluster manager: duplicate cluster '{}'", new_cluster->info()->name()));
    }
  }

  Cluster& cluster_reference = *new_cluster;
  if (new_cluster->healthChecker() != nullptr) {
    new_cluster->healthChecker()->addHostCheckCompleteCb(
        [this](HostSharedPtr host, HealthTransition changed_state) {
          if (changed_state == HealthTransition::Changed &&
              host->healthFlagGet(Host::HealthFlag::FAILED_ACTIVE_HC)) {
            postThreadLocalHealthFailure(host);
          }
        });
  }

  if (new_cluster->outlierDetector() != nullptr) {
    new_cluster->outlierDetector()->addChangedStateCb([this](HostSharedPtr host) {
      if (host->healthFlagGet(Host::HealthFlag::FAILED_OUTLIER_CHECK)) {
        postThreadLocalHealthFailure(host);
      }
    });
  }

  cluster_map[cluster_reference.info()->name()] = std::make_unique<ClusterData>(
      cluster, version_info, added_via_api, std::move(new_cluster), time_source_);
  const auto cluster_entry_it = cluster_map.find(cluster_reference.info()->name());

  // If an LB is thread aware, create it here. The LB is not initialized until cluster pre-init
  // finishes.
  if (cluster_reference.info()->lbType() == LoadBalancerType::RingHash) {
    cluster_entry_it->second->thread_aware_lb_ = std::make_unique<RingHashLoadBalancer>(
        cluster_reference.prioritySet(), cluster_reference.info()->stats(), runtime_, random_,
        cluster_reference.info()->lbRingHashConfig(), cluster_reference.info()->lbConfig());
  } else if (cluster_reference.info()->lbType() == LoadBalancerType::Maglev) {
    cluster_entry_it->second->thread_aware_lb_ = std::make_unique<MaglevLoadBalancer>(
        cluster_reference.prioritySet(), cluster_reference.info()->stats(), runtime_, random_,
        cluster_reference.info()->lbConfig());
  }

  updateGauges();
}

void ClusterManagerImpl::updateGauges() {
  cm_stats_.active_clusters_.set(active_clusters_.size());
  cm_stats_.warming_clusters_.set(warming_clusters_.size());
}

ThreadLocalCluster* ClusterManagerImpl::get(const std::string& cluster) {
  ThreadLocalClusterManagerImpl& cluster_manager = tls_->getTyped<ThreadLocalClusterManagerImpl>();

  auto entry = cluster_manager.thread_local_clusters_.find(cluster);
  if (entry != cluster_manager.thread_local_clusters_.end()) {
    return entry->second.get();
  } else {
    return nullptr;
  }
}

Http::ConnectionPool::Instance*
ClusterManagerImpl::httpConnPoolForCluster(const std::string& cluster, ResourcePriority priority,
                                           Http::Protocol protocol, LoadBalancerContext* context) {
  ThreadLocalClusterManagerImpl& cluster_manager = tls_->getTyped<ThreadLocalClusterManagerImpl>();

  auto entry = cluster_manager.thread_local_clusters_.find(cluster);
  if (entry == cluster_manager.thread_local_clusters_.end()) {
    return nullptr;
  }

  // Select a host and create a connection pool for it if it does not already exist.
  return entry->second->connPool(priority, protocol, context);
}

Tcp::ConnectionPool::Instance* ClusterManagerImpl::tcpConnPoolForCluster(
    const std::string& cluster, ResourcePriority priority, LoadBalancerContext* context,
    Network::TransportSocketOptionsSharedPtr transport_socket_options) {
  ThreadLocalClusterManagerImpl& cluster_manager = tls_->getTyped<ThreadLocalClusterManagerImpl>();

  auto entry = cluster_manager.thread_local_clusters_.find(cluster);
  if (entry == cluster_manager.thread_local_clusters_.end()) {
    return nullptr;
  }

  // Select a host and create a connection pool for it if it does not already exist.
  return entry->second->tcpConnPool(priority, context, transport_socket_options);
}

void ClusterManagerImpl::postThreadLocalClusterUpdate(const Cluster& cluster, uint32_t priority,
                                                      const HostVector& hosts_added,
                                                      const HostVector& hosts_removed) {
  const auto& host_set = cluster.prioritySet().hostSetsPerPriority()[priority];

  // TODO(htuch): Can we skip these copies by exporting out const shared_ptr from HostSet?
  HostVectorConstSharedPtr hosts_copy(new HostVector(host_set->hosts()));
  HostVectorConstSharedPtr healthy_hosts_copy(new HostVector(host_set->healthyHosts()));
  HostsPerLocalityConstSharedPtr hosts_per_locality_copy = host_set->hostsPerLocality().clone();
  HostsPerLocalityConstSharedPtr healthy_hosts_per_locality_copy =
      host_set->healthyHostsPerLocality().clone();

  tls_->runOnAllThreads(
      [this, name = cluster.info()->name(), priority, hosts_copy, healthy_hosts_copy,
       hosts_per_locality_copy, healthy_hosts_per_locality_copy,
       locality_weights = host_set->localityWeights(), hosts_added, hosts_removed]() {
        ThreadLocalClusterManagerImpl::updateClusterMembership(
            name, priority, hosts_copy, healthy_hosts_copy, hosts_per_locality_copy,
            healthy_hosts_per_locality_copy, locality_weights, hosts_added, hosts_removed, *tls_);
      });
}

void ClusterManagerImpl::postThreadLocalHealthFailure(const HostSharedPtr& host) {
  tls_->runOnAllThreads(
      [this, host] { ThreadLocalClusterManagerImpl::onHostHealthFailure(host, *tls_); });
}

Host::CreateConnectionData ClusterManagerImpl::tcpConnForCluster(
    const std::string& cluster, LoadBalancerContext* context,
    Network::TransportSocketOptionsSharedPtr transport_socket_options) {
  ThreadLocalClusterManagerImpl& cluster_manager = tls_->getTyped<ThreadLocalClusterManagerImpl>();

  auto entry = cluster_manager.thread_local_clusters_.find(cluster);
  if (entry == cluster_manager.thread_local_clusters_.end()) {
    throw EnvoyException(fmt::format("unknown cluster '{}'", cluster));
  }

  HostConstSharedPtr logical_host = entry->second->lb_->chooseHost(context);
  if (logical_host) {
    auto conn_info = logical_host->createConnection(cluster_manager.thread_local_dispatcher_,
                                                    nullptr, transport_socket_options);
    if ((entry->second->cluster_info_->features() &
         ClusterInfo::Features::CLOSE_CONNECTIONS_ON_HOST_HEALTH_FAILURE) &&
        conn_info.connection_ != nullptr) {
      auto& conn_map = cluster_manager.host_tcp_conn_map_[logical_host];
      conn_map.emplace(conn_info.connection_.get(),
                       std::make_unique<ThreadLocalClusterManagerImpl::TcpConnContainer>(
                           cluster_manager, logical_host, *conn_info.connection_));
    }
    return conn_info;
  } else {
    entry->second->cluster_info_->stats().upstream_cx_none_healthy_.inc();
    return {nullptr, nullptr};
  }
}

Http::AsyncClient& ClusterManagerImpl::httpAsyncClientForCluster(const std::string& cluster) {
  ThreadLocalClusterManagerImpl& cluster_manager = tls_->getTyped<ThreadLocalClusterManagerImpl>();
  auto entry = cluster_manager.thread_local_clusters_.find(cluster);
  if (entry != cluster_manager.thread_local_clusters_.end()) {
    return entry->second->http_async_client_;
  } else {
    throw EnvoyException(fmt::format("unknown cluster '{}'", cluster));
  }
}

ClusterUpdateCallbacksHandlePtr
ClusterManagerImpl::addThreadLocalClusterUpdateCallbacks(ClusterUpdateCallbacks& cb) {
  ThreadLocalClusterManagerImpl& cluster_manager = tls_->getTyped<ThreadLocalClusterManagerImpl>();
  return std::make_unique<ClusterUpdateCallbacksHandleImpl>(cb, cluster_manager.update_callbacks_);
}

ProtobufTypes::MessagePtr ClusterManagerImpl::dumpClusterConfigs() {
  auto config_dump = std::make_unique<envoy::admin::v2alpha::ClustersConfigDump>();
  config_dump->set_version_info(cds_api_ != nullptr ? cds_api_->versionInfo() : "");
  for (const auto& active_cluster_pair : active_clusters_) {
    const auto& cluster = *active_cluster_pair.second;
    if (!cluster.added_via_api_) {
      auto& static_cluster = *config_dump->mutable_static_clusters()->Add();
      static_cluster.mutable_cluster()->MergeFrom(cluster.cluster_config_);
      TimestampUtil::systemClockToTimestamp(cluster.last_updated_,
                                            *(static_cluster.mutable_last_updated()));
    } else {
      auto& dynamic_cluster = *config_dump->mutable_dynamic_active_clusters()->Add();
      dynamic_cluster.set_version_info(cluster.version_info_);
      dynamic_cluster.mutable_cluster()->MergeFrom(cluster.cluster_config_);
      TimestampUtil::systemClockToTimestamp(cluster.last_updated_,
                                            *(dynamic_cluster.mutable_last_updated()));
    }
  }

  for (const auto& warming_cluster_pair : warming_clusters_) {
    const auto& cluster = *warming_cluster_pair.second;
    auto& dynamic_cluster = *config_dump->mutable_dynamic_warming_clusters()->Add();
    dynamic_cluster.set_version_info(cluster.version_info_);
    dynamic_cluster.mutable_cluster()->MergeFrom(cluster.cluster_config_);
    TimestampUtil::systemClockToTimestamp(cluster.last_updated_,
                                          *(dynamic_cluster.mutable_last_updated()));
  }

  return config_dump;
}

ClusterManagerImpl::ClusterUpdateCallbacksHandleImpl::ClusterUpdateCallbacksHandleImpl(
    ClusterUpdateCallbacks& cb, std::list<ClusterUpdateCallbacks*>& ll)
    : list(ll) {
  entry = ll.emplace(ll.begin(), &cb);
}

ClusterManagerImpl::ClusterUpdateCallbacksHandleImpl::~ClusterUpdateCallbacksHandleImpl() {
  ASSERT(std::find(list.begin(), list.end(), *entry) != list.end());
  list.erase(entry);
}

ClusterManagerImpl::ThreadLocalClusterManagerImpl::ThreadLocalClusterManagerImpl(
    ClusterManagerImpl& parent, Event::Dispatcher& dispatcher,
    const absl::optional<std::string>& local_cluster_name)
    : parent_(parent), thread_local_dispatcher_(dispatcher) {
  // If local cluster is defined then we need to initialize it first.
  if (local_cluster_name) {
    ENVOY_LOG(debug, "adding TLS local cluster {}", local_cluster_name.value());
    auto& local_cluster = parent.active_clusters_.at(local_cluster_name.value());
    thread_local_clusters_[local_cluster_name.value()] = std::make_unique<ClusterEntry>(
        *this, local_cluster->cluster_->info(), local_cluster->loadBalancerFactory());
  }

  local_priority_set_ = local_cluster_name
                            ? &thread_local_clusters_[local_cluster_name.value()]->priority_set_
                            : nullptr;

  for (auto& cluster : parent.active_clusters_) {
    // If local cluster name is set then we already initialized this cluster.
    if (local_cluster_name && local_cluster_name.value() == cluster.first) {
      continue;
    }

    ENVOY_LOG(debug, "adding TLS initial cluster {}", cluster.first);
    ASSERT(thread_local_clusters_.count(cluster.first) == 0);
    thread_local_clusters_[cluster.first] = std::make_unique<ClusterEntry>(
        *this, cluster.second->cluster_->info(), cluster.second->loadBalancerFactory());
  }
}

ClusterManagerImpl::ThreadLocalClusterManagerImpl::~ThreadLocalClusterManagerImpl() {
  // Clear out connection pools as well as the thread local cluster map so that we release all
  // cluster pointers. Currently we have to free all non-local clusters before we free
  // the local cluster. This is because non-local clusters with a zone aware load balancer have a
  // member update callback registered with the local cluster.
  ENVOY_LOG(debug, "shutting down thread local cluster manager");
  destroying_ = true;
  host_http_conn_pool_map_.clear();
  host_tcp_conn_pool_map_.clear();
  ASSERT(host_tcp_conn_map_.empty());
  for (auto& cluster : thread_local_clusters_) {
    if (&cluster.second->priority_set_ != local_priority_set_) {
      cluster.second.reset();
    }
  }
  thread_local_clusters_.clear();
}

void ClusterManagerImpl::ThreadLocalClusterManagerImpl::drainConnPools(const HostVector& hosts) {
  for (const HostSharedPtr& host : hosts) {
    {
      auto container = host_http_conn_pool_map_.find(host);
      if (container != host_http_conn_pool_map_.end()) {
        drainConnPools(host, container->second);
      }
    }
    {
      auto container = host_tcp_conn_pool_map_.find(host);
      if (container != host_tcp_conn_pool_map_.end()) {
        drainTcpConnPools(host, container->second);
      }
    }
  }
}

void ClusterManagerImpl::ThreadLocalClusterManagerImpl::drainConnPools(
    HostSharedPtr old_host, ConnPoolsContainer& container) {
  container.drains_remaining_ += container.pools_.size();

  for (const auto& pair : container.pools_) {
    pair.second->addDrainedCallback([this, old_host]() -> void {
      if (destroying_) {
        // It is possible for a connection pool to fire drain callbacks during destruction. Instead
        // of checking if old_host actually exists in the map, it's clearer and cleaner to keep
        // track of destruction as a separate state and check for it here. This also allows us to
        // do this check here versus inside every different connection pool implementation.
        return;
      }

      ConnPoolsContainer& container = host_http_conn_pool_map_[old_host];
      ASSERT(container.drains_remaining_ > 0);
      container.drains_remaining_--;
      if (container.drains_remaining_ == 0) {
        for (auto& pair : container.pools_) {
          thread_local_dispatcher_.deferredDelete(std::move(pair.second));
        }
        host_http_conn_pool_map_.erase(old_host);
      }
    });

    // The above addDrainedCallback() drain completion callback might execute immediately. This can
    // then effectively nuke 'container', which means we can't continue to loop on its contents
    // (we're done here).
    if (host_http_conn_pool_map_.count(old_host) == 0) {
      break;
    }
  }
}

void ClusterManagerImpl::ThreadLocalClusterManagerImpl::drainTcpConnPools(
    HostSharedPtr old_host, TcpConnPoolsContainer& container) {
  container.drains_remaining_ += container.pools_.size();

  for (const auto& pair : container.pools_) {
    pair.second->addDrainedCallback([this, old_host]() -> void {
      if (destroying_) {
        // It is possible for a connection pool to fire drain callbacks during destruction. Instead
        // of checking if old_host actually exists in the map, it's clearer and cleaner to keep
        // track of destruction as a separate state and check for it here. This also allows us to
        // do this check here versus inside every different connection pool implementation.
        return;
      }

      TcpConnPoolsContainer& container = host_tcp_conn_pool_map_[old_host];
      ASSERT(container.drains_remaining_ > 0);
      container.drains_remaining_--;
      if (container.drains_remaining_ == 0) {
        for (auto& pair : container.pools_) {
          thread_local_dispatcher_.deferredDelete(std::move(pair.second));
        }
        host_tcp_conn_pool_map_.erase(old_host);
      }
    });

    // The above addDrainedCallback() drain completion callback might execute immediately. This can
    // then effectively nuke 'container', which means we can't continue to loop on its contents
    // (we're done here).
    if (host_tcp_conn_pool_map_.count(old_host) == 0) {
      break;
    }
  }
}

void ClusterManagerImpl::ThreadLocalClusterManagerImpl::removeTcpConn(
    const HostConstSharedPtr& host, Network::ClientConnection& connection) {
  auto host_tcp_conn_map_it = host_tcp_conn_map_.find(host);
  ASSERT(host_tcp_conn_map_it != host_tcp_conn_map_.end());
  TcpConnectionsMap& connections_map = host_tcp_conn_map_it->second;
  auto it = connections_map.find(&connection);
  ASSERT(it != connections_map.end());
  connection.dispatcher().deferredDelete(std::move(it->second));
  connections_map.erase(it);
  if (connections_map.empty()) {
    host_tcp_conn_map_.erase(host_tcp_conn_map_it);
  }
}

void ClusterManagerImpl::ThreadLocalClusterManagerImpl::updateClusterMembership(
    const std::string& name, uint32_t priority, HostVectorConstSharedPtr hosts,
    HostVectorConstSharedPtr healthy_hosts, HostsPerLocalityConstSharedPtr hosts_per_locality,
    HostsPerLocalityConstSharedPtr healthy_hosts_per_locality,
    LocalityWeightsConstSharedPtr locality_weights, const HostVector& hosts_added,
    const HostVector& hosts_removed, ThreadLocal::Slot& tls) {

  ThreadLocalClusterManagerImpl& config = tls.getTyped<ThreadLocalClusterManagerImpl>();

  ASSERT(config.thread_local_clusters_.find(name) != config.thread_local_clusters_.end());
  const auto& cluster_entry = config.thread_local_clusters_[name];
  ENVOY_LOG(debug, "membership update for TLS cluster {}", name);
  cluster_entry->priority_set_.getOrCreateHostSet(priority).updateHosts(
      std::move(hosts), std::move(healthy_hosts), std::move(hosts_per_locality),
      std::move(healthy_hosts_per_locality), std::move(locality_weights), hosts_added,
      hosts_removed, absl::nullopt);

  // If an LB is thread aware, create a new worker local LB on membership changes.
  if (cluster_entry->lb_factory_ != nullptr) {
    ENVOY_LOG(debug, "re-creating local LB for TLS cluster {}", name);
    cluster_entry->lb_ = cluster_entry->lb_factory_->create();
  }
}

void ClusterManagerImpl::ThreadLocalClusterManagerImpl::onHostHealthFailure(
    const HostSharedPtr& host, ThreadLocal::Slot& tls) {

  // Drain all HTTP connection pool connections in the case of a host health failure. If outlier/
  // health is due to ECMP flow hashing issues for example, a new set of connections might do
  // better.
  // TODO(mattklein123): This function is currently very specific, but in the future when we do
  // more granular host set changes, we should be able to capture single host changes and make them
  // more targeted.
  ThreadLocalClusterManagerImpl& config = tls.getTyped<ThreadLocalClusterManagerImpl>();
  {
    const auto& container = config.host_http_conn_pool_map_.find(host);
    if (container != config.host_http_conn_pool_map_.end()) {
      for (const auto& pair : container->second.pools_) {
        const Http::ConnectionPool::InstancePtr& pool = pair.second;
        pool->drainConnections();
      }
    }
  }
  {
    const auto& container = config.host_tcp_conn_pool_map_.find(host);
    if (container != config.host_tcp_conn_pool_map_.end()) {
      for (const auto& pair : container->second.pools_) {
        const Tcp::ConnectionPool::InstancePtr& pool = pair.second;
        pool->drainConnections();
      }
    }
  }

  if (host->cluster().features() &
      ClusterInfo::Features::CLOSE_CONNECTIONS_ON_HOST_HEALTH_FAILURE) {

    // Each connection will remove itself from the TcpConnectionsMap when it closes, via its
    // Network::ConnectionCallbacks. The last removed tcp conn will remove the TcpConnectionsMap
    // from host_tcp_conn_map_, so do not cache it between iterations.
    //
    // TODO(ggreenway) PERF: If there are a large number of connections, this could take a long time
    // and halt other useful work. Consider breaking up this work. Note that this behavior is noted
    // in the configuration documentation in cluster setting
    // "close_connections_on_host_health_failure". Update the docs if this if this changes.
    while (true) {
      const auto& it = config.host_tcp_conn_map_.find(host);
      if (it == config.host_tcp_conn_map_.end()) {
        break;
      }
      TcpConnectionsMap& container = it->second;
      container.begin()->first->close(Network::ConnectionCloseType::NoFlush);
    }
  }
}

ClusterManagerImpl::ThreadLocalClusterManagerImpl::ClusterEntry::ClusterEntry(
    ThreadLocalClusterManagerImpl& parent, ClusterInfoConstSharedPtr cluster,
    const LoadBalancerFactorySharedPtr& lb_factory)
    : parent_(parent), lb_factory_(lb_factory), cluster_info_(cluster),
      http_async_client_(cluster, parent.parent_.stats_, parent.thread_local_dispatcher_,
                         parent.parent_.local_info_, parent.parent_, parent.parent_.runtime_,
                         parent.parent_.random_,
                         Router::ShadowWriterPtr{new Router::ShadowWriterImpl(parent.parent_)},
<<<<<<< HEAD
                         parent_.parent_.code_stats_) {
=======
                         parent_.parent_.http_context_) {
>>>>>>> 43fc7790
  priority_set_.getOrCreateHostSet(0);

  // TODO(mattklein123): Consider converting other LBs over to thread local. All of them could
  // benefit given the healthy panic, locality, and priority calculations that take place.
  if (cluster->lbSubsetInfo().isEnabled()) {
    lb_ = std::make_unique<SubsetLoadBalancer>(
        cluster->lbType(), priority_set_, parent_.local_priority_set_, cluster->stats(),
        parent.parent_.runtime_, parent.parent_.random_, cluster->lbSubsetInfo(),
        cluster->lbRingHashConfig(), cluster->lbLeastRequestConfig(), cluster->lbConfig());
  } else {
    switch (cluster->lbType()) {
    case LoadBalancerType::LeastRequest: {
      ASSERT(lb_factory_ == nullptr);
      lb_ = std::make_unique<LeastRequestLoadBalancer>(
          priority_set_, parent_.local_priority_set_, cluster->stats(), parent.parent_.runtime_,
          parent.parent_.random_, cluster->lbConfig(), cluster->lbLeastRequestConfig());
      break;
    }
    case LoadBalancerType::Random: {
      ASSERT(lb_factory_ == nullptr);
      lb_ = std::make_unique<RandomLoadBalancer>(priority_set_, parent_.local_priority_set_,
                                                 cluster->stats(), parent.parent_.runtime_,
                                                 parent.parent_.random_, cluster->lbConfig());
      break;
    }
    case LoadBalancerType::RoundRobin: {
      ASSERT(lb_factory_ == nullptr);
      lb_ = std::make_unique<RoundRobinLoadBalancer>(priority_set_, parent_.local_priority_set_,
                                                     cluster->stats(), parent.parent_.runtime_,
                                                     parent.parent_.random_, cluster->lbConfig());
      break;
    }
    case LoadBalancerType::RingHash:
    case LoadBalancerType::Maglev: {
      ASSERT(lb_factory_ != nullptr);
      lb_ = lb_factory_->create();
      break;
    }
    case LoadBalancerType::OriginalDst: {
      ASSERT(lb_factory_ == nullptr);
      lb_ = std::make_unique<OriginalDstCluster::LoadBalancer>(
          priority_set_, parent.parent_.active_clusters_.at(cluster->name())->cluster_,
          cluster->lbOriginalDstConfig());
      break;
    }
    }
  }

  priority_set_.addMemberUpdateCb(
      [this](uint32_t, const HostVector&, const HostVector& hosts_removed) -> void {
        // We need to go through and purge any connection pools for hosts that got deleted.
        // Even if two hosts actually point to the same address this will be safe, since if a
        // host is readded it will be a different physical HostSharedPtr.
        parent_.drainConnPools(hosts_removed);
      });
}

ClusterManagerImpl::ThreadLocalClusterManagerImpl::ClusterEntry::~ClusterEntry() {
  // We need to drain all connection pools for the cluster being removed. Then we can remove the
  // cluster.
  //
  // TODO(mattklein123): Optimally, we would just fire member changed callbacks and remove all of
  // the hosts inside of the HostImpl destructor. That is a change with wide implications, so we are
  // going with a more targeted approach for now.
  for (auto& host_set : priority_set_.hostSetsPerPriority()) {
    parent_.drainConnPools(host_set->hosts());
  }
}

Http::ConnectionPool::Instance*
ClusterManagerImpl::ThreadLocalClusterManagerImpl::ClusterEntry::connPool(
    ResourcePriority priority, Http::Protocol protocol, LoadBalancerContext* context) {
  HostConstSharedPtr host = lb_->chooseHost(context);
  if (!host) {
    ENVOY_LOG(debug, "no healthy host for HTTP connection pool");
    cluster_info_->stats().upstream_cx_none_healthy_.inc();
    return nullptr;
  }

  // Inherit socket options from downstream connection, if set.
  std::vector<uint8_t> hash_key = {uint8_t(protocol), uint8_t(priority)};

  // Use downstream connection socket options for computing connection pool hash key, if any.
  // This allows socket options to control connection pooling so that connections with
  // different options are not pooled together.
  bool have_options = false;
  if (context && context->downstreamConnection()) {
    const Network::ConnectionSocket::OptionsSharedPtr& options =
        context->downstreamConnection()->socketOptions();
    if (options) {
      for (const auto& option : *options) {
        have_options = true;
        option->hashKey(hash_key);
      }
    }
  }

  ConnPoolsContainer& container = parent_.host_http_conn_pool_map_[host];
  if (!container.pools_[hash_key]) {
    container.pools_[hash_key] = parent_.parent_.factory_.allocateConnPool(
        parent_.thread_local_dispatcher_, host, priority, protocol,
        have_options ? context->downstreamConnection()->socketOptions() : nullptr);
  }

  return container.pools_[hash_key].get();
}

Tcp::ConnectionPool::Instance*
ClusterManagerImpl::ThreadLocalClusterManagerImpl::ClusterEntry::tcpConnPool(
    ResourcePriority priority, LoadBalancerContext* context,
    Network::TransportSocketOptionsSharedPtr transport_socket_options) {
  HostConstSharedPtr host = lb_->chooseHost(context);
  if (!host) {
    ENVOY_LOG(debug, "no healthy host for TCP connection pool");
    cluster_info_->stats().upstream_cx_none_healthy_.inc();
    return nullptr;
  }

  // Inherit socket options from downstream connection, if set.
  std::vector<uint8_t> hash_key = {uint8_t(priority)};

  // Use downstream connection socket options for computing connection pool hash key, if any.
  // This allows socket options to control connection pooling so that connections with
  // different options are not pooled together.
  bool have_options = false;
  if (context && context->downstreamConnection()) {
    const Network::ConnectionSocket::OptionsSharedPtr& options =
        context->downstreamConnection()->socketOptions();
    if (options) {
      for (const auto& option : *options) {
        have_options = true;
        option->hashKey(hash_key);
      }
    }
  }

  if (transport_socket_options != nullptr) {
    transport_socket_options->hashKey(hash_key);
  }

  TcpConnPoolsContainer& container = parent_.host_tcp_conn_pool_map_[host];
  if (!container.pools_[hash_key]) {
    container.pools_[hash_key] = parent_.parent_.factory_.allocateTcpConnPool(
        parent_.thread_local_dispatcher_, host, priority,
        have_options ? context->downstreamConnection()->socketOptions() : nullptr,
        transport_socket_options);
  }

  return container.pools_[hash_key].get();
}

ClusterManagerPtr ProdClusterManagerFactory::clusterManagerFromProto(
    const envoy::config::bootstrap::v2::Bootstrap& bootstrap, Stats::Store& stats,
    ThreadLocal::Instance& tls, Runtime::Loader& runtime, Runtime::RandomGenerator& random,
    const LocalInfo::LocalInfo& local_info, AccessLog::AccessLogManager& log_manager,
    Server::Admin& admin, Http::CodeStats& code_stats) {
  return ClusterManagerPtr{new ClusterManagerImpl(bootstrap, *this, stats, tls, runtime, random,
                                                  local_info, log_manager, main_thread_dispatcher_,
<<<<<<< HEAD
                                                  admin, api_, code_stats)};
=======
                                                  admin, api_, http_context_)};
>>>>>>> 43fc7790
}

Http::ConnectionPool::InstancePtr ProdClusterManagerFactory::allocateConnPool(
    Event::Dispatcher& dispatcher, HostConstSharedPtr host, ResourcePriority priority,
    Http::Protocol protocol, const Network::ConnectionSocket::OptionsSharedPtr& options) {
  if (protocol == Http::Protocol::Http2 &&
      runtime_.snapshot().featureEnabled("upstream.use_http2", 100)) {
    return Http::ConnectionPool::InstancePtr{
        new Http::Http2::ProdConnPoolImpl(dispatcher, host, priority, options)};
  } else {
    return Http::ConnectionPool::InstancePtr{
        new Http::Http1::ConnPoolImplProd(dispatcher, host, priority, options)};
  }
}

Tcp::ConnectionPool::InstancePtr ProdClusterManagerFactory::allocateTcpConnPool(
    Event::Dispatcher& dispatcher, HostConstSharedPtr host, ResourcePriority priority,
    const Network::ConnectionSocket::OptionsSharedPtr& options,
    Network::TransportSocketOptionsSharedPtr transport_socket_options) {
  return Tcp::ConnectionPool::InstancePtr{
      new Tcp::ConnPoolImpl(dispatcher, host, priority, options, transport_socket_options)};
}

ClusterSharedPtr ProdClusterManagerFactory::clusterFromProto(
    const envoy::api::v2::Cluster& cluster, ClusterManager& cm,
    Outlier::EventLoggerSharedPtr outlier_event_logger, AccessLog::AccessLogManager& log_manager,
    bool added_via_api) {
  return ClusterImplBase::create(cluster, cm, stats_, tls_, dns_resolver_, ssl_context_manager_,
                                 runtime_, random_, main_thread_dispatcher_, log_manager,
                                 local_info_, outlier_event_logger, added_via_api,
                                 eds_subscription_factory_);
}

CdsApiPtr ProdClusterManagerFactory::createCds(
    const envoy::api::v2::core::ConfigSource& cds_config,
    const absl::optional<envoy::api::v2::core::ConfigSource>& eds_config, ClusterManager& cm) {
  return CdsApiImpl::create(cds_config, eds_config, cm, main_thread_dispatcher_, random_,
                            local_info_, stats_);
}

} // namespace Upstream
} // namespace Envoy<|MERGE_RESOLUTION|>--- conflicted
+++ resolved
@@ -172,15 +172,11 @@
     Stats::Store& stats, ThreadLocal::Instance& tls, Runtime::Loader& runtime,
     Runtime::RandomGenerator& random, const LocalInfo::LocalInfo& local_info,
     AccessLog::AccessLogManager& log_manager, Event::Dispatcher& main_thread_dispatcher,
-<<<<<<< HEAD
-    Server::Admin& admin, Api::Api& api, Http::CodeStats& code_stats)
-=======
     Server::Admin& admin, Api::Api& api, Http::Context& http_context)
->>>>>>> 43fc7790
     : factory_(factory), runtime_(runtime), stats_(stats), tls_(tls.allocateSlot()),
       random_(random), log_manager_(log_manager),
       bind_config_(bootstrap.cluster_manager().upstream_bind_config()), local_info_(local_info),
-      cm_stats_(generateStats(stats)), code_stats_(code_stats),
+      cm_stats_(generateStats(stats)),
       init_helper_([this](Cluster& cluster) { onClusterInit(cluster); }),
       config_tracker_entry_(
           admin.getConfigTracker().add("clusters", [this] { return dumpClusterConfigs(); })),
@@ -1025,11 +1021,7 @@
                          parent.parent_.local_info_, parent.parent_, parent.parent_.runtime_,
                          parent.parent_.random_,
                          Router::ShadowWriterPtr{new Router::ShadowWriterImpl(parent.parent_)},
-<<<<<<< HEAD
-                         parent_.parent_.code_stats_) {
-=======
                          parent_.parent_.http_context_) {
->>>>>>> 43fc7790
   priority_set_.getOrCreateHostSet(0);
 
   // TODO(mattklein123): Consider converting other LBs over to thread local. All of them could
@@ -1185,14 +1177,10 @@
     const envoy::config::bootstrap::v2::Bootstrap& bootstrap, Stats::Store& stats,
     ThreadLocal::Instance& tls, Runtime::Loader& runtime, Runtime::RandomGenerator& random,
     const LocalInfo::LocalInfo& local_info, AccessLog::AccessLogManager& log_manager,
-    Server::Admin& admin, Http::CodeStats& code_stats) {
+    Server::Admin& admin) {
   return ClusterManagerPtr{new ClusterManagerImpl(bootstrap, *this, stats, tls, runtime, random,
                                                   local_info, log_manager, main_thread_dispatcher_,
-<<<<<<< HEAD
-                                                  admin, api_, code_stats)};
-=======
                                                   admin, api_, http_context_)};
->>>>>>> 43fc7790
 }
 
 Http::ConnectionPool::InstancePtr ProdClusterManagerFactory::allocateConnPool(
