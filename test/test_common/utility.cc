--- conflicted
+++ resolved
@@ -240,11 +240,7 @@
 
 AssertionResult TestUtility::waitForGaugeDestroyed(Stats::Store& store, const std::string& name,
                                                    Event::TestTimeSystem& time_system) {
-<<<<<<< HEAD
-  while (findGauge(store, name) == nullptr) {
-=======
   while (findGauge(store, name) != nullptr) {
->>>>>>> 83d26db6
     time_system.advanceTimeWait(std::chrono::milliseconds(10));
   }
   return AssertionSuccess();
