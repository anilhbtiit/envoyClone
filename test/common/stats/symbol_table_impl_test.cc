--- conflicted
+++ resolved
@@ -311,16 +311,11 @@
               << std::endl;
   } else {
     // In manual tests, string memory used 7759488 in this example, and
-<<<<<<< HEAD
     // symbol-table mem used 1739672. Setting the benchmark at 7759488/4 =
     // 1939872, which should allow for some slop and platform dependence
     // in the allocation library.
 
     EXPECT_LT(symbol_table_mem_used, string_mem_used / 4);
-=======
-    // symbol-table mem used 5663936, as of Oct 15, 2018.
-    EXPECT_LT(symbol_table_mem_used, string_mem_used);
->>>>>>> 25f1f92e
   }
 }
 
