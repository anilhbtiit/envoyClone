#include "common/network/socket_interface_impl.h"

#include "envoy/common/exception.h"
#include "envoy/extensions/network/socket_interface/v3/default_socket_interface.pb.h"

#include "common/api/os_sys_calls_impl.h"
#include "common/common/assert.h"
#include "common/common/utility.h"
#include "common/network/io_socket_handle_impl.h"

namespace Envoy {
namespace Network {

IoHandlePtr SocketInterfaceImpl::makeSocket(int socket_fd, bool socket_v6only,
                                            absl::optional<int> domain) const {
  return std::make_unique<IoSocketHandleImpl>(socket_fd, socket_v6only, domain);
}

IoHandlePtr SocketInterfaceImpl::socket(Socket::Type socket_type, Address::Type addr_type,
                                        Address::IpVersion version, bool socket_v6only) const {
#if defined(__APPLE__) || defined(WIN32)
  int flags = 0;
#else
  int flags = SOCK_NONBLOCK;
#endif

  if (socket_type == Socket::Type::Stream) {
    flags |= SOCK_STREAM;
  } else {
    flags |= SOCK_DGRAM;
  }

  int domain;
  if (addr_type == Address::Type::Ip) {
    if (version == Address::IpVersion::v6) {
      domain = AF_INET6;
    } else {
      ASSERT(version == Address::IpVersion::v4);
      domain = AF_INET;
    }
  } else if (addr_type == Address::Type::Pipe) {
    domain = AF_UNIX;
  } else {
    ASSERT(addr_type == Address::Type::EnvoyInternal);
<<<<<<< HEAD
    NOT_REACHED_GCOVR_EXCL_LINE;
=======
    // TODO(lambdai): Add InternalIoSocketHandleImpl to support internal address.
    NOT_IMPLEMENTED_GCOVR_EXCL_LINE;
>>>>>>> cb91c625
  }

  const Api::SysCallSocketResult result = Api::OsSysCallsSingleton::get().socket(domain, flags, 0);
  RELEASE_ASSERT(SOCKET_VALID(result.rc_),
                 fmt::format("socket(2) failed, got error: {}", errorDetails(result.errno_)));
  IoHandlePtr io_handle = makeSocket(result.rc_, socket_v6only, domain);

#if defined(__APPLE__) || defined(WIN32)
  // Cannot set SOCK_NONBLOCK as a ::socket flag.
  const int rc = io_handle->setBlocking(false).rc_;
  RELEASE_ASSERT(!SOCKET_FAILURE(rc), "");
#endif

  return io_handle;
}

IoHandlePtr SocketInterfaceImpl::socket(Socket::Type socket_type,
                                        const Address::InstanceConstSharedPtr addr) const {
  Address::IpVersion ip_version = addr->ip() ? addr->ip()->version() : Address::IpVersion::v4;
  int v6only = 0;
  if (addr->type() == Address::Type::Ip && ip_version == Address::IpVersion::v6) {
    v6only = addr->ip()->ipv6()->v6only();
  }

  IoHandlePtr io_handle =
      SocketInterfaceImpl::socket(socket_type, addr->type(), ip_version, v6only);
  if (addr->type() == Address::Type::Ip && ip_version == Address::IpVersion::v6) {
    // Setting IPV6_V6ONLY restricts the IPv6 socket to IPv6 connections only.
    const Api::SysCallIntResult result = io_handle->setOption(
        IPPROTO_IPV6, IPV6_V6ONLY, reinterpret_cast<const char*>(&v6only), sizeof(v6only));
    RELEASE_ASSERT(!SOCKET_FAILURE(result.rc_), "");
  }
  return io_handle;
}

IoHandlePtr SocketInterfaceImpl::socket(os_fd_t fd) {
  return std::make_unique<IoSocketHandleImpl>(fd);
}

bool SocketInterfaceImpl::ipFamilySupported(int domain) {
  Api::OsSysCalls& os_sys_calls = Api::OsSysCallsSingleton::get();
  const Api::SysCallSocketResult result = os_sys_calls.socket(domain, SOCK_STREAM, 0);
  if (SOCKET_VALID(result.rc_)) {
    RELEASE_ASSERT(os_sys_calls.close(result.rc_).rc_ == 0,
                   fmt::format("Fail to close fd: response code {}", errorDetails(result.rc_)));
  }
  return SOCKET_VALID(result.rc_);
}

Server::BootstrapExtensionPtr
SocketInterfaceImpl::createBootstrapExtension(const Protobuf::Message&,
                                              Server::Configuration::ServerFactoryContext&) {
  return std::make_unique<SocketInterfaceExtension>(*this);
}

ProtobufTypes::MessagePtr SocketInterfaceImpl::createEmptyConfigProto() {
  return std::make_unique<
      envoy::extensions::network::socket_interface::v3::DefaultSocketInterface>();
}

REGISTER_FACTORY(SocketInterfaceImpl, Server::Configuration::BootstrapExtensionFactory);

static SocketInterfaceLoader* socket_interface_ =
    new SocketInterfaceLoader(std::make_unique<SocketInterfaceImpl>());

} // namespace Network
} // namespace Envoy<|MERGE_RESOLUTION|>--- conflicted
+++ resolved
@@ -42,12 +42,8 @@
     domain = AF_UNIX;
   } else {
     ASSERT(addr_type == Address::Type::EnvoyInternal);
-<<<<<<< HEAD
-    NOT_REACHED_GCOVR_EXCL_LINE;
-=======
     // TODO(lambdai): Add InternalIoSocketHandleImpl to support internal address.
     NOT_IMPLEMENTED_GCOVR_EXCL_LINE;
->>>>>>> cb91c625
   }
 
   const Api::SysCallSocketResult result = Api::OsSysCallsSingleton::get().socket(domain, flags, 0);
