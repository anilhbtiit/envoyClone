REPOSITORY_LOCATIONS = dict(
    com_google_absl = dict(
        commit = "6de53819a7173bd446156237a37f53464b7732cc",
        remote = "https://github.com/abseil/abseil-cpp",
    ),
    com_github_bombela_backward = dict(
        commit = "cd1c4bd9e48afe812a0e996d335298c455afcd92",  # v1.3
        remote = "https://github.com/bombela/backward-cpp",
    ),
    com_github_cyan4973_xxhash = dict(
        commit = "50a564c33c36b3f0c83f027dd21c25cba2967c72",  # v0.6.3
        remote = "https://github.com/Cyan4973/xxHash",
    ),
    com_github_eile_tclap = dict(
        commit = "3627d9402e529770df9b0edf2aa8c0e0d6c6bb41",  # tclap-1-2-1-release-final
        remote = "https://github.com/eile/tclap",
    ),
    com_github_fmtlib_fmt = dict(
        sha256 = "10a9f184d4d66f135093a08396d3b0a0ebe8d97b79f8b3ddb8559f75fe4fcbc3",
        strip_prefix = "fmt-4.0.0",
        urls = ["https://github.com/fmtlib/fmt/releases/download/4.0.0/fmt-4.0.0.zip"],
    ),
    com_github_gabime_spdlog = dict(
        sha256 = "eb5beb4e53f4bfff5b32eb4db8588484bdc15a17b90eeefef3a9fc74fec1d83d",
        strip_prefix = "spdlog-0.14.0",
        urls = ["https://github.com/gabime/spdlog/archive/v0.14.0.tar.gz"],
    ),
    com_github_gcovr_gcovr = dict(
        commit = "c0d77201039c7b119b18bc7fb991564c602dd75d",
        remote = "https://github.com/gcovr/gcovr",
    ),
    com_github_lightstep_lightstep_tracer_cpp = dict(
        sha256 = "f7477e67eca65f904c0b90a6bfec46d58cccfc998a8e75bc3259b6e93157ff84",
        strip_prefix = "lightstep-tracer-cpp-0.36",
        urls = ["https://github.com/lightstep/lightstep-tracer-cpp/releases/download/v0_36/lightstep-tracer-cpp-0.36.tar.gz"],
    ),
    com_github_nodejs_http_parser = dict(
        commit = "feae95a3a69f111bc1897b9048d9acbc290992f9",  # v2.7.1
        remote = "https://github.com/nodejs/http-parser",
    ),
    com_github_pallets_jinja = dict(
        commit = "d78a1b079cd985eea7d636f79124ab4fc44cb538",  # 2.9.6
        remote = "https://github.com/pallets/jinja",
    ),
    com_github_pallets_markupsafe = dict(
        commit = "d2a40c41dd1930345628ea9412d97e159f828157",  # 1.0
        remote = "https://github.com/pallets/markupsafe",
    ),
    com_github_tencent_rapidjson = dict(
        commit = "f54b0e47a08782a6131cc3d60f94d038fa6e0a51",  # v1.1.0
        remote = "https://github.com/tencent/rapidjson",
    ),
    com_google_googletest = dict(
        commit = "43863938377a9ea1399c0596269e0890b5c5515a",
        remote = "https://github.com/google/googletest",
    ),
    com_google_protobuf = dict(
        sha256 = "0cc6607e2daa675101e9b7398a436f09167dffb8ca0489b0307ff7260498c13c",
        strip_prefix = "protobuf-3.5.0",
        urls = ["https://github.com/google/protobuf/archive/v3.5.0.tar.gz"],
    ),
    envoy_api = dict(
<<<<<<< HEAD
        commit = "1d80e460f981c1ec7a70424c6e86a8c7a7e4d341",
=======
        commit = "ca8355a6d1f38970f3be26fb801dd990a87bc4c2",
>>>>>>> 9389c30d
        remote = "https://github.com/envoyproxy/data-plane-api",
    ),
    grpc_httpjson_transcoding = dict(
        commit = "e4f58aa07b9002befa493a0a82e10f2e98b51fc6",
        remote = "https://github.com/grpc-ecosystem/grpc-httpjson-transcoding",
    ),
    io_bazel_rules_go = dict(
        commit = "4374be38e9a75ff5957c3922adb155d32086fe14",
        remote = "https://github.com/bazelbuild/rules_go",
    ),
    # I'd love to name this `com_github_google_subpar`, but something in the Subpar
    # code assumes its repository name is just `subpar`.
    subpar = dict(
        commit = "eb23aa7a5361cabc02464476dd080389340a5522",  # HEAD
        remote = "https://github.com/google/subpar",
    ),
)<|MERGE_RESOLUTION|>--- conflicted
+++ resolved
@@ -60,11 +60,7 @@
         urls = ["https://github.com/google/protobuf/archive/v3.5.0.tar.gz"],
     ),
     envoy_api = dict(
-<<<<<<< HEAD
-        commit = "1d80e460f981c1ec7a70424c6e86a8c7a7e4d341",
-=======
         commit = "ca8355a6d1f38970f3be26fb801dd990a87bc4c2",
->>>>>>> 9389c30d
         remote = "https://github.com/envoyproxy/data-plane-api",
     ),
     grpc_httpjson_transcoding = dict(
