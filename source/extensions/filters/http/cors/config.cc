--- conflicted
+++ resolved
@@ -22,14 +22,7 @@
 /**
  * Static registration for the cors filter. @see RegisterFactory.
  */
-<<<<<<< HEAD
-// NOLINTNEXTLINE(fuchsia-statically-constructed-objects)
-static Registry::RegisterFactory<CorsFilterFactory,
-                                 Server::Configuration::NamedHttpFilterConfigFactory>
-    register_;
-=======
 REGISTER_FACTORY(CorsFilterFactory, Server::Configuration::NamedHttpFilterConfigFactory);
->>>>>>> 7725a97a
 
 } // namespace Cors
 } // namespace HttpFilters
