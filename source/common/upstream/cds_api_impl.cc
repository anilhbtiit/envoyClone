#include "common/upstream/cds_api_impl.h"

#include <string>

#include "envoy/api/v2/cds.pb.validate.h"
#include "envoy/api/v2/cluster/outlier_detection.pb.validate.h"
#include "envoy/stats/scope.h"

#include "common/common/cleanup.h"
#include "common/common/utility.h"
#include "common/config/resources.h"
#include "common/config/subscription_factory.h"
#include "common/config/utility.h"
#include "common/protobuf/utility.h"

namespace Envoy {
namespace Upstream {

CdsApiPtr CdsApiImpl::create(const envoy::api::v2::core::ConfigSource& cds_config, bool is_delta,
                             ClusterManager& cm, Event::Dispatcher& dispatcher,
                             Runtime::RandomGenerator& random,
                             const LocalInfo::LocalInfo& local_info, Stats::Scope& scope,
                             Api::Api& api) {
  return CdsApiPtr{
      new CdsApiImpl(cds_config, is_delta, cm, dispatcher, random, local_info, scope, api)};
}

// TODO(fredlas) the is_delta argument can be removed upon delta+SotW ADS Envoy code unification. It
// is only actually needed to choose the grpc_method, which is irrelevant if ADS is used.
// TODO(fredlas) actually the whole "pass the grpc_method as an argument to SubscriptionFactory"
// seems like it could be streamlined/centralized, given that we're also passing type_url. I'm
// thinking, have a (type_url, is_delta) -> grpc_method map that SubscriptionFactory can look up in.
CdsApiImpl::CdsApiImpl(const envoy::api::v2::core::ConfigSource& cds_config, bool is_delta,
                       ClusterManager& cm, Event::Dispatcher& dispatcher,
                       Runtime::RandomGenerator& random, const LocalInfo::LocalInfo& local_info,
                       Stats::Scope& scope, Api::Api& api)
    : cm_(cm), scope_(scope.createScope("cluster_manager.cds.")) {
  Config::Utility::checkLocalInfo("cds", local_info);

  const std::string grpc_method = is_delta ? "envoy.api.v2.ClusterDiscoveryService.DeltaClusters"
                                           : "envoy.api.v2.ClusterDiscoveryService.StreamClusters";
  subscription_ = Config::SubscriptionFactory::subscriptionFromConfigSource(
      cds_config, local_info, dispatcher, cm, random, *scope_,
      "envoy.api.v2.ClusterDiscoveryService.FetchClusters", grpc_method,
<<<<<<< HEAD
      Grpc::Common::typeUrl(envoy::api::v2::Cluster().GetDescriptor()->full_name()), api, is_delta);
=======
      Grpc::Common::typeUrl(envoy::api::v2::Cluster().GetDescriptor()->full_name()), api, *this);
>>>>>>> de02e59e
}

void CdsApiImpl::onConfigUpdate(const Protobuf::RepeatedPtrField<ProtobufWkt::Any>& resources,
                                const std::string& version_info) {
  ClusterManager::ClusterInfoMap clusters_to_remove = cm_.clusters();
  std::vector<envoy::api::v2::Cluster> clusters;
  for (const auto& cluster_blob : resources) {
    clusters.push_back(MessageUtil::anyConvert<envoy::api::v2::Cluster>(cluster_blob));
    clusters_to_remove.erase(clusters.back().name());
  }
  Protobuf::RepeatedPtrField<std::string> to_remove_repeated;
  for (const auto& cluster : clusters_to_remove) {
    *to_remove_repeated.Add() = cluster.first;
  }
  Protobuf::RepeatedPtrField<envoy::api::v2::Resource> to_add_repeated;
  for (const auto& cluster : clusters) {
    envoy::api::v2::Resource* to_add = to_add_repeated.Add();
    to_add->set_name(cluster.name());
    to_add->set_version(version_info);
    to_add->mutable_resource()->PackFrom(cluster);
  }
  onConfigUpdate(to_add_repeated, to_remove_repeated, version_info);
}

void CdsApiImpl::onConfigUpdate(
    const Protobuf::RepeatedPtrField<envoy::api::v2::Resource>& added_resources,
    const Protobuf::RepeatedPtrField<std::string>& removed_resources,
    const std::string& system_version_info) {
  cm_.adsMux()->pause(Config::TypeUrl::get().ClusterLoadAssignment);
  Cleanup eds_resume(
      [this] { cm_.adsMux()->resume(Config::TypeUrl::get().ClusterLoadAssignment); });

  std::vector<std::string> exception_msgs;
  std::unordered_set<std::string> cluster_names;
  bool any_applied = false;
  for (const auto& resource : added_resources) {
    envoy::api::v2::Cluster cluster;
    try {
      cluster = MessageUtil::anyConvert<envoy::api::v2::Cluster>(resource.resource());
      MessageUtil::validate(cluster);
      if (!cluster_names.insert(cluster.name()).second) {
        // NOTE: at this point, the first of these duplicates has already been successfully applied.
        throw EnvoyException(fmt::format("duplicate cluster {} found", cluster.name()));
      }
      if (cm_.addOrUpdateCluster(
              cluster, resource.version(),
              [this](const std::string&, ClusterManager::ClusterWarmingState state) {
                // Following if/else block implements a control flow mechanism that can be used
                // by an ADS implementation to properly sequence CDS and RDS update. It is not
                // enforcing on ADS. ADS can use it to detect when a previously sent cluster becomes
                // warm before sending routes that depend on it. This can improve incidence of HTTP
                // 503 responses from Envoy when a route is used before it's supporting cluster is
                // ready.
                //
                // We achieve that by leaving CDS in the paused state as long as there is at least
                // one cluster in the warming state. This prevents CDS ACK from being sent to ADS.
                // Once cluster is warmed up, CDS is resumed, and ACK is sent to ADS, providing a
                // signal to ADS to proceed with RDS updates.
                //
                // Major concern with this approach is CDS being left in the paused state forever.
                // As long as ClusterManager::removeCluster() is not called on a warming cluster
                // this is not an issue. CdsApiImpl takes care of doing this properly, and there
                // is no other component removing clusters from the ClusterManagerImpl. If this
                // ever changes, we would need to correct the following logic.
                if (state == ClusterManager::ClusterWarmingState::Starting &&
                    cm_.warmingClusterCount() == 1) {
                  cm_.adsMux()->pause(Config::TypeUrl::get().Cluster);
                } else if (state == ClusterManager::ClusterWarmingState::Finished &&
                           cm_.warmingClusterCount() == 0) {
                  cm_.adsMux()->resume(Config::TypeUrl::get().Cluster);
                }
              })) {
        any_applied = true;
        ENVOY_LOG(debug, "cds: add/update cluster '{}'", cluster.name());
      }
    } catch (const EnvoyException& e) {
      exception_msgs.push_back(fmt::format("{}: {}", cluster.name(), e.what()));
    }
  }
  for (auto resource_name : removed_resources) {
    if (cm_.removeCluster(resource_name)) {
      any_applied = true;
      ENVOY_LOG(debug, "cds: remove cluster '{}'", resource_name);
    }
  }

  if (any_applied) {
    system_version_info_ = system_version_info;
  }
  runInitializeCallbackIfAny();
  if (!exception_msgs.empty()) {
    throw EnvoyException(
        fmt::format("Error adding/updating cluster(s) {}", StringUtil::join(exception_msgs, ", ")));
  }
}

void CdsApiImpl::onConfigUpdateFailed(const EnvoyException*) {
  // We need to allow server startup to continue, even if we have a bad
  // config.
  runInitializeCallbackIfAny();
}

void CdsApiImpl::runInitializeCallbackIfAny() {
  if (initialize_callback_) {
    initialize_callback_();
    initialize_callback_ = nullptr;
  }
}

} // namespace Upstream
} // namespace Envoy<|MERGE_RESOLUTION|>--- conflicted
+++ resolved
@@ -42,11 +42,8 @@
   subscription_ = Config::SubscriptionFactory::subscriptionFromConfigSource(
       cds_config, local_info, dispatcher, cm, random, *scope_,
       "envoy.api.v2.ClusterDiscoveryService.FetchClusters", grpc_method,
-<<<<<<< HEAD
-      Grpc::Common::typeUrl(envoy::api::v2::Cluster().GetDescriptor()->full_name()), api, is_delta);
-=======
-      Grpc::Common::typeUrl(envoy::api::v2::Cluster().GetDescriptor()->full_name()), api, *this);
->>>>>>> de02e59e
+      Grpc::Common::typeUrl(envoy::api::v2::Cluster().GetDescriptor()->full_name()), api, *this,
+      is_delta);
 }
 
 void CdsApiImpl::onConfigUpdate(const Protobuf::RepeatedPtrField<ProtobufWkt::Any>& resources,
