licenses(["notice"])  # Apache 2

load(
    "//bazel:envoy_build_system.bzl",
    "envoy_cc_library",
    "envoy_package",
    "envoy_select_hot_restart",
)

envoy_package()

envoy_cc_library(
    name = "backtrace_lib",
    hdrs = ["backtrace.h"],
    external_deps = [
        "backward",
        "abseil_symbolize",
    ],
    tags = ["backtrace"],
    deps = ["//source/common/common:minimal_logger_lib"],
)

envoy_cc_library(
    name = "configuration_lib",
    srcs = ["configuration_impl.cc"],
    hdrs = ["configuration_impl.h"],
    deps = [
        "//include/envoy/http:filter_interface",
        "//include/envoy/network:connection_interface",
        "//include/envoy/network:filter_interface",
        "//include/envoy/runtime:runtime_interface",
        "//include/envoy/server:configuration_interface",
        "//include/envoy/server:filter_config_interface",
        "//include/envoy/server:instance_interface",
        "//include/envoy/server:tracer_config_interface",
        "//include/envoy/ssl:context_manager_interface",
        "//source/common/common:assert_lib",
        "//source/common/common:minimal_logger_lib",
        "//source/common/common:utility_lib",
        "//source/common/config:lds_json_lib",
        "//source/common/config:utility_lib",
        "//source/common/network:resolver_lib",
        "//source/common/network:utility_lib",
        "//source/common/protobuf:utility_lib",
        "//source/common/ratelimit:ratelimit_lib",
        "//source/common/tracing:http_tracer_lib",
        "@envoy_api//envoy/api/v2:lds_cc",
        "@envoy_api//envoy/config/bootstrap/v2:bootstrap_cc",
    ],
)

envoy_cc_library(
    name = "connection_handler_lib",
    srcs = ["connection_handler_impl.cc"],
    hdrs = ["connection_handler_impl.h"],
    deps = [
        "//include/envoy/common:time_interface",
        "//include/envoy/event:deferred_deletable",
        "//include/envoy/event:dispatcher_interface",
        "//include/envoy/event:timer_interface",
        "//include/envoy/network:connection_handler_interface",
        "//include/envoy/network:connection_interface",
        "//include/envoy/network:filter_interface",
        "//include/envoy/network:listen_socket_interface",
        "//include/envoy/network:listener_interface",
        "//include/envoy/server:listener_manager_interface",
        "//include/envoy/stats:timespan",
        "//source/common/common:linked_object",
        "//source/common/common:non_copyable",
        "//source/common/network:connection_lib",
        "//source/extensions/transport_sockets:well_known_names",
    ],
)

envoy_cc_library(
    name = "drain_manager_lib",
    srcs = ["drain_manager_impl.cc"],
    hdrs = ["drain_manager_impl.h"],
    deps = [
        "//include/envoy/event:dispatcher_interface",
        "//include/envoy/event:timer_interface",
        "//include/envoy/runtime:runtime_interface",
        "//include/envoy/server:drain_manager_interface",
        "//include/envoy/server:instance_interface",
        "//source/common/common:assert_lib",
        "//source/common/common:minimal_logger_lib",
    ],
)

envoy_cc_library(
    name = "guarddog_lib",
    srcs = ["guarddog_impl.cc"],
    hdrs = ["guarddog_impl.h"],
    external_deps = ["abseil_optional"],
    deps = [
        ":watchdog_lib",
        "//include/envoy/api:api_interface",
        "//include/envoy/event:timer_interface",
        "//include/envoy/server:configuration_interface",
        "//include/envoy/server:guarddog_interface",
        "//include/envoy/server:watchdog_interface",
        "//include/envoy/stats:stats_interface",
        "//include/envoy/thread:thread_interface",
        "//source/common/common:assert_lib",
        "//source/common/common:minimal_logger_lib",
        "//source/common/event:libevent_lib",
    ],
)

envoy_cc_library(
    name = "hot_restart_lib",
    srcs = envoy_select_hot_restart(["hot_restart_impl.cc"]),
    hdrs = envoy_select_hot_restart(["hot_restart_impl.h"]),
    deps = [
        "//include/envoy/api:os_sys_calls_interface",
        "//include/envoy/event:dispatcher_interface",
        "//include/envoy/event:file_event_interface",
        "//include/envoy/server:hot_restart_interface",
        "//include/envoy/server:instance_interface",
        "//include/envoy/server:options_interface",
        "//source/common/api:os_sys_calls_lib",
        "//source/common/common:assert_lib",
        "//source/common/common:block_memory_hash_set_lib",
        "//source/common/common:utility_lib",
        "//source/common/network:utility_lib",
        "//source/common/stats:raw_stat_data_lib",
        "//source/common/stats:stats_options_lib",
    ],
)

envoy_cc_library(
    name = "hot_restart_nop_lib",
    hdrs = ["hot_restart_nop_impl.h"],
    deps = [
        "//include/envoy/server:hot_restart_interface",
        "//source/common/stats:heap_stat_data_lib",
    ],
)

envoy_cc_library(
    name = "init_manager_lib",
    srcs = ["init_manager_impl.cc"],
    hdrs = ["init_manager_impl.h"],
    deps = [
        "//include/envoy/init:init_interface",
        "//source/common/common:assert_lib",
    ],
)

envoy_cc_library(
    name = "options_lib",
    srcs = ["options_impl.cc"],
    hdrs = ["options_impl.h"],
    external_deps = ["tclap"],
    deps = [
        "//include/envoy/network:address_interface",
        "//include/envoy/server:options_interface",
        "//include/envoy/stats:stats_interface",
        "//source/common/common:macros",
        "//source/common/common:version_lib",
        "//source/common/protobuf:utility_lib",
        "//source/common/stats:stats_lib",
    ],
)

envoy_cc_library(
    name = "overload_manager_lib",
    srcs = ["overload_manager_impl.cc"],
    hdrs = ["overload_manager_impl.h"],
    deps = [
        "//include/envoy/server:overload_manager_interface",
        "//include/envoy/stats:stats_interface",
        "//include/envoy/thread_local:thread_local_interface",
        "//source/common/common:logger_lib",
        "//source/common/config:utility_lib",
        "//source/server:resource_monitor_config_lib",
        "@envoy_api//envoy/config/overload/v2alpha:overload_cc",
    ],
)

envoy_cc_library(
    name = "lds_api_lib",
    srcs = ["lds_api.cc"],
    hdrs = ["lds_api.h"],
    deps = [
        ":lds_subscription_lib",
        "//include/envoy/config:subscription_interface",
        "//include/envoy/init:init_interface",
        "//include/envoy/server:listener_manager_interface",
        "//source/common/common:cleanup_lib",
        "//source/common/config:resources_lib",
        "//source/common/config:subscription_factory_lib",
        "//source/common/config:utility_lib",
        "//source/common/protobuf:utility_lib",
        "@envoy_api//envoy/api/v2:lds_cc",
    ],
)

envoy_cc_library(
    name = "lds_subscription_lib",
    srcs = ["lds_subscription.cc"],
    hdrs = ["lds_subscription.h"],
    deps = [
        "//include/envoy/config:subscription_interface",
        "//source/common/common:assert_lib",
        "//source/common/config:lds_json_lib",
        "//source/common/config:utility_lib",
        "//source/common/http:rest_api_fetcher_lib",
        "//source/common/json:config_schemas_lib",
        "//source/common/json:json_validator_lib",
        "@envoy_api//envoy/api/v2:lds_cc",
    ],
)

envoy_cc_library(
    name = "listener_manager_lib",
    srcs = ["listener_manager_impl.cc"],
    hdrs = ["listener_manager_impl.h"],
    deps = [
        ":configuration_lib",
        ":drain_manager_lib",
        ":init_manager_lib",
        ":lds_api_lib",
        ":transport_socket_config_lib",
        "//include/envoy/server:filter_config_interface",
        "//include/envoy/server:listener_manager_interface",
        "//include/envoy/server:transport_socket_config_interface",
        "//include/envoy/server:worker_interface",
        "//source/common/api:os_sys_calls_lib",
        "//source/common/common:empty_string",
        "//source/common/config:utility_lib",
        "//source/common/network:cidr_range_lib",
        "//source/common/network:lc_trie_lib",
        "//source/common/network:listen_socket_lib",
        "//source/common/network:resolver_lib",
        "//source/common/network:socket_option_factory_lib",
        "//source/common/network:utility_lib",
        "//source/common/protobuf:utility_lib",
        "//source/common/ssl:context_config_lib",
        "//source/extensions/filters/listener:well_known_names",
        "//source/extensions/filters/network:well_known_names",
        "//source/extensions/transport_sockets:well_known_names",
        "@envoy_api//envoy/admin/v2alpha:config_dump_cc",
        "@envoy_api//envoy/api/v2:lds_cc",
    ],
)

envoy_cc_library(
    name = "proto_descriptors_lib",
    srcs = ["proto_descriptors.cc"],
    hdrs = ["proto_descriptors.h"],
    deps = [
        "//source/common/config:protobuf_link_hacks",
        "//source/common/protobuf",
        "@envoy_api//envoy/api/v2:cds_cc",
        "@envoy_api//envoy/api/v2:eds_cc",
        "@envoy_api//envoy/api/v2:lds_cc",
        "@envoy_api//envoy/api/v2:rds_cc",
        "@envoy_api//envoy/service/accesslog/v2:als_cc",
        "@envoy_api//envoy/service/discovery/v2:ads_cc",
        "@envoy_api//envoy/service/discovery/v2:hds_cc",
        "@envoy_api//envoy/service/metrics/v2:metrics_service_cc",
        "@envoy_api//envoy/service/ratelimit/v2:rls_cc",
    ],
)

envoy_cc_library(
    name = "resource_monitor_config_lib",
    hdrs = ["resource_monitor_config_impl.h"],
    deps = [
        "//include/envoy/server:resource_monitor_config_interface",
    ],
)

envoy_cc_library(
    name = "server_lib",
    srcs = ["server.cc"],
    hdrs = ["server.h"],
    external_deps = ["abseil_optional"],
    deps = [
        ":configuration_lib",
        ":connection_handler_lib",
        ":guarddog_lib",
        ":init_manager_lib",
        ":listener_manager_lib",
        ":test_hooks_lib",
        ":worker_lib",
        "//include/envoy/event:dispatcher_interface",
        "//include/envoy/event:signal_interface",
        "//include/envoy/event:timer_interface",
        "//include/envoy/network:dns_interface",
        "//include/envoy/server:drain_manager_interface",
        "//include/envoy/server:instance_interface",
        "//include/envoy/server:listener_manager_interface",
        "//include/envoy/server:options_interface",
        "//include/envoy/stats:stats_macros",
        "//include/envoy/tracing:http_tracer_interface",
        "//include/envoy/upstream:cluster_manager_interface",
        "//source/common/access_log:access_log_manager_lib",
        "//source/common/api:api_lib",
        "//source/common/common:logger_lib",
        "//source/common/common:mutex_tracer_lib",
        "//source/common/common:utility_lib",
        "//source/common/common:version_lib",
        "//source/common/config:bootstrap_json_lib",
        "//source/common/config:utility_lib",
        "//source/common/grpc:async_client_manager_lib",
        "//source/common/http:codes_lib",
<<<<<<< HEAD
=======
        "//source/common/http:context_lib",
>>>>>>> b8fc8da3
        "//source/common/local_info:local_info_lib",
        "//source/common/memory:stats_lib",
        "//source/common/protobuf:utility_lib",
        "//source/common/router:rds_lib",
        "//source/common/runtime:runtime_lib",
        "//source/common/secret:secret_manager_impl_lib",
        "//source/common/singleton:manager_impl_lib",
        "//source/common/stats:thread_local_store_lib",
        "//source/common/upstream:cluster_manager_lib",
        "//source/common/upstream:health_discovery_service_lib",
        "//source/server:overload_manager_lib",
        "//source/server/http:admin_lib",
        "@envoy_api//envoy/config/bootstrap/v2:bootstrap_cc",
    ],
)

envoy_cc_library(
    name = "test_hooks_lib",
    hdrs = ["test_hooks.h"],
)

envoy_cc_library(
    name = "watchdog_lib",
    srcs = ["watchdog_impl.cc"],
    hdrs = ["watchdog_impl.h"],
    deps = [
        "//include/envoy/common:time_interface",
        "//include/envoy/event:dispatcher_interface",
        "//include/envoy/server:watchdog_interface",
        "//source/common/common:assert_lib",
    ],
)

envoy_cc_library(
    name = "worker_lib",
    srcs = ["worker_impl.cc"],
    hdrs = ["worker_impl.h"],
    deps = [
        ":connection_handler_lib",
        ":test_hooks_lib",
        "//include/envoy/api:api_interface",
        "//include/envoy/event:dispatcher_interface",
        "//include/envoy/event:timer_interface",
        "//include/envoy/server:configuration_interface",
        "//include/envoy/server:guarddog_interface",
        "//include/envoy/server:listener_manager_interface",
        "//include/envoy/server:worker_interface",
        "//include/envoy/thread:thread_interface",
        "//include/envoy/thread_local:thread_local_interface",
    ],
)

envoy_cc_library(
    name = "transport_socket_config_lib",
    hdrs = ["transport_socket_config_impl.h"],
    deps = [
        "//include/envoy/server:transport_socket_config_interface",
    ],
)<|MERGE_RESOLUTION|>--- conflicted
+++ resolved
@@ -306,10 +306,7 @@
         "//source/common/config:utility_lib",
         "//source/common/grpc:async_client_manager_lib",
         "//source/common/http:codes_lib",
-<<<<<<< HEAD
-=======
         "//source/common/http:context_lib",
->>>>>>> b8fc8da3
         "//source/common/local_info:local_info_lib",
         "//source/common/memory:stats_lib",
         "//source/common/protobuf:utility_lib",
