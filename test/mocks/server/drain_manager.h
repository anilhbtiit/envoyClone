--- conflicted
+++ resolved
@@ -20,31 +20,17 @@
   ~MockDrainManager() override;
 
   // Network::DrainManager
-<<<<<<< HEAD
-  MOCK_METHOD(DrainManagerSharedPtr, createChildManager,
-              (Event::Dispatcher&, envoy::config::listener::v3::Listener::DrainType), (override));
-  MOCK_METHOD(DrainManagerSharedPtr, createChildManager, (Event::Dispatcher&), (override));
-
-  MOCK_METHOD(bool, drainClose, (), (const));
-  MOCK_METHOD(Common::CallbackHandlePtr, addOnDrainCloseCb, (DrainCloseCb cb), (const, override));
-
-  // Server::DrainManager
-  MOCK_METHOD(bool, draining, (), (const));
-  MOCK_METHOD(void, startParentShutdownSequence, ());
-  MOCK_METHOD(void, _startDrainSequence, (std::function<void()> completion));
-  void startDrainSequence(std::function<void()> cb) override;
-=======
   MOCK_METHOD(DrainManagerPtr, createChildManager,
               (Event::Dispatcher&, envoy::config::listener::v3::Listener::DrainType), (override));
   MOCK_METHOD(DrainManagerPtr, createChildManager, (Event::Dispatcher&), (override));
   MOCK_METHOD(bool, draining, (), (const));
   MOCK_METHOD(void, startParentShutdownSequence, ());
-  MOCK_METHOD(void, startDrainSequence, (std::function<void()> completion));
+  MOCK_METHOD(void, _startDrainSequence, (std::function<void()> completion));
+  void startDrainSequence(std::function<void()> cb) override;
 
   // Network::DrainDecision
   MOCK_METHOD(bool, drainClose, (), (const));
   MOCK_METHOD(Common::CallbackHandlePtr, addOnDrainCloseCb, (DrainCloseCb cb), (const, override));
->>>>>>> 96dd7350
 
   /**
    * Apply some setup/configuration to this drain manager and to all child drain-managers created
@@ -66,7 +52,10 @@
   /**
    * All children created by calls to `createChildManager`
    */
-  std::vector<std::weak_ptr<DrainManager>> children_{};
+  std::vector<MockDrainManager*> children_{};
+  std::shared_ptr<bool> still_alive_{std::make_shared<bool>(true)};
+  std::weak_ptr<bool> parent_alive_;
+  MockDrainManager* parent_ = nullptr;
 
   std::atomic<bool> draining_{false};
 };
