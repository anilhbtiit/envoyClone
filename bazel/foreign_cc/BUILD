--- conflicted
+++ resolved
@@ -192,8 +192,7 @@
     }),
 )
 
-<<<<<<< HEAD
-envoy_cmake(
+envoy_cmake_external(
     name = "ipp-crypto",
     cache_entries = {
         "BORINGSSL": "on",
@@ -202,16 +201,13 @@
         "OPENSSL_USE_STATIC_LIBS=TRUE",
     ],
     lib_source = "@com_github_intel_ipp_crypto_crypto_mb//:all",
-    out_static_libs = ["libcrypto_mb.a"],
+    static_libraries = ["libcrypto_mb.a"],
     tags = ["skip_on_windows"],
     working_directory = "sources/ippcp/crypto_mb",
     deps = ["@boringssl//:ssl"],
 )
 
-envoy_cmake(
-=======
-envoy_cmake_external(
->>>>>>> d7a0870e
+envoy_cmake_external(
     name = "llvm",
     cache_entries = {
         # Disable both: BUILD and INCLUDE, since some of the INCLUDE
