#include "test/integration/integration.h"

#include <chrono>
#include <cstdint>
#include <functional>
#include <list>
#include <memory>
#include <string>
#include <vector>

#include "envoy/buffer/buffer.h"
#include "envoy/http/header_map.h"

#include "common/api/api_impl.h"
#include "common/buffer/buffer_impl.h"
#include "common/common/assert.h"
#include "common/common/fmt.h"
#include "common/common/stack_array.h"
#include "common/event/dispatcher_impl.h"
#include "common/event/libevent.h"
#include "common/network/connection_impl.h"
#include "common/network/utility.h"
#include "common/upstream/upstream_impl.h"

#include "extensions/transport_sockets/tls/context_config_impl.h"
#include "extensions/transport_sockets/tls/context_manager_impl.h"
#include "extensions/transport_sockets/tls/ssl_socket.h"

#include "test/integration/autonomous_upstream.h"
#include "test/integration/utility.h"
#include "test/test_common/environment.h"
#include "test/test_common/network_utility.h"

#include "gtest/gtest.h"

using testing::_;
using testing::AnyNumber;
using testing::AssertionFailure;
using testing::AssertionResult;
using testing::AssertionSuccess;
using testing::AtLeast;
using testing::Invoke;
using testing::IsSubstring;
using testing::NiceMock;
using testing::ReturnRef;

namespace Envoy {

IntegrationStreamDecoder::IntegrationStreamDecoder(Event::Dispatcher& dispatcher)
    : dispatcher_(dispatcher) {}

void IntegrationStreamDecoder::waitForContinueHeaders() {
  if (!continue_headers_.get()) {
    waiting_for_continue_headers_ = true;
    dispatcher_.run(Event::Dispatcher::RunType::Block);
  }
}

void IntegrationStreamDecoder::waitForHeaders() {
  if (!headers_.get()) {
    waiting_for_headers_ = true;
    dispatcher_.run(Event::Dispatcher::RunType::Block);
  }
}

void IntegrationStreamDecoder::waitForBodyData(uint64_t size) {
  ASSERT(body_data_waiting_length_ == 0);
  body_data_waiting_length_ = size;
  body_data_waiting_length_ -=
      std::min(body_data_waiting_length_, static_cast<uint64_t>(body_.size()));
  if (body_data_waiting_length_ > 0) {
    dispatcher_.run(Event::Dispatcher::RunType::Block);
  }
}

void IntegrationStreamDecoder::waitForEndStream() {
  if (!saw_end_stream_) {
    waiting_for_end_stream_ = true;
    dispatcher_.run(Event::Dispatcher::RunType::Block);
  }
}

void IntegrationStreamDecoder::waitForReset() {
  if (!saw_reset_) {
    waiting_for_reset_ = true;
    dispatcher_.run(Event::Dispatcher::RunType::Block);
  }
}

void IntegrationStreamDecoder::decode100ContinueHeaders(Http::HeaderMapPtr&& headers) {
  continue_headers_ = std::move(headers);
  if (waiting_for_continue_headers_) {
    dispatcher_.exit();
  }
}

void IntegrationStreamDecoder::decodeHeaders(Http::HeaderMapPtr&& headers, bool end_stream) {
  saw_end_stream_ = end_stream;
  headers_ = std::move(headers);
  if ((end_stream && waiting_for_end_stream_) || waiting_for_headers_) {
    dispatcher_.exit();
  }
}

void IntegrationStreamDecoder::decodeData(Buffer::Instance& data, bool end_stream) {
  saw_end_stream_ = end_stream;
  body_ += data.toString();

  if (end_stream && waiting_for_end_stream_) {
    dispatcher_.exit();
  } else if (body_data_waiting_length_ > 0) {
    body_data_waiting_length_ -= std::min(body_data_waiting_length_, data.length());
    if (body_data_waiting_length_ == 0) {
      dispatcher_.exit();
    }
  }
}

void IntegrationStreamDecoder::decodeTrailers(Http::HeaderMapPtr&& trailers) {
  saw_end_stream_ = true;
  trailers_ = std::move(trailers);
  if (waiting_for_end_stream_) {
    dispatcher_.exit();
  }
}

void IntegrationStreamDecoder::decodeMetadata(Http::MetadataMapPtr&& metadata_map) {
  // Combines newly received metadata with the existing metadata.
  for (const auto& metadata : *metadata_map) {
    duplicated_metadata_key_count_[metadata.first]++;
    metadata_map_->insert(metadata);
  }
}

void IntegrationStreamDecoder::onResetStream(Http::StreamResetReason reason, absl::string_view) {
  saw_reset_ = true;
  reset_reason_ = reason;
  if (waiting_for_reset_) {
    dispatcher_.exit();
  }
}

IntegrationTcpClient::IntegrationTcpClient(Event::Dispatcher& dispatcher,
                                           MockBufferFactory& factory, uint32_t port,
                                           Network::Address::IpVersion version,
                                           bool enable_half_close)
    : payload_reader_(new WaitForPayloadReader(dispatcher)),
      callbacks_(new ConnectionCallbacks(*this)) {
  EXPECT_CALL(factory, create_(_, _))
      .WillOnce(Invoke([&](std::function<void()> below_low,
                           std::function<void()> above_high) -> Buffer::Instance* {
        client_write_buffer_ = new NiceMock<MockWatermarkBuffer>(below_low, above_high);
        return client_write_buffer_;
      }));

  connection_ = dispatcher.createClientConnection(
      Network::Utility::resolveUrl(
          fmt::format("tcp://{}:{}", Network::Test::getLoopbackAddressUrlString(version), port)),
      Network::Address::InstanceConstSharedPtr(), Network::Test::createRawBufferSocket(), nullptr);

  ON_CALL(*client_write_buffer_, drain(_))
      .WillByDefault(testing::Invoke(client_write_buffer_, &MockWatermarkBuffer::baseDrain));
  EXPECT_CALL(*client_write_buffer_, drain(_)).Times(AnyNumber());

  connection_->enableHalfClose(enable_half_close);
  connection_->addConnectionCallbacks(*callbacks_);
  connection_->addReadFilter(payload_reader_);
  connection_->connect();
}

void IntegrationTcpClient::close() { connection_->close(Network::ConnectionCloseType::NoFlush); }

void IntegrationTcpClient::waitForData(const std::string& data, bool exact_match) {
  auto found = payload_reader_->data().find(data);
  if (found == 0 || (!exact_match && found != std::string::npos)) {
    return;
  }

  payload_reader_->set_data_to_wait_for(data, exact_match);
  connection_->dispatcher().run(Event::Dispatcher::RunType::Block);
}

void IntegrationTcpClient::waitForData(size_t length) {
  if (payload_reader_->data().size() >= length) {
    return;
  }

  payload_reader_->setLengthToWaitFor(length);
  connection_->dispatcher().run(Event::Dispatcher::RunType::Block);
}

void IntegrationTcpClient::waitForDisconnect(bool ignore_spurious_events) {
  if (ignore_spurious_events) {
    while (!disconnected_) {
      connection_->dispatcher().run(Event::Dispatcher::RunType::Block);
    }
  } else {
    connection_->dispatcher().run(Event::Dispatcher::RunType::Block);
    EXPECT_TRUE(disconnected_);
  }
}

void IntegrationTcpClient::waitForHalfClose() {
  connection_->dispatcher().run(Event::Dispatcher::RunType::Block);
  EXPECT_TRUE(payload_reader_->readLastByte());
}

void IntegrationTcpClient::readDisable(bool disabled) { connection_->readDisable(disabled); }

void IntegrationTcpClient::write(const std::string& data, bool end_stream, bool verify) {
  Buffer::OwnedImpl buffer(data);
  if (verify) {
    EXPECT_CALL(*client_write_buffer_, move(_));
    if (!data.empty()) {
      EXPECT_CALL(*client_write_buffer_, write(_)).Times(AtLeast(1));
    }
  }

  int bytes_expected = client_write_buffer_->bytes_written() + data.size();

  connection_->write(buffer, end_stream);
  do {
    connection_->dispatcher().run(Event::Dispatcher::RunType::NonBlock);
  } while (client_write_buffer_->bytes_written() != bytes_expected && !disconnected_);
  if (verify) {
    // If we disconnect part way through the write, then we should fail, since write() is always
    // expected to succeed.
    EXPECT_TRUE(!disconnected_ || client_write_buffer_->bytes_written() == bytes_expected);
  }
}

void IntegrationTcpClient::ConnectionCallbacks::onEvent(Network::ConnectionEvent event) {
  if (event == Network::ConnectionEvent::RemoteClose) {
    parent_.disconnected_ = true;
    parent_.connection_->dispatcher().exit();
  }
}

BaseIntegrationTest::BaseIntegrationTest(const InstanceConstSharedPtrFn& upstream_address_fn,
                                         Network::Address::IpVersion version,
                                         const std::string& config)
    : api_(Api::createApiForTest(stats_store_)),
      mock_buffer_factory_(new NiceMock<MockBufferFactory>),
      dispatcher_(api_->allocateDispatcher(Buffer::WatermarkFactoryPtr{mock_buffer_factory_})),
      version_(version), upstream_address_fn_(upstream_address_fn),
      config_helper_(version, *api_, config),
      default_log_level_(TestEnvironment::getOptions().logLevel()) {
  // This is a hack, but there are situations where we disconnect fake upstream connections and
  // then we expect the server connection pool to get the disconnect before the next test starts.
  // This does not always happen. This pause should allow the server to pick up the disconnect
  // notification and clear the pool connection if necessary. A real fix would require adding fairly
  // complex test hooks to the server and/or spin waiting on stats, neither of which I think are
  // necessary right now.
  timeSystem().sleep(std::chrono::milliseconds(10));
  ON_CALL(*mock_buffer_factory_, create_(_, _))
      .WillByDefault(Invoke([](std::function<void()> below_low,
                               std::function<void()> above_high) -> Buffer::Instance* {
        return new Buffer::WatermarkBuffer(below_low, above_high);
      }));
  ON_CALL(factory_context_, api()).WillByDefault(ReturnRef(*api_));
}

BaseIntegrationTest::BaseIntegrationTest(Network::Address::IpVersion version,
                                         const std::string& config)
    : BaseIntegrationTest(
          [version](int) {
            return Network::Utility::parseInternetAddress(
                Network::Test::getAnyAddressString(version), 0);
          },
          version, config) {}

Network::ClientConnectionPtr BaseIntegrationTest::makeClientConnection(uint32_t port) {
  Network::ClientConnectionPtr connection(dispatcher_->createClientConnection(
      Network::Utility::resolveUrl(
          fmt::format("tcp://{}:{}", Network::Test::getLoopbackAddressUrlString(version_), port)),
      Network::Address::InstanceConstSharedPtr(), Network::Test::createRawBufferSocket(), nullptr));

  connection->enableHalfClose(enable_half_close_);
  return connection;
}

void BaseIntegrationTest::initialize() {
  RELEASE_ASSERT(!initialized_, "");
  RELEASE_ASSERT(Event::Libevent::Global::initialized(), "");
  initialized_ = true;

  createUpstreams();
  createXdsUpstream();
  createEnvoy();
}

void BaseIntegrationTest::createUpstreams() {
  for (uint32_t i = 0; i < fake_upstreams_count_; ++i) {
    auto endpoint = upstream_address_fn_(i);
    if (autonomous_upstream_) {
      fake_upstreams_.emplace_back(
          new AutonomousUpstream(endpoint, upstream_protocol_, *time_system_));
    } else {
      fake_upstreams_.emplace_back(
          new FakeUpstream(endpoint, upstream_protocol_, *time_system_, enable_half_close_));
    }
  }
}

void BaseIntegrationTest::createEnvoy() {
  std::vector<uint32_t> ports;
  for (auto& upstream : fake_upstreams_) {
    if (upstream->localAddress()->ip()) {
      ports.push_back(upstream->localAddress()->ip()->port());
    }
  }

  if (use_lds_) {
    ENVOY_LOG_MISC(debug, "Setting up file-based LDS");
    // Before finalization, set up a real lds path, replacing the default /dev/null
    std::string lds_path = TestEnvironment::temporaryPath(TestUtility::uniqueFilename());
    config_helper_.addConfigModifier(
        [lds_path](envoy::config::bootstrap::v2::Bootstrap& bootstrap) -> void {
          bootstrap.mutable_dynamic_resources()->mutable_lds_config()->set_path(lds_path);
        });
  }

  // Note that finalize assumes that every fake_upstream_ must correspond to a bootstrap config
  // static entry. So, if you want to manually create a fake upstream without specifying it in the
  // config, you will need to do so *after* initialize() (which calls this function) is done.
  config_helper_.finalize(ports);

  envoy::config::bootstrap::v2::Bootstrap bootstrap = config_helper_.bootstrap();
  if (use_lds_) {
    // After the config has been finalized, write the final listener config to the lds file.
    const std::string lds_path = config_helper_.bootstrap().dynamic_resources().lds_config().path();
    envoy::api::v2::DiscoveryResponse lds;
    lds.set_version_info("0");
    for (auto& listener : config_helper_.bootstrap().static_resources().listeners()) {
      ProtobufWkt::Any* resource = lds.add_resources();
      resource->PackFrom(listener);
    }
    TestEnvironment::writeStringToFileForTest(lds_path, MessageUtil::getJsonStringFromMessage(lds),
                                              true);

    // Now that the listeners have been written to the lds file, remove them from static resources
    // or they will not be reloadable.
    bootstrap.mutable_static_resources()->mutable_listeners()->Clear();
  }
  ENVOY_LOG_MISC(debug, "Running Envoy with configuration:\n{}",
                 MessageUtil::getYamlStringFromMessage(bootstrap));

  const std::string bootstrap_path = TestEnvironment::writeStringToFileForTest(
      "bootstrap.json", MessageUtil::getJsonStringFromMessage(bootstrap));

  std::vector<std::string> named_ports;
  const auto& static_resources = config_helper_.bootstrap().static_resources();
  named_ports.reserve(static_resources.listeners_size());
  for (int i = 0; i < static_resources.listeners_size(); ++i) {
    named_ports.push_back(static_resources.listeners(i).name());
  }
  createGeneratedApiTestServer(bootstrap_path, named_ports, false, true, false);
}

void BaseIntegrationTest::setUpstreamProtocol(FakeHttpConnection::Type protocol) {
  upstream_protocol_ = protocol;
  if (upstream_protocol_ == FakeHttpConnection::Type::HTTP2) {
    config_helper_.addConfigModifier(
        [&](envoy::config::bootstrap::v2::Bootstrap& bootstrap) -> void {
          RELEASE_ASSERT(bootstrap.mutable_static_resources()->clusters_size() >= 1, "");
          auto* cluster = bootstrap.mutable_static_resources()->mutable_clusters(0);
          cluster->mutable_http2_protocol_options();
        });
  } else {
    RELEASE_ASSERT(protocol == FakeHttpConnection::Type::HTTP1, "");
  }
}

IntegrationTcpClientPtr BaseIntegrationTest::makeTcpConnection(uint32_t port) {
  return std::make_unique<IntegrationTcpClient>(*dispatcher_, *mock_buffer_factory_, port, version_,
                                                enable_half_close_);
}

void BaseIntegrationTest::registerPort(const std::string& key, uint32_t port) {
  port_map_[key] = port;
}

uint32_t BaseIntegrationTest::lookupPort(const std::string& key) {
  auto it = port_map_.find(key);
  if (it != port_map_.end()) {
    return it->second;
  }
  RELEASE_ASSERT(
      false,
      fmt::format("lookupPort() called on service type '{}', which has not been added to port_map_",
                  key));
}

void BaseIntegrationTest::setUpstreamAddress(uint32_t upstream_index,
                                             envoy::api::v2::endpoint::LbEndpoint& endpoint) const {
  auto* socket_address = endpoint.mutable_endpoint()->mutable_address()->mutable_socket_address();
  socket_address->set_address(Network::Test::getLoopbackAddressString(version_));
  socket_address->set_port_value(fake_upstreams_[upstream_index]->localAddress()->ip()->port());
}

void BaseIntegrationTest::registerTestServerPorts(const std::vector<std::string>& port_names) {
  auto port_it = port_names.cbegin();
  auto listeners = test_server_->server().listenerManager().listeners();
  auto listener_it = listeners.cbegin();
  for (; port_it != port_names.end() && listener_it != listeners.end(); ++port_it, ++listener_it) {
    const auto listen_addr = listener_it->get().socket().localAddress();
    if (listen_addr->type() == Network::Address::Type::Ip) {
      ENVOY_LOG(debug, "registered '{}' as port {}.", *port_it, listen_addr->ip()->port());
      registerPort(*port_it, listen_addr->ip()->port());
    }
  }
  const auto admin_addr = test_server_->server().admin().socket().localAddress();
  if (admin_addr->type() == Network::Address::Type::Ip) {
    registerPort("admin", admin_addr->ip()->port());
  }
}

void BaseIntegrationTest::createGeneratedApiTestServer(const std::string& bootstrap_path,
                                                       const std::vector<std::string>& port_names,
                                                       bool allow_unknown_static_fields,
                                                       bool reject_unknown_dynamic_fields,
                                                       bool allow_lds_rejection) {
  test_server_ = IntegrationTestServer::create(
      bootstrap_path, version_, on_server_init_function_, deterministic_, timeSystem(), *api_,
      defer_listener_finalization_, process_object_, allow_unknown_static_fields,
      reject_unknown_dynamic_fields);
  if (config_helper_.bootstrap().static_resources().listeners_size() > 0 &&
      !defer_listener_finalization_) {

    // Wait for listeners to be created before invoking registerTestServerPorts() below, as that
    // needs to know about the bound listener ports.
    auto end_time = time_system_.monotonicTime() + TestUtility::DefaultTimeout;
    const char* success = "listener_manager.listener_create_success";
    const char* rejected = "listener_manager.lds.update_rejected";
    while ((test_server_->counter(success) == nullptr ||
            test_server_->counter(success)->value() == 0) &&
           (!allow_lds_rejection || test_server_->counter(rejected) == nullptr ||
            test_server_->counter(rejected)->value() == 0)) {
      if (time_system_.monotonicTime() >= end_time) {
        RELEASE_ASSERT(0, "Timed out waiting for listeners.");
      }
      if (!allow_lds_rejection) {
        RELEASE_ASSERT(test_server_->counter(rejected) == nullptr ||
                           test_server_->counter(rejected)->value() == 0,
                       "Lds update failed. For details, run test with -l trace and look for "
                       "\"Error adding/updating listener(s)\" in the logs.");
      }
      time_system_.sleep(std::chrono::milliseconds(10));
    }

    registerTestServerPorts(port_names);
  }
}

void BaseIntegrationTest::createApiTestServer(const ApiFilesystemConfig& api_filesystem_config,
                                              const std::vector<std::string>& port_names,
                                              bool allow_unknown_static_fields,
                                              bool reject_unknown_dynamic_fields,
                                              bool allow_lds_rejection) {
  const std::string eds_path = TestEnvironment::temporaryFileSubstitute(
      api_filesystem_config.eds_path_, port_map_, version_);
  const std::string cds_path = TestEnvironment::temporaryFileSubstitute(
      api_filesystem_config.cds_path_, {{"eds_json_path", eds_path}}, port_map_, version_);
  const std::string rds_path = TestEnvironment::temporaryFileSubstitute(
      api_filesystem_config.rds_path_, port_map_, version_);
  const std::string lds_path = TestEnvironment::temporaryFileSubstitute(
      api_filesystem_config.lds_path_, {{"rds_json_path", rds_path}}, port_map_, version_);
  createGeneratedApiTestServer(
      TestEnvironment::temporaryFileSubstitute(
          api_filesystem_config.bootstrap_path_,
          {{"cds_json_path", cds_path}, {"lds_json_path", lds_path}}, port_map_, version_),
      port_names, allow_unknown_static_fields, reject_unknown_dynamic_fields, allow_lds_rejection);
}

void BaseIntegrationTest::createTestServer(const std::string& json_path,
                                           const std::vector<std::string>& port_names) {
  test_server_ = createIntegrationTestServer(
      TestEnvironment::temporaryFileSubstitute(json_path, port_map_, version_), nullptr,
      timeSystem());
  registerTestServerPorts(port_names);
}

void BaseIntegrationTest::sendRawHttpAndWaitForResponse(int port, const char* raw_http,
                                                        std::string* response,
                                                        bool disconnect_after_headers_complete) {
  Buffer::OwnedImpl buffer(raw_http);
  RawConnectionDriver connection(
      port, buffer,
      [&](Network::ClientConnection& client, const Buffer::Instance& data) -> void {
        response->append(data.toString());
        if (disconnect_after_headers_complete && response->find("\r\n\r\n") != std::string::npos) {
          client.close(Network::ConnectionCloseType::NoFlush);
        }
      },
      version_);

  connection.run();
}

IntegrationTestServerPtr
BaseIntegrationTest::createIntegrationTestServer(const std::string& bootstrap_path,
                                                 std::function<void()> on_server_init_function,
                                                 Event::TestTimeSystem& time_system) {
  return IntegrationTestServer::create(bootstrap_path, version_, on_server_init_function,
                                       deterministic_, time_system, *api_,
                                       defer_listener_finalization_);
}

void BaseIntegrationTest::createXdsUpstream() {
  if (create_xds_upstream_ == false) {
    return;
  }
  if (tls_xds_upstream_ == false) {
    fake_upstreams_.emplace_back(
        new FakeUpstream(0, FakeHttpConnection::Type::HTTP2, version_, timeSystem()));
  } else {
    envoy::api::v2::auth::DownstreamTlsContext tls_context;
    auto* common_tls_context = tls_context.mutable_common_tls_context();
    common_tls_context->add_alpn_protocols("h2");
    auto* tls_cert = common_tls_context->add_tls_certificates();
    tls_cert->mutable_certificate_chain()->set_filename(
        TestEnvironment::runfilesPath("test/config/integration/certs/upstreamcert.pem"));
    tls_cert->mutable_private_key()->set_filename(
        TestEnvironment::runfilesPath("test/config/integration/certs/upstreamkey.pem"));
    auto cfg = std::make_unique<Extensions::TransportSockets::Tls::ServerContextConfigImpl>(
        tls_context, factory_context_);

    upstream_stats_store_ = std::make_unique<Stats::TestIsolatedStoreImpl>();
    auto context = std::make_unique<Extensions::TransportSockets::Tls::ServerSslSocketFactory>(
        std::move(cfg), context_manager_, *upstream_stats_store_, std::vector<std::string>{});
    fake_upstreams_.emplace_back(new FakeUpstream(
        std::move(context), 0, FakeHttpConnection::Type::HTTP2, version_, timeSystem()));
  }
  xds_upstream_ = fake_upstreams_[1].get();
  // Don't ASSERT fail if an xDS reconnect ends up unparented.
  xds_upstream_->set_allow_unexpected_disconnects(true);
}

void BaseIntegrationTest::createXdsConnection() {
  AssertionResult result = xds_upstream_->waitForHttpConnection(*dispatcher_, xds_connection_);
  RELEASE_ASSERT(result, result.message());
}

void BaseIntegrationTest::cleanUpXdsConnection() {
  AssertionResult result = xds_connection_->close();
  RELEASE_ASSERT(result, result.message());
  result = xds_connection_->waitForDisconnect();
  RELEASE_ASSERT(result, result.message());
  xds_connection_.reset();
}

AssertionResult BaseIntegrationTest::compareDiscoveryRequest(
    const std::string& expected_type_url, const std::string& expected_version,
    const std::vector<std::string>& expected_resource_names,
    const std::vector<std::string>& expected_resource_names_added,
    const std::vector<std::string>& expected_resource_names_removed, bool expect_node,
    const Protobuf::int32 expected_error_code, const std::string& expected_error_substring) {
  if (sotw_or_delta_ == Grpc::SotwOrDelta::Sotw) {
    return compareSotwDiscoveryRequest(expected_type_url, expected_version, expected_resource_names,
                                       expect_node, expected_error_code, expected_error_substring);
  } else {
    return compareDeltaDiscoveryRequest(expected_type_url, expected_resource_names_added,
<<<<<<< HEAD
                                        expected_resource_names_removed, expect_node,
                                        expected_error_code, expected_error_substring);
=======
                                        expected_resource_names_removed, expected_error_code,
                                        expected_error_substring);
>>>>>>> abb14cdd
  }
}

AssertionResult compareSets(const std::set<std::string>& set1, const std::set<std::string>& set2,
                            absl::string_view name) {
  if (set1 == set2) {
    return AssertionSuccess();
  }
  auto failure = AssertionFailure() << name << " field not as expected.\nExpected: {";
  for (const auto& x : set1) {
    failure << x << ", ";
  }
  failure << "}\nActual: {";
  for (const auto& x : set2) {
    failure << x << ", ";
  }
  return failure << "}";
}

AssertionResult BaseIntegrationTest::compareSotwDiscoveryRequest(
    const std::string& expected_type_url, const std::string& expected_version,
    const std::vector<std::string>& expected_resource_names, bool expect_node,
    const Protobuf::int32 expected_error_code, const std::string& expected_error_substring) {
  envoy::api::v2::DiscoveryRequest discovery_request;
  VERIFY_ASSERTION(xds_stream_->waitForGrpcMessage(*dispatcher_, discovery_request));

  if (expect_node) {
    EXPECT_TRUE(discovery_request.has_node());
    EXPECT_FALSE(discovery_request.node().id().empty());
    EXPECT_FALSE(discovery_request.node().cluster().empty());
  }

  if (expected_type_url != discovery_request.type_url()) {
    return AssertionFailure() << fmt::format("type_url {} does not match expected {}",
                                             discovery_request.type_url(), expected_type_url);
  }
<<<<<<< HEAD

  // Sort to ignore ordering.
  std::set<std::string> expected_sub{expected_resource_names.begin(),
                                     expected_resource_names.end()};
  std::set<std::string> actual_sub{discovery_request.resource_names().cbegin(),
                                   discovery_request.resource_names().cend()};
  auto sub_result = compareSets(expected_sub, actual_sub, "resource_names");
  if (!sub_result) {
    return sub_result;
=======
  if (!(expected_error_code == discovery_request.error_detail().code())) {
    return AssertionFailure() << fmt::format("error_code {} does not match expected {}",
                                             discovery_request.error_detail().code(),
                                             expected_error_code);
  }
  EXPECT_TRUE(
      IsSubstring("", "", expected_error_substring, discovery_request.error_detail().message()));
  const std::vector<std::string> resource_names(discovery_request.resource_names().cbegin(),
                                                discovery_request.resource_names().cend());
  if (expected_resource_names != resource_names) {
    return AssertionFailure() << fmt::format(
               "resources {} do not match expected {} in {}",
               fmt::join(resource_names.begin(), resource_names.end(), ","),
               fmt::join(expected_resource_names.begin(), expected_resource_names.end(), ","),
               discovery_request.DebugString());
>>>>>>> abb14cdd
  }
  if (expected_version != discovery_request.version_info()) {
    return AssertionFailure() << fmt::format("version {} does not match expected {} in {}",
                                             discovery_request.version_info(), expected_version,
                                             discovery_request.DebugString());
  }
  if (discovery_request.error_detail().code() != expected_error_code) {
    return AssertionFailure() << fmt::format(
               "error code {} does not match expected {}. (Error message is {}).",
               discovery_request.error_detail().code(), expected_error_code,
               discovery_request.error_detail().message());
  }
  if (expected_error_code != Grpc::Status::GrpcStatus::Ok &&
      discovery_request.error_detail().message().find(expected_error_substring) ==
          std::string::npos) {
    return AssertionFailure() << "\"" << expected_error_substring
                              << "\" is not a substring of actual error message \""
                              << discovery_request.error_detail().message() << "\"";
  }
  return AssertionSuccess();
}

AssertionResult compareSets(const std::set<std::string>& set1, const std::set<std::string>& set2,
                            absl::string_view name) {
  if (set1 == set2) {
    return AssertionSuccess();
  }
  auto failure = AssertionFailure() << name << " field not as expected.\nExpected: {";
  for (const auto& x : set1) {
    failure << x << ", ";
  }
  failure << "}\nActual: {";
  for (const auto& x : set2) {
    failure << x << ", ";
  }
  return failure << "}";
}

AssertionResult BaseIntegrationTest::compareDeltaDiscoveryRequest(
    const std::string& expected_type_url,
    const std::vector<std::string>& expected_resource_subscriptions,
    const std::vector<std::string>& expected_resource_unsubscriptions, FakeStreamPtr& xds_stream,
<<<<<<< HEAD
    bool expect_node, const Protobuf::int32 expected_error_code,
    const std::string& expected_error_substring) {
  envoy::api::v2::DeltaDiscoveryRequest request;
  VERIFY_ASSERTION(xds_stream->waitForGrpcMessage(*dispatcher_, request));

  if (expect_node) {
    EXPECT_TRUE(request.has_node());
    EXPECT_FALSE(request.node().id().empty());
    EXPECT_FALSE(request.node().cluster().empty());
  }

  if (request.type_url() != expected_type_url) {
    return AssertionFailure() << fmt::format("type_url {} does not match expected {}.",
                                             request.type_url(), expected_type_url);
  }
=======
    const Protobuf::int32 expected_error_code, const std::string& expected_error_substring) {
  envoy::api::v2::DeltaDiscoveryRequest request;
  VERIFY_ASSERTION(xds_stream->waitForGrpcMessage(*dispatcher_, request));

  // Verify all we care about node.
  if (!request.has_node() || request.node().id().empty() || request.node().cluster().empty()) {
    return AssertionFailure() << "Weird node field";
  }
  if (request.type_url() != expected_type_url) {
    return AssertionFailure() << fmt::format("type_url {} does not match expected {}.",
                                             request.type_url(), expected_type_url);
  }
>>>>>>> abb14cdd
  // Sort to ignore ordering.
  std::set<std::string> expected_sub{expected_resource_subscriptions.begin(),
                                     expected_resource_subscriptions.end()};
  std::set<std::string> expected_unsub{expected_resource_unsubscriptions.begin(),
                                       expected_resource_unsubscriptions.end()};
  std::set<std::string> actual_sub{request.resource_names_subscribe().begin(),
                                   request.resource_names_subscribe().end()};
  std::set<std::string> actual_unsub{request.resource_names_unsubscribe().begin(),
                                     request.resource_names_unsubscribe().end()};
<<<<<<< HEAD
  auto sub_result = compareSets(expected_sub, actual_sub, "resource_names_subscribe");
  if (!sub_result) {
    return sub_result;
  }
  auto unsub_result = compareSets(expected_unsub, actual_unsub, "resource_names_unsubscribe");
=======
  auto sub_result = compareSets(expected_sub, actual_sub, "expected_resource_subscriptions");
  if (!sub_result) {
    return sub_result;
  }
  auto unsub_result =
      compareSets(expected_unsub, actual_unsub, "expected_resource_unsubscriptions");
>>>>>>> abb14cdd
  if (!unsub_result) {
    return unsub_result;
  }
  // (We don't care about response_nonce or initial_resource_versions.)

  if (request.error_detail().code() != expected_error_code) {
    return AssertionFailure() << fmt::format(
               "error code {} does not match expected {}. (Error message is {}).",
               request.error_detail().code(), expected_error_code,
               request.error_detail().message());
  }
  if (expected_error_code != Grpc::Status::GrpcStatus::Ok &&
      request.error_detail().message().find(expected_error_substring) == std::string::npos) {
    return AssertionFailure() << "\"" << expected_error_substring
                              << "\" is not a substring of actual error message \""
                              << request.error_detail().message() << "\"";
  }
  return AssertionSuccess();
}

} // namespace Envoy<|MERGE_RESOLUTION|>--- conflicted
+++ resolved
@@ -560,13 +560,8 @@
                                        expect_node, expected_error_code, expected_error_substring);
   } else {
     return compareDeltaDiscoveryRequest(expected_type_url, expected_resource_names_added,
-<<<<<<< HEAD
                                         expected_resource_names_removed, expect_node,
                                         expected_error_code, expected_error_substring);
-=======
-                                        expected_resource_names_removed, expected_error_code,
-                                        expected_error_substring);
->>>>>>> abb14cdd
   }
 }
 
@@ -603,7 +598,6 @@
     return AssertionFailure() << fmt::format("type_url {} does not match expected {}",
                                              discovery_request.type_url(), expected_type_url);
   }
-<<<<<<< HEAD
 
   // Sort to ignore ordering.
   std::set<std::string> expected_sub{expected_resource_names.begin(),
@@ -613,23 +607,6 @@
   auto sub_result = compareSets(expected_sub, actual_sub, "resource_names");
   if (!sub_result) {
     return sub_result;
-=======
-  if (!(expected_error_code == discovery_request.error_detail().code())) {
-    return AssertionFailure() << fmt::format("error_code {} does not match expected {}",
-                                             discovery_request.error_detail().code(),
-                                             expected_error_code);
-  }
-  EXPECT_TRUE(
-      IsSubstring("", "", expected_error_substring, discovery_request.error_detail().message()));
-  const std::vector<std::string> resource_names(discovery_request.resource_names().cbegin(),
-                                                discovery_request.resource_names().cend());
-  if (expected_resource_names != resource_names) {
-    return AssertionFailure() << fmt::format(
-               "resources {} do not match expected {} in {}",
-               fmt::join(resource_names.begin(), resource_names.end(), ","),
-               fmt::join(expected_resource_names.begin(), expected_resource_names.end(), ","),
-               discovery_request.DebugString());
->>>>>>> abb14cdd
   }
   if (expected_version != discovery_request.version_info()) {
     return AssertionFailure() << fmt::format("version {} does not match expected {} in {}",
@@ -672,7 +649,6 @@
     const std::string& expected_type_url,
     const std::vector<std::string>& expected_resource_subscriptions,
     const std::vector<std::string>& expected_resource_unsubscriptions, FakeStreamPtr& xds_stream,
-<<<<<<< HEAD
     bool expect_node, const Protobuf::int32 expected_error_code,
     const std::string& expected_error_substring) {
   envoy::api::v2::DeltaDiscoveryRequest request;
@@ -688,20 +664,6 @@
     return AssertionFailure() << fmt::format("type_url {} does not match expected {}.",
                                              request.type_url(), expected_type_url);
   }
-=======
-    const Protobuf::int32 expected_error_code, const std::string& expected_error_substring) {
-  envoy::api::v2::DeltaDiscoveryRequest request;
-  VERIFY_ASSERTION(xds_stream->waitForGrpcMessage(*dispatcher_, request));
-
-  // Verify all we care about node.
-  if (!request.has_node() || request.node().id().empty() || request.node().cluster().empty()) {
-    return AssertionFailure() << "Weird node field";
-  }
-  if (request.type_url() != expected_type_url) {
-    return AssertionFailure() << fmt::format("type_url {} does not match expected {}.",
-                                             request.type_url(), expected_type_url);
-  }
->>>>>>> abb14cdd
   // Sort to ignore ordering.
   std::set<std::string> expected_sub{expected_resource_subscriptions.begin(),
                                      expected_resource_subscriptions.end()};
@@ -711,20 +673,11 @@
                                    request.resource_names_subscribe().end()};
   std::set<std::string> actual_unsub{request.resource_names_unsubscribe().begin(),
                                      request.resource_names_unsubscribe().end()};
-<<<<<<< HEAD
   auto sub_result = compareSets(expected_sub, actual_sub, "resource_names_subscribe");
   if (!sub_result) {
     return sub_result;
   }
   auto unsub_result = compareSets(expected_unsub, actual_unsub, "resource_names_unsubscribe");
-=======
-  auto sub_result = compareSets(expected_sub, actual_sub, "expected_resource_subscriptions");
-  if (!sub_result) {
-    return sub_result;
-  }
-  auto unsub_result =
-      compareSets(expected_unsub, actual_unsub, "expected_resource_unsubscriptions");
->>>>>>> abb14cdd
   if (!unsub_result) {
     return unsub_result;
   }
