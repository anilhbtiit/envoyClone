#include "server/config_validation/server.h"

#include "common/local_info/local_info_impl.h"
#include "common/protobuf/utility.h"
#include "common/singleton/manager_impl.h"

#include "server/configuration_impl.h"

#include "api/bootstrap.pb.h"

namespace Envoy {
namespace Server {

bool validateConfig(Options& options, Network::Address::InstanceConstSharedPtr local_address,
                    ComponentFactory& component_factory) {
  Thread::MutexBasicLockable access_log_lock;
  Stats::IsolatedStoreImpl stats_store;

  try {
    ValidationInstance server(options, local_address, stats_store, access_log_lock,
                              component_factory);
    std::cout << "configuration '" << options.configPath() << "' OK" << std::endl;
    server.shutdown();
    return true;
  } catch (const EnvoyException& e) {
    return false;
  }
}

ValidationInstance::ValidationInstance(Options& options,
                                       Network::Address::InstanceConstSharedPtr local_address,
                                       Stats::IsolatedStoreImpl& store,
                                       Thread::BasicLockable& access_log_lock,
                                       ComponentFactory& component_factory)
    : options_(options), stats_store_(store),
      api_(new Api::ValidationImpl(options.fileFlushIntervalMsec())),
<<<<<<< HEAD
      dispatcher_(api_->allocateDispatcher()), singleton_manager_(new Singleton::ManagerImpl()),
      local_info_(local_info), access_log_manager_(*api_, *dispatcher_, access_log_lock, store),
=======
      dispatcher_(api_->allocateDispatcher()),
      access_log_manager_(*api_, *dispatcher_, access_log_lock, store),
>>>>>>> 29361dea
      listener_manager_(*this, *this, *this) {
  try {
    initialize(options, local_address, component_factory);
  } catch (const EnvoyException& e) {
    ENVOY_LOG(critical, "error initializing configuration '{}': {}", options.configPath(),
              e.what());
    thread_local_.shutdownThread();
    throw;
  }
}

void ValidationInstance::initialize(Options& options,
                                    Network::Address::InstanceConstSharedPtr local_address,
                                    ComponentFactory& component_factory) {
  // See comments on InstanceImpl::initialize() for the overall flow here.
  //
  // For validation, we only do a subset of normal server initialization: everything that could fail
  // on a malformed config (e.g. JSON parsing and all the object construction that follows), but
  // more importantly nothing with observable effects (e.g. binding to ports or shutting down any
  // other Envoy process).
  //
  // If we get all the way through that stripped-down initialization flow, to the point where we'd
  // be ready to serve, then the config has passed validation.
  Json::ObjectSharedPtr config_json = Json::Factory::loadFromFile(options.configPath());
  envoy::api::v2::Bootstrap bootstrap;
  if (!options.bootstrapPath().empty()) {
    MessageUtil::loadFromFile(options.bootstrapPath(), bootstrap);
  }

  local_info_.reset(
      new LocalInfo::LocalInfoImpl(bootstrap.node(), local_address, options.serviceZone(),
                                   options.serviceClusterName(), options.serviceNodeName()));

  Configuration::InitialImpl initial_config(*config_json);
  thread_local_.registerThread(*dispatcher_, true);
  runtime_loader_ = component_factory.createRuntime(*this, initial_config);
  ssl_context_manager_.reset(new Ssl::ContextManagerImpl(*runtime_loader_));
  cluster_manager_factory_.reset(new Upstream::ValidationClusterManagerFactory(
      runtime(), stats(), threadLocal(), random(), dnsResolver(), sslContextManager(), dispatcher(),
      localInfo()));

  Configuration::MainImpl* main_config = new Configuration::MainImpl();
  config_.reset(main_config);
  main_config->initialize(*config_json, bootstrap, *this, *cluster_manager_factory_);

  clusterManager().setInitializedCb(
      [this]() -> void { init_manager_.initialize([]() -> void {}); });
}

void ValidationInstance::shutdown() {
  // This normally happens at the bottom of InstanceImpl::run(), but we don't have a run(). We can
  // do an abbreviated shutdown here since there's less to clean up -- for example, no workers to
  // exit.
  thread_local_.shutdownGlobalThreading();
  config_->clusterManager().shutdown();
  thread_local_.shutdownThread();
}

} // namespace Server
} // namespace Envoy<|MERGE_RESOLUTION|>--- conflicted
+++ resolved
@@ -34,13 +34,8 @@
                                        ComponentFactory& component_factory)
     : options_(options), stats_store_(store),
       api_(new Api::ValidationImpl(options.fileFlushIntervalMsec())),
-<<<<<<< HEAD
       dispatcher_(api_->allocateDispatcher()), singleton_manager_(new Singleton::ManagerImpl()),
-      local_info_(local_info), access_log_manager_(*api_, *dispatcher_, access_log_lock, store),
-=======
-      dispatcher_(api_->allocateDispatcher()),
       access_log_manager_(*api_, *dispatcher_, access_log_lock, store),
->>>>>>> 29361dea
       listener_manager_(*this, *this, *this) {
   try {
     initialize(options, local_address, component_factory);
