--- conflicted
+++ resolved
@@ -70,12 +70,10 @@
   // load balancing algorithms will select a host randomly. Currently the number of hash policies is
   // limited to 1.
   repeated HashPolicy hash_policies = 5 [(validate.rules).repeated = {max_items: 1}];
-<<<<<<< HEAD
-=======
+
 
   // UDP socket configuration for upstream sockets. The default for
   // :ref:`prefer_gro <envoy_v3_api_field_config.core.v3.UdpSocketConfig.prefer_gro>` is true for upstream
   // sockets as the assumption is datagrams will be received from a single source.
   config.core.v3.UdpSocketConfig upstream_socket_config = 6;
->>>>>>> a240824c
 }