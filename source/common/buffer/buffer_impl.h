--- conflicted
+++ resolved
@@ -33,6 +33,7 @@
 class Slice {
 public:
   using Reservation = RawSlice;
+  using StoragePtr = std::unique_ptr<uint8_t[]>;
 
   /**
    * Create an empty Slice with 0 capacity.
@@ -45,7 +46,7 @@
    * up to the next multiple of 4kb.
    */
   Slice(uint64_t min_capacity)
-      : capacity_(sliceSize(min_capacity)), storage_(new uint8_t[capacity_]), base_(storage_.get()),
+      : capacity_(sliceSize(min_capacity)), storage_(newStorage(capacity_)), base_(storage_.get()),
         data_(0), reservable_(0) {}
 
   /**
@@ -93,7 +94,10 @@
     return *this;
   }
 
-  ~Slice() { callAndClearDrainTrackers(); }
+  ~Slice() {
+    callAndClearDrainTrackers();
+    freeStorage(std::move(storage_), capacity_);
+  }
 
   /**
    * @return true if the data in the slice is mutable
@@ -285,6 +289,8 @@
     drain_trackers_.clear();
   }
 
+  static constexpr uint32_t default_slice_size_ = 16384;
+
 protected:
   /**
    * Compute a slice size big enough to hold a specified amount of data.
@@ -297,13 +303,44 @@
     return num_pages * PageSize;
   }
 
+  static StoragePtr newStorage(uint64_t capacity) {
+    ASSERT(sliceSize(default_slice_size_) == default_slice_size_,
+           "default_slice_size_ incompatible with sliceSize()");
+
+    StoragePtr storage;
+    if (capacity == default_slice_size_ && !free_list_.empty()) {
+      storage = std::move(free_list_.back());
+      free_list_.pop_back();
+    } else {
+      storage.reset(new uint8_t[capacity]);
+    }
+
+    return storage;
+  }
+
+  static void freeStorage(StoragePtr storage, uint64_t capacity) {
+    if (storage == nullptr) {
+      return;
+    }
+
+    if (capacity == default_slice_size_ && free_list_.size() < free_list_max_) {
+      free_list_.emplace_back(std::move(storage));
+      ASSERT(storage == nullptr);
+    } else {
+      storage.reset();
+    }
+  }
+
+  static constexpr uint32_t free_list_max_ = 8;
+  static thread_local absl::InlinedVector<StoragePtr, free_list_max_> free_list_;
+
   /** Length of the byte array that base_ points to. This is also the offset in bytes from the start
    * of the slice to the end of the Reservable section. */
   uint64_t capacity_;
 
   /** Backing storage for mutable slices which own their own storage. This storage should never be
    * accessed directly; access base_ instead. */
-  std::unique_ptr<uint8_t[]> storage_;
+  StoragePtr storage_;
 
   /** Start of the slice. Points to storage_ iff the slice owns its own storage. */
   uint8_t* base_{nullptr};
@@ -319,30 +356,11 @@
   std::list<std::function<void()>> drain_trackers_;
 };
 
+class OwnedImpl;
+
 class SliceDataImpl : public SliceData {
 public:
-<<<<<<< HEAD
-  /**
-   * Create an empty OwnedSlice.
-   * @param capacity number of bytes of space the slice should have.
-   * @return an OwnedSlice with at least the specified capacity.
-   */
-  static std::unique_ptr<OwnedSlice> create(uint64_t capacity) {
-    ASSERT(sliceSize(default_slice_size_) == default_slice_size_);
-
-    uint64_t slice_capacity = sliceSize(capacity);
-    std::unique_ptr<OwnedSlice> slice;
-    if (slice_capacity == default_slice_size_ && !free_list_.empty()) {
-      slice = std::move(free_list_.back());
-      free_list_.pop_back();
-    } else {
-      slice.reset(new OwnedSlice(slice_capacity));
-    }
-    return slice;
-  }
-=======
   explicit SliceDataImpl(Slice&& slice) : slice_(std::move(slice)) {}
->>>>>>> 12537506
 
   // SliceData
   absl::Span<uint8_t> getMutableData() override {
@@ -350,48 +368,9 @@
     return {slice_.data(), slice_.dataSize()};
   }
 
-  static constexpr uint32_t default_slice_size_ = 16384;
-
-  static void free(std::unique_ptr<OwnedSlice> slice) {
-    if (slice == nullptr) {
-      return;
-    }
-
-    if (slice->capacity_ == default_slice_size_ && slice->reservable_ == 0 &&
-        free_list_.size() < free_list_max_) {
-      free_list_.emplace_back(std::move(slice));
-      ASSERT(slice == nullptr);
-    } else {
-      slice.reset();
-    }
-  }
-
 private:
-<<<<<<< HEAD
-  OwnedSlice(uint64_t size) : Slice(0, 0, size), storage_(new uint8_t[size]) {
-    base_ = storage_.get();
-  }
-
-  bool isMutable() const override { return true; }
-
-  /**
-   * Compute a slice size big enough to hold a specified amount of data.
-   * @param data_size the minimum amount of data the slice must be able to store, in bytes.
-   * @return a recommended slice size, in bytes.
-   */
-  constexpr static uint64_t sliceSize(uint64_t data_size) {
-    constexpr uint64_t PageSize = 4096;
-    const uint64_t num_pages = (data_size + PageSize - 1) / PageSize;
-    return num_pages * PageSize;
-  }
-
-  static constexpr uint32_t free_list_max_ = 8;
-  static thread_local absl::InlinedVector<std::unique_ptr<OwnedSlice>, free_list_max_> free_list_;
-
-  std::unique_ptr<uint8_t[]> storage_;
-=======
+  friend OwnedImpl;
   Slice slice_;
->>>>>>> 12537506
 };
 
 /**
