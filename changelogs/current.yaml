--- conflicted
+++ resolved
@@ -129,7 +129,9 @@
 - area: deps
   change: |
     Updated QUICHE dependencies to incorporate fixes for https://github.com/envoyproxy/envoy/issues/32401.
-<<<<<<< HEAD
+- area: tracing
+  change: |
+    Dynatrace resource detector: Only log warning message when no enrichment attributes are found.
 - area: oauth
   change: |
     The refresh and access tokens are not expired simultaneously so the access token can be updated using
@@ -137,11 +139,6 @@
     If the claim is ommited in the jwt then :ref:`default_refresh_token_expires_in
     <envoy_v3_api_field_extensions.filters.http.oauth2.v3.OAuth2Config.default_refresh_token_expires_in>`
     specifies the lifetime of the refresh token. The default value is ``604800`` seconds (a week).
-=======
-- area: tracing
-  change: |
-    Dynatrace resource detector: Only log warning message when no enrichment attributes are found.
->>>>>>> d9048ad4
 
 removed_config_or_runtime:
 # *Normally occurs at the end of the* :ref:`deprecation period <deprecated>`
