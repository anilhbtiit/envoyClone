--- conflicted
+++ resolved
@@ -18,15 +18,13 @@
 GrpcAccessLoggerImpl::GrpcAccessLoggerImpl(
     const Grpc::RawAsyncClientSharedPtr& client,
     const envoy::extensions::access_loggers::grpc::v3::CommonGrpcAccessLogConfig& config,
-<<<<<<< HEAD
     uint64_t max_buffer_size_bytes, Event::Dispatcher& dispatcher,
     const LocalInfo::LocalInfo& local_info, Stats::Scope& scope)
-    : GrpcAccessLogger(std::move(client), max_buffer_size_bytes, scope,
-                       GRPC_LOG_STATS_PREFIX.data(),
+    : GrpcAccessLogger(client, max_buffer_size_bytes, scope, GRPC_LOG_STATS_PREFIX.data(),
                        *Protobuf::DescriptorPool::generated_pool()->FindMethodByName(
-                           "envoy.service.accesslog.v3.AccessLogService.StreamAccessLogs")),
-      max_critical_message_size_bytes_(max_buffer_size_bytes), log_name_(config.log_name()),
-      local_info_(local_info) {
+                           "envoy.service.accesslog.v3.AccessLogService.StreamAccessLogs"),
+                       config.grpc_stream_retry_policy()),
+      log_name_(config.log_name()), local_info_(local_info) {
   critical_log_client_ = std::make_unique<GrpcCriticalAccessLogClient>(
       client,
       *Protobuf::DescriptorPool::generated_pool()->FindMethodByName(
@@ -35,16 +33,6 @@
       PROTOBUF_GET_MS_OR_DEFAULT(config, message_ack_timeout, 5000),
       PROTOBUF_GET_WRAPPED_OR_DEFAULT(config, max_pending_buffer_size_bytes, 16384));
 }
-=======
-    std::chrono::milliseconds buffer_flush_interval_msec, uint64_t max_buffer_size_bytes,
-    Event::Dispatcher& dispatcher, const LocalInfo::LocalInfo& local_info, Stats::Scope& scope)
-    : GrpcAccessLogger(std::move(client), buffer_flush_interval_msec, max_buffer_size_bytes,
-                       dispatcher, scope, GRPC_LOG_STATS_PREFIX,
-                       *Protobuf::DescriptorPool::generated_pool()->FindMethodByName(
-                           "envoy.service.accesslog.v3.AccessLogService.StreamAccessLogs"),
-                       config.grpc_stream_retry_policy()),
-      log_name_(config.log_name()), local_info_(local_info) {}
->>>>>>> 7136c3ad
 
 void GrpcAccessLoggerImpl::addEntry(envoy::data::accesslog::v3::HTTPAccessLogEntry&& entry) {
   message_.mutable_http_logs()->mutable_log_entry()->Add(std::move(entry));
@@ -115,9 +103,12 @@
     setLogIdentifier(message);
   }
 
-  const uint32_t message_id = client_->publishId(message);
-  message.set_id(message_id);
-  client_->bufferMessage(message_id, message);
+  const auto message_id = client_->bufferMessage(message);
+  if (!message_id.has_value()) {
+    return;
+  }
+
+  message.set_id(message_id.value());
   stats_.pending_critical_logs_.inc();
   inflight_message_ttl_->setDeadline(client_->sendBufferedMessages());
 }
@@ -138,18 +129,11 @@
     const envoy::extensions::access_loggers::grpc::v3::CommonGrpcAccessLogConfig& config,
     const Grpc::RawAsyncClientSharedPtr& client,
     std::chrono::milliseconds buffer_flush_interval_msec, uint64_t max_buffer_size_bytes,
-<<<<<<< HEAD
-    Event::Dispatcher& dispatcher, Stats::Scope& scope) {
+    Event::Dispatcher& dispatcher) {
   auto logger = std::make_shared<GrpcAccessLoggerImpl>(client, config, max_buffer_size_bytes,
-                                                       dispatcher, local_info_, scope);
+                                                       dispatcher, local_info_, scope_);
   logger->startIntervalFlushTimer(dispatcher, buffer_flush_interval_msec);
   return logger;
-=======
-    Event::Dispatcher& dispatcher) {
-  return std::make_shared<GrpcAccessLoggerImpl>(client, config, buffer_flush_interval_msec,
-                                                max_buffer_size_bytes, dispatcher, local_info_,
-                                                scope_);
->>>>>>> 7136c3ad
 }
 
 } // namespace GrpcCommon
