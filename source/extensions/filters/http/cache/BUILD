load(
    "//bazel:envoy_build_system.bzl",
    "envoy_cc_extension",
    "envoy_cc_library",
    "envoy_package",
    "envoy_proto_library",
)

licenses(["notice"])  # Apache 2

## Pluggable HTTP cache filter

envoy_package()

envoy_cc_library(
    name = "cache_filter_lib",
    srcs = ["cache_filter.cc"],
    hdrs = ["cache_filter.h"],
    deps = [
        ":cache_headers_utils_lib",
        ":cacheability_utils_lib",
        ":http_cache_lib",
        "//source/common/common:logger_lib",
        "//source/common/common:macros",
        "//source/common/http:header_map_lib",
        "//source/common/http:headers_lib",
        "//source/extensions/filters/http/common:pass_through_filter_lib",
        "@envoy_api//envoy/extensions/filters/http/cache/v3alpha:pkg_cc_proto",
    ],
)

envoy_cc_library(
    name = "cacheability_utils_lib",
    srcs = ["cacheability_utils.cc"],
    hdrs = ["cacheability_utils.h"],
    deps = [
        ":cache_headers_utils_lib",
        "//source/common/common:utility_lib",
        "//source/common/http:headers_lib",
    ],
)

envoy_proto_library(
    name = "key",
    srcs = ["key.proto"],
)

envoy_cc_library(
    name = "http_cache_lib",
    srcs = ["http_cache.cc"],
    hdrs = ["http_cache.h"],
    deps = [
        ":cache_headers_utils_lib",
        ":key_cc_proto",
        "//include/envoy/buffer:buffer_interface",
        "//include/envoy/common:time_interface",
        "//include/envoy/config:typed_config_interface",
        "//include/envoy/http:codes_interface",
        "//include/envoy/http:header_map_interface",
        "//source/common/common:assert_lib",
        "//source/common/http:header_utility_lib",
        "//source/common/http:headers_lib",
        "//source/common/protobuf:utility_lib",
        "@envoy_api//envoy/extensions/filters/http/cache/v3alpha:pkg_cc_proto",
    ],
)

envoy_cc_library(
<<<<<<< HEAD
    name = "http_cache_utils_lib",
    srcs = ["http_cache_utils.cc"],
    hdrs = ["http_cache_utils.h"],
    external_deps = ["abseil_optional"],
=======
    name = "cache_headers_utils_lib",
    srcs = ["cache_headers_utils.cc"],
    hdrs = ["cache_headers_utils.h"],
>>>>>>> c694e470
    deps = [
        "//include/envoy/common:time_interface",
        "//include/envoy/http:header_map_interface",
    ],
)

envoy_cc_extension(
    name = "config",
    srcs = ["config.cc"],
    hdrs = ["config.h"],
    security_posture = "robust_to_untrusted_downstream_and_upstream",
    status = "wip",
    deps = [
        ":cache_filter_lib",
        "//source/extensions/filters/http:well_known_names",
        "//source/extensions/filters/http/common:factory_base_lib",
        "@envoy_api//envoy/extensions/filters/http/cache/v3alpha:pkg_cc_proto",
    ],
)<|MERGE_RESOLUTION|>--- conflicted
+++ resolved
@@ -66,16 +66,10 @@
 )
 
 envoy_cc_library(
-<<<<<<< HEAD
-    name = "http_cache_utils_lib",
-    srcs = ["http_cache_utils.cc"],
-    hdrs = ["http_cache_utils.h"],
-    external_deps = ["abseil_optional"],
-=======
     name = "cache_headers_utils_lib",
     srcs = ["cache_headers_utils.cc"],
     hdrs = ["cache_headers_utils.h"],
->>>>>>> c694e470
+    external_deps = ["abseil_optional"],
     deps = [
         "//include/envoy/common:time_interface",
         "//include/envoy/http:header_map_interface",
