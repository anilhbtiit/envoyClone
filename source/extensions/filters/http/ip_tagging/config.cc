--- conflicted
+++ resolved
@@ -27,13 +27,8 @@
 /**
  * Static registration for the ip tagging filter. @see RegisterFactory.
  */
-<<<<<<< HEAD
-REGISTER_FACTORY_D(IpTaggingFilterFactory, Server::Configuration::NamedHttpFilterConfigFactory,
-                   "envoy.ip_tagging");
-=======
 LEGACY_REGISTER_FACTORY(IpTaggingFilterFactory, Server::Configuration::NamedHttpFilterConfigFactory,
                         "envoy.ip_tagging");
->>>>>>> 2ce0bf39
 
 } // namespace IpTagging
 } // namespace HttpFilters
