#include "test/mocks/upstream/priority_set.h"

#include "load_balancer_fuzz_base.h"

namespace Envoy {
namespace Upstream {
class ZoneAwareLoadBalancerFuzzBase : public LoadBalancerFuzzBase {
public:
  ZoneAwareLoadBalancerFuzzBase(bool need_local_cluster, const std::string& random_bytestring)
      : random_bytestring_(random_bytestring) {
    if (need_local_cluster) {
      local_priority_set_ = std::make_shared<PrioritySetImpl>();
      local_priority_set_->getOrCreateHostSet(0);
    }
  }

  ~ZoneAwareLoadBalancerFuzzBase() override {
    // Clear out any set weights
    for (uint32_t priority_level = 0; priority_level < priority_set_.hostSetsPerPriority().size();
         ++priority_level) {
      MockHostSet& host_set = *priority_set_.getMockHostSet(priority_level);
      for (auto& host : host_set.hosts_) {
        host->weight(1);
      }
    }
<<<<<<< HEAD

=======
>>>>>>> 9a205dab
    // This deletes the load balancer first. If constructed with a local priority set, load balancer
    // with reference local priority set on destruction. Since local priority set is in a base
    // class, it will be initialized second and thus destructed first. Thus, in order to avoid a use
    // after free, you must delete the load balancer before deleting the priority set.
    lb_.reset();
  }

  // These extend base class logic in order to handle local_priority_set_ if applicable.
  void
  initializeASingleHostSet(const test::common::upstream::SetupPriorityLevel& setup_priority_level,
                           const uint8_t priority_level, uint16_t& port) override;

  void initializeLbComponents(const test::common::upstream::LoadBalancerTestCase& input) override;

  void updateHealthFlagsForAHostSet(
      const uint64_t host_priority, const uint32_t num_healthy_hosts,
      const uint32_t num_degraded_hosts, const uint32_t num_excluded_hosts,
      const Protobuf::RepeatedField<Protobuf::uint32>& random_bytestring) override;

  void setupZoneAwareLoadBalancingSpecificLogic();

  void addWeightsToHosts();

  // If fuzzing Zone Aware Load Balancers, local priority set will get constructed sometimes. If not
  // constructed, a local_priority_set_.get() call will return a nullptr.
  std::shared_ptr<PrioritySetImpl> local_priority_set_;

private:
  // This bytestring will be iterated through representing randomness in order to choose
  // weights for hosts.
  const std::string random_bytestring_;
  uint32_t index_of_random_bytestring_ = 0;
};
} // namespace Upstream
} // namespace Envoy<|MERGE_RESOLUTION|>--- conflicted
+++ resolved
@@ -23,10 +23,7 @@
         host->weight(1);
       }
     }
-<<<<<<< HEAD
-
-=======
->>>>>>> 9a205dab
+    
     // This deletes the load balancer first. If constructed with a local priority set, load balancer
     // with reference local priority set on destruction. Since local priority set is in a base
     // class, it will be initialized second and thus destructed first. Thus, in order to avoid a use
