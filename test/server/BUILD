--- conflicted
+++ resolved
@@ -152,15 +152,10 @@
         "//test/test_common:logging_lib",
         "//test/test_common:threadsafe_singleton_injector_lib",
         "//test/test_common:utility_lib",
-<<<<<<< HEAD
-        "@envoy_api//envoy/admin/v3alpha:pkg_cc_proto",
-        "@envoy_api//envoy/config/bootstrap/v3alpha:pkg_cc_proto",
+        "@envoy_api//envoy/admin/v3:pkg_cc_proto",
+        "@envoy_api//envoy/config/bootstrap/v3:pkg_cc_proto",
         "@envoy_api//envoy/config/filter/http/ip_tagging/v2:pkg_cc_proto",
         "@envoy_api//envoy/extensions/filters/http/ip_tagging/v3alpha:pkg_cc_proto",
-=======
-        "@envoy_api//envoy/admin/v3:pkg_cc_proto",
-        "@envoy_api//envoy/config/bootstrap/v3:pkg_cc_proto",
->>>>>>> 5e819184
     ],
 )
 
