--- conflicted
+++ resolved
@@ -18,11 +18,7 @@
 class QuicFilterManagerConnectionImpl : public Network::FilterManagerConnection,
                                         protected Logger::Loggable<Logger::Id::connection> {
 public:
-<<<<<<< HEAD
   QuicFilterManagerConnectionImpl(EnvoyQuicConnection& connection, Event::Dispatcher& dispatcher,
-=======
-  QuicFilterManagerConnectionImpl(EnvoyQuicConnection* connection, Event::Dispatcher& dispatcher,
->>>>>>> 2d7f6acf
                                   uint32_t send_buffer_limit);
 
   // Network::FilterManager
@@ -102,11 +98,8 @@
   // Network::WriteBufferSource
   Network::StreamBuffer getWriteBuffer() override { NOT_REACHED_GCOVR_EXCL_LINE; }
 
-<<<<<<< HEAD
-=======
   // Update the book keeping of the aggregated buffered bytes cross all the
   // streams, and run watermark check.
->>>>>>> 2d7f6acf
   void adjustBytesToSend(int64_t delta);
 
 protected:
@@ -116,11 +109,7 @@
 
   void raiseEvent(Network::ConnectionEvent event);
 
-<<<<<<< HEAD
   EnvoyQuicConnection* quic_connection_{nullptr};
-=======
-  EnvoyQuicConnection* quic_connection_;
->>>>>>> 2d7f6acf
   // TODO(danzh): populate stats.
   std::unique_ptr<Network::Connection::ConnectionStats> stats_;
   Event::Dispatcher& dispatcher_;
@@ -144,13 +133,10 @@
   std::string transport_failure_reason_;
   const uint64_t id_;
   uint32_t bytes_to_send_{0};
-<<<<<<< HEAD
-=======
   // Keeps the buffer state of the connection, and react upon the changes of how many bytes are
   // buffered cross all streams' send buffer. The state is evaluated and may be changed upon each
   // stream write. QUICHE doesn't buffer data in connection, all the data is buffered in stream's
   // send buffer.
->>>>>>> 2d7f6acf
   EnvoyQuicSimulatedWatermarkBuffer write_buffer_watermark_simulation_;
 };
 
