licenses(["notice"])  # Apache 2

load(
    "//bazel:envoy_build_system.bzl",
    "envoy_cc_library",
    "envoy_package",
)

envoy_package()

envoy_cc_library(
    name = "metadatamatchcriteria_lib",
    srcs = ["metadatamatchcriteria_impl.cc"],
    hdrs = ["metadatamatchcriteria_impl.h"],
    deps = [
        "//include/envoy/router:router_interface",
    ],
)

envoy_cc_library(
    name = "tls_context_match_criteria_lib",
    srcs = ["tls_context_match_criteria_impl.cc"],
    hdrs = ["tls_context_match_criteria_impl.h"],
    deps = [
        "//include/envoy/router:router_interface",
    ],
)

envoy_cc_library(
    name = "config_lib",
    srcs = ["config_impl.cc"],
    hdrs = ["config_impl.h"],
    external_deps = ["abseil_optional"],
    deps = [
        ":config_utility_lib",
        ":header_formatter_lib",
        ":header_parser_lib",
        ":metadatamatchcriteria_lib",
        ":retry_state_lib",
        ":router_ratelimit_lib",
        ":tls_context_match_criteria_lib",
        "//include/envoy/config:typed_metadata_interface",
        "//include/envoy/http:header_map_interface",
        "//include/envoy/router:router_interface",
        "//include/envoy/runtime:runtime_interface",
        "//include/envoy/server:filter_config_interface",  # TODO(rodaine): break dependency on server
        "//include/envoy/upstream:cluster_manager_interface",
        "//include/envoy/upstream:upstream_interface",
        "//source/common/common:assert_lib",
        "//source/common/common:empty_string",
        "//source/common/common:hash_lib",
        "//source/common/common:utility_lib",
        "//source/common/config:metadata_lib",
        "//source/common/config:utility_lib",
        "//source/common/config:well_known_names",
        "//source/common/http:hash_policy_lib",
        "//source/common/http:header_utility_lib",
        "//source/common/http:headers_lib",
        "//source/common/http:utility_lib",
        "//source/common/protobuf:utility_lib",
<<<<<<< HEAD
        "//source/common/tracing:http_tracer_lib",
=======
        "//source/extensions/filters/http:well_known_names",
>>>>>>> a62ebafd
    ],
)

envoy_cc_library(
    name = "config_utility_lib",
    srcs = ["config_utility.cc"],
    hdrs = ["config_utility.h"],
    deps = [
        "//include/envoy/http:codes_interface",
        "//include/envoy/upstream:resource_manager_interface",
        "//source/common/common:assert_lib",
        "//source/common/common:empty_string",
        "//source/common/common:matchers_lib",
        "//source/common/http:headers_lib",
        "//source/common/http:utility_lib",
        "//source/common/protobuf:utility_lib",
        "@envoy_api//envoy/api/v2:pkg_cc_proto",
    ],
)

envoy_cc_library(
    name = "debug_config_lib",
    srcs = ["debug_config.cc"],
    hdrs = ["debug_config.h"],
    deps = [
        "//include/envoy/http:header_map_interface",
        "//include/envoy/stream_info:filter_state_interface",
        "//source/common/common:macros",
    ],
)

envoy_cc_library(
    name = "route_config_update_impl_lib",
    srcs = ["route_config_update_receiver_impl.cc"],
    hdrs = ["route_config_update_receiver_impl.h"],
    deps = [
        ":config_lib",
        "//include/envoy/router:rds_interface",
        "//include/envoy/router:route_config_update_info_interface",
        "//source/common/common:assert_lib",
        "//source/common/common:minimal_logger_lib",
        "//source/common/protobuf:utility_lib",
    ],
)

envoy_cc_library(
    name = "vhds_lib",
    srcs = ["vhds.cc"],
    hdrs = ["vhds.h"],
    deps = [
        ":config_lib",
        "//include/envoy/config:subscription_interface",
        "//include/envoy/http:codes_interface",
        "//include/envoy/local_info:local_info_interface",
        "//include/envoy/router:rds_interface",
        "//include/envoy/router:route_config_provider_manager_interface",
        "//include/envoy/router:route_config_update_info_interface",
        "//include/envoy/singleton:instance_interface",
        "//include/envoy/thread_local:thread_local_interface",
        "//source/common/common:assert_lib",
        "//source/common/common:minimal_logger_lib",
        "//source/common/config:utility_lib",
        "//source/common/init:target_lib",
        "//source/common/protobuf:utility_lib",
        "//source/common/router:route_config_update_impl_lib",
        "@envoy_api//envoy/config/filter/network/http_connection_manager/v2:pkg_cc_proto",
    ],
)

envoy_cc_library(
    name = "rds_lib",
    srcs = ["rds_impl.cc"],
    hdrs = ["rds_impl.h"],
    deps = [
        ":config_lib",
        "//include/envoy/config:subscription_interface",
        "//include/envoy/http:codes_interface",
        "//include/envoy/local_info:local_info_interface",
        "//include/envoy/router:rds_interface",
        "//include/envoy/router:route_config_provider_manager_interface",
        "//include/envoy/router:route_config_update_info_interface",
        "//include/envoy/server:admin_interface",
        "//include/envoy/singleton:instance_interface",
        "//include/envoy/thread_local:thread_local_interface",
        "//source/common/common:assert_lib",
        "//source/common/common:callback_impl_lib",
        "//source/common/common:minimal_logger_lib",
        "//source/common/config:subscription_factory_lib",
        "//source/common/config:utility_lib",
        "//source/common/init:target_lib",
        "//source/common/protobuf:utility_lib",
        "//source/common/router:route_config_update_impl_lib",
        "//source/common/router:vhds_lib",
        "@envoy_api//envoy/admin/v2alpha:pkg_cc_proto",
        "@envoy_api//envoy/api/v2:pkg_cc_proto",
        "@envoy_api//envoy/config/filter/network/http_connection_manager/v2:pkg_cc_proto",
    ],
)

envoy_cc_library(
    name = "scoped_config_lib",
    srcs = ["scoped_config_impl.cc"],
    hdrs = ["scoped_config_impl.h"],
    external_deps = [
        "abseil_str_format",
    ],
    deps = [
        ":config_lib",
        "//include/envoy/router:rds_interface",
        "//include/envoy/router:scopes_interface",
        "//include/envoy/thread_local:thread_local_interface",
        "@envoy_api//envoy/api/v2:pkg_cc_proto",
        "@envoy_api//envoy/config/filter/network/http_connection_manager/v2:pkg_cc_proto",
    ],
)

envoy_cc_library(
    name = "scoped_rds_lib",
    srcs = ["scoped_rds.cc"],
    hdrs = ["scoped_rds.h"],
    deps = [
        ":rds_lib",
        ":scoped_config_lib",
        "//include/envoy/config:config_provider_interface",
        "//include/envoy/config:subscription_interface",
        "//include/envoy/router:route_config_provider_manager_interface",
        "//include/envoy/stats:stats_interface",
        "//source/common/common:assert_lib",
        "//source/common/common:cleanup_lib",
        "//source/common/common:minimal_logger_lib",
        "//source/common/config:config_provider_lib",
        "//source/common/init:manager_lib",
        "//source/common/init:watcher_lib",
        "@envoy_api//envoy/admin/v2alpha:pkg_cc_proto",
        "@envoy_api//envoy/api/v2:pkg_cc_proto",
    ],
)

envoy_cc_library(
    name = "retry_state_lib",
    srcs = ["retry_state_impl.cc"],
    hdrs = ["retry_state_impl.h"],
    external_deps = ["abseil_optional"],
    deps = [
        "//include/envoy/event:timer_interface",
        "//include/envoy/http:codec_interface",
        "//include/envoy/http:header_map_interface",
        "//include/envoy/router:router_interface",
        "//include/envoy/runtime:runtime_interface",
        "//include/envoy/upstream:upstream_interface",
        "//source/common/common:assert_lib",
        "//source/common/common:backoff_lib",
        "//source/common/common:utility_lib",
        "//source/common/grpc:common_lib",
        "//source/common/http:codes_lib",
        "//source/common/http:header_utility_lib",
        "//source/common/http:headers_lib",
        "//source/common/http:utility_lib",
    ],
)

envoy_cc_library(
    name = "router_lib",
    srcs = ["router.cc"],
    hdrs = ["router.h"],
    deps = [
        ":config_lib",
        ":debug_config_lib",
        ":header_parser_lib",
        ":retry_state_lib",
        "//include/envoy/event:dispatcher_interface",
        "//include/envoy/event:timer_interface",
        "//include/envoy/grpc:status",
        "//include/envoy/http:codec_interface",
        "//include/envoy/http:codes_interface",
        "//include/envoy/http:conn_pool_interface",
        "//include/envoy/http:filter_interface",
        "//include/envoy/local_info:local_info_interface",
        "//include/envoy/router:shadow_writer_interface",
        "//include/envoy/runtime:runtime_interface",
        "//include/envoy/server:filter_config_interface",
        "//include/envoy/stats:stats_interface",
        "//include/envoy/stats:stats_macros",
        "//include/envoy/upstream:cluster_manager_interface",
        "//include/envoy/upstream:upstream_interface",
        "//source/common/access_log:access_log_lib",
        "//source/common/buffer:watermark_buffer_lib",
        "//source/common/common:assert_lib",
        "//source/common/common:empty_string",
        "//source/common/common:enum_to_int",
        "//source/common/common:hash_lib",
        "//source/common/common:hex_lib",
        "//source/common/common:linked_object",
        "//source/common/common:minimal_logger_lib",
        "//source/common/common:scope_tracker",
        "//source/common/common:utility_lib",
        "//source/common/grpc:common_lib",
        "//source/common/http:codes_lib",
        "//source/common/http:header_map_lib",
        "//source/common/http:headers_lib",
        "//source/common/http:message_lib",
        "//source/common/http:utility_lib",
        "//source/common/network:application_protocol_lib",
        "//source/common/network:transport_socket_options_lib",
        "//source/common/stream_info:stream_info_lib",
        "//source/common/tracing:http_tracer_lib",
        "//source/common/upstream:load_balancer_lib",
        "@envoy_api//envoy/config/filter/http/router/v2:pkg_cc_proto",
    ],
)

envoy_cc_library(
    name = "router_ratelimit_lib",
    srcs = ["router_ratelimit.cc"],
    hdrs = ["router_ratelimit.h"],
    deps = [
        ":config_utility_lib",
        "//include/envoy/router:router_interface",
        "//include/envoy/router:router_ratelimit_interface",
        "//source/common/common:assert_lib",
        "//source/common/common:empty_string",
        "//source/common/http:header_utility_lib",
        "//source/common/protobuf:utility_lib",
    ],
)

envoy_cc_library(
    name = "shadow_writer_lib",
    srcs = ["shadow_writer_impl.cc"],
    hdrs = ["shadow_writer_impl.h"],
    deps = [
        "//include/envoy/router:shadow_writer_interface",
        "//include/envoy/upstream:cluster_manager_interface",
        "//source/common/common:assert_lib",
        "//source/common/http:headers_lib",
    ],
)

envoy_cc_library(
    name = "header_parser_lib",
    srcs = ["header_parser.cc"],
    hdrs = ["header_parser.h"],
    deps = [
        ":header_formatter_lib",
        "//include/envoy/http:header_map_interface",
        "//source/common/http:headers_lib",
        "//source/common/protobuf:utility_lib",
    ],
)

envoy_cc_library(
    name = "header_formatter_lib",
    srcs = ["header_formatter.cc"],
    hdrs = ["header_formatter.h"],
    external_deps = ["abseil_optional"],
    deps = [
        "//include/envoy/router:string_accessor_interface",
        "//include/envoy/stream_info:filter_state_interface",
        "//include/envoy/stream_info:stream_info_interface",
        "//source/common/access_log:access_log_formatter_lib",
        "//source/common/common:minimal_logger_lib",
        "//source/common/common:utility_lib",
        "//source/common/config:metadata_lib",
        "//source/common/http:header_map_lib",
        "//source/common/json:json_loader_lib",
    ],
)

envoy_cc_library(
    name = "string_accessor_lib",
    hdrs = ["string_accessor_impl.h"],
    deps = [
        "//include/envoy/router:string_accessor_interface",
    ],
)<|MERGE_RESOLUTION|>--- conflicted
+++ resolved
@@ -58,11 +58,8 @@
         "//source/common/http:headers_lib",
         "//source/common/http:utility_lib",
         "//source/common/protobuf:utility_lib",
-<<<<<<< HEAD
         "//source/common/tracing:http_tracer_lib",
-=======
         "//source/extensions/filters/http:well_known_names",
->>>>>>> a62ebafd
     ],
 )
 
