--- conflicted
+++ resolved
@@ -437,11 +437,9 @@
   change: |
     Added support for populating the :ref:`tls_session<envoy_v3_api_field_service.auth.v3.AttributeContext.tls_session>`
     check request attribute for network ext_authz by setting :ref:`include_tls_session <config_network_filters_ext_authz>` to true.
-<<<<<<< HEAD
 - area: tracing
   change: |
     Datadog: span attributes and trace sampling can be configured remotely.
-=======
 - area: aws
   change: |
     Update credential_provider utility to support EKS Pod Identity provided via token file.
@@ -449,7 +447,6 @@
   change: |
     The ``/stats/prometheus`` endpoint can now emit prometheus ``summary`` metric types by explicitly setting the
     ``histogram_buckets`` query parameter to ``summary``.
->>>>>>> 0fbb6431
 
 deprecated:
 - area: listener
