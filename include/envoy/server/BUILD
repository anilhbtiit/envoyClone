licenses(["notice"])  # Apache 2

load(
    "//bazel:envoy_build_system.bzl",
    "envoy_cc_library",
    "envoy_package",
)

envoy_package()

envoy_cc_library(
    name = "access_log_config_interface",
    hdrs = ["access_log_config.h"],
    deps = [
        ":filter_config_interface",
        "//include/envoy/access_log:access_log_interface",
        "//source/common/protobuf",
    ],
)

envoy_cc_library(
    name = "admin_interface",
    hdrs = ["admin.h"],
    deps = [
        ":config_tracker_interface",
        "//include/envoy/buffer:buffer_interface",
        "//include/envoy/http:codes_interface",
<<<<<<< HEAD
        "//include/envoy/http:filter_interface",
=======
        "//include/envoy/http:header_map_interface",
>>>>>>> 71c0fd69
        "//include/envoy/network:listen_socket_interface",
    ],
)

envoy_cc_library(
    name = "configuration_interface",
    hdrs = ["configuration.h"],
    external_deps = ["abseil_optional"],
    deps = [
        "//include/envoy/ratelimit:ratelimit_interface",
        "//include/envoy/tracing:http_tracer_interface",
        "//include/envoy/upstream:cluster_manager_interface",
    ],
)

envoy_cc_library(
    name = "config_tracker_interface",
    hdrs = ["config_tracker.h"],
    deps = [
        "//source/common/common:non_copyable",
        "//source/common/protobuf",
    ],
)

envoy_cc_library(
    name = "drain_manager_interface",
    hdrs = ["drain_manager.h"],
    deps = ["//include/envoy/network:drain_decision_interface"],
)

envoy_cc_library(
    name = "guarddog_interface",
    hdrs = ["guarddog.h"],
    deps = [
        "//include/envoy/server:watchdog_interface",
        "//include/envoy/stats:stats_interface",
    ],
)

envoy_cc_library(
    name = "health_checker_config_interface",
    hdrs = ["health_checker_config.h"],
    deps = ["//include/envoy/upstream:health_checker_interface"],
)

envoy_cc_library(
    name = "hot_restart_interface",
    hdrs = ["hot_restart.h"],
    deps = [
        "//include/envoy/event:dispatcher_interface",
        "//include/envoy/thread:thread_interface",
    ],
)

envoy_cc_library(
    name = "instance_interface",
    hdrs = ["instance.h"],
    deps = [
        ":admin_interface",
        ":drain_manager_interface",
        ":hot_restart_interface",
        ":listener_manager_interface",
        ":options_interface",
        "//include/envoy/access_log:access_log_interface",
        "//include/envoy/api:api_interface",
        "//include/envoy/init:init_interface",
        "//include/envoy/local_info:local_info_interface",
        "//include/envoy/ratelimit:ratelimit_interface",
        "//include/envoy/runtime:runtime_interface",
        "//include/envoy/ssl:context_manager_interface",
        "//include/envoy/thread_local:thread_local_interface",
        "//include/envoy/tracing:http_tracer_interface",
        "//include/envoy/upstream:cluster_manager_interface",
    ],
)

envoy_cc_library(
    name = "options_interface",
    hdrs = ["options.h"],
    deps = [
        "//include/envoy/network:address_interface",
    ],
)

envoy_cc_library(
    name = "worker_interface",
    hdrs = ["worker.h"],
    deps = [
        "//include/envoy/server:guarddog_interface",
    ],
)

envoy_cc_library(
    name = "watchdog_interface",
    hdrs = ["watchdog.h"],
    deps = [
        "//include/envoy/event:dispatcher_interface",
        "//include/envoy/network:address_interface",
    ],
)

envoy_cc_library(
    name = "filter_config_interface",
    hdrs = ["filter_config.h"],
    deps = [
        ":admin_interface",
        "//include/envoy/access_log:access_log_interface",
        "//include/envoy/http:filter_interface",
        "//include/envoy/init:init_interface",
        "//include/envoy/json:json_object_interface",
        "//include/envoy/local_info:local_info_interface",
        "//include/envoy/network:drain_decision_interface",
        "//include/envoy/ratelimit:ratelimit_interface",
        "//include/envoy/runtime:runtime_interface",
        "//include/envoy/singleton:manager_interface",
        "//include/envoy/thread_local:thread_local_interface",
        "//include/envoy/tracing:http_tracer_interface",
        "//include/envoy/upstream:cluster_manager_interface",
        "//source/common/common:assert_lib",
        "//source/common/common:macros",
        "//source/common/protobuf",
        "@envoy_api//envoy/api/v2/core:base_cc",
    ],
)

envoy_cc_library(
    name = "listener_manager_interface",
    hdrs = ["listener_manager.h"],
    deps = [
        ":drain_manager_interface",
        ":filter_config_interface",
        ":guarddog_interface",
        "//include/envoy/network:filter_interface",
        "//include/envoy/network:listen_socket_interface",
        "//include/envoy/ssl:context_interface",
        "//source/common/protobuf",
        "@envoy_api//envoy/api/v2/listener:listener_cc",
    ],
)

envoy_cc_library(
    name = "transport_socket_config_interface",
    hdrs = ["transport_socket_config.h"],
    deps = [
        "//include/envoy/network:transport_socket_interface",
        "//include/envoy/ssl:context_manager_interface",
        "//source/common/protobuf",
    ],
)<|MERGE_RESOLUTION|>--- conflicted
+++ resolved
@@ -25,11 +25,8 @@
         ":config_tracker_interface",
         "//include/envoy/buffer:buffer_interface",
         "//include/envoy/http:codes_interface",
-<<<<<<< HEAD
         "//include/envoy/http:filter_interface",
-=======
         "//include/envoy/http:header_map_interface",
->>>>>>> 71c0fd69
         "//include/envoy/network:listen_socket_interface",
     ],
 )
