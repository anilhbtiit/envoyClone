#pragma once

#include <memory>

#include "envoy/access_log/access_log.h"
#include "envoy/config/core/v3/base.pb.h"
#include "envoy/config/listener/v3/listener.pb.h"
#include "envoy/network/drain_decision.h"
#include "envoy/network/filter.h"
#include "envoy/server/drain_manager.h"
#include "envoy/server/filter_config.h"
#include "envoy/server/instance.h"
#include "envoy/server/listener_manager.h"
#include "envoy/stats/scope.h"

#include "common/common/logger.h"
#include "common/init/manager_impl.h"
#include "common/init/target_impl.h"

#include "server/filter_chain_manager_impl.h"

#include "absl/base/call_once.h"

namespace Envoy {
namespace Server {

class ListenerManagerImpl;

class ListenSocketFactoryImpl : public Network::ListenSocketFactory,
                                protected Logger::Loggable<Logger::Id::config> {
public:
  ListenSocketFactoryImpl(ListenerComponentFactory& factory,
                          Network::Address::InstanceConstSharedPtr address,
                          Network::Address::SocketType socket_type,
                          const Network::Socket::OptionsSharedPtr& options, bool bind_to_port,
                          const std::string& listener_name, bool reuse_port);

  // Network::ListenSocketFactory
  Network::Address::SocketType socketType() const override { return socket_type_; }
  const Network::Address::InstanceConstSharedPtr& localAddress() const override {
    return local_address_;
  }

  Network::SocketSharedPtr getListenSocket() override;

  /**
   * @return the socket shared by worker threads; otherwise return null.
   */
  Network::SocketOptRef sharedSocket() const override {
    if (!reuse_port_) {
      ASSERT(socket_ != nullptr);
      return *socket_;
    }
    // If reuse_port is true, always return null, even socket_ is created for reserving
    // port number.
    return absl::nullopt;
  }

protected:
  Network::SocketSharedPtr createListenSocketAndApplyOptions();

private:
  ListenerComponentFactory& factory_;
  // Initially, its port number might be 0. Once a socket is created, its port
  // will be set to the binding port.
  Network::Address::InstanceConstSharedPtr local_address_;
  Network::Address::SocketType socket_type_;
  const Network::Socket::OptionsSharedPtr options_;
  bool bind_to_port_;
  const std::string& listener_name_;
  const bool reuse_port_;
  Network::SocketSharedPtr socket_;
  absl::once_flag steal_once_;
};

// TODO(mattklein123): Consider getting rid of pre-worker start and post-worker start code by
//                     initializing all listeners after workers are started.

/**
 * The common functionality shared by PerListenerFilterFactoryContexts and
 * PerFilterChainFactoryFactoryContexts.
 */
class ListenerFactoryContextBaseImpl final : public Configuration::FactoryContext,
                                             public Network::DrainDecision {
public:
  ListenerFactoryContextBaseImpl(Envoy::Server::Instance& server,
                                 ProtobufMessage::ValidationVisitor& validation_visitor,
                                 const envoy::config::listener::v3::Listener& config,
                                 Server::DrainManagerPtr drain_manager);
  AccessLog::AccessLogManager& accessLogManager() override;
  Upstream::ClusterManager& clusterManager() override;
  Event::Dispatcher& dispatcher() override;
  Network::DrainDecision& drainDecision() override;
  Grpc::Context& grpcContext() override;
  bool healthCheckFailed() override;
  Http::Context& httpContext() override;
  Init::Manager& initManager() override;
  const LocalInfo::LocalInfo& localInfo() const override;
  Envoy::Runtime::RandomGenerator& random() override;
  Envoy::Runtime::Loader& runtime() override;
  Stats::Scope& scope() override;
  Singleton::Manager& singletonManager() override;
  OverloadManager& overloadManager() override;
  ThreadLocal::Instance& threadLocal() override;
  Admin& admin() override;
  const envoy::config::core::v3::Metadata& listenerMetadata() const override;
  envoy::config::core::v3::TrafficDirection direction() const override;
  TimeSource& timeSource() override;
  ProtobufMessage::ValidationContext& messageValidationContext() override;
  ProtobufMessage::ValidationVisitor& messageValidationVisitor() override;
  Api::Api& api() override;
  ServerLifecycleNotifier& lifecycleNotifier() override;
  ProcessContextOptRef processContext() override;
  Configuration::ServerFactoryContext& getServerFactoryContext() const override;
  Configuration::TransportSocketFactoryContext& getTransportSocketFactoryContext() const override;
  Stats::Scope& listenerScope() override;

  // DrainDecision
  bool drainClose() const override {
    return drain_manager_->drainClose() || server_.drainManager().drainClose();
  }
  Server::DrainManager& drainManager();

private:
  Envoy::Server::Instance& server_;
  const envoy::config::core::v3::Metadata metadata_;
  envoy::config::core::v3::TrafficDirection direction_;
  Stats::ScopePtr global_scope_;
  Stats::ScopePtr listener_scope_; // Stats with listener named scope.
  ProtobufMessage::ValidationVisitor& validation_visitor_;
  const Server::DrainManagerPtr drain_manager_;
};

class ListenerImpl;

// TODO(lambdai): Strip the interface since ListenerFactoryContext only need to support
<<<<<<< HEAD
// ListenerFilterChain creation.
=======
// ListenerFilterChain creation. e.g, Is listenerMetaData() required? Is it required only at
// listener update or during the lifetime of listener?
>>>>>>> 6aacca31
class PerListenerFactoryContextImpl : public Configuration::ListenerFactoryContext {
public:
  PerListenerFactoryContextImpl(Envoy::Server::Instance& server,
                                ProtobufMessage::ValidationVisitor& validation_visitor,
                                const envoy::config::listener::v3::Listener& config_message,
                                const Network::ListenerConfig* listener_config,
                                ListenerImpl& listener_impl, DrainManagerPtr drain_manager)
      : listener_factory_context_base_(std::make_shared<ListenerFactoryContextBaseImpl>(
            server, validation_visitor, config_message, std::move(drain_manager))),
        listener_config_(listener_config), listener_impl_(listener_impl) {}
  PerListenerFactoryContextImpl(
      std::shared_ptr<ListenerFactoryContextBaseImpl> listener_factory_context_base,
      const Network::ListenerConfig* listener_config, ListenerImpl& listener_impl)
      : listener_factory_context_base_(listener_factory_context_base),
        listener_config_(listener_config), listener_impl_(listener_impl) {}

  // FactoryContext
  AccessLog::AccessLogManager& accessLogManager() override;
  Upstream::ClusterManager& clusterManager() override;
  Event::Dispatcher& dispatcher() override;
  Network::DrainDecision& drainDecision() override;
  Grpc::Context& grpcContext() override;
  bool healthCheckFailed() override;
  Http::Context& httpContext() override;
  Init::Manager& initManager() override;
  const LocalInfo::LocalInfo& localInfo() const override;
  Envoy::Runtime::RandomGenerator& random() override;
  Envoy::Runtime::Loader& runtime() override;
  Stats::Scope& scope() override;
  Singleton::Manager& singletonManager() override;
  OverloadManager& overloadManager() override;
  ThreadLocal::Instance& threadLocal() override;
  Admin& admin() override;
  const envoy::config::core::v3::Metadata& listenerMetadata() const override;
  envoy::config::core::v3::TrafficDirection direction() const override;
  TimeSource& timeSource() override;
  ProtobufMessage::ValidationContext& messageValidationContext() override;
  ProtobufMessage::ValidationVisitor& messageValidationVisitor() override;
  Api::Api& api() override;
  ServerLifecycleNotifier& lifecycleNotifier() override;
  ProcessContextOptRef processContext() override;
  Configuration::ServerFactoryContext& getServerFactoryContext() const override;
  Configuration::TransportSocketFactoryContext& getTransportSocketFactoryContext() const override;

  Stats::Scope& listenerScope() override;

  // ListenerFactoryContext
  const Network::ListenerConfig& listenerConfig() const override;

<<<<<<< HEAD
  ListenerFactoryContextBaseImpl& parent_factory_context() {
    return *listener_factory_context_base_;
  }
=======
  ListenerFactoryContextBaseImpl& parentFactoryContext() { return *listener_factory_context_base_; }
>>>>>>> 6aacca31
  friend class ListenerImpl;

private:
  std::shared_ptr<ListenerFactoryContextBaseImpl> listener_factory_context_base_;
  const Network::ListenerConfig* listener_config_;
  ListenerImpl& listener_impl_;
};

/**
 * Maps proto config to runtime config for a listener with a network filter chain.
 */
<<<<<<< HEAD
class ListenerImpl : public Network::ListenerConfig,
                     public Network::FilterChainFactory,
                     Logger::Loggable<Logger::Id::config> {
=======
class ListenerImpl final : public Network::ListenerConfig,
                           public Network::FilterChainFactory,
                           Logger::Loggable<Logger::Id::config> {
>>>>>>> 6aacca31
public:
  /**
   * Create a new listener.
   * @param config supplies the configuration proto.
   * @param version_info supplies the xDS version of the listener.
   * @param parent supplies the owning manager.
   * @param name supplies the listener name.
   * @param added_via_api supplies whether the listener can be updated or removed.
   * @param workers_started supplies whether the listener is being added before or after workers
   *        have been started. This controls various behavior related to init management.
   * @param hash supplies the hash to use for duplicate checking.
   * @param validation_visitor message validation visitor instance.
   */
  ListenerImpl(const envoy::config::listener::v3::Listener& config, const std::string& version_info,
               ListenerManagerImpl& parent, const std::string& name, bool added_via_api,
               bool workers_started, uint64_t hash, uint32_t concurrency);
  ~ListenerImpl() override;

  // ListenerFactoryContext may be shared by generations of listeners
  std::shared_ptr<Configuration::ListenerFactoryContext> getListenerFactoryContext();

  /**
   * Helper functions to determine whether a listener is blocked for update or remove.
   */
  bool blockUpdate(uint64_t new_hash) { return new_hash == hash_ || !added_via_api_; }
  bool blockRemove() { return !added_via_api_; }

  /**
   * Called when a listener failed to be actually created on a worker.
   * @return TRUE if we have seen more than one worker failure.
   */
  bool onListenerCreateFailure() {
    bool ret = saw_listener_create_failure_;
    saw_listener_create_failure_ = true;
    return ret;
  }

  Network::Address::InstanceConstSharedPtr address() const { return address_; }
  const envoy::config::listener::v3::Listener& config() const { return config_; }
  const Network::ListenSocketFactorySharedPtr& getSocketFactory() const { return socket_factory_; }
  void debugLog(const std::string& message);
  void initialize();
  DrainManager& localDrainManager() const {
    return listener_factory_context_->listener_factory_context_base_->drainManager();
  }
  void setSocketFactory(const Network::ListenSocketFactorySharedPtr& socket_factory);
  void setSocketAndOptions(const Network::SocketSharedPtr& socket);
  const Network::Socket::OptionsSharedPtr& listenSocketOptions() { return listen_socket_options_; }
  const std::string& versionInfo() const { return version_info_; }

  // Network::ListenerConfig
  Network::FilterChainManager& filterChainManager() override { return filter_chain_manager_; }
  Network::FilterChainFactory& filterChainFactory() override { return *this; }
  Network::ListenSocketFactory& listenSocketFactory() override { return *socket_factory_; }
  bool bindToPort() override { return bind_to_port_; }
  bool handOffRestoredDestinationConnections() const override {
    return hand_off_restored_destination_connections_;
  }
  uint32_t perConnectionBufferLimitBytes() const override {
    return per_connection_buffer_limit_bytes_;
  }
  std::chrono::milliseconds listenerFiltersTimeout() const override {
    return listener_filters_timeout_;
  }
  bool continueOnListenerFiltersTimeout() const override {
    return continue_on_listener_filters_timeout_;
  }
  Stats::Scope& listenerScope() override { return listener_factory_context_->listenerScope(); }
  uint64_t listenerTag() const override { return listener_tag_; }
  const std::string& name() const override { return name_; }
  Network::ActiveUdpListenerFactory* udpListenerFactory() override {
    return udp_listener_factory_.get();
  }
  Network::ConnectionBalancer& connectionBalancer() override { return *connection_balancer_; }
  const std::vector<AccessLog::InstanceSharedPtr>& accessLogs() const override {
    return access_logs_;
  }
  Init::Manager& initManager();
  envoy::config::core::v3::TrafficDirection direction() const override {
    return config().traffic_direction();
  }

  void ensureSocketOptions() {
    if (!listen_socket_options_) {
      listen_socket_options_ =
          std::make_shared<std::vector<Network::Socket::OptionConstSharedPtr>>();
    }
  }

  // Network::FilterChainFactory
  bool createNetworkFilterChain(Network::Connection& connection,
                                const std::vector<Network::FilterFactoryCb>& factories) override;
  bool createListenerFilterChain(Network::ListenerFilterManager& manager) override;
  void createUdpListenerFilterChain(Network::UdpListenerFilterManager& udp_listener,
                                    Network::UdpReadFilterCallbacks& callbacks) override;

  SystemTime last_updated_;

private:
  void addListenSocketOption(const Network::Socket::OptionConstSharedPtr& option) {
    ensureSocketOptions();
    listen_socket_options_->emplace_back(std::move(option));
  }
  void addListenSocketOptions(const Network::Socket::OptionsSharedPtr& options) {
    ensureSocketOptions();
    Network::Socket::appendOptions(listen_socket_options_, options);
  }

  ListenerManagerImpl& parent_;
  Network::Address::InstanceConstSharedPtr address_;

  Network::ListenSocketFactorySharedPtr socket_factory_;
  const bool bind_to_port_;
  const bool hand_off_restored_destination_connections_;
  const uint32_t per_connection_buffer_limit_bytes_;
  const uint64_t listener_tag_;
  const std::string name_;
  const bool added_via_api_;
  const bool workers_started_;
  const uint64_t hash_;
  ProtobufMessage::ValidationVisitor& validation_visitor_;

  // A target is added to Server's InitManager if workers_started_ is false.
  Init::TargetImpl listener_init_target_;
  // This init manager is populated with targets from the filter chain factories, namely
  // RdsRouteConfigSubscription::init_target_, so the listener can wait for route configs.
  std::unique_ptr<Init::Manager> dynamic_init_manager_;

  std::vector<Network::ListenerFilterFactoryCb> listener_filter_factories_;
  std::vector<Network::UdpListenerFilterFactoryCb> udp_listener_filter_factories_;
  std::vector<AccessLog::InstanceSharedPtr> access_logs_;
  DrainManagerPtr local_drain_manager_;
  bool saw_listener_create_failure_{};
  const envoy::config::listener::v3::Listener config_;
  const std::string version_info_;
  Network::Socket::OptionsSharedPtr listen_socket_options_;
  const std::chrono::milliseconds listener_filters_timeout_;
  const bool continue_on_listener_filters_timeout_;
  Network::ActiveUdpListenerFactoryPtr udp_listener_factory_;
  Network::ConnectionBalancerPtr connection_balancer_;
  std::shared_ptr<PerListenerFactoryContextImpl> listener_factory_context_;
  FilterChainManagerImpl filter_chain_manager_;
<<<<<<< HEAD
=======

  // This init watcher, if workers_started_ is false, notifies the "parent" listener manager when
  // listener initialization is complete.
  // Important: local_init_watcher_ must be the last field in the class to avoid unexpected watcher
  // callback during the destroy of ListenerImpl.
  Init::WatcherImpl local_init_watcher_;
>>>>>>> 6aacca31

  // to access ListenerManagerImpl::factory_.
  friend class ListenerFilterChainFactoryBuilder;
};

} // namespace Server
} // namespace Envoy<|MERGE_RESOLUTION|>--- conflicted
+++ resolved
@@ -134,12 +134,8 @@
 class ListenerImpl;
 
 // TODO(lambdai): Strip the interface since ListenerFactoryContext only need to support
-<<<<<<< HEAD
-// ListenerFilterChain creation.
-=======
 // ListenerFilterChain creation. e.g, Is listenerMetaData() required? Is it required only at
 // listener update or during the lifetime of listener?
->>>>>>> 6aacca31
 class PerListenerFactoryContextImpl : public Configuration::ListenerFactoryContext {
 public:
   PerListenerFactoryContextImpl(Envoy::Server::Instance& server,
@@ -189,13 +185,7 @@
   // ListenerFactoryContext
   const Network::ListenerConfig& listenerConfig() const override;
 
-<<<<<<< HEAD
-  ListenerFactoryContextBaseImpl& parent_factory_context() {
-    return *listener_factory_context_base_;
-  }
-=======
   ListenerFactoryContextBaseImpl& parentFactoryContext() { return *listener_factory_context_base_; }
->>>>>>> 6aacca31
   friend class ListenerImpl;
 
 private:
@@ -207,15 +197,9 @@
 /**
  * Maps proto config to runtime config for a listener with a network filter chain.
  */
-<<<<<<< HEAD
-class ListenerImpl : public Network::ListenerConfig,
-                     public Network::FilterChainFactory,
-                     Logger::Loggable<Logger::Id::config> {
-=======
 class ListenerImpl final : public Network::ListenerConfig,
                            public Network::FilterChainFactory,
                            Logger::Loggable<Logger::Id::config> {
->>>>>>> 6aacca31
 public:
   /**
    * Create a new listener.
@@ -358,15 +342,12 @@
   Network::ConnectionBalancerPtr connection_balancer_;
   std::shared_ptr<PerListenerFactoryContextImpl> listener_factory_context_;
   FilterChainManagerImpl filter_chain_manager_;
-<<<<<<< HEAD
-=======
 
   // This init watcher, if workers_started_ is false, notifies the "parent" listener manager when
   // listener initialization is complete.
   // Important: local_init_watcher_ must be the last field in the class to avoid unexpected watcher
   // callback during the destroy of ListenerImpl.
   Init::WatcherImpl local_init_watcher_;
->>>>>>> 6aacca31
 
   // to access ListenerManagerImpl::factory_.
   friend class ListenerFilterChainFactoryBuilder;
