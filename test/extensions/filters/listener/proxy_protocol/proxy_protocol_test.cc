--- conflicted
+++ resolved
@@ -95,13 +95,10 @@
   const std::vector<AccessLog::InstanceSharedPtr>& accessLogs() const override {
     return empty_access_logs_;
   }
-<<<<<<< HEAD
   Event::Dispatcher& dispatcher() override { return *dispatcher_; }
   void rebuildFilterChain(const envoy::config::listener::v3::FilterChain* const&,
                           const std::string&) override {}
-=======
   uint32_t tcpBacklogSize() const override { return ENVOY_TCP_BACKLOG_SIZE; }
->>>>>>> 5a602e8d
 
   // Network::FilterChainManager
   const Network::FilterChain* findFilterChain(const Network::ConnectionSocket&) const override {
@@ -1299,13 +1296,10 @@
   const std::vector<AccessLog::InstanceSharedPtr>& accessLogs() const override {
     return empty_access_logs_;
   }
-<<<<<<< HEAD
   Event::Dispatcher& dispatcher() override { return *dispatcher_; }
   void rebuildFilterChain(const envoy::config::listener::v3::FilterChain* const&,
                           const std::string&) override {}
-=======
   uint32_t tcpBacklogSize() const override { return ENVOY_TCP_BACKLOG_SIZE; }
->>>>>>> 5a602e8d
 
   // Network::FilterChainManager
   const Network::FilterChain* findFilterChain(const Network::ConnectionSocket&) const override {
