--- conflicted
+++ resolved
@@ -41,12 +41,9 @@
       std::make_pair(ResponseFlag::ResponseFromCacheFilter, "RFCF"),
       std::make_pair(ResponseFlag::NoFilterConfigFound, "NFCF"),
       std::make_pair(ResponseFlag::DurationTimeout, "DT"),
-<<<<<<< HEAD
+      std::make_pair(ResponseFlag::UpstreamProtocolError, "UPE"),
       std::make_pair(ResponseFlag::NoClusterFound, "NC"),
   };
-=======
-      std::make_pair(ResponseFlag::UpstreamProtocolError, "UPE")};
->>>>>>> c53c32fc
 
   for (const auto& test_case : expected) {
     NiceMock<MockStreamInfo> stream_info;
@@ -100,12 +97,9 @@
       std::make_pair("RFCF", ResponseFlag::ResponseFromCacheFilter),
       std::make_pair("NFCF", ResponseFlag::NoFilterConfigFound),
       std::make_pair("DT", ResponseFlag::DurationTimeout),
-<<<<<<< HEAD
-      std::make_pair("NC", ResponseFlag::NoClusterFound),
+      std::make_pair("UPE", ResponseFlag::UpstreamProtocolError)
+          std::make_pair("NC", ResponseFlag::NoClusterFound),
   };
-=======
-      std::make_pair("UPE", ResponseFlag::UpstreamProtocolError)};
->>>>>>> c53c32fc
 
   EXPECT_FALSE(ResponseFlagUtils::toResponseFlag("NonExistentFlag").has_value());
 
