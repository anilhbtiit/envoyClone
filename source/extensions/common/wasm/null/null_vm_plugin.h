#pragma once

#include "envoy/config/typed_config.h"

#include "extensions/common/wasm/wasm_vm.h"

namespace Envoy {
namespace Extensions {
namespace Common {
namespace Wasm {
namespace Null {

// A wrapper for the natively compiled NullVm plugin which implements the WASM ABI.
class NullVmPlugin {
public:
  NullVmPlugin() = default;
  virtual ~NullVmPlugin() = default;

  // NB: These are defined rather than declared PURE because gmock uses __LINE__ internally for
  // uniqueness, making it impossible to use FOR_ALL_WASM_VM_EXPORTS with MOCK_METHOD2.
#define _DEFINE_GET_FUNCTION(_T)                                                                   \
  virtual void getFunction(absl::string_view, _T* f) { *f = nullptr; }
  FOR_ALL_WASM_VM_EXPORTS(_DEFINE_GET_FUNCTION)
#undef _DEFIN_GET_FUNCTIONE
};

/**
 * Pseudo-WASM plugins using the NullVM should implement this factory and register via
 * Registry::registerFactory or the convenience class RegisterFactory.
 */
class NullVmPluginFactory : public Config::UntypedFactory {
public:
  virtual ~NullVmPluginFactory() = default;

<<<<<<< HEAD
  std::string category() const override {
    static const char FACTORY_CATEGORY[] = "wasm.null_vms";
    return FACTORY_CATEGORY;
  }
=======
  std::string category() const override { return "envoy.wasm.null_vms"; }
>>>>>>> f5efe4a9

  /**
   * Create an instance of the plugin.
   */
  virtual std::unique_ptr<NullVmPlugin> create() const PURE;
};

} // namespace Null
} // namespace Wasm
} // namespace Common
} // namespace Extensions
} // namespace Envoy<|MERGE_RESOLUTION|>--- conflicted
+++ resolved
@@ -32,14 +32,7 @@
 public:
   virtual ~NullVmPluginFactory() = default;
 
-<<<<<<< HEAD
-  std::string category() const override {
-    static const char FACTORY_CATEGORY[] = "wasm.null_vms";
-    return FACTORY_CATEGORY;
-  }
-=======
   std::string category() const override { return "envoy.wasm.null_vms"; }
->>>>>>> f5efe4a9
 
   /**
    * Create an instance of the plugin.
