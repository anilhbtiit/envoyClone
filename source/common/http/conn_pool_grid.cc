#include "source/common/http/conn_pool_grid.h"

#include "source/common/http/http3/conn_pool.h"
#include "source/common/http/mixed_conn_pool.h"

#include "quiche/quic/core/quic_versions.h"

namespace Envoy {
namespace Http {

namespace {
absl::string_view describePool(const ConnectionPool::Instance& pool) {
  return pool.protocolDescription();
}
} // namespace

ConnectivityGrid::WrapperCallbacks::WrapperCallbacks(ConnectivityGrid& grid,
                                                     Http::ResponseDecoder& decoder,
                                                     PoolIterator pool_it,
                                                     ConnectionPool::Callbacks& callbacks)
    : grid_(grid), decoder_(decoder), inner_callbacks_(&callbacks),
      next_attempt_timer_(
          grid_.dispatcher_.createTimer([this]() -> void { tryAnotherConnection(); })),
      current_(pool_it) {}

// TODO(#15649) add trace logging.
ConnectivityGrid::WrapperCallbacks::ConnectionAttemptCallbacks::ConnectionAttemptCallbacks(
    WrapperCallbacks& parent, PoolIterator it)
    : parent_(parent), pool_it_(it), cancellable_(nullptr) {}

ConnectivityGrid::WrapperCallbacks::ConnectionAttemptCallbacks::~ConnectionAttemptCallbacks() {
  if (cancellable_ != nullptr) {
    cancel(Envoy::ConnectionPool::CancelPolicy::Default);
  }
}

ConnectivityGrid::StreamCreationResult
ConnectivityGrid::WrapperCallbacks::ConnectionAttemptCallbacks::newStream() {
  auto* cancellable = pool().newStream(parent_.decoder_, *this);
  if (cancellable == nullptr) {
    return StreamCreationResult::ImmediateResult;
  }
  cancellable_ = cancellable;
  return StreamCreationResult::StreamCreationPending;
}

void ConnectivityGrid::WrapperCallbacks::ConnectionAttemptCallbacks::onPoolFailure(
    ConnectionPool::PoolFailureReason reason, absl::string_view transport_failure_reason,
    Upstream::HostDescriptionConstSharedPtr host) {
  cancellable_ = nullptr; // Attempt failed and can no longer be cancelled.
  parent_.onConnectionAttemptFailed(this, reason, transport_failure_reason, host);
}

void ConnectivityGrid::WrapperCallbacks::onConnectionAttemptFailed(
    ConnectionAttemptCallbacks* attempt, ConnectionPool::PoolFailureReason reason,
    absl::string_view transport_failure_reason, Upstream::HostDescriptionConstSharedPtr host) {
  ASSERT(host == grid_.host_);
  ENVOY_LOG(trace, "{} pool failed to create connection to host '{}'.",
            describePool(attempt->pool()), host->hostname());
  if (grid_.isPoolHttp3(attempt->pool())) {
    http3_attempt_failed_ = true;
  }
  maybeMarkHttp3Broken();

  auto delete_this_on_return = attempt->removeFromList(connection_attempts_);

  // If there is another connection attempt in flight then let that proceed.
  if (!connection_attempts_.empty()) {
    return;
  }

  // If the next connection attempt does not immediately fail, let it proceed.
  if (tryAnotherConnection()) {
    return;
  }

  // If this point is reached, all pools have been tried. Pass the pool failure up to the
  // original caller, if the caller hasn't already been notified.
  ConnectionPool::Callbacks* callbacks = inner_callbacks_;
  inner_callbacks_ = nullptr;
  deleteThis();
  if (callbacks != nullptr) {
    ENVOY_LOG(trace, "Passing pool failure up to caller.", describePool(attempt->pool()),
              host->hostname());
    callbacks->onPoolFailure(reason, transport_failure_reason, host);
  }
}

void ConnectivityGrid::WrapperCallbacks::deleteThis() {
  // By removing the entry from the list, it will be deleted.
  removeFromList(grid_.wrapped_callbacks_);
}

ConnectivityGrid::StreamCreationResult ConnectivityGrid::WrapperCallbacks::newStream() {
  ENVOY_LOG(trace, "{} pool attempting to create a new stream to host '{}'.",
            describePool(**current_), grid_.host_->hostname());
  auto attempt = std::make_unique<ConnectionAttemptCallbacks>(*this, current_);
  LinkedList::moveIntoList(std::move(attempt), connection_attempts_);
  if (!next_attempt_timer_->enabled()) {
    next_attempt_timer_->enableTimer(grid_.next_attempt_duration_);
  }
  // Note that in the case of immediate attempt/failure, newStream will delete this.
  return connection_attempts_.front()->newStream();
}

void ConnectivityGrid::WrapperCallbacks::onConnectionAttemptReady(
    ConnectionAttemptCallbacks* attempt, RequestEncoder& encoder,
    Upstream::HostDescriptionConstSharedPtr host, const StreamInfo::StreamInfo& info,
    absl::optional<Http::Protocol> protocol) {
  ASSERT(host == grid_.host_);
  ENVOY_LOG(trace, "{} pool successfully connected to host '{}'.", describePool(attempt->pool()),
            host->hostname());
  if (!grid_.isPoolHttp3(attempt->pool())) {
    tcp_attempt_succeeded_ = true;
    maybeMarkHttp3Broken();
  } else {
    ENVOY_LOG(trace, "Marking HTTP/3 confirmed for host '{}'.", grid_.host_->hostname());
    grid_.markHttp3Confirmed();
  }

  auto delete_this_on_return = attempt->removeFromList(connection_attempts_);
  ConnectionPool::Callbacks* callbacks = inner_callbacks_;
  inner_callbacks_ = nullptr;
  // If an HTTP/3 connection attempts is in progress, let it complete so that if it succeeds
  // it can be used for future requests. But if there is a TCP connection attempt in progress,
  // cancel it.
  if (grid_.isPoolHttp3(attempt->pool())) {
    cancelAllPendingAttempts(Envoy::ConnectionPool::CancelPolicy::Default);
  }
  if (connection_attempts_.empty()) {
    deleteThis();
  }
  if (callbacks != nullptr) {
    callbacks->onPoolReady(encoder, host, info, protocol);
  }
}

void ConnectivityGrid::WrapperCallbacks::maybeMarkHttp3Broken() {
  if (http3_attempt_failed_ && tcp_attempt_succeeded_) {
    ENVOY_LOG(trace, "Marking HTTP/3 broken for host '{}'.", grid_.host_->hostname());
    grid_.markHttp3Broken();
  }
}

void ConnectivityGrid::WrapperCallbacks::ConnectionAttemptCallbacks::onPoolReady(
    RequestEncoder& encoder, Upstream::HostDescriptionConstSharedPtr host,
    const StreamInfo::StreamInfo& info, absl::optional<Http::Protocol> protocol) {
  cancellable_ = nullptr; // Attempt succeeded and can no longer be cancelled.
  parent_.onConnectionAttemptReady(this, encoder, host, info, protocol);
}

void ConnectivityGrid::WrapperCallbacks::ConnectionAttemptCallbacks::cancel(
    Envoy::ConnectionPool::CancelPolicy cancel_policy) {
  auto cancellable = cancellable_;
  cancellable_ = nullptr; // Prevent repeated cancellations.
  cancellable->cancel(cancel_policy);
}

void ConnectivityGrid::WrapperCallbacks::cancel(Envoy::ConnectionPool::CancelPolicy cancel_policy) {
  // If the newStream caller cancels the stream request, pass the cancellation on
  // to each connection attempt.
  cancelAllPendingAttempts(cancel_policy);
  deleteThis();
}

void ConnectivityGrid::WrapperCallbacks::cancelAllPendingAttempts(
    Envoy::ConnectionPool::CancelPolicy cancel_policy) {
  for (auto& attempt : connection_attempts_) {
    attempt->cancel(cancel_policy);
  }
  connection_attempts_.clear();
}

bool ConnectivityGrid::WrapperCallbacks::tryAnotherConnection() {
  absl::optional<PoolIterator> next_pool = grid_.nextPool(current_);
  if (!next_pool.has_value()) {
    // If there are no other pools to try, return false.
    return false;
  }
  // Create a new connection attempt for the next pool. If we reach this point
  // return true regardless of if newStream resulted in an immediate result or
  // an async call, as either way the attempt will result in success/failure
  // callbacks.
  current_ = next_pool.value();
  newStream();
  return true;
}

ConnectivityGrid::ConnectivityGrid(
    Event::Dispatcher& dispatcher, Random::RandomGenerator& random_generator,
    Upstream::HostConstSharedPtr host, Upstream::ResourcePriority priority,
    const Network::ConnectionSocket::OptionsSharedPtr& options,
    const Network::TransportSocketOptionsConstSharedPtr& transport_socket_options,
    Upstream::ClusterConnectivityState& state, TimeSource& time_source,
    AlternateProtocolsCacheSharedPtr alternate_protocols,
    std::chrono::milliseconds next_attempt_duration, ConnectivityOptions connectivity_options,
    Quic::QuicStatNames& quic_stat_names, Stats::Scope& scope)
    : dispatcher_(dispatcher), random_generator_(random_generator), host_(host),
      priority_(priority), options_(options), transport_socket_options_(transport_socket_options),
      state_(state), next_attempt_duration_(next_attempt_duration), time_source_(time_source),
      http3_status_tracker_(dispatcher_), alternate_protocols_(alternate_protocols),
      quic_stat_names_(quic_stat_names), scope_(scope) {
  // ProdClusterManagerFactory::allocateConnPool verifies the protocols are HTTP/1, HTTP/2 and
  // HTTP/3.
  // TODO(#15649) support v6/v4, WiFi/cellular.
  ASSERT(connectivity_options.protocols_.size() == 3);
}

ConnectivityGrid::~ConnectivityGrid() {
  // Ignore drained callbacks while the pools are destroyed below.
  destroying_ = true;
  // Callbacks might have pending streams registered with the pools, so cancel and delete
  // the callback before deleting the pools.
  wrapped_callbacks_.clear();
  pools_.clear();
}

absl::optional<ConnectivityGrid::PoolIterator> ConnectivityGrid::createNextPool() {
  // Pools are created by newStream, which should not be called during draining.
  ASSERT(drained_callbacks_.empty());
  // Right now, only H3 and TCP are supported, so if there are 2 pools we're done.
  if (pools_.size() == 2 || !drained_callbacks_.empty()) {
    return absl::nullopt;
  }

  // HTTP/3 is hard-coded as higher priority, H2 as secondary.
  if (pools_.empty()) {
<<<<<<< HEAD
    pool = Http3::allocateConnPool(dispatcher_, random_generator_, host_, priority_, options_,
                                   transport_socket_options_, state_, time_source_,
                                   quic_stat_names_, scope_);
  } else {
    pool = std::make_unique<HttpConnPoolImplMixed>(dispatcher_, random_generator_, host_, priority_,
                                                   options_, transport_socket_options_, state_);
  }

  setupPool(*pool);
  pools_.push_back(std::move(pool));

  return --pools_.end();
}

void ConnectivityGrid::setupPool(ConnectionPool::Instance& pool) {
  pool.addIdleCallback([this]() { onIdleReceived(); });
=======
    pools_.push_back(Http3::allocateConnPool(dispatcher_, random_generator_, host_, priority_,
                                             options_, transport_socket_options_, state_,
                                             time_source_));
    return pools_.begin();
  }
  pools_.push_back(std::make_unique<HttpConnPoolImplMixed>(dispatcher_, random_generator_, host_,
                                                           priority_, options_,
                                                           transport_socket_options_, state_));
  return std::next(pools_.begin());
>>>>>>> b7bc5394
}

bool ConnectivityGrid::hasActiveConnections() const {
  // This is O(n) but the function is constant and there are no plans for n > 8.
  for (const auto& pool : pools_) {
    if (pool->hasActiveConnections()) {
      return true;
    }
  }
  return false;
}

ConnectionPool::Cancellable* ConnectivityGrid::newStream(Http::ResponseDecoder& decoder,
                                                         ConnectionPool::Callbacks& callbacks) {
  if (pools_.empty()) {
    createNextPool();
  }
  PoolIterator pool = pools_.begin();
  if (!shouldAttemptHttp3()) {
    // Before skipping to the next pool, make sure it has been created.
    createNextPool();
    ++pool;
  }
  auto wrapped_callback = std::make_unique<WrapperCallbacks>(*this, decoder, pool, callbacks);
  ConnectionPool::Cancellable* ret = wrapped_callback.get();
  LinkedList::moveIntoList(std::move(wrapped_callback), wrapped_callbacks_);
  if (wrapped_callbacks_.front()->newStream() == StreamCreationResult::ImmediateResult) {
    // If newStream succeeds, return nullptr as the caller has received their
    // callback and does not need a cancellable handle. At this point the
    // WrappedCallbacks object has also been deleted.
    return nullptr;
  }
  return ret;
}

void ConnectivityGrid::addDrainedCallback(DrainedCb cb) {
  // Add the callback to the list of callbacks to be called when all drains are
  // complete.
  drained_callbacks_.emplace_back(cb);

  if (drained_callbacks_.size() != 1) {
    return;
  }

  // If this is the first time a drained callback has been added, track the
  // number of pools which need to be drained in order to pass drain-completion
  // up to the callers. Note that no new pools can be created from this point on
  // as createNextPool fast-fails if drained callbacks are present.
  drains_needed_ = pools_.size();
  for (auto& pool : pools_) {
    pool->addDrainedCallback([this]() -> void { onDrainReceived(); });
  }
}

void ConnectivityGrid::drainConnections() {
  for (auto& pool : pools_) {
    pool->drainConnections();
  }
}

Upstream::HostDescriptionConstSharedPtr ConnectivityGrid::host() const { return host_; }

bool ConnectivityGrid::maybePreconnect(float) {
  return false; // Preconnect not yet supported for the grid.
}

absl::optional<ConnectivityGrid::PoolIterator> ConnectivityGrid::nextPool(PoolIterator pool_it) {
  pool_it++;
  if (pool_it != pools_.end()) {
    return pool_it;
  }
  return createNextPool();
}

bool ConnectivityGrid::isPoolHttp3(const ConnectionPool::Instance& pool) {
  return &pool == pools_.begin()->get();
}

bool ConnectivityGrid::isHttp3Broken() const { return http3_status_tracker_.isHttp3Broken(); }

void ConnectivityGrid::markHttp3Broken() { http3_status_tracker_.markHttp3Broken(); }

void ConnectivityGrid::markHttp3Confirmed() { http3_status_tracker_.markHttp3Confirmed(); }

void ConnectivityGrid::onDrainReceived() {
  // Don't do any work under the stack of ~ConnectivityGrid()
  if (destroying_) {
    return;
  }

  // If not all the pools have drained, keep waiting.
  ASSERT(drains_needed_ != 0);
  if (--drains_needed_ != 0) {
    return;
  }

  // All the pools have drained. Notify drain subscribers.
  for (auto& callback : drained_callbacks_) {
    callback();
  }
}

bool ConnectivityGrid::shouldAttemptHttp3() {
  if (http3_status_tracker_.isHttp3Broken()) {
    ENVOY_LOG(trace, "HTTP/3 is broken to host '{}', skipping.", host_->hostname());
    return false;
  }
  if (!alternate_protocols_) {
    ENVOY_LOG(trace, "No alternate protocols cache. Attempting HTTP/3 to host '{}'.",
              host_->hostname());
    return true;
  }
  if (host_->address()->type() != Network::Address::Type::Ip) {
    ENVOY_LOG(error, "Address is not an IP address");
    ASSERT(false);
    return false;
  }
  uint32_t port = host_->address()->ip()->port();
  // TODO(RyanTheOptimist): Figure out how scheme gets plumbed in here.
  AlternateProtocolsCache::Origin origin("https", host_->hostname(), port);
  OptRef<const std::vector<AlternateProtocolsCache::AlternateProtocol>> protocols =
      alternate_protocols_->findAlternatives(origin);
  if (!protocols.has_value()) {
    ENVOY_LOG(trace, "No alternate protocols available for host '{}', skipping HTTP/3.",
              host_->hostname());
    return false;
  }

  for (const AlternateProtocolsCache::AlternateProtocol& protocol : protocols.ref()) {
    // TODO(RyanTheOptimist): Handle alternate protocols which change hostname or port.
    if (!protocol.hostname_.empty() || protocol.port_ != port) {
      ENVOY_LOG(trace,
                "Alternate protocol for host '{}' attempts to change host or port, skipping.",
                host_->hostname());
      continue;
    }

    // TODO(RyanTheOptimist): Cache this mapping, but handle the supported versions list
    // changing dynamically.
    for (const quic::ParsedQuicVersion& version : quic::CurrentSupportedVersions()) {
      if (quic::AlpnForVersion(version) == protocol.alpn_) {
        // TODO(RyanTheOptimist): Pass this version down to the HTTP/3 pool.
        ENVOY_LOG(trace, "HTTP/3 advertised for host '{}'", host_->hostname());
        return true;
      }
    }

    ENVOY_LOG(trace, "Alternate protocol for host '{}' has unsupported ALPN '{}', skipping.",
              host_->hostname(), protocol.alpn_);
  }

  ENVOY_LOG(trace, "HTTP/3 is not available to host '{}', skipping.", host_->hostname());
  return false;
}

} // namespace Http
} // namespace Envoy<|MERGE_RESOLUTION|>--- conflicted
+++ resolved
@@ -225,34 +225,15 @@
 
   // HTTP/3 is hard-coded as higher priority, H2 as secondary.
   if (pools_.empty()) {
-<<<<<<< HEAD
-    pool = Http3::allocateConnPool(dispatcher_, random_generator_, host_, priority_, options_,
-                                   transport_socket_options_, state_, time_source_,
-                                   quic_stat_names_, scope_);
-  } else {
-    pool = std::make_unique<HttpConnPoolImplMixed>(dispatcher_, random_generator_, host_, priority_,
-                                                   options_, transport_socket_options_, state_);
-  }
-
-  setupPool(*pool);
-  pools_.push_back(std::move(pool));
-
-  return --pools_.end();
-}
-
-void ConnectivityGrid::setupPool(ConnectionPool::Instance& pool) {
-  pool.addIdleCallback([this]() { onIdleReceived(); });
-=======
     pools_.push_back(Http3::allocateConnPool(dispatcher_, random_generator_, host_, priority_,
                                              options_, transport_socket_options_, state_,
-                                             time_source_));
+                                             time_source_, quic_stat_names_, scope_));
     return pools_.begin();
   }
   pools_.push_back(std::make_unique<HttpConnPoolImplMixed>(dispatcher_, random_generator_, host_,
                                                            priority_, options_,
                                                            transport_socket_options_, state_));
   return std::next(pools_.begin());
->>>>>>> b7bc5394
 }
 
 bool ConnectivityGrid::hasActiveConnections() const {
