load("@rules_python//python:defs.bzl", "py_binary")
load(
    "//bazel:envoy_build_system.bzl",
    "envoy_cc_fuzz_test",
    "envoy_cc_test",
    "envoy_cc_test_binary",
    "envoy_cc_test_library",
    "envoy_package",
    "envoy_proto_library",
    "envoy_select_enable_http3",
    "envoy_select_hot_restart",
    "envoy_sh_test",
)

licenses(["notice"])  # Apache 2

envoy_package()

envoy_cc_test_library(
    name = "ads_integration_lib",
    srcs = [
        "ads_integration.cc",
    ],
    hdrs = [
        "ads_integration.h",
    ],
    data = [
        "//test/config/integration:server_xds_files",
        "//test/config/integration/certs",
    ],
    deps = [
        ":http_integration_lib",
        "//source/common/config:protobuf_link_hacks",
        "//source/common/config:version_converter_lib",
        "//source/common/protobuf:utility_lib",
        "//source/common/version:version_lib",
        "//source/extensions/filters/network/redis_proxy:config",
        "//test/common/grpc:grpc_client_integration_lib",
        "//test/test_common:network_utility_lib",
        "//test/test_common:resources_lib",
        "//test/test_common:utility_lib",
        "@envoy_api//envoy/admin/v3:pkg_cc_proto",
        "@envoy_api//envoy/config/bootstrap/v3:pkg_cc_proto",
        "@envoy_api//envoy/config/cluster/v3:pkg_cc_proto",
        "@envoy_api//envoy/config/endpoint/v3:pkg_cc_proto",
        "@envoy_api//envoy/config/listener/v3:pkg_cc_proto",
        "@envoy_api//envoy/config/route/v3:pkg_cc_proto",
        "@envoy_api//envoy/extensions/transport_sockets/tls/v3:pkg_cc_proto",
    ],
)

envoy_cc_test(
    name = "ads_integration_test",
    size = "enormous",
    srcs = ["ads_integration_test.cc"],
    deps = [
        ":ads_integration_lib",
        ":http_integration_lib",
        "//source/common/config:protobuf_link_hacks",
        "//source/common/protobuf:utility_lib",
        "//test/common/grpc:grpc_client_integration_lib",
        "//test/test_common:network_utility_lib",
        "//test/test_common:resources_lib",
        "//test/test_common:utility_lib",
        "@envoy_api//envoy/config/bootstrap/v3:pkg_cc_proto",
        "@envoy_api//envoy/config/cluster/v3:pkg_cc_proto",
        "@envoy_api//envoy/config/core/v3:pkg_cc_proto",
        "@envoy_api//envoy/config/endpoint/v3:pkg_cc_proto",
        "@envoy_api//envoy/config/listener/v3:pkg_cc_proto",
        "@envoy_api//envoy/config/route/v3:pkg_cc_proto",
    ],
)

envoy_cc_test(
    name = "alpn_integration_test",
    srcs = ["alpn_integration_test.cc"],
    deps = [":http_integration_lib"],
)

envoy_cc_test(
    name = "api_listener_integration_test",
    srcs = ["api_listener_integration_test.cc"],
    deps = [
        ":http_integration_lib",
        "//test/mocks/http:stream_encoder_mock",
        "//test/server:utility_lib",
    ],
)

py_binary(
    name = "capture_fuzz_gen",
    srcs = ["capture_fuzz_gen.py"],
    licenses = ["notice"],  # Apache 2
    visibility = ["//visibility:public"],
    deps = [
        ":capture_fuzz_proto_py_proto",
        "@envoy_api//envoy/data/tap/v2alpha:pkg_py_proto",
    ],
)

envoy_proto_library(
    name = "capture_fuzz_proto",
    srcs = [":capture_fuzz.proto"],
)

envoy_proto_library(
    name = "h2_capture_fuzz_proto",
    srcs = [":h2_capture_fuzz.proto"],
)

envoy_cc_test(
    name = "cds_integration_test",
    srcs = ["cds_integration_test.cc"],
    data = [
        "//test/config/integration/certs",
    ],
    deps = [
        ":http_integration_lib",
        "//source/common/config:protobuf_link_hacks",
        "//source/common/protobuf:utility_lib",
        "//test/common/grpc:grpc_client_integration_lib",
        "//test/mocks/runtime:runtime_mocks",
        "//test/test_common:network_utility_lib",
        "//test/test_common:resources_lib",
        "//test/test_common:utility_lib",
        "@envoy_api//envoy/config/cluster/v3:pkg_cc_proto",
        "@envoy_api//envoy/service/discovery/v3:pkg_cc_proto",
    ],
)

envoy_cc_test(
    name = "eds_integration_test",
    srcs = ["eds_integration_test.cc"],
    deps = [
        ":http_integration_lib",
        "//source/common/upstream:load_balancer_lib",
        "//test/config:utility_lib",
        "//test/integration/filters:eds_ready_filter_config_lib",
        "//test/test_common:network_utility_lib",
        "@envoy_api//envoy/config/bootstrap/v3:pkg_cc_proto",
        "@envoy_api//envoy/config/cluster/v3:pkg_cc_proto",
        "@envoy_api//envoy/config/core/v3:pkg_cc_proto",
        "@envoy_api//envoy/config/endpoint/v3:pkg_cc_proto",
        "@envoy_api//envoy/extensions/filters/network/http_connection_manager/v3:pkg_cc_proto",
        "@envoy_api//envoy/type/v3:pkg_cc_proto",
    ],
)

envoy_proto_library(
    name = "filter_manager_integration_proto",
    srcs = [":filter_manager_integration_test.proto"],
)

envoy_cc_test(
    name = "filter_manager_integration_test",
    srcs = [
        "filter_manager_integration_test.cc",
    ],
    deps = [
        ":filter_manager_integration_proto_cc_proto",
        ":http_integration_lib",
        ":integration_lib",
        "//source/extensions/filters/listener/original_dst:config",
        "//source/extensions/filters/listener/tls_inspector:config",
        "//source/extensions/filters/network/common:factory_base_lib",
        "//source/extensions/filters/network/echo:config",
        "//source/extensions/filters/network/tcp_proxy:config",
        "//test/server:utility_lib",
        "//test/test_common:registry_lib",
        "//test/test_common:utility_lib",
        "@envoy_api//envoy/config/bootstrap/v3:pkg_cc_proto",
        "@envoy_api//envoy/extensions/access_loggers/file/v3:pkg_cc_proto",
        "@envoy_api//envoy/extensions/filters/network/tcp_proxy/v3:pkg_cc_proto",
    ],
)

envoy_cc_test(
    name = "cluster_filter_integration_test",
    srcs = ["cluster_filter_integration_test.cc"],
    deps = [
        ":integration_lib",
        "//include/envoy/network:filter_interface",
        "//source/extensions/filters/network/tcp_proxy:config",
        "//test/config:utility_lib",
        "//test/test_common:registry_lib",
        "@envoy_api//envoy/config/bootstrap/v3:pkg_cc_proto",
    ],
)

envoy_cc_test(
    name = "custom_cluster_integration_test",
    srcs = ["custom_cluster_integration_test.cc"],
    deps = [
        ":http_integration_lib",
        "//source/common/upstream:load_balancer_lib",
        "//test/config:utility_lib",
        "//test/integration/clusters:custom_static_cluster",
        "//test/test_common:network_utility_lib",
        "@envoy_api//envoy/config/bootstrap/v3:pkg_cc_proto",
        "@envoy_api//envoy/config/cluster/v3:pkg_cc_proto",
    ],
)

envoy_cc_test(
    name = "vhds_integration_test",
    srcs = ["vhds_integration_test.cc"],
    data = [
        "//test/config/integration/certs",
    ],
    deps = [
        ":http_integration_lib",
        "//source/common/config:protobuf_link_hacks",
        "//source/common/protobuf:utility_lib",
        "//test/common/grpc:grpc_client_integration_lib",
        "//test/mocks/runtime:runtime_mocks",
        "//test/test_common:network_utility_lib",
        "//test/test_common:resources_lib",
        "//test/test_common:utility_lib",
        "@envoy_api//envoy/config/route/v3:pkg_cc_proto",
    ],
)

envoy_cc_test(
    name = "drain_close_integration_test",
    srcs = [
        "drain_close_integration_test.cc",
    ],
    deps = [
        ":http_protocol_integration_lib",
        "//source/extensions/filters/http/health_check:config",
        "//test/test_common:utility_lib",
    ],
)

exports_files(["test_utility.sh"])

envoy_cc_test_binary(
    name = "hotrestart_main",
    srcs = ["hotrestart_main.cc"],
    external_deps = [
        "abseil_symbolize",
    ],
    stamped = True,
    deps = [
        "//source/exe:envoy_main_common_with_core_extensions_lib",
        "//source/exe:platform_impl_lib",
    ],
)

envoy_sh_test(
    name = "hotrestart_test",
    size = "enormous",
    srcs = envoy_select_hot_restart([
        "hotrestart_test.sh",
    ]),
    cc_binary = [":hotrestart_main"],
    data = [
        "test_utility.sh",
        "//test/config/integration:server_config_files",
        "//tools:socket_passing",
    ],
    # Hot restart does not apply on Windows, skipping
    tags = ["skip_on_windows"],
)

envoy_sh_test(
    name = "run_envoy_test",
    srcs = ["run_envoy_test.sh"],
    cc_binary = [":hotrestart_main"],
    data = [
        "test_utility.sh",
        "//test/config/integration:server_config_files",
    ],
)

envoy_cc_test(
    name = "alpn_selection_integration_test",
    srcs = [
        "alpn_selection_integration_test.cc",
    ],
    data = [
        "//test/config/integration/certs",
    ],
    deps = [
        ":http_integration_lib",
        "//test/test_common:utility_lib",
        "@envoy_api//envoy/config/bootstrap/v3:pkg_cc_proto",
        "@envoy_api//envoy/config/route/v3:pkg_cc_proto",
        "@envoy_api//envoy/extensions/transport_sockets/tls/v3:pkg_cc_proto",
    ],
)

envoy_cc_test(
    name = "header_integration_test",
    srcs = [
        "header_integration_test.cc",
    ],
    deps = [
        ":http_integration_lib",
        "//source/common/config:api_version_lib",
        "//source/common/protobuf",
        "//test/test_common:utility_lib",
        "@envoy_api//envoy/api/v2:pkg_cc_proto",
        "@envoy_api//envoy/config/bootstrap/v3:pkg_cc_proto",
        "@envoy_api//envoy/config/cluster/v3:pkg_cc_proto",
        "@envoy_api//envoy/config/core/v3:pkg_cc_proto",
        "@envoy_api//envoy/extensions/filters/http/router/v3:pkg_cc_proto",
        "@envoy_api//envoy/extensions/filters/network/http_connection_manager/v3:pkg_cc_proto",
        "@envoy_api//envoy/service/discovery/v3:pkg_cc_proto",
    ],
)

envoy_cc_test(
    name = "http2_flood_integration_test",
    srcs = [
        "http2_flood_integration_test.cc",
    ],
    shard_count = 4,
    deps = [
        ":autonomous_upstream_lib",
        ":http_integration_lib",
        ":tracked_watermark_buffer_lib",
        "//test/common/http/http2:http2_frame",
        "//test/integration/filters:backpressure_filter_config_lib",
        "//test/integration/filters:set_response_code_filter_config_proto_cc_proto",
        "//test/integration/filters:set_response_code_filter_lib",
        "//test/integration/filters:test_socket_interface_lib",
        "//test/mocks/http:http_mocks",
        "//test/test_common:utility_lib",
        "@com_google_absl//absl/synchronization",
        "@envoy_api//envoy/config/bootstrap/v3:pkg_cc_proto",
        "@envoy_api//envoy/config/cluster/v3:pkg_cc_proto",
        "@envoy_api//envoy/extensions/filters/network/http_connection_manager/v3:pkg_cc_proto",
    ],
)

envoy_cc_test(
    name = "http2_integration_test",
    srcs = [
        "http2_integration_test.cc",
        "http2_integration_test.h",
    ],
    shard_count = 4,
    deps = [
        ":http_integration_lib",
        "//source/common/buffer:buffer_lib",
        "//source/common/http:header_map_lib",
        "//source/extensions/filters/http/buffer:config",
        "//source/extensions/filters/http/health_check:config",
        "//test/integration/filters:metadata_stop_all_filter_config_lib",
        "//test/integration/filters:on_local_reply_filter_config_lib",
        "//test/integration/filters:request_metadata_filter_config_lib",
        "//test/integration/filters:response_metadata_filter_config_lib",
        "//test/integration/filters:set_response_code_filter_config_proto_cc_proto",
        "//test/integration/filters:set_response_code_filter_lib",
        "//test/integration/filters:stop_iteration_and_continue",
        "//test/mocks/http:http_mocks",
        "//test/mocks/upstream:retry_priority_factory_mocks",
        "//test/mocks/upstream:retry_priority_mocks",
        "//test/test_common:utility_lib",
        "@com_google_absl//absl/synchronization",
        "@envoy_api//envoy/config/bootstrap/v3:pkg_cc_proto",
        "@envoy_api//envoy/config/cluster/v3:pkg_cc_proto",
        "@envoy_api//envoy/extensions/filters/network/http_connection_manager/v3:pkg_cc_proto",
    ],
)

envoy_cc_test(
    name = "http_subset_lb_integration_test",
    srcs = [
        "http_subset_lb_integration_test.cc",
    ],
    deps = [
        ":http_integration_lib",
        "//test/common/upstream:utility_lib",
        "@envoy_api//envoy/config/bootstrap/v3:pkg_cc_proto",
        "@envoy_api//envoy/config/cluster/v3:pkg_cc_proto",
        "@envoy_api//envoy/config/route/v3:pkg_cc_proto",
        "@envoy_api//envoy/extensions/filters/network/http_connection_manager/v3:pkg_cc_proto",
    ],
)

envoy_cc_test(
    name = "transport_socket_match_integration_test",
    srcs = [
        "transport_socket_match_integration_test.cc",
    ],
    data = [
        "//test/config/integration/certs",
    ],
    deps = [
        ":http_integration_lib",
        "//test/common/upstream:utility_lib",
        "@envoy_api//envoy/config/bootstrap/v3:pkg_cc_proto",
        "@envoy_api//envoy/config/route/v3:pkg_cc_proto",
        "@envoy_api//envoy/extensions/filters/network/http_connection_manager/v3:pkg_cc_proto",
    ],
)

envoy_cc_test(
    name = "header_casing_integration_test",
    srcs = [
        "header_casing_integration_test.cc",
    ],
    deps = [
        ":http_integration_lib",
        "@envoy_api//envoy/config/bootstrap/v3:pkg_cc_proto",
        "@envoy_api//envoy/extensions/filters/network/http_connection_manager/v3:pkg_cc_proto",
    ],
)

envoy_cc_test(
    name = "http_typed_per_filter_config_test",
    srcs = [
        "http_typed_per_filter_config_test.cc",
    ],
    deps = [
        ":http_integration_lib",
        "//source/extensions/filters/http/health_check:config",
        "@envoy_api//envoy/extensions/filters/http/health_check/v3:pkg_cc_proto",
    ],
)

envoy_cc_test(
    name = "http_timeout_integration_test",
    srcs = [
        "http_timeout_integration_test.cc",
        "http_timeout_integration_test.h",
    ],
    deps = [
        ":http_integration_lib",
        "@envoy_api//envoy/extensions/filters/http/router/v3:pkg_cc_proto",
        "@envoy_api//envoy/extensions/filters/network/http_connection_manager/v3:pkg_cc_proto",
    ],
)

envoy_cc_test_library(
    name = "protocol_integration_test_lib",
    srcs = [
        "protocol_integration_test.cc",
        "protocol_integration_test.h",
    ],
    deps = [
        ":http_protocol_integration_lib",
        "//source/common/http:header_map_lib",
        "//source/extensions/filters/http/buffer:config",
        "//source/extensions/filters/http/health_check:config",
        "//test/common/http/http2:http2_frame",
        "//test/integration/filters:continue_after_local_reply_filter_lib",
        "//test/integration/filters:continue_headers_only_inject_body",
        "//test/integration/filters:encoder_decoder_buffer_filter_lib",
        "//test/integration/filters:invalid_header_filter_lib",
        "//test/integration/filters:local_reply_during_encoding_data_filter_lib",
        "//test/integration/filters:local_reply_during_encoding_filter_lib",
        "//test/integration/filters:random_pause_filter_lib",
        "//test/test_common:logging_lib",
        "//test/test_common:utility_lib",
        "@envoy_api//envoy/config/bootstrap/v3:pkg_cc_proto",
        "@envoy_api//envoy/config/route/v3:pkg_cc_proto",
        "@envoy_api//envoy/extensions/filters/network/http_connection_manager/v3:pkg_cc_proto",
    ],
)

envoy_cc_test(
    name = "protocol_integration_test",
    srcs = [
        "instantiate_protocol_integration_test.cc",
    ],
    # As this test has many H1/H2/v4/v6 tests it takes a while to run.
    # Shard it enough to bring the run time in line with other integration tests.
    shard_count = 5,
    deps = [
        ":protocol_integration_test_lib",
    ],
)

envoy_cc_test(
    name = "http2_upstream_integration_test",
    srcs = [
        "http2_upstream_integration_test.cc",
        "http2_upstream_integration_test.h",
    ],
    deps = [
        ":http_integration_lib",
        "//source/common/http:header_map_lib",
        "//source/extensions/access_loggers/grpc:http_config",
        "//source/extensions/filters/http/buffer:config",
        "//source/extensions/filters/http/health_check:config",
        "//test/integration/filters:encoder_decoder_buffer_filter_lib",
        "//test/integration/filters:random_pause_filter_lib",
        "//test/test_common:utility_lib",
        "@envoy_api//envoy/config/bootstrap/v3:pkg_cc_proto",
        "@envoy_api//envoy/extensions/filters/network/http_connection_manager/v3:pkg_cc_proto",
    ],
)

envoy_cc_test(
    name = "integration_admin_test",
    srcs = [
        "integration_admin_test.cc",
        "integration_admin_test.h",
    ],
    deps = [
        ":http_protocol_integration_lib",
        "//include/envoy/http:header_map_interface",
        "//source/common/stats:histogram_lib",
        "//source/common/stats:stats_matcher_lib",
        "//source/extensions/filters/http/buffer:config",
        "//source/extensions/filters/http/health_check:config",
        "//test/common/stats:stat_test_utility_lib",
        "@envoy_api//envoy/admin/v3:pkg_cc_proto",
        "@envoy_api//envoy/config/bootstrap/v3:pkg_cc_proto",
        "@envoy_api//envoy/config/core/v3:pkg_cc_proto",
        "@envoy_api//envoy/config/metrics/v3:pkg_cc_proto",
        "@envoy_api//envoy/config/route/v3:pkg_cc_proto",
    ],
)

envoy_cc_test_library(
    name = "test_host_predicate_lib",
    srcs = [
        "test_host_predicate.h",
        "test_host_predicate_config.h",
    ],
    deps = [
        "//include/envoy/upstream:retry_interface",
    ],
)

envoy_cc_test_library(
    name = "http_integration_lib",
    srcs = [
        "http_integration.cc",
    ],
    hdrs = [
        "http_integration.h",
    ],
    data = [
        "//test/config/integration/certs",
    ],
    deps = [
        ":integration_lib",
        ":test_host_predicate_lib",
        "//include/envoy/event:timer_interface",
        "//source/common/common:thread_annotations",
        "//source/common/network:socket_option_lib",
        "//source/extensions/filters/http/on_demand:config",
        "//source/extensions/filters/http/router:config",
        "//source/extensions/filters/network/http_connection_manager:config",
        "//source/extensions/transport_sockets/tls:context_lib",
        "//test/common/http/http2:http2_frame",
        "//test/common/upstream:utility_lib",
        "//test/integration/filters:add_body_filter_config_lib",
        "//test/integration/filters:add_trailers_filter_config_lib",
        "//test/integration/filters:call_decodedata_once_filter_config_lib",
        "//test/integration/filters:decode_headers_return_stop_all_filter_config_lib",
        "//test/integration/filters:encode_headers_return_stop_all_filter_config_lib",
        "//test/integration/filters:modify_buffer_filter_config_lib",
        "//test/integration/filters:passthrough_filter_config_lib",
        "//test/integration/filters:pause_filter_lib",
        "//test/integration/filters:wait_for_whole_request_and_response_config_lib",
        "//test/mocks/upstream:cluster_info_mocks",
        "//test/test_common:registry_lib",
        "@envoy_api//envoy/config/bootstrap/v3:pkg_cc_proto",
        "@envoy_api//envoy/extensions/filters/network/http_connection_manager/v3:pkg_cc_proto",
        "@envoy_api//envoy/extensions/transport_sockets/quic/v3:pkg_cc_proto",
    ],
)

envoy_cc_test_library(
    name = "http_protocol_integration_lib",
    srcs = [
        "http_protocol_integration.cc",
    ],
    hdrs = [
        "http_protocol_integration.h",
    ],
    deps = [
        ":http_integration_lib",
        "//test/common/upstream:utility_lib",
    ],
)

envoy_cc_test(
    name = "idle_timeout_integration_test",
    srcs = ["idle_timeout_integration_test.cc"],
    # As this test has many pauses for idle timeouts, it takes a while to run.
    # Shard it enough to bring the run time in line with other integration tests.
    shard_count = 2,
    deps = [
        ":http_protocol_integration_lib",
        "//test/integration/filters:backpressure_filter_config_lib",
        "//test/test_common:test_time_lib",
        "@envoy_api//envoy/config/bootstrap/v3:pkg_cc_proto",
        "@envoy_api//envoy/extensions/filters/network/http_connection_manager/v3:pkg_cc_proto",
    ],
)

envoy_cc_test_library(
    name = "integration_stream_decoder_lib",
    srcs = [
        "integration_stream_decoder.cc",
    ],
    hdrs = [
        "integration_stream_decoder.h",
    ],
    deps = [
        "//include/envoy/event:dispatcher_interface",
        "//include/envoy/http:codec_interface",
        "//include/envoy/http:header_map_interface",
        "//include/envoy/http:metadata_interface",
        "//source/common/common:dump_state_utils",
    ],
)

envoy_cc_test_library(
    name = "integration_tcp_client_lib",
    srcs = [
        "integration_tcp_client.cc",
    ],
    hdrs = [
        "integration_tcp_client.h",
    ],
    deps = [
        ":utility_lib",
        "//include/envoy/event:dispatcher_interface",
        "//include/envoy/network:address_interface",
        "//include/envoy/network:connection_interface",
        "//include/envoy/network:listen_socket_interface",
        "//include/envoy/network:socket_interface",
        "//test/mocks/buffer:buffer_mocks",
        "//test/test_common:network_utility_lib",
        "//test/test_common:utility_lib",
    ],
)

envoy_cc_test_library(
    name = "fake_upstream_lib",
    srcs = [
        "fake_upstream.cc",
    ],
    hdrs = [
        "fake_upstream.h",
    ],
    deps = [
        "//include/envoy/api:api_interface",
        "//include/envoy/grpc:status",
        "//include/envoy/http:codec_interface",
        "//include/envoy/network:connection_handler_interface",
        "//include/envoy/network:connection_interface",
        "//include/envoy/network:filter_interface",
        "//include/envoy/stats:stats_interface",
        "//source/common/buffer:buffer_lib",
        "//source/common/buffer:zero_copy_input_stream_lib",
        "//source/common/common:basic_resource_lib",
        "//source/common/common:callback_impl_lib",
        "//source/common/common:linked_object",
        "//source/common/common:lock_guard_lib",
        "//source/common/common:thread_lib",
        "//source/common/config:utility_lib",
        "//source/common/grpc:codec_lib",
        "//source/common/grpc:common_lib",
        "//source/common/http/http1:codec_lib",
        "//source/common/http/http2:codec_lib",
        "//source/common/network:connection_balancer_lib",
        "//source/common/network:filter_lib",
        "//source/common/network:listen_socket_lib",
        "//source/common/network:socket_option_factory_lib",
        "//source/common/network:udp_packet_writer_handler_lib",
        "//source/common/network:utility_lib",
        "//source/common/stats:isolated_store_lib",
        "//source/server:active_raw_udp_listener_config",
        "//source/server:connection_handler_lib",
        "//test/test_common:network_utility_lib",
        "//test/test_common:test_time_system_interface",
        "//test/test_common:utility_lib",
        "@envoy_api//envoy/config/core/v3:pkg_cc_proto",
        "@envoy_api//envoy/config/listener/v3:pkg_cc_proto",
    ] + envoy_select_enable_http3([
        "//source/common/quic:active_quic_listener_lib",
        "//source/common/quic:codec_lib",
    ]),
)

envoy_cc_test_library(
    name = "base_integration_test_lib",
    srcs = [
        "base_integration_test.cc",
    ],
    hdrs = [
        "base_integration_test.h",
    ],
    deps = [
        ":autonomous_upstream_lib",
        ":fake_upstream_lib",
        ":integration_tcp_client_lib",
        ":utility_lib",
        "//source/common/config:api_version_lib",
        "//source/common/config:version_converter_lib",
        "//source/extensions/transport_sockets/tls:context_config_lib",
        "//source/extensions/transport_sockets/tls:context_lib",
        "//source/extensions/transport_sockets/tls:ssl_socket_lib",
        "//source/server:process_context_lib",
        "//test/common/grpc:grpc_client_integration_lib",
        "//test/config:utility_lib",
        "//test/mocks/buffer:buffer_mocks",
        "//test/mocks/server:transport_socket_factory_context_mocks",
        "//test/test_common:environment_lib",
        "//test/test_common:network_utility_lib",
        "//test/test_common:simulated_time_system_lib",
        "//test/test_common:test_time_lib",
        "@envoy_api//envoy/admin/v3:pkg_cc_proto",
        "@envoy_api//envoy/config/bootstrap/v3:pkg_cc_proto",
        "@envoy_api//envoy/config/endpoint/v3:pkg_cc_proto",
        "@envoy_api//envoy/extensions/transport_sockets/quic/v3:pkg_cc_proto",
        "@envoy_api//envoy/extensions/transport_sockets/tls/v3:pkg_cc_proto",
        "@envoy_api//envoy/service/discovery/v3:pkg_cc_proto",
    ],
)

envoy_cc_test_library(
    name = "autonomous_upstream_lib",
    srcs = [
        "autonomous_upstream.cc",
    ],
    hdrs = [
        "autonomous_upstream.h",
    ],
    deps = [
        ":fake_upstream_lib",
    ],
)

envoy_cc_test_library(
    name = "utility_lib",
    srcs = [
        "server.cc",
        "ssl_utility.cc",
        "utility.cc",
    ],
    hdrs = [
        "server.h",
        "ssl_utility.h",
        "utility.h",
    ],
    data = ["//test/common/runtime:filesystem_test_data"],
    deps = [
        ":server_stats_interface",
        ":tcp_dump",
        "//include/envoy/api:api_interface",
        "//include/envoy/http:codec_interface",
        "//include/envoy/http:header_map_interface",
        "//include/envoy/network:filter_interface",
        "//include/envoy/server:options_interface",
        "//include/envoy/server:process_context_interface",
        "//include/envoy/stats:stats_interface",
        "//source/common/api:api_lib",
        "//source/common/common:assert_lib",
        "//source/common/common:lock_guard_lib",
        "//source/common/common:logger_lib",
        "//source/common/common:random_generator_lib",
        "//source/common/common:thread_lib",
        "//source/common/common:utility_lib",
        "//source/common/http:codec_client_lib",
        "//source/common/http/http3:quic_client_connection_factory_lib",
        "//source/common/json:json_loader_lib",
        "//source/common/network:utility_lib",
        "//source/common/stats:allocator_lib",
        "//source/common/stats:isolated_store_lib",
        "//source/common/thread_local:thread_local_lib",
        "//source/extensions/transport_sockets/tls:config",
        "//source/extensions/transport_sockets/tls:context_lib",
        "//source/server:drain_manager_lib",
        "//source/server:hot_restart_nop_lib",
        "//source/server:listener_hooks_lib",
        "//source/server:options_lib",
        "//source/server:process_context_lib",
        "//source/server:server_lib",
        "//test/common/runtime:utility_lib",
        "//test/common/upstream:utility_lib",
        "//test/config:utility_lib",
        "//test/mocks:common_lib",
        "//test/mocks/event:event_mocks",
        "//test/mocks/runtime:runtime_mocks",
        "//test/mocks/server:transport_socket_factory_context_mocks",
        "//test/mocks/upstream:cluster_info_mocks",
        "//test/test_common:environment_lib",
        "//test/test_common:network_utility_lib",
        "//test/test_common:printers_lib",
        "//test/test_common:simulated_time_system_lib",
        "//test/test_common:test_time_lib",
        "//test/test_common:test_time_system_interface",
        "//test/test_common:utility_lib",
        "@com_google_absl//absl/synchronization",
        "@envoy_api//envoy/config/listener/v3:pkg_cc_proto",
        "@envoy_api//envoy/extensions/transport_sockets/quic/v3:pkg_cc_proto",
        "@envoy_api//envoy/extensions/transport_sockets/tls/v3:pkg_cc_proto",
    ],
)

envoy_cc_test_library(
    name = "integration_lib",
    hdrs = [
        "integration.h",
    ],
    deps = [
        ":autonomous_upstream_lib",
        ":base_integration_test_lib",
        ":fake_upstream_lib",
        ":integration_stream_decoder_lib",
        ":integration_tcp_client_lib",
        ":utility_lib",
        "//include/envoy/api:api_interface",
        "//include/envoy/buffer:buffer_interface",
        "//include/envoy/event:dispatcher_interface",
        "//include/envoy/grpc:status",
        "//include/envoy/http:codec_interface",
        "//include/envoy/http:header_map_interface",
        "//include/envoy/network:connection_interface",
        "//include/envoy/network:filter_interface",
        "//include/envoy/server:configuration_interface",
        "//include/envoy/server:hot_restart_interface",
        "//include/envoy/server:options_interface",
        "//include/envoy/stats:stats_interface",
        "//include/envoy/thread:thread_interface",
        "//source/common/api:api_lib",
        "//source/common/buffer:buffer_lib",
        "//source/common/buffer:zero_copy_input_stream_lib",
        "//source/common/common:assert_lib",
        "//source/common/common:basic_resource_lib",
        "//source/common/common:minimal_logger_lib",
        "//source/common/config:api_version_lib",
        "//source/common/config:version_converter_lib",
        "//source/common/event:dispatcher_lib",
        "//source/common/grpc:codec_lib",
        "//source/common/grpc:common_lib",
        "//source/common/http:codec_client_lib",
        "//source/common/http:header_map_lib",
        "//source/common/http:headers_lib",
        "//source/common/http/http1:codec_lib",
        "//source/common/http/http2:codec_lib",
        "//source/common/local_info:local_info_lib",
        "//source/common/network:filter_lib",
        "//source/common/network:listen_socket_lib",
        "//source/common/network:utility_lib",
        "//source/common/runtime:runtime_lib",
        "//source/common/stats:isolated_store_lib",
        "//source/common/stats:thread_local_store_lib",
        "//source/common/thread_local:thread_local_lib",
        "//source/common/upstream:upstream_includes",
        "//source/common/upstream:upstream_lib",
        "//source/extensions/access_loggers/file:config",
        "//source/extensions/access_loggers/stream:config",
        "//source/extensions/transport_sockets/raw_buffer:config",
        "//source/extensions/transport_sockets/tap:config",
        "//source/server:connection_handler_lib",
        "//source/server:drain_manager_lib",
        "//source/server:hot_restart_nop_lib",
        "//source/server:listener_hooks_lib",
        "//source/server:process_context_lib",
        "//source/server:server_lib",
        "//test/common/grpc:grpc_client_integration_lib",
        "//test/common/runtime:utility_lib",
        "//test/common/upstream:utility_lib",
        "//test/config:utility_lib",
        "//test/mocks/buffer:buffer_mocks",
        "//test/mocks/stats:stats_mocks",
        "//test/mocks/upstream:retry_priority_factory_mocks",
        "//test/mocks/upstream:retry_priority_mocks",
        "//test/test_common:environment_lib",
        "//test/test_common:network_utility_lib",
        "//test/test_common:printers_lib",
        "//test/test_common:simulated_time_system_lib",
        "//test/test_common:test_time_lib",
        "//test/test_common:test_time_system_interface",
        "//test/test_common:utility_lib",
    ],
)

envoy_cc_test(
    name = "integration_test",
    srcs = [
        "integration_test.cc",
        "integration_test.h",
    ],
    shard_count = 2,
    deps = [
        ":http_integration_lib",
        "//source/common/http:header_map_lib",
        "//source/common/http:headers_lib",
        "//source/extensions/filters/http/cors:config",
        "//source/extensions/filters/http/grpc_http1_bridge:config",
        "//source/extensions/filters/http/health_check:config",
        "//test/integration/filters:clear_route_cache_filter_lib",
        "//test/integration/filters:encoder_decoder_buffer_filter_lib",
        "//test/integration/filters:invalid_header_filter_lib",
        "//test/integration/filters:process_context_lib",
        "//test/integration/filters:set_response_code_filter_config_proto_cc_proto",
        "//test/integration/filters:set_response_code_filter_lib",
        "//test/integration/filters:stop_iteration_and_continue",
        "//test/mocks/http:http_mocks",
        "//test/test_common:utility_lib",
        "@envoy_api//envoy/config/bootstrap/v3:pkg_cc_proto",
        "@envoy_api//envoy/config/filter/http/grpc_http1_bridge/v2:pkg_cc_proto",
        "@envoy_api//envoy/config/route/v3:pkg_cc_proto",
        "@envoy_api//envoy/extensions/filters/network/http_connection_manager/v3:pkg_cc_proto",
    ],
)

envoy_cc_test(
    name = "redirect_integration_test",
    srcs = [
        "redirect_integration_test.cc",
    ],
    deps = [
        ":http_protocol_integration_lib",
        "//source/common/http:header_map_lib",
        "//source/extensions/internal_redirect/allow_listed_routes:config",
        "//source/extensions/internal_redirect/previous_routes:config",
        "//source/extensions/internal_redirect/safe_cross_scheme:config",
        "//test/test_common:utility_lib",
        "@envoy_api//envoy/config/route/v3:pkg_cc_proto",
        "@envoy_api//envoy/extensions/filters/network/http_connection_manager/v3:pkg_cc_proto",
        "@envoy_api//envoy/extensions/internal_redirect/allow_listed_routes/v3:pkg_cc_proto",
        "@envoy_api//envoy/extensions/internal_redirect/previous_routes/v3:pkg_cc_proto",
        "@envoy_api//envoy/extensions/internal_redirect/safe_cross_scheme/v3:pkg_cc_proto",
    ],
)

envoy_cc_test(
    name = "websocket_integration_test",
    srcs = [
        "websocket_integration_test.cc",
        "websocket_integration_test.h",
    ],
    deps = [
        ":http_protocol_integration_lib",
        "//source/common/http:header_map_lib",
        "//source/extensions/access_loggers/file:config",
        "//source/extensions/filters/http/buffer:config",
        "//test/test_common:utility_lib",
        "@envoy_api//envoy/config/bootstrap/v3:pkg_cc_proto",
        "@envoy_api//envoy/extensions/filters/network/http_connection_manager/v3:pkg_cc_proto",
    ],
)

envoy_cc_test(
    name = "echo_integration_test",
    srcs = [
        "echo_integration_test.cc",
    ],
    tags = [
        # Uncomment this line to run this test repeatedly in exclusive mode if not using docker-sandbox,
        # or RBE, see comments in AddRemoveListener.
        # "exclusive",
    ],
    deps = [
        ":integration_lib",
        "//source/extensions/filters/network/echo:config",
        "//test/server:utility_lib",
        "//test/test_common:utility_lib",
    ],
)

envoy_cc_test(
    name = "socket_interface_integration_test",
    srcs = ["socket_interface_integration_test.cc"],
    deps = [
        ":http_integration_lib",
        "//source/common/network:socket_interface_lib",
        "//source/extensions/filters/network/echo:config",
    ],
)

envoy_cc_test(
    name = "stats_integration_test",
    srcs = ["stats_integration_test.cc"],
    # The symbol table cluster memory tests take a while to run specially under tsan.
    # Shard it to avoid test timeout.
    shard_count = 2,
    deps = [
        ":integration_lib",
        "//source/common/memory:stats_lib",
        "//source/extensions/filters/http/router:config",
        "//source/extensions/filters/network/http_connection_manager:config",
        "//test/common/stats:stat_test_utility_lib",
        "//test/test_common:network_utility_lib",
        "//test/test_common:utility_lib",
        "@envoy_api//envoy/config/bootstrap/v3:pkg_cc_proto",
        "@envoy_api//envoy/config/core/v3:pkg_cc_proto",
    ],
)

envoy_cc_test(
    name = "load_stats_integration_test",
    srcs = ["load_stats_integration_test.cc"],
    deps = [
        ":http_integration_lib",
        "//test/config:utility_lib",
        "//test/test_common:network_utility_lib",
        "//test/test_common:resources_lib",
        "//test/test_common:utility_lib",
        "@envoy_api//envoy/config/bootstrap/v3:pkg_cc_proto",
        "@envoy_api//envoy/config/cluster/v3:pkg_cc_proto",
        "@envoy_api//envoy/config/core/v3:pkg_cc_proto",
        "@envoy_api//envoy/config/endpoint/v3:pkg_cc_proto",
        "@envoy_api//envoy/service/load_stats/v3:pkg_cc_proto",
    ],
)

envoy_cc_test(
    name = "hds_integration_test",
    srcs = ["hds_integration_test.cc"],
    data = [
        "//test/config/integration/certs",
    ],
    shard_count = 2,
    deps = [
        ":http_integration_lib",
        ":integration_lib",
        "//include/envoy/upstream:upstream_interface",
        "//source/common/config:metadata_lib",
        "//source/common/json:json_loader_lib",
        "//source/common/network:utility_lib",
        "//source/common/upstream:health_checker_lib",
        "//source/common/upstream:health_discovery_service_lib",
        "//test/common/upstream:utility_lib",
        "//test/config:utility_lib",
        "//test/test_common:network_utility_lib",
        "//test/test_common:resources_lib",
        "@envoy_api//envoy/config/bootstrap/v3:pkg_cc_proto",
        "@envoy_api//envoy/config/core/v3:pkg_cc_proto",
        "@envoy_api//envoy/service/health/v3:pkg_cc_proto",
        "@envoy_api//envoy/type/v3:pkg_cc_proto",
    ],
)

envoy_cc_test(
    name = "header_prefix_integration_test",
    srcs = ["header_prefix_integration_test.cc"],
    coverage = False,
    deps = [
        ":http_protocol_integration_lib",
        "@envoy_api//envoy/config/bootstrap/v3:pkg_cc_proto",
    ],
)

envoy_cc_test(
    name = "overload_integration_test",
    srcs = ["overload_integration_test.cc"],
    deps = [
        ":http_protocol_integration_lib",
        "//test/common/config:dummy_config_proto_cc_proto",
        "@envoy_api//envoy/config/bootstrap/v3:pkg_cc_proto",
        "@envoy_api//envoy/config/overload/v3:pkg_cc_proto",
    ],
)

envoy_cc_test(
    name = "proxy_proto_integration_test",
    srcs = [
        "proxy_proto_integration_test.cc",
        "proxy_proto_integration_test.h",
    ],
    deps = [
        ":http_integration_lib",
        "//source/common/buffer:buffer_lib",
        "//source/common/http:codec_client_lib",
        "//source/extensions/access_loggers/file:config",
        "//source/extensions/filters/listener/proxy_protocol:config",
        "//source/extensions/filters/network/tcp_proxy:config",
        "//test/test_common:utility_lib",
        "@envoy_api//envoy/config/bootstrap/v3:pkg_cc_proto",
        "@envoy_api//envoy/config/cluster/v3:pkg_cc_proto",
        "@envoy_api//envoy/extensions/access_loggers/file/v3:pkg_cc_proto",
        "@envoy_api//envoy/extensions/filters/network/tcp_proxy/v3:pkg_cc_proto",
    ],
)

envoy_cc_test(
    name = "rtds_integration_test",
    srcs = ["rtds_integration_test.cc"],
    deps = [
        ":http_integration_lib",
        "//test/common/grpc:grpc_client_integration_lib",
        "@envoy_api//envoy/service/runtime/v3:pkg_cc_proto",
    ],
)

envoy_cc_test(
    name = "extension_discovery_integration_test",
    srcs = ["extension_discovery_integration_test.cc"],
    deps = [
        ":http_integration_lib",
        "//test/common/grpc:grpc_client_integration_lib",
        "//test/integration/filters:set_response_code_filter_config_proto_cc_proto",
        "//test/integration/filters:set_response_code_filter_lib",
        "//test/test_common:utility_lib",
        "@envoy_api//envoy/extensions/common/matching/v3:pkg_cc_proto",
        "@envoy_api//envoy/extensions/filters/network/http_connection_manager/v3:pkg_cc_proto",
        "@envoy_api//envoy/service/extension/v3:pkg_cc_proto",
    ],
)

envoy_cc_test_library(
    name = "server_stats_interface",
    hdrs = ["server_stats.h"],
    deps = [
        "//include/envoy/event:dispatcher_interface",
        "//include/envoy/stats:stats_interface",
    ],
)

envoy_cc_test(
    name = "sds_static_integration_test",
    srcs = [
        "sds_static_integration_test.cc",
    ],
    data = [
        "//test/config/integration/certs",
    ],
    deps = [
        ":http_integration_lib",
        "//source/common/event:dispatcher_includes",
        "//source/common/event:dispatcher_lib",
        "//source/common/network:connection_lib",
        "//source/common/network:utility_lib",
        "//source/extensions/transport_sockets/tls:config",
        "//source/extensions/transport_sockets/tls:context_config_lib",
        "//source/extensions/transport_sockets/tls:context_lib",
        "//test/mocks/secret:secret_mocks",
        "//test/test_common:utility_lib",
        "@envoy_api//envoy/config/bootstrap/v3:pkg_cc_proto",
        "@envoy_api//envoy/extensions/transport_sockets/tls/v3:pkg_cc_proto",
    ],
)

envoy_cc_test(
    name = "sds_dynamic_integration_test",
    srcs = [
        "sds_dynamic_integration_test.cc",
    ],
    data = [
        "sds_dynamic_key_rotation_setup.sh",
        "//test/config/integration/certs",
    ],
    # TODO(envoyproxy/windows-dev): The key rotation in SdsDynamicKeyRotationIntegrationTest via
    # TestEnvironment::renameFile() fails on Windows. The renameFile() implementation does not
    # correctly handle symlinks.
    tags = [
        "fails_on_clang_cl",
        "fails_on_windows",
    ],
    deps = [
        ":http_integration_lib",
        "//source/common/config:api_version_lib",
        "//source/common/config:protobuf_link_hacks",
        "//source/common/event:dispatcher_includes",
        "//source/common/event:dispatcher_lib",
        "//source/common/network:connection_lib",
        "//source/common/network:utility_lib",
        "//source/extensions/transport_sockets/tls:config",
        "//source/extensions/transport_sockets/tls:context_config_lib",
        "//source/extensions/transport_sockets/tls:context_lib",
        "//test/common/grpc:grpc_client_integration_lib",
        "//test/mocks/runtime:runtime_mocks",
        "//test/mocks/secret:secret_mocks",
        "//test/test_common:resources_lib",
        "//test/test_common:utility_lib",
        "@envoy_api//envoy/config/bootstrap/v3:pkg_cc_proto",
        "@envoy_api//envoy/config/core/v3:pkg_cc_proto",
        "@envoy_api//envoy/extensions/transport_sockets/tls/v3:pkg_cc_proto",
        "@envoy_api//envoy/service/discovery/v3:pkg_cc_proto",
        "@envoy_api//envoy/service/secret/v3:pkg_cc_proto",
    ],
)

envoy_cc_test(
    name = "sds_generic_secret_integration_test",
    srcs = [
        "sds_generic_secret_integration_test.cc",
    ],
    deps = [
        ":http_integration_lib",
        "//include/envoy/registry",
        "//source/common/grpc:common_lib",
        "//test/test_common:registry_lib",
        "//test/test_common:utility_lib",
        "@envoy_api//envoy/config/bootstrap/v3:pkg_cc_proto",
        "@envoy_api//envoy/config/core/v3:pkg_cc_proto",
        "@envoy_api//envoy/service/discovery/v3:pkg_cc_proto",
    ],
)

envoy_proto_library(
    name = "tcp_proxy_integration_proto",
    srcs = [":tcp_proxy_integration_test.proto"],
)

envoy_cc_test(
    name = "tcp_proxy_integration_test",
    srcs = [
        "tcp_proxy_integration_test.cc",
        "tcp_proxy_integration_test.h",
    ],
    data = [
        "//test/config/integration/certs",
    ],
    shard_count = 2,
    deps = [
        ":integration_lib",
        ":tcp_proxy_integration_proto_cc_proto",
        "//source/common/config:api_version_lib",
        "//source/common/event:dispatcher_includes",
        "//source/common/event:dispatcher_lib",
        "//source/common/network:utility_lib",
        "//source/extensions/access_loggers/file:config",
        "//source/extensions/filters/network/common:factory_base_lib",
        "//source/extensions/filters/network/tcp_proxy:config",
        "//source/extensions/transport_sockets/tls:config",
        "//source/extensions/transport_sockets/tls:context_config_lib",
        "//source/extensions/transport_sockets/tls:context_lib",
        "//test/mocks/runtime:runtime_mocks",
        "//test/mocks/secret:secret_mocks",
        "//test/test_common:registry_lib",
        "//test/test_common:utility_lib",
        "@envoy_api//envoy/config/bootstrap/v3:pkg_cc_proto",
        "@envoy_api//envoy/config/cluster/v3:pkg_cc_proto",
        "@envoy_api//envoy/config/core/v3:pkg_cc_proto",
        "@envoy_api//envoy/config/filter/network/tcp_proxy/v2:pkg_cc_proto",
        "@envoy_api//envoy/extensions/access_loggers/file/v3:pkg_cc_proto",
        "@envoy_api//envoy/extensions/filters/network/tcp_proxy/v3:pkg_cc_proto",
    ],
)

envoy_cc_test(
    name = "tcp_tunneling_integration_test",
    srcs = [
        "tcp_tunneling_integration_test.cc",
    ],
    data = [
        "//test/config/integration/certs",
    ],
    deps = [
        ":http_integration_lib",
        ":http_protocol_integration_lib",
        "//source/extensions/filters/network/tcp_proxy:config",
        "@envoy_api//envoy/config/bootstrap/v3:pkg_cc_proto",
        "@envoy_api//envoy/extensions/filters/network/tcp_proxy/v3:pkg_cc_proto",
    ],
)

envoy_cc_test(
    name = "tcp_conn_pool_integration_test",
    srcs = [
        "tcp_conn_pool_integration_test.cc",
    ],
    deps = [
        ":integration_lib",
        "//include/envoy/server:filter_config_interface",
        "//include/envoy/tcp:conn_pool_interface",
        "//test/server:utility_lib",
        "//test/test_common:registry_lib",
        "//test/test_common:utility_lib",
    ],
)

envoy_cc_test_library(
    name = "tcp_dump",
    srcs = ["tcp_dump.cc"],
    hdrs = ["tcp_dump.h"],
    deps = [
        "//source/common/common:assert_lib",
        "//source/common/common:fmt_lib",
    ],
)

envoy_cc_test_library(
    name = "tracked_watermark_buffer_lib",
    srcs = [
        "tracked_watermark_buffer.cc",
    ],
    hdrs = [
        "tracked_watermark_buffer.h",
    ],
    deps = [
        "//source/common/buffer:watermark_buffer_lib",
    ],
)

envoy_cc_test(
    name = "tracked_watermark_buffer_test",
    srcs = ["tracked_watermark_buffer_test.cc"],
    deps = [
        ":tracked_watermark_buffer_lib",
        "//test/test_common:test_runtime_lib",
    ],
)

envoy_cc_test(
    name = "uds_integration_test",
    srcs = [
        "uds_integration_test.cc",
        "uds_integration_test.h",
    ],
    deps = [
        ":http_integration_lib",
        "//source/common/event:dispatcher_includes",
        "//source/common/event:dispatcher_lib",
        "//source/common/http:codec_client_lib",
        "//source/common/stats:stats_lib",
        "//test/test_common:environment_lib",
        "@envoy_api//envoy/config/bootstrap/v3:pkg_cc_proto",
    ],
)

envoy_cc_test(
    name = "version_integration_test",
    srcs = ["version_integration_test.cc"],
    deps = [
        ":http_integration_lib",
        "//source/extensions/filters/http/ip_tagging:config",
    ],
)

envoy_cc_test(
    name = "dynamic_validation_integration_test",
    srcs = ["dynamic_validation_integration_test.cc"],
    data = ["//test/config/integration:server_xds_files"],
    deps = [
        ":http_integration_lib",
        "//source/common/stats:stats_lib",
        "//test/test_common:registry_lib",
        "@envoy_api//envoy/extensions/filters/network/tcp_proxy/v3:pkg_cc_proto",
    ],
)

envoy_cc_test(
    name = "xds_integration_test",
    srcs = ["xds_integration_test.cc"],
    data = [
        "//test/config/integration:server_xds_files",
        "//test/config/integration/certs",
    ],
    deps = [
        ":http_integration_lib",
        ":http_protocol_integration_lib",
        "//source/extensions/filters/listener/tls_inspector:config",
        "//source/extensions/filters/listener/tls_inspector:tls_inspector_lib",
        "//source/extensions/filters/network/tcp_proxy:config",
        "//source/extensions/transport_sockets/tls:config",
        "//source/extensions/transport_sockets/tls:context_config_lib",
        "//source/extensions/transport_sockets/tls:context_lib",
        "//test/test_common:environment_lib",
        "//test/test_common:utility_lib",
        "@envoy_api//envoy/config/bootstrap/v3:pkg_cc_proto",
        "@envoy_api//envoy/extensions/filters/network/http_connection_manager/v3:pkg_cc_proto",
    ],
)

envoy_cc_test(
    name = "xfcc_integration_test",
    srcs = [
        "xfcc_integration_test.cc",
        "xfcc_integration_test.h",
    ],
    data = [
        "//test/config/integration/certs",
    ],
    deps = [
        ":http_integration_lib",
        "//source/common/http:header_map_lib",
        "//source/extensions/transport_sockets/tls:config",
        "//test/mocks/server:transport_socket_factory_context_mocks",
        "//test/test_common:utility_lib",
        "@envoy_api//envoy/config/bootstrap/v3:pkg_cc_proto",
        "@envoy_api//envoy/extensions/filters/network/http_connection_manager/v3:pkg_cc_proto",
        "@envoy_api//envoy/extensions/transport_sockets/tls/v3:pkg_cc_proto",
    ],
)

H1_FUZZ_LIB_DEPS = [
    ":capture_fuzz_proto_cc_proto",
    ":http_integration_lib",
    "//source/common/common:assert_lib",
    "//source/common/common:logger_lib",
    "//test/fuzz:fuzz_runner_lib",
    "//test/integration:integration_lib",
    "//test/test_common:environment_lib",
]

envoy_cc_test_library(
    name = "h1_fuzz_lib",
    srcs = ["h1_fuzz.cc"],
    hdrs = ["h1_fuzz.h"],
    deps = H1_FUZZ_LIB_DEPS,
)

envoy_cc_test_library(
    name = "h1_fuzz_persistent_lib",
    srcs = ["h1_fuzz.cc"],
    hdrs = ["h1_fuzz.h"],
    copts = ["-DPERSISTENT_FUZZER"],
    deps = H1_FUZZ_LIB_DEPS,
)

envoy_cc_fuzz_test(
    name = "h1_capture_fuzz_test",
    srcs = ["h1_capture_fuzz_test.cc"],
    corpus = "h1_corpus",
    deps = [":h1_fuzz_lib"],
)

envoy_cc_fuzz_test(
    name = "h1_capture_persistent_fuzz_test",
    srcs = ["h1_capture_fuzz_test.cc"],
    copts = ["-DPERSISTENT_FUZZER"],
    corpus = "h1_corpus",
    deps = [":h1_fuzz_persistent_lib"],
)

envoy_cc_fuzz_test(
    name = "h1_capture_direct_response_fuzz_test",
    srcs = ["h1_capture_direct_response_fuzz_test.cc"],
    corpus = "h1_corpus",
    deps = [
        ":h1_fuzz_lib",
        "@envoy_api//envoy/extensions/filters/network/http_connection_manager/v3:pkg_cc_proto",
    ],
)

envoy_cc_fuzz_test(
    name = "h1_capture_direct_response_persistent_fuzz_test",
    srcs = ["h1_capture_direct_response_fuzz_test.cc"],
    copts = ["-DPERSISTENT_FUZZER"],
    corpus = "h1_corpus",
    deps = [
        ":h1_fuzz_persistent_lib",
        "@envoy_api//envoy/extensions/filters/network/http_connection_manager/v3:pkg_cc_proto",
    ],
)

H2_FUZZ_LIB_DEPS = [
    ":h2_capture_fuzz_proto_cc_proto",
    ":http_integration_lib",
    "//source/common/common:assert_lib",
    "//source/common/common:logger_lib",
    "//test/common/http/http2:http2_frame",
    "//test/fuzz:fuzz_runner_lib",
    "//test/fuzz:utility_lib",
    "//test/integration:integration_lib",
    "//test/test_common:environment_lib",
]

envoy_cc_test_library(
    name = "h2_fuzz_lib",
    srcs = ["h2_fuzz.cc"],
    hdrs = ["h2_fuzz.h"],
    deps = H2_FUZZ_LIB_DEPS,
)

envoy_cc_test_library(
    name = "h2_fuzz_persistent_lib",
    srcs = ["h2_fuzz.cc"],
    hdrs = ["h2_fuzz.h"],
    copts = ["-DPERSISTENT_FUZZER"],
    deps = H2_FUZZ_LIB_DEPS,
)

envoy_cc_fuzz_test(
    name = "h2_capture_fuzz_test",
    srcs = ["h2_capture_fuzz_test.cc"],
    corpus = "h2_corpus",
    deps = [":h2_fuzz_lib"],
)

envoy_cc_fuzz_test(
    name = "h2_capture_persistent_fuzz_test",
    srcs = ["h2_capture_fuzz_test.cc"],
    copts = ["-DPERSISTENT_FUZZER"],
    corpus = "h2_corpus",
    deps = [":h2_fuzz_persistent_lib"],
)

envoy_cc_fuzz_test(
    name = "h2_capture_direct_response_fuzz_test",
    srcs = ["h2_capture_direct_response_fuzz_test.cc"],
    corpus = "h2_corpus",
    deps = [
        ":h2_fuzz_lib",
        "@envoy_api//envoy/extensions/filters/network/http_connection_manager/v3:pkg_cc_proto",
    ],
)

envoy_cc_fuzz_test(
    name = "h2_capture_direct_response_persistent_fuzz_test",
    srcs = ["h2_capture_direct_response_fuzz_test.cc"],
    copts = ["-DPERSISTENT_FUZZER"],
    corpus = "h2_corpus",
    deps = [
        ":h2_fuzz_persistent_lib",
        "@envoy_api//envoy/extensions/filters/network/http_connection_manager/v3:pkg_cc_proto",
    ],
)

envoy_cc_test(
    name = "scoped_rds_integration_test",
    srcs = [
        "scoped_rds_integration_test.cc",
    ],
    deps = [
        ":http_integration_lib",
        "//source/common/config:api_version_lib",
        "//source/common/event:dispatcher_includes",
        "//source/common/event:dispatcher_lib",
        "//source/common/network:connection_lib",
        "//source/common/network:utility_lib",
        "//test/common/grpc:grpc_client_integration_lib",
        "//test/test_common:resources_lib",
        "//test/test_common:utility_lib",
        "@envoy_api//envoy/config/bootstrap/v3:pkg_cc_proto",
        "@envoy_api//envoy/config/core/v3:pkg_cc_proto",
        "@envoy_api//envoy/config/route/v3:pkg_cc_proto",
        "@envoy_api//envoy/extensions/filters/network/http_connection_manager/v3:pkg_cc_proto",
        "@envoy_api//envoy/service/discovery/v3:pkg_cc_proto",
    ],
)

envoy_cc_test(
    name = "listener_lds_integration_test",
    srcs = [
        "listener_lds_integration_test.cc",
    ],
    deps = [
        ":http_integration_lib",
        "//source/common/config:api_version_lib",
        "//source/common/event:dispatcher_includes",
        "//source/common/event:dispatcher_lib",
        "//source/common/network:connection_lib",
        "//source/common/network:utility_lib",
        "//source/extensions/filters/http/health_check:config",
        "//test/common/grpc:grpc_client_integration_lib",
        "//test/test_common:resources_lib",
        "//test/test_common:utility_lib",
        "@envoy_api//envoy/config/bootstrap/v3:pkg_cc_proto",
        "@envoy_api//envoy/config/core/v3:pkg_cc_proto",
        "@envoy_api//envoy/config/route/v3:pkg_cc_proto",
        "@envoy_api//envoy/extensions/filters/network/http_connection_manager/v3:pkg_cc_proto",
        "@envoy_api//envoy/service/discovery/v3:pkg_cc_proto",
    ],
)

envoy_cc_test(
    name = "listener_filter_integration_test",
    srcs = [
        "listener_filter_integration_test.cc",
    ],
    data = [
        "//test/config/integration/certs",
    ],
    deps = [
        ":integration_lib",
        "//source/common/config:api_version_lib",
        "//source/common/event:dispatcher_includes",
        "//source/common/event:dispatcher_lib",
        "//source/common/network:utility_lib",
        "//source/extensions/access_loggers/file:config",
        "//source/extensions/filters/listener/tls_inspector:config",
        "//source/extensions/filters/listener/tls_inspector:tls_inspector_lib",
        "//source/extensions/filters/network/echo:config",
        "//source/extensions/transport_sockets/tls:config",
        "//source/extensions/transport_sockets/tls:context_config_lib",
        "//source/extensions/transport_sockets/tls:context_lib",
        "//test/mocks/runtime:runtime_mocks",
        "//test/mocks/secret:secret_mocks",
        "//test/test_common:utility_lib",
        "@envoy_api//envoy/config/bootstrap/v3:pkg_cc_proto",
        "@envoy_api//envoy/config/cluster/v3:pkg_cc_proto",
        "@envoy_api//envoy/config/core/v3:pkg_cc_proto",
        "@envoy_api//envoy/extensions/access_loggers/file/v3:pkg_cc_proto",
    ],
)

envoy_cc_test(
    name = "cx_limit_integration_test",
    srcs = ["cx_limit_integration_test.cc"],
    deps = [
        ":http_integration_lib",
        "//include/envoy/network:filter_interface",
        "//include/envoy/registry",
        "//source/extensions/filters/network/tcp_proxy:config",
        "//test/config:utility_lib",
        "//test/test_common:logging_lib",
        "@envoy_api//envoy/config/bootstrap/v3:pkg_cc_proto",
    ],
)

envoy_cc_test(
    name = "direct_response_integration_test",
    srcs = ["direct_response_integration_test.cc"],
    deps = [
        ":http_integration_lib",
    ],
)

envoy_cc_test(
    name = "local_reply_integration_test",
    srcs = [
        "local_reply_integration_test.cc",
    ],
    deps = [
        ":http_integration_lib",
        ":http_protocol_integration_lib",
        "//test/test_common:utility_lib",
    ],
)

envoy_cc_test(
    name = "command_formatter_extension_integration_test",
    srcs = [
        "command_formatter_extension_integration_test.cc",
    ],
    deps = [
        ":http_integration_lib",
        "//test/common/formatter:command_extension_lib",
        "//test/test_common:utility_lib",
    ],
)

envoy_cc_test(
    name = "health_check_integration_test",
    srcs = ["health_check_integration_test.cc"],
    deps = [
        ":http_integration_lib",
        ":integration_lib",
        "//test/common/http/http2:http2_frame",
        "@envoy_api//envoy/config/core/v3:pkg_cc_proto",
    ],
)

envoy_cc_test(
    name = "cluster_upstream_extension_integration_test",
    srcs = [
        "cluster_upstream_extension_integration_test.cc",
    ],
    deps = [
        ":http_integration_lib",
        "//source/common/config:api_version_lib",
        "//source/common/protobuf",
        "//test/integration/upstreams:per_host_upstream_config",
        "//test/test_common:utility_lib",
        "@envoy_api//envoy/config/bootstrap/v3:pkg_cc_proto",
        "@envoy_api//envoy/extensions/filters/network/http_connection_manager/v3:pkg_cc_proto",
    ],
)

<<<<<<< HEAD
envoy_cc_test(
    name = "set_delegating_route_test",
    srcs = [
        "set_delegating_route_test.cc",
    ],
    deps = [
        ":http_integration_lib",
        "//test/integration/filters:set_route_filter_lib",
    ],
=======
# TODO(mattklein123): Use target_compatible_with when we switch to Bazel 4.0 instead of multiple
# selects.
envoy_cc_test(
    name = "quic_protocol_integration_test",
    size = "large",
    srcs = envoy_select_enable_http3([
        "quic_protocol_integration_test.cc",
    ]),
    data = ["//test/config/integration/certs"],
    shard_count = 8,
    tags = [
        "fails_on_clang_cl",
        "fails_on_windows",
        "nofips",
    ],
    deps = envoy_select_enable_http3([
        ":protocol_integration_test_lib",
        "//source/common/quic:active_quic_listener_lib",
        "//source/common/quic:client_connection_factory_lib",
        "//source/common/quic:quic_factory_lib",
        "//source/common/quic:quic_transport_socket_factory_lib",
        "//test/integration/filters:pause_filter_for_quic_lib",
    ]),
)

# TODO(mattklein123): Use target_compatible_with when we switch to Bazel 4.0 instead of multiple
# selects.
envoy_cc_test(
    name = "quic_http_integration_test",
    size = "large",
    srcs = envoy_select_enable_http3(["quic_http_integration_test.cc"]),
    data = ["//test/config/integration/certs"],
    shard_count = 8,
    # TODO(envoyproxy/windows-dev): Diagnose failure shown only on clang-cl build, see:
    #   https://gist.github.com/wrowe/a152cb1d12c2f751916122aed39d8517
    # TODO(envoyproxy/windows-dev): Diagnose timeout, why opt build test under Windows GCP RBE
    # takes 10x as long as on linux (>300s vs ~30s). Shards = 2 solves for windows, see:
    #   https://github.com/envoyproxy/envoy/pull/13713/files#r512160087
    # Each of these tests exceeds 20s;
    # QuicHttpIntegrationTests/QuicHttpIntegrationTest.MultipleQuicConnections[With|No]BPF*
    tags = [
        "fails_on_clang_cl",
        "fails_on_windows",
        "nofips",
    ],
    deps = envoy_select_enable_http3([
        ":http_integration_lib",
        "//source/common/quic:client_connection_factory_lib",
        "//source/common/quic:codec_lib",
        "//source/common/quic:envoy_quic_client_connection_lib",
        "//source/common/quic:envoy_quic_client_session_lib",
        "//source/common/quic:envoy_quic_connection_helper_lib",
        "//source/common/quic:envoy_quic_proof_verifier_lib",
        "//source/common/quic:quic_transport_socket_factory_lib",
        "//source/extensions/resource_monitors/injected_resource:config",
        "//test/common/quic:quic_test_utils_for_envoy_lib",
        "//test/common/quic:test_utils_lib",
        "//test/test_common:test_runtime_lib",
        "@envoy_api//envoy/config/bootstrap/v3:pkg_cc_proto",
        "@envoy_api//envoy/config/overload/v3:pkg_cc_proto",
        "@envoy_api//envoy/extensions/filters/network/http_connection_manager/v3:pkg_cc_proto",
        "@envoy_api//envoy/extensions/transport_sockets/quic/v3:pkg_cc_proto",
    ]),
>>>>>>> a48bfb67
)<|MERGE_RESOLUTION|>--- conflicted
+++ resolved
@@ -1654,7 +1654,6 @@
     ],
 )
 
-<<<<<<< HEAD
 envoy_cc_test(
     name = "set_delegating_route_test",
     srcs = [
@@ -1664,7 +1663,8 @@
         ":http_integration_lib",
         "//test/integration/filters:set_route_filter_lib",
     ],
-=======
+)
+
 # TODO(mattklein123): Use target_compatible_with when we switch to Bazel 4.0 instead of multiple
 # selects.
 envoy_cc_test(
@@ -1728,5 +1728,4 @@
         "@envoy_api//envoy/extensions/filters/network/http_connection_manager/v3:pkg_cc_proto",
         "@envoy_api//envoy/extensions/transport_sockets/quic/v3:pkg_cc_proto",
     ]),
->>>>>>> a48bfb67
 )