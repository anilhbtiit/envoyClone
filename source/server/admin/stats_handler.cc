--- conflicted
+++ resolved
@@ -83,48 +83,20 @@
     server_.flushStats();
   }
 
-<<<<<<< HEAD
   if (params.format_ == StatsFormat::Prometheus) {
     return makePrometheusRequest(
         server_.stats(), params, server_.api().customStatNamespaces(),
         [this]() -> Admin::UrlHandler { return prometheusStatsHandler(); });
   } else {
+#ifdef ENVOY_ADMIN_HTML
+    const bool active_mode = params.format_ == StatsFormat::ActiveHtml;
+    return makeRequest(server_.stats(), params, [this, active_mode]() -> Admin::UrlHandler {
+      return statsHandler(active_mode);
+    });
+#else
     return makeRequest(server_.stats(), params,
-                       [this]() -> Admin::UrlHandler { return statsHandler(); });
-=======
-#ifdef ENVOY_ADMIN_HTML
-  const bool active_mode = params.format_ == StatsFormat::ActiveHtml;
-  return makeRequest(server_.stats(), params, [this, active_mode]() -> Admin::UrlHandler {
-    return statsHandler(active_mode);
-  });
-#else
-  return makeRequest(server_.stats(), params,
-                     [this]() -> Admin::UrlHandler { return statsHandler(false); });
+                       [this]() -> Admin::UrlHandler { return statsHandler(false); });
 #endif
-}
-
-Admin::RequestPtr StatsHandler::makeRequest(Stats::Store& stats, const StatsParams& params,
-                                            StatsRequest::UrlHandlerFn url_handler_fn) {
-  return std::make_unique<StatsRequest>(stats, params, url_handler_fn);
-}
-
-Http::Code StatsHandler::handlerPrometheusStats(Http::ResponseHeaderMap&,
-                                                Buffer::Instance& response,
-                                                AdminStream& admin_stream) {
-  return prometheusStats(admin_stream.getRequestHeaders().getPathValue(), response);
-}
-
-Http::Code StatsHandler::prometheusStats(absl::string_view path_and_query,
-                                         Buffer::Instance& response) {
-  StatsParams params;
-  Http::Code code = params.parse(path_and_query, response);
-  if (code != Http::Code::OK) {
-    return code;
-  }
-
-  if (server_.statsConfig().flushOnAdmin()) {
-    server_.flushStats();
->>>>>>> 47d28ec3
   }
 }
 
@@ -183,16 +155,15 @@
   }
   params.insert(params.end(), common_params.begin(), common_params.end());
 
-  return {
-      "/stats",
-      "print server stats",
-      [this](AdminStream& admin_stream) -> Admin::RequestPtr {
-        StatsParams params;
-        return makeRequest(admin_stream, params);
-      },
-      false,
-      false,
-      params};
+  return {"/stats",
+          "print server stats",
+          [this](AdminStream& admin_stream) -> Admin::RequestPtr {
+            StatsParams params;
+            return makeRequest(admin_stream, params);
+          },
+          false,
+          false,
+          params};
 }
 
 Admin::UrlHandler StatsHandler::prometheusStatsHandler() {
