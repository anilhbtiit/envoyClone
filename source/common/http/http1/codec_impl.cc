#include "source/common/http/http1/codec_impl.h"

#include <memory>
#include <string>

#include "envoy/buffer/buffer.h"
#include "envoy/common/optref.h"
#include "envoy/http/codec.h"
#include "envoy/http/header_map.h"
#include "envoy/network/connection.h"

#include "source/common/common/cleanup.h"
#include "source/common/common/dump_state_utils.h"
#include "source/common/common/enum_to_int.h"
#include "source/common/common/scope_tracker.h"
#include "source/common/common/statusor.h"
#include "source/common/common/utility.h"
#include "source/common/grpc/common.h"
#include "source/common/http/exception.h"
#include "source/common/http/header_utility.h"
#include "source/common/http/headers.h"
#include "source/common/http/http1/header_formatter.h"
#include "source/common/http/http1/legacy_parser_impl.h"
#include "source/common/http/utility.h"
#include "source/common/runtime/runtime_features.h"

#include "absl/container/fixed_array.h"
#include "absl/strings/ascii.h"

namespace Envoy {
namespace Http {
namespace Http1 {
namespace {

// Changes or additions to details should be reflected in
// docs/root/configuration/http/http_conn_man/response_code_details.rst
struct Http1ResponseCodeDetailValues {
  const absl::string_view TooManyHeaders = "http1.too_many_headers";
  const absl::string_view HeadersTooLarge = "http1.headers_too_large";
  const absl::string_view HttpCodecError = "http1.codec_error";
  const absl::string_view InvalidCharacters = "http1.invalid_characters";
  const absl::string_view ConnectionHeaderSanitization = "http1.connection_header_rejected";
  const absl::string_view InvalidUrl = "http1.invalid_url";
  const absl::string_view InvalidTransferEncoding = "http1.invalid_transfer_encoding";
  const absl::string_view BodyDisallowed = "http1.body_disallowed";
  const absl::string_view TransferEncodingNotAllowed = "http1.transfer_encoding_not_allowed";
  const absl::string_view ContentLengthNotAllowed = "http1.content_length_not_allowed";
  const absl::string_view InvalidUnderscore = "http1.unexpected_underscore";
  const absl::string_view ChunkedContentLength = "http1.content_length_and_chunked_not_allowed";
  const absl::string_view HttpsInPlaintext = "http1.https_url_on_plaintext_connection";
  const absl::string_view InvalidScheme = "http1.invalid_scheme";
};

struct Http1HeaderTypesValues {
  const absl::string_view Headers = "headers";
  const absl::string_view Trailers = "trailers";
};

using Http1ResponseCodeDetails = ConstSingleton<Http1ResponseCodeDetailValues>;
using Http1HeaderTypes = ConstSingleton<Http1HeaderTypesValues>;

const StringUtil::CaseUnorderedSet& caseUnorderdSetContainingUpgradeAndHttp2Settings() {
  CONSTRUCT_ON_FIRST_USE(StringUtil::CaseUnorderedSet,
                         Http::Headers::get().ConnectionValues.Upgrade,
                         Http::Headers::get().ConnectionValues.Http2Settings);
}

HeaderKeyFormatterConstPtr encodeOnlyFormatterFromSettings(const Http::Http1Settings& settings) {
  if (settings.header_key_format_ == Http1Settings::HeaderKeyFormat::ProperCase) {
    return std::make_unique<ProperCaseHeaderKeyFormatter>();
  }

  return nullptr;
}

StatefulHeaderKeyFormatterPtr statefulFormatterFromSettings(const Http::Http1Settings& settings) {
  if (settings.header_key_format_ == Http1Settings::HeaderKeyFormat::StatefulFormatter) {
    return settings.stateful_header_key_formatter_->create();
  }
  return nullptr;
}

constexpr size_t CRLF_SIZE = 2;

} // namespace

const std::string StreamEncoderImpl::CRLF = "\r\n";
// Last chunk as defined here https://tools.ietf.org/html/rfc7230#section-4.1
const std::string StreamEncoderImpl::LAST_CHUNK = "0\r\n";

StreamEncoderImpl::StreamEncoderImpl(ConnectionImpl& connection,
                                     StreamInfo::BytesMeterSharedPtr&& bytes_meter)
    : connection_(connection), disable_chunk_encoding_(false), chunk_encoding_(true),
      connect_request_(false), is_tcp_tunneling_(false), is_response_to_head_request_(false),
<<<<<<< HEAD
      is_response_to_connect_request_(false), envoy_stream_complete_(false),
      encode_complete_(false), bytes_meter_(bytes_meter) {
=======
      is_response_to_connect_request_(false), bytes_meter_(std::move(bytes_meter)) {
>>>>>>> 3b27d1d3
  if (!bytes_meter_) {
    bytes_meter_ = std::make_shared<StreamInfo::BytesMeter>();
  }
  if (connection_.connection().aboveHighWatermark()) {
    runHighWatermarkCallbacks();
  }
}

void StreamEncoderImpl::encodeHeader(const char* key, uint32_t key_size, const char* value,
                                     uint32_t value_size) {

  ASSERT(key_size > 0);
  const uint64_t old_buffer_length = connection_.buffer().length();
  connection_.copyToBuffer(key, key_size);
  connection_.addCharToBuffer(':');
  connection_.addCharToBuffer(' ');
  connection_.copyToBuffer(value, value_size);
  connection_.addToBuffer(CRLF);
  bytes_meter_->addHeaderBytesSent(connection_.buffer().length() - old_buffer_length);
}
void StreamEncoderImpl::encodeHeader(absl::string_view key, absl::string_view value) {
  this->encodeHeader(key.data(), key.size(), value.data(), value.size());
}

void StreamEncoderImpl::encodeFormattedHeader(absl::string_view key, absl::string_view value,
                                              HeaderKeyFormatterOptConstRef formatter) {
  if (formatter.has_value()) {
    encodeHeader(formatter->format(key), value);
  } else {
    encodeHeader(key, value);
  }
}

void ResponseEncoderImpl::encode1xxHeaders(const ResponseHeaderMap& headers) {
  ASSERT(HeaderUtility::isSpecial1xx(headers));
  encodeHeaders(headers, false);
}

void StreamEncoderImpl::encodeHeadersBase(const RequestOrResponseHeaderMap& headers,
                                          absl::optional<uint64_t> status, bool end_stream,
                                          bool bodiless_request) {
  HeaderKeyFormatterOptConstRef formatter(headers.formatter());
  if (!formatter.has_value()) {
    formatter = connection_.formatter();
  }

  const Http::HeaderValues& header_values = Http::Headers::get();
  bool saw_content_length = false;
  headers.iterate(
      [this, &header_values, formatter](const HeaderEntry& header) -> HeaderMap::Iterate {
        absl::string_view key_to_use = header.key().getStringView();
        uint32_t key_size_to_use = header.key().size();
        // Translate :authority -> host so that upper layers do not need to deal with this.
        if (key_size_to_use > 1 && key_to_use[0] == ':' && key_to_use[1] == 'a') {
          key_to_use = absl::string_view(header_values.HostLegacy.get());
          key_size_to_use = header_values.HostLegacy.get().size();
        }

        // Skip all headers starting with ':' that make it here.
        if (key_to_use[0] == ':') {
          return HeaderMap::Iterate::Continue;
        }

        encodeFormattedHeader(key_to_use, header.value().getStringView(), formatter);

        return HeaderMap::Iterate::Continue;
      });

  if (headers.ContentLength()) {
    saw_content_length = true;
  }

  ASSERT(!headers.TransferEncoding());

  // Assume we are chunk encoding unless we are passed a content length or this is a header only
  // response. Upper layers generally should strip transfer-encoding since it only applies to
  // HTTP/1.1. The codec will infer it based on the type of response.
  // for streaming (e.g. SSE stream sent to hystrix dashboard), we do not want
  // chunk transfer encoding but we don't have a content-length so disable_chunk_encoding_ is
  // consulted before enabling chunk encoding.
  //
  // Note that for HEAD requests Envoy does best-effort guessing when there is no
  // content-length. If a client makes a HEAD request for an upstream resource
  // with no bytes but the upstream response doesn't include "Content-length: 0",
  // Envoy will incorrectly assume a subsequent response to GET will be chunk encoded.
  if (saw_content_length || disable_chunk_encoding_) {
    chunk_encoding_ = false;
  } else {
    if (status && *status == 100) {
      // Make sure we don't serialize chunk information with 100-Continue headers.
      chunk_encoding_ = false;
    } else if (status && *status == 304 && connection_.noChunkedEncodingHeaderFor304()) {
      // For 304 response, since it should never have a body, we should not need to chunk_encode at
      // all.
      chunk_encoding_ = false;
    } else if (end_stream && !is_response_to_head_request_) {
      // If this is a headers-only stream, append an explicit "Content-Length: 0" unless it's a
      // response to a HEAD request.
      // For 204s and 1xx where content length is disallowed, don't append the content length but
      // also don't chunk encode.
      // Also do not add content length for requests which should not have a
      // body, per https://tools.ietf.org/html/rfc7230#section-3.3.2
      if (!status || (*status >= 200 && *status != 204)) {
        if (!bodiless_request) {
          encodeFormattedHeader(header_values.ContentLength.get(), "0", formatter);
        }
      }
      chunk_encoding_ = false;
    } else if (connection_.protocol() == Protocol::Http10) {
      chunk_encoding_ = false;
    } else if (status && (*status < 200 || *status == 204) &&
               connection_.sendStrict1xxAnd204Headers()) {
      // TODO(zuercher): when the
      // "envoy.reloadable_features.send_strict_1xx_and_204_response_headers" feature flag is
      // removed, this block can be coalesced with the 100 Continue logic above.

      // For 1xx and 204 responses, do not send the chunked encoding header or enable chunked
      // encoding: https://tools.ietf.org/html/rfc7230#section-3.3.1
      chunk_encoding_ = false;
    } else {
      // For responses to connect requests, do not send the chunked encoding header:
      // https://tools.ietf.org/html/rfc7231#section-4.3.6.
      if (!is_response_to_connect_request_) {
        encodeFormattedHeader(header_values.TransferEncoding.get(),
                              header_values.TransferEncodingValues.Chunked, formatter);
      }
      // We do not apply chunk encoding for HTTP upgrades, including CONNECT style upgrades.
      // If there is a body in a response on the upgrade path, the chunks will be
      // passed through via maybeDirectDispatch so we need to avoid appending
      // extra chunk boundaries.
      //
      // When sending a response to a HEAD request Envoy may send an informational
      // "Transfer-Encoding: chunked" header, but should not send a chunk encoded body.
      chunk_encoding_ = !Utility::isUpgrade(headers) && !is_response_to_head_request_ &&
                        !is_response_to_connect_request_;
    }
  }

  connection_.addToBuffer(CRLF);

  if (end_stream) {
    endEncode();
  } else {
    flushOutput();
  }
}

void StreamEncoderImpl::encodeData(Buffer::Instance& data, bool end_stream) {
  // end_stream may be indicated with a zero length data buffer. If that is the case, so not
  // actually write the zero length buffer out.
  if (data.length() > 0) {
    if (chunk_encoding_) {
      std::string chunk_header = absl::StrCat(absl::Hex(data.length()), CRLF);
      connection_.buffer().add(std::move(chunk_header));
    }

    connection_.buffer().move(data);

    if (chunk_encoding_) {
      connection_.buffer().add(CRLF);
    }
  }

  if (end_stream) {
    endEncode();
  } else {
    flushOutput();
  }
}

void StreamEncoderImpl::flushOutput(bool end_encode) {
  auto encoded_bytes = connection_.flushOutput(end_encode);
  bytes_meter_->addWireBytesSent(encoded_bytes);
}

void StreamEncoderImpl::encodeTrailersBase(const HeaderMap& trailers) {
  if (!connection_.enableTrailers()) {
    return endEncode();
  }
  // Trailers only matter if it is a chunk transfer encoding
  // https://tools.ietf.org/html/rfc7230#section-4.4
  if (chunk_encoding_) {
    // Finalize the body
    connection_.buffer().add(LAST_CHUNK);

    // TODO(mattklein123): Wire up the formatter if someone actually asks for this (very unlikely).
    trailers.iterate([this](const HeaderEntry& header) -> HeaderMap::Iterate {
      encodeFormattedHeader(header.key().getStringView(), header.value().getStringView(),
                            HeaderKeyFormatterOptConstRef());
      return HeaderMap::Iterate::Continue;
    });

    flushOutput();
    connection_.buffer().add(CRLF);
  }

  flushOutput();
  encode_complete_ = true;
  onEncodeCompleteGuard();
}

void StreamEncoderImpl::encodeMetadata(const MetadataMapVector&) {
  connection_.stats().metadata_not_supported_error_.inc();
}

void StreamEncoderImpl::endEncode() {
  if (chunk_encoding_) {
    connection_.buffer().add(LAST_CHUNK);
    connection_.buffer().add(CRLF);
  }

  flushOutput(true);
  encode_complete_ = true;
  onEncodeCompleteGuard();
  // With CONNECT or TCP tunneling, half-closing the connection is used to signal end stream.
  if (connect_request_ || is_tcp_tunneling_) {
    connection_.connection().close(Network::ConnectionCloseType::FlushWriteAndDelay);
  }
}

void ServerConnectionImpl::maybeAddSentinelBufferFragment(Buffer::Instance& output_buffer) {
  // It's messy and complicated to try to tag the final write of an HTTP response for response
  // tracking for flood protection. Instead, write an empty buffer fragment after the response,
  // to allow for tracking.
  // When the response is written out, the fragment will be deleted and the counter will be updated
  // by ServerConnectionImpl::releaseOutboundResponse()
  auto fragment =
      Buffer::OwnedBufferFragmentImpl::create(absl::string_view("", 0), response_buffer_releasor_);
  output_buffer.addBufferFragment(*fragment.release());
  ASSERT(outbound_responses_ < max_outbound_responses_);
  outbound_responses_++;
}

Status ServerConnectionImpl::doFloodProtectionChecks() const {
  ASSERT(dispatching_);
  // Before processing another request, make sure that we are below the response flood protection
  // threshold.
  if (outbound_responses_ >= max_outbound_responses_) {
    ENVOY_CONN_LOG(trace, "error accepting request: too many pending responses queued",
                   connection_);
    stats_.response_flood_.inc();
    return bufferFloodError("Too many responses queued.");
  }
  return okStatus();
}

uint64_t ConnectionImpl::flushOutput(bool end_encode) {
  if (end_encode) {
    // If this is an HTTP response in ServerConnectionImpl, track outbound responses for flood
    // protection
    maybeAddSentinelBufferFragment(*output_buffer_);
  }
  const uint64_t bytes_encoded = output_buffer_->length();
  connection().write(*output_buffer_, false);
  ASSERT(0UL == output_buffer_->length());
  return bytes_encoded;
}

void ConnectionImpl::addToBuffer(absl::string_view data) { output_buffer_->add(data); }

void ConnectionImpl::addCharToBuffer(char c) { output_buffer_->add(&c, 1); }

void ConnectionImpl::addIntToBuffer(uint64_t i) { output_buffer_->add(absl::StrCat(i)); }

void ConnectionImpl::copyToBuffer(const char* data, uint64_t length) {
  output_buffer_->add(data, length);
}

void StreamEncoderImpl::resetStream(StreamResetReason reason) {
  connection_.onResetStreamBase(reason);
}

void ResponseEncoderImpl::resetStream(StreamResetReason reason) {
  // Clear the downstream on the account since we're resetting the downstream.
  if (buffer_memory_account_) {
    buffer_memory_account_->clearDownstream();
  }

  // For H1, we use idleTimeouts to cancel streams unless there was an
  // explicit protocol error prior to sending a response to the downstream
  // in which case we send a local reply.
  // TODO(kbaichoo): If we want snappier resets of H1 streams we can
  //  1) Send local reply if no response data sent yet
  //  2) Invoke the idle timeout sooner to close underlying connection
  StreamEncoderImpl::resetStream(reason);
}

void ResponseEncoderImpl::onEncodeCompleteGuard() {
  if (encode_complete_ && envoy_stream_complete_) {
    // Only call onEncodeComplete after both the Envoy level stream and the
    // codec is finished as it will destroy the ActiveRequest holding the
    // encoder.
    connection_.onEncodeComplete();
  }
}

void StreamEncoderImpl::readDisable(bool disable) {
  if (disable) {
    ++read_disable_calls_;
  } else {
    ASSERT(read_disable_calls_ != 0);
    if (read_disable_calls_ != 0) {
      --read_disable_calls_;
    }
  }
  connection_.readDisable(disable);
}

uint32_t StreamEncoderImpl::bufferLimit() { return connection_.bufferLimit(); }

const Network::Address::InstanceConstSharedPtr& StreamEncoderImpl::connectionLocalAddress() {
  return connection_.connection().connectionInfoProvider().localAddress();
}

static const char RESPONSE_PREFIX[] = "HTTP/1.1 ";
static const char HTTP_10_RESPONSE_PREFIX[] = "HTTP/1.0 ";

void ResponseEncoderImpl::encodeHeaders(const ResponseHeaderMap& headers, bool end_stream) {
  started_response_ = true;

  // The contract is that client codecs must ensure that :status is present.
  ASSERT(headers.Status() != nullptr);
  uint64_t numeric_status = Utility::getResponseStatus(headers);

  if (connection_.protocol() == Protocol::Http10 && connection_.supportsHttp10()) {
    connection_.copyToBuffer(HTTP_10_RESPONSE_PREFIX, sizeof(HTTP_10_RESPONSE_PREFIX) - 1);
  } else {
    connection_.copyToBuffer(RESPONSE_PREFIX, sizeof(RESPONSE_PREFIX) - 1);
  }
  connection_.addIntToBuffer(numeric_status);
  connection_.addCharToBuffer(' ');

  const char* status_string = CodeUtility::toString(static_cast<Code>(numeric_status));
  uint32_t status_string_len = strlen(status_string);
  connection_.copyToBuffer(status_string, status_string_len);

  connection_.addCharToBuffer('\r');
  connection_.addCharToBuffer('\n');

  if (numeric_status >= 300) {
    // Don't do special CONNECT logic if the CONNECT was rejected.
    is_response_to_connect_request_ = false;
  }

  encodeHeadersBase(headers, absl::make_optional<uint64_t>(numeric_status), end_stream, false);
}

static const char REQUEST_POSTFIX[] = " HTTP/1.1\r\n";

Status RequestEncoderImpl::encodeHeaders(const RequestHeaderMap& headers, bool end_stream) {
  // Required headers must be present. This can only happen by some erroneous processing after the
  // downstream codecs decode.
  RETURN_IF_ERROR(HeaderUtility::checkRequiredRequestHeaders(headers));

  const HeaderEntry* method = headers.Method();
  const HeaderEntry* path = headers.Path();
  const HeaderEntry* host = headers.Host();
  bool is_connect = HeaderUtility::isConnect(headers);
  const Http::HeaderValues& header_values = Http::Headers::get();

  if (method->value() == header_values.MethodValues.Head) {
    head_request_ = true;
  } else if (method->value() == header_values.MethodValues.Connect) {
    disableChunkEncoding();
    connection_.connection().enableHalfClose(true);
    connect_request_ = true;
  }
  if (Utility::isUpgrade(headers)) {
    upgrade_request_ = true;
  }

  connection_.copyToBuffer(method->value().getStringView().data(), method->value().size());
  connection_.addCharToBuffer(' ');
  if (is_connect) {
    connection_.copyToBuffer(host->value().getStringView().data(), host->value().size());
  } else {
    connection_.copyToBuffer(path->value().getStringView().data(), path->value().size());
  }
  connection_.copyToBuffer(REQUEST_POSTFIX, sizeof(REQUEST_POSTFIX) - 1);

  encodeHeadersBase(headers, absl::nullopt, end_stream,
                    HeaderUtility::requestShouldHaveNoBody(headers));
  return okStatus();
}

int ConnectionImpl::setAndCheckCallbackStatus(Status&& status) {
  ASSERT(codec_status_.ok());
  codec_status_ = std::move(status);
  return codec_status_.ok() ? parser_->statusToInt(ParserStatus::Success)
                            : parser_->statusToInt(ParserStatus::Error);
}

int ConnectionImpl::setAndCheckCallbackStatusOr(Envoy::StatusOr<ParserStatus>&& statusor) {
  ASSERT(codec_status_.ok());
  if (statusor.ok()) {
    return parser_->statusToInt(statusor.value());
  } else {
    codec_status_ = std::move(statusor.status());
    return parser_->statusToInt(ParserStatus::Error);
  }
}

ConnectionImpl::ConnectionImpl(Network::Connection& connection, CodecStats& stats,
                               const Http1Settings& settings, MessageType type,
                               uint32_t max_headers_kb, const uint32_t max_headers_count)
    : connection_(connection), stats_(stats), codec_settings_(settings),
      encode_only_header_key_formatter_(encodeOnlyFormatterFromSettings(settings)),
      processing_trailers_(false), handling_upgrade_(false), reset_stream_called_(false),
      deferred_end_stream_headers_(false),
      require_strict_1xx_and_204_headers_(Runtime::runtimeFeatureEnabled(
          "envoy.reloadable_features.require_strict_1xx_and_204_response_headers")),
      send_strict_1xx_and_204_headers_(Runtime::runtimeFeatureEnabled(
          "envoy.reloadable_features.send_strict_1xx_and_204_response_headers")),
      dispatching_(false), no_chunked_encoding_header_for_304_(Runtime::runtimeFeatureEnabled(
                               "envoy.reloadable_features.no_chunked_encoding_header_for_304")),
      output_buffer_(connection.dispatcher().getWatermarkFactory().createBuffer(
          [&]() -> void { this->onBelowLowWatermark(); },
          [&]() -> void { this->onAboveHighWatermark(); },
          []() -> void { /* TODO(adisuissa): Handle overflow watermark */ })),
      max_headers_kb_(max_headers_kb), max_headers_count_(max_headers_count) {
  output_buffer_->setWatermarks(connection.bufferLimit());
  parser_ = std::make_unique<LegacyHttpParserImpl>(type, this);
}

Status ConnectionImpl::completeLastHeader() {
  ASSERT(dispatching_);
  ENVOY_CONN_LOG(trace, "completed header: key={} value={}", connection_,
                 current_header_field_.getStringView(), current_header_value_.getStringView());
  auto& headers_or_trailers = headersOrTrailers();

  // Account for ":" and "\r\n" bytes between the header key value pair.
  getBytesMeter().addHeaderBytesReceived(CRLF_SIZE + 1);

  // TODO(10646): Switch to use HeaderUtility::checkHeaderNameForUnderscores().
  RETURN_IF_ERROR(checkHeaderNameForUnderscores());
  if (!current_header_field_.empty()) {
    // Strip trailing whitespace of the current header value if any. Leading whitespace was trimmed
    // in ConnectionImpl::onHeaderValue. http_parser does not strip leading or trailing whitespace
    // as the spec requires: https://tools.ietf.org/html/rfc7230#section-3.2.4
    current_header_value_.rtrim();

    // If there is a stateful formatter installed, remember the original header key before
    // converting to lower case.
    auto formatter = headers_or_trailers.formatter();
    if (formatter.has_value()) {
      formatter->processKey(current_header_field_.getStringView());
    }
    current_header_field_.inlineTransform([](char c) { return absl::ascii_tolower(c); });

    headers_or_trailers.addViaMove(std::move(current_header_field_),
                                   std::move(current_header_value_));
  }

  // Check if the number of headers exceeds the limit.
  if (headers_or_trailers.size() > max_headers_count_) {
    error_code_ = Http::Code::RequestHeaderFieldsTooLarge;
    RETURN_IF_ERROR(sendProtocolError(Http1ResponseCodeDetails::get().TooManyHeaders));
    const absl::string_view header_type =
        processing_trailers_ ? Http1HeaderTypes::get().Trailers : Http1HeaderTypes::get().Headers;
    return codecProtocolError(absl::StrCat(header_type, " count exceeds limit"));
  }

  header_parsing_state_ = HeaderParsingState::Field;
  ASSERT(current_header_field_.empty());
  ASSERT(current_header_value_.empty());
  return okStatus();
}

uint32_t ConnectionImpl::getHeadersSize() {
  return current_header_field_.size() + current_header_value_.size() +
         headersOrTrailers().byteSize();
}

Status ConnectionImpl::checkMaxHeadersSize() {
  const uint32_t total = getHeadersSize();
  if (total > (max_headers_kb_ * 1024)) {
    const absl::string_view header_type =
        processing_trailers_ ? Http1HeaderTypes::get().Trailers : Http1HeaderTypes::get().Headers;
    error_code_ = Http::Code::RequestHeaderFieldsTooLarge;
    RETURN_IF_ERROR(sendProtocolError(Http1ResponseCodeDetails::get().HeadersTooLarge));
    return codecProtocolError(absl::StrCat(header_type, " size exceeds limit"));
  }
  return okStatus();
}

bool ConnectionImpl::maybeDirectDispatch(Buffer::Instance& data) {
  if (!handling_upgrade_) {
    // Only direct dispatch for Upgrade requests.
    return false;
  }

  ENVOY_CONN_LOG(trace, "direct-dispatched {} bytes", connection_, data.length());
  onBody(data);
  data.drain(data.length());
  return true;
}

void ConnectionImpl::onDispatch(const Buffer::Instance& data) {
  getBytesMeter().addWireBytesReceived(data.length());
}

Http::Status ClientConnectionImpl::dispatch(Buffer::Instance& data) {
  Http::Status status = ConnectionImpl::dispatch(data);
  if (status.ok() && data.length() > 0) {
    // The HTTP/1.1 codec pauses dispatch after a single response is complete. Extraneous data
    // after a response is complete indicates an error.
    return codecProtocolError("http/1.1 protocol error: extraneous data after response complete");
  }
  return status;
}

Http::Status ConnectionImpl::dispatch(Buffer::Instance& data) {
  // Add self to the Dispatcher's tracked object stack.
  ScopeTrackerScopeState scope(this, connection_.dispatcher());
  ENVOY_CONN_LOG(trace, "parsing {} bytes", connection_, data.length());
  // Make sure that dispatching_ is set to false after dispatching, even when
  // http_parser exits early with an error code.
  Cleanup cleanup([this]() { dispatching_ = false; });
  ASSERT(!dispatching_);
  ASSERT(codec_status_.ok());
  ASSERT(buffered_body_.length() == 0);

  dispatching_ = true;
  onDispatch(data);
  if (maybeDirectDispatch(data)) {
    return Http::okStatus();
  }

  // Always resume before dispatch.
  parser_->resume();

  ssize_t total_parsed = 0;
  if (data.length() > 0) {
    current_dispatching_buffer_ = &data;
    while (data.length() > 0) {
      auto slice = data.frontSlice();
      dispatching_slice_already_drained_ = false;
      auto statusor_parsed = dispatchSlice(static_cast<const char*>(slice.mem_), slice.len_);
      if (!statusor_parsed.ok()) {
        return statusor_parsed.status();
      }
      if (!dispatching_slice_already_drained_) {
        ASSERT(statusor_parsed.value() <= slice.len_);
        data.drain(statusor_parsed.value());
      }

      total_parsed += statusor_parsed.value();
      if (parser_->getStatus() != ParserStatus::Success) {
        // Parse errors trigger an exception in dispatchSlice so we are guaranteed to be paused at
        // this point.
        ASSERT(parser_->getStatus() == ParserStatus::Paused);
        break;
      }
    }
    current_dispatching_buffer_ = nullptr;
    dispatchBufferedBody();
  } else {
    auto result = dispatchSlice(nullptr, 0);
    if (!result.ok()) {
      return result.status();
    }
  }
  ASSERT(buffered_body_.length() == 0);

  ENVOY_CONN_LOG(trace, "parsed {} bytes", connection_, total_parsed);

  // If an upgrade has been handled and there is body data or early upgrade
  // payload to send on, send it on.
  maybeDirectDispatch(data);
  return Http::okStatus();
}

Envoy::StatusOr<size_t> ConnectionImpl::dispatchSlice(const char* slice, size_t len) {
  ASSERT(codec_status_.ok() && dispatching_);
  auto [nread, rc] = parser_->execute(slice, len);
  if (!codec_status_.ok()) {
    return codec_status_;
  }

  if (rc != parser_->statusToInt(ParserStatus::Success) &&
      rc != parser_->statusToInt(ParserStatus::Paused)) {
    RETURN_IF_ERROR(sendProtocolError(Http1ResponseCodeDetails::get().HttpCodecError));
    // Avoid overwriting the codec_status_ set in the callbacks.
    ASSERT(codec_status_.ok());
    codec_status_ =
        codecProtocolError(absl::StrCat("http/1.1 protocol error: ", parser_->errnoName(rc)));
    return codec_status_;
  }

  return nread;
}

Status ConnectionImpl::onHeaderField(const char* data, size_t length) {
  ASSERT(dispatching_);

  getBytesMeter().addHeaderBytesReceived(length);

  // We previously already finished up the headers, these headers are
  // now trailers.
  if (header_parsing_state_ == HeaderParsingState::Done) {
    if (!enableTrailers()) {
      // Ignore trailers.
      return okStatus();
    }
    processing_trailers_ = true;
    header_parsing_state_ = HeaderParsingState::Field;
    allocTrailers();
  }
  if (header_parsing_state_ == HeaderParsingState::Value) {
    RETURN_IF_ERROR(completeLastHeader());
  }

  current_header_field_.append(data, length);

  return checkMaxHeadersSize();
}

Status ConnectionImpl::onHeaderValue(const char* data, size_t length) {
  ASSERT(dispatching_);

  getBytesMeter().addHeaderBytesReceived(length);

  if (header_parsing_state_ == HeaderParsingState::Done && !enableTrailers()) {
    // Ignore trailers.
    return okStatus();
  }

  absl::string_view header_value{data, length};
  if (!Http::HeaderUtility::headerValueIsValid(header_value)) {
    ENVOY_CONN_LOG(debug, "invalid header value: {}", connection_, header_value);
    error_code_ = Http::Code::BadRequest;
    RETURN_IF_ERROR(sendProtocolError(Http1ResponseCodeDetails::get().InvalidCharacters));
    return codecProtocolError("http/1.1 protocol error: header value contains invalid chars");
  }

  header_parsing_state_ = HeaderParsingState::Value;
  if (current_header_value_.empty()) {
    // Strip leading whitespace if the current header value input contains the first bytes of the
    // encoded header value. Trailing whitespace is stripped once the full header value is known in
    // ConnectionImpl::completeLastHeader. http_parser does not strip leading or trailing whitespace
    // as the spec requires: https://tools.ietf.org/html/rfc7230#section-3.2.4 .
    header_value = StringUtil::ltrim(header_value);
  }
  current_header_value_.append(header_value.data(), header_value.length());

  return checkMaxHeadersSize();
}

StatusOr<ParserStatus> ConnectionImpl::onHeadersComplete() {
  ASSERT(!processing_trailers_);
  ASSERT(dispatching_);
  ENVOY_CONN_LOG(trace, "onHeadersCompleteBase", connection_);
  RETURN_IF_ERROR(completeLastHeader());

  if (!(parser_->httpMajor() == 1 && parser_->httpMinor() == 1)) {
    // This is not necessarily true, but it's good enough since higher layers only care if this is
    // HTTP/1.1 or not.
    protocol_ = Protocol::Http10;
  }
  RequestOrResponseHeaderMap& request_or_response_headers = requestOrResponseHeaders();
  const Http::HeaderValues& header_values = Http::Headers::get();
  if (Utility::isUpgrade(request_or_response_headers) && upgradeAllowed()) {
    // Ignore h2c upgrade requests until we support them.
    // See https://github.com/envoyproxy/envoy/issues/7161 for details.
    if (absl::EqualsIgnoreCase(request_or_response_headers.getUpgradeValue(),
                               header_values.UpgradeValues.H2c)) {
      ENVOY_CONN_LOG(trace, "removing unsupported h2c upgrade headers.", connection_);
      request_or_response_headers.removeUpgrade();
      if (request_or_response_headers.Connection()) {
        const auto& tokens_to_remove = caseUnorderdSetContainingUpgradeAndHttp2Settings();
        std::string new_value = StringUtil::removeTokens(
            request_or_response_headers.getConnectionValue(), ",", tokens_to_remove, ",");
        if (new_value.empty()) {
          request_or_response_headers.removeConnection();
        } else {
          request_or_response_headers.setConnection(new_value);
        }
      }
      request_or_response_headers.remove(header_values.Http2Settings);
    } else {
      ENVOY_CONN_LOG(trace, "codec entering upgrade mode.", connection_);
      handling_upgrade_ = true;
    }
  }
  if (parser_->methodName() == header_values.MethodValues.Connect) {
    if (request_or_response_headers.ContentLength()) {
      if (request_or_response_headers.getContentLengthValue() == "0") {
        request_or_response_headers.removeContentLength();
      } else {
        // Per https://tools.ietf.org/html/rfc7231#section-4.3.6 a payload with a
        // CONNECT request has no defined semantics, and may be rejected.
        error_code_ = Http::Code::BadRequest;
        RETURN_IF_ERROR(sendProtocolError(Http1ResponseCodeDetails::get().BodyDisallowed));
        return codecProtocolError("http/1.1 protocol error: unsupported content length");
      }
    }
    ENVOY_CONN_LOG(trace, "codec entering upgrade mode for CONNECT request.", connection_);
    handling_upgrade_ = true;
  }

  // https://tools.ietf.org/html/rfc7230#section-3.3.3
  // If a message is received with both a Transfer-Encoding and a
  // Content-Length header field, the Transfer-Encoding overrides the
  // Content-Length. Such a message might indicate an attempt to
  // perform request smuggling (Section 9.5) or response splitting
  // (Section 9.4) and ought to be handled as an error. A sender MUST
  // remove the received Content-Length field prior to forwarding such
  // a message.

  // Reject message with Http::Code::BadRequest if both Transfer-Encoding and Content-Length
  // headers are present or if allowed by http1 codec settings and 'Transfer-Encoding'
  // is chunked - remove Content-Length and serve request.
  if (parser_->hasTransferEncoding() != 0 && request_or_response_headers.ContentLength()) {
    if (parser_->isChunked() && codec_settings_.allow_chunked_length_) {
      request_or_response_headers.removeContentLength();
    } else {
      error_code_ = Http::Code::BadRequest;
      RETURN_IF_ERROR(sendProtocolError(Http1ResponseCodeDetails::get().ChunkedContentLength));
      return codecProtocolError(
          "http/1.1 protocol error: both 'Content-Length' and 'Transfer-Encoding' are set.");
    }
  }

  // Per https://tools.ietf.org/html/rfc7230#section-3.3.1 Envoy should reject
  // transfer-codings it does not understand.
  // Per https://tools.ietf.org/html/rfc7231#section-4.3.6 a payload with a
  // CONNECT request has no defined semantics, and may be rejected.
  if (request_or_response_headers.TransferEncoding()) {
    const absl::string_view encoding = request_or_response_headers.getTransferEncodingValue();
    if (!absl::EqualsIgnoreCase(encoding, header_values.TransferEncodingValues.Chunked) ||
        parser_->methodName() == header_values.MethodValues.Connect) {
      error_code_ = Http::Code::NotImplemented;
      RETURN_IF_ERROR(sendProtocolError(Http1ResponseCodeDetails::get().InvalidTransferEncoding));
      return codecProtocolError("http/1.1 protocol error: unsupported transfer encoding");
    }
  }

  auto statusor = onHeadersCompleteBase();
  if (!statusor.ok()) {
    RETURN_IF_ERROR(statusor.status());
  }

  header_parsing_state_ = HeaderParsingState::Done;

  // Returning ParserStatus::NoBodyData informs http_parser to not expect a body or further data
  // on this connection.
  return handling_upgrade_ ? ParserStatus::NoBodyData : statusor.value();
}

void ConnectionImpl::bufferBody(const char* data, size_t length) {
  auto slice = current_dispatching_buffer_->frontSlice();
  if (data == slice.mem_ && length == slice.len_) {
    buffered_body_.move(*current_dispatching_buffer_, length);
    dispatching_slice_already_drained_ = true;
  } else {
    buffered_body_.add(data, length);
  }
}

void ConnectionImpl::dispatchBufferedBody() {
  ASSERT(parser_->getStatus() == ParserStatus::Success ||
         parser_->getStatus() == ParserStatus::Paused);
  ASSERT(codec_status_.ok());
  if (buffered_body_.length() > 0) {
    onBody(buffered_body_);
    buffered_body_.drain(buffered_body_.length());
  }
}

void ConnectionImpl::onChunkHeader(bool is_final_chunk) {
  if (is_final_chunk) {
    // Dispatch body before parsing trailers, so body ends up dispatched even if an error is found
    // while processing trailers.
    dispatchBufferedBody();
  }
}

StatusOr<ParserStatus> ConnectionImpl::onMessageComplete() {
  ENVOY_CONN_LOG(trace, "message complete", connection_);

  dispatchBufferedBody();

  if (handling_upgrade_) {
    // If this is an upgrade request, swallow the onMessageComplete. The
    // upgrade payload will be treated as stream body.
    ASSERT(!deferred_end_stream_headers_);
    ENVOY_CONN_LOG(trace, "Pausing parser due to upgrade.", connection_);
    return parser_->pause();
  }

  // If true, this indicates we were processing trailers and must
  // move the last header into current_header_map_
  if (header_parsing_state_ == HeaderParsingState::Value) {
    RETURN_IF_ERROR(completeLastHeader());
  }

  return onMessageCompleteBase();
}

Status ConnectionImpl::onMessageBegin() {
  ENVOY_CONN_LOG(trace, "message begin", connection_);
  // Make sure that if HTTP/1.0 and HTTP/1.1 requests share a connection Envoy correctly sets
  // protocol for each request. Envoy defaults to 1.1 but sets the protocol to 1.0 where applicable
  // in onHeadersCompleteBase
  protocol_ = Protocol::Http11;
  processing_trailers_ = false;
  header_parsing_state_ = HeaderParsingState::Field;
  allocHeaders(statefulFormatterFromSettings(codec_settings_));
  return onMessageBeginBase();
}

void ConnectionImpl::onResetStreamBase(StreamResetReason reason) {
  ASSERT(!reset_stream_called_);
  reset_stream_called_ = true;
  onResetStream(reason);
}

void ConnectionImpl::dumpState(std::ostream& os, int indent_level) const {
  const char* spaces = spacesForLevel(indent_level);
  os << spaces << "Http1::ConnectionImpl " << this << DUMP_MEMBER(dispatching_)
     << DUMP_MEMBER(dispatching_slice_already_drained_) << DUMP_MEMBER(reset_stream_called_)
     << DUMP_MEMBER(handling_upgrade_) << DUMP_MEMBER(deferred_end_stream_headers_)
     << DUMP_MEMBER(require_strict_1xx_and_204_headers_)
     << DUMP_MEMBER(send_strict_1xx_and_204_headers_) << DUMP_MEMBER(processing_trailers_)
     << DUMP_MEMBER(no_chunked_encoding_header_for_304_) << DUMP_MEMBER(buffered_body_.length());

  // Dump header parsing state, and any progress on headers.
  os << DUMP_MEMBER(header_parsing_state_);
  os << DUMP_MEMBER_AS(current_header_field_, current_header_field_.getStringView());
  os << DUMP_MEMBER_AS(current_header_value_, current_header_value_.getStringView());

  // Dump Child
  os << '\n';
  dumpAdditionalState(os, indent_level);

  // Dump the first slice of the dispatching buffer if not drained escaping
  // certain characters. We do this last as the slice could be rather large.
  if (current_dispatching_buffer_ == nullptr || dispatching_slice_already_drained_) {
    // Buffer is either null or already drained (in the body).
    // Use the macro for consistent formatting.
    os << DUMP_NULLABLE_MEMBER(current_dispatching_buffer_, "drained");
    return;
  } else {
    absl::string_view front_slice = [](Buffer::RawSlice slice) {
      return absl::string_view(static_cast<const char*>(slice.mem_), slice.len_);
    }(current_dispatching_buffer_->frontSlice());

    // Dump buffer data escaping \r, \n, \t, ", ', and \.
    // This is not the most performant implementation, but we're crashing and
    // cannot allocate memory.
    os << spaces << "current_dispatching_buffer_ front_slice length: " << front_slice.length()
       << " contents: \"";
    StringUtil::escapeToOstream(os, front_slice);
    os << "\"\n";
  }
}

void ServerConnectionImpl::dumpAdditionalState(std::ostream& os, int indent_level) const {
  const char* spaces = spacesForLevel(indent_level);

  DUMP_DETAILS(active_request_);
  os << '\n';

  // Dump header map, it may be null if it was moved to the request, and
  // request_url.
  if (absl::holds_alternative<RequestHeaderMapPtr>(headers_or_trailers_)) {
    DUMP_DETAILS(absl::get<RequestHeaderMapPtr>(headers_or_trailers_));
  } else {
    DUMP_DETAILS(absl::get<RequestTrailerMapPtr>(headers_or_trailers_));
  }
}

void ClientConnectionImpl::dumpAdditionalState(std::ostream& os, int indent_level) const {
  const char* spaces = spacesForLevel(indent_level);
  // Dump header map, it may be null if it was moved to the request.
  if (absl::holds_alternative<ResponseHeaderMapPtr>(headers_or_trailers_)) {
    DUMP_DETAILS(absl::get<ResponseHeaderMapPtr>(headers_or_trailers_));
  } else {
    DUMP_DETAILS(absl::get<ResponseTrailerMapPtr>(headers_or_trailers_));
  }

  // Dump the associated request.
  os << spaces << "Dumping corresponding downstream request:";
  if (pending_response_.has_value()) {
    os << '\n';
    const ResponseDecoder* decoder = pending_response_.value().decoder_;
    DUMP_DETAILS(decoder);
  } else {
    os << " null\n";
  }
}

ServerConnectionImpl::ServerConnectionImpl(
    Network::Connection& connection, CodecStats& stats, ServerConnectionCallbacks& callbacks,
    const Http1Settings& settings, uint32_t max_request_headers_kb,
    const uint32_t max_request_headers_count,
    envoy::config::core::v3::HttpProtocolOptions::HeadersWithUnderscoresAction
        headers_with_underscores_action)
    : ConnectionImpl(connection, stats, settings, MessageType::Request, max_request_headers_kb,
                     max_request_headers_count),
      callbacks_(callbacks),
      response_buffer_releasor_([this](const Buffer::OwnedBufferFragmentImpl* fragment) {
        releaseOutboundResponse(fragment);
      }),
      // Pipelining is generally not well supported on the internet and has a series of dangerous
      // overflow bugs. As such we are disabling it for now, and removing this temporary override if
      // no one objects. If you use this integer to restore prior behavior, contact the
      // maintainer team as it will otherwise be removed entirely soon.
      max_outbound_responses_(
          Runtime::getInteger("envoy.do_not_use_going_away_max_http2_outbound_responses", 2)),
      headers_with_underscores_action_(headers_with_underscores_action) {}

uint32_t ServerConnectionImpl::getHeadersSize() {
  // Add in the size of the request URL if processing request headers.
  const uint32_t url_size = (!processing_trailers_ && active_request_.has_value())
                                ? active_request_.value().request_url_.size()
                                : 0;
  return url_size + ConnectionImpl::getHeadersSize();
}

void ServerConnectionImpl::onEncodeComplete() {
  if (active_request_.value().remote_complete_) {
    // Only do this if remote is complete. If we are replying before the request is complete the
    // only logical thing to do is for higher level code to reset() / close the connection so we
    // leave the request around so that it can fire reset callbacks.
    active_request_.reset();
  }
}

Status ServerConnectionImpl::handlePath(RequestHeaderMap& headers, absl::string_view method) {
  const Http::HeaderValues& header_values = Http::Headers::get();
  HeaderString path(header_values.Path);

  bool is_connect = (method == header_values.MethodValues.Connect);

  // The url is relative or a wildcard when the method is OPTIONS. Nothing to do here.
  auto& active_request = active_request_.value();
  if (!is_connect && !active_request.request_url_.getStringView().empty() &&
      (active_request.request_url_.getStringView()[0] == '/' ||
       (method == header_values.MethodValues.Options &&
        active_request.request_url_.getStringView()[0] == '*'))) {
    headers.addViaMove(std::move(path), std::move(active_request.request_url_));
    return okStatus();
  }

  // If absolute_urls and/or connect are not going be handled, copy the url and return.
  // This forces the behavior to be backwards compatible with the old codec behavior.
  // CONNECT "urls" are actually host:port so look like absolute URLs to the above checks.
  // Absolute URLS in CONNECT requests will be rejected below by the URL class validation.
  if (!codec_settings_.allow_absolute_url_ && !is_connect) {
    headers.addViaMove(std::move(path), std::move(active_request.request_url_));
    return okStatus();
  }

  Utility::Url absolute_url;
  if (!absolute_url.initialize(active_request.request_url_.getStringView(), is_connect)) {
    RETURN_IF_ERROR(sendProtocolError(Http1ResponseCodeDetails::get().InvalidUrl));
    return codecProtocolError("http/1.1 protocol error: invalid url in request line");
  }
  // RFC7230#5.7
  // When a proxy receives a request with an absolute-form of
  // request-target, the proxy MUST ignore the received Host header field
  // (if any) and instead replace it with the host information of the
  // request-target. A proxy that forwards such a request MUST generate a
  // new Host field-value based on the received request-target rather than
  // forward the received Host field-value.
  headers.setHost(absolute_url.hostAndPort());
  // Add the scheme and validate to ensure no https://
  // requests are accepted over unencrypted connections by front-line Envoys.
  if (!is_connect) {
    headers.setScheme(absolute_url.scheme());
    if (!HeaderUtility::schemeIsValid(absolute_url.scheme())) {
      RETURN_IF_ERROR(sendProtocolError(Http1ResponseCodeDetails::get().InvalidScheme));
      return codecProtocolError("http/1.1 protocol error: invalid scheme");
    }
    if (codec_settings_.validate_scheme_ &&
        absolute_url.scheme() == header_values.SchemeValues.Https && !connection().ssl()) {
      error_code_ = Http::Code::Forbidden;
      RETURN_IF_ERROR(sendProtocolError(Http1ResponseCodeDetails::get().HttpsInPlaintext));
      return codecProtocolError("http/1.1 protocol error: https in the clear");
    }
  }

  if (!absolute_url.pathAndQueryParams().empty()) {
    headers.setPath(absolute_url.pathAndQueryParams());
  }
  active_request.request_url_.clear();
  return okStatus();
}

Envoy::StatusOr<ParserStatus> ServerConnectionImpl::onHeadersCompleteBase() {
  // Handle the case where response happens prior to request complete. It's up to upper layer code
  // to disconnect the connection but we shouldn't fire any more events since it doesn't make
  // sense.
  if (active_request_.has_value()) {
    auto& active_request = active_request_.value();
    auto& headers = absl::get<RequestHeaderMapPtr>(headers_or_trailers_);
    ENVOY_CONN_LOG(trace, "Server: onHeadersComplete size={}", connection_, headers->size());

    if (!handling_upgrade_ && headers->Connection()) {
      // If we fail to sanitize the request, return a 400 to the client
      if (!Utility::sanitizeConnectionHeader(*headers)) {
        absl::string_view header_value = headers->getConnectionValue();
        ENVOY_CONN_LOG(debug, "Invalid nominated headers in Connection: {}", connection_,
                       header_value);
        error_code_ = Http::Code::BadRequest;
        RETURN_IF_ERROR(
            sendProtocolError(Http1ResponseCodeDetails::get().ConnectionHeaderSanitization));
        return codecProtocolError("Invalid nominated headers in Connection.");
      }
    }

    // Inform the response encoder about any HEAD method, so it can set content
    // length and transfer encoding headers correctly.
    const Http::HeaderValues& header_values = Http::Headers::get();
    active_request.response_encoder_.setIsResponseToHeadRequest(parser_->methodName() ==
                                                                header_values.MethodValues.Head);
    active_request.response_encoder_.setIsResponseToConnectRequest(
        parser_->methodName() == header_values.MethodValues.Connect);

    RETURN_IF_ERROR(handlePath(*headers, parser_->methodName()));
    ASSERT(active_request.request_url_.empty());

    headers->setMethod(parser_->methodName());

    // Make sure the host is valid.
    auto details = HeaderUtility::requestHeadersValid(*headers);
    if (details.has_value()) {
      RETURN_IF_ERROR(sendProtocolError(details.value().get()));
      return codecProtocolError(
          "http/1.1 protocol error: request headers failed spec compliance checks");
    }

    // Determine here whether we have a body or not. This uses the new RFC semantics where the
    // presence of content-length or chunked transfer-encoding indicates a body vs. a particular
    // method. If there is no body, we defer raising decodeHeaders() until the parser is flushed
    // with message complete. This allows upper layers to behave like HTTP/2 and prevents a proxy
    // scenario where the higher layers stream through and implicitly switch to chunked transfer
    // encoding because end stream with zero body length has not yet been indicated.
    if (parser_->isChunked() ||
        (parser_->contentLength().has_value() && parser_->contentLength().value() > 0) ||
        handling_upgrade_) {
      active_request.request_decoder_->decodeHeaders(std::move(headers), false);

      // If the connection has been closed (or is closing) after decoding headers, pause the parser
      // so we return control to the caller.
      if (connection_.state() != Network::Connection::State::Open) {
        return parser_->pause();
      }
    } else {
      deferred_end_stream_headers_ = true;
    }
  }

  return ParserStatus::Success;
}

Status ServerConnectionImpl::onMessageBeginBase() {
  if (!resetStreamCalled()) {
    ASSERT(!active_request_.has_value());
    active_request_.emplace(*this, std::move(bytes_meter_before_stream_));
    auto& active_request = active_request_.value();
    if (resetStreamCalled()) {
      return codecClientError("cannot create new streams after calling reset");
    }
    active_request.request_decoder_ = &callbacks_.newStream(active_request.response_encoder_);

    // Check for pipelined request flood as we prepare to accept a new request.
    // Parse errors that happen prior to onMessageBegin result in stream termination, it is not
    // possible to overflow output buffers with early parse errors.
    RETURN_IF_ERROR(doFloodProtectionChecks());
  }
  return okStatus();
}

Status ServerConnectionImpl::onUrl(const char* data, size_t length) {
  if (active_request_.has_value()) {
    active_request_.value().request_url_.append(data, length);

    RETURN_IF_ERROR(checkMaxHeadersSize());
  }

  return okStatus();
}

void ServerConnectionImpl::onBody(Buffer::Instance& data) {
  ASSERT(!deferred_end_stream_headers_);
  if (active_request_.has_value()) {
    ENVOY_CONN_LOG(trace, "body size={}", connection_, data.length());
    active_request_.value().request_decoder_->decodeData(data, false);
  }
}

ParserStatus ServerConnectionImpl::onMessageCompleteBase() {
  ASSERT(!handling_upgrade_);
  if (active_request_.has_value()) {
    auto& active_request = active_request_.value();

    if (active_request.request_decoder_) {
      active_request.response_encoder_.readDisable(true);
    }
    active_request.remote_complete_ = true;
    if (deferred_end_stream_headers_) {
      active_request.request_decoder_->decodeHeaders(
          std::move(absl::get<RequestHeaderMapPtr>(headers_or_trailers_)), true);
      deferred_end_stream_headers_ = false;
    } else if (processing_trailers_) {
      active_request.request_decoder_->decodeTrailers(
          std::move(absl::get<RequestTrailerMapPtr>(headers_or_trailers_)));
    } else {
      Buffer::OwnedImpl buffer;
      active_request.request_decoder_->decodeData(buffer, true);
    }

    // Reset to ensure no information from one requests persists to the next.
    headers_or_trailers_.emplace<RequestHeaderMapPtr>(nullptr);
  }

  // Always pause the parser so that the calling code can process 1 request at a time and apply
  // back pressure. However this means that the calling code needs to detect if there is more data
  // in the buffer and dispatch it again.
  return parser_->pause();
}

void ServerConnectionImpl::onResetStream(StreamResetReason reason) {
  active_request_.value().response_encoder_.runResetCallbacks(reason);
  active_request_.reset();
}

Status ServerConnectionImpl::sendProtocolError(absl::string_view details) {
  // We do this here because we may get a protocol error before we have a logical stream.
  if (!active_request_.has_value()) {
    RETURN_IF_ERROR(onMessageBegin());
  }
  ASSERT(active_request_.has_value());

  active_request_.value().response_encoder_.setDetails(details);
  if (!active_request_.value().response_encoder_.startedResponse()) {
    active_request_->request_decoder_->sendLocalReply(
        error_code_, CodeUtility::toString(error_code_), nullptr, absl::nullopt, details);
  }
  return okStatus();
}

void ServerConnectionImpl::onAboveHighWatermark() {
  if (active_request_.has_value()) {
    active_request_.value().response_encoder_.runHighWatermarkCallbacks();
  }
}
void ServerConnectionImpl::onBelowLowWatermark() {
  if (active_request_.has_value()) {
    active_request_.value().response_encoder_.runLowWatermarkCallbacks();
  }
}

void ServerConnectionImpl::releaseOutboundResponse(
    const Buffer::OwnedBufferFragmentImpl* fragment) {
  ASSERT(outbound_responses_ >= 1);
  --outbound_responses_;
  delete fragment;
}

Status ServerConnectionImpl::checkHeaderNameForUnderscores() {
  if (headers_with_underscores_action_ != envoy::config::core::v3::HttpProtocolOptions::ALLOW &&
      Http::HeaderUtility::headerNameContainsUnderscore(current_header_field_.getStringView())) {
    if (headers_with_underscores_action_ ==
        envoy::config::core::v3::HttpProtocolOptions::DROP_HEADER) {
      ENVOY_CONN_LOG(debug, "Dropping header with invalid characters in its name: {}", connection_,
                     current_header_field_.getStringView());
      stats_.dropped_headers_with_underscores_.inc();
      current_header_field_.clear();
      current_header_value_.clear();
    } else {
      ENVOY_CONN_LOG(debug, "Rejecting request due to header name with underscores: {}",
                     connection_, current_header_field_.getStringView());
      error_code_ = Http::Code::BadRequest;
      RETURN_IF_ERROR(sendProtocolError(Http1ResponseCodeDetails::get().InvalidUnderscore));
      stats_.requests_rejected_with_underscores_in_headers_.inc();
      return codecProtocolError("http/1.1 protocol error: header name contains underscores");
    }
  }
  return okStatus();
}

void ServerConnectionImpl::ActiveRequest::dumpState(std::ostream& os, int indent_level) const {
  (void)indent_level;
  os << DUMP_MEMBER_AS(
      request_url_, !request_url_.getStringView().empty() ? request_url_.getStringView() : "null");
  os << DUMP_MEMBER(response_encoder_.local_end_stream_);
}

ClientConnectionImpl::ClientConnectionImpl(Network::Connection& connection, CodecStats& stats,
                                           ConnectionCallbacks&, const Http1Settings& settings,
                                           const uint32_t max_response_headers_count)
    : ConnectionImpl(connection, stats, settings, MessageType::Response, MAX_RESPONSE_HEADERS_KB,
                     max_response_headers_count) {}

bool ClientConnectionImpl::cannotHaveBody() {
  if (pending_response_.has_value() && pending_response_.value().encoder_.headRequest()) {
    ASSERT(!pending_response_done_);
    return true;
  } else if (parser_->statusCode() == 204 || parser_->statusCode() == 304 ||
             (parser_->statusCode() >= 200 &&
              (parser_->contentLength().has_value() && parser_->contentLength().value() == 0) &&
              !parser_->isChunked())) {
    return true;
  } else {
    return false;
  }
}

RequestEncoder& ClientConnectionImpl::newStream(ResponseDecoder& response_decoder) {
  // If reads were disabled due to flow control, we expect reads to always be enabled again before
  // reusing this connection. This is done when the response is received.
  ASSERT(connection_.readEnabled());

  ASSERT(!pending_response_.has_value());
  ASSERT(pending_response_done_);
  pending_response_.emplace(*this, std::move(bytes_meter_before_stream_), &response_decoder);
  pending_response_done_ = false;
  return pending_response_.value().encoder_;
}

Envoy::StatusOr<ParserStatus> ClientConnectionImpl::onHeadersCompleteBase() {
  ENVOY_CONN_LOG(trace, "status_code {}", connection_, parser_->statusCode());

  // Handle the case where the client is closing a kept alive connection (by sending a 408
  // with a 'Connection: close' header). In this case we just let response flush out followed
  // by the remote close.
  if (!pending_response_.has_value() && !resetStreamCalled()) {
    return prematureResponseError("", static_cast<Http::Code>(parser_->statusCode()));
  } else if (pending_response_.has_value()) {
    ASSERT(!pending_response_done_);
    auto& headers = absl::get<ResponseHeaderMapPtr>(headers_or_trailers_);
    ENVOY_CONN_LOG(trace, "Client: onHeadersComplete size={}", connection_, headers->size());
    headers->setStatus(parser_->statusCode());

    if (parser_->statusCode() >= 200 && parser_->statusCode() < 300 &&
        pending_response_.value().encoder_.connectRequest()) {
      ENVOY_CONN_LOG(trace, "codec entering upgrade mode for CONNECT response.", connection_);
      handling_upgrade_ = true;
    }

    if (require_strict_1xx_and_204_headers_ &&
        (parser_->statusCode() < 200 || parser_->statusCode() == 204)) {
      if (headers->TransferEncoding()) {
        RETURN_IF_ERROR(
            sendProtocolError(Http1ResponseCodeDetails::get().TransferEncodingNotAllowed));
        return codecProtocolError(
            "http/1.1 protocol error: transfer encoding not allowed in 1xx or 204");
      }

      if (headers->ContentLength()) {
        // Report a protocol error for non-zero Content-Length, but paper over zero Content-Length.
        if (headers->ContentLength()->value().getStringView() != "0") {
          RETURN_IF_ERROR(
              sendProtocolError(Http1ResponseCodeDetails::get().ContentLengthNotAllowed));
          return codecProtocolError(
              "http/1.1 protocol error: content length not allowed in 1xx or 204");
        }

        headers->removeContentLength();
      }
    }

    if (HeaderUtility::isSpecial1xx(*headers)) {
      pending_response_.value().decoder_->decode1xxHeaders(std::move(headers));
    } else if (cannotHaveBody() && !handling_upgrade_) {
      deferred_end_stream_headers_ = true;
    } else {
      pending_response_.value().decoder_->decodeHeaders(std::move(headers), false);
    }

    // http-parser treats 1xx headers as their own complete response. Swallow the spurious
    // onMessageComplete and continue processing for purely informational headers.
    // 101-SwitchingProtocols is exempt as all data after the header is proxied through after
    // upgrading.
    if (CodeUtility::is1xx(parser_->statusCode()) &&
        parser_->statusCode() != enumToInt(Http::Code::SwitchingProtocols)) {
      ignore_message_complete_for_1xx_ = true;
      // Reset to ensure no information from the 1xx headers is used for the response headers.
      headers_or_trailers_.emplace<ResponseHeaderMapPtr>(nullptr);
    }
  }

  // Here we deal with cases where the response cannot have a body by returning
  // ParserStatus::NoBody, but http_parser does not deal with it for us.
  return cannotHaveBody() ? ParserStatus::NoBody : ParserStatus::Success;
}

bool ClientConnectionImpl::upgradeAllowed() const {
  if (pending_response_.has_value()) {
    return pending_response_->encoder_.upgradeRequest();
  }
  return false;
}

void ClientConnectionImpl::onBody(Buffer::Instance& data) {
  ASSERT(!deferred_end_stream_headers_);
  if (pending_response_.has_value()) {
    ASSERT(!pending_response_done_);
    pending_response_.value().decoder_->decodeData(data, false);
  }
}

ParserStatus ClientConnectionImpl::onMessageCompleteBase() {
  ENVOY_CONN_LOG(trace, "message complete", connection_);
  if (ignore_message_complete_for_1xx_) {
    ignore_message_complete_for_1xx_ = false;
    return ParserStatus::Success;
  }
  if (pending_response_.has_value()) {
    ASSERT(!pending_response_done_);
    // After calling decodeData() with end stream set to true, we should no longer be able to reset.
    PendingResponse& response = pending_response_.value();
    // Encoder is used as part of decode* calls later in this function so pending_response_ can not
    // be reset just yet. Preserve the state in pending_response_done_ instead.
    pending_response_done_ = true;

    if (deferred_end_stream_headers_) {
      response.decoder_->decodeHeaders(
          std::move(absl::get<ResponseHeaderMapPtr>(headers_or_trailers_)), true);
      deferred_end_stream_headers_ = false;
    } else if (processing_trailers_) {
      response.decoder_->decodeTrailers(
          std::move(absl::get<ResponseTrailerMapPtr>(headers_or_trailers_)));
    } else {
      Buffer::OwnedImpl buffer;
      response.decoder_->decodeData(buffer, true);
    }

    // Reset to ensure no information from one requests persists to the next.
    pending_response_.reset();
    headers_or_trailers_.emplace<ResponseHeaderMapPtr>(nullptr);
  }

  // Pause the parser after a response is complete. Any remaining data indicates an error.
  return parser_->pause();
}

void ClientConnectionImpl::onResetStream(StreamResetReason reason) {
  // Only raise reset if we did not already dispatch a complete response.
  if (pending_response_.has_value() && !pending_response_done_) {
    pending_response_.value().encoder_.runResetCallbacks(reason);
    pending_response_done_ = true;
    pending_response_.reset();
  }
}

Status ClientConnectionImpl::sendProtocolError(absl::string_view details) {
  if (pending_response_.has_value()) {
    ASSERT(!pending_response_done_);
    pending_response_.value().encoder_.setDetails(details);
  }
  return okStatus();
}

void ClientConnectionImpl::onAboveHighWatermark() {
  // This should never happen without an active stream/request.
  pending_response_.value().encoder_.runHighWatermarkCallbacks();
}

void ClientConnectionImpl::onBelowLowWatermark() {
  // This can get called without an active stream/request when the response completion causes us to
  // close the connection, but in doing so go below low watermark.
  if (pending_response_.has_value() && !pending_response_done_) {
    pending_response_.value().encoder_.runLowWatermarkCallbacks();
  }
}

} // namespace Http1
} // namespace Http
} // namespace Envoy<|MERGE_RESOLUTION|>--- conflicted
+++ resolved
@@ -92,12 +92,8 @@
                                      StreamInfo::BytesMeterSharedPtr&& bytes_meter)
     : connection_(connection), disable_chunk_encoding_(false), chunk_encoding_(true),
       connect_request_(false), is_tcp_tunneling_(false), is_response_to_head_request_(false),
-<<<<<<< HEAD
       is_response_to_connect_request_(false), envoy_stream_complete_(false),
-      encode_complete_(false), bytes_meter_(bytes_meter) {
-=======
-      is_response_to_connect_request_(false), bytes_meter_(std::move(bytes_meter)) {
->>>>>>> 3b27d1d3
+      encode_complete_(false), bytes_meter_(std::move(bytes_meter)) {
   if (!bytes_meter_) {
     bytes_meter_ = std::make_shared<StreamInfo::BytesMeter>();
   }
