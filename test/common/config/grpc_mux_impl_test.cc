#include <memory>

#include "envoy/api/v2/discovery.pb.h"
#include "envoy/api/v2/eds.pb.h"

#include "common/common/empty_string.h"
#include "common/config/new_grpc_mux_impl.h"
#include "common/config/protobuf_link_hacks.h"
#include "common/config/resources.h"
#include "common/config/utility.h"
#include "common/protobuf/protobuf.h"
#include "common/stats/isolated_store_impl.h"

#include "test/mocks/common.h"
#include "test/mocks/config/mocks.h"
#include "test/mocks/event/mocks.h"
#include "test/mocks/grpc/mocks.h"
#include "test/mocks/local_info/mocks.h"
#include "test/mocks/runtime/mocks.h"
#include "test/test_common/logging.h"
#include "test/test_common/simulated_time_system.h"
#include "test/test_common/test_time.h"
#include "test/test_common/utility.h"

#include "absl/strings/substitute.h"
#include "gmock/gmock.h"
#include "gtest/gtest.h"

using testing::_;
using testing::AtLeast;
using testing::InSequence;
using testing::Invoke;
using testing::IsSubstring;
using testing::NiceMock;
using testing::Return;
using testing::ReturnRef;

namespace Envoy {
namespace Config {
namespace {

// We test some mux specific stuff below, other unit test coverage for singleton use of GrpcMuxImpl
// is provided in [grpc_]subscription_impl_test.cc.
class GrpcMuxImplTestBase : public testing::Test {
public:
  GrpcMuxImplTestBase()
      : async_client_(new Grpc::MockAsyncClient()),
        control_plane_connected_state_(
            stats_.gauge("control_plane.connected_state", Stats::Gauge::ImportMode::NeverImport)) {}

  void setup() {
    grpc_mux_ = std::make_unique<GrpcMuxSotw>(
        std::unique_ptr<Grpc::MockAsyncClient>(async_client_), dispatcher_,
        *Protobuf::DescriptorPool::generated_pool()->FindMethodByName(
            "envoy.service.discovery.v2.AggregatedDiscoveryService.StreamAggregatedResources"),
        random_, stats_, rate_limit_settings_, local_info_, true);
  }

  void setup(const RateLimitSettings& custom_rate_limit_settings) {
    grpc_mux_ = std::make_unique<GrpcMuxSotw>(
        std::unique_ptr<Grpc::MockAsyncClient>(async_client_), dispatcher_,
        *Protobuf::DescriptorPool::generated_pool()->FindMethodByName(
            "envoy.service.discovery.v2.AggregatedDiscoveryService.StreamAggregatedResources"),
        random_, stats_, custom_rate_limit_settings, local_info_, true);
  }

  void expectSendMessage(const std::string& type_url,
                         const std::vector<std::string>& resource_names, const std::string& version,
                         bool first = false, const std::string& nonce = "",
                         const Protobuf::int32 error_code = Grpc::Status::WellKnownGrpcStatus::Ok,
                         const std::string& error_message = "") {
    envoy::api::v2::DiscoveryRequest expected_request;
    if (first) {
      expected_request.mutable_node()->CopyFrom(local_info_.node());
    }
    for (const auto& resource : resource_names) {
      expected_request.add_resource_names(resource);
    }
    if (!version.empty()) {
      expected_request.set_version_info(version);
    }
    expected_request.set_response_nonce(nonce);
    expected_request.set_type_url(type_url);
    if (error_code != Grpc::Status::WellKnownGrpcStatus::Ok) {
      ::google::rpc::Status* error_detail = expected_request.mutable_error_detail();
      error_detail->set_code(error_code);
      error_detail->set_message(error_message);
    }
    EXPECT_CALL(
        async_stream_,
        sendMessageRaw_(Grpc::ProtoBufferEqIgnoreRepeatedFieldOrdering(expected_request), false));
  }

  // These tests were written around GrpcMuxWatch, an RAII type returned by the old subscribe().
  // To preserve these tests for the new code, we need an RAII watch handler. That is
  // GrpcSubscriptionImpl, but to keep things simple, we'll fake it. (What we really care about
  // is the destructor, which is identical to the real one).
  class FakeGrpcSubscription {
  public:
    FakeGrpcSubscription(GrpcMux* grpc_mux, std::string type_url, Watch* watch)
        : grpc_mux_(grpc_mux), type_url_(std::move(type_url)), watch_(watch) {}
    ~FakeGrpcSubscription() { grpc_mux_->removeWatch(type_url_, watch_); }

  private:
    GrpcMux* const grpc_mux_;
    std::string type_url_;
    Watch* const watch_;
  };

  FakeGrpcSubscription makeWatch(const std::string& type_url,
                                 const std::set<std::string>& resources) {
    return FakeGrpcSubscription(grpc_mux_.get(), type_url,
                                grpc_mux_->addOrUpdateWatch(type_url, nullptr, resources,
                                                            callbacks_,
                                                            std::chrono::milliseconds(0)));
  }

  FakeGrpcSubscription
  makeWatch(const std::string& type_url, const std::set<std::string>& resources,
            NiceMock<MockSubscriptionCallbacks<envoy::api::v2::ClusterLoadAssignment>>& callbacks) {
    return FakeGrpcSubscription(grpc_mux_.get(), type_url,
                                grpc_mux_->addOrUpdateWatch(type_url, nullptr, resources, callbacks,
                                                            std::chrono::milliseconds(0)));
  }

  NiceMock<Event::MockDispatcher> dispatcher_;
  NiceMock<Runtime::MockRandomGenerator> random_;
  Grpc::MockAsyncClient* async_client_;
  Grpc::MockAsyncStream async_stream_;
  std::unique_ptr<GrpcMuxSotw> grpc_mux_;
  NiceMock<MockSubscriptionCallbacks<envoy::api::v2::ClusterLoadAssignment>> callbacks_;
  NiceMock<LocalInfo::MockLocalInfo> local_info_;
  Stats::IsolatedStoreImpl stats_;
  Envoy::Config::RateLimitSettings rate_limit_settings_;
  Stats::Gauge& control_plane_connected_state_;
};

class GrpcMuxImplTest : public GrpcMuxImplTestBase {
public:
  Event::SimulatedTimeSystem time_system_;
};

// Validate behavior when multiple type URL watches are maintained, watches are created/destroyed.
TEST_F(GrpcMuxImplTest, MultipleTypeUrlStreams) {
  setup();
  InSequence s;

  FakeGrpcSubscription foo_sub = makeWatch("type_url_foo", {"x", "y"});
  FakeGrpcSubscription bar_sub = makeWatch("type_url_bar", {});
  EXPECT_CALL(*async_client_, startRaw(_, _, _, _)).WillOnce(Return(&async_stream_));
  expectSendMessage("type_url_foo", {"x", "y"}, "", true);
  expectSendMessage("type_url_bar", {}, "");
  grpc_mux_->start();
  EXPECT_EQ(1, control_plane_connected_state_.value());
  expectSendMessage("type_url_bar", {"z"}, "");
  FakeGrpcSubscription bar_z_sub = makeWatch("type_url_bar", {"z"});
  expectSendMessage("type_url_bar", {"zz", "z"}, "");
  FakeGrpcSubscription bar_zz_sub = makeWatch("type_url_bar", {"zz"});
  expectSendMessage("type_url_bar", {"z"}, "");
  expectSendMessage("type_url_bar", {}, "");
  expectSendMessage("type_url_foo", {}, "");
}

// Validate behavior when multiple type URL watches are maintained and the stream is reset.
TEST_F(GrpcMuxImplTest, ResetStream) {
  InSequence s;

  Event::MockTimer* timer = nullptr;
  Event::TimerCb timer_cb;
  EXPECT_CALL(dispatcher_, createTimer_(_)).WillOnce(Invoke([&timer, &timer_cb](Event::TimerCb cb) {
    timer_cb = cb;
    EXPECT_EQ(nullptr, timer);
    timer = new Event::MockTimer();
    return timer;
  }));

  setup();
  FakeGrpcSubscription foo_sub = makeWatch("type_url_foo", {"x", "y"});
  FakeGrpcSubscription bar_sub = makeWatch("type_url_bar", {});
  FakeGrpcSubscription baz_sub = makeWatch("type_url_baz", {"z"});
  EXPECT_CALL(*async_client_, startRaw(_, _, _, _)).WillOnce(Return(&async_stream_));
  expectSendMessage("type_url_foo", {"x", "y"}, "", true);
  expectSendMessage("type_url_bar", {}, "");
  expectSendMessage("type_url_baz", {"z"}, "");
  grpc_mux_->start();

  EXPECT_CALL(callbacks_,
              onConfigUpdateFailed(Envoy::Config::ConfigUpdateFailureReason::ConnectionFailure, _))
      .Times(3);
  EXPECT_CALL(random_, random());
  ASSERT_TRUE(timer != nullptr); // initialized from dispatcher mock.
  EXPECT_CALL(*timer, enableTimer(_, _));
  grpc_mux_->grpcStreamForTest().onRemoteClose(Grpc::Status::WellKnownGrpcStatus::Canceled, "");
  EXPECT_EQ(0, control_plane_connected_state_.value());
  EXPECT_CALL(*async_client_, startRaw(_, _, _, _)).WillOnce(Return(&async_stream_));
  expectSendMessage("type_url_foo", {"x", "y"}, "", true);
  expectSendMessage("type_url_bar", {}, "");
  expectSendMessage("type_url_baz", {"z"}, "");
  timer_cb();

  expectSendMessage("type_url_baz", {}, "");
  expectSendMessage("type_url_foo", {}, "");
}

// Validate pause-resume behavior.
TEST_F(GrpcMuxImplTest, PauseResume) {
  setup();
  InSequence s;
  FakeGrpcSubscription foo_sub = makeWatch("type_url_foo", {"x", "y"});
  grpc_mux_->pause("type_url_foo");
  EXPECT_CALL(*async_client_, startRaw(_, _, _, _)).WillOnce(Return(&async_stream_));
  grpc_mux_->start();
  expectSendMessage("type_url_foo", {"x", "y"}, "", true);
  grpc_mux_->resume("type_url_foo");
  grpc_mux_->pause("type_url_bar");
  expectSendMessage("type_url_foo", {"z", "x", "y"}, "");
  FakeGrpcSubscription foo_z_sub = makeWatch("type_url_foo", {"z"});
  grpc_mux_->resume("type_url_bar");
  grpc_mux_->pause("type_url_foo");
  FakeGrpcSubscription foo_zz_sub = makeWatch("type_url_foo", {"zz"});
  expectSendMessage("type_url_foo", {"zz", "z", "x", "y"}, "");
  grpc_mux_->resume("type_url_foo");
  grpc_mux_->pause("type_url_foo");
}

// Validate behavior when type URL mismatches occur.
TEST_F(GrpcMuxImplTest, TypeUrlMismatch) {
  setup();

  auto invalid_response = std::make_unique<envoy::api::v2::DiscoveryResponse>();
  FakeGrpcSubscription foo_sub = makeWatch("type_url_foo", {"x", "y"});

  EXPECT_CALL(*async_client_, startRaw(_, _, _, _)).WillOnce(Return(&async_stream_));
  expectSendMessage("type_url_foo", {"x", "y"}, "", true);
  grpc_mux_->start();

  {
    auto response = std::make_unique<envoy::api::v2::DiscoveryResponse>();
    response->set_type_url("type_url_bar");
    grpc_mux_->onDiscoveryResponse(std::move(response));
  }

  {
    invalid_response->set_type_url("type_url_foo");
    invalid_response->mutable_resources()->Add()->set_type_url("type_url_bar");
    EXPECT_CALL(callbacks_, onConfigUpdateFailed(_, _))
        .WillOnce(Invoke([](Envoy::Config::ConfigUpdateFailureReason, const EnvoyException* e) {
          EXPECT_TRUE(
              IsSubstring("", "",
                          "type URL type_url_bar embedded in an individual Any does not match the "
                          "message-wide type URL type_url_foo in DiscoveryResponse",
                          e->what()));
        }));

    expectSendMessage(
<<<<<<< HEAD
        "foo", {"x", "y"}, "", false, "", Grpc::Status::WellKnownGrpcStatus::Internal,
        absl::Substitute("bar does not match the message-wide type URL foo in DiscoveryResponse $0",
                         invalid_response->DebugString()));
    grpc_mux_->grpcStreamForTest().onReceiveMessage(std::move(invalid_response));
=======
        "type_url_foo", {"x", "y"}, "", false, "", Grpc::Status::WellKnownGrpcStatus::Internal,
        fmt::format("type URL type_url_bar embedded in an individual Any does not match the "
                    "message-wide type URL type_url_foo in DiscoveryResponse {}",
                    invalid_response->DebugString()));
    grpc_mux_->onDiscoveryResponse(std::move(invalid_response));
>>>>>>> 54169bbc
  }
  expectSendMessage("type_url_foo", {}, "");
}

// Validate behavior when watches has an unknown resource name.
TEST_F(GrpcMuxImplTest, WildcardWatch) {
  setup();

  const std::string& type_url = Config::TypeUrl::get().ClusterLoadAssignment;
  FakeGrpcSubscription foo_sub = makeWatch(type_url, {});
  EXPECT_CALL(*async_client_, startRaw(_, _, _, _)).WillOnce(Return(&async_stream_));
  expectSendMessage(type_url, {}, "", true);
  grpc_mux_->start();

  auto response = std::make_unique<envoy::api::v2::DiscoveryResponse>();
  response->set_type_url(type_url);
  response->set_version_info("1");
  envoy::api::v2::ClusterLoadAssignment load_assignment;
  load_assignment.set_cluster_name("x");
  response->add_resources()->PackFrom(load_assignment);
  EXPECT_CALL(callbacks_, onConfigUpdate(_, "1"))
      .WillOnce(
          Invoke([&load_assignment](const Protobuf::RepeatedPtrField<ProtobufWkt::Any>& resources,
                                    const std::string&) {
            EXPECT_EQ(1, resources.size());
            envoy::api::v2::ClusterLoadAssignment expected_assignment;
            resources[0].UnpackTo(&expected_assignment);
            EXPECT_TRUE(TestUtility::protoEqual(expected_assignment, load_assignment));
          }));
  expectSendMessage(type_url, {}, "1");
  grpc_mux_->onDiscoveryResponse(std::move(response));
}

// Validate behavior when watches specify resources (potentially overlapping).
TEST_F(GrpcMuxImplTest, WatchDemux) {
  setup();
  // We will not require InSequence here: an update that causes multiple onConfigUpdates
  // causes them in an indeterminate order, based on the whims of the hash map.
  const std::string& type_url = Config::TypeUrl::get().ClusterLoadAssignment;
  NiceMock<MockSubscriptionCallbacks<envoy::api::v2::ClusterLoadAssignment>> foo_callbacks;
  FakeGrpcSubscription foo_sub = makeWatch(type_url, {"x", "y"}, foo_callbacks);
  NiceMock<MockSubscriptionCallbacks<envoy::api::v2::ClusterLoadAssignment>> bar_callbacks;
  FakeGrpcSubscription bar_sub = makeWatch(type_url, {"y", "z"}, bar_callbacks);
  EXPECT_CALL(*async_client_, startRaw(_, _, _, _)).WillOnce(Return(&async_stream_));
  // Should dedupe the "x" resource.
  expectSendMessage(type_url, {"y", "z", "x"}, "", true);
  grpc_mux_->start();

  // Send just x; only foo_callbacks should receive an onConfigUpdate().
  {
    auto response = std::make_unique<envoy::api::v2::DiscoveryResponse>();
    response->set_type_url(type_url);
    response->set_version_info("1");
    envoy::api::v2::ClusterLoadAssignment load_assignment;
    load_assignment.set_cluster_name("x");
    response->add_resources()->PackFrom(load_assignment);
    EXPECT_CALL(bar_callbacks, onConfigUpdate(_, "1")).Times(0);
    EXPECT_CALL(foo_callbacks, onConfigUpdate(_, "1"))
        .WillOnce(
            Invoke([&load_assignment](const Protobuf::RepeatedPtrField<ProtobufWkt::Any>& resources,
                                      const std::string&) {
              EXPECT_EQ(1, resources.size());
              envoy::api::v2::ClusterLoadAssignment expected_assignment;
              resources[0].UnpackTo(&expected_assignment);
              EXPECT_TRUE(TestUtility::protoEqual(expected_assignment, load_assignment));
            }));
    expectSendMessage(type_url, {"y", "z", "x"}, "1");
    grpc_mux_->onDiscoveryResponse(std::move(response));
  }

  // Send x y and z; foo_ and bar_callbacks should both receive onConfigUpdate()s, carrying {x,y}
  // and {y,z} respectively.
  {
    auto response = std::make_unique<envoy::api::v2::DiscoveryResponse>();
    response->set_type_url(type_url);
    response->set_version_info("2");
    envoy::api::v2::ClusterLoadAssignment load_assignment_x;
    load_assignment_x.set_cluster_name("x");
    response->add_resources()->PackFrom(load_assignment_x);
    envoy::api::v2::ClusterLoadAssignment load_assignment_y;
    load_assignment_y.set_cluster_name("y");
    response->add_resources()->PackFrom(load_assignment_y);
    envoy::api::v2::ClusterLoadAssignment load_assignment_z;
    load_assignment_z.set_cluster_name("z");
    response->add_resources()->PackFrom(load_assignment_z);
    EXPECT_CALL(bar_callbacks, onConfigUpdate(_, "2"))
        .WillOnce(Invoke(
            [&load_assignment_y, &load_assignment_z](
                const Protobuf::RepeatedPtrField<ProtobufWkt::Any>& resources, const std::string&) {
              EXPECT_EQ(2, resources.size());
              envoy::api::v2::ClusterLoadAssignment expected_assignment;
              resources[0].UnpackTo(&expected_assignment);
              EXPECT_TRUE(TestUtility::protoEqual(expected_assignment, load_assignment_y));
              resources[1].UnpackTo(&expected_assignment);
              EXPECT_TRUE(TestUtility::protoEqual(expected_assignment, load_assignment_z));
            }));
    EXPECT_CALL(foo_callbacks, onConfigUpdate(_, "2"))
        .WillOnce(Invoke(
            [&load_assignment_x, &load_assignment_y](
                const Protobuf::RepeatedPtrField<ProtobufWkt::Any>& resources, const std::string&) {
              EXPECT_EQ(2, resources.size());
              envoy::api::v2::ClusterLoadAssignment expected_assignment;
              resources[0].UnpackTo(&expected_assignment);
              EXPECT_TRUE(TestUtility::protoEqual(expected_assignment, load_assignment_x));
              resources[1].UnpackTo(&expected_assignment);
              EXPECT_TRUE(TestUtility::protoEqual(expected_assignment, load_assignment_y));
            }));
    expectSendMessage(type_url, {"y", "z", "x"}, "2");
    grpc_mux_->onDiscoveryResponse(std::move(response));
  }

  expectSendMessage(type_url, {"x", "y"}, "2");
  expectSendMessage(type_url, {}, "2");
}

// Validate behavior when we have multiple watchers that send empty updates.
TEST_F(GrpcMuxImplTest, MultipleWatcherWithEmptyUpdates) {
  setup();
  InSequence s;
  const std::string& type_url = Config::TypeUrl::get().ClusterLoadAssignment;
  NiceMock<MockSubscriptionCallbacks<envoy::api::v2::ClusterLoadAssignment>> foo_callbacks;
  FakeGrpcSubscription foo_sub = makeWatch(type_url, {"x", "y"}, foo_callbacks);

  EXPECT_CALL(*async_client_, startRaw(_, _, _, _)).WillOnce(Return(&async_stream_));
  expectSendMessage(type_url, {"x", "y"}, "", true);
  grpc_mux_->start();

  auto response = std::make_unique<envoy::api::v2::DiscoveryResponse>();
  response->set_type_url(type_url);
  response->set_version_info("1");

  EXPECT_CALL(foo_callbacks, onConfigUpdate(_, "1")).Times(0);
  expectSendMessage(type_url, {"x", "y"}, "1");
  grpc_mux_->onDiscoveryResponse(std::move(response));

  expectSendMessage(type_url, {}, "1");
}

// Validate behavior when we have Single Watcher that sends Empty updates.
TEST_F(GrpcMuxImplTest, SingleWatcherWithEmptyUpdates) {
  setup();
  const std::string& type_url = Config::TypeUrl::get().Cluster;
  NiceMock<MockSubscriptionCallbacks<envoy::api::v2::ClusterLoadAssignment>> foo_callbacks;
  FakeGrpcSubscription foo_sub = makeWatch(type_url, {}, foo_callbacks);

  EXPECT_CALL(*async_client_, startRaw(_, _, _, _)).WillOnce(Return(&async_stream_));
  expectSendMessage(type_url, {}, "", true);
  grpc_mux_->start();

  auto response = std::make_unique<envoy::api::v2::DiscoveryResponse>();
  response->set_type_url(type_url);
  response->set_version_info("1");
  // Validate that onConfigUpdate is called with empty resources.
  EXPECT_CALL(foo_callbacks, onConfigUpdate(_, "1"))
      .WillOnce(Invoke([](const Protobuf::RepeatedPtrField<ProtobufWkt::Any>& resources,
                          const std::string&) { EXPECT_TRUE(resources.empty()); }));
  expectSendMessage(type_url, {}, "1");
  grpc_mux_->onDiscoveryResponse(std::move(response));
}

// Exactly one test requires a mock time system to provoke behavior that cannot
// easily be achieved with a SimulatedTimeSystem.
class GrpcMuxImplTestWithMockTimeSystem : public GrpcMuxImplTestBase {
public:
  Event::DelegatingTestTimeSystem<MockTimeSystem> mock_time_system_;
};

//  Verifies that rate limiting is not enforced with defaults.
TEST_F(GrpcMuxImplTestWithMockTimeSystem, TooManyRequestsWithDefaultSettings) {
  // Validate that only connection retry timer is enabled.
  Event::MockTimer* timer = nullptr;
  Event::TimerCb timer_cb;
  EXPECT_CALL(dispatcher_, createTimer_(_)).WillOnce(Invoke([&timer, &timer_cb](Event::TimerCb cb) {
    timer_cb = cb;
    EXPECT_EQ(nullptr, timer);
    timer = new Event::MockTimer();
    return timer;
  }));

  // Validate that rate limiter is not created.
  EXPECT_CALL(*mock_time_system_, monotonicTime()).Times(0);

  setup();

  EXPECT_CALL(async_stream_, sendMessageRaw_(_, false)).Times(AtLeast(99));
  EXPECT_CALL(*async_client_, startRaw(_, _, _, _)).WillOnce(Return(&async_stream_));

  const auto onReceiveMessage = [&](uint64_t burst) {
    for (uint64_t i = 0; i < burst; i++) {
      std::unique_ptr<envoy::api::v2::DiscoveryResponse> response(
          new envoy::api::v2::DiscoveryResponse());
      response->set_version_info("type_url_baz");
      response->set_nonce("type_url_bar");
      response->set_type_url("type_url_foo");
      grpc_mux_->onDiscoveryResponse(std::move(response));
    }
  };

  FakeGrpcSubscription foo_sub = makeWatch("type_url_foo", {"x"});
  expectSendMessage("type_url_foo", {"x"}, "", true);
  grpc_mux_->start();

  // Exhausts the limit.
  onReceiveMessage(99);

  // API calls go over the limit but we do not see the stat incremented.
  onReceiveMessage(1);
  EXPECT_EQ(0, stats_.counter("control_plane.rate_limit_enforced").value());
}

//  Verifies that default rate limiting is enforced with empty RateLimitSettings.
TEST_F(GrpcMuxImplTestWithMockTimeSystem, TooManyRequestsWithEmptyRateLimitSettings) {
  // Validate that request drain timer is created.
  Event::MockTimer* timer = nullptr;
  Event::MockTimer* drain_request_timer = nullptr;

  Event::TimerCb timer_cb;
  EXPECT_CALL(dispatcher_, createTimer_(_))
      .WillOnce(Invoke([&timer, &timer_cb](Event::TimerCb cb) {
        timer_cb = cb;
        EXPECT_EQ(nullptr, timer);
        timer = new Event::MockTimer();
        return timer;
      }))
      .WillOnce(Invoke([&drain_request_timer, &timer_cb](Event::TimerCb cb) {
        timer_cb = cb;
        EXPECT_EQ(nullptr, drain_request_timer);
        drain_request_timer = new Event::MockTimer();
        return drain_request_timer;
      }));
  EXPECT_CALL(*mock_time_system_, monotonicTime())
      .WillRepeatedly(Return(std::chrono::steady_clock::time_point{}));

  RateLimitSettings custom_rate_limit_settings;
  custom_rate_limit_settings.enabled_ = true;
  setup(custom_rate_limit_settings);

  EXPECT_CALL(async_stream_, sendMessageRaw_(_, false)).Times(AtLeast(99));
  EXPECT_CALL(*async_client_, startRaw(_, _, _, _)).WillOnce(Return(&async_stream_));

  const auto onReceiveMessage = [&](uint64_t burst) {
    for (uint64_t i = 0; i < burst; i++) {
      std::unique_ptr<envoy::api::v2::DiscoveryResponse> response(
          new envoy::api::v2::DiscoveryResponse());
      response->set_version_info("type_url_baz");
      response->set_nonce("type_url_bar");
      response->set_type_url("type_url_foo");
      grpc_mux_->onDiscoveryResponse(std::move(response));
    }
  };

  FakeGrpcSubscription foo_sub = makeWatch("type_url_foo", {"x"});
  expectSendMessage("type_url_foo", {"x"}, "", true);
  grpc_mux_->start();

  // Validate that drain_request_timer is enabled when there are no tokens.
  EXPECT_CALL(*drain_request_timer, enableTimer(std::chrono::milliseconds(100), _))
      .Times(AtLeast(1));
  onReceiveMessage(110);
  EXPECT_LE(10, stats_.counter("control_plane.rate_limit_enforced").value());
  EXPECT_LE(
      10,
      stats_.gauge("control_plane.pending_requests", Stats::Gauge::ImportMode::Accumulate).value());
}

//  Verifies that rate limiting is enforced with custom RateLimitSettings.
TEST_F(GrpcMuxImplTest, TooManyRequestsWithCustomRateLimitSettings) {
  // Validate that request drain timer is created.
  Event::MockTimer* timer = nullptr;
  Event::MockTimer* drain_request_timer = nullptr;

  Event::TimerCb timer_cb;
  Event::TimerCb drain_timer_cb;

  EXPECT_CALL(dispatcher_, createTimer_(_))
      .WillOnce(Invoke([&timer, &timer_cb](Event::TimerCb cb) {
        timer_cb = cb;
        EXPECT_EQ(nullptr, timer);
        timer = new Event::MockTimer();
        return timer;
      }))
      .WillOnce(Invoke([&drain_request_timer, &drain_timer_cb](Event::TimerCb cb) {
        drain_timer_cb = cb;
        EXPECT_EQ(nullptr, drain_request_timer);
        drain_request_timer = new Event::MockTimer();
        return drain_request_timer;
      }));

  RateLimitSettings custom_rate_limit_settings;
  custom_rate_limit_settings.enabled_ = true;
  custom_rate_limit_settings.max_tokens_ = 250;
  custom_rate_limit_settings.fill_rate_ = 2;
  setup(custom_rate_limit_settings);

  EXPECT_CALL(async_stream_, sendMessageRaw_(_, false)).Times(AtLeast(260));
  EXPECT_CALL(*async_client_, startRaw(_, _, _, _)).WillOnce(Return(&async_stream_));

  const auto onReceiveMessage = [&](uint64_t burst) {
    for (uint64_t i = 0; i < burst; i++) {
      std::unique_ptr<envoy::api::v2::DiscoveryResponse> response(
          new envoy::api::v2::DiscoveryResponse());
      response->set_version_info("type_url_baz");
      response->set_nonce("type_url_bar");
      response->set_type_url("type_url_foo");
      grpc_mux_->onDiscoveryResponse(std::move(response));
    }
  };

  FakeGrpcSubscription foo_sub = makeWatch("type_url_foo", {"x"});
  expectSendMessage("type_url_foo", {"x"}, "", true);
  grpc_mux_->start();

  // Validate that rate limit is not enforced for 100 requests.
  onReceiveMessage(100);
  EXPECT_EQ(0, stats_.counter("control_plane.rate_limit_enforced").value());

  // Validate that drain_request_timer is enabled when there are no tokens.
  EXPECT_CALL(*drain_request_timer, enableTimer(std::chrono::milliseconds(500), _))
      .Times(AtLeast(1));
  onReceiveMessage(160);
  EXPECT_LE(10, stats_.counter("control_plane.rate_limit_enforced").value());
  Stats::Gauge& pending_requests =
      stats_.gauge("control_plane.pending_requests", Stats::Gauge::ImportMode::Accumulate);
  EXPECT_LE(10, pending_requests.value());

  // Validate that drain requests call when there are multiple requests in queue.
  time_system_.setMonotonicTime(std::chrono::seconds(10));
  drain_timer_cb();

  // Check that the pending_requests stat is updated with the queue drain.
  EXPECT_EQ(0, pending_requests.value());
}

// Verifies that a message with no resources is accepted.
TEST_F(GrpcMuxImplTest, UnwatchedTypeAcceptsEmptyResources) {
  setup();

  EXPECT_CALL(*async_client_, startRaw(_, _, _, _)).WillOnce(Return(&async_stream_));

  const std::string& type_url = Config::TypeUrl::get().ClusterLoadAssignment;

  grpc_mux_->start();
  {
    // subscribe and unsubscribe to simulate a cluster added and removed
    expectSendMessage(type_url, {"y"}, "", true);
    FakeGrpcSubscription temp_sub = makeWatch(type_url, {"y"});
    expectSendMessage(type_url, {}, "");
  }

  // simulate the server sending empty CLA message to notify envoy that the CLA was removed.
  auto response = std::make_unique<envoy::api::v2::DiscoveryResponse>();
  response->set_nonce("bar");
  response->set_version_info("1");
  response->set_type_url(type_url);

  // Although the update will change nothing for us, we will "accept" it, and so according
  // to the spec we should ACK it.
  expectSendMessage(type_url, {}, "1", false, "bar");
  grpc_mux_->onDiscoveryResponse(std::move(response));

  // When we become interested in "x", we should send a request indicating that interest.
  expectSendMessage(type_url, {"x"}, "1", false, "bar");
  FakeGrpcSubscription sub = makeWatch(type_url, {"x"});

  // Watch destroyed -> interest gone -> unsubscribe request.
  expectSendMessage(type_url, {}, "1", false, "bar");
}

// Verifies that a message with some resources is accepted even when there are no watches.
// Rationale: SotW gRPC xDS has always been willing to accept updates that include
// uninteresting resources. It should not matter whether those uninteresting resources
// are accompanied by interesting ones.
// Note: this was previously "rejects", not "accepts". See
// https://github.com/envoyproxy/envoy/pull/8350#discussion_r328218220 for discussion.
TEST_F(GrpcMuxImplTest, UnwatchedTypeAcceptsResources) {
  setup();
  EXPECT_CALL(*async_client_, startRaw(_, _, _, _)).WillOnce(Return(&async_stream_));
  const std::string& type_url = Config::TypeUrl::get().ClusterLoadAssignment;
  grpc_mux_->start();

  // subscribe and unsubscribe so that the type is known to envoy
  {
    expectSendMessage(type_url, {"y"}, "", true);
    expectSendMessage(type_url, {}, "");
    FakeGrpcSubscription delete_immediately = makeWatch(type_url, {"y"});
  }
  auto response = std::make_unique<envoy::api::v2::DiscoveryResponse>();
  response->set_type_url(type_url);
  envoy::api::v2::ClusterLoadAssignment load_assignment;
  load_assignment.set_cluster_name("x");
  response->add_resources()->PackFrom(load_assignment);
  response->set_version_info("1");

  expectSendMessage(type_url, {}, "1");
  grpc_mux_->onDiscoveryResponse(std::move(response));
}

TEST_F(GrpcMuxImplTest, BadLocalInfoEmptyClusterName) {
  EXPECT_CALL(local_info_, clusterName()).WillOnce(ReturnRef(EMPTY_STRING));
  EXPECT_THROW_WITH_MESSAGE(
      GrpcMuxSotw(
          std::unique_ptr<Grpc::MockAsyncClient>(async_client_), dispatcher_,
          *Protobuf::DescriptorPool::generated_pool()->FindMethodByName(
              "envoy.service.discovery.v2.AggregatedDiscoveryService.StreamAggregatedResources"),
          random_, stats_, rate_limit_settings_, local_info_, true),
      EnvoyException,
      "ads: node 'id' and 'cluster' are required. Set it either in 'node' config or via "
      "--service-node and --service-cluster options.");
}

TEST_F(GrpcMuxImplTest, BadLocalInfoEmptyNodeName) {
  EXPECT_CALL(local_info_, nodeName()).WillOnce(ReturnRef(EMPTY_STRING));
  EXPECT_THROW_WITH_MESSAGE(
      GrpcMuxSotw(
          std::unique_ptr<Grpc::MockAsyncClient>(async_client_), dispatcher_,
          *Protobuf::DescriptorPool::generated_pool()->FindMethodByName(
              "envoy.service.discovery.v2.AggregatedDiscoveryService.StreamAggregatedResources"),
          random_, stats_, rate_limit_settings_, local_info_, true),
      EnvoyException,
      "ads: node 'id' and 'cluster' are required. Set it either in 'node' config or via "
      "--service-node and --service-cluster options.");
}

// Test that we simply ignore a message for an unknown type_url, with no ill effects.
TEST_F(GrpcMuxImplTest, DiscoveryResponseNonexistentSub) {
  setup();

  const std::string& type_url = Config::TypeUrl::get().ClusterLoadAssignment;
  grpc_mux_->addOrUpdateWatch(type_url, nullptr, {}, callbacks_, std::chrono::milliseconds(0));

  EXPECT_CALL(*async_client_, startRaw(_, _, _, _)).WillOnce(Return(&async_stream_));
  expectSendMessage(type_url, {}, "", true);
  grpc_mux_->start();
  {
    auto unexpected_response = std::make_unique<envoy::api::v2::DiscoveryResponse>();
    unexpected_response->set_type_url("unexpected_type_url");
    unexpected_response->set_version_info("0");
    EXPECT_CALL(callbacks_, onConfigUpdate(_, _, "0")).Times(0);
    grpc_mux_->onDiscoveryResponse(std::move(unexpected_response));
  }
  auto response = std::make_unique<envoy::api::v2::DiscoveryResponse>();
  response->set_type_url(type_url);
  response->set_version_info("1");
  envoy::api::v2::ClusterLoadAssignment load_assignment;
  load_assignment.set_cluster_name("x");
  response->add_resources()->PackFrom(load_assignment);
  EXPECT_CALL(callbacks_, onConfigUpdate(_, "1"))
      .WillOnce(
          Invoke([&load_assignment](const Protobuf::RepeatedPtrField<ProtobufWkt::Any>& resources,
                                    const std::string&) {
            EXPECT_EQ(1, resources.size());
            envoy::api::v2::ClusterLoadAssignment expected_assignment;
            resources[0].UnpackTo(&expected_assignment);
            EXPECT_TRUE(TestUtility::protoEqual(expected_assignment, load_assignment));
          }));
  expectSendMessage(type_url, {}, "1");
  grpc_mux_->onDiscoveryResponse(std::move(response));
}

} // namespace
} // namespace Config
} // namespace Envoy<|MERGE_RESOLUTION|>--- conflicted
+++ resolved
@@ -253,18 +253,11 @@
         }));
 
     expectSendMessage(
-<<<<<<< HEAD
-        "foo", {"x", "y"}, "", false, "", Grpc::Status::WellKnownGrpcStatus::Internal,
-        absl::Substitute("bar does not match the message-wide type URL foo in DiscoveryResponse $0",
+        "type_url_foo", {"x", "y"}, "", false, "", Grpc::Status::WellKnownGrpcStatus::Internal,
+        absl::Substitute("type URL type_url_bar embedded in an individual Any does not match the "
+                         "message-wide type URL type_url_foo in DiscoveryResponse $1",
                          invalid_response->DebugString()));
-    grpc_mux_->grpcStreamForTest().onReceiveMessage(std::move(invalid_response));
-=======
-        "type_url_foo", {"x", "y"}, "", false, "", Grpc::Status::WellKnownGrpcStatus::Internal,
-        fmt::format("type URL type_url_bar embedded in an individual Any does not match the "
-                    "message-wide type URL type_url_foo in DiscoveryResponse {}",
-                    invalid_response->DebugString()));
     grpc_mux_->onDiscoveryResponse(std::move(invalid_response));
->>>>>>> 54169bbc
   }
   expectSendMessage("type_url_foo", {}, "");
 }
