#include "common/config/utility.h"

#include <unordered_set>

#include "common/common/assert.h"
#include "common/common/fmt.h"
#include "common/common/hex.h"
#include "common/common/utility.h"
#include "common/config/json_utility.h"
#include "common/config/resources.h"
#include "common/config/well_known_names.h"
#include "common/filesystem/filesystem_impl.h"
#include "common/json/config_schemas.h"
#include "common/protobuf/protobuf.h"
#include "common/protobuf/utility.h"
#include "common/stats/stats_impl.h"

<<<<<<< HEAD
=======
#include "api/stats.pb.h"
#include "fmt/format.h"

>>>>>>> 1e7173f9
namespace Envoy {
namespace Config {

void Utility::translateApiConfigSource(const std::string& cluster, uint32_t refresh_delay_ms,
                                       const std::string& api_type,
                                       envoy::api::v2::ApiConfigSource& api_config_source) {
  // TODO(junr03): document the option to chose an api type once we have created
  // stronger constraints around v2.
  if (api_type == ApiType::get().RestLegacy) {
    api_config_source.set_api_type(envoy::api::v2::ApiConfigSource::REST_LEGACY);
  } else if (api_type == ApiType::get().Rest) {
    api_config_source.set_api_type(envoy::api::v2::ApiConfigSource::REST);
  } else {
    ASSERT(api_type == ApiType::get().Grpc);
    api_config_source.set_api_type(envoy::api::v2::ApiConfigSource::GRPC);
  }
  api_config_source.add_cluster_names(cluster);
  api_config_source.mutable_refresh_delay()->CopyFrom(
      Protobuf::util::TimeUtil::MillisecondsToDuration(refresh_delay_ms));
}

void Utility::checkCluster(const std::string& error_prefix, const std::string& cluster_name,
                           Upstream::ClusterManager& cm) {
  Upstream::ThreadLocalCluster* cluster = cm.get(cluster_name);
  if (cluster == nullptr) {
    throw EnvoyException(fmt::format("{}: unknown cluster '{}'", error_prefix, cluster_name));
  }

  if (cluster->info()->addedViaApi()) {
    throw EnvoyException(fmt::format("{}: invalid cluster '{}': currently only "
                                     "static (non-CDS) clusters are supported",
                                     error_prefix, cluster_name));
  }
}

void Utility::checkClusterAndLocalInfo(const std::string& error_prefix,
                                       const std::string& cluster_name,
                                       Upstream::ClusterManager& cm,
                                       const LocalInfo::LocalInfo& local_info) {
  checkCluster(error_prefix, cluster_name, cm);
  checkLocalInfo(error_prefix, local_info);
}

void Utility::checkLocalInfo(const std::string& error_prefix,
                             const LocalInfo::LocalInfo& local_info) {
  if (local_info.clusterName().empty() || local_info.nodeName().empty()) {
    throw EnvoyException(
        fmt::format("{}: setting --service-cluster and --service-node is required", error_prefix));
  }
}

void Utility::checkFilesystemSubscriptionBackingPath(const std::string& path) {
  // TODO(junr03): the file might be deleted between this check and the
  // watch addition.
  if (!Filesystem::fileExists(path)) {
    throw EnvoyException(fmt::format(
        "envoy::api::v2::Path must refer to an existing path in the system: '{}' does not exist",
        path));
  }
}

void Utility::checkApiConfigSourceSubscriptionBackingCluster(
    const Upstream::ClusterManager::ClusterInfoMap& clusters,
    const envoy::api::v2::ApiConfigSource& api_config_source) {
  if (api_config_source.cluster_names().size() != 1) {
    // TODO(htuch): Add support for multiple clusters, #1170.
    throw EnvoyException(
        "envoy::api::v2::ConfigSource must have a singleton cluster name specified");
  }

  const auto& cluster_name = api_config_source.cluster_names()[0];
  const auto& it = clusters.find(cluster_name);
  if (it == clusters.end() || it->second.get().info()->addedViaApi() ||
      it->second.get().info()->type() == envoy::api::v2::Cluster::EDS) {
    throw EnvoyException(fmt::format(
        "envoy::api::v2::ConfigSource must have a statically "
        "defined non-EDS cluster: '{}' does not exist, was added via api, or is an EDS cluster",
        cluster_name));
  }
}

std::chrono::milliseconds
Utility::apiConfigSourceRefreshDelay(const envoy::api::v2::ApiConfigSource& api_config_source) {
  if (!api_config_source.has_refresh_delay()) {
    throw EnvoyException("refresh_delay is required for REST API configuration sources");
  }

  return std::chrono::milliseconds(
      Protobuf::util::TimeUtil::DurationToMilliseconds(api_config_source.refresh_delay()));
}

void Utility::translateEdsConfig(const Json::Object& json_config,
                                 envoy::api::v2::ConfigSource& eds_config) {
  translateApiConfigSource(json_config.getObject("cluster")->getString("name"),
                           json_config.getInteger("refresh_delay_ms", 30000),
                           json_config.getString("api_type", ApiType::get().RestLegacy),
                           *eds_config.mutable_api_config_source());
}

void Utility::translateCdsConfig(const Json::Object& json_config,
                                 envoy::api::v2::ConfigSource& cds_config) {
  translateApiConfigSource(json_config.getObject("cluster")->getString("name"),
                           json_config.getInteger("refresh_delay_ms", 30000),
                           json_config.getString("api_type", ApiType::get().RestLegacy),
                           *cds_config.mutable_api_config_source());
}

void Utility::translateRdsConfig(const Json::Object& json_rds,
                                 envoy::api::v2::filter::network::Rds& rds) {
  json_rds.validateSchema(Json::Schema::RDS_CONFIGURATION_SCHEMA);

  const std::string name = json_rds.getString("route_config_name", "");
  checkObjNameLength("Invalid route_config name", name);
  rds.set_route_config_name(name);

  translateApiConfigSource(json_rds.getString("cluster"),
                           json_rds.getInteger("refresh_delay_ms", 30000),
                           json_rds.getString("api_type", ApiType::get().RestLegacy),
                           *rds.mutable_config_source()->mutable_api_config_source());
}

void Utility::translateLdsConfig(const Json::Object& json_lds,
                                 envoy::api::v2::ConfigSource& lds_config) {
  json_lds.validateSchema(Json::Schema::LDS_CONFIG_SCHEMA);
  translateApiConfigSource(json_lds.getString("cluster"),
                           json_lds.getInteger("refresh_delay_ms", 30000),
                           json_lds.getString("api_type", ApiType::get().RestLegacy),
                           *lds_config.mutable_api_config_source());
}

std::string Utility::resourceName(const ProtobufWkt::Any& resource) {
  if (resource.type_url() == Config::TypeUrl::get().Listener) {
    return MessageUtil::anyConvert<envoy::api::v2::Listener>(resource).name();
  }
  if (resource.type_url() == Config::TypeUrl::get().RouteConfiguration) {
    return MessageUtil::anyConvert<envoy::api::v2::RouteConfiguration>(resource).name();
  }
  if (resource.type_url() == Config::TypeUrl::get().Cluster) {
    return MessageUtil::anyConvert<envoy::api::v2::Cluster>(resource).name();
  }
  if (resource.type_url() == Config::TypeUrl::get().ClusterLoadAssignment) {
    return MessageUtil::anyConvert<envoy::api::v2::ClusterLoadAssignment>(resource).cluster_name();
  }
  throw EnvoyException(
      fmt::format("Unknown type URL {} in DiscoveryResponse", resource.type_url()));
}

Stats::TagProducerPtr Utility::createTagProducer(const envoy::api::v2::Bootstrap& bootstrap) {
  return std::make_unique<Stats::TagProducerImpl>(bootstrap.stats_config());
}

void Utility::checkObjNameLength(const std::string& error_prefix, const std::string& name) {
  if (name.length() > Stats::RawStatData::maxObjNameLength()) {
    throw EnvoyException(fmt::format("{}: Length of {} ({}) exceeds allowed maximum length ({})",
                                     error_prefix, name, name.length(),
                                     Stats::RawStatData::maxObjNameLength()));
  }
}

Grpc::AsyncClientFactoryPtr
Utility::factoryForApiConfigSource(Grpc::AsyncClientManager& async_client_manager,
                                   const envoy::api::v2::ApiConfigSource& api_config_source,
                                   Stats::Scope& scope) {
  ASSERT(api_config_source.api_type() == envoy::api::v2::ApiConfigSource::GRPC);
  envoy::api::v2::GrpcService grpc_service;
  if (api_config_source.cluster_names().empty()) {
    if (api_config_source.grpc_services().empty()) {
      throw EnvoyException(
          fmt::format("Missing gRPC services in envoy::api::v2::ApiConfigSource: {}",
                      api_config_source.DebugString()));
    }
    // TODO(htuch): Implement multiple gRPC services.
    if (api_config_source.grpc_services().size() != 1) {
      throw EnvoyException(fmt::format(
          "Only singleton gRPC service lists supported in envoy::api::v2::ApiConfigSource: {}",
          api_config_source.DebugString()));
    }
    grpc_service.MergeFrom(api_config_source.grpc_services(0));
  } else {
    // TODO(htuch): cluster_names is deprecated, remove after 1.6.0.
    if (api_config_source.cluster_names().size() != 1) {
      throw EnvoyException(fmt::format(
          "Only singleton cluster name lists supported in envoy::api::v2::ApiConfigSource: {}",
          api_config_source.DebugString()));
    }
    grpc_service.mutable_envoy_grpc()->set_cluster_name(api_config_source.cluster_names(0));
  }

  return async_client_manager.factoryForGrpcService(grpc_service, scope);
}

} // namespace Config
} // namespace Envoy<|MERGE_RESOLUTION|>--- conflicted
+++ resolved
@@ -15,12 +15,8 @@
 #include "common/protobuf/utility.h"
 #include "common/stats/stats_impl.h"
 
-<<<<<<< HEAD
-=======
 #include "api/stats.pb.h"
-#include "fmt/format.h"
-
->>>>>>> 1e7173f9
+
 namespace Envoy {
 namespace Config {
 
