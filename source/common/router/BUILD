licenses(["notice"])  # Apache 2

load(
    "//bazel:envoy_build_system.bzl",
    "envoy_cc_library",
    "envoy_package",
)

envoy_package()

envoy_cc_library(
    name = "metadatamatchcriteria_lib",
    srcs = ["metadatamatchcriteria_impl.cc"],
    hdrs = ["metadatamatchcriteria_impl.h"],
    deps = [
        "//include/envoy/router:router_interface",
    ],
)

envoy_cc_library(
    name = "config_lib",
    srcs = ["config_impl.cc"],
    hdrs = ["config_impl.h"],
    external_deps = ["abseil_optional"],
    deps = [
        ":config_utility_lib",
        ":header_formatter_lib",
        ":header_parser_lib",
        ":metadatamatchcriteria_lib",
        ":retry_state_lib",
        ":router_ratelimit_lib",
        "//include/envoy/config:typed_metadata_interface",
        "//include/envoy/http:header_map_interface",
        "//include/envoy/router:router_interface",
        "//include/envoy/runtime:runtime_interface",
        "//include/envoy/server:filter_config_interface",  # TODO(rodaine): break dependency on server
        "//include/envoy/upstream:cluster_manager_interface",
        "//include/envoy/upstream:upstream_interface",
        "//source/common/common:assert_lib",
        "//source/common/common:empty_string",
        "//source/common/common:hash_lib",
        "//source/common/common:utility_lib",
        "//source/common/config:metadata_lib",
        "//source/common/config:rds_json_lib",
        "//source/common/config:well_known_names",
        "//source/common/http:header_utility_lib",
        "//source/common/http:headers_lib",
        "//source/common/http:utility_lib",
        "//source/common/protobuf:utility_lib",
    ],
)

envoy_cc_library(
    name = "config_utility_lib",
    srcs = ["config_utility.cc"],
    hdrs = ["config_utility.h"],
    deps = [
        "//include/envoy/http:codes_interface",
        "//include/envoy/upstream:resource_manager_interface",
        "//source/common/common:assert_lib",
        "//source/common/common:empty_string",
        "//source/common/config:rds_json_lib",
        "//source/common/http:headers_lib",
        "//source/common/protobuf:utility_lib",
        "@envoy_api//envoy/api/v2:rds_cc",
    ],
)

envoy_cc_library(
<<<<<<< HEAD
=======
    name = "route_config_update_impl_lib",
    srcs = ["route_config_update_receiver_impl.cc"],
    hdrs = ["route_config_update_receiver_impl.h"],
    deps = [
        ":config_lib",
        "//include/envoy/router:rds_interface",
        "//include/envoy/router:route_config_update_info_interface",
        "//source/common/common:assert_lib",
        "//source/common/common:minimal_logger_lib",
        "//source/common/protobuf:utility_lib",
    ],
)

envoy_cc_library(
>>>>>>> cc0f6dbf
    name = "vhds_lib",
    srcs = ["vhds.cc"],
    hdrs = ["vhds.h"],
    deps = [
        ":config_lib",
        "//include/envoy/config:subscription_interface",
        "//include/envoy/http:codes_interface",
        "//include/envoy/local_info:local_info_interface",
        "//include/envoy/router:rds_interface",
        "//include/envoy/router:route_config_provider_manager_interface",
        "//include/envoy/router:route_config_update_info_interface",
        "//include/envoy/singleton:instance_interface",
        "//include/envoy/thread_local:thread_local_interface",
        "//source/common/common:assert_lib",
        "//source/common/common:minimal_logger_lib",
        "//source/common/config:rds_json_lib",
        "//source/common/config:subscription_factory_lib",
        "//source/common/config:utility_lib",
        "//source/common/init:target_lib",
        "//source/common/protobuf:utility_lib",
<<<<<<< HEAD
=======
        "//source/common/router:route_config_update_impl_lib",
>>>>>>> cc0f6dbf
        "@envoy_api//envoy/config/filter/network/http_connection_manager/v2:http_connection_manager_cc",
    ],
)

envoy_cc_library(
    name = "rds_lib",
    srcs = ["rds_impl.cc"],
    hdrs = ["rds_impl.h"],
    deps = [
        ":config_lib",
        "//include/envoy/config:subscription_interface",
        "//include/envoy/http:codes_interface",
        "//include/envoy/local_info:local_info_interface",
        "//include/envoy/router:rds_interface",
        "//include/envoy/router:route_config_provider_manager_interface",
        "//include/envoy/router:route_config_update_info_interface",
        "//include/envoy/server:admin_interface",
        "//include/envoy/singleton:instance_interface",
        "//include/envoy/thread_local:thread_local_interface",
        "//source/common/common:assert_lib",
        "//source/common/common:minimal_logger_lib",
        "//source/common/config:rds_json_lib",
        "//source/common/config:subscription_factory_lib",
        "//source/common/config:utility_lib",
        "//source/common/init:target_lib",
        "//source/common/protobuf:utility_lib",
<<<<<<< HEAD
=======
        "//source/common/router:route_config_update_impl_lib",
>>>>>>> cc0f6dbf
        "//source/common/router:vhds_lib",
        "@envoy_api//envoy/admin/v2alpha:config_dump_cc",
        "@envoy_api//envoy/api/v2:rds_cc",
        "@envoy_api//envoy/config/filter/network/http_connection_manager/v2:http_connection_manager_cc",
    ],
)

envoy_cc_library(
    name = "retry_state_lib",
    srcs = ["retry_state_impl.cc"],
    hdrs = ["retry_state_impl.h"],
    external_deps = ["abseil_optional"],
    deps = [
        "//include/envoy/event:timer_interface",
        "//include/envoy/http:codec_interface",
        "//include/envoy/http:header_map_interface",
        "//include/envoy/router:router_interface",
        "//include/envoy/runtime:runtime_interface",
        "//include/envoy/upstream:upstream_interface",
        "//source/common/common:assert_lib",
        "//source/common/common:backoff_lib",
        "//source/common/common:utility_lib",
        "//source/common/grpc:common_lib",
        "//source/common/http:codes_lib",
        "//source/common/http:headers_lib",
        "//source/common/http:utility_lib",
    ],
)

envoy_cc_library(
    name = "router_lib",
    srcs = ["router.cc"],
    hdrs = ["router.h"],
    deps = [
        ":config_lib",
        ":header_parser_lib",
        ":retry_state_lib",
        "//include/envoy/event:dispatcher_interface",
        "//include/envoy/event:timer_interface",
        "//include/envoy/grpc:status",
        "//include/envoy/http:codec_interface",
        "//include/envoy/http:codes_interface",
        "//include/envoy/http:conn_pool_interface",
        "//include/envoy/http:filter_interface",
        "//include/envoy/local_info:local_info_interface",
        "//include/envoy/router:shadow_writer_interface",
        "//include/envoy/runtime:runtime_interface",
        "//include/envoy/server:filter_config_interface",
        "//include/envoy/stats:stats_interface",
        "//include/envoy/stats:stats_macros",
        "//include/envoy/upstream:cluster_manager_interface",
        "//include/envoy/upstream:upstream_interface",
        "//source/common/access_log:access_log_lib",
        "//source/common/buffer:watermark_buffer_lib",
        "//source/common/common:assert_lib",
        "//source/common/common:empty_string",
        "//source/common/common:enum_to_int",
        "//source/common/common:hash_lib",
        "//source/common/common:hex_lib",
        "//source/common/common:linked_object",
        "//source/common/common:minimal_logger_lib",
        "//source/common/common:utility_lib",
        "//source/common/grpc:common_lib",
        "//source/common/http:codes_lib",
        "//source/common/http:header_map_lib",
        "//source/common/http:headers_lib",
        "//source/common/http:message_lib",
        "//source/common/http:utility_lib",
        "//source/common/stream_info:stream_info_lib",
        "//source/common/tracing:http_tracer_lib",
        "//source/common/upstream:load_balancer_lib",
        "@envoy_api//envoy/config/filter/http/router/v2:router_cc",
    ],
)

envoy_cc_library(
    name = "on_demand_update_lib",
    srcs = ["on_demand_update.cc"],
    hdrs = ["on_demand_update.h"],
    deps = [
        "//include/envoy/event:dispatcher_interface",
        "//include/envoy/event:timer_interface",
        "//include/envoy/http:filter_interface",
        "//include/envoy/server:filter_config_interface",
        "//source/common/access_log:access_log_lib",
        "//source/common/buffer:watermark_buffer_lib",
        "//source/common/common:assert_lib",
        "//source/common/common:empty_string",
        "//source/common/common:enum_to_int",
        "//source/common/common:hash_lib",
        "//source/common/common:hex_lib",
        "//source/common/common:minimal_logger_lib",
        "//source/common/common:utility_lib",
        "//source/common/grpc:common_lib",
        "//source/common/http:codes_lib",
        "//source/common/http:header_map_lib",
        "//source/common/http:headers_lib",
        "//source/common/http:message_lib",
        "//source/common/http:utility_lib",
        "@envoy_api//envoy/config/filter/http/router/v2:router_cc",
    ],
)

envoy_cc_library(
    name = "router_ratelimit_lib",
    srcs = ["router_ratelimit.cc"],
    hdrs = ["router_ratelimit.h"],
    deps = [
        ":config_utility_lib",
        "//include/envoy/router:router_interface",
        "//include/envoy/router:router_ratelimit_interface",
        "//source/common/common:assert_lib",
        "//source/common/common:empty_string",
        "//source/common/config:rds_json_lib",
        "//source/common/http:header_utility_lib",
        "//source/common/protobuf:utility_lib",
    ],
)

envoy_cc_library(
    name = "shadow_writer_lib",
    srcs = ["shadow_writer_impl.cc"],
    hdrs = ["shadow_writer_impl.h"],
    deps = [
        "//include/envoy/router:shadow_writer_interface",
        "//include/envoy/upstream:cluster_manager_interface",
        "//source/common/common:assert_lib",
        "//source/common/http:headers_lib",
    ],
)

envoy_cc_library(
    name = "header_parser_lib",
    srcs = ["header_parser.cc"],
    hdrs = ["header_parser.h"],
    deps = [
        ":header_formatter_lib",
        "//include/envoy/http:header_map_interface",
        "//source/common/config:base_json_lib",
        "//source/common/http:headers_lib",
        "//source/common/protobuf:utility_lib",
    ],
)

envoy_cc_library(
    name = "header_formatter_lib",
    srcs = ["header_formatter.cc"],
    hdrs = ["header_formatter.h"],
    external_deps = ["abseil_optional"],
    deps = [
        "//include/envoy/router:string_accessor_interface",
        "//include/envoy/stream_info:filter_state_interface",
        "//include/envoy/stream_info:stream_info_interface",
        "//source/common/access_log:access_log_formatter_lib",
        "//source/common/common:minimal_logger_lib",
        "//source/common/common:utility_lib",
        "//source/common/config:metadata_lib",
        "//source/common/http:header_map_lib",
        "//source/common/json:json_loader_lib",
    ],
)

envoy_cc_library(
    name = "string_accessor_lib",
    hdrs = ["string_accessor_impl.h"],
    deps = [
        "//include/envoy/router:string_accessor_interface",
    ],
)<|MERGE_RESOLUTION|>--- conflicted
+++ resolved
@@ -67,8 +67,6 @@
 )
 
 envoy_cc_library(
-<<<<<<< HEAD
-=======
     name = "route_config_update_impl_lib",
     srcs = ["route_config_update_receiver_impl.cc"],
     hdrs = ["route_config_update_receiver_impl.h"],
@@ -83,7 +81,6 @@
 )
 
 envoy_cc_library(
->>>>>>> cc0f6dbf
     name = "vhds_lib",
     srcs = ["vhds.cc"],
     hdrs = ["vhds.h"],
@@ -104,10 +101,7 @@
         "//source/common/config:utility_lib",
         "//source/common/init:target_lib",
         "//source/common/protobuf:utility_lib",
-<<<<<<< HEAD
-=======
         "//source/common/router:route_config_update_impl_lib",
->>>>>>> cc0f6dbf
         "@envoy_api//envoy/config/filter/network/http_connection_manager/v2:http_connection_manager_cc",
     ],
 )
@@ -134,10 +128,7 @@
         "//source/common/config:utility_lib",
         "//source/common/init:target_lib",
         "//source/common/protobuf:utility_lib",
-<<<<<<< HEAD
-=======
         "//source/common/router:route_config_update_impl_lib",
->>>>>>> cc0f6dbf
         "//source/common/router:vhds_lib",
         "@envoy_api//envoy/admin/v2alpha:config_dump_cc",
         "@envoy_api//envoy/api/v2:rds_cc",
