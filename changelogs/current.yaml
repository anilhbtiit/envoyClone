date: Pending

behavior_changes:
# *Changes that are expected to cause an incompatibility if applicable; deployment changes are likely required*

minor_behavior_changes:
# *Changes that may cause incompatibilities for some users, but should not for most*
- area: connection pool
  change: |
    Increase granularity mapping connection pool failures to specific stream failure reasons to make it more transparent why
    the stream is reset when a connection pool's connection fails.
- area: custom response
  change: |
    The filter now traverses matchers from most specific to least specific per filter config till a match is found for the response.
- area: uhv
  change: |
    Preserve case of %-encoded triplets in the default header validator. This behavior can be reverted by setting runtime flag
    ``envoy.reloadable_features.uhv_preserve_url_encoded_case`` to false, in which case %-encoded triplets are normalized
    to uppercase characters. This setting is only applicable when the Unversal Header Validator is enabled and has no effect otherwise.
- area: uhv
  change: |
    Allow malformed URL encoded triplets in the default header validator. This behavior can be reverted by setting runtime flag
    ``envoy.reloadable_features.uhv_allow_malformed_url_encoding`` to false, in which case requests with malformed URL encoded triplets
    in path are rejected. This setting is only applicable when the Unversal Header Validator is enabled and has no effect otherwise.

bug_fixes:
# *Changes expected to improve the state of the world and are unlikely to have negative effects*

removed_config_or_runtime:
# *Normally occurs at the end of the* :ref:`deprecation period <deprecated>`
- area: http
  change: |
    removed runtime key ``envoy.reloadable_features.closer_shadow_behavior`` and legacy code paths.
- area: http
  change: |
    removed runtime key ``envoy.reloadable_features.allow_upstream_filters`` and legacy code paths.
- area: upstream
  change: |
    removed runtime key ``envoy.reloadable_features.fix_hash_key`` and legacy code paths.
- area: logging
  change: |
    removed runtime key ``envoy.reloadable_features.correct_remote_address`` and legacy code paths.
- area: http
  change: |
    removed runtime key ``envoy.reloadable_features.http_response_half_close`` and legacy code paths.

new_features:
- area: http
  change: |
    added Runtime feature ``envoy.reloadable_features.max_request_headers_size_kb`` to override the default value of
    :ref:`max request headers size
    <envoy_v3_api_field_extensions.filters.network.http_connection_manager.v3.HttpConnectionManager.max_request_headers_kb>`.
- area: stat_sinks
  change: |
    Added ``envoy.stat_sinks.open_telemetry`` stats_sink, that supports flushing metrics by the OTLP protocol,
    for supported Open Telemetry collectors.
- area: redis_proxy
  change: |
    added new configuration field :ref:`key_formatter
    <envoy_v3_api_field_extensions.filters.network.redis_proxy.v3.RedisProxy.PrefixRoutes.Route.key_formatter>` to format redis key.
    The field supports using %KEY% as a formatter command for substituting the redis key as part of the substitution formatter expression.
<<<<<<< HEAD
- area: redis_proxy
  change: |
    added new field :ref:`connection_rate_limit
    <envoy_v3_api_field_extensions.filters.network.redis_proxy.v3.RedisProxy.ConnPoolSettings.connection_rate_limit>`
    to limit reconnection rate to redis server to avoid reconnection storm.

=======
- area: ratelimit
  change: |
    added new configuration field :ref:`domain
    <envoy_v3_api_field_extensions.filters.http.ratelimit.v3.RateLimitPerRoute.domain>` to allow for setting rate limit domains on a
    per-route basis.
>>>>>>> 9acbd289
deprecated:<|MERGE_RESOLUTION|>--- conflicted
+++ resolved
@@ -59,18 +59,15 @@
     added new configuration field :ref:`key_formatter
     <envoy_v3_api_field_extensions.filters.network.redis_proxy.v3.RedisProxy.PrefixRoutes.Route.key_formatter>` to format redis key.
     The field supports using %KEY% as a formatter command for substituting the redis key as part of the substitution formatter expression.
-<<<<<<< HEAD
+- area: ratelimit
+  change: |
+    added new configuration field :ref:`domain
+    <envoy_v3_api_field_extensions.filters.http.ratelimit.v3.RateLimitPerRoute.domain>` to allow for setting rate limit domains on a
+    per-route basis.
 - area: redis_proxy
   change: |
     added new field :ref:`connection_rate_limit
     <envoy_v3_api_field_extensions.filters.network.redis_proxy.v3.RedisProxy.ConnPoolSettings.connection_rate_limit>`
     to limit reconnection rate to redis server to avoid reconnection storm.
 
-=======
-- area: ratelimit
-  change: |
-    added new configuration field :ref:`domain
-    <envoy_v3_api_field_extensions.filters.http.ratelimit.v3.RateLimitPerRoute.domain>` to allow for setting rate limit domains on a
-    per-route basis.
->>>>>>> 9acbd289
 deprecated: