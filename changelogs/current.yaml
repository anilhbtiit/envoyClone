date: Pending

behavior_changes:
- area: oauth2
  change: |
    OAuth filter now URL-encodes URL in query parameters. These query parameters are decoded, leaving intact character
    sequences that must remain encoded in URLs. This behavioral change can be temporarily reverted by setting runtime guard
    ``envoy.reloadable_features.oauth_use_url_encoding`` to false.
- area: admin
  change: |
    Adds a new admin stats format option 'html-active' to display a periodically updated list of the top most frequently
    changed stats.
- area: build
  change: |
    moved the tcp, http, and grpc health checkers to extensions. If you use these and override extensions_build_config.bzl
    you will now need to include them explicitly.
- area: http
  change: |
    Validate upstream request header names and values. The new runtime flag
    ``envoy.reloadable_features.validate_upstream_headers`` can be used for revert this behavior.

minor_behavior_changes:
# *Changes that may cause incompatibilities for some users, but should not for most*
- area: event
  change: |
    ``Event::PostCb`` type changed from ``std::function`` to ``absl::AnyInvocable``. This makes it possible
    to capture unique_ptrs in dispatcher callbacks. If you have used ``Event::PostCb`` as shorthand for
    ``std::function<void()>`` in a non-post-callback-related context, you will have to change that.
    If you have used ``std::function`` in a mock dispatcher, you will have to change that to ``Event::PostCb``
    and may need to make it moveable. See https://github.com/envoyproxy/envoy/pull/26296 for a variety of
    example fixes.
- area: build
  change: |
    Moved the REST config subscripton code into extensions. If you use REST for config updates and override
    extensions_build_config.bzl you will now need to include it explicitly.
- area: quic
  change: |
    Access logging is now deferred to the QUIC ack listener, and roundtrip response time is added as a downstream timing
    metric. New runtime flag ``envoy.reloadable_features.quic_defer_logging_to_ack_listener`` can be used for revert this
    behavior.
- area: healthcheck
  change: |
    If active HC is enabled and a host is ejected by outlier detection, a successful active health check unejects the host
    and consider it healthy. This also clears all the outlier detection counters. This behavior change can be reverted by
    setting ``envoy.reloadable_features_successful_active_health_check_uneject_host`` to ``false``.
- area: local_ratelimit
  change: |
    Tokens from local descriptor's token buckets are burned before tokens from the default token bucket.
- area: http stream
  change: |
    Extended the lifetime of the protocol agnostic stream object to correct discrepancies between what is access logged and
    what occurred with the protocol specific stream. This behavior change can be reverted by setting
    ``envoy_reloadable_features_expand_agnostic_stream_lifetime`` to ``false``.
- area: http2
  change: |
    Request authorities are now validated with a library function from QUICHE rather than nghttp2. This behavior change can
    be reverted by setting ``envoy.reloadable_features.http2_validate_authority_with_quiche`` to ``false``.
- area: lua
  change: |
    dropped moonjit support.
- area: ext_proc
  change: |
    Make the :ref:`grpc service <envoy_v3_api_field_extensions.filters.http.ext_proc.v3.ExternalProcessor.grpc_service>`
    required.
- area: http2
  change: |
    Metadata is parsed with the QUICHE HPACK library, rather than nghttp2. This behavior change can be reverted by setting
    ``envoy.reloadable_features.http2_decode_metadata_with_quiche`` to ``false``.
- area: upstream
  change: |
    Changed HTTP/1 and HTTP/3 upstream streams not to disable reading (in case where downstream buffer reaches high
    watermark) till the full response headers have been received. This fixes a bug where Envoy upstream timeouts were not
    correctly adjusting to the fact that the response headers have already been sent from upstream. This behavior change can
    be reverted by setting ``envoy.reloadable_features.upstream_wait_for_response_headers_before_disabling_read`` to
    ``false``.
- area: custom response
  change: |
    Changed how the uri for redirect policy is specified. It can now be specified either as a single fully qualified string,
    or by specifying individual components of the uri.
    If ``status_code`` in :ref:`RedirectPolicy <envoy_v3_api_msg_extensions.http.custom_response.redirect_policy.v3.RedirectPolicy>`
    is not specified, Envoy now returns the original response code, instead of the response code returned after redirection
    to the error service.
- area: matchers
  change: |
    Moved all of the network input matchers to extensions. If you use network matchers and override
    extensions_build_config.bzl you will now need to include them explicitly.
- area: access_logs
  change: |
    Using %DURATION% in access logs will either resolve the total duration of the stream, or mid-stream duration.
    This is useful to track stream duration with periodic access logs.
- area: matchers
  change: |
    Added dynamic metadata to the MatchingData object to enable writing matcher_tree input objects that can parse provided
    dynamic metadata.
- area: skywalking
  change: |
    If sw8 header is invalid, skywalking extension will create a new trace context and a null span respectively when
    sampling is enabled and disabled.
- area: http3
  change: |
    Convert HTTP/3 extended connect to/from HTTP/1 upgrade. This behavior change can be reverted by setting
    ``envoy.reloadable_features.use_http3_header_normalisation`` to ``false``.
- area: http
  change: |
    prohibit route refresh after the response headers have been sent,  and clear the cached route table to more
    aggressively free memory. This behavior can be reverted by setting runtime flag
    ``envoy.reloadable_features.prohibit_route_refresh_after_response_headers_sent`` to false.
- area: ext_authz
  change: |
    Ext_authz will add ``x-envoy-auth-failure-mode-allowed`` header when ``failure_mode_allow`` is enable.
    This behavior can be reverted by setting runtime flag
    ``envoy.reloadable_features.http_ext_auth_failure_mode_allow_header_add`` to false.

bug_fixes:
- area: http
  change: |
    sanitization of the referer header has been relaxed to allow relative URLs, and also tightened to remove referers
    containing userinfo or fragment components, as documented here :ref:`here <config_http_conn_man_headers_referer>`. This
    behavioral change can be temporarily reverted by setting runtime guard
    ``envoy.reloadable_features.http_allow_partial_urls_in_referer`` to false.
- area: stats
  change: |
    now updating upstream total connection stats as happy eyeballs connections are created.
- area: eds
  change: |
    added ``envoy.reloadable_features.multiplex_eds`` to disable eds multiplexing. Eds multiplexing is enabled by default,
    so that all subscriptions for the same resource type and management server reuse a single channel/mux. When eds
    multiplexing is disabled each subscription uses a dedicated channel/mux.
- area: router
  change: |
    fixed the bug that custom tags of the route metadata type are not set for upstream spans.
- area: ext_proc
  change: |
    ensure the route configuration will be used to overwrite global configuration when processing the local reply.
- area: router
  change: |
    fixed outlier detection ejections caused by opened circuit breakers.
- area: dependency
  change: |
    Add boringssl patch to resolve CVE-2023-0286. Note that the FIPS build is not patched/fixed.
- area: access log
  change: |
    in JSON logs, port numbers were logged as strings and are now logged as numbers (``%DOWNSTREAM_LOCAL_PORT%``,
    ``%DOWNSTREAM_REMOTE_PORT%``, ``%DOWNSTREAM_DIRECT_REMOTE_PORT%``, ``%UPSTREAM_LOCAL_PORT%``,
    ``%UPSTREAM_REMOTE_PORT%``). This behavioral change can be temporarily reverted by setting runtime guard
    ``envoy.reloadable_features.format_ports_as_numbers`` to false.
- area: ext_proc
  change: |
    Let onData always raise StopIterationAndWatermark when waiting for headers response, to avoid http errors (413 on
    request path, and 500 on response path) when data size goes above high watermark.
- area: http filter
  change: |
    Fix possible illegal memory access in the header_mutaion filter when the request is aborted before the request headers
    are received completely.
- area: upstream
  change: |
    Initialize upstream network read filters via their ``onNewConnection()`` callback once the upstream connection has been
    established even if there is no data available for reading on the new upstream connection. This behavior change can be
    reverted by setting ``envoy.reloadable_features.initialize_upstream_filters`` to ``false``.
- area: ecds
  change: |
    Delay listener activation until after the new ECDS filter configuration is created. Previously, listeners were activated
    with the xDS acceptance before the new extension config is fully processed.
- area: dubbo
  change: |
    Fix a bug that the dubbo proxy will treat the response with status 80 as a illegal response.
- area: oauth2
  change: |
    fixed a bug where the oauth2 filter would crash if it received a redirect URL without a state query param set.
- area: lua
  change: |
    lua coroutine should not execute after local reply is sent.
- area: grpc
  change: |
    When Envoy was configured to use ext_authz, ext_proc, tap, ratelimit filters, and grpc access log service and an http header
    with non-UTF-8 data was received, Envoy would generate an invalid protobuf message and send it to the configured service. The
    receiving service would typically generate an error when decoding the protobuf message. For ext_authz that was configured with
    ``failure_mode_allow: true``, the request would have been allowed in this case. For the other services, this could have resulted
    in other unforseen errors such as a lack of visibility into requests (eg request not logged). Envoy will now by default sanitize
    the values sent in gRPC service calls to be valid UTF-8, replacing data that is not valid UTF-8 with a '!' character. This
    behavioral change can be temporarily reverted by setting runtime guard
    ``envoy.reloadable_features.service_sanitize_non_utf8_strings`` to false.
- area: http
  change: |
    stop forwarding ``:method`` value which is not a valid token defined in https://www.rfc-editor.org/rfc/rfc9110#section-5.6.2.
    Also, reject ``:method`` and ``:scheme`` headers with multiple values.
- area: http3
  change: |
    reject pseudo headers violating RFC 9114. Specifically, pseudo-header fields with more than one value for the ``:method``
    (non-``CONNECT``), ``:scheme``, and ``:path``; or pseudo-header fields after regular header fields; or undefined pseudo-headers.
- area: http
  change: |
    fixed a bug where ``x-envoy-original-path`` was not being sanitized when sent from untrusted users. This behavioral change can
    be temporarily reverted by setting ``envoy.reloadable_features.sanitize_original_path`` to false.

removed_config_or_runtime:
- area: config
  change: |
    removed ``envoy.reloadable_features.admin_stats_filter_use_re2`` and legacy code paths. removed
    ``envoy.reloadable_features.combine_sds_requests`` and legacy code paths.
- area: dns
  change: |
    removed ``envoy.reloadable_features.dns_multiple_addresses`` runtime flag and legacy code paths.
- area: router
  change: |
    removed ``envoy.reloadable_features.get_route_config_factory_by_type`` runtime flag. The flag is no longer needed as the
    behavior is now the default.
- area: http
  change: |
    removed ``envoy.reloadable_features.http2_delay_keepalive_timeout`` and legacy code paths.
- area: http
  change: |
    removed ``envoy.reloadable_features.local_ratelimit_match_all_descriptors`` and legacy code paths.
- area: http
  change: |
    removed ``envoy.reloadable_features.use_rfc_connect`` and legacy code path.
- area: http
  change: |
    removed ``envoy.reloadable_features.allow_concurrency_for_alpn_pool`` and legacy code path.
- area: http
  change: |
    removed ``envoy.reloadable_features.lua_respond_with_send_local_reply`` and legacy code path.
- area: http3
  change: |
    removed ``envoy.reloadable_features.conn_pool_new_stream_with_early_data_and_http3`` and legacy code paths.
- area: http
  change: |
    removed ``envoy.reloadable_features.http_skip_adding_content_length_to_upgrade`` and legacy code paths.
- area: http3
  change: |
    removed ``envoy.reloadable_features.http3_sends_early_data`` and legacy code paths.
- area: dns
  change: |
    removed ``envoy.reloadable_features.cares_accept_nodata`` and legacy code paths.
- area: http3
  change: |
    removed ``envoy.reloadable_features.postpone_h3_client_connect_to_next_loop`` and legacy code paths.

new_features:
- area: access_log
  change: |
    enhanced observability into local close for :ref:`%RESPONSE_CODE_DETAILS% <config_http_conn_man_details>`.
- area: access_log
  change: |
    added upstream/downstream header and wire bytes fields to the grpc access log service proto.
- area: oauth filter
  change: |
    extended :ref:`cookie_names <envoy_v3_api_field_extensions.filters.http.oauth2.v3.OAuth2Credentials.cookie_names>` to
    allow overriding (default) cookie names (``IdToken``, ``RefreshToken``) set by the filter.
- area: tracing
  change: |
    allow :ref:`grpc_service <envoy_v3_api_field_config.trace.v3.OpenTelemetryConfig.grpc_service>` to be optional. This
    enables a means to disable collection of traces.
- area: upstream
  change: |
    added :ref:`ring hash extension <envoy_v3_api_msg_extensions.load_balancing_policies.ring_hash.v3.RingHash>` to suppport
    the :ref:`load balancer policy <envoy_v3_api_field_config.cluster.v3.Cluster.load_balancing_policy>`.
- area: upstream
  change: |
    added :ref:`maglev extension <envoy_v3_api_msg_extensions.load_balancing_policies.maglev.v3.Maglev>` to suppport the
    :ref:`load balancer policy <envoy_v3_api_field_config.cluster.v3.Cluster.load_balancing_policy>`.
- area: maglev
  change: |
    added ``envoy.reloadable_features.allow_compact_maglev`` to allow the use of a more compact maglev load balancer
    representation. This can be reverted by setting ``envoy.reloadable_features.allow_compact_maglev`` to false.
- area: router
  change: |
    support route info in upstream access log.
- area: lua
  change: |
    added an new option to the options of lua ``httpCall``. This allows to skip adding ``x-forwarded-for`` by setting
    ``{["send_xff"] = false}`` as the ``options``.
- area: ratelimit
  change: |
    added local rate limit listener filter to enable rate limit before TLS handshake and filter matching.
- area: proxy_protocol
  change: |
    added the support :ref:`pass_through_tlvs for listener
    <envoy_v3_api_field_extensions.filters.listener.proxy_protocol.v3.ProxyProtocol.pass_through_tlvs>` and
    :ref:`pass_through_tlvs for upsteam <envoy_v3_api_field_config.core.v3.ProxyProtocolConfig.pass_through_tlvs>`. They can
    control which Proxy Protocol V2 TLVs can be passed through by listener and upstream separately.
- area: tcp_proxy
  change: |
    added support for propagating the response trailers in :ref:`TunnelingConfig
    <envoy_v3_api_field_extensions.filters.network.tcp_proxy.v3.TcpProxy.TunnelingConfig.propagate_response_trailers>` to
    the downstream info filter state.
- area: sni_dynamic_forward_proxy
  change: |
    added an option to dynamically set the host used by the SNI dynamic forward proxy filter, by setting a filter state
    object under the key ``envoy.upstream.dynamic_host``.
- area: access_log
  change: |
    added support for :ref:`%DOWNSTREAM_TRANSPORT_FAILURE_REASON%
    <config_access_log_format_downstream_transport_failure_reason>` as a log command operator about why listener may have
    failed due to a transport socket error, including TLS handshake failures. added the field
    :ref:`downstream_transport_failure_reason
    <envoy_v3_api_field_data.accesslog.v3.AccessLogCommon.downstream_transport_failure_reason>` for common usage as well.
- area: generic_proxy
  change: |
    added :ref:`tracing support <envoy_v3_api_field_extensions.filters.network.generic_proxy.v3.GenericProxy.tracing>` for
    the generic proxy.
- area: jwt_authn
  change: |
    added :ref:`failed_status_in_metadata
    <envoy_v3_api_field_extensions.filters.http.jwt_authn.v3.JwtProvider.failed_status_in_metadata>` to support setting the
    JWT authentication failure status code and message in dynamic metadata.
- area: ext_proc
  change: |
    added the support :ref:`override_message_timeout
    <envoy_v3_api_field_service.ext_proc.v3.ProcessingResponse.override_message_timeout>` for the ext_proc server to send
    back a message to Envoy to extend the ext_proc timer. added the field :ref:`max_message_timeout
    <envoy_v3_api_field_extensions.filters.http.ext_proc.v3.ExternalProcessor.max_message_timeout>` for specifying the max
    override_message_timeout could be sent back by the ext_proc server.
- area: http filter
  change: |
    added :ref:`header mutation http filter <config_http_filters_header_mutation>` which adds the ability to modify request
    and response headers in any position of HTTP filter chain.
- area: matching
  change: |
    added :ref:`Filter State Input <envoy_v3_api_msg_extensions.matching.common_inputs.network.v3.FilterStateInput>` for
    matching based on filter state objects.
- area: overload manager
  change: |
    added stat ``overload.refresh_interval_delay`` to track the delay between overload manager resource loop refresh in
    milliseconds.
- area: http
  change: |
    make adding ProxyProtocolFilterState in the HCM optional.
- area: sni_dynamic_forward_proxy
  change: |
    added an option to dynamically set the port used by the SNI dynamic forward proxy filter, by setting a filter state
    object under the key ``envoy.upstream.dynamic_port``.
- area: route
  change: |
    support dynamic clusters for :ref:`VirtualHost.matcher <envoy_v3_api_field_config.route.v3.VirtualHost.matcher>`.
- area: route
  change: |
    support route callback after route matches for :ref:`VirtualHost.matcher
    <envoy_v3_api_field_config.route.v3.VirtualHost.matcher>`.
- area: tcp_proxy
  change: |
    added an option to dynamically disable TCP tunneling even if set in the filter config, by setting a filter state object
    for the key ``envoy.tcp_proxy.disable_tunneling``.
- area: tcp_proxy
  change: |
    add :ref:`flush access log on connected
    <envoy_v3_api_field_extensions.filters.network.tcp_proxy.v3.TcpProxy.flush_access_log_on_connected>` to allow recording
    an access log entry on the connection open event. This option does not require periodic access logging enabled, and the
    other way around.
- area: http
  change: |
    add :ref:`periodic access logging
    <envoy_v3_api_field_extensions.filters.network.http_connection_manager.v3.HttpConnectionManager.access_log_flush_interval>`
    to http access logs for long-lived requests (Websockets, CONNECT, etc). :ref:`%DURATION%
    <config_access_log_format_duration>` will be empty for mid-request logs. Enabling this may affect access loggers and
    filters that register as access loggers that expect to be called only once.
- area: http
  change: |
    add :ref:`flush access log on new request
    <envoy_v3_api_field_extensions.filters.network.http_connection_manager.v3.HttpConnectionManager.flush_access_log_on_new_request>`
    to allow recording an access log entry when a new HTTP request is received by the HTTP connection manager. Details
    related to upstream cluster, such as upstream host, will not be available for this log. This option does not require
    periodic access logging enabled, and the other way around.
- area: redis_health_check
  change: |
    added :ref:`exists_failure <config_health_checkers_redis>` stat to indicate health check failures caused by EXISTS check
    failure.
- area: redis
  change: |
    added :ref:`wait_for_warm_on_init <envoy_v3_api_field_config.cluster.v3.Cluster.wait_for_warm_on_init>` support for
    :ref:`Redis Cluster<arch_overview_redis>`.
- area: access_log
  change: |
    added access log support for ``%STREAM_STATE%`` command operator. Using the command operator will extract a value
    representing the state of the stream. Access logs at the beginning of the stream will have 'Started' value. Periodic
    access logs during an active stream, will have 'InProgress' value. Default access log, at the end of a stream will have
    'Ended' value. In case the stream has not started yet, the value will be null.
- area: stream info
  change: |
    added the latency for how long an upstream request spends waiting for the connection pool callback to
    ``UpstreamTiming``.
- area: ext_authz
  change: |
    added :ref:`include_tls_session <envoy_v3_api_field_extensions.filters.http.ext_authz.v3.ExtAuthz.include_tls_session>`
    to support sending TLS SNI data as part of CheckRequest for authorization check.
- area: tls
  change: |
<<<<<<< HEAD
    added new field :ref:`signature_algorithms <envoy_v3_api_field_extensions.transport_sockets.tls.v3.TlsParameters.signature_algorithms>` to set signature algorithms.
- area: redis
  change: |
    added new field :ref:`connection_rate_limit <envoy_v3_api_field_extensions.filters.network.redis_proxy.v3.RedisProxy.ConnPoolSettings.connection_rate_limit>` to limit reconnection rate to redis server to avoid reconnection storm.
=======
    added new field :ref:`signature_algorithms
    <envoy_v3_api_field_extensions.transport_sockets.tls.v3.TlsParameters.signature_algorithms>` to set signature
    algorithms.
>>>>>>> c452f8bc

deprecated:
- area: ext_authz
  change: |
    deprecated (1.25.0) :ref:`ext_authz.v3.AuthorizationRequest.allowed_headers
    <envoy_v3_api_field_extensions.filters.http.ext_authz.v3.AuthorizationRequest.allowed_headers>` in favour of
    :ref:`ext_authz.v3.ExtAuthz.allowed_headers
    <envoy_v3_api_field_extensions.filters.http.ext_authz.v3.ExtAuthz.allowed_headers>`.<|MERGE_RESOLUTION|>--- conflicted
+++ resolved
@@ -385,16 +385,15 @@
     to support sending TLS SNI data as part of CheckRequest for authorization check.
 - area: tls
   change: |
-<<<<<<< HEAD
-    added new field :ref:`signature_algorithms <envoy_v3_api_field_extensions.transport_sockets.tls.v3.TlsParameters.signature_algorithms>` to set signature algorithms.
-- area: redis
-  change: |
-    added new field :ref:`connection_rate_limit <envoy_v3_api_field_extensions.filters.network.redis_proxy.v3.RedisProxy.ConnPoolSettings.connection_rate_limit>` to limit reconnection rate to redis server to avoid reconnection storm.
-=======
     added new field :ref:`signature_algorithms
     <envoy_v3_api_field_extensions.transport_sockets.tls.v3.TlsParameters.signature_algorithms>` to set signature
     algorithms.
->>>>>>> c452f8bc
+- area: redis
+  change: |
+    added new field :ref:`connection_rate_limit
+    <envoy_v3_api_field_extensions.filters.network.redis_proxy.v3.RedisProxy.ConnPoolSettings.connection_rate_limit>`
+    to limit reconnection rate to redis server to avoid reconnection storm.
+
 
 deprecated:
 - area: ext_authz
