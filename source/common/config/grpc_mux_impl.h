--- conflicted
+++ resolved
@@ -151,12 +151,9 @@
   // This string is a type URL.
   std::unique_ptr<std::queue<std::string>> request_queue_;
   const envoy::config::core::v3::ApiVersion transport_api_version_;
-<<<<<<< HEAD
 
   Event::Dispatcher& dispatcher_;
-=======
   bool enable_type_url_downgrade_and_upgrade_;
->>>>>>> 130c7c4e
 };
 
 using GrpcMuxImplPtr = std::unique_ptr<GrpcMuxImpl>;
