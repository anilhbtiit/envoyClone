#include "source/common/tcp_proxy/tcp_proxy.h"

#include <cstdint>
#include <memory>
#include <string>

#include "envoy/buffer/buffer.h"
#include "envoy/config/accesslog/v3/accesslog.pb.h"
#include "envoy/event/dispatcher.h"
#include "envoy/event/timer.h"
#include "envoy/extensions/filters/network/tcp_proxy/v3/tcp_proxy.pb.h"
#include "envoy/stats/scope.h"
#include "envoy/upstream/cluster_manager.h"
#include "envoy/upstream/upstream.h"

#include "source/common/access_log/access_log_impl.h"
#include "source/common/common/assert.h"
#include "source/common/common/empty_string.h"
#include "source/common/common/enum_to_int.h"
#include "source/common/common/fmt.h"
#include "source/common/common/macros.h"
#include "source/common/common/utility.h"
#include "source/common/config/utility.h"
#include "source/common/config/well_known_names.h"
#include "source/common/network/application_protocol.h"
#include "source/common/network/proxy_protocol_filter_state.h"
#include "source/common/network/socket_option_factory.h"
#include "source/common/network/transport_socket_options_impl.h"
#include "source/common/network/upstream_server_name.h"
#include "source/common/network/upstream_socket_options_filter_state.h"
#include "source/common/router/metadatamatchcriteria_impl.h"

namespace Envoy {
namespace TcpProxy {

const std::string& PerConnectionCluster::key() {
  CONSTRUCT_ON_FIRST_USE(std::string, "envoy.tcp_proxy.cluster");
}

Config::SimpleRouteImpl::SimpleRouteImpl(const Config& parent, absl::string_view cluster_name)
    : parent_(parent), cluster_name_(cluster_name) {}

Config::WeightedClusterEntry::WeightedClusterEntry(
    const Config& parent, const envoy::extensions::filters::network::tcp_proxy::v3::TcpProxy::
                              WeightedCluster::ClusterWeight& config)
    : parent_(parent), cluster_name_(config.name()), cluster_weight_(config.weight()) {
  if (config.has_metadata_match()) {
    const auto filter_it = config.metadata_match().filter_metadata().find(
        Envoy::Config::MetadataFilters::get().ENVOY_LB);
    if (filter_it != config.metadata_match().filter_metadata().end()) {
      if (parent.cluster_metadata_match_criteria_) {
        metadata_match_criteria_ =
            parent.cluster_metadata_match_criteria_->mergeMatchCriteria(filter_it->second);
      } else {
        metadata_match_criteria_ =
            std::make_unique<Router::MetadataMatchCriteriaImpl>(filter_it->second);
      }
    }
  }
}

Config::SharedConfig::SharedConfig(
    const envoy::extensions::filters::network::tcp_proxy::v3::TcpProxy& config,
    Server::Configuration::FactoryContext& context)
    : stats_scope_(context.scope().createScope(fmt::format("tcp.{}", config.stat_prefix()))),
      stats_(generateStats(*stats_scope_)) {
  if (config.has_idle_timeout()) {
    const uint64_t timeout = DurationUtil::durationToMilliseconds(config.idle_timeout());
    if (timeout > 0) {
      idle_timeout_ = std::chrono::milliseconds(timeout);
    }
  } else {
    idle_timeout_ = std::chrono::hours(1);
  }
  if (config.has_tunneling_config()) {
    tunneling_config_helper_ =
        std::make_unique<TunnelingConfigHelperImpl>(config.tunneling_config());
  }
  if (config.has_max_downstream_connection_duration()) {
    const uint64_t connection_duration =
        DurationUtil::durationToMilliseconds(config.max_downstream_connection_duration());
    max_downstream_connection_duration_ = std::chrono::milliseconds(connection_duration);
  }
}

Config::Config(const envoy::extensions::filters::network::tcp_proxy::v3::TcpProxy& config,
               Server::Configuration::FactoryContext& context)
    : max_connect_attempts_(PROTOBUF_GET_WRAPPED_OR_DEFAULT(config, max_connect_attempts, 1)),
      upstream_drain_manager_slot_(context.threadLocal().allocateSlot()),
      shared_config_(std::make_shared<SharedConfig>(config, context)),
      random_generator_(context.api().randomGenerator()) {
  upstream_drain_manager_slot_->set([](Event::Dispatcher&) {
    ThreadLocal::ThreadLocalObjectSharedPtr drain_manager =
        std::make_shared<UpstreamDrainManager>();
    return drain_manager;
  });

  if (!config.cluster().empty()) {
    default_route_ = std::make_shared<const SimpleRouteImpl>(*this, config.cluster());
  }

  if (config.has_metadata_match()) {
    const auto& filter_metadata = config.metadata_match().filter_metadata();

    const auto filter_it = filter_metadata.find(Envoy::Config::MetadataFilters::get().ENVOY_LB);

    if (filter_it != filter_metadata.end()) {
      cluster_metadata_match_criteria_ =
          std::make_unique<Router::MetadataMatchCriteriaImpl>(filter_it->second);
    }
  }

  // Weighted clusters will be enabled only if the default cluster is absent.
  if (default_route_ == nullptr && config.has_weighted_clusters()) {
    total_cluster_weight_ = 0;
    for (const envoy::extensions::filters::network::tcp_proxy::v3::TcpProxy::WeightedCluster::
             ClusterWeight& cluster_desc : config.weighted_clusters().clusters()) {
      WeightedClusterEntryConstSharedPtr cluster_entry(
          std::make_shared<const WeightedClusterEntry>(*this, cluster_desc));
      weighted_clusters_.emplace_back(std::move(cluster_entry));
      total_cluster_weight_ += weighted_clusters_.back()->clusterWeight();
    }
  }

  for (const envoy::config::accesslog::v3::AccessLog& log_config : config.access_log()) {
    access_logs_.emplace_back(AccessLog::AccessLogFactory::fromProto(log_config, context));
  }

  if (!config.hash_policy().empty()) {
    hash_policy_ = std::make_unique<Network::HashPolicyImpl>(config.hash_policy());
  }
}

RouteConstSharedPtr Config::getRegularRouteFromEntries(Network::Connection& connection) {
  // First check if the per-connection state to see if we need to route to a pre-selected cluster
  if (const auto* per_connection_cluster =
          connection.streamInfo().filterState()->getDataReadOnly<PerConnectionCluster>(
              PerConnectionCluster::key());
      per_connection_cluster != nullptr) {
    return std::make_shared<const SimpleRouteImpl>(*this, per_connection_cluster->value());
  }

  if (default_route_ != nullptr) {
    return default_route_;
  }

  // no match, no more routes to try
  return nullptr;
}

RouteConstSharedPtr Config::getRouteFromEntries(Network::Connection& connection) {
  if (weighted_clusters_.empty()) {
    return getRegularRouteFromEntries(connection);
  }
  return WeightedClusterUtil::pickCluster(weighted_clusters_, total_cluster_weight_,
                                          random_generator_.random(), false);
}

UpstreamDrainManager& Config::drainManager() {
  return upstream_drain_manager_slot_->getTyped<UpstreamDrainManager>();
}

Filter::Filter(ConfigSharedPtr config, Upstream::ClusterManager& cluster_manager)
    : config_(config), cluster_manager_(cluster_manager), downstream_callbacks_(*this),
      upstream_callbacks_(new UpstreamCallbacks(this)) {
  ASSERT(config != nullptr);
}

Filter::~Filter() {
  for (const auto& access_log : config_->accessLogs()) {
    access_log->log(nullptr, nullptr, nullptr, getStreamInfo());
  }

  ASSERT(generic_conn_pool_ == nullptr);
  ASSERT(upstream_ == nullptr);
}

TcpProxyStats Config::SharedConfig::generateStats(Stats::Scope& scope) {
  return {ALL_TCP_PROXY_STATS(POOL_COUNTER(scope), POOL_GAUGE(scope))};
}

void Filter::initializeReadFilterCallbacks(Network::ReadFilterCallbacks& callbacks) {
  initialize(callbacks, true);
}

void Filter::initialize(Network::ReadFilterCallbacks& callbacks, bool set_connection_stats) {
  read_callbacks_ = &callbacks;
  ENVOY_CONN_LOG(debug, "new tcp proxy session", read_callbacks_->connection());

  read_callbacks_->connection().addConnectionCallbacks(downstream_callbacks_);
  read_callbacks_->connection().enableHalfClose(true);

  // Need to disable reads so that we don't write to an upstream that might fail
  // in onData(). This will get re-enabled when the upstream connection is
  // established.
  read_callbacks_->connection().readDisable(true);
  getStreamInfo().setUpstreamInfo(std::make_shared<StreamInfo::UpstreamInfoImpl>());
  config_->stats().downstream_cx_total_.inc();
  if (set_connection_stats) {
    read_callbacks_->connection().setConnectionStats(
        {config_->stats().downstream_cx_rx_bytes_total_,
         config_->stats().downstream_cx_rx_bytes_buffered_,
         config_->stats().downstream_cx_tx_bytes_total_,
         config_->stats().downstream_cx_tx_bytes_buffered_, nullptr, nullptr});
  }
}

void Filter::readDisableUpstream(bool disable) {
  bool success = false;
  if (upstream_) {
    success = upstream_->readDisable(disable);
  }
  if (!success) {
    return;
  }
  if (disable) {
    read_callbacks_->upstreamHost()
        ->cluster()
        .stats()
        .upstream_flow_control_paused_reading_total_.inc();
  } else {
    read_callbacks_->upstreamHost()
        ->cluster()
        .stats()
        .upstream_flow_control_resumed_reading_total_.inc();
  }
}

void Filter::readDisableDownstream(bool disable) {
  if (read_callbacks_->connection().state() != Network::Connection::State::Open) {
    // During idle timeouts, we close both upstream and downstream with NoFlush.
    // Envoy still does a best-effort flush which can case readDisableDownstream to be called
    // despite the downstream connection being closed.
    return;
  }
  read_callbacks_->connection().readDisable(disable);

  if (disable) {
    config_->stats().downstream_flow_control_paused_reading_total_.inc();
  } else {
    config_->stats().downstream_flow_control_resumed_reading_total_.inc();
  }
}

StreamInfo::StreamInfo& Filter::getStreamInfo() {
  return read_callbacks_->connection().streamInfo();
}

void Filter::DownstreamCallbacks::onAboveWriteBufferHighWatermark() {
  ASSERT(!on_high_watermark_called_);
  on_high_watermark_called_ = true;
  // If downstream has too much data buffered, stop reading on the upstream connection.
  parent_.readDisableUpstream(true);
}

void Filter::DownstreamCallbacks::onBelowWriteBufferLowWatermark() {
  ASSERT(on_high_watermark_called_);
  on_high_watermark_called_ = false;
  // The downstream buffer has been drained. Resume reading from upstream.
  parent_.readDisableUpstream(false);
}

void Filter::UpstreamCallbacks::onEvent(Network::ConnectionEvent event) {
  if (event == Network::ConnectionEvent::Connected) {
    return;
  }
  if (drainer_ == nullptr) {
    parent_->onUpstreamEvent(event);
  } else {
    drainer_->onEvent(event);
  }
}

void Filter::UpstreamCallbacks::onAboveWriteBufferHighWatermark() {
  ASSERT(!on_high_watermark_called_);
  on_high_watermark_called_ = true;

  if (parent_ != nullptr) {
    // There's too much data buffered in the upstream write buffer, so stop reading.
    parent_->readDisableDownstream(true);
  }
}

void Filter::UpstreamCallbacks::onBelowWriteBufferLowWatermark() {
  ASSERT(on_high_watermark_called_);
  on_high_watermark_called_ = false;

  if (parent_ != nullptr) {
    // The upstream write buffer is drained. Resume reading.
    parent_->readDisableDownstream(false);
  }
}

void Filter::UpstreamCallbacks::onUpstreamData(Buffer::Instance& data, bool end_stream) {
  if (parent_) {
    parent_->onUpstreamData(data, end_stream);
  } else {
    drainer_->onData(data, end_stream);
  }
}

void Filter::UpstreamCallbacks::onBytesSent() {
  if (drainer_ == nullptr) {
    parent_->resetIdleTimer();
  } else {
    drainer_->onBytesSent();
  }
}

void Filter::UpstreamCallbacks::onIdleTimeout() {
  if (drainer_ == nullptr) {
    parent_->onIdleTimeout();
  } else {
    drainer_->onIdleTimeout();
  }
}

void Filter::UpstreamCallbacks::drain(Drainer& drainer) {
  ASSERT(drainer_ == nullptr); // This should only get set once.
  drainer_ = &drainer;
  parent_ = nullptr;
}

Network::FilterStatus Filter::initializeUpstreamConnection() {
  ASSERT(upstream_ == nullptr);

  route_ = pickRoute();

  const std::string& cluster_name = route_ ? route_->clusterName() : EMPTY_STRING;

  Upstream::ThreadLocalCluster* thread_local_cluster =
      cluster_manager_.getThreadLocalCluster(cluster_name);

  if (thread_local_cluster) {
    ENVOY_CONN_LOG(debug, "Creating connection to cluster {}", read_callbacks_->connection(),
                   cluster_name);
  } else {
    ENVOY_CONN_LOG(debug, "Cluster not found {}", read_callbacks_->connection(), cluster_name);
    config_->stats().downstream_cx_no_route_.inc();
    getStreamInfo().setResponseFlag(StreamInfo::ResponseFlag::NoClusterFound);
    onInitFailure(UpstreamFailureReason::NoRoute);
    return Network::FilterStatus::StopIteration;
  }

  Upstream::ClusterInfoConstSharedPtr cluster = thread_local_cluster->info();
  getStreamInfo().setUpstreamClusterInfo(cluster);

  // Check this here because the TCP conn pool will queue our request waiting for a connection that
  // will never be released.
  if (!cluster->resourceManager(Upstream::ResourcePriority::Default).connections().canCreate()) {
    getStreamInfo().setResponseFlag(StreamInfo::ResponseFlag::UpstreamOverflow);
    cluster->stats().upstream_cx_overflow_.inc();
    onInitFailure(UpstreamFailureReason::ResourceLimitExceeded);
    return Network::FilterStatus::StopIteration;
  }

  const uint32_t max_connect_attempts = config_->maxConnectAttempts();
  if (connect_attempts_ >= max_connect_attempts) {
    getStreamInfo().setResponseFlag(StreamInfo::ResponseFlag::UpstreamRetryLimitExceeded);
    cluster->stats().upstream_cx_connect_attempts_exceeded_.inc();
    onInitFailure(UpstreamFailureReason::ConnectFailed);
    return Network::FilterStatus::StopIteration;
  }

<<<<<<< HEAD
  auto& downstream_connection = read_callbacks_->connection();
  auto& filter_state = downstream_connection.streamInfo().filterState();
  if (!filter_state->hasData<Network::ProxyProtocolFilterState>(
          Network::ProxyProtocolFilterState::key())) {
    filter_state->setData(
        Network::ProxyProtocolFilterState::key(),
        std::make_shared<Network::ProxyProtocolFilterState>(Network::ProxyProtocolData{
            downstream_connection.connectionInfoProvider().remoteAddress(),
            downstream_connection.connectionInfoProvider().localAddress()}),
        StreamInfo::FilterState::StateType::ReadOnly,
        StreamInfo::FilterState::LifeSpan::Connection);
  }
  transport_socket_options_ =
      Network::TransportSocketOptionsUtility::fromFilterState(*filter_state);

  if (auto typed_state = filter_state->getDataReadOnly<Network::UpstreamSocketOptionsFilterState>(
          Network::UpstreamSocketOptionsFilterState::key());
      typed_state != nullptr) {
    auto downstream_options = typed_state->value();
    if (!upstream_options_) {
      upstream_options_ = std::make_shared<Network::Socket::Options>();
=======
  if (auto downstream_connection = downstreamConnection(); downstream_connection != nullptr) {
    if (!read_callbacks_->connection()
             .streamInfo()
             .filterState()
             ->hasData<Network::ProxyProtocolFilterState>(
                 Network::ProxyProtocolFilterState::key())) {
      read_callbacks_->connection().streamInfo().filterState()->setData(
          Network::ProxyProtocolFilterState::key(),
          std::make_shared<Network::ProxyProtocolFilterState>(Network::ProxyProtocolData{
              downstream_connection->connectionInfoProvider().remoteAddress(),
              downstream_connection->connectionInfoProvider().localAddress()}),
          StreamInfo::FilterState::StateType::ReadOnly,
          StreamInfo::FilterState::LifeSpan::Connection);
    }
    transport_socket_options_ = Network::TransportSocketOptionsUtility::fromFilterState(
        read_callbacks_->connection().streamInfo().filterState());

    if (auto typed_state = downstream_connection->streamInfo()
                               .filterState()
                               .getDataReadOnly<Network::UpstreamSocketOptionsFilterState>(
                                   Network::UpstreamSocketOptionsFilterState::key());
        typed_state != nullptr) {
      auto downstream_options = typed_state->value();
      if (!upstream_options_) {
        upstream_options_ = std::make_shared<Network::Socket::Options>();
      }
      Network::Socket::appendOptions(upstream_options_, downstream_options);
>>>>>>> 83f05062
    }
    Network::Socket::appendOptions(upstream_options_, downstream_options);
  }

  if (!maybeTunnel(*thread_local_cluster)) {
    // Either cluster is unknown or there are no healthy hosts. tcpConnPool() increments
    // cluster->stats().upstream_cx_none_healthy in the latter case.
    getStreamInfo().setResponseFlag(StreamInfo::ResponseFlag::NoHealthyUpstream);
    onInitFailure(UpstreamFailureReason::NoHealthyUpstream);
  }
  return Network::FilterStatus::StopIteration;
}

bool Filter::maybeTunnel(Upstream::ThreadLocalCluster& cluster) {
  GenericConnPoolFactory* factory = nullptr;
  if (cluster.info()->upstreamConfig().has_value()) {
    factory = Envoy::Config::Utility::getFactory<GenericConnPoolFactory>(
        cluster.info()->upstreamConfig().value());
  } else {
    factory = Envoy::Config::Utility::getFactoryByName<GenericConnPoolFactory>(
        "envoy.filters.connection_pools.tcp.generic");
  }
  if (!factory) {
    return false;
  }

  generic_conn_pool_ = factory->createGenericConnPool(cluster, config_->tunnelingConfigHelper(),
                                                      this, *upstream_callbacks_);
  if (generic_conn_pool_) {
    connecting_ = true;
    connect_attempts_++;
    getStreamInfo().setAttemptCount(connect_attempts_);
    generic_conn_pool_->newStream(*this);
    // Because we never return open connections to the pool, this either has a handle waiting on
    // connection completion, or onPoolFailure has been invoked. Either way, stop iteration.
    return true;
  }
  return false;
}

void Filter::onGenericPoolFailure(ConnectionPool::PoolFailureReason reason,
                                  Upstream::HostDescriptionConstSharedPtr host) {
  generic_conn_pool_.reset();
  read_callbacks_->upstreamHost(host);
  getStreamInfo().upstreamInfo()->setUpstreamHost(host);

  switch (reason) {
  case ConnectionPool::PoolFailureReason::Overflow:
  case ConnectionPool::PoolFailureReason::LocalConnectionFailure:
    upstream_callbacks_->onEvent(Network::ConnectionEvent::LocalClose);
    break;
  case ConnectionPool::PoolFailureReason::RemoteConnectionFailure:
    upstream_callbacks_->onEvent(Network::ConnectionEvent::RemoteClose);
    break;
  case ConnectionPool::PoolFailureReason::Timeout:
    onConnectTimeout();
    break;
  }
}

void Filter::onGenericPoolReady(StreamInfo::StreamInfo* info,
                                std::unique_ptr<GenericUpstream>&& upstream,
                                Upstream::HostDescriptionConstSharedPtr& host,
                                const Network::Address::InstanceConstSharedPtr& local_address,
                                Ssl::ConnectionInfoConstSharedPtr ssl_info) {
  upstream_ = std::move(upstream);
  generic_conn_pool_.reset();
  read_callbacks_->upstreamHost(host);
  StreamInfo::UpstreamInfo& upstream_info = *getStreamInfo().upstreamInfo();
  upstream_info.setUpstreamHost(host);
  upstream_info.setUpstreamLocalAddress(local_address);
  upstream_info.setUpstreamSslConnection(ssl_info);
  onUpstreamConnection();
  read_callbacks_->continueReading();
  if (info) {
    upstream_info.setUpstreamFilterState(info->filterState());
  }
}

const Router::MetadataMatchCriteria* Filter::metadataMatchCriteria() {
  const Router::MetadataMatchCriteria* route_criteria =
      (route_ != nullptr) ? route_->metadataMatchCriteria() : nullptr;

  const auto& request_metadata = getStreamInfo().dynamicMetadata().filter_metadata();
  const auto filter_it = request_metadata.find(Envoy::Config::MetadataFilters::get().ENVOY_LB);

  if (filter_it != request_metadata.end() && route_criteria != nullptr) {
    metadata_match_criteria_ = route_criteria->mergeMatchCriteria(filter_it->second);
    return metadata_match_criteria_.get();
  } else if (filter_it != request_metadata.end()) {
    metadata_match_criteria_ =
        std::make_unique<Router::MetadataMatchCriteriaImpl>(filter_it->second);
    return metadata_match_criteria_.get();
  } else {
    return route_criteria;
  }
}

void Filter::onConnectTimeout() {
  ENVOY_CONN_LOG(debug, "connect timeout", read_callbacks_->connection());
  read_callbacks_->upstreamHost()->outlierDetector().putResult(
      Upstream::Outlier::Result::LocalOriginTimeout);
  getStreamInfo().setResponseFlag(StreamInfo::ResponseFlag::UpstreamConnectionFailure);

  // Raise LocalClose, which will trigger a reconnect if needed/configured.
  upstream_callbacks_->onEvent(Network::ConnectionEvent::LocalClose);
}

Network::FilterStatus Filter::onData(Buffer::Instance& data, bool end_stream) {
  ENVOY_CONN_LOG(trace, "downstream connection received {} bytes, end_stream={}",
                 read_callbacks_->connection(), data.length(), end_stream);
  if (upstream_) {
    upstream_->encodeData(data, end_stream);
  }
  // The upstream should consume all of the data.
  // Before there is an upstream the connection should be readDisabled. If the upstream is
  // destroyed, there should be no further reads as well.
  ASSERT(0 == data.length());
  resetIdleTimer(); // TODO(ggreenway) PERF: do we need to reset timer on both send and receive?
  return Network::FilterStatus::StopIteration;
}

Network::FilterStatus Filter::onNewConnection() {
  if (config_->maxDownstreamConnectionDuration()) {
    connection_duration_timer_ = read_callbacks_->connection().dispatcher().createTimer(
        [this]() -> void { onMaxDownstreamConnectionDuration(); });
    connection_duration_timer_->enableTimer(config_->maxDownstreamConnectionDuration().value());
  }
  return initializeUpstreamConnection();
}

void Filter::onDownstreamEvent(Network::ConnectionEvent event) {
  if (event == Network::ConnectionEvent::LocalClose ||
      event == Network::ConnectionEvent::RemoteClose) {
    downstream_closed_ = true;
  }

  ENVOY_CONN_LOG(trace, "on downstream event {}, has upstream = {}", read_callbacks_->connection(),
                 static_cast<int>(event), upstream_ == nullptr);

  if (upstream_) {
    Tcp::ConnectionPool::ConnectionDataPtr conn_data(upstream_->onDownstreamEvent(event));
    if (conn_data != nullptr &&
        conn_data->connection().state() != Network::Connection::State::Closed) {
      config_->drainManager().add(config_->sharedConfig(), std::move(conn_data),
                                  std::move(upstream_callbacks_), std::move(idle_timer_),
                                  read_callbacks_->upstreamHost());
    }
    if (event != Network::ConnectionEvent::Connected) {
      upstream_.reset();
      disableIdleTimer();
    }
  }
  if (generic_conn_pool_) {
    if (event == Network::ConnectionEvent::LocalClose ||
        event == Network::ConnectionEvent::RemoteClose) {
      // Cancel the conn pool request and close any excess pending requests.
      generic_conn_pool_.reset();
    }
  }
}

void Filter::onUpstreamData(Buffer::Instance& data, bool end_stream) {
  ENVOY_CONN_LOG(trace, "upstream connection received {} bytes, end_stream={}",
                 read_callbacks_->connection(), data.length(), end_stream);
  read_callbacks_->connection().write(data, end_stream);
  ASSERT(0 == data.length());
  resetIdleTimer(); // TODO(ggreenway) PERF: do we need to reset timer on both send and receive?
}

void Filter::onUpstreamEvent(Network::ConnectionEvent event) {
  // Update the connecting flag before processing the event because we may start a new connection
  // attempt in initializeUpstreamConnection.
  bool connecting = connecting_;
  connecting_ = false;

  if (event == Network::ConnectionEvent::RemoteClose ||
      event == Network::ConnectionEvent::LocalClose) {
    upstream_.reset();
    disableIdleTimer();

    if (connecting) {
      if (event == Network::ConnectionEvent::RemoteClose) {
        getStreamInfo().setResponseFlag(StreamInfo::ResponseFlag::UpstreamConnectionFailure);
        read_callbacks_->upstreamHost()->outlierDetector().putResult(
            Upstream::Outlier::Result::LocalOriginConnectFailed);
      }

      if (!downstream_closed_) {
        initializeUpstreamConnection();
      }
    } else {
      if (read_callbacks_->connection().state() == Network::Connection::State::Open) {
        read_callbacks_->connection().close(Network::ConnectionCloseType::FlushWrite);
      }
    }
  }
}

void Filter::onUpstreamConnection() {
  connecting_ = false;
  // Re-enable downstream reads now that the upstream connection is established
  // so we have a place to send downstream data to.
  read_callbacks_->connection().readDisable(false);

  read_callbacks_->upstreamHost()->outlierDetector().putResult(
      Upstream::Outlier::Result::LocalOriginConnectSuccessFinal);

  ENVOY_CONN_LOG(debug, "TCP:onUpstreamEvent(), requestedServerName: {}",
                 read_callbacks_->connection(),
                 getStreamInfo().downstreamAddressProvider().requestedServerName());

  if (config_->idleTimeout()) {
    // The idle_timer_ can be moved to a Drainer, so related callbacks call into
    // the UpstreamCallbacks, which has the same lifetime as the timer, and can dispatch
    // the call to either TcpProxy or to Drainer, depending on the current state.
    idle_timer_ = read_callbacks_->connection().dispatcher().createTimer(
        [upstream_callbacks = upstream_callbacks_]() { upstream_callbacks->onIdleTimeout(); });
    resetIdleTimer();
    read_callbacks_->connection().addBytesSentCallback([this](uint64_t) {
      resetIdleTimer();
      return true;
    });
    if (upstream_) {
      upstream_->addBytesSentCallback([upstream_callbacks = upstream_callbacks_](uint64_t) -> bool {
        upstream_callbacks->onBytesSent();
        return true;
      });
    }
  }
}

void Filter::onIdleTimeout() {
  ENVOY_CONN_LOG(debug, "Session timed out", read_callbacks_->connection());
  config_->stats().idle_timeout_.inc();

  // This results in also closing the upstream connection.
  read_callbacks_->connection().close(Network::ConnectionCloseType::NoFlush);
}

void Filter::onMaxDownstreamConnectionDuration() {
  ENVOY_CONN_LOG(debug, "max connection duration reached", read_callbacks_->connection());
  getStreamInfo().setResponseFlag(StreamInfo::ResponseFlag::DurationTimeout);
  config_->stats().max_downstream_connection_duration_.inc();
  read_callbacks_->connection().close(Network::ConnectionCloseType::NoFlush);
}

void Filter::resetIdleTimer() {
  if (idle_timer_ != nullptr) {
    ASSERT(config_->idleTimeout());
    idle_timer_->enableTimer(config_->idleTimeout().value());
  }
}

void Filter::disableIdleTimer() {
  if (idle_timer_ != nullptr) {
    idle_timer_->disableTimer();
    idle_timer_.reset();
  }
}

UpstreamDrainManager::~UpstreamDrainManager() {
  // If connections aren't closed before they are destructed an ASSERT fires,
  // so cancel all pending drains, which causes the connections to be closed.
  if (!drainers_.empty()) {
    auto& dispatcher = drainers_.begin()->second->dispatcher();
    while (!drainers_.empty()) {
      auto begin = drainers_.begin();
      Drainer* key = begin->first;
      begin->second->cancelDrain();

      // cancelDrain() should cause that drainer to be removed from drainers_.
      // ASSERT so that we don't end up in an infinite loop.
      ASSERT(drainers_.find(key) == drainers_.end());
    }

    // This destructor is run when shutting down `ThreadLocal`. The destructor of some objects use
    // earlier `ThreadLocal` slots (for accessing the runtime snapshot) so they must run before that
    // slot is destructed. Clear the list to enforce that ordering.
    dispatcher.clearDeferredDeleteList();
  }
}

void UpstreamDrainManager::add(const Config::SharedConfigSharedPtr& config,
                               Tcp::ConnectionPool::ConnectionDataPtr&& upstream_conn_data,
                               const std::shared_ptr<Filter::UpstreamCallbacks>& callbacks,
                               Event::TimerPtr&& idle_timer,
                               const Upstream::HostDescriptionConstSharedPtr& upstream_host) {
  DrainerPtr drainer(new Drainer(*this, config, callbacks, std::move(upstream_conn_data),
                                 std::move(idle_timer), upstream_host));
  callbacks->drain(*drainer);

  // Use temporary to ensure we get the pointer before we move it out of drainer
  Drainer* ptr = drainer.get();
  drainers_[ptr] = std::move(drainer);
}

void UpstreamDrainManager::remove(Drainer& drainer, Event::Dispatcher& dispatcher) {
  auto it = drainers_.find(&drainer);
  ASSERT(it != drainers_.end());
  dispatcher.deferredDelete(std::move(it->second));
  drainers_.erase(it);
}

Drainer::Drainer(UpstreamDrainManager& parent, const Config::SharedConfigSharedPtr& config,
                 const std::shared_ptr<Filter::UpstreamCallbacks>& callbacks,
                 Tcp::ConnectionPool::ConnectionDataPtr&& conn_data, Event::TimerPtr&& idle_timer,
                 const Upstream::HostDescriptionConstSharedPtr& upstream_host)
    : parent_(parent), callbacks_(callbacks), upstream_conn_data_(std::move(conn_data)),
      timer_(std::move(idle_timer)), upstream_host_(upstream_host), config_(config) {
  ENVOY_CONN_LOG(trace, "draining the upstream connection", upstream_conn_data_->connection());
  config_->stats().upstream_flush_total_.inc();
  config_->stats().upstream_flush_active_.inc();
}

void Drainer::onEvent(Network::ConnectionEvent event) {
  if (event == Network::ConnectionEvent::RemoteClose ||
      event == Network::ConnectionEvent::LocalClose) {
    if (timer_ != nullptr) {
      timer_->disableTimer();
    }
    config_->stats().upstream_flush_active_.dec();
    parent_.remove(*this, upstream_conn_data_->connection().dispatcher());
  }
}

void Drainer::onData(Buffer::Instance& data, bool) {
  if (data.length() > 0) {
    // There is no downstream connection to send any data to, but the upstream
    // sent some data. Try to behave similar to what the kernel would do
    // when it receives data on a connection where the application has closed
    // the socket or ::shutdown(fd, SHUT_RD), and close/reset the connection.
    cancelDrain();
  }
}

void Drainer::onIdleTimeout() {
  config_->stats().idle_timeout_.inc();
  cancelDrain();
}

void Drainer::onBytesSent() {
  if (timer_ != nullptr) {
    timer_->enableTimer(config_->idleTimeout().value());
  }
}

void Drainer::cancelDrain() {
  // This sends onEvent(LocalClose).
  upstream_conn_data_->connection().close(Network::ConnectionCloseType::NoFlush);
}

Event::Dispatcher& Drainer::dispatcher() { return upstream_conn_data_->connection().dispatcher(); }

} // namespace TcpProxy
} // namespace Envoy<|MERGE_RESOLUTION|>--- conflicted
+++ resolved
@@ -362,7 +362,6 @@
     return Network::FilterStatus::StopIteration;
   }
 
-<<<<<<< HEAD
   auto& downstream_connection = read_callbacks_->connection();
   auto& filter_state = downstream_connection.streamInfo().filterState();
   if (!filter_state->hasData<Network::ProxyProtocolFilterState>(
@@ -376,7 +375,7 @@
         StreamInfo::FilterState::LifeSpan::Connection);
   }
   transport_socket_options_ =
-      Network::TransportSocketOptionsUtility::fromFilterState(*filter_state);
+      Network::TransportSocketOptionsUtility::fromFilterState(filter_state);
 
   if (auto typed_state = filter_state->getDataReadOnly<Network::UpstreamSocketOptionsFilterState>(
           Network::UpstreamSocketOptionsFilterState::key());
@@ -384,35 +383,6 @@
     auto downstream_options = typed_state->value();
     if (!upstream_options_) {
       upstream_options_ = std::make_shared<Network::Socket::Options>();
-=======
-  if (auto downstream_connection = downstreamConnection(); downstream_connection != nullptr) {
-    if (!read_callbacks_->connection()
-             .streamInfo()
-             .filterState()
-             ->hasData<Network::ProxyProtocolFilterState>(
-                 Network::ProxyProtocolFilterState::key())) {
-      read_callbacks_->connection().streamInfo().filterState()->setData(
-          Network::ProxyProtocolFilterState::key(),
-          std::make_shared<Network::ProxyProtocolFilterState>(Network::ProxyProtocolData{
-              downstream_connection->connectionInfoProvider().remoteAddress(),
-              downstream_connection->connectionInfoProvider().localAddress()}),
-          StreamInfo::FilterState::StateType::ReadOnly,
-          StreamInfo::FilterState::LifeSpan::Connection);
-    }
-    transport_socket_options_ = Network::TransportSocketOptionsUtility::fromFilterState(
-        read_callbacks_->connection().streamInfo().filterState());
-
-    if (auto typed_state = downstream_connection->streamInfo()
-                               .filterState()
-                               .getDataReadOnly<Network::UpstreamSocketOptionsFilterState>(
-                                   Network::UpstreamSocketOptionsFilterState::key());
-        typed_state != nullptr) {
-      auto downstream_options = typed_state->value();
-      if (!upstream_options_) {
-        upstream_options_ = std::make_shared<Network::Socket::Options>();
-      }
-      Network::Socket::appendOptions(upstream_options_, downstream_options);
->>>>>>> 83f05062
     }
     Network::Socket::appendOptions(upstream_options_, downstream_options);
   }
