--- conflicted
+++ resolved
@@ -352,14 +352,7 @@
 
   const UdpProxyFilterConfigSharedPtr config_;
   const Upstream::ClusterUpdateCallbacksHandlePtr cluster_update_callbacks_;
-<<<<<<< HEAD
-  absl::flat_hash_map<std::string, std::shared_ptr<ClusterInfo>> cluster_infos_;
-=======
-  // Right now we support a single cluster to route to. It is highly likely in the future that
-  // we will support additional routing options either using filter chain matching, weighting,
-  // etc.
-  absl::optional<ClusterInfoPtr> cluster_info_;
->>>>>>> 29569d89
+  absl::flat_hash_map<std::string, ClusterInfoPtr> cluster_infos_;
 };
 
 } // namespace UdpProxy
