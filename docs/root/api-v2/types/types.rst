Types
=====

.. toctree::
  :glob:
  :maxdepth: 2

  ../type/hash_policy.proto
  ../type/http.proto
  ../type/http_status.proto
  ../type/percent.proto
  ../type/range.proto
<<<<<<< HEAD
  ../type/semantic_version.proto
=======
  ../type/token_bucket.proto
>>>>>>> 2a9175a4
  ../type/matcher/metadata.proto
  ../type/matcher/number.proto
  ../type/matcher/regex.proto
  ../type/matcher/string.proto
  ../type/matcher/value.proto
  ../type/metadata/v2/metadata.proto
  ../type/tracing/v2/custom_tag.proto<|MERGE_RESOLUTION|>--- conflicted
+++ resolved
@@ -10,11 +10,8 @@
   ../type/http_status.proto
   ../type/percent.proto
   ../type/range.proto
-<<<<<<< HEAD
   ../type/semantic_version.proto
-=======
   ../type/token_bucket.proto
->>>>>>> 2a9175a4
   ../type/matcher/metadata.proto
   ../type/matcher/number.proto
   ../type/matcher/regex.proto
