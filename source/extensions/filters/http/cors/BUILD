load(
    "//bazel:envoy_build_system.bzl",
    "envoy_cc_extension",
    "envoy_cc_library",
    "envoy_extension_package",
)

licenses(["notice"])  # Apache 2

# L7 HTTP filter which implements CORS processing (https://en.wikipedia.org/wiki/Cross-origin_resource_sharing)
# Public docs: docs/root/configuration/http_filters/cors_filter.rst

envoy_extension_package()

envoy_cc_library(
    name = "cors_filter_lib",
    srcs = ["cors_filter.cc"],
    hdrs = ["cors_filter.h"],
    deps = [
        "//include/envoy/http:codes_interface",
        "//include/envoy/http:filter_interface",
        "//source/common/buffer:buffer_lib",
        "//source/common/common:assert_lib",
        "//source/common/common:enum_to_int",
        "//source/common/http:header_map_lib",
        "//source/common/http:headers_lib",
    ],
)

envoy_cc_extension(
    name = "config",
    srcs = ["config.cc"],
    hdrs = ["config.h"],
<<<<<<< HEAD
    category = "envoy.filters.http",
    security_posture = "robust_to_untrusted_downstream",
=======
    # TODO(#9953) clean up.
    extra_visibility = [
        "//test/integration:__subpackages__",
    ],
>>>>>>> 1c03ddcb
    deps = [
        "//include/envoy/registry",
        "//include/envoy/server:filter_config_interface",
        "//source/extensions/filters/http:well_known_names",
        "//source/extensions/filters/http/common:factory_base_lib",
        "//source/extensions/filters/http/cors:cors_filter_lib",
        "@envoy_api//envoy/extensions/filters/http/cors/v3:pkg_cc_proto",
    ],
)<|MERGE_RESOLUTION|>--- conflicted
+++ resolved
@@ -31,15 +31,6 @@
     name = "config",
     srcs = ["config.cc"],
     hdrs = ["config.h"],
-<<<<<<< HEAD
-    category = "envoy.filters.http",
-    security_posture = "robust_to_untrusted_downstream",
-=======
-    # TODO(#9953) clean up.
-    extra_visibility = [
-        "//test/integration:__subpackages__",
-    ],
->>>>>>> 1c03ddcb
     deps = [
         "//include/envoy/registry",
         "//include/envoy/server:filter_config_interface",
