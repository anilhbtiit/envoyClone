#include "utility.h"

#ifdef WIN32
#include <windows.h>
// <windows.h> uses macros to #define a ton of symbols, two of which (DELETE and GetMessage)
// interfere with our code. DELETE shows up in the base.pb.h header generated from
// api/envoy/api/core/base.proto. Since it's a generated header, we can't #undef DELETE at
// the top of that header to avoid the collision. Similarly, GetMessage shows up in generated
// protobuf code so we can't #undef the symbol there.
#undef DELETE
#undef GetMessage
#endif

#include <cstdint>
#include <fstream>
#include <iomanip>
#include <iostream>
#include <list>
#include <stdexcept>
#include <string>
#include <vector>

#include "envoy/api/v2/cds.pb.h"
#include "envoy/api/v2/lds.pb.h"
#include "envoy/api/v2/rds.pb.h"
#include "envoy/api/v2/route/route.pb.h"
#include "envoy/buffer/buffer.h"
#include "envoy/http/codec.h"
#include "envoy/service/discovery/v2/rtds.pb.h"

#include "common/api/api_impl.h"
#include "common/common/empty_string.h"
#include "common/common/fmt.h"
#include "common/common/lock_guard.h"
#include "common/common/stack_array.h"
#include "common/common/thread_impl.h"
#include "common/common/utility.h"
#include "common/config/resources.h"
#include "common/json/json_loader.h"
#include "common/network/address_impl.h"
#include "common/network/utility.h"
#include "common/filesystem/directory.h"
#include "common/filesystem/filesystem_impl.h"

#include "test/test_common/printers.h"
#include "test/test_common/test_time.h"

#include "absl/strings/str_cat.h"
#include "absl/strings/string_view.h"
#include "test/mocks/stats/mocks.h"
#include "gtest/gtest.h"

using testing::GTEST_FLAG(random_seed);

namespace Envoy {

// The purpose of using the static seed here is to use --test_arg=--gtest_random_seed=[seed]
// to specify the seed of the problem to replay.
int32_t getSeed() {
  static const int32_t seed = std::chrono::duration_cast<std::chrono::nanoseconds>(
                                  std::chrono::system_clock::now().time_since_epoch())
                                  .count();
  return seed;
}

TestRandomGenerator::TestRandomGenerator()
    : seed_(GTEST_FLAG(random_seed) == 0 ? getSeed() : GTEST_FLAG(random_seed)), generator_(seed_) {
  std::cerr << "TestRandomGenerator running with seed " << seed_ << "\n";
}

uint64_t TestRandomGenerator::random() { return generator_(); }

bool TestUtility::headerMapEqualIgnoreOrder(const Http::HeaderMap& lhs,
                                            const Http::HeaderMap& rhs) {
  if (lhs.size() != rhs.size()) {
    return false;
  }

  struct State {
    const Http::HeaderMap& lhs;
    bool equal;
  };

  State state{lhs, true};
  rhs.iterate(
      [](const Http::HeaderEntry& header, void* context) -> Http::HeaderMap::Iterate {
        State* state = static_cast<State*>(context);
        const Http::HeaderEntry* entry =
            state->lhs.get(Http::LowerCaseString(std::string(header.key().getStringView())));
        if (entry == nullptr || (entry->value() != header.value().getStringView())) {
          state->equal = false;
          return Http::HeaderMap::Iterate::Break;
        }
        return Http::HeaderMap::Iterate::Continue;
      },
      &state);

  return state.equal;
}

bool TestUtility::buffersEqual(const Buffer::Instance& lhs, const Buffer::Instance& rhs) {
  if (lhs.length() != rhs.length()) {
    return false;
  }

  // Check whether the two buffers contain the same content. It is valid for the content
  // to be arranged differently in the buffers. For example, lhs could have one slice
  // containing 10 bytes while rhs has ten slices containing one byte each.
  uint64_t lhs_num_slices = lhs.getRawSlices(nullptr, 0);
  uint64_t rhs_num_slices = rhs.getRawSlices(nullptr, 0);
  STACK_ARRAY(lhs_slices, Buffer::RawSlice, lhs_num_slices);
  lhs.getRawSlices(lhs_slices.begin(), lhs_num_slices);
  STACK_ARRAY(rhs_slices, Buffer::RawSlice, rhs_num_slices);
  rhs.getRawSlices(rhs_slices.begin(), rhs_num_slices);
  size_t rhs_slice = 0;
  size_t rhs_offset = 0;
  for (size_t lhs_slice = 0; lhs_slice < lhs_num_slices; lhs_slice++) {
    for (size_t lhs_offset = 0; lhs_offset < lhs_slices[lhs_slice].len_; lhs_offset++) {
      while (rhs_offset >= rhs_slices[rhs_slice].len_) {
        rhs_slice++;
        ASSERT(rhs_slice < rhs_num_slices);
        rhs_offset = 0;
      }
      auto lhs_str = static_cast<const uint8_t*>(lhs_slices[lhs_slice].mem_);
      auto rhs_str = static_cast<const uint8_t*>(rhs_slices[rhs_slice].mem_);
      if (lhs_str[lhs_offset] != rhs_str[rhs_offset]) {
        return false;
      }
      rhs_offset++;
    }
  }

  return true;
}

void TestUtility::feedBufferWithRandomCharacters(Buffer::Instance& buffer, uint64_t n_char,
                                                 uint64_t seed) {
  const std::string sample = "Neque porro quisquam est qui dolorem ipsum..";
  std::mt19937 generate(seed);
  std::uniform_int_distribution<> distribute(1, sample.length() - 1);
  std::string str{};
  for (uint64_t n = 0; n < n_char; ++n) {
    str += sample.at(distribute(generate));
  }
  buffer.add(str);
}

Stats::CounterSharedPtr TestUtility::findCounter(Stats::Store& store, const std::string& name) {
  return findByName(store.counters(), name);
}

Stats::GaugeSharedPtr TestUtility::findGauge(Stats::Store& store, const std::string& name) {
  return findByName(store.gauges(), name);
}

<<<<<<< HEAD
std::list<Network::DnsResponse>
TestUtility::makeDnsResponse(const std::list<std::string>& addresses,
                             const std::chrono::seconds ttl) {
  std::list<Network::DnsResponse> ret;
=======
void TestUtility::waitForCounterEq(Stats::Store& store, const std::string& name, uint64_t value,
                                   Event::TestTimeSystem& time_system) {
  while (findCounter(store, name) == nullptr || findCounter(store, name)->value() != value) {
    time_system.sleep(std::chrono::milliseconds(10));
  }
}

void TestUtility::waitForCounterGe(Stats::Store& store, const std::string& name, uint64_t value,
                                   Event::TestTimeSystem& time_system) {
  while (findCounter(store, name) == nullptr || findCounter(store, name)->value() < value) {
    time_system.sleep(std::chrono::milliseconds(10));
  }
}

void TestUtility::waitForGaugeGe(Stats::Store& store, const std::string& name, uint64_t value,
                                 Event::TestTimeSystem& time_system) {
  while (findGauge(store, name) == nullptr || findGauge(store, name)->value() < value) {
    time_system.sleep(std::chrono::milliseconds(10));
  }
}

void TestUtility::waitForGaugeEq(Stats::Store& store, const std::string& name, uint64_t value,
                                 Event::TestTimeSystem& time_system) {
  while (findGauge(store, name) == nullptr || findGauge(store, name)->value() != value) {
    time_system.sleep(std::chrono::milliseconds(10));
  }
}

std::list<Network::Address::InstanceConstSharedPtr>
TestUtility::makeDnsResponse(const std::list<std::string>& addresses) {
  std::list<Network::Address::InstanceConstSharedPtr> ret;
>>>>>>> 5ee70cb1
  for (const auto& address : addresses) {

    ret.emplace_back(Network::DnsResponse(Network::Utility::parseInternetAddress(address), ttl));
  }
  return ret;
}

std::vector<std::string> TestUtility::listFiles(const std::string& path, bool recursive) {
  std::vector<std::string> file_names;
  Filesystem::Directory directory(path);
  for (const Filesystem::DirectoryEntry& entry : directory) {
    std::string file_name = fmt::format("{}/{}", path, entry.name_);
    if (entry.type_ == Filesystem::FileType::Directory) {
      if (recursive && entry.name_ != "." && entry.name_ != "..") {
        std::vector<std::string> more_file_names = listFiles(file_name, recursive);
        file_names.insert(file_names.end(), more_file_names.begin(), more_file_names.end());
      }
    } else { // regular file
      file_names.push_back(file_name);
    }
  }
  return file_names;
}

std::string TestUtility::xdsResourceName(const ProtobufWkt::Any& resource) {
  if (resource.type_url() == Config::TypeUrl::get().Listener) {
    return TestUtility::anyConvert<envoy::api::v2::Listener>(resource).name();
  }
  if (resource.type_url() == Config::TypeUrl::get().RouteConfiguration) {
    return TestUtility::anyConvert<envoy::api::v2::RouteConfiguration>(resource).name();
  }
  if (resource.type_url() == Config::TypeUrl::get().Cluster) {
    return TestUtility::anyConvert<envoy::api::v2::Cluster>(resource).name();
  }
  if (resource.type_url() == Config::TypeUrl::get().ClusterLoadAssignment) {
    return TestUtility::anyConvert<envoy::api::v2::ClusterLoadAssignment>(resource).cluster_name();
  }
  if (resource.type_url() == Config::TypeUrl::get().VirtualHost) {
    return TestUtility::anyConvert<envoy::api::v2::route::VirtualHost>(resource).name();
  }
  if (resource.type_url() == Config::TypeUrl::get().Runtime) {
    return TestUtility::anyConvert<envoy::service::discovery::v2::Runtime>(resource).name();
  }
  throw EnvoyException(
      fmt::format("xdsResourceName does not know about type URL {}", resource.type_url()));
}

std::string TestUtility::addLeftAndRightPadding(absl::string_view to_pad, int desired_length) {
  int line_fill_len = desired_length - to_pad.length();
  int first_half_len = line_fill_len / 2;
  int second_half_len = line_fill_len - first_half_len;
  return absl::StrCat(std::string(first_half_len, '='), to_pad, std::string(second_half_len, '='));
}

std::vector<std::string> TestUtility::split(const std::string& source, char split) {
  return TestUtility::split(source, std::string{split});
}

std::vector<std::string> TestUtility::split(const std::string& source, const std::string& split,
                                            bool keep_empty_string) {
  std::vector<std::string> ret;
  const auto tokens_sv = StringUtil::splitToken(source, split, keep_empty_string);
  std::transform(tokens_sv.begin(), tokens_sv.end(), std::back_inserter(ret),
                 [](absl::string_view sv) { return std::string(sv); });
  return ret;
}

void TestUtility::renameFile(const std::string& old_name, const std::string& new_name) {
#ifdef WIN32
  // use MoveFileEx, since ::rename will not overwrite an existing file. See
  // https://docs.microsoft.com/en-us/cpp/c-runtime-library/reference/rename-wrename?view=vs-2017
  const BOOL rc = ::MoveFileEx(old_name.c_str(), new_name.c_str(), MOVEFILE_REPLACE_EXISTING);
  ASSERT_NE(0, rc);
#else
  const int rc = ::rename(old_name.c_str(), new_name.c_str());
  ASSERT_EQ(0, rc);
#endif
};

void TestUtility::createDirectory(const std::string& name) {
#ifdef WIN32
  ::_mkdir(name.c_str());
#else
  ::mkdir(name.c_str(), S_IRWXU);
#endif
}

void TestUtility::createSymlink(const std::string& target, const std::string& link) {
#ifdef WIN32
  const DWORD attributes = ::GetFileAttributes(target.c_str());
  ASSERT_NE(attributes, INVALID_FILE_ATTRIBUTES);
  int flags = SYMBOLIC_LINK_FLAG_ALLOW_UNPRIVILEGED_CREATE;
  if (attributes & FILE_ATTRIBUTE_DIRECTORY) {
    flags |= SYMBOLIC_LINK_FLAG_DIRECTORY;
  }

  const BOOLEAN rc = ::CreateSymbolicLink(link.c_str(), target.c_str(), flags);
  ASSERT_NE(rc, 0);
#else
  const int rc = ::symlink(target.c_str(), link.c_str());
  ASSERT_EQ(rc, 0);
#endif
}

// static
absl::Time TestUtility::parseTime(const std::string& input, const std::string& input_format) {
  absl::Time time;
  std::string parse_error;
  EXPECT_TRUE(absl::ParseTime(input_format, input, &time, &parse_error))
      << " error \"" << parse_error << "\" from failing to parse timestamp \"" << input
      << "\" with format string \"" << input_format << "\"";
  return time;
}

// static
std::string TestUtility::formatTime(const absl::Time input, const std::string& output_format) {
  static const absl::TimeZone utc = absl::UTCTimeZone();
  return absl::FormatTime(output_format, input, utc);
}

// static
std::string TestUtility::formatTime(const SystemTime input, const std::string& output_format) {
  return TestUtility::formatTime(absl::FromChrono(input), output_format);
}

// static
std::string TestUtility::convertTime(const std::string& input, const std::string& input_format,
                                     const std::string& output_format) {
  return TestUtility::formatTime(TestUtility::parseTime(input, input_format), output_format);
}

// static
bool TestUtility::gaugesZeroed(const std::vector<Stats::GaugeSharedPtr>& gauges) {
  // Returns true if all gauges are 0 except the circuit_breaker remaining resource
  // gauges which default to the resource max.
  std::regex omitted(".*circuit_breakers\\..*\\.remaining.*");
  for (const Stats::GaugeSharedPtr& gauge : gauges) {
    if (!std::regex_match(gauge->name(), omitted) && gauge->value() != 0) {
      return false;
    }
  }
  return true;
}

void ConditionalInitializer::setReady() {
  Thread::LockGuard lock(mutex_);
  EXPECT_FALSE(ready_);
  ready_ = true;
  cv_.notifyAll();
}

void ConditionalInitializer::waitReady() {
  Thread::LockGuard lock(mutex_);
  if (ready_) {
    ready_ = false;
    return;
  }

  cv_.wait(mutex_);
  EXPECT_TRUE(ready_);
  ready_ = false;
}

void ConditionalInitializer::wait() {
  Thread::LockGuard lock(mutex_);
  while (!ready_) {
    cv_.wait(mutex_);
  }
}

AtomicFileUpdater::AtomicFileUpdater(const std::string& filename)
    : link_(filename), new_link_(absl::StrCat(filename, ".new")),
      target1_(absl::StrCat(filename, ".target1")), target2_(absl::StrCat(filename, ".target2")),
      use_target1_(true) {
  unlink(link_.c_str());
  unlink(new_link_.c_str());
  unlink(target1_.c_str());
  unlink(target2_.c_str());
}

void AtomicFileUpdater::update(const std::string& contents) {
  const std::string target = use_target1_ ? target1_ : target2_;
  use_target1_ = !use_target1_;
  {
    std::ofstream file(target);
    file << contents;
  }
  TestUtility::createSymlink(target, new_link_);
  TestUtility::renameFile(new_link_, link_);
}

constexpr std::chrono::milliseconds TestUtility::DefaultTimeout;

namespace Http {

// Satisfy linker
const uint32_t Http2Settings::DEFAULT_HPACK_TABLE_SIZE;
const uint32_t Http2Settings::DEFAULT_MAX_CONCURRENT_STREAMS;
const uint32_t Http2Settings::DEFAULT_INITIAL_STREAM_WINDOW_SIZE;
const uint32_t Http2Settings::DEFAULT_INITIAL_CONNECTION_WINDOW_SIZE;
const uint32_t Http2Settings::MIN_INITIAL_STREAM_WINDOW_SIZE;

TestHeaderMapImpl::TestHeaderMapImpl() = default;

TestHeaderMapImpl::TestHeaderMapImpl(
    const std::initializer_list<std::pair<std::string, std::string>>& values) {
  for (auto& value : values) {
    addCopy(value.first, value.second);
  }
}

TestHeaderMapImpl::TestHeaderMapImpl(const HeaderMap& rhs) : HeaderMapImpl(rhs) {}

TestHeaderMapImpl::TestHeaderMapImpl(const TestHeaderMapImpl& rhs)
    : TestHeaderMapImpl(static_cast<const HeaderMap&>(rhs)) {}

TestHeaderMapImpl& TestHeaderMapImpl::operator=(const TestHeaderMapImpl& rhs) {
  if (&rhs == this) {
    return *this;
  }

  clear();
  copyFrom(rhs);

  return *this;
}

void TestHeaderMapImpl::addCopy(const std::string& key, const std::string& value) {
  addCopy(LowerCaseString(key), value);
}

void TestHeaderMapImpl::remove(const std::string& key) { remove(LowerCaseString(key)); }

std::string TestHeaderMapImpl::get_(const std::string& key) { return get_(LowerCaseString(key)); }

std::string TestHeaderMapImpl::get_(const LowerCaseString& key) {
  const HeaderEntry* header = get(key);
  if (!header) {
    return EMPTY_STRING;
  } else {
    return std::string(header->value().getStringView());
  }
}

bool TestHeaderMapImpl::has(const std::string& key) { return get(LowerCaseString(key)) != nullptr; }

bool TestHeaderMapImpl::has(const LowerCaseString& key) { return get(key) != nullptr; }

} // namespace Http

namespace Api {

class TestImplProvider {
protected:
  Event::GlobalTimeSystem global_time_system_;
  testing::NiceMock<Stats::MockIsolatedStatsStore> default_stats_store_;
};

class TestImpl : public TestImplProvider, public Impl {
public:
  TestImpl(Thread::ThreadFactory& thread_factory, Stats::Store& stats_store,
           Filesystem::Instance& file_system)
      : Impl(thread_factory, stats_store, global_time_system_, file_system) {}
  TestImpl(Thread::ThreadFactory& thread_factory, Event::TimeSystem& time_system,
           Filesystem::Instance& file_system)
      : Impl(thread_factory, default_stats_store_, time_system, file_system) {}
  TestImpl(Thread::ThreadFactory& thread_factory, Filesystem::Instance& file_system)
      : Impl(thread_factory, default_stats_store_, global_time_system_, file_system) {}
};

ApiPtr createApiForTest() {
  return std::make_unique<TestImpl>(Thread::threadFactoryForTest(),
                                    Filesystem::fileSystemForTest());
}

ApiPtr createApiForTest(Stats::Store& stat_store) {
  return std::make_unique<TestImpl>(Thread::threadFactoryForTest(), stat_store,
                                    Filesystem::fileSystemForTest());
}

ApiPtr createApiForTest(Event::TimeSystem& time_system) {
  return std::make_unique<TestImpl>(Thread::threadFactoryForTest(), time_system,
                                    Filesystem::fileSystemForTest());
}

ApiPtr createApiForTest(Stats::Store& stat_store, Event::TimeSystem& time_system) {
  return std::make_unique<Impl>(Thread::threadFactoryForTest(), stat_store, time_system,
                                Filesystem::fileSystemForTest());
}

} // namespace Api
} // namespace Envoy<|MERGE_RESOLUTION|>--- conflicted
+++ resolved
@@ -153,50 +153,44 @@
   return findByName(store.gauges(), name);
 }
 
-<<<<<<< HEAD
+void TestUtility::waitForCounterEq(Stats::Store& store, const std::string& name, uint64_t value,
+                                   Event::TestTimeSystem& time_system) {
+  while (findCounter(store, name) == nullptr || findCounter(store, name)->value() != value) {
+    time_system.sleep(std::chrono::milliseconds(10));
+  }
+}
+
+void TestUtility::waitForCounterGe(Stats::Store& store, const std::string& name, uint64_t value,
+                                   Event::TestTimeSystem& time_system) {
+  while (findCounter(store, name) == nullptr || findCounter(store, name)->value() < value) {
+    time_system.sleep(std::chrono::milliseconds(10));
+  }
+}
+
+void TestUtility::waitForGaugeGe(Stats::Store& store, const std::string& name, uint64_t value,
+                                 Event::TestTimeSystem& time_system) {
+  while (findGauge(store, name) == nullptr || findGauge(store, name)->value() < value) {
+    time_system.sleep(std::chrono::milliseconds(10));
+  }
+}
+
+void TestUtility::waitForGaugeEq(Stats::Store& store, const std::string& name, uint64_t value,
+                                 Event::TestTimeSystem& time_system) {
+  while (findGauge(store, name) == nullptr || findGauge(store, name)->value() != value) {
+    time_system.sleep(std::chrono::milliseconds(10));
+  }
+}
+
 std::list<Network::DnsResponse>
 TestUtility::makeDnsResponse(const std::list<std::string>& addresses,
                              const std::chrono::seconds ttl) {
   std::list<Network::DnsResponse> ret;
-=======
-void TestUtility::waitForCounterEq(Stats::Store& store, const std::string& name, uint64_t value,
-                                   Event::TestTimeSystem& time_system) {
-  while (findCounter(store, name) == nullptr || findCounter(store, name)->value() != value) {
-    time_system.sleep(std::chrono::milliseconds(10));
-  }
-}
-
-void TestUtility::waitForCounterGe(Stats::Store& store, const std::string& name, uint64_t value,
-                                   Event::TestTimeSystem& time_system) {
-  while (findCounter(store, name) == nullptr || findCounter(store, name)->value() < value) {
-    time_system.sleep(std::chrono::milliseconds(10));
-  }
-}
-
-void TestUtility::waitForGaugeGe(Stats::Store& store, const std::string& name, uint64_t value,
-                                 Event::TestTimeSystem& time_system) {
-  while (findGauge(store, name) == nullptr || findGauge(store, name)->value() < value) {
-    time_system.sleep(std::chrono::milliseconds(10));
-  }
-}
-
-void TestUtility::waitForGaugeEq(Stats::Store& store, const std::string& name, uint64_t value,
-                                 Event::TestTimeSystem& time_system) {
-  while (findGauge(store, name) == nullptr || findGauge(store, name)->value() != value) {
-    time_system.sleep(std::chrono::milliseconds(10));
-  }
-}
-
-std::list<Network::Address::InstanceConstSharedPtr>
-TestUtility::makeDnsResponse(const std::list<std::string>& addresses) {
-  std::list<Network::Address::InstanceConstSharedPtr> ret;
->>>>>>> 5ee70cb1
   for (const auto& address : addresses) {
 
     ret.emplace_back(Network::DnsResponse(Network::Utility::parseInternetAddress(address), ttl));
   }
   return ret;
-}
+} // namespace Envoy
 
 std::vector<std::string> TestUtility::listFiles(const std::string& path, bool recursive) {
   std::vector<std::string> file_names;
