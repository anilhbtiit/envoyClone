--- conflicted
+++ resolved
@@ -294,16 +294,12 @@
                                  std::list<Network::DnsResponse>&& response,
                                  absl::optional<MonotonicTime> resolution_time) {
   ASSERT(main_thread_dispatcher_.isThreadSafe());
-<<<<<<< HEAD
-  ENVOY_LOG(debug, "main thread resolve complete for host '{}'. {} results", host, response.size());
-  const bool from_cache = resolution_time.has_value();
-=======
   ENVOY_LOG_EVENT(debug, "dns_cache_finish_resolve",
                   "main thread resolve complete for host '{}': {}", host,
                   accumulateToString<Network::DnsResponse>(response, [](const auto& dns_response) {
                     return dns_response.address_->asString();
                   }));
->>>>>>> a22cfc37
+  const bool from_cache = resolution_time.has_value();
 
   // Functions like this one that modify primary_hosts_ are only called in the main thread so we
   // know it is safe to use the PrimaryHostInfo pointers outside of the lock.
