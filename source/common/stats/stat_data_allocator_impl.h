--- conflicted
+++ resolved
@@ -31,24 +31,6 @@
 template <class StatData> class StatDataAllocatorImpl : public StatDataAllocator {
 public:
   explicit StatDataAllocatorImpl(SymbolTable& symbol_table) : symbol_table_(symbol_table) {}
-<<<<<<< HEAD
-=======
-
-  // StatDataAllocator
-  CounterSharedPtr makeCounter(absl::string_view name, std::string&& tag_extracted_name,
-                               std::vector<Tag>&& tags) override;
-  GaugeSharedPtr makeGauge(absl::string_view name, std::string&& tag_extracted_name,
-                           std::vector<Tag>&& tags) override;
->>>>>>> b84c1f9d
-
-  /**
-   * @param name the full name of the stat.
-   * @return StatData* a data block for a given stat name or nullptr if there is no more memory
-   *         available for stats. The allocator should return a reference counted data location
-   *         by name if one already exists with the same name. This is used for intra-process
-   *         scope swapping as well as inter-process hot restart.
-   */
-  // virtual StatData* alloc(StatName name) PURE;
 
   /**
    * Free a raw stat data block. The allocator should handle reference counting and only truly
@@ -61,12 +43,9 @@
   const SymbolTable& symbolTable() const override { return symbol_table_; }
 
 private:
-<<<<<<< HEAD
   // SymbolTable encodes encodes stat names as back into strings. This does not
   // get guarded by a mutex, since it has its own internal mutex to guarantee
   // thread safety.
-=======
->>>>>>> b84c1f9d
   SymbolTable& symbol_table_;
 };
 
@@ -80,22 +59,12 @@
 template <class StatData> class CounterImpl : public Counter, public MetricImpl {
 public:
   CounterImpl(StatData& data, StatDataAllocatorImpl<StatData>& alloc,
-<<<<<<< HEAD
               absl::string_view tag_extracted_name, const std::vector<Tag>& tags)
       : MetricImpl(tag_extracted_name, tags, alloc.symbolTable()), data_(data), alloc_(alloc) {}
-  ~CounterImpl() {
+  ~CounterImpl() override {
     alloc_.free(data_);
     MetricImpl::clear();
   }
-=======
-              std::string&& tag_extracted_name, std::vector<Tag>&& tags)
-      : MetricImpl(std::move(tag_extracted_name), std::move(tags)), data_(data), alloc_(alloc) {}
-  ~CounterImpl() { alloc_.free(data_); }
-
-  // Stats::Metric
-  std::string name() const override { return std::string(data_.name()); }
-  const char* nameCStr() const override { return data_.name(); }
->>>>>>> b84c1f9d
 
   // Stats::Counter
   void add(uint64_t amount) override {
@@ -125,7 +94,7 @@
 class NullCounterImpl : public Counter, NullMetricImpl {
 public:
   explicit NullCounterImpl(SymbolTable& symbol_table) : NullMetricImpl(symbol_table) {}
-  ~NullCounterImpl() { MetricImpl::clear(); }
+  ~NullCounterImpl() override { MetricImpl::clear(); }
 
   void add(uint64_t) override {}
   void inc() override {}
@@ -140,22 +109,12 @@
 template <class StatData> class GaugeImpl : public Gauge, public MetricImpl {
 public:
   GaugeImpl(StatData& data, StatDataAllocatorImpl<StatData>& alloc,
-<<<<<<< HEAD
             absl::string_view tag_extracted_name, const std::vector<Tag>& tags)
       : MetricImpl(tag_extracted_name, tags, alloc.symbolTable()), data_(data), alloc_(alloc) {}
-  ~GaugeImpl() {
+  ~GaugeImpl() override {
     alloc_.free(data_);
     MetricImpl::clear();
   }
-=======
-            std::string&& tag_extracted_name, std::vector<Tag>&& tags)
-      : MetricImpl(std::move(tag_extracted_name), std::move(tags)), data_(data), alloc_(alloc) {}
-  ~GaugeImpl() { alloc_.free(data_); }
-
-  // Stats::Metric
-  std::string name() const override { return std::string(data_.name()); }
-  const char* nameCStr() const override { return data_.name(); }
->>>>>>> b84c1f9d
 
   // Stats::Gauge
   virtual void add(uint64_t amount) override {
@@ -191,7 +150,7 @@
 class NullGaugeImpl : public Gauge, NullMetricImpl {
 public:
   explicit NullGaugeImpl(SymbolTable& symbol_table) : NullMetricImpl(symbol_table) {}
-  ~NullGaugeImpl() { MetricImpl::clear(); }
+  ~NullGaugeImpl() override { MetricImpl::clear(); }
 
   void add(uint64_t) override {}
   void inc() override {}
@@ -201,74 +160,5 @@
   uint64_t value() const override { return 0; }
 };
 
-<<<<<<< HEAD
-/**
- * BoolIndicator implementation that wraps a StatData.
- */
-template <class StatData> class BoolIndicatorImpl : public BoolIndicator, public MetricImpl {
-public:
-  BoolIndicatorImpl(StatData& data, StatDataAllocatorImpl<StatData>& alloc,
-                    absl::string_view tag_extracted_name, const std::vector<Tag>& tags)
-      : MetricImpl(tag_extracted_name, tags, alloc.symbolTable()), data_(data), alloc_(alloc) {}
-  ~BoolIndicatorImpl() {
-    alloc_.free(data_);
-    MetricImpl::clear();
-  }
-
-  // Stats::BoolIndicator
-  virtual void set(bool value) override {
-    data_.value_ = value ? 1 : 0;
-    data_.flags_ |= Flags::Used;
-  }
-  virtual bool value() const override { return data_.value_; }
-  bool used() const override { return data_.flags_ & Flags::Used; }
-
-  const SymbolTable& symbolTable() const override { return alloc_.symbolTable(); }
-  SymbolTable& symbolTable() override { return alloc_.symbolTable(); }
-
-protected:
-  StatData& data_;
-  StatDataAllocatorImpl<StatData>& alloc_;
-};
-
-/**
- * Null bool implementation.
- * No-ops on all calls and requires no underlying metric or data.
- */
-class NullBoolIndicatorImpl : public BoolIndicator, public NullMetricImpl {
-public:
-  explicit NullBoolIndicatorImpl(SymbolTable& symbol_table) : NullMetricImpl(symbol_table) {}
-  ~NullBoolIndicatorImpl() { MetricImpl::clear(); }
-
-  void set(bool) override {}
-  bool used() const override { return false; }
-  bool value() const override { return false; }
-};
-=======
-template <class StatData>
-CounterSharedPtr StatDataAllocatorImpl<StatData>::makeCounter(absl::string_view name,
-                                                              std::string&& tag_extracted_name,
-                                                              std::vector<Tag>&& tags) {
-  StatData* data = alloc(name);
-  if (data == nullptr) {
-    return nullptr;
-  }
-  return std::make_shared<CounterImpl<StatData>>(*data, *this, std::move(tag_extracted_name),
-                                                 std::move(tags));
-}
-
-template <class StatData>
-GaugeSharedPtr StatDataAllocatorImpl<StatData>::makeGauge(absl::string_view name,
-                                                          std::string&& tag_extracted_name,
-                                                          std::vector<Tag>&& tags) {
-  StatData* data = alloc(name);
-  if (data == nullptr) {
-    return nullptr;
-  }
-  return std::make_shared<GaugeImpl<StatData>>(*data, *this, std::move(tag_extracted_name),
-                                               std::move(tags));
-}
->>>>>>> b84c1f9d
-
 } // namespace Stats
 } // namespace Envoy