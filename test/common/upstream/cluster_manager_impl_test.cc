#include <memory>
#include <string>

#include "envoy/admin/v2alpha/config_dump.pb.h"
#include "envoy/network/listen_socket.h"
#include "envoy/upstream/upstream.h"

#include "common/api/api_impl.h"
#include "common/config/bootstrap_json.h"
#include "common/config/utility.h"
#include "common/http/context_impl.h"
#include "common/network/socket_option_factory.h"
#include "common/network/socket_option_impl.h"
#include "common/network/transport_socket_options_impl.h"
#include "common/network/utility.h"
#include "common/singleton/manager_impl.h"
#include "common/upstream/cluster_factory_impl.h"
#include "common/upstream/cluster_manager_impl.h"

#include "extensions/transport_sockets/tls/context_manager_impl.h"

#include "test/common/upstream/utility.h"
#include "test/mocks/access_log/mocks.h"
#include "test/mocks/api/mocks.h"
#include "test/mocks/http/mocks.h"
#include "test/mocks/local_info/mocks.h"
#include "test/mocks/network/mocks.h"
#include "test/mocks/runtime/mocks.h"
#include "test/mocks/secret/mocks.h"
#include "test/mocks/server/mocks.h"
#include "test/mocks/tcp/mocks.h"
#include "test/mocks/thread_local/mocks.h"
#include "test/mocks/upstream/mocks.h"
#include "test/test_common/simulated_time_system.h"
#include "test/test_common/threadsafe_singleton_injector.h"
#include "test/test_common/utility.h"

#include "gmock/gmock.h"
#include "gtest/gtest.h"

using testing::_;
using testing::InSequence;
using testing::Invoke;
using testing::Mock;
using testing::NiceMock;
using testing::Pointee;
using testing::Return;
using testing::ReturnNew;
using testing::ReturnRef;
using testing::SaveArg;

namespace Envoy {
namespace Upstream {
namespace {

// The tests in this file are split between testing with real clusters and some with mock clusters.
// By default we setup to call the real cluster creation function. Individual tests can override
// the expectations when needed.
class TestClusterManagerFactory : public ClusterManagerFactory {
public:
  TestClusterManagerFactory() : api_(Api::createApiForTest(stats_)) {
    ON_CALL(*this, clusterFromProto_(_, _, _, _))
        .WillByDefault(Invoke([&](const envoy::api::v2::Cluster& cluster, ClusterManager& cm,
                                  Outlier::EventLoggerSharedPtr outlier_event_logger,
                                  bool added_via_api) -> ClusterSharedPtr {
          return ClusterFactoryImplBase::create(
              cluster, cm, stats_, tls_, dns_resolver_, ssl_context_manager_, runtime_, random_,
              dispatcher_, log_manager_, local_info_, admin_, singleton_manager_,
              outlier_event_logger, added_via_api, *api_);
        }));
  }

  Http::ConnectionPool::InstancePtr
  allocateConnPool(Event::Dispatcher&, HostConstSharedPtr host, ResourcePriority, Http::Protocol,
                   const Network::ConnectionSocket::OptionsSharedPtr& options) override {
    return Http::ConnectionPool::InstancePtr{allocateConnPool_(host, options)};
  }

  Tcp::ConnectionPool::InstancePtr
  allocateTcpConnPool(Event::Dispatcher&, HostConstSharedPtr host, ResourcePriority,
                      const Network::ConnectionSocket::OptionsSharedPtr&,
                      Network::TransportSocketOptionsSharedPtr) override {
    return Tcp::ConnectionPool::InstancePtr{allocateTcpConnPool_(host)};
  }

  ClusterSharedPtr clusterFromProto(const envoy::api::v2::Cluster& cluster, ClusterManager& cm,
                                    Outlier::EventLoggerSharedPtr outlier_event_logger,
                                    bool added_via_api) override {
    return clusterFromProto_(cluster, cm, outlier_event_logger, added_via_api);
  }

  CdsApiPtr createCds(const envoy::api::v2::core::ConfigSource&, ClusterManager&) override {
    return CdsApiPtr{createCds_()};
  }

  ClusterManagerPtr
  clusterManagerFromProto(const envoy::config::bootstrap::v2::Bootstrap& bootstrap) override {
    return ClusterManagerPtr{clusterManagerFromProto_(bootstrap)};
  }

  Secret::SecretManager& secretManager() override { return secret_manager_; }

  MOCK_METHOD1(clusterManagerFromProto_,
               ClusterManager*(const envoy::config::bootstrap::v2::Bootstrap& bootstrap));
  MOCK_METHOD2(allocateConnPool_,
               Http::ConnectionPool::Instance*(HostConstSharedPtr host,
                                               Network::ConnectionSocket::OptionsSharedPtr));
  MOCK_METHOD1(allocateTcpConnPool_, Tcp::ConnectionPool::Instance*(HostConstSharedPtr host));
  MOCK_METHOD4(clusterFromProto_,
               ClusterSharedPtr(const envoy::api::v2::Cluster& cluster, ClusterManager& cm,
                                Outlier::EventLoggerSharedPtr outlier_event_logger,
                                bool added_via_api));
  MOCK_METHOD0(createCds_, CdsApi*());

  Stats::IsolatedStoreImpl stats_;
  NiceMock<ThreadLocal::MockInstance> tls_;
  std::shared_ptr<NiceMock<Network::MockDnsResolver>> dns_resolver_{
      new NiceMock<Network::MockDnsResolver>};
  NiceMock<Runtime::MockLoader> runtime_;
  NiceMock<Runtime::MockRandomGenerator> random_;
  NiceMock<Event::MockDispatcher> dispatcher_;
  Extensions::TransportSockets::Tls::ContextManagerImpl ssl_context_manager_{
      dispatcher_.timeSource()};
  NiceMock<LocalInfo::MockLocalInfo> local_info_;
  NiceMock<Server::MockAdmin> admin_;
  NiceMock<Secret::MockSecretManager> secret_manager_;
  NiceMock<AccessLog::MockAccessLogManager> log_manager_;
  Singleton::ManagerImpl singleton_manager_{Thread::threadFactoryForTest().currentThreadId()};
  Api::ApiPtr api_;
};

// Helper to intercept calls to postThreadLocalClusterUpdate.
class MockLocalClusterUpdate {
public:
  MOCK_METHOD3(post, void(uint32_t priority, const HostVector& hosts_added,
                          const HostVector& hosts_removed));
};

class MockLocalHostsRemoved {
public:
  MOCK_METHOD1(post, void(const HostVector&));
};

// A test version of ClusterManagerImpl that provides a way to get a non-const handle to the
// clusters, which is necessary in order to call updateHosts on the priority set.
class TestClusterManagerImpl : public ClusterManagerImpl {
public:
  using ClusterManagerImpl::ClusterManagerImpl;

  std::map<std::string, std::reference_wrapper<Cluster>> activeClusters() {
    std::map<std::string, std::reference_wrapper<Cluster>> clusters;
    for (auto& cluster : active_clusters_) {
      clusters.emplace(cluster.first, *cluster.second->cluster_);
    }
    return clusters;
  }
};

// Override postThreadLocalClusterUpdate so we can test that merged updates calls
// it with the right values at the right times.
class MockedUpdatedClusterManagerImpl : public TestClusterManagerImpl {
public:
  MockedUpdatedClusterManagerImpl(
      const envoy::config::bootstrap::v2::Bootstrap& bootstrap, ClusterManagerFactory& factory,
      Stats::Store& stats, ThreadLocal::Instance& tls, Runtime::Loader& runtime,
      Runtime::RandomGenerator& random, const LocalInfo::LocalInfo& local_info,
      AccessLog::AccessLogManager& log_manager, Event::Dispatcher& main_thread_dispatcher,
      Server::Admin& admin, Api::Api& api, MockLocalClusterUpdate& local_cluster_update,
      MockLocalHostsRemoved& local_hosts_removed, Http::Context& http_context)
      : TestClusterManagerImpl(bootstrap, factory, stats, tls, runtime, random, local_info,
                               log_manager, main_thread_dispatcher, admin, api, http_context),
        local_cluster_update_(local_cluster_update), local_hosts_removed_(local_hosts_removed) {}

protected:
  void postThreadLocalClusterUpdate(const Cluster&, uint32_t priority,
                                    const HostVector& hosts_added,
                                    const HostVector& hosts_removed) override {
    local_cluster_update_.post(priority, hosts_added, hosts_removed);
  }

  void postThreadLocalHostRemoval(const Cluster&, const HostVector& hosts_removed) override {
    local_hosts_removed_.post(hosts_removed);
  }

  MockLocalClusterUpdate& local_cluster_update_;
  MockLocalHostsRemoved& local_hosts_removed_;
};

envoy::config::bootstrap::v2::Bootstrap parseBootstrapFromV2Yaml(const std::string& yaml) {
  envoy::config::bootstrap::v2::Bootstrap bootstrap;
  MessageUtil::loadFromYaml(yaml, bootstrap);
  return bootstrap;
}

const ClusterManager::ClusterWarmingCallback dummyWarmingCb = [](auto, auto) {};

class ClusterManagerImplTest : public testing::Test {
public:
  ClusterManagerImplTest() : api_(Api::createApiForTest()) {}

  void create(const envoy::config::bootstrap::v2::Bootstrap& bootstrap) {
    cluster_manager_ = std::make_unique<TestClusterManagerImpl>(
        bootstrap, factory_, factory_.stats_, factory_.tls_, factory_.runtime_, factory_.random_,
        factory_.local_info_, log_manager_, factory_.dispatcher_, admin_, *api_, http_context_);
  }

  void createWithLocalClusterUpdate(const bool enable_merge_window = true) {
    std::string yaml = R"EOF(
  static_resources:
    clusters:
    - name: cluster_1
      connect_timeout: 0.250s
      type: STATIC
      lb_policy: ROUND_ROBIN
      hosts:
      - socket_address:
          address: "127.0.0.1"
          port_value: 11001
      - socket_address:
          address: "127.0.0.1"
          port_value: 11002
  )EOF";
    const std::string merge_window_enabled = R"EOF(
      common_lb_config:
        update_merge_window: 3s
  )EOF";
    const std::string merge_window_disabled = R"EOF(
      common_lb_config:
        update_merge_window: 0s
  )EOF";

    yaml += enable_merge_window ? merge_window_enabled : merge_window_disabled;

    const auto& bootstrap = parseBootstrapFromV2Yaml(yaml);

    cluster_manager_ = std::make_unique<MockedUpdatedClusterManagerImpl>(
        bootstrap, factory_, factory_.stats_, factory_.tls_, factory_.runtime_, factory_.random_,
        factory_.local_info_, log_manager_, factory_.dispatcher_, admin_, *api_,
        local_cluster_update_, local_hosts_removed_, http_context_);
  }

  void checkStats(uint64_t added, uint64_t modified, uint64_t removed, uint64_t active,
                  uint64_t warming) {
    EXPECT_EQ(added, factory_.stats_.counter("cluster_manager.cluster_added").value());
    EXPECT_EQ(modified, factory_.stats_.counter("cluster_manager.cluster_modified").value());
    EXPECT_EQ(removed, factory_.stats_.counter("cluster_manager.cluster_removed").value());
    EXPECT_EQ(active, factory_.stats_.gauge("cluster_manager.active_clusters").value());
    EXPECT_EQ(warming, factory_.stats_.gauge("cluster_manager.warming_clusters").value());
  }

  void checkConfigDump(const std::string& expected_dump_yaml) {
    auto message_ptr = admin_.config_tracker_.config_tracker_callbacks_["clusters"]();
    const auto& clusters_config_dump =
        dynamic_cast<const envoy::admin::v2alpha::ClustersConfigDump&>(*message_ptr);

    envoy::admin::v2alpha::ClustersConfigDump expected_clusters_config_dump;
    MessageUtil::loadFromYaml(expected_dump_yaml, expected_clusters_config_dump);
    EXPECT_EQ(expected_clusters_config_dump.DebugString(), clusters_config_dump.DebugString());
  }

  envoy::api::v2::core::Metadata buildMetadata(const std::string& version) const {
    envoy::api::v2::core::Metadata metadata;

    if (version != "") {
      Envoy::Config::Metadata::mutableMetadataValue(
          metadata, Config::MetadataFilters::get().ENVOY_LB, "version")
          .set_string_value(version);
    }

    return metadata;
  }

  Event::SimulatedTimeSystem time_system_;
  Api::ApiPtr api_;
  NiceMock<TestClusterManagerFactory> factory_;
  std::unique_ptr<TestClusterManagerImpl> cluster_manager_;
  AccessLog::MockAccessLogManager log_manager_;
  NiceMock<Server::MockAdmin> admin_;
  MockLocalClusterUpdate local_cluster_update_;
  MockLocalHostsRemoved local_hosts_removed_;
  Http::ContextImpl http_context_;
};

envoy::config::bootstrap::v2::Bootstrap parseBootstrapFromJson(const std::string& json_string) {
  envoy::config::bootstrap::v2::Bootstrap bootstrap;
  auto json_object_ptr = Json::Factory::loadFromString(json_string);
  Config::BootstrapJson::translateClusterManagerBootstrap(*json_object_ptr, bootstrap);
  return bootstrap;
}

TEST_F(ClusterManagerImplTest, MultipleProtocolClusterFail) {
  const std::string yaml = R"EOF(
  static_resources:
    clusters:
    - name: http12_cluster
      connect_timeout: 0.250s
      lb_policy: ROUND_ROBIN
      http2_protocol_options: {}
      http_protocol_options: {}
  )EOF";
  EXPECT_THROW_WITH_MESSAGE(
      create(parseBootstrapFromV2Yaml(yaml)), EnvoyException,
      "cluster: Both HTTP1 and HTTP2 options may only be configured with non-default "
      "'protocol_selection' values");
}

TEST_F(ClusterManagerImplTest, MultipleHealthCheckFail) {
  const std::string yaml = R"EOF(
 static_resources:
  clusters:
  - name: service_google
    connect_timeout: 0.25s
    health_checks:
      - timeout: 1s
        interval: 1s
        http_health_check:
          path: "/blah"
      - timeout: 1s
        interval: 1s
        http_health_check:
          path: "/"
  )EOF";

  EXPECT_THROW_WITH_MESSAGE(create(parseBootstrapFromV2Yaml(yaml)), EnvoyException,
                            "Multiple health checks not supported");
}

TEST_F(ClusterManagerImplTest, MultipleProtocolCluster) {
  time_system_.setSystemTime(std::chrono::milliseconds(1234567891234));

  const std::string yaml = R"EOF(
  static_resources:
    clusters:
    - name: http12_cluster
      connect_timeout: 0.250s
      lb_policy: ROUND_ROBIN
      http2_protocol_options: {}
      http_protocol_options: {}
      protocol_selection: USE_DOWNSTREAM_PROTOCOL
  )EOF";
  create(parseBootstrapFromV2Yaml(yaml));
  checkConfigDump(R"EOF(
static_clusters:
  - cluster:
      name: http12_cluster
      connect_timeout: 0.250s
      lb_policy: ROUND_ROBIN
      http2_protocol_options: {}
      http_protocol_options: {}
      protocol_selection: USE_DOWNSTREAM_PROTOCOL
    last_updated:
      seconds: 1234567891
      nanos: 234000000
dynamic_active_clusters:
dynamic_warming_clusters:
)EOF");
}

TEST_F(ClusterManagerImplTest, OutlierEventLog) {
  const std::string json = R"EOF(
  {
    "outlier_detection": {
      "event_log_path": "foo"
    },
    "clusters": []
  }
  )EOF";

  EXPECT_CALL(log_manager_, createAccessLog("foo"));
  create(parseBootstrapFromJson(json));
}

TEST_F(ClusterManagerImplTest, NoSdsConfig) {
  const std::string json = fmt::sprintf("{%s}", clustersJson({defaultSdsClusterJson("cluster_1")}));
  EXPECT_THROW_WITH_MESSAGE(create(parseBootstrapFromJson(json)), EnvoyException,
                            "cannot create sds cluster with no sds config");
}

TEST_F(ClusterManagerImplTest, UnknownClusterType) {
  const std::string json = R"EOF(
  {
    "clusters": [
    {
      "name": "cluster_1",
      "connect_timeout_ms": 250,
      "type": "foo",
      "lb_type": "round_robin"
    }]
  }
  )EOF";

  EXPECT_THROW(create(parseBootstrapFromJson(json)), EnvoyException);
}

TEST_F(ClusterManagerImplTest, LocalClusterNotDefined) {
  const std::string json = fmt::sprintf(
      R"EOF(
  {
    "local_cluster_name": "new_cluster",
    %s
  }
  )EOF",
      clustersJson({defaultStaticClusterJson("cluster_1"), defaultStaticClusterJson("cluster_2")}));

  EXPECT_THROW(create(parseBootstrapFromJson(json)), EnvoyException);
}

TEST_F(ClusterManagerImplTest, BadClusterManagerConfig) {
  const std::string json = R"EOF(
  {
    "outlier_detection": {
      "event_log_path": "foo"
    },
    "clusters": [],
    "fake_property" : "fake_property"
  }
  )EOF";

  EXPECT_THROW(create(parseBootstrapFromJson(json)), Json::Exception);
}

TEST_F(ClusterManagerImplTest, LocalClusterDefined) {
  const std::string json = fmt::sprintf(
      R"EOF(
  {
    "local_cluster_name": "new_cluster",
    %s
  }
  )EOF",
      clustersJson({defaultStaticClusterJson("cluster_1"), defaultStaticClusterJson("cluster_2"),
                    defaultStaticClusterJson("new_cluster")}));

  create(parseBootstrapFromJson(json));
  checkStats(3 /*added*/, 0 /*modified*/, 0 /*removed*/, 3 /*active*/, 0 /*warming*/);

  factory_.tls_.shutdownThread();
}

TEST_F(ClusterManagerImplTest, DuplicateCluster) {
  const std::string json = fmt::sprintf(
      "{%s}",
      clustersJson({defaultStaticClusterJson("cluster_1"), defaultStaticClusterJson("cluster_1")}));
  EXPECT_THROW(create(parseBootstrapFromJson(json)), EnvoyException);
}

TEST_F(ClusterManagerImplTest, UnknownHcType) {
  const std::string json = R"EOF(
  {
    "clusters": [
    {
      "name": "cluster_1",
      "connect_timeout_ms": 250,
      "type": "static",
      "lb_type": "round_robin",
      "hosts": [{"url": "tcp://127.0.0.1:11001"}],
      "health_check": {
        "type": "foo"
      }
    }]
  }
  )EOF";

  EXPECT_THROW(create(parseBootstrapFromJson(json)), EnvoyException);
}

TEST_F(ClusterManagerImplTest, ValidClusterName) {
  const std::string json = R"EOF(
  {
    "clusters": [
    {
      "name": "cluster:name",
      "connect_timeout_ms": 250,
      "type": "static",
      "lb_type": "round_robin",
      "hosts": [{"url": "tcp://127.0.0.1:11001"}]
    }]
  }
  )EOF";

  create(parseBootstrapFromJson(json));
  cluster_manager_->clusters()
      .find("cluster:name")
      ->second.get()
      .info()
      ->statsScope()
      .counter("foo")
      .inc();
  EXPECT_EQ(1UL, factory_.stats_.counter("cluster.cluster_name.foo").value());
}

TEST_F(ClusterManagerImplTest, OriginalDstLbRestriction) {
  const std::string json = R"EOF(
  {
    "clusters": [
    {
      "name": "cluster_1",
      "connect_timeout_ms": 250,
      "type": "original_dst",
      "lb_type": "round_robin"
    }]
  }
  )EOF";

  EXPECT_THROW_WITH_MESSAGE(
      create(parseBootstrapFromJson(json)), EnvoyException,
      "cluster: cluster type 'original_dst' may only be used with LB type 'original_dst_lb'");
}

TEST_F(ClusterManagerImplTest, OriginalDstLbRestriction2) {
  const std::string json = R"EOF(
  {
    "clusters": [
    {
      "name": "cluster_1",
      "connect_timeout_ms": 250,
      "type": "static",
      "lb_type": "original_dst_lb",
      "hosts": [{"url": "tcp://127.0.0.1:11001"}]
    }]
  }
  )EOF";

  EXPECT_THROW_WITH_MESSAGE(
      create(parseBootstrapFromJson(json)), EnvoyException,
      "cluster: LB type 'original_dst_lb' may only be used with cluster type 'original_dst'");
}

TEST_F(ClusterManagerImplTest, SubsetLoadBalancerInitialization) {
  const std::string json = R"EOF(
  {
    "clusters": [
    {
      "name": "cluster_1",
      "connect_timeout_ms": 250,
      "type": "static",
      "lb_type": "round_robin",
      "hosts": [{"url": "tcp://127.0.0.1:8000"}, {"url": "tcp://127.0.0.1:8001"}]
    }]
  }
  )EOF";

  envoy::config::bootstrap::v2::Bootstrap bootstrap = parseBootstrapFromJson(json);
  envoy::api::v2::Cluster::LbSubsetConfig* subset_config =
      bootstrap.mutable_static_resources()->mutable_clusters(0)->mutable_lb_subset_config();
  subset_config->set_fallback_policy(envoy::api::v2::Cluster::LbSubsetConfig::ANY_ENDPOINT);
  subset_config->add_subset_selectors()->add_keys("x");

  create(bootstrap);
  checkStats(1 /*added*/, 0 /*modified*/, 0 /*removed*/, 1 /*active*/, 0 /*warming*/);

  factory_.tls_.shutdownThread();
}

TEST_F(ClusterManagerImplTest, SubsetLoadBalancerRestriction) {
  const std::string json = R"EOF(
  {
    "clusters": [
    {
      "name": "cluster_1",
      "connect_timeout_ms": 250,
      "type": "original_dst",
      "lb_type": "original_dst_lb"
    }]
  }
  )EOF";

  envoy::config::bootstrap::v2::Bootstrap bootstrap = parseBootstrapFromJson(json);
  envoy::api::v2::Cluster::LbSubsetConfig* subset_config =
      bootstrap.mutable_static_resources()->mutable_clusters(0)->mutable_lb_subset_config();
  subset_config->set_fallback_policy(envoy::api::v2::Cluster::LbSubsetConfig::ANY_ENDPOINT);
  subset_config->add_subset_selectors()->add_keys("x");

  EXPECT_THROW_WITH_MESSAGE(
      create(bootstrap), EnvoyException,
      "cluster: cluster type 'original_dst' may not be used with lb_subset_config");
}

TEST_F(ClusterManagerImplTest, SubsetLoadBalancerLocalityAware) {
  const std::string json = R"EOF(
  {
    "clusters": [
    {
      "name": "cluster_1",
      "connect_timeout_ms": 250,
      "type": "static",
      "lb_type": "round_robin",
      "hosts": [{"url": "tcp://127.0.0.1:8000"}, {"url": "tcp://127.0.0.1:8001"}]
    }]
  }
  )EOF";

  envoy::config::bootstrap::v2::Bootstrap bootstrap = parseBootstrapFromJson(json);
  envoy::api::v2::Cluster::LbSubsetConfig* subset_config =
      bootstrap.mutable_static_resources()->mutable_clusters(0)->mutable_lb_subset_config();
  subset_config->set_locality_weight_aware(true);

  EXPECT_THROW_WITH_MESSAGE(create(bootstrap), EnvoyException,
                            "Locality weight aware subset LB requires that a "
                            "locality_weighted_lb_config be set in cluster_1");
}

TEST_F(ClusterManagerImplTest, RingHashLoadBalancerInitialization) {
  const std::string json = R"EOF(
  {
    "clusters": [{
      "name": "redis_cluster",
      "lb_type": "ring_hash",
      "ring_hash_lb_config": {
        "minimum_ring_size": 125
      },
      "connect_timeout_ms": 250,
      "type": "static",
      "hosts": [{"url": "tcp://127.0.0.1:8000"}, {"url": "tcp://127.0.0.1:8001"}]
    }]
  }
  )EOF";
  create(parseBootstrapFromJson(json));
}

TEST_F(ClusterManagerImplTest, RingHashLoadBalancerV2Initialization) {
  const std::string yaml = R"EOF(
  static_resources:
    clusters:
    - name: redis_cluster
      connect_timeout: 0.250s
      lb_policy: RING_HASH
      hosts:
      - socket_address:
          address: 127.0.0.1
          port_value: 8000
      - socket_address:
          address: 127.0.0.1
          port_value: 8001
      dns_lookup_family: V4_ONLY
      ring_hash_lb_config:
        minimum_ring_size: 125
  )EOF";
  create(parseBootstrapFromV2Yaml(yaml));
}

// Verify EDS clusters have EDS config.
TEST_F(ClusterManagerImplTest, EdsClustersRequireEdsConfig) {
  const std::string yaml = R"EOF(
  static_resources:
    clusters:
    - name: cluster_0
      type: EDS
  )EOF";

  EXPECT_THROW_WITH_MESSAGE(create(parseBootstrapFromV2Yaml(yaml)), EnvoyException,
                            "cannot create an EDS cluster without an EDS config");
}

class ClusterManagerImplThreadAwareLbTest : public ClusterManagerImplTest {
public:
  void doTest(LoadBalancerType lb_type) {
    const std::string json =
        fmt::sprintf("{%s}", clustersJson({defaultStaticClusterJson("cluster_0")}));

    std::shared_ptr<MockClusterMockPrioritySet> cluster1(
        new NiceMock<MockClusterMockPrioritySet>());
    cluster1->info_->name_ = "cluster_0";
    cluster1->info_->lb_type_ = lb_type;

    InSequence s;
    EXPECT_CALL(factory_, clusterFromProto_(_, _, _, _)).WillOnce(Return(cluster1));
    ON_CALL(*cluster1, initializePhase()).WillByDefault(Return(Cluster::InitializePhase::Primary));
    create(parseBootstrapFromJson(json));

    EXPECT_EQ(nullptr, cluster_manager_->get("cluster_0")->loadBalancer().chooseHost(nullptr));

    cluster1->prioritySet().getMockHostSet(0)->hosts_ = {
        makeTestHost(cluster1->info_, "tcp://127.0.0.1:80")};
    cluster1->prioritySet().getMockHostSet(0)->runCallbacks(
        cluster1->prioritySet().getMockHostSet(0)->hosts_, {});
    cluster1->initialize_callback_();
    EXPECT_EQ(cluster1->prioritySet().getMockHostSet(0)->hosts_[0],
              cluster_manager_->get("cluster_0")->loadBalancer().chooseHost(nullptr));
  }
};

// Test that the cluster manager correctly re-creates the worker local LB when there is a host
// set change.
TEST_F(ClusterManagerImplThreadAwareLbTest, RingHashLoadBalancerThreadAwareUpdate) {
  doTest(LoadBalancerType::RingHash);
}

// Test that the cluster manager correctly re-creates the worker local LB when there is a host
// set change.
TEST_F(ClusterManagerImplThreadAwareLbTest, MaglevLoadBalancerThreadAwareUpdate) {
  doTest(LoadBalancerType::Maglev);
}

TEST_F(ClusterManagerImplTest, TcpHealthChecker) {
  const std::string json = R"EOF(
  {
    "clusters": [
    {
      "name": "cluster_1",
      "connect_timeout_ms": 250,
      "type": "static",
      "lb_type": "round_robin",
      "hosts": [{"url": "tcp://127.0.0.1:11001"}],
      "health_check": {
        "type": "tcp",
        "timeout_ms": 1000,
        "interval_ms": 1000,
        "unhealthy_threshold": 2,
        "healthy_threshold": 2,
        "send": [
          {"binary": "01"}
        ],
        "receive": [
          {"binary": "02"}
        ]
      }
    }]
  }
  )EOF";

  Network::MockClientConnection* connection = new NiceMock<Network::MockClientConnection>();
  EXPECT_CALL(factory_.dispatcher_,
              createClientConnection_(
                  PointeesEq(Network::Utility::resolveUrl("tcp://127.0.0.1:11001")), _, _, _))
      .WillOnce(Return(connection));
  create(parseBootstrapFromJson(json));
  factory_.tls_.shutdownThread();
}

TEST_F(ClusterManagerImplTest, HttpHealthChecker) {
  const std::string json = R"EOF(
  {
    "clusters": [
    {
      "name": "cluster_1",
      "connect_timeout_ms": 250,
      "type": "static",
      "lb_type": "round_robin",
      "hosts": [{"url": "tcp://127.0.0.1:11001"}],
      "health_check": {
        "type": "http",
        "timeout_ms": 1000,
        "interval_ms": 1000,
        "unhealthy_threshold": 2,
        "healthy_threshold": 2,
        "path": "/healthcheck"
      }
    }]
  }
  )EOF";

  Network::MockClientConnection* connection = new NiceMock<Network::MockClientConnection>();
  EXPECT_CALL(factory_.dispatcher_,
              createClientConnection_(
                  PointeesEq(Network::Utility::resolveUrl("tcp://127.0.0.1:11001")), _, _, _))
      .WillOnce(Return(connection));
  create(parseBootstrapFromJson(json));
  factory_.tls_.shutdownThread();
}

TEST_F(ClusterManagerImplTest, UnknownCluster) {
  const std::string json =
      fmt::sprintf("{%s}", clustersJson({defaultStaticClusterJson("cluster_1")}));

  create(parseBootstrapFromJson(json));
  EXPECT_EQ(nullptr, cluster_manager_->get("hello"));
  EXPECT_EQ(nullptr, cluster_manager_->httpConnPoolForCluster("hello", ResourcePriority::Default,
                                                              Http::Protocol::Http2, nullptr));
  Network::TransportSocketOptionsSharedPtr transport_socket_options;
  EXPECT_EQ(nullptr, cluster_manager_->tcpConnPoolForCluster("hello", ResourcePriority::Default,
                                                             nullptr, transport_socket_options));
  EXPECT_THROW(cluster_manager_->tcpConnForCluster("hello", nullptr, transport_socket_options),
               EnvoyException);

  transport_socket_options = std::make_shared<Network::TransportSocketOptionsImpl>("example.com");
  EXPECT_EQ(nullptr, cluster_manager_->tcpConnPoolForCluster("hello", ResourcePriority::Default,
                                                             nullptr, transport_socket_options));
  EXPECT_THROW(cluster_manager_->tcpConnForCluster("hello", nullptr, transport_socket_options),
               EnvoyException);

  EXPECT_THROW(cluster_manager_->httpAsyncClientForCluster("hello"), EnvoyException);
  factory_.tls_.shutdownThread();
}

/**
 * Test that buffer limits are set on new TCP connections.
 */
TEST_F(ClusterManagerImplTest, VerifyBufferLimits) {
  const std::string json = R"EOF(
  {
    "clusters": [
    {
      "name": "cluster_1",
      "connect_timeout_ms": 250,
      "per_connection_buffer_limit_bytes": 8192,
      "type": "static",
      "lb_type": "round_robin",
      "hosts": [{"url": "tcp://127.0.0.1:11001"}]
    }]
  }
  )EOF";

  create(parseBootstrapFromJson(json));
  Network::MockClientConnection* connection = new NiceMock<Network::MockClientConnection>();
  EXPECT_CALL(*connection, setBufferLimits(8192));
  EXPECT_CALL(factory_.tls_.dispatcher_, createClientConnection_(_, _, _, _))
      .WillOnce(Return(connection));
  auto conn_data = cluster_manager_->tcpConnForCluster("cluster_1", nullptr, nullptr);
  EXPECT_EQ(connection, conn_data.connection_.get());
  factory_.tls_.shutdownThread();
}

TEST_F(ClusterManagerImplTest, ShutdownOrder) {
  const std::string json =
      fmt::sprintf("{%s}", clustersJson({defaultStaticClusterJson("cluster_1")}));

  create(parseBootstrapFromJson(json));
  Cluster& cluster = cluster_manager_->activeClusters().begin()->second;
  EXPECT_EQ("cluster_1", cluster.info()->name());
  EXPECT_EQ(cluster.info(), cluster_manager_->get("cluster_1")->info());
  EXPECT_EQ(
      1UL,
      cluster_manager_->get("cluster_1")->prioritySet().hostSetsPerPriority()[0]->hosts().size());
  EXPECT_EQ(cluster.prioritySet().hostSetsPerPriority()[0]->hosts()[0],
            cluster_manager_->get("cluster_1")->loadBalancer().chooseHost(nullptr));

  // Local reference, primary reference, thread local reference, host reference, async client
  // reference.
  EXPECT_EQ(5U, cluster.info().use_count());

  // Thread local reference should be gone.
  factory_.tls_.shutdownThread();
  EXPECT_EQ(3U, cluster.info().use_count());
}

TEST_F(ClusterManagerImplTest, InitializeOrder) {
  time_system_.setSystemTime(std::chrono::milliseconds(1234567891234));

  const std::string json = fmt::sprintf(
      R"EOF(
  {
    "cds": {"cluster": %s},
    %s
  }
  )EOF",
      defaultStaticClusterJson("cds_cluster"),
      clustersJson(
          {defaultStaticClusterJson("fake_cluster"), defaultStaticClusterJson("fake_cluster2")}));

  MockCdsApi* cds = new MockCdsApi();
  std::shared_ptr<MockClusterMockPrioritySet> cds_cluster(
      new NiceMock<MockClusterMockPrioritySet>());
  cds_cluster->info_->name_ = "cds_cluster";
  std::shared_ptr<MockClusterMockPrioritySet> cluster1(new NiceMock<MockClusterMockPrioritySet>());
  std::shared_ptr<MockClusterMockPrioritySet> cluster2(new NiceMock<MockClusterMockPrioritySet>());
  cluster2->info_->name_ = "fake_cluster2";
  cluster2->info_->lb_type_ = LoadBalancerType::RingHash;

  // This part tests static init.
  InSequence s;
  EXPECT_CALL(factory_, clusterFromProto_(_, _, _, _)).WillOnce(Return(cds_cluster));
  ON_CALL(*cds_cluster, initializePhase()).WillByDefault(Return(Cluster::InitializePhase::Primary));
  EXPECT_CALL(factory_, clusterFromProto_(_, _, _, _)).WillOnce(Return(cluster1));
  ON_CALL(*cluster1, initializePhase()).WillByDefault(Return(Cluster::InitializePhase::Primary));
  EXPECT_CALL(factory_, clusterFromProto_(_, _, _, _)).WillOnce(Return(cluster2));
  ON_CALL(*cluster2, initializePhase()).WillByDefault(Return(Cluster::InitializePhase::Secondary));
  EXPECT_CALL(factory_, createCds_()).WillOnce(Return(cds));
  EXPECT_CALL(*cds, setInitializedCb(_));
  EXPECT_CALL(*cds_cluster, initialize(_));
  EXPECT_CALL(*cluster1, initialize(_));

  create(parseBootstrapFromJson(json));

  ReadyWatcher initialized;
  cluster_manager_->setInitializedCb([&]() -> void { initialized.ready(); });

  EXPECT_CALL(*cluster2, initialize(_));
  cds_cluster->initialize_callback_();
  cluster1->initialize_callback_();

  EXPECT_CALL(*cds, initialize());
  cluster2->initialize_callback_();

  // This part tests CDS init.
  std::shared_ptr<MockClusterMockPrioritySet> cluster3(new NiceMock<MockClusterMockPrioritySet>());
  cluster3->info_->name_ = "cluster3";
  std::shared_ptr<MockClusterMockPrioritySet> cluster4(new NiceMock<MockClusterMockPrioritySet>());
  cluster4->info_->name_ = "cluster4";
  std::shared_ptr<MockClusterMockPrioritySet> cluster5(new NiceMock<MockClusterMockPrioritySet>());
  cluster5->info_->name_ = "cluster5";

  EXPECT_CALL(factory_, clusterFromProto_(_, _, _, _)).WillOnce(Return(cluster3));
  ON_CALL(*cluster3, initializePhase()).WillByDefault(Return(Cluster::InitializePhase::Secondary));
  cluster_manager_->addOrUpdateCluster(defaultStaticCluster("cluster3"), "version1",
                                       dummyWarmingCb);

  EXPECT_CALL(factory_, clusterFromProto_(_, _, _, _)).WillOnce(Return(cluster4));
  ON_CALL(*cluster4, initializePhase()).WillByDefault(Return(Cluster::InitializePhase::Primary));
  EXPECT_CALL(*cluster4, initialize(_));
  cluster_manager_->addOrUpdateCluster(defaultStaticCluster("cluster4"), "version2",
                                       dummyWarmingCb);

  EXPECT_CALL(factory_, clusterFromProto_(_, _, _, _)).WillOnce(Return(cluster5));
  ON_CALL(*cluster5, initializePhase()).WillByDefault(Return(Cluster::InitializePhase::Secondary));
  cluster_manager_->addOrUpdateCluster(defaultStaticCluster("cluster5"), "version3",
                                       dummyWarmingCb);

  cds->initialized_callback_();
  EXPECT_CALL(*cds, versionInfo()).WillOnce(Return("version3"));
  checkConfigDump(R"EOF(
version_info: version3
static_clusters:
  - cluster:
      name: "cds_cluster"
      type: "STATIC"
      connect_timeout: 0.25s
      hosts:
      - socket_address:
          address: "127.0.0.1"
          port_value: 11001
      dns_lookup_family: V4_ONLY
    last_updated:
      seconds: 1234567891
      nanos: 234000000
  - cluster:
      name: "fake_cluster"
      type: "STATIC"
      connect_timeout: 0.25s
      hosts:
      - socket_address:
          address: "127.0.0.1"
          port_value: 11001
      dns_lookup_family: V4_ONLY
    last_updated:
      seconds: 1234567891
      nanos: 234000000
  - cluster:
      name: "fake_cluster2"
      type: "STATIC"
      connect_timeout: 0.25s
      hosts:
      - socket_address:
          address: "127.0.0.1"
          port_value: 11001
      dns_lookup_family: V4_ONLY
    last_updated:
      seconds: 1234567891
      nanos: 234000000
dynamic_active_clusters:
  - version_info: "version1"
    cluster:
      name: "cluster3"
      type: "STATIC"
      connect_timeout: 0.25s
      hosts:
      - socket_address:
          address: "127.0.0.1"
          port_value: 11001
      dns_lookup_family: V4_ONLY
    last_updated:
      seconds: 1234567891
      nanos: 234000000
  - version_info: "version2"
    cluster:
      name: "cluster4"
      type: "STATIC"
      connect_timeout: 0.25s
      hosts:
      - socket_address:
          address: "127.0.0.1"
          port_value: 11001
      dns_lookup_family: V4_ONLY
    last_updated:
      seconds: 1234567891
      nanos: 234000000
  - version_info: "version3"
    cluster:
      name: "cluster5"
      type: "STATIC"
      connect_timeout: 0.25s
      hosts:
      - socket_address:
          address: "127.0.0.1"
          port_value: 11001
      dns_lookup_family: V4_ONLY
    last_updated:
      seconds: 1234567891
      nanos: 234000000
dynamic_warming_clusters:
)EOF");

  EXPECT_CALL(*cluster3, initialize(_));
  cluster4->initialize_callback_();

  // Test cluster 5 getting removed before everything is initialized.
  cluster_manager_->removeCluster("cluster5");

  EXPECT_CALL(initialized, ready());
  cluster3->initialize_callback_();

  factory_.tls_.shutdownThread();

  EXPECT_TRUE(Mock::VerifyAndClearExpectations(cds_cluster.get()));
  EXPECT_TRUE(Mock::VerifyAndClearExpectations(cluster1.get()));
  EXPECT_TRUE(Mock::VerifyAndClearExpectations(cluster2.get()));
  EXPECT_TRUE(Mock::VerifyAndClearExpectations(cluster3.get()));
  EXPECT_TRUE(Mock::VerifyAndClearExpectations(cluster4.get()));
  EXPECT_TRUE(Mock::VerifyAndClearExpectations(cluster5.get()));
}

TEST_F(ClusterManagerImplTest, DynamicRemoveWithLocalCluster) {
  InSequence s;

  // Setup a cluster manager with a static local cluster.
  const std::string json = fmt::sprintf(R"EOF(
  {
    "local_cluster_name": "foo",
    %s
  }
  )EOF",
                                        clustersJson({defaultStaticClusterJson("fake")}));

  std::shared_ptr<MockClusterMockPrioritySet> foo(new NiceMock<MockClusterMockPrioritySet>());
  foo->info_->name_ = "foo";
  EXPECT_CALL(factory_, clusterFromProto_(_, _, _, false)).WillOnce(Return(foo));
  ON_CALL(*foo, initializePhase()).WillByDefault(Return(Cluster::InitializePhase::Primary));
  EXPECT_CALL(*foo, initialize(_));

  create(parseBootstrapFromJson(json));
  foo->initialize_callback_();

  // Now add a dynamic cluster. This cluster will have a member update callback from the local
  // cluster in its load balancer.
  std::shared_ptr<MockClusterMockPrioritySet> cluster1(new NiceMock<MockClusterMockPrioritySet>());
  cluster1->info_->name_ = "cluster1";
  EXPECT_CALL(factory_, clusterFromProto_(_, _, _, true)).WillOnce(Return(cluster1));
  ON_CALL(*cluster1, initializePhase()).WillByDefault(Return(Cluster::InitializePhase::Primary));
  EXPECT_CALL(*cluster1, initialize(_));
  cluster_manager_->addOrUpdateCluster(defaultStaticCluster("cluster1"), "", dummyWarmingCb);

  // Add another update callback on foo so we make sure callbacks keep working.
  ReadyWatcher membership_updated;
  foo->prioritySet().addPriorityUpdateCb(
      [&membership_updated](uint32_t, const HostVector&, const HostVector&) -> void {
        membership_updated.ready();
      });

  // Remove the new cluster.
  cluster_manager_->removeCluster("cluster1");

  // Fire a member callback on the local cluster, which should not call any update callbacks on
  // the deleted cluster.
  foo->prioritySet().getMockHostSet(0)->hosts_ = {makeTestHost(foo->info_, "tcp://127.0.0.1:80")};
  EXPECT_CALL(membership_updated, ready());
  foo->prioritySet().getMockHostSet(0)->runCallbacks(foo->prioritySet().getMockHostSet(0)->hosts_,
                                                     {});

  factory_.tls_.shutdownThread();

  EXPECT_TRUE(Mock::VerifyAndClearExpectations(foo.get()));
  EXPECT_TRUE(Mock::VerifyAndClearExpectations(cluster1.get()));
}

TEST_F(ClusterManagerImplTest, RemoveWarmingCluster) {
  time_system_.setSystemTime(std::chrono::milliseconds(1234567891234));

  const std::string json = R"EOF(
  {
    "clusters": []
  }
  )EOF";

  create(parseBootstrapFromJson(json));

  InSequence s;
  ReadyWatcher initialized;
  EXPECT_CALL(initialized, ready());
  cluster_manager_->setInitializedCb([&]() -> void { initialized.ready(); });

  std::shared_ptr<MockClusterMockPrioritySet> cluster1(new NiceMock<MockClusterMockPrioritySet>());
  EXPECT_CALL(factory_, clusterFromProto_(_, _, _, _)).WillOnce(Return(cluster1));
  EXPECT_CALL(*cluster1, initializePhase()).Times(0);
  EXPECT_CALL(*cluster1, initialize(_));
  EXPECT_TRUE(cluster_manager_->addOrUpdateCluster(defaultStaticCluster("fake_cluster"), "version1",
                                                   dummyWarmingCb));
  checkStats(1 /*added*/, 0 /*modified*/, 0 /*removed*/, 0 /*active*/, 1 /*warming*/);
  EXPECT_EQ(nullptr, cluster_manager_->get("fake_cluster"));
  checkConfigDump(R"EOF(
dynamic_warming_clusters:
  - version_info: "version1"
    cluster:
      name: "fake_cluster"
      type: STATIC
      connect_timeout: 0.25s
      hosts:
      - socket_address:
          address: "127.0.0.1"
          port_value: 11001
      dns_lookup_family: V4_ONLY
    last_updated:
      seconds: 1234567891
      nanos: 234000000
)EOF");

  EXPECT_TRUE(cluster_manager_->removeCluster("fake_cluster"));
  checkStats(1 /*added*/, 0 /*modified*/, 1 /*removed*/, 0 /*active*/, 0 /*warming*/);

  EXPECT_TRUE(Mock::VerifyAndClearExpectations(cluster1.get()));
}

// Verify that shutting down the cluster manager destroys warming clusters.
TEST_F(ClusterManagerImplTest, ShutdownWithWarming) {
  const std::string json = R"EOF(
  {
    "clusters": []
  }
  )EOF";

  create(parseBootstrapFromJson(json));

  InSequence s;
  ReadyWatcher initialized;
  EXPECT_CALL(initialized, ready());
  cluster_manager_->setInitializedCb([&]() -> void { initialized.ready(); });

  std::shared_ptr<MockClusterMockPrioritySet> cluster1(new NiceMock<MockClusterMockPrioritySet>());
  EXPECT_CALL(factory_, clusterFromProto_(_, _, _, _)).WillOnce(Return(cluster1));
  EXPECT_CALL(*cluster1, initializePhase()).Times(0);
  EXPECT_CALL(*cluster1, initialize(_));
  EXPECT_TRUE(cluster_manager_->addOrUpdateCluster(defaultStaticCluster("fake_cluster"), "version1",
                                                   dummyWarmingCb));
  checkStats(1 /*added*/, 0 /*modified*/, 0 /*removed*/, 0 /*active*/, 1 /*warming*/);
  cluster_manager_->shutdown();
  checkStats(1 /*added*/, 0 /*modified*/, 0 /*removed*/, 0 /*active*/, 0 /*warming*/);

  EXPECT_TRUE(Mock::VerifyAndClearExpectations(cluster1.get()));
}

TEST_F(ClusterManagerImplTest, DynamicAddRemove) {
  const std::string json = R"EOF(
  {
    "clusters": []
  }
  )EOF";

  create(parseBootstrapFromJson(json));

  InSequence s;
  ReadyWatcher initialized;
  EXPECT_CALL(initialized, ready());
  cluster_manager_->setInitializedCb([&]() -> void { initialized.ready(); });

  std::unique_ptr<MockClusterUpdateCallbacks> callbacks(new NiceMock<MockClusterUpdateCallbacks>());
  ClusterUpdateCallbacksHandlePtr cb =
      cluster_manager_->addThreadLocalClusterUpdateCallbacks(*callbacks);

  std::shared_ptr<MockClusterMockPrioritySet> cluster1(new NiceMock<MockClusterMockPrioritySet>());
  int warming_cb_calls = 0;
  ClusterManager::ClusterWarmingState last_warming_state =
      ClusterManager::ClusterWarmingState::Starting;
  EXPECT_CALL(factory_, clusterFromProto_(_, _, _, _)).WillOnce(Return(cluster1));
  EXPECT_CALL(*cluster1, initializePhase()).Times(0);
  EXPECT_CALL(*cluster1, initialize(_));
  EXPECT_CALL(*callbacks, onClusterAddOrUpdate(_)).Times(1);
  EXPECT_TRUE(cluster_manager_->addOrUpdateCluster(
      defaultStaticCluster("fake_cluster"), "",
      [&last_warming_state, &warming_cb_calls](auto, auto state) {
        warming_cb_calls++;
        last_warming_state = state;
      }));
  checkStats(1 /*added*/, 0 /*modified*/, 0 /*removed*/, 0 /*active*/, 1 /*warming*/);
  EXPECT_EQ(1, cluster_manager_->warmingClusterCount());
  EXPECT_EQ(nullptr, cluster_manager_->get("fake_cluster"));
  EXPECT_EQ(1, warming_cb_calls);
  EXPECT_EQ(ClusterManager::ClusterWarmingState::Starting, last_warming_state);
  cluster1->initialize_callback_();

  EXPECT_EQ(cluster1->info_, cluster_manager_->get("fake_cluster")->info());
  checkStats(1 /*added*/, 0 /*modified*/, 0 /*removed*/, 1 /*active*/, 0 /*warming*/);
  EXPECT_EQ(0, cluster_manager_->warmingClusterCount());
  EXPECT_EQ(2, warming_cb_calls);
  EXPECT_EQ(ClusterManager::ClusterWarmingState::Finished, last_warming_state);

  // Now try to update again but with the same hash.
  EXPECT_FALSE(cluster_manager_->addOrUpdateCluster(defaultStaticCluster("fake_cluster"), "",
                                                    dummyWarmingCb));

  // Now do it again with a different hash.
  auto update_cluster = defaultStaticCluster("fake_cluster");
  update_cluster.mutable_per_connection_buffer_limit_bytes()->set_value(12345);

  std::shared_ptr<MockClusterMockPrioritySet> cluster2(new NiceMock<MockClusterMockPrioritySet>());
  cluster2->prioritySet().getMockHostSet(0)->hosts_ = {
      makeTestHost(cluster2->info_, "tcp://127.0.0.1:80")};
  EXPECT_CALL(factory_, clusterFromProto_(_, _, _, _)).WillOnce(Return(cluster2));
  EXPECT_CALL(*cluster2, initializePhase()).Times(0);
  EXPECT_CALL(*cluster2, initialize(_))
      .WillOnce(Invoke([cluster1](std::function<void()> initialize_callback) {
        // Test inline init.
        initialize_callback();
      }));
  EXPECT_CALL(*callbacks, onClusterAddOrUpdate(_)).Times(1);
  EXPECT_TRUE(cluster_manager_->addOrUpdateCluster(update_cluster, "", dummyWarmingCb));

  EXPECT_EQ(cluster2->info_, cluster_manager_->get("fake_cluster")->info());
  EXPECT_EQ(1UL, cluster_manager_->clusters().size());
  Http::ConnectionPool::MockInstance* cp = new Http::ConnectionPool::MockInstance();
  EXPECT_CALL(factory_, allocateConnPool_(_, _)).WillOnce(Return(cp));
  EXPECT_EQ(cp, cluster_manager_->httpConnPoolForCluster("fake_cluster", ResourcePriority::Default,
                                                         Http::Protocol::Http11, nullptr));

  Tcp::ConnectionPool::MockInstance* cp2 = new Tcp::ConnectionPool::MockInstance();
  EXPECT_CALL(factory_, allocateTcpConnPool_(_)).WillOnce(Return(cp2));
  EXPECT_EQ(cp2, cluster_manager_->tcpConnPoolForCluster("fake_cluster", ResourcePriority::Default,
                                                         nullptr, nullptr));

  Network::MockClientConnection* connection = new Network::MockClientConnection();
  ON_CALL(*cluster2->info_, features())
      .WillByDefault(Return(ClusterInfo::Features::CLOSE_CONNECTIONS_ON_HOST_HEALTH_FAILURE));
  EXPECT_CALL(factory_.tls_.dispatcher_, createClientConnection_(_, _, _, _))
      .WillOnce(Return(connection));
  EXPECT_CALL(*connection, setBufferLimits(_));
  EXPECT_CALL(*connection, addConnectionCallbacks(_));
  auto conn_info = cluster_manager_->tcpConnForCluster("fake_cluster", nullptr, nullptr);
  EXPECT_EQ(conn_info.connection_.get(), connection);

  // Now remove the cluster. This should drain the connection pools, but not affect
  // tcp connections.
  Http::ConnectionPool::Instance::DrainedCb drained_cb;
  Tcp::ConnectionPool::Instance::DrainedCb drained_cb2;
  EXPECT_CALL(*cp, addDrainedCallback(_)).WillOnce(SaveArg<0>(&drained_cb));
  EXPECT_CALL(*cp2, addDrainedCallback(_)).WillOnce(SaveArg<0>(&drained_cb2));
  EXPECT_CALL(*callbacks, onClusterRemoval(_)).Times(1);
  EXPECT_TRUE(cluster_manager_->removeCluster("fake_cluster"));
  EXPECT_EQ(nullptr, cluster_manager_->get("fake_cluster"));
  EXPECT_EQ(0UL, cluster_manager_->clusters().size());

  // Close the TCP connection. Success is no ASSERT or crash due to referencing
  // the removed cluster.
  EXPECT_CALL(*connection, dispatcher());
  connection->raiseEvent(Network::ConnectionEvent::LocalClose);

  // Remove an unknown cluster.
  EXPECT_FALSE(cluster_manager_->removeCluster("foo"));

  drained_cb();
  drained_cb2();

  checkStats(1 /*added*/, 1 /*modified*/, 1 /*removed*/, 0 /*active*/, 0 /*warming*/);

  EXPECT_TRUE(Mock::VerifyAndClearExpectations(cluster1.get()));
  EXPECT_TRUE(Mock::VerifyAndClearExpectations(cluster2.get()));
  EXPECT_TRUE(Mock::VerifyAndClearExpectations(callbacks.get()));
}

TEST_F(ClusterManagerImplTest, addOrUpdateClusterStaticExists) {
  const std::string json =
      fmt::sprintf("{%s}", clustersJson({defaultStaticClusterJson("some_cluster")}));
  std::shared_ptr<MockClusterMockPrioritySet> cluster1(new NiceMock<MockClusterMockPrioritySet>());
  InSequence s;
  EXPECT_CALL(factory_, clusterFromProto_(_, _, _, _)).WillOnce(Return(cluster1));
  ON_CALL(*cluster1, initializePhase()).WillByDefault(Return(Cluster::InitializePhase::Primary));
  EXPECT_CALL(*cluster1, initialize(_));

  create(parseBootstrapFromJson(json));

  ReadyWatcher initialized;
  cluster_manager_->setInitializedCb([&]() -> void { initialized.ready(); });

  EXPECT_CALL(initialized, ready());
  cluster1->initialize_callback_();

  EXPECT_FALSE(cluster_manager_->addOrUpdateCluster(defaultStaticCluster("fake_cluster"), "",
                                                    dummyWarmingCb));

  // Attempt to remove a static cluster.
  EXPECT_FALSE(cluster_manager_->removeCluster("fake_cluster"));

  factory_.tls_.shutdownThread();

  EXPECT_TRUE(Mock::VerifyAndClearExpectations(cluster1.get()));
}

// Verifies that we correctly propagate the host_set state to the TLS clusters.
TEST_F(ClusterManagerImplTest, HostsPostedToTlsCluster) {
  const std::string json =
      fmt::sprintf("{%s}", clustersJson({defaultStaticClusterJson("fake_cluster")}));
  std::shared_ptr<MockClusterRealPrioritySet> cluster1(new NiceMock<MockClusterRealPrioritySet>());
  InSequence s;
  EXPECT_CALL(factory_, clusterFromProto_(_, _, _, _)).WillOnce(Return(cluster1));
  ON_CALL(*cluster1, initializePhase()).WillByDefault(Return(Cluster::InitializePhase::Primary));
  EXPECT_CALL(*cluster1, initialize(_));

  create(parseBootstrapFromJson(json));

  ReadyWatcher initialized;
  cluster_manager_->setInitializedCb([&]() -> void { initialized.ready(); });

  EXPECT_CALL(initialized, ready());
  cluster1->initialize_callback_();

  // Set up the HostSet with 1 healthy, 1 degraded and 1 unhealthy.
  HostSharedPtr host1 = makeTestHost(cluster1->info_, "tcp://127.0.0.1:80");
  host1->healthFlagSet(HostImpl::HealthFlag::DEGRADED_ACTIVE_HC);
  HostSharedPtr host2 = makeTestHost(cluster1->info_, "tcp://127.0.0.1:80");
  host2->healthFlagSet(HostImpl::HealthFlag::FAILED_ACTIVE_HC);
  HostSharedPtr host3 = makeTestHost(cluster1->info_, "tcp://127.0.0.1:80");

  HostVector hosts{host1, host2, host3};
  auto hosts_ptr = std::make_shared<HostVector>(hosts);

  cluster1->priority_set_.updateHosts(
      0, HostSetImpl::partitionHosts(hosts_ptr, HostsPerLocalityImpl::empty()), nullptr, hosts, {},
      100);

  auto* tls_cluster = cluster_manager_->get(cluster1->info_->name());

  EXPECT_EQ(1, tls_cluster->prioritySet().hostSetsPerPriority().size());
  EXPECT_EQ(1, tls_cluster->prioritySet().hostSetsPerPriority()[0]->degradedHosts().size());
  EXPECT_EQ(host1, tls_cluster->prioritySet().hostSetsPerPriority()[0]->degradedHosts()[0]);
  EXPECT_EQ(1, tls_cluster->prioritySet().hostSetsPerPriority()[0]->healthyHosts().size());
  EXPECT_EQ(host3, tls_cluster->prioritySet().hostSetsPerPriority()[0]->healthyHosts()[0]);
  EXPECT_EQ(3, tls_cluster->prioritySet().hostSetsPerPriority()[0]->hosts().size());
  EXPECT_EQ(100, tls_cluster->prioritySet().hostSetsPerPriority()[0]->overprovisioningFactor());

  factory_.tls_.shutdownThread();

  EXPECT_TRUE(Mock::VerifyAndClearExpectations(cluster1.get()));
}

// Test that we close all HTTP connection pool connections when there is a host health failure.
TEST_F(ClusterManagerImplTest, CloseHttpConnectionsOnHealthFailure) {
  const std::string json =
      fmt::sprintf("{%s}", clustersJson({defaultStaticClusterJson("some_cluster")}));
  std::shared_ptr<MockClusterMockPrioritySet> cluster1(new NiceMock<MockClusterMockPrioritySet>());
  cluster1->info_->name_ = "some_cluster";
  HostSharedPtr test_host = makeTestHost(cluster1->info_, "tcp://127.0.0.1:80");
  cluster1->prioritySet().getMockHostSet(0)->hosts_ = {test_host};
  ON_CALL(*cluster1, initializePhase()).WillByDefault(Return(Cluster::InitializePhase::Primary));

  MockHealthChecker health_checker;
  ON_CALL(*cluster1, healthChecker()).WillByDefault(Return(&health_checker));

  Outlier::MockDetector outlier_detector;
  ON_CALL(*cluster1, outlierDetector()).WillByDefault(Return(&outlier_detector));

  Http::ConnectionPool::MockInstance* cp1 = new Http::ConnectionPool::MockInstance();
  Http::ConnectionPool::MockInstance* cp2 = new Http::ConnectionPool::MockInstance();

  {
    InSequence s;

    EXPECT_CALL(factory_, clusterFromProto_(_, _, _, _)).WillOnce(Return(cluster1));
    EXPECT_CALL(health_checker, addHostCheckCompleteCb(_));
    EXPECT_CALL(outlier_detector, addChangedStateCb(_));
    EXPECT_CALL(*cluster1, initialize(_))
        .WillOnce(Invoke([cluster1](std::function<void()> initialize_callback) {
          // Test inline init.
          initialize_callback();
        }));
    create(parseBootstrapFromJson(json));

    EXPECT_CALL(factory_, allocateConnPool_(_, _)).WillOnce(Return(cp1));
    cluster_manager_->httpConnPoolForCluster("some_cluster", ResourcePriority::Default,
                                             Http::Protocol::Http11, nullptr);

    outlier_detector.runCallbacks(test_host);
    health_checker.runCallbacks(test_host, HealthTransition::Unchanged);

    EXPECT_CALL(*cp1, drainConnections());
    test_host->healthFlagSet(Host::HealthFlag::FAILED_OUTLIER_CHECK);
    outlier_detector.runCallbacks(test_host);

    EXPECT_CALL(factory_, allocateConnPool_(_, _)).WillOnce(Return(cp2));
    cluster_manager_->httpConnPoolForCluster("some_cluster", ResourcePriority::High,
                                             Http::Protocol::Http11, nullptr);
  }

  // Order of these calls is implementation dependent, so can't sequence them!
  EXPECT_CALL(*cp1, drainConnections());
  EXPECT_CALL(*cp2, drainConnections());
  test_host->healthFlagSet(Host::HealthFlag::FAILED_ACTIVE_HC);
  health_checker.runCallbacks(test_host, HealthTransition::Changed);

  test_host->healthFlagClear(Host::HealthFlag::FAILED_OUTLIER_CHECK);
  outlier_detector.runCallbacks(test_host);
  test_host->healthFlagClear(Host::HealthFlag::FAILED_ACTIVE_HC);
  health_checker.runCallbacks(test_host, HealthTransition::Changed);

  EXPECT_TRUE(Mock::VerifyAndClearExpectations(cluster1.get()));
}

// Test that we close all TCP connection pool connections when there is a host health failure.
TEST_F(ClusterManagerImplTest, CloseTcpConnectionPoolsOnHealthFailure) {
  const std::string json =
      fmt::sprintf("{%s}", clustersJson({defaultStaticClusterJson("some_cluster")}));
  std::shared_ptr<MockClusterMockPrioritySet> cluster1(new NiceMock<MockClusterMockPrioritySet>());
  cluster1->info_->name_ = "some_cluster";
  HostSharedPtr test_host = makeTestHost(cluster1->info_, "tcp://127.0.0.1:80");
  cluster1->prioritySet().getMockHostSet(0)->hosts_ = {test_host};
  ON_CALL(*cluster1, initializePhase()).WillByDefault(Return(Cluster::InitializePhase::Primary));

  MockHealthChecker health_checker;
  ON_CALL(*cluster1, healthChecker()).WillByDefault(Return(&health_checker));

  Outlier::MockDetector outlier_detector;
  ON_CALL(*cluster1, outlierDetector()).WillByDefault(Return(&outlier_detector));

  Tcp::ConnectionPool::MockInstance* cp1 = new Tcp::ConnectionPool::MockInstance();
  Tcp::ConnectionPool::MockInstance* cp2 = new Tcp::ConnectionPool::MockInstance();

  {
    InSequence s;

    EXPECT_CALL(factory_, clusterFromProto_(_, _, _, _)).WillOnce(Return(cluster1));
    EXPECT_CALL(health_checker, addHostCheckCompleteCb(_));
    EXPECT_CALL(outlier_detector, addChangedStateCb(_));
    EXPECT_CALL(*cluster1, initialize(_))
        .WillOnce(Invoke([cluster1](std::function<void()> initialize_callback) {
          // Test inline init.
          initialize_callback();
        }));
    create(parseBootstrapFromJson(json));

    EXPECT_CALL(factory_, allocateTcpConnPool_(_)).WillOnce(Return(cp1));
    cluster_manager_->tcpConnPoolForCluster("some_cluster", ResourcePriority::Default, nullptr,
                                            nullptr);

    outlier_detector.runCallbacks(test_host);
    health_checker.runCallbacks(test_host, HealthTransition::Unchanged);

    EXPECT_CALL(*cp1, drainConnections());
    test_host->healthFlagSet(Host::HealthFlag::FAILED_OUTLIER_CHECK);
    outlier_detector.runCallbacks(test_host);

    EXPECT_CALL(factory_, allocateTcpConnPool_(_)).WillOnce(Return(cp2));
    cluster_manager_->tcpConnPoolForCluster("some_cluster", ResourcePriority::High, nullptr,
                                            nullptr);
  }

  // Order of these calls is implementation dependent, so can't sequence them!
  EXPECT_CALL(*cp1, drainConnections());
  EXPECT_CALL(*cp2, drainConnections());
  test_host->healthFlagSet(Host::HealthFlag::FAILED_ACTIVE_HC);
  health_checker.runCallbacks(test_host, HealthTransition::Changed);

  test_host->healthFlagClear(Host::HealthFlag::FAILED_OUTLIER_CHECK);
  outlier_detector.runCallbacks(test_host);
  test_host->healthFlagClear(Host::HealthFlag::FAILED_ACTIVE_HC);
  health_checker.runCallbacks(test_host, HealthTransition::Changed);

  EXPECT_TRUE(Mock::VerifyAndClearExpectations(cluster1.get()));
}

// Test that we close all TCP connection pool connections when there is a host health failure, when
// configured to do so.
TEST_F(ClusterManagerImplTest, CloseTcpConnectionsOnHealthFailure) {
  const std::string yaml = R"EOF(
  static_resources:
    clusters:
    - name: some_cluster
      connect_timeout: 0.250s
      lb_policy: ROUND_ROBIN
      close_connections_on_host_health_failure: true
  )EOF";
  std::shared_ptr<MockClusterMockPrioritySet> cluster1(new NiceMock<MockClusterMockPrioritySet>());
  EXPECT_CALL(*cluster1->info_, features())
      .WillRepeatedly(Return(ClusterInfo::Features::CLOSE_CONNECTIONS_ON_HOST_HEALTH_FAILURE));
  cluster1->info_->name_ = "some_cluster";
  HostSharedPtr test_host = makeTestHost(cluster1->info_, "tcp://127.0.0.1:80");
  cluster1->prioritySet().getMockHostSet(0)->hosts_ = {test_host};
  ON_CALL(*cluster1, initializePhase()).WillByDefault(Return(Cluster::InitializePhase::Primary));

  MockHealthChecker health_checker;
  ON_CALL(*cluster1, healthChecker()).WillByDefault(Return(&health_checker));

  Outlier::MockDetector outlier_detector;
  ON_CALL(*cluster1, outlierDetector()).WillByDefault(Return(&outlier_detector));

  Network::MockClientConnection* connection1 = new NiceMock<Network::MockClientConnection>();
  Network::MockClientConnection* connection2 = new NiceMock<Network::MockClientConnection>();
  Host::CreateConnectionData conn_info1, conn_info2;

  {
    InSequence s;

    EXPECT_CALL(factory_, clusterFromProto_(_, _, _, _)).WillOnce(Return(cluster1));
    EXPECT_CALL(health_checker, addHostCheckCompleteCb(_));
    EXPECT_CALL(outlier_detector, addChangedStateCb(_));
    EXPECT_CALL(*cluster1, initialize(_))
        .WillOnce(Invoke([cluster1](std::function<void()> initialize_callback) {
          // Test inline init.
          initialize_callback();
        }));
    create(parseBootstrapFromV2Yaml(yaml));

    EXPECT_CALL(factory_.tls_.dispatcher_, createClientConnection_(_, _, _, _))
        .WillOnce(Return(connection1));
    conn_info1 = cluster_manager_->tcpConnForCluster("some_cluster", nullptr, nullptr);

    outlier_detector.runCallbacks(test_host);
    health_checker.runCallbacks(test_host, HealthTransition::Unchanged);

    EXPECT_CALL(*connection1, close(Network::ConnectionCloseType::NoFlush));
    test_host->healthFlagSet(Host::HealthFlag::FAILED_OUTLIER_CHECK);
    outlier_detector.runCallbacks(test_host);

    connection1 = new NiceMock<Network::MockClientConnection>();
    EXPECT_CALL(factory_.tls_.dispatcher_, createClientConnection_(_, _, _, _))
        .WillOnce(Return(connection1));
    conn_info1 = cluster_manager_->tcpConnForCluster("some_cluster", nullptr, nullptr);

    EXPECT_CALL(factory_.tls_.dispatcher_, createClientConnection_(_, _, _, _))
        .WillOnce(Return(connection2));
    conn_info2 = cluster_manager_->tcpConnForCluster("some_cluster", nullptr, nullptr);
  }

  // Order of these calls is implementation dependent, so can't sequence them!
  EXPECT_CALL(*connection1, close(Network::ConnectionCloseType::NoFlush));
  EXPECT_CALL(*connection2, close(Network::ConnectionCloseType::NoFlush));
  test_host->healthFlagSet(Host::HealthFlag::FAILED_ACTIVE_HC);
  health_checker.runCallbacks(test_host, HealthTransition::Changed);

  test_host->healthFlagClear(Host::HealthFlag::FAILED_OUTLIER_CHECK);
  outlier_detector.runCallbacks(test_host);
  test_host->healthFlagClear(Host::HealthFlag::FAILED_ACTIVE_HC);
  health_checker.runCallbacks(test_host, HealthTransition::Changed);

  EXPECT_TRUE(Mock::VerifyAndClearExpectations(cluster1.get()));
}

// Test that we do not close TCP connection pool connections when there is a host health failure,
// when not configured to do so.
TEST_F(ClusterManagerImplTest, DoNotCloseTcpConnectionsOnHealthFailure) {
  const std::string yaml = R"EOF(
  static_resources:
    clusters:
    - name: some_cluster
      connect_timeout: 0.250s
      lb_policy: ROUND_ROBIN
      close_connections_on_host_health_failure: false
  )EOF";
  std::shared_ptr<MockClusterMockPrioritySet> cluster1(new NiceMock<MockClusterMockPrioritySet>());
  EXPECT_CALL(*cluster1->info_, features()).WillRepeatedly(Return(0));
  cluster1->info_->name_ = "some_cluster";
  HostSharedPtr test_host = makeTestHost(cluster1->info_, "tcp://127.0.0.1:80");
  cluster1->prioritySet().getMockHostSet(0)->hosts_ = {test_host};
  ON_CALL(*cluster1, initializePhase()).WillByDefault(Return(Cluster::InitializePhase::Primary));

  MockHealthChecker health_checker;
  ON_CALL(*cluster1, healthChecker()).WillByDefault(Return(&health_checker));

  Outlier::MockDetector outlier_detector;
  ON_CALL(*cluster1, outlierDetector()).WillByDefault(Return(&outlier_detector));

  Network::MockClientConnection* connection1 = new NiceMock<Network::MockClientConnection>();
  Host::CreateConnectionData conn_info1;

  EXPECT_CALL(factory_, clusterFromProto_(_, _, _, _)).WillOnce(Return(cluster1));
  EXPECT_CALL(health_checker, addHostCheckCompleteCb(_));
  EXPECT_CALL(outlier_detector, addChangedStateCb(_));
  EXPECT_CALL(*cluster1, initialize(_))
      .WillOnce(Invoke([cluster1](std::function<void()> initialize_callback) {
        // Test inline init.
        initialize_callback();
      }));
  create(parseBootstrapFromV2Yaml(yaml));

  EXPECT_CALL(factory_.tls_.dispatcher_, createClientConnection_(_, _, _, _))
      .WillOnce(Return(connection1));
  conn_info1 = cluster_manager_->tcpConnForCluster("some_cluster", nullptr, nullptr);

  outlier_detector.runCallbacks(test_host);
  health_checker.runCallbacks(test_host, HealthTransition::Unchanged);

  EXPECT_CALL(*connection1, close(_)).Times(0);
  test_host->healthFlagSet(Host::HealthFlag::FAILED_OUTLIER_CHECK);
  outlier_detector.runCallbacks(test_host);

  EXPECT_TRUE(Mock::VerifyAndClearExpectations(cluster1.get()));
}

TEST_F(ClusterManagerImplTest, DynamicHostRemove) {
  const std::string json = R"EOF(
  {
    "clusters": [
    {
      "name": "cluster_1",
      "connect_timeout_ms": 250,
      "type": "strict_dns",
      "dns_resolvers": [ "1.2.3.4:80" ],
      "lb_type": "round_robin",
      "hosts": [{"url": "tcp://localhost:11001"}]
    }]
  }
  )EOF";

  std::shared_ptr<Network::MockDnsResolver> dns_resolver(new Network::MockDnsResolver());
  EXPECT_CALL(factory_.dispatcher_, createDnsResolver(_)).WillOnce(Return(dns_resolver));

  Network::DnsResolver::ResolveCb dns_callback;
  Event::MockTimer* dns_timer_ = new NiceMock<Event::MockTimer>(&factory_.dispatcher_);
  Network::MockActiveDnsQuery active_dns_query;
  EXPECT_CALL(*dns_resolver, resolve(_, _, _))
      .WillRepeatedly(DoAll(SaveArg<2>(&dns_callback), Return(&active_dns_query)));
  create(parseBootstrapFromJson(json));
  EXPECT_FALSE(cluster_manager_->get("cluster_1")->info()->addedViaApi());

  // Test for no hosts returning the correct values before we have hosts.
  EXPECT_EQ(nullptr, cluster_manager_->httpConnPoolForCluster(
                         "cluster_1", ResourcePriority::Default, Http::Protocol::Http11, nullptr));
  EXPECT_EQ(nullptr, cluster_manager_->tcpConnPoolForCluster("cluster_1", ResourcePriority::Default,
                                                             nullptr, nullptr));
  EXPECT_EQ(nullptr,
            cluster_manager_->tcpConnForCluster("cluster_1", nullptr, nullptr).connection_);
  EXPECT_EQ(3UL, factory_.stats_.counter("cluster.cluster_1.upstream_cx_none_healthy").value());

  // Set up for an initialize callback.
  ReadyWatcher initialized;
  cluster_manager_->setInitializedCb([&]() -> void { initialized.ready(); });
  EXPECT_CALL(initialized, ready());

  dns_callback(TestUtility::makeDnsResponse({"127.0.0.1", "127.0.0.2"}));

  // After we are initialized, we should immediately get called back if someone asks for an
  // initialize callback.
  EXPECT_CALL(initialized, ready());
  cluster_manager_->setInitializedCb([&]() -> void { initialized.ready(); });

  EXPECT_CALL(factory_, allocateConnPool_(_, _))
      .Times(4)
      .WillRepeatedly(ReturnNew<Http::ConnectionPool::MockInstance>());

  // This should provide us a CP for each of the above hosts.
  Http::ConnectionPool::MockInstance* cp1 =
      dynamic_cast<Http::ConnectionPool::MockInstance*>(cluster_manager_->httpConnPoolForCluster(
          "cluster_1", ResourcePriority::Default, Http::Protocol::Http11, nullptr));
  Http::ConnectionPool::MockInstance* cp2 =
      dynamic_cast<Http::ConnectionPool::MockInstance*>(cluster_manager_->httpConnPoolForCluster(
          "cluster_1", ResourcePriority::Default, Http::Protocol::Http11, nullptr));
  Http::ConnectionPool::MockInstance* cp1_high =
      dynamic_cast<Http::ConnectionPool::MockInstance*>(cluster_manager_->httpConnPoolForCluster(
          "cluster_1", ResourcePriority::High, Http::Protocol::Http11, nullptr));
  Http::ConnectionPool::MockInstance* cp2_high =
      dynamic_cast<Http::ConnectionPool::MockInstance*>(cluster_manager_->httpConnPoolForCluster(
          "cluster_1", ResourcePriority::High, Http::Protocol::Http11, nullptr));

  EXPECT_NE(cp1, cp2);
  EXPECT_NE(cp1_high, cp2_high);
  EXPECT_NE(cp1, cp1_high);

  Http::ConnectionPool::Instance::DrainedCb drained_cb;
  EXPECT_CALL(*cp1, addDrainedCallback(_)).WillOnce(SaveArg<0>(&drained_cb));
  Http::ConnectionPool::Instance::DrainedCb drained_cb_high;
  EXPECT_CALL(*cp1_high, addDrainedCallback(_)).WillOnce(SaveArg<0>(&drained_cb_high));

  EXPECT_CALL(factory_, allocateTcpConnPool_(_))
      .Times(4)
      .WillRepeatedly(ReturnNew<Tcp::ConnectionPool::MockInstance>());

  // This should provide us a CP for each of the above hosts.
  Tcp::ConnectionPool::MockInstance* tcp1 =
      dynamic_cast<Tcp::ConnectionPool::MockInstance*>(cluster_manager_->tcpConnPoolForCluster(
          "cluster_1", ResourcePriority::Default, nullptr, nullptr));
  Tcp::ConnectionPool::MockInstance* tcp2 =
      dynamic_cast<Tcp::ConnectionPool::MockInstance*>(cluster_manager_->tcpConnPoolForCluster(
          "cluster_1", ResourcePriority::Default, nullptr, nullptr));
  Tcp::ConnectionPool::MockInstance* tcp1_high =
      dynamic_cast<Tcp::ConnectionPool::MockInstance*>(cluster_manager_->tcpConnPoolForCluster(
          "cluster_1", ResourcePriority::High, nullptr, nullptr));
  Tcp::ConnectionPool::MockInstance* tcp2_high =
      dynamic_cast<Tcp::ConnectionPool::MockInstance*>(cluster_manager_->tcpConnPoolForCluster(
          "cluster_1", ResourcePriority::High, nullptr, nullptr));

  EXPECT_NE(tcp1, tcp2);
  EXPECT_NE(tcp1_high, tcp2_high);
  EXPECT_NE(tcp1, tcp1_high);

  Tcp::ConnectionPool::Instance::DrainedCb tcp_drained_cb;
  EXPECT_CALL(*tcp1, addDrainedCallback(_)).WillOnce(SaveArg<0>(&tcp_drained_cb));
  Tcp::ConnectionPool::Instance::DrainedCb tcp_drained_cb_high;
  EXPECT_CALL(*tcp1_high, addDrainedCallback(_)).WillOnce(SaveArg<0>(&tcp_drained_cb_high));

  // Remove the first host, this should lead to the first cp being drained.
  dns_timer_->callback_();
  dns_callback(TestUtility::makeDnsResponse({"127.0.0.2"}));
  drained_cb();
  drained_cb = nullptr;
  tcp_drained_cb();
  tcp_drained_cb = nullptr;
  EXPECT_CALL(factory_.tls_.dispatcher_, deferredDelete_(_)).Times(4);
  drained_cb_high();
  drained_cb_high = nullptr;
  tcp_drained_cb_high();
  tcp_drained_cb_high = nullptr;

  // Make sure we get back the same connection pool for the 2nd host as we did before the change.
  Http::ConnectionPool::MockInstance* cp3 =
      dynamic_cast<Http::ConnectionPool::MockInstance*>(cluster_manager_->httpConnPoolForCluster(
          "cluster_1", ResourcePriority::Default, Http::Protocol::Http11, nullptr));
  Http::ConnectionPool::MockInstance* cp3_high =
      dynamic_cast<Http::ConnectionPool::MockInstance*>(cluster_manager_->httpConnPoolForCluster(
          "cluster_1", ResourcePriority::High, Http::Protocol::Http11, nullptr));
  EXPECT_EQ(cp2, cp3);
  EXPECT_EQ(cp2_high, cp3_high);

  Tcp::ConnectionPool::MockInstance* tcp3 =
      dynamic_cast<Tcp::ConnectionPool::MockInstance*>(cluster_manager_->tcpConnPoolForCluster(
          "cluster_1", ResourcePriority::Default, nullptr, nullptr));
  Tcp::ConnectionPool::MockInstance* tcp3_high =
      dynamic_cast<Tcp::ConnectionPool::MockInstance*>(cluster_manager_->tcpConnPoolForCluster(
          "cluster_1", ResourcePriority::High, nullptr, nullptr));
  EXPECT_EQ(tcp2, tcp3);
  EXPECT_EQ(tcp2_high, tcp3_high);

  // Now add and remove a host that we never have a conn pool to. This should not lead to any
  // drain callbacks, etc.
  dns_timer_->callback_();
  dns_callback(TestUtility::makeDnsResponse({"127.0.0.2", "127.0.0.3"}));
  factory_.tls_.shutdownThread();
}

TEST_F(ClusterManagerImplTest, DynamicHostRemoveWithTls) {
  const std::string yaml = R"EOF(
  static_resources:
    clusters:
    - name: cluster_1
      connect_timeout: 0.250s
      type: STRICT_DNS
      dns_resolvers:
      - socket_address:
          address: 1.2.3.4
          port_value: 80
      lb_policy: ROUND_ROBIN
      hosts:
      - socket_address:
          address: localhost
          port_value: 11001
  )EOF";

  std::shared_ptr<Network::MockDnsResolver> dns_resolver(new Network::MockDnsResolver());
  EXPECT_CALL(factory_.dispatcher_, createDnsResolver(_)).WillOnce(Return(dns_resolver));

  Network::DnsResolver::ResolveCb dns_callback;
  Event::MockTimer* dns_timer_ = new NiceMock<Event::MockTimer>(&factory_.dispatcher_);
  Network::MockActiveDnsQuery active_dns_query;
  EXPECT_CALL(*dns_resolver, resolve(_, _, _))
      .WillRepeatedly(DoAll(SaveArg<2>(&dns_callback), Return(&active_dns_query)));
  create(parseBootstrapFromV2Yaml(yaml));
  EXPECT_FALSE(cluster_manager_->get("cluster_1")->info()->addedViaApi());

  Network::TransportSocketOptionsSharedPtr transport_socket_options_example_com(
      new Network::TransportSocketOptionsImpl("example.com"));
  Network::TransportSocketOptionsSharedPtr transport_socket_options_ibm_com(
      new Network::TransportSocketOptionsImpl("ibm.com"));

  // Test for no hosts returning the correct values before we have hosts.
  EXPECT_EQ(nullptr, cluster_manager_->httpConnPoolForCluster(
                         "cluster_1", ResourcePriority::Default, Http::Protocol::Http11, nullptr));
  EXPECT_EQ(nullptr, cluster_manager_->tcpConnPoolForCluster("cluster_1", ResourcePriority::Default,
                                                             nullptr, nullptr));
  EXPECT_EQ(nullptr,
            cluster_manager_->tcpConnForCluster("cluster_1", nullptr, nullptr).connection_);

  EXPECT_EQ(nullptr,
            cluster_manager_->tcpConnPoolForCluster("cluster_1", ResourcePriority::Default, nullptr,
                                                    transport_socket_options_example_com));
  EXPECT_EQ(nullptr,
            cluster_manager_
                ->tcpConnForCluster("cluster_1", nullptr, transport_socket_options_example_com)
                .connection_);

  EXPECT_EQ(nullptr,
            cluster_manager_->tcpConnPoolForCluster("cluster_1", ResourcePriority::Default, nullptr,
                                                    transport_socket_options_ibm_com));
  EXPECT_EQ(nullptr, cluster_manager_
                         ->tcpConnForCluster("cluster_1", nullptr, transport_socket_options_ibm_com)
                         .connection_);

  EXPECT_EQ(7UL, factory_.stats_.counter("cluster.cluster_1.upstream_cx_none_healthy").value());

  // Set up for an initialize callback.
  ReadyWatcher initialized;
  cluster_manager_->setInitializedCb([&]() -> void { initialized.ready(); });
  EXPECT_CALL(initialized, ready());

  dns_callback(TestUtility::makeDnsResponse({"127.0.0.1", "127.0.0.2"}));

  // After we are initialized, we should immediately get called back if someone asks for an
  // initialize callback.
  EXPECT_CALL(initialized, ready());
  cluster_manager_->setInitializedCb([&]() -> void { initialized.ready(); });

  EXPECT_CALL(factory_, allocateConnPool_(_, _))
      .Times(4)
      .WillRepeatedly(ReturnNew<Http::ConnectionPool::MockInstance>());

  // This should provide us a CP for each of the above hosts.
  Http::ConnectionPool::MockInstance* cp1 =
      dynamic_cast<Http::ConnectionPool::MockInstance*>(cluster_manager_->httpConnPoolForCluster(
          "cluster_1", ResourcePriority::Default, Http::Protocol::Http11, nullptr));
  Http::ConnectionPool::MockInstance* cp2 =
      dynamic_cast<Http::ConnectionPool::MockInstance*>(cluster_manager_->httpConnPoolForCluster(
          "cluster_1", ResourcePriority::Default, Http::Protocol::Http11, nullptr));
  Http::ConnectionPool::MockInstance* cp1_high =
      dynamic_cast<Http::ConnectionPool::MockInstance*>(cluster_manager_->httpConnPoolForCluster(
          "cluster_1", ResourcePriority::High, Http::Protocol::Http11, nullptr));
  Http::ConnectionPool::MockInstance* cp2_high =
      dynamic_cast<Http::ConnectionPool::MockInstance*>(cluster_manager_->httpConnPoolForCluster(
          "cluster_1", ResourcePriority::High, Http::Protocol::Http11, nullptr));

  EXPECT_NE(cp1, cp2);
  EXPECT_NE(cp1_high, cp2_high);
  EXPECT_NE(cp1, cp1_high);

  Http::ConnectionPool::Instance::DrainedCb drained_cb;
  EXPECT_CALL(*cp1, addDrainedCallback(_)).WillOnce(SaveArg<0>(&drained_cb));
  Http::ConnectionPool::Instance::DrainedCb drained_cb_high;
  EXPECT_CALL(*cp1_high, addDrainedCallback(_)).WillOnce(SaveArg<0>(&drained_cb_high));

  EXPECT_CALL(factory_, allocateTcpConnPool_(_))
      .Times(8)
      .WillRepeatedly(ReturnNew<Tcp::ConnectionPool::MockInstance>());

  // This should provide us a CP for each of the above hosts, and for different SNIs
  Tcp::ConnectionPool::MockInstance* tcp1 =
      dynamic_cast<Tcp::ConnectionPool::MockInstance*>(cluster_manager_->tcpConnPoolForCluster(
          "cluster_1", ResourcePriority::Default, nullptr, nullptr));
  Tcp::ConnectionPool::MockInstance* tcp2 =
      dynamic_cast<Tcp::ConnectionPool::MockInstance*>(cluster_manager_->tcpConnPoolForCluster(
          "cluster_1", ResourcePriority::Default, nullptr, nullptr));
  Tcp::ConnectionPool::MockInstance* tcp1_high =
      dynamic_cast<Tcp::ConnectionPool::MockInstance*>(cluster_manager_->tcpConnPoolForCluster(
          "cluster_1", ResourcePriority::High, nullptr, nullptr));
  Tcp::ConnectionPool::MockInstance* tcp2_high =
      dynamic_cast<Tcp::ConnectionPool::MockInstance*>(cluster_manager_->tcpConnPoolForCluster(
          "cluster_1", ResourcePriority::High, nullptr, nullptr));

  Tcp::ConnectionPool::MockInstance* tcp1_example_com =
      dynamic_cast<Tcp::ConnectionPool::MockInstance*>(cluster_manager_->tcpConnPoolForCluster(
          "cluster_1", ResourcePriority::Default, nullptr, transport_socket_options_example_com));
  Tcp::ConnectionPool::MockInstance* tcp2_example_com =
      dynamic_cast<Tcp::ConnectionPool::MockInstance*>(cluster_manager_->tcpConnPoolForCluster(
          "cluster_1", ResourcePriority::Default, nullptr, transport_socket_options_example_com));

  Tcp::ConnectionPool::MockInstance* tcp1_ibm_com =
      dynamic_cast<Tcp::ConnectionPool::MockInstance*>(cluster_manager_->tcpConnPoolForCluster(
          "cluster_1", ResourcePriority::Default, nullptr, transport_socket_options_ibm_com));
  Tcp::ConnectionPool::MockInstance* tcp2_ibm_com =
      dynamic_cast<Tcp::ConnectionPool::MockInstance*>(cluster_manager_->tcpConnPoolForCluster(
          "cluster_1", ResourcePriority::Default, nullptr, transport_socket_options_ibm_com));

  EXPECT_NE(tcp1, tcp2);
  EXPECT_NE(tcp1_high, tcp2_high);
  EXPECT_NE(tcp1, tcp1_high);

  EXPECT_NE(tcp1_ibm_com, tcp2_ibm_com);
  EXPECT_NE(tcp1_ibm_com, tcp1);
  EXPECT_NE(tcp1_ibm_com, tcp2);
  EXPECT_NE(tcp1_ibm_com, tcp1_high);
  EXPECT_NE(tcp1_ibm_com, tcp2_high);
  EXPECT_NE(tcp1_ibm_com, tcp1_example_com);
  EXPECT_NE(tcp1_ibm_com, tcp2_example_com);

  EXPECT_NE(tcp2_ibm_com, tcp1);
  EXPECT_NE(tcp2_ibm_com, tcp2);
  EXPECT_NE(tcp2_ibm_com, tcp1_high);
  EXPECT_NE(tcp2_ibm_com, tcp2_high);
  EXPECT_NE(tcp2_ibm_com, tcp1_example_com);
  EXPECT_NE(tcp2_ibm_com, tcp2_example_com);

  EXPECT_NE(tcp1_example_com, tcp1);
  EXPECT_NE(tcp1_example_com, tcp2);
  EXPECT_NE(tcp1_example_com, tcp1_high);
  EXPECT_NE(tcp1_example_com, tcp2_high);
  EXPECT_NE(tcp1_example_com, tcp2_example_com);

  EXPECT_NE(tcp2_example_com, tcp1);
  EXPECT_NE(tcp2_example_com, tcp2);
  EXPECT_NE(tcp2_example_com, tcp1_high);
  EXPECT_NE(tcp2_example_com, tcp2_high);

  EXPECT_CALL(factory_.tls_.dispatcher_, deferredDelete_(_)).Times(6);

  Tcp::ConnectionPool::Instance::DrainedCb tcp_drained_cb;
  EXPECT_CALL(*tcp1, addDrainedCallback(_)).WillOnce(SaveArg<0>(&tcp_drained_cb));
  Tcp::ConnectionPool::Instance::DrainedCb tcp_drained_cb_high;
  EXPECT_CALL(*tcp1_high, addDrainedCallback(_)).WillOnce(SaveArg<0>(&tcp_drained_cb_high));

  Tcp::ConnectionPool::Instance::DrainedCb tcp_drained_cb_example_com;
  EXPECT_CALL(*tcp1_example_com, addDrainedCallback(_))
      .WillOnce(SaveArg<0>(&tcp_drained_cb_example_com));
  Tcp::ConnectionPool::Instance::DrainedCb tcp_drained_cb_ibm_com;
  EXPECT_CALL(*tcp1_ibm_com, addDrainedCallback(_)).WillOnce(SaveArg<0>(&tcp_drained_cb_ibm_com));

  // Remove the first host, this should lead to the first cp being drained.
  dns_timer_->callback_();
  dns_callback(TestUtility::makeDnsResponse({"127.0.0.2"}));
  drained_cb();
  drained_cb = nullptr;
  tcp_drained_cb();
  tcp_drained_cb = nullptr;
  drained_cb_high();
  drained_cb_high = nullptr;
  tcp_drained_cb_high();
  tcp_drained_cb_high = nullptr;
  tcp_drained_cb_example_com();
  tcp_drained_cb_example_com = nullptr;
  tcp_drained_cb_ibm_com();
  tcp_drained_cb_ibm_com = nullptr;

  // Make sure we get back the same connection pool for the 2nd host as we did before the change.
  Http::ConnectionPool::MockInstance* cp3 =
      dynamic_cast<Http::ConnectionPool::MockInstance*>(cluster_manager_->httpConnPoolForCluster(
          "cluster_1", ResourcePriority::Default, Http::Protocol::Http11, nullptr));
  Http::ConnectionPool::MockInstance* cp3_high =
      dynamic_cast<Http::ConnectionPool::MockInstance*>(cluster_manager_->httpConnPoolForCluster(
          "cluster_1", ResourcePriority::High, Http::Protocol::Http11, nullptr));
  EXPECT_EQ(cp2, cp3);
  EXPECT_EQ(cp2_high, cp3_high);

  Tcp::ConnectionPool::MockInstance* tcp3 =
      dynamic_cast<Tcp::ConnectionPool::MockInstance*>(cluster_manager_->tcpConnPoolForCluster(
          "cluster_1", ResourcePriority::Default, nullptr, nullptr));
  Tcp::ConnectionPool::MockInstance* tcp3_high =
      dynamic_cast<Tcp::ConnectionPool::MockInstance*>(cluster_manager_->tcpConnPoolForCluster(
          "cluster_1", ResourcePriority::High, nullptr, nullptr));

  Tcp::ConnectionPool::MockInstance* tcp3_example_com =
      dynamic_cast<Tcp::ConnectionPool::MockInstance*>(cluster_manager_->tcpConnPoolForCluster(
          "cluster_1", ResourcePriority::Default, nullptr, transport_socket_options_example_com));
  Tcp::ConnectionPool::MockInstance* tcp3_ibm_com =
      dynamic_cast<Tcp::ConnectionPool::MockInstance*>(cluster_manager_->tcpConnPoolForCluster(
          "cluster_1", ResourcePriority::Default, nullptr, transport_socket_options_ibm_com));

  EXPECT_EQ(tcp2, tcp3);
  EXPECT_EQ(tcp2_high, tcp3_high);

  EXPECT_EQ(tcp2_example_com, tcp3_example_com);
  EXPECT_EQ(tcp2_ibm_com, tcp3_ibm_com);

  // Now add and remove a host that we never have a conn pool to. This should not lead to any
  // drain callbacks, etc.
  dns_timer_->callback_();
  dns_callback(TestUtility::makeDnsResponse({"127.0.0.2", "127.0.0.3"}));
  factory_.tls_.shutdownThread();
}

// This is a regression test for a use-after-free in
// ClusterManagerImpl::ThreadLocalClusterManagerImpl::drainConnPools(), where a removal at one
// priority from the ConnPoolsContainer would delete the ConnPoolsContainer mid-iteration over the
// pool.
TEST_F(ClusterManagerImplTest, DynamicHostRemoveDefaultPriority) {
  const std::string yaml = R"EOF(
  static_resources:
    clusters:
    - name: cluster_1
      connect_timeout: 0.250s
      type: STRICT_DNS
      dns_resolvers:
      - socket_address:
          address: 1.2.3.4
          port_value: 80
      lb_policy: ROUND_ROBIN
      hosts:
      - socket_address:
          address: localhost
          port_value: 11001
  )EOF";

  std::shared_ptr<Network::MockDnsResolver> dns_resolver(new Network::MockDnsResolver());
  EXPECT_CALL(factory_.dispatcher_, createDnsResolver(_)).WillOnce(Return(dns_resolver));

  Network::DnsResolver::ResolveCb dns_callback;
  Event::MockTimer* dns_timer_ = new NiceMock<Event::MockTimer>(&factory_.dispatcher_);
  Network::MockActiveDnsQuery active_dns_query;
  EXPECT_CALL(*dns_resolver, resolve(_, _, _))
      .WillRepeatedly(DoAll(SaveArg<2>(&dns_callback), Return(&active_dns_query)));
  create(parseBootstrapFromV2Yaml(yaml));
  EXPECT_FALSE(cluster_manager_->get("cluster_1")->info()->addedViaApi());

  dns_callback(TestUtility::makeDnsResponse({"127.0.0.2"}));

  EXPECT_CALL(factory_, allocateConnPool_(_, _))
      .WillOnce(ReturnNew<Http::ConnectionPool::MockInstance>());

  EXPECT_CALL(factory_, allocateTcpConnPool_(_))
      .WillOnce(ReturnNew<Tcp::ConnectionPool::MockInstance>());

  Http::ConnectionPool::MockInstance* cp =
      dynamic_cast<Http::ConnectionPool::MockInstance*>(cluster_manager_->httpConnPoolForCluster(
          "cluster_1", ResourcePriority::Default, Http::Protocol::Http11, nullptr));

  Tcp::ConnectionPool::MockInstance* tcp =
      dynamic_cast<Tcp::ConnectionPool::MockInstance*>(cluster_manager_->tcpConnPoolForCluster(
          "cluster_1", ResourcePriority::Default, nullptr, nullptr));

  // Immediate drain, since this can happen with the HTTP codecs.
  EXPECT_CALL(*cp, addDrainedCallback(_))
      .WillOnce(Invoke([](Http::ConnectionPool::Instance::DrainedCb cb) { cb(); }));

  EXPECT_CALL(*tcp, addDrainedCallback(_))
      .WillOnce(Invoke([](Tcp::ConnectionPool::Instance::DrainedCb cb) { cb(); }));

  // Remove the first host, this should lead to the cp being drained, without
  // crash.
  dns_timer_->callback_();
  dns_callback(TestUtility::makeDnsResponse({}));

  factory_.tls_.shutdownThread();
}

class MockConnPoolWithDestroy : public Http::ConnectionPool::MockInstance {
public:
  ~MockConnPoolWithDestroy() { onDestroy(); }

  MOCK_METHOD0(onDestroy, void());
};

class MockTcpConnPoolWithDestroy : public Tcp::ConnectionPool::MockInstance {
public:
  ~MockTcpConnPoolWithDestroy() { onDestroy(); }

  MOCK_METHOD0(onDestroy, void());
};

// Regression test for https://github.com/envoyproxy/envoy/issues/3518. Make sure we handle a
// drain callback during CP destroy.
TEST_F(ClusterManagerImplTest, ConnPoolDestroyWithDraining) {
  const std::string yaml = R"EOF(
  static_resources:
    clusters:
    - name: cluster_1
      connect_timeout: 0.250s
      type: STRICT_DNS
      dns_resolvers:
      - socket_address:
          address: 1.2.3.4
          port_value: 80
      lb_policy: ROUND_ROBIN
      hosts:
      - socket_address:
          address: localhost
          port_value: 11001
  )EOF";

  std::shared_ptr<Network::MockDnsResolver> dns_resolver(new Network::MockDnsResolver());
  EXPECT_CALL(factory_.dispatcher_, createDnsResolver(_)).WillOnce(Return(dns_resolver));

  Network::DnsResolver::ResolveCb dns_callback;
  Event::MockTimer* dns_timer_ = new NiceMock<Event::MockTimer>(&factory_.dispatcher_);
  Network::MockActiveDnsQuery active_dns_query;
  EXPECT_CALL(*dns_resolver, resolve(_, _, _))
      .WillRepeatedly(DoAll(SaveArg<2>(&dns_callback), Return(&active_dns_query)));
  create(parseBootstrapFromV2Yaml(yaml));
  EXPECT_FALSE(cluster_manager_->get("cluster_1")->info()->addedViaApi());

  dns_callback(TestUtility::makeDnsResponse({"127.0.0.2"}));

  MockConnPoolWithDestroy* mock_cp = new MockConnPoolWithDestroy();
  EXPECT_CALL(factory_, allocateConnPool_(_, _)).WillOnce(Return(mock_cp));

  MockTcpConnPoolWithDestroy* mock_tcp = new MockTcpConnPoolWithDestroy();
  EXPECT_CALL(factory_, allocateTcpConnPool_(_)).WillOnce(Return(mock_tcp));

  Http::ConnectionPool::MockInstance* cp =
      dynamic_cast<Http::ConnectionPool::MockInstance*>(cluster_manager_->httpConnPoolForCluster(
          "cluster_1", ResourcePriority::Default, Http::Protocol::Http11, nullptr));

  Tcp::ConnectionPool::MockInstance* tcp =
      dynamic_cast<Tcp::ConnectionPool::MockInstance*>(cluster_manager_->tcpConnPoolForCluster(
          "cluster_1", ResourcePriority::Default, nullptr, nullptr));

  // Remove the first host, this should lead to the cp being drained.
  Http::ConnectionPool::Instance::DrainedCb drained_cb;
  EXPECT_CALL(*cp, addDrainedCallback(_)).WillOnce(SaveArg<0>(&drained_cb));
  Tcp::ConnectionPool::Instance::DrainedCb tcp_drained_cb;
  EXPECT_CALL(*tcp, addDrainedCallback(_)).WillOnce(SaveArg<0>(&tcp_drained_cb));
  dns_timer_->callback_();
  dns_callback(TestUtility::makeDnsResponse({}));

  // The drained callback might get called when the CP is being destroyed.
  EXPECT_CALL(*mock_cp, onDestroy()).WillOnce(Invoke(drained_cb));
  EXPECT_CALL(*mock_tcp, onDestroy()).WillOnce(Invoke(tcp_drained_cb));
  factory_.tls_.shutdownThread();
}

TEST_F(ClusterManagerImplTest, OriginalDstInitialization) {
  const std::string json = R"EOF(
  {
    "clusters": [
    {
      "name": "cluster_1",
      "connect_timeout_ms": 250,
      "type": "original_dst",
      "lb_type": "original_dst_lb"
    }]
  }
  )EOF";

  ReadyWatcher initialized;
  EXPECT_CALL(initialized, ready());

  create(parseBootstrapFromJson(json));

  // Set up for an initialize callback.
  cluster_manager_->setInitializedCb([&]() -> void { initialized.ready(); });

  EXPECT_FALSE(cluster_manager_->get("cluster_1")->info()->addedViaApi());

  // Test for no hosts returning the correct values before we have hosts.
  EXPECT_EQ(nullptr, cluster_manager_->httpConnPoolForCluster(
                         "cluster_1", ResourcePriority::Default, Http::Protocol::Http11, nullptr));
  EXPECT_EQ(nullptr, cluster_manager_->tcpConnPoolForCluster("cluster_1", ResourcePriority::Default,
                                                             nullptr, nullptr));
  EXPECT_EQ(nullptr,
            cluster_manager_->tcpConnForCluster("cluster_1", nullptr, nullptr).connection_);
  EXPECT_EQ(3UL, factory_.stats_.counter("cluster.cluster_1.upstream_cx_none_healthy").value());

  factory_.tls_.shutdownThread();
}

// Tests that all the HC/weight/metadata changes are delivered in one go, as long as
// there's no hosts changes in between.
// Also tests that if hosts are added/removed between mergeable updates, delivery will
// happen and the scheduled update will be cancelled.
TEST_F(ClusterManagerImplTest, MergedUpdates) {
  createWithLocalClusterUpdate();

  // Ensure we see the right set of added/removed hosts on every call.
  EXPECT_CALL(local_cluster_update_, post(_, _, _))
      .WillOnce(Invoke([](uint32_t priority, const HostVector& hosts_added,
                          const HostVector& hosts_removed) -> void {
        // 1st removal.
        EXPECT_EQ(0, priority);
        EXPECT_EQ(0, hosts_added.size());
        EXPECT_EQ(1, hosts_removed.size());
      }))
      .WillOnce(Invoke([](uint32_t priority, const HostVector& hosts_added,
                          const HostVector& hosts_removed) -> void {
        // Triggered by the 2 HC updates, it's a merged update so no added/removed
        // hosts.
        EXPECT_EQ(0, priority);
        EXPECT_EQ(0, hosts_added.size());
        EXPECT_EQ(0, hosts_removed.size());
      }))
      .WillOnce(Invoke([](uint32_t priority, const HostVector& hosts_added,
                          const HostVector& hosts_removed) -> void {
        // 1st removed host added back.
        EXPECT_EQ(0, priority);
        EXPECT_EQ(1, hosts_added.size());
        EXPECT_EQ(0, hosts_removed.size());
      }))
      .WillOnce(Invoke([](uint32_t priority, const HostVector& hosts_added,
                          const HostVector& hosts_removed) -> void {
        // 1st removed host removed again, plus the 3 HC/weight/metadata updates that were
        // waiting for delivery.
        EXPECT_EQ(0, priority);
        EXPECT_EQ(0, hosts_added.size());
        EXPECT_EQ(1, hosts_removed.size());
      }));

  EXPECT_CALL(local_hosts_removed_, post(_))
      .Times(2)
      .WillRepeatedly(
          Invoke([](const auto& hosts_removed) { EXPECT_EQ(1, hosts_removed.size()); }));

  Event::MockTimer* timer = new NiceMock<Event::MockTimer>(&factory_.dispatcher_);
  Cluster& cluster = cluster_manager_->activeClusters().begin()->second;
  HostVectorSharedPtr hosts(
      new HostVector(cluster.prioritySet().hostSetsPerPriority()[0]->hosts()));
  HostsPerLocalitySharedPtr hosts_per_locality = std::make_shared<HostsPerLocalityImpl>();
  HostVector hosts_added;
  HostVector hosts_removed;

  // The first update should be applied immediately, since it's not mergeable.
  hosts_removed.push_back((*hosts)[0]);
  cluster.prioritySet().updateHosts(
      0,
      HostSetImpl::updateHostsParams(hosts, hosts_per_locality,
                                     std::make_shared<const HealthyHostVector>(*hosts),
                                     hosts_per_locality),
      {}, hosts_added, hosts_removed, absl::nullopt);
  EXPECT_EQ(1, factory_.stats_.counter("cluster_manager.cluster_updated").value());
  EXPECT_EQ(0, factory_.stats_.counter("cluster_manager.cluster_updated_via_merge").value());
  EXPECT_EQ(0, factory_.stats_.counter("cluster_manager.update_merge_cancelled").value());

  // These calls should be merged, since there are no added/removed hosts.
  hosts_removed.clear();
  cluster.prioritySet().updateHosts(
      0,
      HostSetImpl::updateHostsParams(hosts, hosts_per_locality,
                                     std::make_shared<const HealthyHostVector>(*hosts),
                                     hosts_per_locality),
      {}, hosts_added, hosts_removed, absl::nullopt);
  cluster.prioritySet().updateHosts(
      0,
      HostSetImpl::updateHostsParams(hosts, hosts_per_locality,
                                     std::make_shared<const HealthyHostVector>(*hosts),
                                     hosts_per_locality),
      {}, hosts_added, hosts_removed, absl::nullopt);
  EXPECT_EQ(1, factory_.stats_.counter("cluster_manager.cluster_updated").value());
  EXPECT_EQ(0, factory_.stats_.counter("cluster_manager.cluster_updated_via_merge").value());
  EXPECT_EQ(0, factory_.stats_.counter("cluster_manager.update_merge_cancelled").value());

  // Ensure the merged updates were applied.
  timer->callback_();
  EXPECT_EQ(1, factory_.stats_.counter("cluster_manager.cluster_updated").value());
  EXPECT_EQ(1, factory_.stats_.counter("cluster_manager.cluster_updated_via_merge").value());
  EXPECT_EQ(0, factory_.stats_.counter("cluster_manager.update_merge_cancelled").value());

  // Add the host back, the update should be immediately applied.
  hosts_removed.clear();
  hosts_added.push_back((*hosts)[0]);
  cluster.prioritySet().updateHosts(
      0,
      HostSetImpl::updateHostsParams(hosts, hosts_per_locality,
                                     std::make_shared<const HealthyHostVector>(*hosts),
                                     hosts_per_locality),
      {}, hosts_added, hosts_removed, absl::nullopt);
  EXPECT_EQ(2, factory_.stats_.counter("cluster_manager.cluster_updated").value());
  EXPECT_EQ(1, factory_.stats_.counter("cluster_manager.cluster_updated_via_merge").value());
  EXPECT_EQ(0, factory_.stats_.counter("cluster_manager.update_merge_cancelled").value());

  // Now emit 3 updates that should be scheduled: metadata, HC, and weight.
  hosts_added.clear();

  (*hosts)[0]->metadata(buildMetadata("v1"));
  cluster.prioritySet().updateHosts(
      0,
      HostSetImpl::updateHostsParams(hosts, hosts_per_locality,
                                     std::make_shared<const HealthyHostVector>(*hosts),
                                     hosts_per_locality),
      {}, hosts_added, hosts_removed, absl::nullopt);

  (*hosts)[0]->healthFlagSet(Host::HealthFlag::FAILED_EDS_HEALTH);
  cluster.prioritySet().updateHosts(
      0,
      HostSetImpl::updateHostsParams(hosts, hosts_per_locality,
                                     std::make_shared<const HealthyHostVector>(*hosts),
                                     hosts_per_locality),
      {}, hosts_added, hosts_removed, absl::nullopt);

  (*hosts)[0]->weight(100);
  cluster.prioritySet().updateHosts(
      0,
      HostSetImpl::updateHostsParams(hosts, hosts_per_locality,
                                     std::make_shared<const HealthyHostVector>(*hosts),
                                     hosts_per_locality),
      {}, hosts_added, hosts_removed, absl::nullopt);

  // Updates not delivered yet.
  EXPECT_EQ(2, factory_.stats_.counter("cluster_manager.cluster_updated").value());
  EXPECT_EQ(1, factory_.stats_.counter("cluster_manager.cluster_updated_via_merge").value());
  EXPECT_EQ(0, factory_.stats_.counter("cluster_manager.update_merge_cancelled").value());

  // Remove the host again, should cancel the scheduled update and be delivered immediately.
  hosts_removed.push_back((*hosts)[0]);
  cluster.prioritySet().updateHosts(
      0,
      HostSetImpl::updateHostsParams(hosts, hosts_per_locality,
                                     std::make_shared<const HealthyHostVector>(*hosts),
                                     hosts_per_locality),
      {}, hosts_added, hosts_removed, absl::nullopt);

  EXPECT_EQ(3, factory_.stats_.counter("cluster_manager.cluster_updated").value());
  EXPECT_EQ(1, factory_.stats_.counter("cluster_manager.cluster_updated_via_merge").value());
  EXPECT_EQ(1, factory_.stats_.counter("cluster_manager.update_merge_cancelled").value());
}

// Tests that mergeable updates outside of a window get applied immediately.
TEST_F(ClusterManagerImplTest, MergedUpdatesOutOfWindow) {
  createWithLocalClusterUpdate();

  // Ensure we see the right set of added/removed hosts on every call.
  EXPECT_CALL(local_cluster_update_, post(_, _, _))
      .WillOnce(Invoke([](uint32_t priority, const HostVector& hosts_added,
                          const HostVector& hosts_removed) -> void {
        // HC update, immediately delivered.
        EXPECT_EQ(0, priority);
        EXPECT_EQ(0, hosts_added.size());
        EXPECT_EQ(0, hosts_removed.size());
      }));

  Cluster& cluster = cluster_manager_->activeClusters().begin()->second;
  HostVectorSharedPtr hosts(
      new HostVector(cluster.prioritySet().hostSetsPerPriority()[0]->hosts()));
  HostsPerLocalitySharedPtr hosts_per_locality = std::make_shared<HostsPerLocalityImpl>();
  HostVector hosts_added;
  HostVector hosts_removed;

  // The first update should be applied immediately, because even though it's mergeable
  // it's outside the default merge window of 3 seconds (found in debugger as value of
  // cluster.info()->lbConfig().update_merge_window() in ClusterManagerImpl::scheduleUpdate.
  time_system_.sleep(std::chrono::seconds(60));
  cluster.prioritySet().updateHosts(
      0,
      HostSetImpl::updateHostsParams(hosts, hosts_per_locality,
                                     std::make_shared<const HealthyHostVector>(*hosts),
                                     hosts_per_locality),
      {}, hosts_added, hosts_removed, absl::nullopt);
  EXPECT_EQ(1, factory_.stats_.counter("cluster_manager.cluster_updated").value());
  EXPECT_EQ(0, factory_.stats_.counter("cluster_manager.cluster_updated_via_merge").value());
  EXPECT_EQ(1, factory_.stats_.counter("cluster_manager.update_out_of_merge_window").value());
  EXPECT_EQ(0, factory_.stats_.counter("cluster_manager.update_merge_cancelled").value());
}

// Tests that mergeable updates inside of a window are not applied immediately.
TEST_F(ClusterManagerImplTest, MergedUpdatesInsideWindow) {
  createWithLocalClusterUpdate();

  Cluster& cluster = cluster_manager_->activeClusters().begin()->second;
  HostVectorSharedPtr hosts(
      new HostVector(cluster.prioritySet().hostSetsPerPriority()[0]->hosts()));
  HostsPerLocalitySharedPtr hosts_per_locality = std::make_shared<HostsPerLocalityImpl>();
  HostVector hosts_added;
  HostVector hosts_removed;

  // The first update will not be applied, as we make it inside the default mergeable window of
  // 3 seconds (found in debugger as value of cluster.info()->lbConfig().update_merge_window()
  // in ClusterManagerImpl::scheduleUpdate. Note that initially the update-time is
  // default-initialized to a monotonic time of 0, as is SimulatedTimeSystem::monotonic_time_.
  time_system_.sleep(std::chrono::seconds(2));
  cluster.prioritySet().updateHosts(
      0,
      HostSetImpl::updateHostsParams(hosts, hosts_per_locality,
                                     std::make_shared<const HealthyHostVector>(*hosts),
                                     hosts_per_locality),
      {}, hosts_added, hosts_removed, absl::nullopt);
  EXPECT_EQ(0, factory_.stats_.counter("cluster_manager.cluster_updated").value());
  EXPECT_EQ(0, factory_.stats_.counter("cluster_manager.cluster_updated_via_merge").value());
  EXPECT_EQ(0, factory_.stats_.counter("cluster_manager.update_out_of_merge_window").value());
  EXPECT_EQ(0, factory_.stats_.counter("cluster_manager.update_merge_cancelled").value());
}

// Tests that mergeable updates outside of a window get applied immediately when
// merging is disabled, and that the counters are correct.
TEST_F(ClusterManagerImplTest, MergedUpdatesOutOfWindowDisabled) {
  createWithLocalClusterUpdate(false);

  // Ensure we see the right set of added/removed hosts on every call.
  EXPECT_CALL(local_cluster_update_, post(_, _, _))
      .WillOnce(Invoke([](uint32_t priority, const HostVector& hosts_added,
                          const HostVector& hosts_removed) -> void {
        // HC update, immediately delivered.
        EXPECT_EQ(0, priority);
        EXPECT_EQ(0, hosts_added.size());
        EXPECT_EQ(0, hosts_removed.size());
      }));

  Cluster& cluster = cluster_manager_->activeClusters().begin()->second;
  HostVectorSharedPtr hosts(
      new HostVector(cluster.prioritySet().hostSetsPerPriority()[0]->hosts()));
  HostsPerLocalitySharedPtr hosts_per_locality = std::make_shared<HostsPerLocalityImpl>();
  HostVector hosts_added;
  HostVector hosts_removed;

  // The first update should be applied immediately, because even though it's mergeable
  // and outside a merge window, merging is disabled.
  cluster.prioritySet().updateHosts(
      0,
      HostSetImpl::updateHostsParams(hosts, hosts_per_locality,
                                     std::make_shared<const HealthyHostVector>(*hosts),
                                     hosts_per_locality),
      {}, hosts_added, hosts_removed, absl::nullopt);
  EXPECT_EQ(1, factory_.stats_.counter("cluster_manager.cluster_updated").value());
  EXPECT_EQ(0, factory_.stats_.counter("cluster_manager.cluster_updated_via_merge").value());
  EXPECT_EQ(0, factory_.stats_.counter("cluster_manager.update_out_of_merge_window").value());
  EXPECT_EQ(0, factory_.stats_.counter("cluster_manager.update_merge_cancelled").value());
}

TEST_F(ClusterManagerImplTest, MergedUpdatesDestroyedOnUpdate) {
  // We create the default cluster, although for this test we won't use it since
  // we can only update dynamic clusters.
  createWithLocalClusterUpdate();

  // Ensure we see the right set of added/removed hosts on every call, for the
  // dynamically added/updated cluster.
  EXPECT_CALL(local_cluster_update_, post(_, _, _))
      .WillOnce(Invoke([](uint32_t priority, const HostVector& hosts_added,
                          const HostVector& hosts_removed) -> void {
        // 1st add, when the cluster is added.
        EXPECT_EQ(0, priority);
        EXPECT_EQ(1, hosts_added.size());
        EXPECT_EQ(0, hosts_removed.size());
      }))
      .WillOnce(Invoke([](uint32_t priority, const HostVector& hosts_added,
                          const HostVector& hosts_removed) -> void {
        // 1st removal.
        EXPECT_EQ(0, priority);
        EXPECT_EQ(0, hosts_added.size());
        EXPECT_EQ(1, hosts_removed.size());
      }));

  EXPECT_CALL(local_hosts_removed_, post(_)).WillOnce(Invoke([](const auto& hosts_removed) {
    // 1st removal.
    EXPECT_EQ(1, hosts_removed.size());
  }));

  Event::MockTimer* timer = new NiceMock<Event::MockTimer>(&factory_.dispatcher_);

  // We can't used the bootstrap cluster, so add one dynamically.
  const std::string yaml = R"EOF(
  name: new_cluster
  connect_timeout: 0.250s
  type: STATIC
  lb_policy: ROUND_ROBIN
  hosts:
    - socket_address:
        address: 127.0.0.1
        port_value: 12001
  common_lb_config:
    update_merge_window: 3s
  )EOF";
  EXPECT_TRUE(cluster_manager_->addOrUpdateCluster(parseClusterFromV2Yaml(yaml), "version1",
                                                   dummyWarmingCb));

  Cluster& cluster = cluster_manager_->activeClusters().find("new_cluster")->second;
  HostVectorSharedPtr hosts(
      new HostVector(cluster.prioritySet().hostSetsPerPriority()[0]->hosts()));
  HostsPerLocalitySharedPtr hosts_per_locality = std::make_shared<HostsPerLocalityImpl>();
  HostVector hosts_added;
  HostVector hosts_removed;

  // The first update should be applied immediately, since it's not mergeable.
  hosts_removed.push_back((*hosts)[0]);
  cluster.prioritySet().updateHosts(
      0,
      HostSetImpl::updateHostsParams(hosts, hosts_per_locality,
                                     std::make_shared<const HealthyHostVector>(*hosts),
                                     hosts_per_locality),
      {}, hosts_added, hosts_removed, absl::nullopt);
  EXPECT_EQ(1, factory_.stats_.counter("cluster_manager.cluster_updated").value());
  EXPECT_EQ(0, factory_.stats_.counter("cluster_manager.cluster_updated_via_merge").value());
  EXPECT_EQ(0, factory_.stats_.counter("cluster_manager.update_merge_cancelled").value());

  // These calls should be merged, since there are no added/removed hosts.
  hosts_removed.clear();
  cluster.prioritySet().updateHosts(
      0,
      HostSetImpl::updateHostsParams(hosts, hosts_per_locality,
                                     std::make_shared<const HealthyHostVector>(*hosts),
                                     hosts_per_locality),
      {}, hosts_added, hosts_removed, absl::nullopt);
  cluster.prioritySet().updateHosts(
      0,
      HostSetImpl::updateHostsParams(hosts, hosts_per_locality,
                                     std::make_shared<const HealthyHostVector>(*hosts),
                                     hosts_per_locality),
      {}, hosts_added, hosts_removed, absl::nullopt);
  EXPECT_EQ(1, factory_.stats_.counter("cluster_manager.cluster_updated").value());
  EXPECT_EQ(0, factory_.stats_.counter("cluster_manager.cluster_updated_via_merge").value());
  EXPECT_EQ(0, factory_.stats_.counter("cluster_manager.update_merge_cancelled").value());

  // Update the cluster, which should cancel the pending updates.
  std::shared_ptr<MockClusterMockPrioritySet> updated(new NiceMock<MockClusterMockPrioritySet>());
  updated->info_->name_ = "new_cluster";
  EXPECT_CALL(factory_, clusterFromProto_(_, _, _, true)).WillOnce(Return(updated));

  const std::string yaml_updated = R"EOF(
  name: new_cluster
  connect_timeout: 0.250s
  type: STATIC
  lb_policy: ROUND_ROBIN
  hosts:
    - socket_address:
        address: 127.0.0.1
        port_value: 12001
  common_lb_config:
    update_merge_window: 4s
  )EOF";

  // Add the updated cluster.
  EXPECT_EQ(2, factory_.stats_.gauge("cluster_manager.active_clusters").value());
  EXPECT_EQ(0, factory_.stats_.counter("cluster_manager.cluster_modified").value());
  EXPECT_EQ(0, factory_.stats_.gauge("cluster_manager.warming_clusters").value());
  EXPECT_TRUE(cluster_manager_->addOrUpdateCluster(parseClusterFromV2Yaml(yaml_updated), "version2",
                                                   dummyWarmingCb));
  EXPECT_EQ(2, factory_.stats_.gauge("cluster_manager.active_clusters").value());
  EXPECT_EQ(1, factory_.stats_.counter("cluster_manager.cluster_modified").value());
  EXPECT_EQ(1, factory_.stats_.gauge("cluster_manager.warming_clusters").value());

  // Promote the updated cluster from warming to active & assert the old timer was disabled
  // and it won't be called on version1 of new_cluster.
  EXPECT_CALL(*timer, disableTimer());
  updated->initialize_callback_();

  EXPECT_EQ(2, factory_.stats_.gauge("cluster_manager.active_clusters").value());
  EXPECT_EQ(0, factory_.stats_.gauge("cluster_manager.warming_clusters").value());
}

TEST_F(ClusterManagerImplTest, UpstreamSocketOptionsPassedToConnPool) {
  createWithLocalClusterUpdate();
  NiceMock<MockLoadBalancerContext> context;

  Http::ConnectionPool::MockInstance* to_create = new Http::ConnectionPool::MockInstance();
  Network::Socket::OptionsSharedPtr options_to_return =
      Network::SocketOptionFactory::buildIpTransparentOptions();

  EXPECT_CALL(context, upstreamSocketOptions()).WillOnce(Return(options_to_return));
  EXPECT_CALL(factory_, allocateConnPool_(_, _)).WillOnce(Return(to_create));

  Http::ConnectionPool::Instance* cp = cluster_manager_->httpConnPoolForCluster(
      "cluster_1", ResourcePriority::Default, Http::Protocol::Http11, &context);

  EXPECT_NE(nullptr, cp);
}

TEST_F(ClusterManagerImplTest, UpstreamSocketOptionsUsedInConnPoolHash) {
  createWithLocalClusterUpdate();
  NiceMock<MockLoadBalancerContext> context1;
  NiceMock<MockLoadBalancerContext> context2;

  Http::ConnectionPool::MockInstance* to_create1 = new Http::ConnectionPool::MockInstance();
  Http::ConnectionPool::MockInstance* to_create2 = new Http::ConnectionPool::MockInstance();
  Network::Socket::OptionsSharedPtr options1 =
      Network::SocketOptionFactory::buildIpTransparentOptions();
  Network::Socket::OptionsSharedPtr options2 =
      Network::SocketOptionFactory::buildSocketMarkOptions(3);

  EXPECT_CALL(context1, upstreamSocketOptions()).WillRepeatedly(Return(options1));
  EXPECT_CALL(context2, upstreamSocketOptions()).WillRepeatedly(Return(options2));
  EXPECT_CALL(factory_, allocateConnPool_(_, _)).WillOnce(Return(to_create1));

  Http::ConnectionPool::Instance* cp1 = cluster_manager_->httpConnPoolForCluster(
      "cluster_1", ResourcePriority::Default, Http::Protocol::Http11, &context1);

  EXPECT_CALL(factory_, allocateConnPool_(_, _)).WillOnce(Return(to_create2));
  Http::ConnectionPool::Instance* cp2 = cluster_manager_->httpConnPoolForCluster(
      "cluster_1", ResourcePriority::Default, Http::Protocol::Http11, &context2);

  Http::ConnectionPool::Instance* should_be_cp1 = cluster_manager_->httpConnPoolForCluster(
      "cluster_1", ResourcePriority::Default, Http::Protocol::Http11, &context1);
  Http::ConnectionPool::Instance* should_be_cp2 = cluster_manager_->httpConnPoolForCluster(
      "cluster_1", ResourcePriority::Default, Http::Protocol::Http11, &context2);

<<<<<<< HEAD
  // The different upstream options should lead to different hashKeys, thus different pools
  EXPECT_NE(cp1, cp2);

  // reusing the same options should lead to the same connection pools.
=======
  // The different upstream options should lead to different hashKeys, thus different pools.
  EXPECT_NE(cp1, cp2);

  // Reusing the same options should lead to the same connection pools.
>>>>>>> 57721ad6
  EXPECT_EQ(cp1, should_be_cp1);
  EXPECT_EQ(cp2, should_be_cp2);
}

TEST_F(ClusterManagerImplTest, UpstreamSocketOptionsNullIsOkay) {
  createWithLocalClusterUpdate();
  NiceMock<MockLoadBalancerContext> context;

  Http::ConnectionPool::MockInstance* to_create = new Http::ConnectionPool::MockInstance();
  Network::Socket::OptionsSharedPtr options_to_return = nullptr;

  EXPECT_CALL(context, upstreamSocketOptions()).WillOnce(Return(options_to_return));
  EXPECT_CALL(factory_, allocateConnPool_(_, _)).WillOnce(Return(to_create));

  Http::ConnectionPool::Instance* cp = cluster_manager_->httpConnPoolForCluster(
      "cluster_1", ResourcePriority::Default, Http::Protocol::Http11, &context);

  EXPECT_NE(nullptr, cp);
}

class ClusterManagerInitHelperTest : public testing::Test {
public:
  MOCK_METHOD1(onClusterInit, void(Cluster& cluster));

  ClusterManagerInitHelper init_helper_{[this](Cluster& cluster) { onClusterInit(cluster); }};
};

TEST_F(ClusterManagerInitHelperTest, ImmediateInitialize) {
  InSequence s;

  NiceMock<MockClusterMockPrioritySet> cluster1;
  ON_CALL(cluster1, initializePhase()).WillByDefault(Return(Cluster::InitializePhase::Primary));
  EXPECT_CALL(cluster1, initialize(_));
  init_helper_.addCluster(cluster1);
  EXPECT_CALL(*this, onClusterInit(Ref(cluster1)));
  cluster1.initialize_callback_();

  init_helper_.onStaticLoadComplete();

  ReadyWatcher cm_initialized;
  EXPECT_CALL(cm_initialized, ready());
  init_helper_.setInitializedCb([&]() -> void { cm_initialized.ready(); });
}

TEST_F(ClusterManagerInitHelperTest, StaticSdsInitialize) {
  InSequence s;

  NiceMock<MockClusterMockPrioritySet> sds;
  ON_CALL(sds, initializePhase()).WillByDefault(Return(Cluster::InitializePhase::Primary));
  EXPECT_CALL(sds, initialize(_));
  init_helper_.addCluster(sds);
  EXPECT_CALL(*this, onClusterInit(Ref(sds)));
  sds.initialize_callback_();

  NiceMock<MockClusterMockPrioritySet> cluster1;
  ON_CALL(cluster1, initializePhase()).WillByDefault(Return(Cluster::InitializePhase::Secondary));
  init_helper_.addCluster(cluster1);

  EXPECT_CALL(cluster1, initialize(_));
  init_helper_.onStaticLoadComplete();

  ReadyWatcher cm_initialized;
  init_helper_.setInitializedCb([&]() -> void { cm_initialized.ready(); });

  EXPECT_CALL(*this, onClusterInit(Ref(cluster1)));
  EXPECT_CALL(cm_initialized, ready());
  cluster1.initialize_callback_();
}

TEST_F(ClusterManagerInitHelperTest, UpdateAlreadyInitialized) {
  InSequence s;

  ReadyWatcher cm_initialized;
  init_helper_.setInitializedCb([&]() -> void { cm_initialized.ready(); });

  NiceMock<MockClusterMockPrioritySet> cluster1;
  ON_CALL(cluster1, initializePhase()).WillByDefault(Return(Cluster::InitializePhase::Primary));
  EXPECT_CALL(cluster1, initialize(_));
  init_helper_.addCluster(cluster1);

  NiceMock<MockClusterMockPrioritySet> cluster2;
  ON_CALL(cluster2, initializePhase()).WillByDefault(Return(Cluster::InitializePhase::Primary));
  EXPECT_CALL(cluster2, initialize(_));
  init_helper_.addCluster(cluster2);

  init_helper_.onStaticLoadComplete();

  EXPECT_CALL(*this, onClusterInit(Ref(cluster1)));
  cluster1.initialize_callback_();
  init_helper_.removeCluster(cluster1);

  EXPECT_CALL(*this, onClusterInit(Ref(cluster2)));
  EXPECT_CALL(cm_initialized, ready());
  cluster2.initialize_callback_();
}

TEST_F(ClusterManagerInitHelperTest, AddSecondaryAfterSecondaryInit) {
  InSequence s;

  ReadyWatcher cm_initialized;
  init_helper_.setInitializedCb([&]() -> void { cm_initialized.ready(); });

  NiceMock<MockClusterMockPrioritySet> cluster1;
  ON_CALL(cluster1, initializePhase()).WillByDefault(Return(Cluster::InitializePhase::Primary));
  EXPECT_CALL(cluster1, initialize(_));
  init_helper_.addCluster(cluster1);

  NiceMock<MockClusterMockPrioritySet> cluster2;
  ON_CALL(cluster2, initializePhase()).WillByDefault(Return(Cluster::InitializePhase::Secondary));
  init_helper_.addCluster(cluster2);

  init_helper_.onStaticLoadComplete();

  EXPECT_CALL(*this, onClusterInit(Ref(cluster1)));
  EXPECT_CALL(cluster2, initialize(_));
  cluster1.initialize_callback_();

  NiceMock<MockClusterMockPrioritySet> cluster3;
  ON_CALL(cluster3, initializePhase()).WillByDefault(Return(Cluster::InitializePhase::Secondary));
  EXPECT_CALL(cluster3, initialize(_));
  init_helper_.addCluster(cluster3);

  EXPECT_CALL(*this, onClusterInit(Ref(cluster3)));
  cluster3.initialize_callback_();
  EXPECT_CALL(*this, onClusterInit(Ref(cluster2)));
  EXPECT_CALL(cm_initialized, ready());
  cluster2.initialize_callback_();
}

// Tests the scenario encountered in Issue 903: The cluster was removed from
// the secondary init list while traversing the list.
TEST_F(ClusterManagerInitHelperTest, RemoveClusterWithinInitLoop) {
  InSequence s;
  NiceMock<MockClusterMockPrioritySet> cluster;
  ON_CALL(cluster, initializePhase()).WillByDefault(Return(Cluster::InitializePhase::Secondary));
  init_helper_.addCluster(cluster);

  // Set up the scenario seen in Issue 903 where initialize() ultimately results
  // in the removeCluster() call. In the real bug this was a long and complex call
  // chain.
  EXPECT_CALL(cluster, initialize(_)).WillOnce(Invoke([&](std::function<void()>) -> void {
    init_helper_.removeCluster(cluster);
  }));

  // Now call onStaticLoadComplete which will exercise maybeFinishInitialize()
  // which calls initialize() on the members of the secondary init list.
  init_helper_.onStaticLoadComplete();
}

// Validate that when options are set in the ClusterManager and/or Cluster, we see the socket option
// propagated to setsockopt(). This is as close to an end-to-end test as we have for this feature,
// due to the complexity of creating an integration test involving the network stack. We only test
// the IPv4 case here, as the logic around IPv4/IPv6 handling is tested generically in
// socket_option_impl_test.cc.
class SockoptsTest : public ClusterManagerImplTest {
public:
  void initialize(const std::string& yaml) { create(parseBootstrapFromV2Yaml(yaml)); }

  void TearDown() override { factory_.tls_.shutdownThread(); }

  // TODO(tschroed): Extend this to support socket state as well.
  void expectSetsockopts(const std::vector<std::pair<Network::SocketOptionName, int>>& names_vals) {

    NiceMock<Api::MockOsSysCalls> os_sys_calls;
    TestThreadsafeSingletonInjector<Api::OsSysCallsImpl> os_calls(&os_sys_calls);
    bool expect_success = true;
    for (const auto& name_val : names_vals) {
      if (!name_val.first.has_value()) {
        expect_success = false;
        continue;
      }
      EXPECT_CALL(os_sys_calls, setsockopt_(_, name_val.first.value().first,
                                            name_val.first.value().second, _, sizeof(int)))
          .WillOnce(Invoke([&name_val](int, int, int, const void* optval, socklen_t) -> int {
            EXPECT_EQ(name_val.second, *static_cast<const int*>(optval));
            return 0;
          }));
    }
    EXPECT_CALL(factory_.tls_.dispatcher_, createClientConnection_(_, _, _, _))
        .WillOnce(Invoke([this, &names_vals, expect_success](
                             Network::Address::InstanceConstSharedPtr,
                             Network::Address::InstanceConstSharedPtr, Network::TransportSocketPtr&,
                             const Network::ConnectionSocket::OptionsSharedPtr& options)
                             -> Network::ClientConnection* {
          EXPECT_NE(nullptr, options.get()) << "Unexpected null options";
          if (options.get() != nullptr) { // Don't crash the entire test.
            EXPECT_EQ(names_vals.size(), options->size());
          }
          NiceMock<Network::MockConnectionSocket> socket;
          if (expect_success) {
            EXPECT_TRUE((Network::Socket::applyOptions(
                options, socket, envoy::api::v2::core::SocketOption::STATE_PREBIND)));
          } else {
            EXPECT_FALSE((Network::Socket::applyOptions(
                options, socket, envoy::api::v2::core::SocketOption::STATE_PREBIND)));
          }
          return connection_;
        }));
    cluster_manager_->tcpConnForCluster("SockoptsCluster", nullptr, nullptr);
  }

  void expectSetsockoptFreebind() {
    std::vector<std::pair<Network::SocketOptionName, int>> names_vals{
        {ENVOY_SOCKET_IP_FREEBIND, 1}};
    expectSetsockopts(names_vals);
  }

  void expectNoSocketOptions() {
    EXPECT_CALL(factory_.tls_.dispatcher_, createClientConnection_(_, _, _, _))
        .WillOnce(
            Invoke([this](Network::Address::InstanceConstSharedPtr,
                          Network::Address::InstanceConstSharedPtr, Network::TransportSocketPtr&,
                          const Network::ConnectionSocket::OptionsSharedPtr& options)
                       -> Network::ClientConnection* {
              EXPECT_EQ(nullptr, options.get());
              return connection_;
            }));
    auto conn_data = cluster_manager_->tcpConnForCluster("SockoptsCluster", nullptr, nullptr);
    EXPECT_EQ(connection_, conn_data.connection_.get());
  }

  Network::MockClientConnection* connection_ = new NiceMock<Network::MockClientConnection>();
};

TEST_F(SockoptsTest, SockoptsUnset) {
  const std::string yaml = R"EOF(
  static_resources:
    clusters:
    - name: SockoptsCluster
      connect_timeout: 0.250s
      lb_policy: ROUND_ROBIN
      type: STATIC
      hosts:
      - socket_address:
          address: "127.0.0.1"
          port_value: 11001
  )EOF";
  initialize(yaml);
  expectNoSocketOptions();
}

TEST_F(SockoptsTest, FreebindClusterOnly) {
  const std::string yaml = R"EOF(
  static_resources:
    clusters:
    - name: SockoptsCluster
      connect_timeout: 0.250s
      lb_policy: ROUND_ROBIN
      type: STATIC
      hosts:
      - socket_address:
          address: "127.0.0.1"
          port_value: 11001
      upstream_bind_config:
        freebind: true
  )EOF";
  initialize(yaml);
  expectSetsockoptFreebind();
}

TEST_F(SockoptsTest, FreebindClusterManagerOnly) {
  const std::string yaml = R"EOF(
  static_resources:
    clusters:
    - name: SockoptsCluster
      connect_timeout: 0.250s
      lb_policy: ROUND_ROBIN
      type: STATIC
      hosts:
      - socket_address:
          address: "127.0.0.1"
          port_value: 11001
  cluster_manager:
    upstream_bind_config:
      freebind: true
  )EOF";
  initialize(yaml);
  expectSetsockoptFreebind();
}

TEST_F(SockoptsTest, FreebindClusterOverride) {
  const std::string yaml = R"EOF(
  static_resources:
    clusters:
    - name: SockoptsCluster
      connect_timeout: 0.250s
      lb_policy: ROUND_ROBIN
      type: STATIC
      hosts:
      - socket_address:
          address: "127.0.0.1"
          port_value: 11001
      upstream_bind_config:
        freebind: true
  cluster_manager:
    upstream_bind_config:
      freebind: false
  )EOF";
  initialize(yaml);
  expectSetsockoptFreebind();
}

TEST_F(SockoptsTest, SockoptsClusterOnly) {
  const std::string yaml = R"EOF(
  static_resources:
    clusters:
    - name: SockoptsCluster
      connect_timeout: 0.250s
      lb_policy: ROUND_ROBIN
      type: STATIC
      hosts:
      - socket_address:
          address: "127.0.0.1"
          port_value: 11001
      upstream_bind_config:
        socket_options: [
          { level: 1, name: 2, int_value: 3, state: STATE_PREBIND },
          { level: 4, name: 5, int_value: 6, state: STATE_PREBIND }]

  )EOF";
  initialize(yaml);
  std::vector<std::pair<Network::SocketOptionName, int>> names_vals{
      {Network::SocketOptionName({1, 2}), 3}, {Network::SocketOptionName({4, 5}), 6}};
  expectSetsockopts(names_vals);
}

TEST_F(SockoptsTest, SockoptsClusterManagerOnly) {
  const std::string yaml = R"EOF(
  static_resources:
    clusters:
    - name: SockoptsCluster
      connect_timeout: 0.250s
      lb_policy: ROUND_ROBIN
      type: STATIC
      hosts:
      - socket_address:
          address: "127.0.0.1"
          port_value: 11001
  cluster_manager:
    upstream_bind_config:
      socket_options: [
        { level: 1, name: 2, int_value: 3, state: STATE_PREBIND },
        { level: 4, name: 5, int_value: 6, state: STATE_PREBIND }]
  )EOF";
  initialize(yaml);
  std::vector<std::pair<Network::SocketOptionName, int>> names_vals{
      {Network::SocketOptionName({1, 2}), 3}, {Network::SocketOptionName({4, 5}), 6}};
  expectSetsockopts(names_vals);
}

TEST_F(SockoptsTest, SockoptsClusterOverride) {
  const std::string yaml = R"EOF(
  static_resources:
    clusters:
    - name: SockoptsCluster
      connect_timeout: 0.250s
      lb_policy: ROUND_ROBIN
      type: STATIC
      hosts:
      - socket_address:
          address: "127.0.0.1"
          port_value: 11001
      upstream_bind_config:
        socket_options: [
          { level: 1, name: 2, int_value: 3, state: STATE_PREBIND },
          { level: 4, name: 5, int_value: 6, state: STATE_PREBIND }]
  cluster_manager:
    upstream_bind_config:
      socket_options: [{ level: 7, name: 8, int_value: 9, state: STATE_PREBIND }]
  )EOF";
  initialize(yaml);
  std::vector<std::pair<Network::SocketOptionName, int>> names_vals{
      {Network::SocketOptionName({1, 2}), 3}, {Network::SocketOptionName({4, 5}), 6}};
  expectSetsockopts(names_vals);
}

// Validate that when tcp keepalives are set in the Cluster, we see the socket
// option propagated to setsockopt(). This is as close to an end-to-end test as we have for this
// feature, due to the complexity of creating an integration test involving the network stack. We
// only test the IPv4 case here, as the logic around IPv4/IPv6 handling is tested generically in
// tcp_keepalive_option_impl_test.cc.
class TcpKeepaliveTest : public ClusterManagerImplTest {
public:
  void initialize(const std::string& yaml) { create(parseBootstrapFromV2Yaml(yaml)); }

  void TearDown() override { factory_.tls_.shutdownThread(); }

  void expectSetsockoptSoKeepalive(absl::optional<int> keepalive_probes,
                                   absl::optional<int> keepalive_time,
                                   absl::optional<int> keepalive_interval) {
    if (!ENVOY_SOCKET_SO_KEEPALIVE.has_value()) {
      EXPECT_CALL(factory_.tls_.dispatcher_, createClientConnection_(_, _, _, _))
          .WillOnce(
              Invoke([this](Network::Address::InstanceConstSharedPtr,
                            Network::Address::InstanceConstSharedPtr, Network::TransportSocketPtr&,
                            const Network::ConnectionSocket::OptionsSharedPtr& options)
                         -> Network::ClientConnection* {
                EXPECT_NE(nullptr, options.get());
                EXPECT_EQ(1, options->size());
                NiceMock<Network::MockConnectionSocket> socket;
                EXPECT_FALSE((Network::Socket::applyOptions(
                    options, socket, envoy::api::v2::core::SocketOption::STATE_PREBIND)));
                return connection_;
              }));
      cluster_manager_->tcpConnForCluster("TcpKeepaliveCluster", nullptr, nullptr);
      return;
    }
    NiceMock<Api::MockOsSysCalls> os_sys_calls;
    TestThreadsafeSingletonInjector<Api::OsSysCallsImpl> os_calls(&os_sys_calls);
    EXPECT_CALL(factory_.tls_.dispatcher_, createClientConnection_(_, _, _, _))
        .WillOnce(
            Invoke([this](Network::Address::InstanceConstSharedPtr,
                          Network::Address::InstanceConstSharedPtr, Network::TransportSocketPtr&,
                          const Network::ConnectionSocket::OptionsSharedPtr& options)
                       -> Network::ClientConnection* {
              EXPECT_NE(nullptr, options.get());
              NiceMock<Network::MockConnectionSocket> socket;
              EXPECT_TRUE((Network::Socket::applyOptions(
                  options, socket, envoy::api::v2::core::SocketOption::STATE_PREBIND)));
              return connection_;
            }));
    EXPECT_CALL(os_sys_calls, setsockopt_(_, ENVOY_SOCKET_SO_KEEPALIVE.value().first,
                                          ENVOY_SOCKET_SO_KEEPALIVE.value().second, _, sizeof(int)))
        .WillOnce(Invoke([](int, int, int, const void* optval, socklen_t) -> int {
          EXPECT_EQ(1, *static_cast<const int*>(optval));
          return 0;
        }));
    if (keepalive_probes.has_value()) {
      EXPECT_CALL(os_sys_calls,
                  setsockopt_(_, ENVOY_SOCKET_TCP_KEEPCNT.value().first,
                              ENVOY_SOCKET_TCP_KEEPCNT.value().second, _, sizeof(int)))
          .WillOnce(
              Invoke([&keepalive_probes](int, int, int, const void* optval, socklen_t) -> int {
                EXPECT_EQ(keepalive_probes.value(), *static_cast<const int*>(optval));
                return 0;
              }));
    }
    if (keepalive_time.has_value()) {
      EXPECT_CALL(os_sys_calls,
                  setsockopt_(_, ENVOY_SOCKET_TCP_KEEPIDLE.value().first,
                              ENVOY_SOCKET_TCP_KEEPIDLE.value().second, _, sizeof(int)))
          .WillOnce(Invoke([&keepalive_time](int, int, int, const void* optval, socklen_t) -> int {
            EXPECT_EQ(keepalive_time.value(), *static_cast<const int*>(optval));
            return 0;
          }));
    }
    if (keepalive_interval.has_value()) {
      EXPECT_CALL(os_sys_calls,
                  setsockopt_(_, ENVOY_SOCKET_TCP_KEEPINTVL.value().first,
                              ENVOY_SOCKET_TCP_KEEPINTVL.value().second, _, sizeof(int)))
          .WillOnce(
              Invoke([&keepalive_interval](int, int, int, const void* optval, socklen_t) -> int {
                EXPECT_EQ(keepalive_interval.value(), *static_cast<const int*>(optval));
                return 0;
              }));
    }
    auto conn_data = cluster_manager_->tcpConnForCluster("TcpKeepaliveCluster", nullptr, nullptr);
    EXPECT_EQ(connection_, conn_data.connection_.get());
  }

  void expectNoSocketOptions() {
    EXPECT_CALL(factory_.tls_.dispatcher_, createClientConnection_(_, _, _, _))
        .WillOnce(
            Invoke([this](Network::Address::InstanceConstSharedPtr,
                          Network::Address::InstanceConstSharedPtr, Network::TransportSocketPtr&,
                          const Network::ConnectionSocket::OptionsSharedPtr& options)
                       -> Network::ClientConnection* {
              EXPECT_EQ(nullptr, options.get());
              return connection_;
            }));
    auto conn_data = cluster_manager_->tcpConnForCluster("TcpKeepaliveCluster", nullptr, nullptr);
    EXPECT_EQ(connection_, conn_data.connection_.get());
  }

  Network::MockClientConnection* connection_ = new NiceMock<Network::MockClientConnection>();
};

TEST_F(TcpKeepaliveTest, TcpKeepaliveUnset) {
  const std::string yaml = R"EOF(
  static_resources:
    clusters:
    - name: TcpKeepaliveCluster
      connect_timeout: 0.250s
      lb_policy: ROUND_ROBIN
      type: STATIC
      hosts:
      - socket_address:
          address: "127.0.0.1"
          port_value: 11001
  )EOF";
  initialize(yaml);
  expectNoSocketOptions();
}

TEST_F(TcpKeepaliveTest, TcpKeepaliveCluster) {
  const std::string yaml = R"EOF(
  static_resources:
    clusters:
    - name: TcpKeepaliveCluster
      connect_timeout: 0.250s
      lb_policy: ROUND_ROBIN
      type: STATIC
      hosts:
      - socket_address:
          address: "127.0.0.1"
          port_value: 11001
      upstream_connection_options:
        tcp_keepalive: {}
  )EOF";
  initialize(yaml);
  expectSetsockoptSoKeepalive({}, {}, {});
}

TEST_F(TcpKeepaliveTest, TcpKeepaliveClusterProbes) {
  const std::string yaml = R"EOF(
  static_resources:
    clusters:
    - name: TcpKeepaliveCluster
      connect_timeout: 0.250s
      lb_policy: ROUND_ROBIN
      type: STATIC
      hosts:
      - socket_address:
          address: "127.0.0.1"
          port_value: 11001
      upstream_connection_options:
        tcp_keepalive:
          keepalive_probes: 7
  )EOF";
  initialize(yaml);
  expectSetsockoptSoKeepalive(7, {}, {});
}

TEST_F(TcpKeepaliveTest, TcpKeepaliveWithAllOptions) {
  const std::string yaml = R"EOF(
  static_resources:
    clusters:
    - name: TcpKeepaliveCluster
      connect_timeout: 0.250s
      lb_policy: ROUND_ROBIN
      type: STATIC
      hosts:
      - socket_address:
          address: "127.0.0.1"
          port_value: 11001
      upstream_connection_options:
        tcp_keepalive:
          keepalive_probes: 7
          keepalive_time: 4
          keepalive_interval: 1
  )EOF";
  initialize(yaml);
  expectSetsockoptSoKeepalive(7, 4, 1);
}

} // namespace
} // namespace Upstream
} // namespace Envoy<|MERGE_RESOLUTION|>--- conflicted
+++ resolved
@@ -2534,17 +2534,10 @@
   Http::ConnectionPool::Instance* should_be_cp2 = cluster_manager_->httpConnPoolForCluster(
       "cluster_1", ResourcePriority::Default, Http::Protocol::Http11, &context2);
 
-<<<<<<< HEAD
-  // The different upstream options should lead to different hashKeys, thus different pools
-  EXPECT_NE(cp1, cp2);
-
-  // reusing the same options should lead to the same connection pools.
-=======
   // The different upstream options should lead to different hashKeys, thus different pools.
   EXPECT_NE(cp1, cp2);
 
   // Reusing the same options should lead to the same connection pools.
->>>>>>> 57721ad6
   EXPECT_EQ(cp1, should_be_cp1);
   EXPECT_EQ(cp2, should_be_cp2);
 }
