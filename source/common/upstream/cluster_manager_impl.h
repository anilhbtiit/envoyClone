--- conflicted
+++ resolved
@@ -562,14 +562,9 @@
   void postThreadLocalHealthFailure(const HostSharedPtr& host);
   void updateClusterCounts();
   void clusterWarmingToActive(const std::string& cluster_name);
-<<<<<<< HEAD
-  static void maybePreconnect(ThreadLocalClusterManagerImpl::ClusterEntryPtr& cluster_entry,
+  static void maybePreconnect(ThreadLocalClusterManagerImpl::ClusterEntry& cluster_entry,
                               const ClusterConnectivityState& cluster_manager_state,
                               std::function<ConnectionPool::Instance*()> preconnect_pool);
-=======
-  static void maybePrefetch(ThreadLocalClusterManagerImpl::ClusterEntry& cluster_entry,
-                            std::function<ConnectionPool::Instance*()> prefetch_pool);
->>>>>>> ff3ef129
 
   ClusterManagerFactory& factory_;
   Runtime::Loader& runtime_;
