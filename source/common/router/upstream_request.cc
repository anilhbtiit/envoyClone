#include "source/common/router/upstream_request.h"

#include <chrono>
#include <cstdint>
#include <functional>
#include <memory>
#include <string>

#include "envoy/event/dispatcher.h"
#include "envoy/event/timer.h"
#include "envoy/grpc/status.h"
#include "envoy/http/conn_pool.h"
#include "envoy/http/header_map.h"
#include "envoy/runtime/runtime.h"
#include "envoy/upstream/cluster_manager.h"
#include "envoy/upstream/upstream.h"

#include "source/common/common/assert.h"
#include "source/common/common/dump_state_utils.h"
#include "source/common/common/empty_string.h"
#include "source/common/common/enum_to_int.h"
#include "source/common/common/scope_tracker.h"
#include "source/common/common/utility.h"
#include "source/common/grpc/common.h"
#include "source/common/http/codes.h"
#include "source/common/http/header_map_impl.h"
#include "source/common/http/headers.h"
#include "source/common/http/message_impl.h"
#include "source/common/http/utility.h"
#include "source/common/network/application_protocol.h"
#include "source/common/network/transport_socket_options_impl.h"
#include "source/common/network/upstream_server_name.h"
#include "source/common/network/upstream_subject_alt_names.h"
#include "source/common/router/config_impl.h"
#include "source/common/router/debug_config.h"
#include "source/common/router/router.h"
#include "source/common/stream_info/uint32_accessor_impl.h"
#include "source/common/tracing/http_tracer_impl.h"
#include "source/extensions/common/proxy_protocol/proxy_protocol_header.h"

namespace Envoy {
namespace Router {

// The upstream HTTP filter manager class.
class UpstreamFilterManager : public Http::FilterManager {
public:
  UpstreamFilterManager(Http::FilterManagerCallbacks& filter_manager_callbacks,
                        Event::Dispatcher& dispatcher, OptRef<const Network::Connection> connection,
                        uint64_t stream_id, Buffer::BufferMemoryAccountSharedPtr account,
                        bool proxy_100_continue, uint32_t buffer_limit,
                        const Http::FilterChainFactory& filter_chain_factory,
                        UpstreamRequest& request)
      : FilterManager(filter_manager_callbacks, dispatcher, connection, stream_id, account,
                      proxy_100_continue, buffer_limit, filter_chain_factory),
        upstream_request_(request) {}

  StreamInfo::StreamInfo& streamInfo() override {
    return upstream_request_.parent_.callbacks()->streamInfo();
  }
  const StreamInfo::StreamInfo& streamInfo() const override {
    return upstream_request_.parent_.callbacks()->streamInfo();
  }
  // Send local replies via the downstream HTTP filter manager.
  // Local replies will not be seen by upstream HTTP filters.
  void sendLocalReply(Http::Code code, absl::string_view body,
                      const std::function<void(Http::ResponseHeaderMap& headers)>& modify_headers,
                      const absl::optional<Grpc::Status::GrpcStatus> grpc_status,
                      absl::string_view details) override {
    state().decoder_filter_chain_aborted_ = true;
    state().encoder_filter_chain_aborted_ = true;
    state().remote_encode_complete_ = true;
    state().local_complete_ = true;
    // TODO(alyssawilk) this should be done through the router to play well with hedging.
    upstream_request_.parent_.callbacks()->sendLocalReply(code, body, modify_headers, grpc_status,
                                                          details);
  }
  void executeLocalReplyIfPrepared() override {}
  UpstreamRequest& upstream_request_;
};

UpstreamRequest::UpstreamRequest(RouterFilterInterface& parent,
                                 std::unique_ptr<GenericConnPool>&& conn_pool,
                                 bool can_send_early_data, bool can_use_http3,
                                 bool enable_half_close)
    : parent_(parent), conn_pool_(std::move(conn_pool)),
      stream_info_(parent_.callbacks()->dispatcher().timeSource(), nullptr),
      start_time_(parent_.callbacks()->dispatcher().timeSource().monotonicTime()),
      calling_encode_headers_(false), upstream_canary_(false), router_sent_end_stream_(false),
      encode_trailers_(false), retried_(false), awaiting_headers_(true),
      outlier_detection_timeout_recorded_(false),
      create_per_try_timeout_on_request_complete_(false), paused_for_connect_(false),
      reset_stream_(false),
      record_timeout_budget_(parent_.cluster()->timeoutBudgetStats().has_value()),
      cleaned_up_(false), had_upstream_(false),
      stream_options_({can_send_early_data, can_use_http3}), grpc_rq_success_deferred_(false),
      upstream_wait_for_response_headers_before_disabling_read_(Runtime::runtimeFeatureEnabled(
<<<<<<< HEAD
          "envoy.reloadable_features.upstream_wait_for_response_headers_before_disabling_read")),
      enable_half_close_(enable_half_close) {
  if (parent_.config().start_child_span_) {
    if (auto tracing_config = parent_.callbacks()->tracingConfig(); tracing_config.has_value()) {
=======
          "envoy.reloadable_features.upstream_wait_for_response_headers_before_disabling_read")) {
  if (auto tracing_config = parent_.callbacks()->tracingConfig(); tracing_config.has_value()) {
    if (tracing_config->spawnUpstreamSpan() || parent_.config().start_child_span_) {
>>>>>>> 12e928ce
      span_ = parent_.callbacks()->activeSpan().spawnChild(
          tracing_config.value().get(),
          absl::StrCat("router ", parent.cluster()->observabilityName(), " egress"),
          parent_.callbacks()->dispatcher().timeSource().systemTime());
      if (parent.attemptCount() != 1) {
        // This is a retry request, add this metadata to span.
        span_->setTag(Tracing::Tags::get().RetryCount, std::to_string(parent.attemptCount() - 1));
      }
    }
  }

  // The router checks that the connection pool is non-null before creating the upstream request.
  auto upstream_host = conn_pool_->host();
  Tracing::HttpTraceContext trace_context(*parent_.downstreamHeaders());
  if (span_ != nullptr) {
    span_->injectContext(trace_context, upstream_host);
  } else {
    // No independent child span for current upstream request then inject the parent span's tracing
    // context into the request headers.
    // The injectContext() of the parent span may be called repeatedly when the request is retried.
    parent_.callbacks()->activeSpan().injectContext(trace_context, upstream_host);
  }

  stream_info_.setUpstreamInfo(std::make_shared<StreamInfo::UpstreamInfoImpl>());
  stream_info_.route_ = parent_.callbacks()->route();
  parent_.callbacks()->streamInfo().setUpstreamInfo(stream_info_.upstreamInfo());

  stream_info_.healthCheck(parent_.callbacks()->streamInfo().healthCheck());
  stream_info_.setIsShadow(parent_.callbacks()->streamInfo().isShadow());
  absl::optional<Upstream::ClusterInfoConstSharedPtr> cluster_info =
      parent_.callbacks()->streamInfo().upstreamClusterInfo();
  if (cluster_info.has_value()) {
    stream_info_.setUpstreamClusterInfo(*cluster_info);
  }

  // Set up the upstream HTTP filter manager.
  filter_manager_callbacks_ = std::make_unique<UpstreamRequestFilterManagerCallbacks>(*this);
  filter_manager_ = std::make_unique<UpstreamFilterManager>(
      *filter_manager_callbacks_, parent_.callbacks()->dispatcher(), connection(),
      parent_.callbacks()->streamId(), parent_.callbacks()->account(), true,
      parent_.callbacks()->decoderBufferLimit(), *parent_.cluster(), *this);
  // Attempt to create custom cluster-specified filter chain
  bool created = parent_.cluster()->createFilterChain(*filter_manager_,
                                                      /*only_create_if_configured=*/true);
  if (!created) {
    // Attempt to create custom router-specified filter chain.
    created = parent_.config().createFilterChain(*filter_manager_);
  }
  if (!created) {
    // Neither cluster nor router have a custom filter chain; add the default
    // cluster filter chain, which only consists of the codec filter.
    created = parent_.cluster()->createFilterChain(*filter_manager_, false);
  }
  // There will always be a codec filter present, which sets the upstream
  // interface. Fast-fail any tests that don't set up mocks correctly.
  ASSERT(created && upstream_interface_.has_value());
}

UpstreamRequest::~UpstreamRequest() { cleanUp(); }

void UpstreamRequest::cleanUp() {
  if (cleaned_up_) {
    return;
  }
  cleaned_up_ = true;

  filter_manager_->destroyFilters();

  if (span_ != nullptr) {
    auto tracing_config = parent_.callbacks()->tracingConfig();
    ASSERT(tracing_config.has_value());
    Tracing::HttpTracerUtility::finalizeUpstreamSpan(*span_, stream_info_,
                                                     tracing_config.value().get());
  }

  if (per_try_timeout_ != nullptr) {
    // Allows for testing.
    per_try_timeout_->disableTimer();
  }

  if (per_try_idle_timeout_ != nullptr) {
    // Allows for testing.
    per_try_idle_timeout_->disableTimer();
  }

  if (max_stream_duration_timer_ != nullptr) {
    max_stream_duration_timer_->disableTimer();
  }

  if (upstream_log_flush_timer_ != nullptr) {
    upstream_log_flush_timer_->disableTimer();
  }

  clearRequestEncoder();

  // If desired, fire the per-try histogram when the UpstreamRequest
  // completes.
  if (record_timeout_budget_) {
    Event::Dispatcher& dispatcher = parent_.callbacks()->dispatcher();
    const MonotonicTime end_time = dispatcher.timeSource().monotonicTime();
    const std::chrono::milliseconds response_time =
        std::chrono::duration_cast<std::chrono::milliseconds>(end_time - start_time_);
    Upstream::ClusterTimeoutBudgetStatsOptRef tb_stats = parent_.cluster()->timeoutBudgetStats();
    tb_stats->get().upstream_rq_timeout_budget_per_try_percent_used_.recordValue(
        FilterUtility::percentageOfTimeout(response_time, parent_.timeout().per_try_timeout_));
  }

  // Ditto for request/response size histograms.
  Upstream::ClusterRequestResponseSizeStatsOptRef req_resp_stats_opt =
      parent_.cluster()->requestResponseSizeStats();
  if (req_resp_stats_opt.has_value() && parent_.downstreamHeaders()) {
    auto& req_resp_stats = req_resp_stats_opt->get();
    req_resp_stats.upstream_rq_headers_size_.recordValue(parent_.downstreamHeaders()->byteSize());
    req_resp_stats.upstream_rq_body_size_.recordValue(stream_info_.bytesSent());

    if (response_headers_size_.has_value()) {
      req_resp_stats.upstream_rs_headers_size_.recordValue(response_headers_size_.value());
      req_resp_stats.upstream_rs_body_size_.recordValue(stream_info_.bytesReceived());
    }
  }

  stream_info_.onRequestComplete();
  upstreamLog(AccessLog::AccessLogType::UpstreamEnd);

  while (downstream_data_disabled_ != 0) {
    parent_.callbacks()->onDecoderFilterBelowWriteBufferLowWatermark();
    parent_.cluster()->trafficStats()->upstream_flow_control_drained_total_.inc();
    --downstream_data_disabled_;
  }
  // The upstream HTTP filter chain callbacks own headers/trailers while they are traversing the
  // filter chain. Make sure to not delete them immediately when the stream ends, as the stream
  // often ends during filter chain processing and it causes use-after-free violations.
  parent_.callbacks()->dispatcher().deferredDelete(std::move(filter_manager_callbacks_));
}

void UpstreamRequest::upstreamLog(AccessLog::AccessLogType access_log_type) {
  const Formatter::HttpFormatterContext log_context{parent_.downstreamHeaders(),
                                                    upstream_headers_.get(),
                                                    upstream_trailers_.get(),
                                                    {},
                                                    access_log_type};

  for (const auto& upstream_log : parent_.config().upstream_logs_) {
    upstream_log->log(log_context, stream_info_);
  }
}

// This is called by the FilterManager when all filters have processed 1xx headers. Forward them
// on to the router.
void UpstreamRequest::decode1xxHeaders(Http::ResponseHeaderMapPtr&& headers) {
  ScopeTrackerScopeState scope(&parent_.callbacks()->scope(), parent_.callbacks()->dispatcher());

  ASSERT(Http::HeaderUtility::isSpecial1xx(*headers));
  addResponseHeadersSize(headers->byteSize());
  maybeHandleDeferredReadDisable();
  parent_.onUpstream1xxHeaders(std::move(headers), *this);
}

// This is called by the FilterManager when all filters have processed headers. Forward them
// on to the router.
void UpstreamRequest::decodeHeaders(Http::ResponseHeaderMapPtr&& headers, bool end_stream) {
  ASSERT(headers.get());
  ENVOY_STREAM_LOG(trace, "end_stream: {}, upstream response headers:\n{}", *parent_.callbacks(),
                   end_stream, *headers);
  ScopeTrackerScopeState scope(&parent_.callbacks()->scope(), parent_.callbacks()->dispatcher());

  resetPerTryIdleTimer();

  addResponseHeadersSize(headers->byteSize());

  // We drop unsupported 1xx on the floor here. 101 upgrade headers need to be passed to the client
  // as part of the final response. Most 1xx headers are handled in onUpstream1xxHeaders.
  //
  // We could in principle handle other headers here, but this might result in the double invocation
  // of decodeHeaders() (once for informational, again for non-informational), which is likely an
  // easy to miss corner case in the filter and HCM contract.
  //
  // This filtering is done early in upstream request, unlike 100 coalescing which is performed in
  // the router filter, since the filtering only depends on the state of a single upstream, and we
  // don't want to confuse accounting such as onFirstUpstreamRxByteReceived() with informational
  // headers.
  const uint64_t response_code = Http::Utility::getResponseStatus(*headers);
  if (Http::CodeUtility::is1xx(response_code) &&
      response_code != enumToInt(Http::Code::SwitchingProtocols)) {
    return;
  }

  awaiting_headers_ = false;
  if (span_ != nullptr) {
    Tracing::HttpTracerUtility::onUpstreamResponseHeaders(*span_, headers.get());
  }
  if (!parent_.config().upstream_logs_.empty()) {
    upstream_headers_ = Http::createHeaderMap<Http::ResponseHeaderMapImpl>(*headers);
  }
  stream_info_.setResponseCode(static_cast<uint32_t>(response_code));

  maybeHandleDeferredReadDisable();
  ASSERT(headers.get());

  parent_.onUpstreamHeaders(response_code, std::move(headers), *this, end_stream);
}

void UpstreamRequest::maybeHandleDeferredReadDisable() {
  for (; deferred_read_disabling_count_ > 0; --deferred_read_disabling_count_) {
    // If the deferred read disabling count hasn't been cancelled out by read
    // enabling count so far, stop the upstream from reading the rest response.
    // Because readDisable keeps track of how many time it is called with
    // "true" or "false", here it has to be called with "true" the same number
    // of times as it would be called with "false" in the future.
    parent_.cluster()->trafficStats()->upstream_flow_control_paused_reading_total_.inc();
    upstream_->readDisable(true);
  }
}

void UpstreamRequest::decodeData(Buffer::Instance& data, bool end_stream) {
  ScopeTrackerScopeState scope(&parent_.callbacks()->scope(), parent_.callbacks()->dispatcher());

  resetPerTryIdleTimer();
  stream_info_.addBytesReceived(data.length());
  parent_.onUpstreamData(data, *this, end_stream);
}

void UpstreamRequest::decodeTrailers(Http::ResponseTrailerMapPtr&& trailers) {
  ENVOY_STREAM_LOG(trace, "upstream response trailers:\n{}", *parent_.callbacks(), *trailers);
  ScopeTrackerScopeState scope(&parent_.callbacks()->scope(), parent_.callbacks()->dispatcher());

  if (span_ != nullptr) {
    Tracing::HttpTracerUtility::onUpstreamResponseTrailers(*span_, trailers.get());
  }
  if (!parent_.config().upstream_logs_.empty()) {
    upstream_trailers_ = Http::createHeaderMap<Http::ResponseTrailerMapImpl>(*trailers);
  }
  parent_.onUpstreamTrailers(std::move(trailers), *this);
}

void UpstreamRequest::dumpState(std::ostream& os, int indent_level) const {
  const char* spaces = spacesForLevel(indent_level);
  os << spaces << "UpstreamRequest " << this << "\n";
  if (connection()) {
    const auto addressProvider = connection()->connectionInfoProviderSharedPtr();
    DUMP_DETAILS(addressProvider);
  }
  const Http::RequestHeaderMap* request_headers = parent_.downstreamHeaders();
  DUMP_DETAILS(request_headers);
  if (filter_manager_) {
    filter_manager_->dumpState(os, indent_level);
  }
}

const Route& UpstreamRequest::route() const { return *parent_.callbacks()->route(); }

OptRef<const Network::Connection> UpstreamRequest::connection() const {
  return parent_.callbacks()->connection();
}

void UpstreamRequest::decodeMetadata(Http::MetadataMapPtr&& metadata_map) {
  parent_.onUpstreamMetadata(std::move(metadata_map));
}

void UpstreamRequest::maybeEndDecode(bool end_stream) {
  if (end_stream) {
    upstreamTiming().onLastUpstreamRxByteReceived(parent_.callbacks()->dispatcher().timeSource());
  }
}

void UpstreamRequest::onUpstreamHostSelected(Upstream::HostDescriptionConstSharedPtr host,
                                             bool pool_success) {
  StreamInfo::UpstreamInfo& upstream_info = *streamInfo().upstreamInfo();
  upstream_info.setUpstreamHost(host);
  upstream_host_ = host;
  parent_.onUpstreamHostSelected(host, pool_success);
}

void UpstreamRequest::acceptHeadersFromRouter(bool end_stream) {
  ASSERT(!router_sent_end_stream_);
  router_sent_end_stream_ = end_stream;

  // Make sure that when we are forwarding CONNECT payload we do not do so until
  // the upstream has accepted the CONNECT request.
  // This must be done before conn_pool->newStream, as onPoolReady un-pauses for CONNECT
  // termination.
  auto* headers = parent_.downstreamHeaders();
  if (headers->getMethodValue() == Http::Headers::get().MethodValues.Connect) {
    paused_for_connect_ = true;
  }

  // Kick off creation of the upstream connection immediately upon receiving headers.
  // In future it may be possible for upstream HTTP filters to delay this, or influence connection
  // creation but for now optimize for minimal latency and fetch the connection
  // as soon as possible.
  conn_pool_->newStream(this);

  if (parent_.config().upstream_log_flush_interval_.has_value()) {
    upstream_log_flush_timer_ = parent_.callbacks()->dispatcher().createTimer([this]() -> void {
      // If the request is complete, we've already done the stream-end upstream log, and shouldn't
      // do the periodic log.
      if (!streamInfo().requestComplete().has_value()) {
        upstreamLog(AccessLog::AccessLogType::UpstreamPeriodic);
        resetUpstreamLogFlushTimer();
      }
      // Both downstream and upstream bytes meters may not be initialized when
      // the timer goes off, e.g. if it takes longer than the interval for a
      // connection to be initialized; check for nullptr.
      auto& downstream_bytes_meter = stream_info_.getDownstreamBytesMeter();
      auto& upstream_bytes_meter = stream_info_.getUpstreamBytesMeter();
      const SystemTime now = parent_.callbacks()->dispatcher().timeSource().systemTime();
      if (downstream_bytes_meter) {
        downstream_bytes_meter->takeUpstreamPeriodicLoggingSnapshot(now);
      }
      if (upstream_bytes_meter) {
        upstream_bytes_meter->takeUpstreamPeriodicLoggingSnapshot(now);
      }
    });

    resetUpstreamLogFlushTimer();
  }

  filter_manager_->requestHeadersInitialized();
  filter_manager_->streamInfo().setRequestHeaders(*parent_.downstreamHeaders());
  filter_manager_->decodeHeaders(*parent_.downstreamHeaders(), end_stream);
}

void UpstreamRequest::acceptDataFromRouter(Buffer::Instance& data, bool end_stream) {
  ASSERT(!router_sent_end_stream_);
  router_sent_end_stream_ = end_stream;

  filter_manager_->decodeData(data, end_stream);
}

void UpstreamRequest::acceptTrailersFromRouter(Http::RequestTrailerMap& trailers) {
  ASSERT(!router_sent_end_stream_);
  router_sent_end_stream_ = true;
  encode_trailers_ = true;

  filter_manager_->decodeTrailers(trailers);
}

void UpstreamRequest::acceptMetadataFromRouter(Http::MetadataMapPtr&& metadata_map_ptr) {
  filter_manager_->decodeMetadata(*metadata_map_ptr);
}

void UpstreamRequest::onResetStream(Http::StreamResetReason reason,
                                    absl::string_view transport_failure_reason) {
  ScopeTrackerScopeState scope(&parent_.callbacks()->scope(), parent_.callbacks()->dispatcher());

  if (span_ != nullptr) {
    // Add tags about reset.
    span_->setTag(Tracing::Tags::get().Error, Tracing::Tags::get().True);
    span_->setTag(Tracing::Tags::get().ErrorReason, Http::Utility::resetReasonToString(reason));
  }
  clearRequestEncoder();
  awaiting_headers_ = false;
  if (!calling_encode_headers_) {
    stream_info_.setResponseFlag(Filter::streamResetReasonToResponseFlag(reason));
    parent_.onUpstreamReset(reason, transport_failure_reason, *this);
  } else {
    deferred_reset_reason_ = reason;
  }
}

void UpstreamRequest::resetStream() {
  if (conn_pool_->cancelAnyPendingStream()) {
    ENVOY_STREAM_LOG(debug, "canceled pool request", *parent_.callbacks());
    ASSERT(!upstream_);
  }

  // Don't reset the stream if we're already done with it.
  if (upstreamTiming().last_upstream_tx_byte_sent_.has_value() &&
      upstreamTiming().last_upstream_rx_byte_received_.has_value()) {
    return;
  }

  if (span_ != nullptr) {
    // Add tags about the cancellation.
    span_->setTag(Tracing::Tags::get().Canceled, Tracing::Tags::get().True);
  }

  if (upstream_) {
    ENVOY_STREAM_LOG(debug, "resetting pool request", *parent_.callbacks());
    upstream_->resetStream();
    clearRequestEncoder();
  }
  reset_stream_ = true;
}

void UpstreamRequest::resetPerTryIdleTimer() {
  if (per_try_idle_timeout_ != nullptr) {
    per_try_idle_timeout_->enableTimer(parent_.timeout().per_try_idle_timeout_);
  }
}

void UpstreamRequest::resetUpstreamLogFlushTimer() {
  if (upstream_log_flush_timer_ != nullptr) {
    upstream_log_flush_timer_->enableTimer(parent_.config().upstream_log_flush_interval_.value());
  }
}

void UpstreamRequest::setupPerTryTimeout() {
  ASSERT(!per_try_timeout_);
  if (parent_.timeout().per_try_timeout_.count() > 0) {
    per_try_timeout_ =
        parent_.callbacks()->dispatcher().createTimer([this]() -> void { onPerTryTimeout(); });
    per_try_timeout_->enableTimer(parent_.timeout().per_try_timeout_);
  }

  ASSERT(!per_try_idle_timeout_);
  if (parent_.timeout().per_try_idle_timeout_.count() > 0) {
    per_try_idle_timeout_ =
        parent_.callbacks()->dispatcher().createTimer([this]() -> void { onPerTryIdleTimeout(); });
    resetPerTryIdleTimer();
  }
}

void UpstreamRequest::onPerTryIdleTimeout() {
  ENVOY_STREAM_LOG(debug, "upstream per try idle timeout", *parent_.callbacks());
  stream_info_.setResponseFlag(StreamInfo::CoreResponseFlag::StreamIdleTimeout);
  parent_.onPerTryIdleTimeout(*this);
}

void UpstreamRequest::onPerTryTimeout() {
  // If we've sent anything downstream, ignore the per try timeout and let the response continue
  // up to the global timeout
  if (!parent_.downstreamResponseStarted()) {
    ENVOY_STREAM_LOG(debug, "upstream per try timeout", *parent_.callbacks());

    stream_info_.setResponseFlag(StreamInfo::CoreResponseFlag::UpstreamRequestTimeout);
    parent_.onPerTryTimeout(*this);
  } else {
    ENVOY_STREAM_LOG(debug,
                     "ignored upstream per try timeout due to already started downstream response",
                     *parent_.callbacks());
  }
}

void UpstreamRequest::recordConnectionPoolCallbackLatency() {
  upstreamTiming().recordConnectionPoolCallbackLatency(
      start_time_, parent_.callbacks()->dispatcher().timeSource());
}

void UpstreamRequest::onPoolFailure(ConnectionPool::PoolFailureReason reason,
                                    absl::string_view transport_failure_reason,
                                    Upstream::HostDescriptionConstSharedPtr host) {
  recordConnectionPoolCallbackLatency();
  Http::StreamResetReason reset_reason = [](ConnectionPool::PoolFailureReason reason) {
    switch (reason) {
    case ConnectionPool::PoolFailureReason::Overflow:
      return Http::StreamResetReason::Overflow;
    case ConnectionPool::PoolFailureReason::RemoteConnectionFailure:
      return Http::StreamResetReason::RemoteConnectionFailure;
    case ConnectionPool::PoolFailureReason::LocalConnectionFailure:
      return Http::StreamResetReason::LocalConnectionFailure;
    case ConnectionPool::PoolFailureReason::Timeout:
      return Http::StreamResetReason::ConnectionTimeout;
    }
    PANIC_DUE_TO_CORRUPT_ENUM;
  }(reason);

  stream_info_.upstreamInfo()->setUpstreamTransportFailureReason(transport_failure_reason);

  // Mimic an upstream reset.
  onUpstreamHostSelected(host, false);
  onResetStream(reset_reason, transport_failure_reason);
}

void UpstreamRequest::onPoolReady(std::unique_ptr<GenericUpstream>&& upstream,
                                  Upstream::HostDescriptionConstSharedPtr host,
                                  const Network::ConnectionInfoProvider& address_provider,
                                  StreamInfo::StreamInfo& info,
                                  absl::optional<Http::Protocol> protocol) {
  // This may be called under an existing ScopeTrackerScopeState but it will unwind correctly.
  ScopeTrackerScopeState scope(&parent_.callbacks()->scope(), parent_.callbacks()->dispatcher());
  ENVOY_STREAM_LOG(debug, "pool ready", *parent_.callbacks());
  recordConnectionPoolCallbackLatency();
  upstream_ = std::move(upstream);
  had_upstream_ = true;
  // Have the upstream use the account of the downstream.
  upstream_->setAccount(parent_.callbacks()->account());
  if (enable_half_close_) {
    upstream_->enableHalfClose();
  }

  host->outlierDetector().putResult(Upstream::Outlier::Result::LocalOriginConnectSuccess);

  onUpstreamHostSelected(host, true);

  if (protocol) {
    stream_info_.protocol(protocol.value());
  } else {
    // We only pause for CONNECT for HTTP upstreams. If this is a TCP upstream, unpause.
    paused_for_connect_ = false;
  }

  StreamInfo::UpstreamInfo& upstream_info = *stream_info_.upstreamInfo();
  if (info.upstreamInfo()) {
    auto& upstream_timing = info.upstreamInfo()->upstreamTiming();
    upstreamTiming().upstream_connect_start_ = upstream_timing.upstream_connect_start_;
    upstreamTiming().upstream_connect_complete_ = upstream_timing.upstream_connect_complete_;
    upstreamTiming().upstream_handshake_complete_ = upstream_timing.upstream_handshake_complete_;
    upstream_info.setUpstreamNumStreams(info.upstreamInfo()->upstreamNumStreams());
  }

  // Upstream HTTP filters might have already created/set a filter state.
  const StreamInfo::FilterStateSharedPtr& filter_state = info.filterState();
  if (!filter_state) {
    upstream_info.setUpstreamFilterState(
        std::make_shared<StreamInfo::FilterStateImpl>(StreamInfo::FilterState::LifeSpan::Request));
  } else {
    upstream_info.setUpstreamFilterState(filter_state);
  }
  upstream_info.setUpstreamLocalAddress(address_provider.localAddress());
  upstream_info.setUpstreamRemoteAddress(address_provider.remoteAddress());
  upstream_info.setUpstreamSslConnection(info.downstreamAddressProvider().sslConnection());

  if (info.downstreamAddressProvider().connectionID().has_value()) {
    upstream_info.setUpstreamConnectionId(info.downstreamAddressProvider().connectionID().value());
  }

  if (info.downstreamAddressProvider().interfaceName().has_value()) {
    upstream_info.setUpstreamInterfaceName(
        info.downstreamAddressProvider().interfaceName().value());
  }

  stream_info_.setUpstreamBytesMeter(upstream_->bytesMeter());
  StreamInfo::StreamInfo::syncUpstreamAndDownstreamBytesMeter(parent_.callbacks()->streamInfo(),
                                                              stream_info_);
  if (protocol) {
    upstream_info.setUpstreamProtocol(protocol.value());
  }

  if (parent_.downstreamEndStream()) {
    setupPerTryTimeout();
  } else {
    create_per_try_timeout_on_request_complete_ = true;
  }

  // Make sure the connection manager will inform the downstream watermark manager when the
  // downstream buffers are overrun. This may result in immediate watermark callbacks referencing
  // the encoder.
  parent_.callbacks()->addDownstreamWatermarkCallbacks(downstream_watermark_manager_);

  absl::optional<std::chrono::milliseconds> max_stream_duration;
  if (parent_.dynamicMaxStreamDuration().has_value()) {
    max_stream_duration = parent_.dynamicMaxStreamDuration().value();
  } else if (upstream_host_->cluster().commonHttpProtocolOptions().has_max_stream_duration()) {
    max_stream_duration = std::chrono::milliseconds(DurationUtil::durationToMilliseconds(
        upstream_host_->cluster().commonHttpProtocolOptions().max_stream_duration()));
  }
  if (max_stream_duration.has_value() && max_stream_duration->count()) {
    max_stream_duration_timer_ = parent_.callbacks()->dispatcher().createTimer(
        [this]() -> void { onStreamMaxDurationReached(); });
    max_stream_duration_timer_->enableTimer(*max_stream_duration);
  }

  const auto* route_entry = route().routeEntry();
  if (route_entry->autoHostRewrite() && !host->hostname().empty()) {
    Http::Utility::updateAuthority(*parent_.downstreamHeaders(), host->hostname(),
                                   route_entry->appendXfh());
  }

  stream_info_.setRequestHeaders(*parent_.downstreamHeaders());

  if (parent_.config().flush_upstream_log_on_upstream_stream_) {
    upstreamLog(AccessLog::AccessLogType::UpstreamPoolReady);
  }

  if (address_provider.connectionID() && stream_info_.downstreamAddressProvider().connectionID()) {
    ENVOY_LOG(debug, "Attached upstream connection [C{}] to downstream connection [C{}]",
              address_provider.connectionID().value(),
              stream_info_.downstreamAddressProvider().connectionID().value());
  }

  for (auto* callback : upstream_callbacks_) {
    callback->onUpstreamConnectionEstablished();
  }
}

UpstreamToDownstream& UpstreamRequest::upstreamToDownstream() { return *upstream_interface_; }

void UpstreamRequest::onStreamMaxDurationReached() {
  upstream_host_->cluster().trafficStats()->upstream_rq_max_duration_reached_.inc();

  // The upstream had closed then try to retry along with retry policy.
  parent_.onStreamMaxDurationReached(*this);
}

void UpstreamRequest::clearRequestEncoder() {
  // Before clearing the encoder, unsubscribe from callbacks.
  if (upstream_) {
    parent_.callbacks()->removeDownstreamWatermarkCallbacks(downstream_watermark_manager_);
  }
  upstream_.reset();
}

void UpstreamRequest::readDisableOrDefer(bool disable) {
  if (!upstream_wait_for_response_headers_before_disabling_read_) {
    if (disable) {
      parent_.cluster()->trafficStats()->upstream_flow_control_paused_reading_total_.inc();
      upstream_->readDisable(true);
    } else {
      parent_.cluster()->trafficStats()->upstream_flow_control_resumed_reading_total_.inc();
      upstream_->readDisable(false);
    }
    return;
  }

  if (disable) {
    // See comments on deferred_read_disabling_count_ for when we do and don't defer.
    if (parent_.downstreamResponseStarted()) {
      // The downstream connection is overrun. Pause reads from upstream.
      // If there are multiple calls to readDisable either the codec (H2) or the
      // underlying Network::Connection (H1) will handle reference counting.
      parent_.cluster()->trafficStats()->upstream_flow_control_paused_reading_total_.inc();
      upstream_->readDisable(disable);
    } else {
      ++deferred_read_disabling_count_;
    }
    return;
  }

  // One source of connection blockage has buffer available.
  if (deferred_read_disabling_count_ > 0) {
    ASSERT(!parent_.downstreamResponseStarted());
    // Cancel out an existing deferred read disabling.
    --deferred_read_disabling_count_;
    return;
  }
  ASSERT(parent_.downstreamResponseStarted());
  // Pass this on to the stream, which
  // will resume reads if this was the last remaining high watermark.
  parent_.cluster()->trafficStats()->upstream_flow_control_resumed_reading_total_.inc();
  upstream_->readDisable(disable);
}

void UpstreamRequest::DownstreamWatermarkManager::onAboveWriteBufferHighWatermark() {
  ASSERT(parent_.upstream_);
  parent_.readDisableOrDefer(true);
}

void UpstreamRequest::DownstreamWatermarkManager::onBelowWriteBufferLowWatermark() {
  ASSERT(parent_.upstream_);
  parent_.readDisableOrDefer(false);
}

void UpstreamRequest::disableDataFromDownstreamForFlowControl() {
  parent_.cluster()->trafficStats()->upstream_flow_control_backed_up_total_.inc();
  parent_.callbacks()->onDecoderFilterAboveWriteBufferHighWatermark();
  ++downstream_data_disabled_;
}

void UpstreamRequest::enableDataFromDownstreamForFlowControl() {
  parent_.cluster()->trafficStats()->upstream_flow_control_drained_total_.inc();
  parent_.callbacks()->onDecoderFilterBelowWriteBufferLowWatermark();
  ASSERT(downstream_data_disabled_ != 0);
  if (downstream_data_disabled_ > 0) {
    --downstream_data_disabled_;
  }
}

Http::RequestHeaderMapOptRef UpstreamRequestFilterManagerCallbacks::requestHeaders() {
  return {*upstream_request_.parent_.downstreamHeaders()};
}

Http::RequestTrailerMapOptRef UpstreamRequestFilterManagerCallbacks::requestTrailers() {
  if (upstream_request_.parent_.downstreamTrailers()) {
    return {*upstream_request_.parent_.downstreamTrailers()};
  }
  if (trailers_) {
    return {*trailers_};
  }
  return {};
}

const ScopeTrackedObject& UpstreamRequestFilterManagerCallbacks::scope() {
  return upstream_request_.parent_.callbacks()->scope();
}

OptRef<const Tracing::Config> UpstreamRequestFilterManagerCallbacks::tracingConfig() const {
  return upstream_request_.parent_.callbacks()->tracingConfig();
}

Tracing::Span& UpstreamRequestFilterManagerCallbacks::activeSpan() {
  return upstream_request_.parent_.callbacks()->activeSpan();
}

void UpstreamRequestFilterManagerCallbacks::resetStream(
    Http::StreamResetReason reset_reason, absl::string_view transport_failure_reason) {
  // The filter manager needs to disambiguate between a filter-driven reset,
  // which should force reset the stream, and a codec driven reset, which should
  // tell the router the stream reset, and let the router make the decision to
  // send a local reply, or retry the stream.
  if (reset_reason == Http::StreamResetReason::LocalReset &&
      transport_failure_reason != "codec_error") {
    upstream_request_.parent_.callbacks()->resetStream();
    return;
  }
  return upstream_request_.onResetStream(reset_reason, transport_failure_reason);
}

Upstream::ClusterInfoConstSharedPtr UpstreamRequestFilterManagerCallbacks::clusterInfo() {
  return upstream_request_.parent_.callbacks()->clusterInfo();
}

Http::Http1StreamEncoderOptionsOptRef
UpstreamRequestFilterManagerCallbacks::http1StreamEncoderOptions() {
  return upstream_request_.parent_.callbacks()->http1StreamEncoderOptions();
}

} // namespace Router
} // namespace Envoy<|MERGE_RESOLUTION|>--- conflicted
+++ resolved
@@ -94,16 +94,10 @@
       cleaned_up_(false), had_upstream_(false),
       stream_options_({can_send_early_data, can_use_http3}), grpc_rq_success_deferred_(false),
       upstream_wait_for_response_headers_before_disabling_read_(Runtime::runtimeFeatureEnabled(
-<<<<<<< HEAD
           "envoy.reloadable_features.upstream_wait_for_response_headers_before_disabling_read")),
       enable_half_close_(enable_half_close) {
-  if (parent_.config().start_child_span_) {
-    if (auto tracing_config = parent_.callbacks()->tracingConfig(); tracing_config.has_value()) {
-=======
-          "envoy.reloadable_features.upstream_wait_for_response_headers_before_disabling_read")) {
   if (auto tracing_config = parent_.callbacks()->tracingConfig(); tracing_config.has_value()) {
     if (tracing_config->spawnUpstreamSpan() || parent_.config().start_child_span_) {
->>>>>>> 12e928ce
       span_ = parent_.callbacks()->activeSpan().spawnChild(
           tracing_config.value().get(),
           absl::StrCat("router ", parent.cluster()->observabilityName(), " egress"),
