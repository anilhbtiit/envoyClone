#include "test/integration/server.h"

#include <memory>
#include <string>

#include "envoy/http/header_map.h"

#include "source/common/common/random_generator.h"
#include "source/common/common/thread.h"
#include "source/common/local_info/local_info_impl.h"
#include "source/common/network/utility.h"
#include "source/common/stats/thread_local_store.h"
#include "source/common/thread_local/thread_local_impl.h"
#include "source/server/hot_restart_nop_impl.h"
#include "source/server/options_impl.h"
#include "source/server/process_context_impl.h"

#include "test/common/runtime/utility.h"
#include "test/integration/utility.h"
#include "test/mocks/common.h"
#include "test/mocks/runtime/mocks.h"
#include "test/test_common/environment.h"

#include "absl/strings/str_replace.h"
#include "gtest/gtest.h"

namespace Envoy {
namespace Server {

OptionsImpl createTestOptionsImpl(const std::string& config_path, const std::string& config_yaml,
                                  Network::Address::IpVersion ip_version,
                                  FieldValidationConfig validation_config, uint32_t concurrency,
                                  std::chrono::seconds drain_time,
                                  Server::DrainStrategy drain_strategy) {
  OptionsImpl test_options("cluster_name", "node_name", "zone_name", spdlog::level::info);

  test_options.setConfigPath(config_path);
  test_options.setConfigYaml(config_yaml);
  test_options.setLocalAddressIpVersion(ip_version);
  test_options.setFileFlushIntervalMsec(std::chrono::milliseconds(50));
  test_options.setDrainTime(drain_time);
  test_options.setParentShutdownTime(std::chrono::seconds(2));
  test_options.setDrainStrategy(drain_strategy);
  test_options.setAllowUnknownFields(validation_config.allow_unknown_static_fields);
  test_options.setRejectUnknownFieldsDynamic(validation_config.reject_unknown_dynamic_fields);
  test_options.setIgnoreUnknownFieldsDynamic(validation_config.ignore_unknown_dynamic_fields);
  test_options.setConcurrency(concurrency);
  test_options.setHotRestartDisabled(true);

  return test_options;
}

} // namespace Server

IntegrationTestServerPtr IntegrationTestServer::create(
    const std::string& config_path, const Network::Address::IpVersion version,
    std::function<void(IntegrationTestServer&)> server_ready_function,
    std::function<void()> on_server_init_function, absl::optional<uint64_t> deterministic_value,
    Event::TestTimeSystem& time_system, Api::Api& api, bool defer_listener_finalization,
    ProcessObjectOptRef process_object, Server::FieldValidationConfig validation_config,
    uint32_t concurrency, std::chrono::seconds drain_time, Server::DrainStrategy drain_strategy,
    Buffer::WatermarkFactorySharedPtr watermark_factory, bool use_real_stats) {
  IntegrationTestServerPtr server{
      std::make_unique<IntegrationTestServerImpl>(time_system, api, config_path, use_real_stats)};
  if (server_ready_function != nullptr) {
    server->setOnServerReadyCb(server_ready_function);
  }
  server->start(version, on_server_init_function, deterministic_value, defer_listener_finalization,
                process_object, validation_config, concurrency, drain_time, drain_strategy,
                watermark_factory);
  return server;
}

void IntegrationTestServer::waitUntilListenersReady() {
  Thread::LockGuard guard(listeners_mutex_);
  while (pending_listeners_ != 0) {
    // If your test is hanging forever here, you may need to create your listener manually,
    // after BaseIntegrationTest::initialize() is done. See cds_integration_test.cc for an example.
    listeners_cv_.wait(listeners_mutex_); // Safe since CondVar::wait won't throw.
  }
  ENVOY_LOG(info, "listener wait complete");
}

void IntegrationTestServer::setDynamicContextParam(absl::string_view resource_type_url,
                                                   absl::string_view key, absl::string_view value) {
  server().dispatcher().post([this, resource_type_url, key, value]() {
    server().localInfo().contextProvider().setDynamicContextParam(resource_type_url, key, value);
  });
}

void IntegrationTestServer::unsetDynamicContextParam(absl::string_view resource_type_url,
                                                     absl::string_view key) {
  server().dispatcher().post([this, resource_type_url, key]() {
    server().localInfo().contextProvider().unsetDynamicContextParam(resource_type_url, key);
  });
}

<<<<<<< HEAD
void IntegrationTestServer::start(
    const Network::Address::IpVersion version, std::function<void()> on_server_init_function,
    absl::optional<uint64_t> deterministic_value, bool defer_listener_finalization,
    ProcessObjectOptRef process_object, Server::FieldValidationConfig validator_config,
    uint32_t concurrency, std::chrono::seconds drain_time, Server::DrainStrategy drain_strategy,
    Buffer::WatermarkFactorySharedPtr watermark_factory, bool v2_bootstrap) {
  ENVOY_LOG(info, "starting integration test server");
  ASSERT(!thread_);
  thread_ = api_.threadFactory().createThread(
      [version, deterministic_value, process_object, validator_config, concurrency, drain_time,
       drain_strategy, watermark_factory, v2_bootstrap, this]() -> void {
        threadRoutine(version, deterministic_value, process_object, validator_config, concurrency,
                      drain_time, drain_strategy, watermark_factory, v2_bootstrap);
      });
=======
void IntegrationTestServer::start(const Network::Address::IpVersion version,
                                  std::function<void()> on_server_init_function, bool deterministic,
                                  bool defer_listener_finalization,
                                  ProcessObjectOptRef process_object,
                                  Server::FieldValidationConfig validator_config,
                                  uint32_t concurrency, std::chrono::seconds drain_time,
                                  Server::DrainStrategy drain_strategy,
                                  Buffer::WatermarkFactorySharedPtr watermark_factory) {
  ENVOY_LOG(info, "starting integration test server");
  ASSERT(!thread_);
  thread_ = api_.threadFactory().createThread([version, deterministic, process_object,
                                               validator_config, concurrency, drain_time,
                                               drain_strategy, watermark_factory, this]() -> void {
    threadRoutine(version, deterministic, process_object, validator_config, concurrency, drain_time,
                  drain_strategy, watermark_factory);
  });
>>>>>>> d142c9d5

  // If any steps need to be done prior to workers starting, do them now. E.g., xDS pre-init.
  // Note that there is no synchronization guaranteeing this happens either
  // before workers starting or after server start. Any needed synchronization must occur in the
  // routines. These steps are executed at this point in the code to allow server initialization
  // to be dependent on them (e.g. control plane peers).
  if (on_server_init_function != nullptr) {
    on_server_init_function();
  }

  // Wait for the server to be created and the number of initial listeners to wait for to be set.
  server_set_.waitReady();

  if (!defer_listener_finalization) {
    // Now wait for the initial listeners (if any) to actually be listening on the worker.
    // At this point the server is up and ready for testing.
    waitUntilListenersReady();
  }

  // If we are tapping, spin up tcpdump.
  const auto tap_path = TestEnvironment::getOptionalEnvVar("TAP_PATH");
  if (tap_path) {
    std::vector<uint32_t> ports;
    for (auto listener : server().listenerManager().listeners()) {
      const auto listen_addr = listener.get().listenSocketFactory().localAddress();
      if (listen_addr->type() == Network::Address::Type::Ip) {
        ports.push_back(listen_addr->ip()->port());
      }
    }
    // TODO(htuch): Support a different loopback interface as needed.
    const ::testing::TestInfo* const test_info =
        ::testing::UnitTest::GetInstance()->current_test_info();
    const std::string test_id =
        std::string(test_info->name()) + "_" + std::string(test_info->test_case_name());
    const std::string pcap_path =
        tap_path.value() + "_" + absl::StrReplaceAll(test_id, {{"/", "_"}}) + "_server.pcap";
    tcp_dump_ = std::make_unique<TcpDump>(pcap_path, "lo", ports);
  }
}

IntegrationTestServer::~IntegrationTestServer() {
  // Derived class must have shutdown server.
  thread_->join();
}

void IntegrationTestServer::onWorkerListenerAdded() {
  if (on_worker_listener_added_cb_) {
    on_worker_listener_added_cb_();
  }

  Thread::LockGuard guard(listeners_mutex_);
  if (pending_listeners_ > 0) {
    pending_listeners_--;
    listeners_cv_.notifyOne();
  }
}

void IntegrationTestServer::onWorkerListenerRemoved() {
  if (on_worker_listener_removed_cb_) {
    on_worker_listener_removed_cb_();
  }
}

void IntegrationTestServer::serverReady() {
  pending_listeners_ = server().listenerManager().listeners().size();
  if (on_server_ready_cb_ != nullptr) {
    on_server_ready_cb_(*this);
  }
  server_set_.setReady();
}

<<<<<<< HEAD
void IntegrationTestServer::threadRoutine(
    const Network::Address::IpVersion version, absl::optional<uint64_t> deterministic_value,
    ProcessObjectOptRef process_object, Server::FieldValidationConfig validation_config,
    uint32_t concurrency, std::chrono::seconds drain_time, Server::DrainStrategy drain_strategy,
    Buffer::WatermarkFactorySharedPtr watermark_factory, bool v2_bootstrap) {
=======
void IntegrationTestServer::threadRoutine(const Network::Address::IpVersion version,
                                          bool deterministic, ProcessObjectOptRef process_object,
                                          Server::FieldValidationConfig validation_config,
                                          uint32_t concurrency, std::chrono::seconds drain_time,
                                          Server::DrainStrategy drain_strategy,
                                          Buffer::WatermarkFactorySharedPtr watermark_factory) {
>>>>>>> d142c9d5
  OptionsImpl options(Server::createTestOptionsImpl(config_path_, "", version, validation_config,
                                                    concurrency, drain_time, drain_strategy));
  Thread::MutexBasicLockable lock;

  Random::RandomGeneratorPtr random_generator;
  if (deterministic_value.has_value()) {
    random_generator = std::make_unique<testing::NiceMock<Random::MockRandomGenerator>>(
        deterministic_value.value());
  } else {
    random_generator = std::make_unique<Random::RandomGeneratorImpl>();
  }

  createAndRunEnvoyServer(options, time_system_, Network::Utility::getLocalAddress(version), *this,
                          lock, *this, std::move(random_generator), process_object,
                          watermark_factory);
}

IntegrationTestServerImpl::IntegrationTestServerImpl(Event::TestTimeSystem& time_system,
                                                     Api::Api& api, const std::string& config_path,
                                                     bool use_real_stats)
    : IntegrationTestServer(time_system, api, config_path) {
  stats_allocator_ =
      (use_real_stats ? std::make_unique<Stats::AllocatorImpl>(symbol_table_)
                      : std::make_unique<Stats::NotifyingAllocatorImpl>(symbol_table_));
}

void IntegrationTestServerImpl::createAndRunEnvoyServer(
    OptionsImpl& options, Event::TimeSystem& time_system,
    Network::Address::InstanceConstSharedPtr local_address, ListenerHooks& hooks,
    Thread::BasicLockable& access_log_lock, Server::ComponentFactory& component_factory,
    Random::RandomGeneratorPtr&& random_generator, ProcessObjectOptRef process_object,
    Buffer::WatermarkFactorySharedPtr watermark_factory) {
  {
    Init::ManagerImpl init_manager{"Server"};
    Server::HotRestartNopImpl restarter;
    ThreadLocal::InstanceImpl tls;
    Stats::ThreadLocalStoreImpl stat_store(*stats_allocator_);
    std::unique_ptr<ProcessContext> process_context;
    if (process_object.has_value()) {
      process_context = std::make_unique<ProcessContextImpl>(process_object->get());
    }
    Server::InstanceImpl server(init_manager, options, time_system, local_address, hooks, restarter,
                                stat_store, access_log_lock, component_factory,
                                std::move(random_generator), tls, Thread::threadFactoryForTest(),
                                Filesystem::fileSystemForTest(), std::move(process_context),
                                watermark_factory);
    // This is technically thread unsafe (assigning to a shared_ptr accessed
    // across threads), but because we synchronize below through serverReady(), the only
    // consumer on the main test thread in ~IntegrationTestServerImpl will not race.
    admin_address_ = server.admin().socket().addressProvider().localAddress();
    server_ = &server;
    stat_store_ = &stat_store;
    serverReady();
    server.run();
  }
  server_gone_.Notify();
}

IntegrationTestServerImpl::~IntegrationTestServerImpl() {
  ENVOY_LOG(info, "stopping integration test server");

  if (useAdminInterfaceToQuit()) {
    Network::Address::InstanceConstSharedPtr admin_address(admin_address_);
    if (admin_address != nullptr) {
      BufferingStreamDecoderPtr response = IntegrationUtil::makeSingleRequest(
          admin_address, "POST", "/quitquitquit", "", Http::CodecType::HTTP1);
      EXPECT_TRUE(response->complete());
      EXPECT_EQ("200", response->headers().getStatusValue());
      server_gone_.WaitForNotification();
    }
  } else {
    if (server_) {
      server_->dispatcher().post([this]() { server_->shutdown(); });
      server_gone_.WaitForNotification();
    }
  }

  server_ = nullptr;
  admin_address_ = nullptr;
  stat_store_ = nullptr;
}

} // namespace Envoy<|MERGE_RESOLUTION|>--- conflicted
+++ resolved
@@ -95,24 +95,8 @@
   });
 }
 
-<<<<<<< HEAD
-void IntegrationTestServer::start(
-    const Network::Address::IpVersion version, std::function<void()> on_server_init_function,
-    absl::optional<uint64_t> deterministic_value, bool defer_listener_finalization,
-    ProcessObjectOptRef process_object, Server::FieldValidationConfig validator_config,
-    uint32_t concurrency, std::chrono::seconds drain_time, Server::DrainStrategy drain_strategy,
-    Buffer::WatermarkFactorySharedPtr watermark_factory, bool v2_bootstrap) {
-  ENVOY_LOG(info, "starting integration test server");
-  ASSERT(!thread_);
-  thread_ = api_.threadFactory().createThread(
-      [version, deterministic_value, process_object, validator_config, concurrency, drain_time,
-       drain_strategy, watermark_factory, v2_bootstrap, this]() -> void {
-        threadRoutine(version, deterministic_value, process_object, validator_config, concurrency,
-                      drain_time, drain_strategy, watermark_factory, v2_bootstrap);
-      });
-=======
 void IntegrationTestServer::start(const Network::Address::IpVersion version,
-                                  std::function<void()> on_server_init_function, bool deterministic,
+                                  std::function<void()> on_server_init_function, absl::optional<uint64_t> deterministic_value,
                                   bool defer_listener_finalization,
                                   ProcessObjectOptRef process_object,
                                   Server::FieldValidationConfig validator_config,
@@ -127,7 +111,6 @@
     threadRoutine(version, deterministic, process_object, validator_config, concurrency, drain_time,
                   drain_strategy, watermark_factory);
   });
->>>>>>> d142c9d5
 
   // If any steps need to be done prior to workers starting, do them now. E.g., xDS pre-init.
   // Note that there is no synchronization guaranteeing this happens either
@@ -199,20 +182,12 @@
   server_set_.setReady();
 }
 
-<<<<<<< HEAD
-void IntegrationTestServer::threadRoutine(
-    const Network::Address::IpVersion version, absl::optional<uint64_t> deterministic_value,
-    ProcessObjectOptRef process_object, Server::FieldValidationConfig validation_config,
-    uint32_t concurrency, std::chrono::seconds drain_time, Server::DrainStrategy drain_strategy,
-    Buffer::WatermarkFactorySharedPtr watermark_factory, bool v2_bootstrap) {
-=======
 void IntegrationTestServer::threadRoutine(const Network::Address::IpVersion version,
-                                          bool deterministic, ProcessObjectOptRef process_object,
+                                          absl::optional<uint64_t> deterministic_value,, ProcessObjectOptRef process_object,
                                           Server::FieldValidationConfig validation_config,
                                           uint32_t concurrency, std::chrono::seconds drain_time,
                                           Server::DrainStrategy drain_strategy,
                                           Buffer::WatermarkFactorySharedPtr watermark_factory) {
->>>>>>> d142c9d5
   OptionsImpl options(Server::createTestOptionsImpl(config_path_, "", version, validation_config,
                                                     concurrency, drain_time, drain_strategy));
   Thread::MutexBasicLockable lock;
