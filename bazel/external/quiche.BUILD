--- conflicted
+++ resolved
@@ -290,14 +290,13 @@
     deps = [":quic_platform"],
 )
 
-<<<<<<< HEAD
-cc_library(
+envoy_cc_test_library(
     name = "quic_clock_lib",
     srcs = ["quiche/quic/platform/api/quic_clock.cc"],
     hdrs = ["quiche/quic/platform/api/quic_clock.h"],
-    visibility = ["//visibility:public"],
     deps = [":quic_time_lib"],
-=======
+    )
+
 envoy_cc_library(
     name = "quic_buffer_allocator_lib",
     srcs = [
@@ -343,7 +342,6 @@
     copts = quiche_copt,
     repository = "@envoy",
     deps = [":epoll_server_platform"],
->>>>>>> cdddf54e
 )
 
 envoy_cc_test(
