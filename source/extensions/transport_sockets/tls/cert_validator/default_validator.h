#pragma once

#include <array>
#include <cstdint>
#include <deque>
#include <functional>
#include <string>
#include <utility>
#include <vector>

#include "envoy/common/pure.h"
#include "envoy/network/transport_socket.h"
#include "envoy/registry/registry.h"
#include "envoy/ssl/context.h"
#include "envoy/ssl/context_config.h"
#include "envoy/ssl/private_key/private_key.h"
#include "envoy/ssl/ssl_socket_extended_info.h"

#include "source/common/common/logger.h"
#include "source/common/common/matchers.h"
#include "source/common/stats/symbol_table.h"
#include "source/extensions/transport_sockets/tls/cert_validator/cert_validator.h"
#include "source/extensions/transport_sockets/tls/cert_validator/san_matcher.h"
#include "source/extensions/transport_sockets/tls/stats.h"

#include "absl/synchronization/mutex.h"
#include "openssl/ssl.h"
#include "openssl/x509v3.h"

namespace Envoy {
namespace Extensions {
namespace TransportSockets {
namespace Tls {

class DefaultCertValidator : public CertValidator, Logger::Loggable<Logger::Id::connection> {
public:
  DefaultCertValidator(const Envoy::Ssl::CertificateValidationContextConfig* config,
                       SslStats& stats, TimeSource& time_source);

  ~DefaultCertValidator() override = default;

  // Tls::CertValidator
  void addClientValidationContext(SSL_CTX* context, bool require_client_cert) override;

  int doSynchronousVerifyCertChain(
      X509_STORE_CTX* store_ctx, Ssl::SslExtendedSocketInfo* ssl_extended_info, X509& leaf_cert,
      const Network::TransportSocketOptions* transport_socket_options) override;

  ValidationResults
  doVerifyCertChain(STACK_OF(X509)& cert_chain, Ssl::ValidateResultCallbackPtr callback,
                    Ssl::SslExtendedSocketInfo* ssl_extended_info,
                    const Network::TransportSocketOptionsConstSharedPtr& transport_socket_options,
                    SSL_CTX& ssl, const CertValidator::ExtraValidationContext& validation_context,
                    bool is_server) override;

  int initializeSslContexts(std::vector<SSL_CTX*> contexts, bool provides_certificates) override;

  void updateDigestForSessionId(bssl::ScopedEVP_MD_CTX& md, uint8_t hash_buffer[EVP_MAX_MD_SIZE],
                                unsigned hash_length) override;

  absl::optional<uint32_t> daysUntilFirstCertExpires() const override;
  std::string getCaFileName() const override { return ca_file_path_; };
  Envoy::Ssl::CertificateDetailsPtr getCaCertInformation() const override;

  // Utility functions.
  Envoy::Ssl::ClientValidationStatus
  verifyCertificate(X509* cert, const std::vector<std::string>& verify_san_list,
                    const std::vector<SanMatcherPtr>& subject_alt_name_matchers,
                    std::string* error_details, uint8_t* out_alert);

  /**
   * Verifies certificate hash for pinning. The hash is a hex-encoded SHA-256 of the DER-encoded
   * certificate.
   *
   * @param ssl the certificate to verify
   * @param expected_hashes the configured list of certificate hashes to match
   * @return true if the verification succeeds
   */
  static bool verifyCertificateHashList(X509* cert,
                                        const std::vector<std::vector<uint8_t>>& expected_hashes);

  /**
   * Verifies certificate hash for pinning. The hash is a base64-encoded SHA-256 of the DER-encoded
   * Subject Public Key Information (SPKI) of the certificate.
   *
   * @param ssl the certificate to verify
   * @param expected_hashes the configured list of certificate hashes to match
   * @return true if the verification succeeds
   */
  static bool verifyCertificateSpkiList(X509* cert,
                                        const std::vector<std::vector<uint8_t>>& expected_hashes);

  /**
   * Performs subjectAltName verification
   * @param ssl the certificate to verify
   * @param subject_alt_names the configured subject_alt_names to match
   * @return true if the verification succeeds
   */
  static bool verifySubjectAltName(X509* cert, const std::vector<std::string>& subject_alt_names);

  /**
   * Performs subjectAltName matching with the provided matchers.
   * @param ssl the certificate to verify
   * @param subject_alt_name_matchers the configured matchers to match
   * @return true if the verification succeeds
   */
  static bool matchSubjectAltName(X509* cert,
                                  const std::vector<SanMatcherPtr>& subject_alt_name_matchers);

private:
  bool verifyCertAndUpdateStatus(Ssl::SslExtendedSocketInfo* ssl_extended_info, X509* leaf_cert,
                                 const Network::TransportSocketOptions* transport_socket_options,
                                 std::string* error_details, uint8_t* out_alert);

<<<<<<< HEAD
=======
  void onVerifyError(Ssl::SslExtendedSocketInfo* ssl_extended_info, absl::string_view error);

>>>>>>> 92356fe2
  const Envoy::Ssl::CertificateValidationContextConfig* config_;
  SslStats& stats_;
  TimeSource& time_source_;

  bool allow_untrusted_certificate_{false};
  bssl::UniquePtr<X509> ca_cert_;
  std::string ca_file_path_;
  std::vector<SanMatcherPtr> subject_alt_name_matchers_;
  std::vector<std::vector<uint8_t>> verify_certificate_hash_list_;
  std::vector<std::vector<uint8_t>> verify_certificate_spki_list_;
  bool verify_trusted_ca_{false};
};

DECLARE_FACTORY(DefaultCertValidatorFactory);

} // namespace Tls
} // namespace TransportSockets
} // namespace Extensions
} // namespace Envoy<|MERGE_RESOLUTION|>--- conflicted
+++ resolved
@@ -112,11 +112,8 @@
                                  const Network::TransportSocketOptions* transport_socket_options,
                                  std::string* error_details, uint8_t* out_alert);
 
-<<<<<<< HEAD
-=======
   void onVerifyError(Ssl::SslExtendedSocketInfo* ssl_extended_info, absl::string_view error);
 
->>>>>>> 92356fe2
   const Envoy::Ssl::CertificateValidationContextConfig* config_;
   SslStats& stats_;
   TimeSource& time_source_;
