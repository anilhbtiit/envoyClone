--- conflicted
+++ resolved
@@ -128,7 +128,8 @@
   ENVOY_LOG(debug, "starting main thread resolve for host='{}' dns='{}' port='{}'", host,
             host_info.host_to_resolve_, host_info.port_);
   ASSERT(host_info.active_query_ == nullptr);
-<<<<<<< HEAD
+
+  stats_.dns_query_attempt_.inc();
   host_info.active_query_ =
       resolver_->resolve(host_info.host_to_resolve_, dns_lookup_family_,
                          [this, host](const std::list<Network::DnsResponse>&& response) {
@@ -139,14 +140,6 @@
 
                            finishResolve(host, address_list);
                          });
-=======
-  stats_.dns_query_attempt_.inc();
-  host_info.active_query_ = resolver_->resolve(
-      host_info.host_to_resolve_, dns_lookup_family_,
-      [this, host](const std::list<Network::Address::InstanceConstSharedPtr>&& address_list) {
-        finishResolve(host, address_list);
-      });
->>>>>>> ccf66c69
 }
 
 void DnsCacheImpl::finishResolve(
