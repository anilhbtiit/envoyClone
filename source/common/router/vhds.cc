--- conflicted
+++ resolved
@@ -20,17 +20,10 @@
 namespace Router {
 
 // Implements callbacks to handle DeltaDiscovery protocol for VirtualHostDiscoveryService
-<<<<<<< HEAD
-VhdsSubscription::VhdsSubscription(RouteConfigUpdateReceiver* config_update_info,
-                                   Server::Configuration::ServerFactoryContext& factory_context,
-                                   const std::string& stat_prefix,
-                                   absl::optional<RouteConfigProvider*>& route_config_provider_opt)
-=======
 VhdsSubscription::VhdsSubscription(
     RouteConfigUpdatePtr& config_update_info,
     Server::Configuration::ServerFactoryContext& factory_context, const std::string& stat_prefix,
     absl::optional<Rds::RouteConfigProvider*>& route_config_provider_opt)
->>>>>>> 4cc75b95
     : Envoy::Config::SubscriptionBase<envoy::config::route::v3::VirtualHost>(
           factory_context.messageValidationContext().dynamicValidationVisitor(), "name"),
       config_update_info_(config_update_info),
