--- conflicted
+++ resolved
@@ -2181,14 +2181,8 @@
 public:
   ClusterInfoImplTest() : api_(Api::createApiForTest(stats_)) {}
 
-<<<<<<< HEAD
-  StrictDnsClusterImplPtr makeCluster(const std::string& yaml) {
-    cluster_config_ = parseClusterFromV2Yaml(yaml);
-=======
-  std::unique_ptr<StrictDnsClusterImpl> makeCluster(const std::string& yaml,
-                                                    bool avoid_boosting = true) {
+  StrictDnsClusterImplPtr makeCluster(const std::string& yaml, bool avoid_boosting = true) {
     cluster_config_ = parseClusterFromV3Yaml(yaml, avoid_boosting);
->>>>>>> cb03985d
     scope_ = stats_.createScope(fmt::format("cluster.{}.", cluster_config_.alt_stat_name().empty()
                                                                ? cluster_config_.name()
                                                                : cluster_config_.alt_stat_name()));
