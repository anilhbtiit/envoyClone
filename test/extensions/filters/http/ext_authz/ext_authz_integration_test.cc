--- conflicted
+++ resolved
@@ -812,14 +812,6 @@
         test_server_->counter("grpc.ext_authz.google_grpc_client_creation")->value();
   }
 
-<<<<<<< HEAD
-=======
-  initiateClientConnection(4, Headers{}, Headers{});
-  waitForExtAuthzRequest(expectedCheckRequest(Http::CodecType::HTTP2));
-  sendExtAuthzResponse(Headers{}, Headers{}, Headers{}, Http::TestRequestHeaderMapImpl{},
-                       Http::TestRequestHeaderMapImpl{}, Headers{});
-
->>>>>>> 72bf41fb
   waitForSuccessfulUpstreamResponse("200");
 
   Http::TestRequestHeaderMapImpl headers{
