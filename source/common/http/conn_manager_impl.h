#pragma once

#include <chrono>
#include <cstdint>
#include <functional>
#include <list>
#include <memory>
#include <string>
#include <vector>

#include "envoy/access_log/access_log.h"
#include "envoy/common/random_generator.h"
#include "envoy/common/scope_tracker.h"
#include "envoy/common/time.h"
#include "envoy/event/deferred_deletable.h"
#include "envoy/http/api_listener.h"
#include "envoy/http/codec.h"
#include "envoy/http/codes.h"
#include "envoy/http/context.h"
#include "envoy/http/filter.h"
#include "envoy/http/header_map.h"
#include "envoy/network/connection.h"
#include "envoy/network/drain_decision.h"
#include "envoy/network/filter.h"
#include "envoy/router/rds.h"
#include "envoy/router/scopes.h"
#include "envoy/runtime/runtime.h"
#include "envoy/server/overload_manager.h"
#include "envoy/ssl/connection.h"
#include "envoy/stats/scope.h"
#include "envoy/stats/stats_macros.h"
#include "envoy/stream_info/filter_state.h"
#include "envoy/tracing/http_tracer.h"
#include "envoy/upstream/upstream.h"

#include "common/buffer/watermark_buffer.h"
#include "common/common/dump_state_utils.h"
#include "common/common/linked_object.h"
#include "common/grpc/common.h"
#include "common/http/conn_manager_config.h"
#include "common/http/user_agent.h"
#include "common/http/utility.h"
#include "common/local_reply/local_reply.h"
#include "common/router/scoped_rds.h"
#include "common/stream_info/stream_info_impl.h"
#include "common/tracing/http_tracer_impl.h"

namespace Envoy {
namespace Http {

/**
 * Implementation of both ConnectionManager and ServerConnectionCallbacks. This is a
 * Network::Filter that can be installed on a connection that will perform HTTP protocol agnostic
 * handling of a connection and all requests/pushes that occur on a connection.
 */
class ConnectionManagerImpl : Logger::Loggable<Logger::Id::http>,
                              public Network::ReadFilter,
                              public ServerConnectionCallbacks,
                              public Network::ConnectionCallbacks,
                              public Http::ApiListener {
public:
  ConnectionManagerImpl(ConnectionManagerConfig& config, const Network::DrainDecision& drain_close,
                        Random::RandomGenerator& random_generator, Http::Context& http_context,
                        Runtime::Loader& runtime, const LocalInfo::LocalInfo& local_info,
                        Upstream::ClusterManager& cluster_manager,
                        Server::OverloadManager& overload_manager, TimeSource& time_system);
  ~ConnectionManagerImpl() override;

  static ConnectionManagerStats generateStats(const std::string& prefix, Stats::Scope& scope);
  static ConnectionManagerTracingStats generateTracingStats(const std::string& prefix,
                                                            Stats::Scope& scope);
  static void chargeTracingStats(const Tracing::Reason& tracing_reason,
                                 ConnectionManagerTracingStats& tracing_stats);
  static ConnectionManagerListenerStats generateListenerStats(const std::string& prefix,
                                                              Stats::Scope& scope);
  static const ResponseHeaderMap& continueHeader();

  // Currently the ConnectionManager creates a codec lazily when either:
  //   a) onConnection for H3.
  //   b) onData for H1 and H2.
  // With the introduction of ApiListeners, neither event occurs. This function allows consumer code
  // to manually create a codec.
  // TODO(junr03): consider passing a synthetic codec instead of creating once. The codec in the
  // ApiListener case is solely used to determine the protocol version.
  void createCodec(Buffer::Instance& data);

  // Network::ReadFilter
  Network::FilterStatus onData(Buffer::Instance& data, bool end_stream) override;
  Network::FilterStatus onNewConnection() override;
  void initializeReadFilterCallbacks(Network::ReadFilterCallbacks& callbacks) override;

  // Http::ConnectionCallbacks
  void onGoAway(GoAwayErrorCode error_code) override;

  // Http::ServerConnectionCallbacks
  RequestDecoder& newStream(ResponseEncoder& response_encoder,
                            bool is_internally_created = false) override;

  // Network::ConnectionCallbacks
  void onEvent(Network::ConnectionEvent event) override;
  // Pass connection watermark events on to all the streams associated with that connection.
  void onAboveWriteBufferHighWatermark() override {
    codec_->onUnderlyingConnectionAboveWriteBufferHighWatermark();
  }
  void onBelowWriteBufferLowWatermark() override {
    codec_->onUnderlyingConnectionBelowWriteBufferLowWatermark();
  }

  TimeSource& timeSource() { return time_source_; }

private:
  struct ActiveStream;
  class FilterManager;

  /**
   * Base class wrapper for both stream encoder and decoder filters.
   */
  struct ActiveStreamFilterBase : public virtual StreamFilterCallbacks {
    ActiveStreamFilterBase(FilterManager& parent, bool dual_filter)
        : parent_(parent), iteration_state_(IterationState::Continue),
          iterate_from_current_filter_(false), headers_continued_(false),
          continue_headers_continued_(false), end_stream_(false), dual_filter_(dual_filter),
          decode_headers_called_(false), encode_headers_called_(false) {}

    // Functions in the following block are called after the filter finishes processing
    // corresponding data. Those functions handle state updates and data storage (if needed)
    // according to the status returned by filter's callback functions.
    bool commonHandleAfter100ContinueHeadersCallback(FilterHeadersStatus status);
    bool commonHandleAfterHeadersCallback(FilterHeadersStatus status, bool& headers_only);
    bool commonHandleAfterDataCallback(FilterDataStatus status, Buffer::Instance& provided_data,
                                       bool& buffer_was_streaming);
    bool commonHandleAfterTrailersCallback(FilterTrailersStatus status);

    // Buffers provided_data.
    void commonHandleBufferData(Buffer::Instance& provided_data);

    // If iteration has stopped for all frame types, calls this function to buffer the data before
    // the filter processes data. The function also updates streaming state.
    void commonBufferDataIfStopAll(Buffer::Instance& provided_data, bool& buffer_was_streaming);

    void commonContinue();
    virtual bool canContinue() PURE;
    virtual Buffer::WatermarkBufferPtr createBuffer() PURE;
    virtual Buffer::WatermarkBufferPtr& bufferedData() PURE;
    virtual bool complete() PURE;
    virtual bool has100Continueheaders() PURE;
    virtual void do100ContinueHeaders() PURE;
    virtual void doHeaders(bool end_stream) PURE;
    virtual void doData(bool end_stream) PURE;
    virtual void doTrailers() PURE;
    virtual bool hasTrailers() PURE;
    virtual void doMetadata() PURE;
    // TODO(soya3129): make this pure when adding impl to encoder filter.
    virtual void handleMetadataAfterHeadersCallback() PURE;

    // Http::StreamFilterCallbacks
    const Network::Connection* connection() override;
    Event::Dispatcher& dispatcher() override;
    void resetStream() override;
    Router::RouteConstSharedPtr route() override;
    Router::RouteConstSharedPtr route(const Router::RouteCallback& cb) override;
    Upstream::ClusterInfoConstSharedPtr clusterInfo() override;
    void clearRouteCache() override;
    uint64_t streamId() const override;
    StreamInfo::StreamInfo& streamInfo() override;
    Tracing::Span& activeSpan() override;
    Tracing::Config& tracingConfig() override;
    const ScopeTrackedObject& scope() override;

    // Functions to set or get iteration state.
    bool canIterate() { return iteration_state_ == IterationState::Continue; }
    bool stoppedAll() {
      return iteration_state_ == IterationState::StopAllBuffer ||
             iteration_state_ == IterationState::StopAllWatermark;
    }
    void allowIteration() {
      ASSERT(iteration_state_ != IterationState::Continue);
      iteration_state_ = IterationState::Continue;
    }
    MetadataMapVector* getSavedRequestMetadata() {
      if (saved_request_metadata_ == nullptr) {
        saved_request_metadata_ = std::make_unique<MetadataMapVector>();
      }
      return saved_request_metadata_.get();
    }
    MetadataMapVector* getSavedResponseMetadata() {
      if (saved_response_metadata_ == nullptr) {
        saved_response_metadata_ = std::make_unique<MetadataMapVector>();
      }
      return saved_response_metadata_.get();
    }

    // A vector to save metadata when the current filter's [de|en]codeMetadata() can not be called,
    // either because [de|en]codeHeaders() of the current filter returns StopAllIteration or because
    // [de|en]codeHeaders() adds new metadata to [de|en]code, but we don't know
    // [de|en]codeHeaders()'s return value yet. The storage is created on demand.
    std::unique_ptr<MetadataMapVector> saved_request_metadata_{nullptr};
    std::unique_ptr<MetadataMapVector> saved_response_metadata_{nullptr};
    // The state of iteration.
    enum class IterationState {
      Continue,            // Iteration has not stopped for any frame type.
      StopSingleIteration, // Iteration has stopped for headers, 100-continue, or data.
      StopAllBuffer,       // Iteration has stopped for all frame types, and following data should
                           // be buffered.
      StopAllWatermark,    // Iteration has stopped for all frame types, and following data should
                           // be buffered until high watermark is reached.
    };
    FilterManager& parent_;
    IterationState iteration_state_;
    // If the filter resumes iteration from a StopAllBuffer/Watermark state, the current filter
    // hasn't parsed data and trailers. As a result, the filter iteration should start with the
    // current filter instead of the next one. If true, filter iteration starts with the current
    // filter. Otherwise, starts with the next filter in the chain.
    bool iterate_from_current_filter_ : 1;
    bool headers_continued_ : 1;
    bool continue_headers_continued_ : 1;
    // If true, end_stream is called for this filter.
    bool end_stream_ : 1;
    const bool dual_filter_ : 1;
    bool decode_headers_called_ : 1;
    bool encode_headers_called_ : 1;
  };

  /**
   * Wrapper for a stream decoder filter.
   */
  struct ActiveStreamDecoderFilter : public ActiveStreamFilterBase,
                                     public StreamDecoderFilterCallbacks,
                                     LinkedObject<ActiveStreamDecoderFilter> {
    ActiveStreamDecoderFilter(FilterManager& parent, StreamDecoderFilterSharedPtr filter,
                              bool dual_filter)
        : ActiveStreamFilterBase(parent, dual_filter), handle_(filter) {}

    // ActiveStreamFilterBase
    bool canContinue() override;
    Buffer::WatermarkBufferPtr createBuffer() override;
    Buffer::WatermarkBufferPtr& bufferedData() override;
    bool complete() override;
    bool has100Continueheaders() override { return false; }
    void do100ContinueHeaders() override { NOT_REACHED_GCOVR_EXCL_LINE; }
    void doHeaders(bool end_stream) override;
    void doData(bool end_stream) override;
    void doMetadata() override {
      if (saved_request_metadata_ != nullptr) {
        drainSavedRequestMetadata();
      }
    }
    void doTrailers() override;
    bool hasTrailers() override;

    void drainSavedRequestMetadata();
    // This function is called after the filter calls decodeHeaders() to drain accumulated metadata.
    void handleMetadataAfterHeadersCallback() override;

    // Http::StreamDecoderFilterCallbacks
    void addDecodedData(Buffer::Instance& data, bool streaming) override;
    void injectDecodedDataToFilterChain(Buffer::Instance& data, bool end_stream) override;
    RequestTrailerMap& addDecodedTrailers() override;
    MetadataMapVector& addDecodedMetadata() override;
    void continueDecoding() override;
    const Buffer::Instance* decodingBuffer() override;

    void modifyDecodingBuffer(std::function<void(Buffer::Instance&)> callback) override;

    void sendLocalReply(Code code, absl::string_view body,
                        std::function<void(ResponseHeaderMap& headers)> modify_headers,
                        const absl::optional<Grpc::Status::GrpcStatus> grpc_status,
                        absl::string_view details) override;
    void encode100ContinueHeaders(ResponseHeaderMapPtr&& headers) override;
    void encodeHeaders(ResponseHeaderMapPtr&& headers, bool end_stream) override;
    void encodeData(Buffer::Instance& data, bool end_stream) override;
    void encodeTrailers(ResponseTrailerMapPtr&& trailers) override;
    void encodeMetadata(MetadataMapPtr&& metadata_map_ptr) override;
    void onDecoderFilterAboveWriteBufferHighWatermark() override;
    void onDecoderFilterBelowWriteBufferLowWatermark() override;
    void
    addDownstreamWatermarkCallbacks(DownstreamWatermarkCallbacks& watermark_callbacks) override;
    void
    removeDownstreamWatermarkCallbacks(DownstreamWatermarkCallbacks& watermark_callbacks) override;
    void setDecoderBufferLimit(uint32_t limit) override;
    uint32_t decoderBufferLimit() override;
    bool recreateStream() override;

    void addUpstreamSocketOptions(const Network::Socket::OptionsSharedPtr& options) override;

    Network::Socket::OptionsSharedPtr getUpstreamSocketOptions() const override;

    // Each decoder filter instance checks if the request passed to the filter is gRPC
    // so that we can issue gRPC local responses to gRPC requests. Filter's decodeHeaders()
    // called here may change the content type, so we must check it before the call.
    FilterHeadersStatus decodeHeaders(RequestHeaderMap& headers, bool end_stream) {
      is_grpc_request_ = Grpc::Common::isGrpcRequestHeaders(headers);
      FilterHeadersStatus status = handle_->decodeHeaders(headers, end_stream);
      if (end_stream) {
        handle_->decodeComplete();
      }
      return status;
    }

    void requestDataTooLarge();
    void requestDataDrained();

    void requestRouteConfigUpdate(
        Http::RouteConfigUpdatedCallbackSharedPtr route_config_updated_cb) override;

    StreamDecoderFilterSharedPtr handle_;
    bool is_grpc_request_{};
  };

  using ActiveStreamDecoderFilterPtr = std::unique_ptr<ActiveStreamDecoderFilter>;

  /**
   * Wrapper for a stream encoder filter.
   */
  struct ActiveStreamEncoderFilter : public ActiveStreamFilterBase,
                                     public StreamEncoderFilterCallbacks,
                                     LinkedObject<ActiveStreamEncoderFilter> {
    ActiveStreamEncoderFilter(FilterManager& parent, StreamEncoderFilterSharedPtr filter,
                              bool dual_filter)
        : ActiveStreamFilterBase(parent, dual_filter), handle_(filter) {}

    // ActiveStreamFilterBase
    bool canContinue() override { return true; }
    Buffer::WatermarkBufferPtr createBuffer() override;
    Buffer::WatermarkBufferPtr& bufferedData() override;
    bool complete() override;
    bool has100Continueheaders() override;
    void do100ContinueHeaders() override;
    void doHeaders(bool end_stream) override;
    void doData(bool end_stream) override;
    void drainSavedResponseMetadata();
    void handleMetadataAfterHeadersCallback() override;

    void doMetadata() override {
      if (saved_response_metadata_ != nullptr) {
        drainSavedResponseMetadata();
      }
    }
    void doTrailers() override;
    bool hasTrailers() override;

    // Http::StreamEncoderFilterCallbacks
    void addEncodedData(Buffer::Instance& data, bool streaming) override;
    void injectEncodedDataToFilterChain(Buffer::Instance& data, bool end_stream) override;
    ResponseTrailerMap& addEncodedTrailers() override;
    void addEncodedMetadata(MetadataMapPtr&& metadata_map) override;
    void onEncoderFilterAboveWriteBufferHighWatermark() override;
    void onEncoderFilterBelowWriteBufferLowWatermark() override;
    void setEncoderBufferLimit(uint32_t limit) override;
    uint32_t encoderBufferLimit() override;
    void continueEncoding() override;
    const Buffer::Instance* encodingBuffer() override;
    void modifyEncodingBuffer(std::function<void(Buffer::Instance&)> callback) override;
    Http1StreamEncoderOptionsOptRef http1StreamEncoderOptions() override;

    void responseDataTooLarge();
    void responseDataDrained();

    StreamEncoderFilterSharedPtr handle_;
  };

  using ActiveStreamEncoderFilterPtr = std::unique_ptr<ActiveStreamEncoderFilter>;

  class RdsRouteConfigUpdateRequester {
  public:
    RdsRouteConfigUpdateRequester(Router::RouteConfigProvider* route_config_provider)
        : route_config_provider_(route_config_provider) {}

    // Only on demand update for ScopeRdsConfigProvider is supported.
    // InlineScopedRoutesConfigProvider will cast to nullptr in this ctor.
    RdsRouteConfigUpdateRequester(Config::ConfigProvider* scoped_route_config_provider)
        : scoped_route_config_provider_(
              dynamic_cast<Router::ScopedRdsConfigProvider*>(scoped_route_config_provider)) {}

    void requestVhdsUpdate(const std::string host_header,
                           Event::Dispatcher& thread_local_dispatcher,
                           Http::RouteConfigUpdatedCallbackSharedPtr route_config_updated_cb);
    void requestSrdsUpdate(uint64_t, Event::Dispatcher&, Http::RouteConfigUpdatedCallback);

  private:
    Router::RouteConfigProvider* route_config_provider_;
    Router::ScopedRdsConfigProvider* scoped_route_config_provider_;
  };

  /**
   * Callbacks invoked by the FilterManager to pass filter data/events back to the caller.
   */
  class FilterManagerCallbacks {
  public:
    virtual ~FilterManagerCallbacks() = default;

    /**
     * Called when the provided headers have been encoded by all the filters in the chain.
     * @param response_headers the encoded headers.
     * @param end_stream whether this is a header only response.
     */
    virtual void encodeHeaders(ResponseHeaderMap& response_headers, bool end_stream) PURE;

    /**
     * Called when the provided 100 Continue headers have been encoded by all the filters in the
     * chain.
     * @param response_headers the encoded headers.
     */
    virtual void encode100ContinueHeaders(ResponseHeaderMap& response_headers) PURE;

    /**
     * Called when the provided data has been encoded by all filters in the chain.
     * @param data the encoded data.
     * @param end_stream whether this is the end of the response.
     */
    virtual void encodeData(Buffer::Instance& data, bool end_stream) PURE;

    /**
     * Called when the provided trailers have been encoded by all filters in the chain.
     * @param trailers the encoded trailers.
     */
    virtual void encodeTrailers(ResponseTrailerMap& trailers) PURE;

    /**
     * Called when the provided metadata has been encoded by all filters in the chain.
     * @param trailers the encoded trailers.
     */
    virtual void encodeMetadata(MetadataMapVector& metadata) PURE;

    /**
     * Called after encoding has completed.
     */
    virtual void endStream() PURE;

    /**
     * Called when the stream write buffer is no longer above the low watermark.
     */
    virtual void onDecoderFilterBelowWriteBufferLowWatermark() PURE;

    /**
     * Called when the stream write buffer is above above the high watermark.
     */
    virtual void onDecoderFilterAboveWriteBufferHighWatermark() PURE;

    /**
     * Called when the FilterManager creates an Upgrade filter chain.
     */
    virtual void upgradeFilterChainCreated() PURE;

    /**
     * Called when request activity indicates that the request timeout should be disarmed.
     */
    virtual void disarmRequestTimeout() PURE;

    /**
     * Called when stream activity indicates that the stream idle timeout should be reset.
     */
    virtual void resetIdleTimer() PURE;

    /**
     * Called when the stream should be re-created, e.g. for an internal redirect.
     */
    virtual void recreateStream(RequestHeaderMapPtr&& request_headers,
                                StreamInfo::FilterStateSharedPtr filter_state) PURE;

    /**
     * Called when the stream should be reset.
     */
    virtual void resetStream() PURE;

    /**
     * Returns the upgrade map for the current route entry.
     */
    virtual const Router::RouteEntry::UpgradeMap* upgradeMap() PURE;

    /**
     * Returns the cluster info for the current route entry.
     */
    virtual Upstream::ClusterInfoConstSharedPtr clusterInfo() PURE;

    /**
     * Returns the current route.
     */
    virtual Router::RouteConstSharedPtr route(const Router::RouteCallback& cb) PURE;

    /**
     * Clears the cached route.
     */
    virtual void clearRouteCache() PURE;

    /**
     * Returns the current route configuration.
     */
    virtual absl::optional<Router::ConfigConstSharedPtr> routeConfig() PURE;

    /**
     * Update the current route configuration.
     */
    virtual void requestRouteConfigUpdate(
        Event::Dispatcher& thread_local_dispatcher,
        Http::RouteConfigUpdatedCallbackSharedPtr route_config_updated_cb) PURE;

    /**
     * Returns the current active span.
     */
    virtual Tracing::Span& activeSpan() PURE;

    // TODO(snowp): It might make more sense to pass (optional?) counters to the FM instead of
    // calling back out to the AS to record them.
    /**
     * Called when a stream fails due to the response data being too large.
     */
    virtual void onResponseDataTooLarge() PURE;

    /**
     * Called when a stream fails due to the request data being too large.
     */
    virtual void onRequestDataTooLarge() PURE;

    /**
     * Returns the Http1StreamEncoderOptions associated with the response encoder.
     */
    virtual Http1StreamEncoderOptionsOptRef http1StreamEncoderOptions() PURE;

    /**
     * Called when a local reply is made by the filter manager.
     * @param code the response code of the local reply.
     */
    virtual void onLocalReply(Code code) PURE;

    /**
     * Returns the tracing configuration to use for this stream.
     */
    virtual Tracing::Config& tracingConfig() PURE;

    /**
     * Returns the tracked scope to use for this stream.
     */
    virtual const ScopeTrackedObject& scope() PURE;
  };

  /**
   * FilterManager manages decoding a request through a series of decoding filter and the encoding
   * of the resulting response.
   */
  class FilterManager : public ScopeTrackedObject, FilterChainFactoryCallbacks {
  public:
    FilterManager(FilterManagerCallbacks& filter_manager_callbacks, Event::Dispatcher& dispatcher,
                  const Network::Connection& connection, uint64_t stream_id,
                  bool proxy_100_continue, uint32_t buffer_limit,
                  FilterChainFactory& filter_chain_factory,
                  const LocalReply::LocalReply& local_reply, Http::Protocol protocol,
                  TimeSource& time_source, StreamInfo::FilterStateSharedPtr parent_filter_state,
                  StreamInfo::FilterState::LifeSpan filter_state_life_span)
        : filter_manager_callbacks_(filter_manager_callbacks), dispatcher_(dispatcher),
          connection_(connection), stream_id_(stream_id), proxy_100_continue_(proxy_100_continue),
          buffer_limit_(buffer_limit), filter_chain_factory_(filter_chain_factory),
          local_reply_(local_reply),
          stream_info_(protocol, time_source, parent_filter_state, filter_state_life_span) {}
    ~FilterManager() override {
      for (const auto& log_handler : access_log_handlers_) {
        log_handler->log(request_headers_.get(), response_headers_.get(), response_trailers_.get(),
                         stream_info_);
      }

      ASSERT(state_.filter_call_state_ == 0);
    }

    // ScopeTrackedObject
    void dumpState(std::ostream& os, int indent_level = 0) const override {
      const char* spaces = spacesForLevel(indent_level);
      os << spaces << "FilterManager " << this << DUMP_MEMBER(state_.has_continue_headers_)
         << DUMP_MEMBER(state_.decoding_headers_only_) << DUMP_MEMBER(state_.encoding_headers_only_)
         << "\n";

      DUMP_DETAILS(request_headers_);
      DUMP_DETAILS(request_trailers_);
      DUMP_DETAILS(response_headers_);
      DUMP_DETAILS(response_trailers_);
      DUMP_DETAILS(&stream_info_);
    }

    // Http::FilterChainFactoryCallbacks
    void addStreamDecoderFilter(StreamDecoderFilterSharedPtr filter) override {
      addStreamDecoderFilterWorker(filter, false);
    }
    void addStreamEncoderFilter(StreamEncoderFilterSharedPtr filter) override {
      addStreamEncoderFilterWorker(filter, false);
    }
    void addStreamFilter(StreamFilterSharedPtr filter) override {
      addStreamDecoderFilterWorker(filter, true);
      addStreamEncoderFilterWorker(filter, true);
    }
    void addAccessLogHandler(AccessLog::InstanceSharedPtr handler) override;

    void destroyFilters() {
      state_.destroyed_ = true;

      for (auto& filter : decoder_filters_) {
        filter->handle_->onDestroy();
      }

      for (auto& filter : encoder_filters_) {
        // Do not call on destroy twice for dual registered filters.
        if (!filter->dual_filter_) {
          filter->handle_->onDestroy();
        }
      }
    }

    /**
     * Decodes the provided headers starting at the first filter in the chain.
     * @param headers the headers to decode.
     * @param end_stream whether the request is header only.
     */
    void decodeHeaders(RequestHeaderMap& headers, bool end_stream) {
      decodeHeaders(nullptr, headers, end_stream);
    }

    /**
     * Decodes the provided data starting at the first filter in the chain.
     * @param data the data to decode.
     * @param end_stream whether this data is the end of the request.
     */
    void decodeData(Buffer::Instance& data, bool end_stream) {
      decodeData(nullptr, data, end_stream, FilterIterationStartState::CanStartFromCurrent);
    }

    /**
     * Decodes the provided trailers starting at the first filter in the chain.
     * @param trailers the trailers to decode.
     */
    void decodeTrailers(RequestTrailerMapPtr&& trailers) {
      ASSERT(request_trailers_ == nullptr);

      request_trailers_ = std::move(trailers);
      decodeTrailers(nullptr, *request_trailers_);
    }

    /**
     * Decodes the provided metadata starting at the first filter in the chain.
     * @param metadata_map the metadata to decode.
     */
    void decodeMetadata(MetadataMap& metadata_map) { decodeMetadata(nullptr, metadata_map); }

    // TODO(snowp): Make private as filter chain construction is moved into FM.
    void addStreamDecoderFilterWorker(StreamDecoderFilterSharedPtr filter, bool dual_filter);
    void addStreamEncoderFilterWorker(StreamEncoderFilterSharedPtr filter, bool dual_filter);

    void disarmRequestTimeout();

    /**
     * If end_stream is true, marks decoding as complete. This is a noop if end_stream is false.
     * @param end_stream whether decoding is complete.
     */
    void maybeEndDecode(bool end_stream);

    /**
     * If end_stream is true, marks encoding as complete. This is a noop if end_stream is false.
     * @param end_stream whether encoding is complete.
     */
    void maybeEndEncode(bool end_stream);

    void sendLocalReply(bool is_grpc_request, Code code, absl::string_view body,
                        const std::function<void(ResponseHeaderMap& headers)>& modify_headers,
                        const absl::optional<Grpc::Status::GrpcStatus> grpc_status,
                        absl::string_view details);
    /**
     * Sends a local reply by constructing a response and passing it through all the encoder
     * filters. The resulting response will be passed out via the FilterManagerCallbacks.
     */
    void sendLocalReplyViaFilterChain(
        bool is_grpc_request, Code code, absl::string_view body,
        const std::function<void(ResponseHeaderMap& headers)>& modify_headers, bool is_head_request,
        const absl::optional<Grpc::Status::GrpcStatus> grpc_status, absl::string_view details);

    /**
     * Sends a local reply by constructing a response and skipping the encoder filters. The
     * resulting response will be passed out via the FilterManagerCallbacks.
     */
    void sendDirectLocalReply(Code code, absl::string_view body,
                              const std::function<void(ResponseHeaderMap& headers)>& modify_headers,
                              bool is_head_request,
                              const absl::optional<Grpc::Status::GrpcStatus> grpc_status);

    // Possibly increases buffer_limit_ to the value of limit.
    void setBufferLimit(uint32_t limit);

    /**
     * @return bool whether any above high watermark triggers are currently active
     */
    bool aboveHighWatermark() { return high_watermark_count_ != 0; }

    // Pass on watermark callbacks to watermark subscribers. This boils down to passing watermark
    // events for this stream and the downstream connection to the router filter.
    void callHighWatermarkCallbacks();
    void callLowWatermarkCallbacks();

    void setRequestHeaders(RequestHeaderMapPtr&& request_headers) {
      if (Http::Headers::get().MethodValues.Head == request_headers->getMethodValue()) {
        state_.is_head_request_ = true;
      }

      // TODO(snowp): Ideally we don't need this function, but during decodeHeaders we might issue
      // local replies before the FilterManager::decodeData has been called. We could likely get rid
      // of this by updating the calls to sendLocalReply to pass ownership over the headers + adding
      // asserts that we don't call the overload that doesn't pass ownership unless decodeData has
      // been called.
      ASSERT(request_headers_ == nullptr);
      request_headers_ = std::move(request_headers);
    }

    /**
     * Marks local processing as complete.
     */
    void setLocalComplete() { state_.local_complete_ = true; }

    /**
     * Whether the filters have been destroyed.
     */
    bool destroyed() const { return state_.destroyed_; }

    /**
     * Whether remote processing has been marked as complete.
     */
    bool remoteComplete() const { return state_.remote_complete_; }

    /**
     * Instructs the FilterManager to not create a filter chain. This makes it possible to issue
     * a local reply without the overhead of creating and traversing the filters.
     */
    void skipFilterChainCreation() {
      ASSERT(!state_.created_filter_chain_);
      state_.created_filter_chain_ = true;
    }

    /**
     * Returns the current request headers, or nullptr if header decoding hasn't started yet.
     */
    RequestHeaderMap* requestHeaders() const { return request_headers_.get(); }

    /**
     * Returns the current request trailers, or nullptr if trailer decoding hasn't started yet.
     */
    RequestTrailerMap* requestTrailers() const { return request_trailers_.get(); }

    /**
     * Returns the current response headers, or nullptr if header encoding hasn't started yet.
     */
    ResponseHeaderMap* responseHeaders() const { return response_headers_.get(); }

    /**
     * Returns the current response trailers, or nullptr if trailer encoding hasn't started yet.
     */
    ResponseTrailerMap* responseTrailers() const { return response_trailers_.get(); }

    // TODO(snowp): This should probably return a StreamInfo instead of the impl.
    StreamInfo::StreamInfoImpl& streamInfo() { return stream_info_; }
    const StreamInfo::StreamInfoImpl& streamInfo() const { return stream_info_; }

    // Set up the Encoder/Decoder filter chain.
    bool createFilterChain();

    const Network::Connection* connection() const { return &connection_; }

    uint64_t streamId() const { return stream_id_; }

  private:
    // Indicates which filter to start the iteration with.
    enum class FilterIterationStartState { AlwaysStartFromNext, CanStartFromCurrent };

    // Returns the encoder filter to start iteration with.
    std::list<ActiveStreamEncoderFilterPtr>::iterator
    commonEncodePrefix(ActiveStreamEncoderFilter* filter, bool end_stream,
                       FilterIterationStartState filter_iteration_start_state);
    // Returns the decoder filter to start iteration with.
    std::list<ActiveStreamDecoderFilterPtr>::iterator
    commonDecodePrefix(ActiveStreamDecoderFilter* filter,
                       FilterIterationStartState filter_iteration_start_state);
    void addDecodedData(ActiveStreamDecoderFilter& filter, Buffer::Instance& data, bool streaming);
    RequestTrailerMap& addDecodedTrailers();
    MetadataMapVector& addDecodedMetadata();
    // Helper function for the case where we have a header only request, but a filter adds a body
    // to it.
    void maybeContinueDecoding(
        const std::list<ActiveStreamDecoderFilterPtr>::iterator& maybe_continue_data_entry);
    void decodeHeaders(ActiveStreamDecoderFilter* filter, RequestHeaderMap& headers,
                       bool end_stream);
    // Sends data through decoding filter chains. filter_iteration_start_state indicates which
    // filter to start the iteration with.
    void decodeData(ActiveStreamDecoderFilter* filter, Buffer::Instance& data, bool end_stream,
                    FilterIterationStartState filter_iteration_start_state);
    void decodeTrailers(ActiveStreamDecoderFilter* filter, RequestTrailerMap& trailers);
    void decodeMetadata(ActiveStreamDecoderFilter* filter, MetadataMap& metadata_map);
    void addEncodedData(ActiveStreamEncoderFilter& filter, Buffer::Instance& data, bool streaming);
    ResponseTrailerMap& addEncodedTrailers();
    void encode100ContinueHeaders(ActiveStreamEncoderFilter* filter, ResponseHeaderMap& headers);
    // As with most of the encode functions, this runs encodeHeaders on various
    // filters before calling encodeHeadersInternal which does final header munging and passes the
    // headers to the encoder.
    void maybeContinueEncoding(
        const std::list<ActiveStreamEncoderFilterPtr>::iterator& maybe_continue_data_entry);
    void encodeHeaders(ActiveStreamEncoderFilter* filter, ResponseHeaderMap& headers,
                       bool end_stream);
    // Sends data through encoding filter chains. filter_iteration_start_state indicates which
    // filter to start the iteration with, and finally calls encodeDataInternal
    // to update stats, do end stream bookkeeping, and send the data to encoder.
    void encodeData(ActiveStreamEncoderFilter* filter, Buffer::Instance& data, bool end_stream,
                    FilterIterationStartState filter_iteration_start_state);
    void encodeTrailers(ActiveStreamEncoderFilter* filter, ResponseTrailerMap& trailers);
    void encodeMetadata(ActiveStreamEncoderFilter* filter, MetadataMapPtr&& metadata_map_ptr);

    // Returns true if new metadata is decoded. Otherwise, returns false.
    bool processNewlyAddedMetadata();

    // Returns true if filter has stopped iteration for all frame types. Otherwise, returns false.
    // filter_streaming is the variable to indicate if stream is streaming, and its value may be
    // changed by the function.
    bool handleDataIfStopAll(ActiveStreamFilterBase& filter, Buffer::Instance& data,
                             bool& filter_streaming);

    MetadataMapVector* getRequestMetadataMapVector() {
      if (request_metadata_map_vector_ == nullptr) {
        request_metadata_map_vector_ = std::make_unique<MetadataMapVector>();
      }
      return request_metadata_map_vector_.get();
    }

    FilterManagerCallbacks& filter_manager_callbacks_;
    Event::Dispatcher& dispatcher_;
    const Network::Connection& connection_;
    const uint64_t stream_id_;
    const bool proxy_100_continue_;

    std::list<ActiveStreamDecoderFilterPtr> decoder_filters_;
    std::list<ActiveStreamEncoderFilterPtr> encoder_filters_;
    std::list<AccessLog::InstanceSharedPtr> access_log_handlers_;

    ResponseHeaderMapPtr continue_headers_;
    ResponseHeaderMapPtr response_headers_;
    ResponseTrailerMapPtr response_trailers_;
    RequestHeaderMapPtr request_headers_;
    RequestTrailerMapPtr request_trailers_;
    // Stores metadata added in the decoding filter that is being processed. Will be cleared before
    // processing the next filter. The storage is created on demand. We need to store metadata
    // temporarily in the filter in case the filter has stopped all while processing headers.
    std::unique_ptr<MetadataMapVector> request_metadata_map_vector_;
    Buffer::WatermarkBufferPtr buffered_response_data_;
    Buffer::WatermarkBufferPtr buffered_request_data_;
    uint32_t buffer_limit_{0};
    uint32_t high_watermark_count_{0};
    std::list<DownstreamWatermarkCallbacks*> watermark_callbacks_;
    Network::Socket::OptionsSharedPtr upstream_options_ =
        std::make_shared<Network::Socket::Options>();

    FilterChainFactory& filter_chain_factory_;
    const LocalReply::LocalReply& local_reply_;
    StreamInfo::StreamInfoImpl stream_info_;
    // TODO(snowp): Once FM has been moved to its own file we'll make these private classes of FM,
    // at which point they no longer need to be friends.
    friend ActiveStreamFilterBase;
    friend ActiveStreamDecoderFilter;
    friend ActiveStreamEncoderFilter;

    /**
     * Flags that keep track of which filter calls are currently in progress.
     */
    // clang-format off
    struct FilterCallState {
      static constexpr uint32_t DecodeHeaders   = 0x01;
      static constexpr uint32_t DecodeData      = 0x02;
      static constexpr uint32_t DecodeTrailers  = 0x04;
      static constexpr uint32_t EncodeHeaders   = 0x08;
      static constexpr uint32_t EncodeData      = 0x10;
      static constexpr uint32_t EncodeTrailers  = 0x20;
      // Encode100ContinueHeaders is a bit of a special state as 100 continue
      // headers may be sent during request processing. This state is only used
      // to verify we do not encode100Continue headers more than once per
      // filter.
      static constexpr uint32_t Encode100ContinueHeaders  = 0x40;
      // Used to indicate that we're processing the final [En|De]codeData frame,
      // i.e. end_stream = true
      static constexpr uint32_t LastDataFrame = 0x80;
    };
    // clang-format on

    struct State {
      State()
          : remote_complete_(false), local_complete_(false), has_continue_headers_(false),
            created_filter_chain_(false), is_head_request_(false),
            non_100_response_headers_encoded_(false) {}

      uint32_t filter_call_state_{0};

      bool remote_complete_ : 1;
      bool local_complete_ : 1; // This indicates that local is complete prior to filter processing.
                                // A filter can still stop the stream from being complete as seen
                                // by the codec.
      // By default, we will assume there are no 100-Continue headers. If encode100ContinueHeaders
      // is ever called, this is set to true so commonContinue resumes processing the 100-Continue.
      bool has_continue_headers_ : 1;
      bool created_filter_chain_ : 1;
      bool is_head_request_ : 1;
      // Tracks if headers other than 100-Continue have been encoded to the codec.
      bool non_100_response_headers_encoded_ : 1;

      // The following 3 members are booleans rather than part of the space-saving bitfield as they
      // are passed as arguments to functions expecting bools. Extend State using the bitfield
      // where possible.
      bool encoder_filters_streaming_{true};
      bool decoder_filters_streaming_{true};
      bool destroyed_{false};
      // Whether a filter has indicated that the response should be treated as a headers only
      // response.
      bool encoding_headers_only_{false};
      // Whether a filter has indicated that the request should be treated as a headers only
      // request.
      bool decoding_headers_only_{false};

      // Used to track which filter is the latest filter that has received data.
      ActiveStreamEncoderFilter* latest_data_encoding_filter_{};
      ActiveStreamDecoderFilter* latest_data_decoding_filter_{};
    };

    State state_;
  };

  /**
   * Wraps a single active stream on the connection. These are either full request/response pairs
   * or pushes.
   */
  struct ActiveStream : LinkedObject<ActiveStream>,
                        public Event::DeferredDeletable,
                        public StreamCallbacks,
                        public RequestDecoder,
                        public Tracing::Config,
                        public ScopeTrackedObject,
                        public FilterManagerCallbacks {
    ActiveStream(ConnectionManagerImpl& connection_manager, uint32_t buffer_limit);
    ~ActiveStream() override;

    void chargeStats(const ResponseHeaderMap& headers);
    const Network::Connection* connection();
    void sendLocalReply(bool is_grpc_request, Code code, absl::string_view body,
                        const std::function<void(ResponseHeaderMap& headers)>& modify_headers,
                        const absl::optional<Grpc::Status::GrpcStatus> grpc_status,
                        absl::string_view details) override {
      return filter_manager_.sendLocalReply(is_grpc_request, code, body, modify_headers,
                                            grpc_status, details);
    }
    uint64_t streamId() { return stream_id_; }

    // This is a helper function for encodeHeaders and responseDataTooLarge which allows for
    // shared code for the two headers encoding paths. It does header munging, updates timing
    // stats, and sends the headers to the encoder.
    void encodeHeadersInternal(ResponseHeaderMap& headers, bool end_stream);
    // This is a helper function for encodeData and responseDataTooLarge which allows for shared
    // code for the two data encoding paths. It does stats updates and tracks potential end of
    // stream.
    void encodeDataInternal(Buffer::Instance& data, bool end_stream);

    // Http::StreamCallbacks
    void onResetStream(StreamResetReason reason,
                       absl::string_view transport_failure_reason) override;
    void onAboveWriteBufferHighWatermark() override;
    void onBelowWriteBufferLowWatermark() override;

    // Http::StreamDecoder
    void decodeData(Buffer::Instance& data, bool end_stream) override;
    void decodeMetadata(MetadataMapPtr&&) override;

    // Http::RequestDecoder
    void decodeHeaders(RequestHeaderMapPtr&& headers, bool end_stream) override;
    void decodeTrailers(RequestTrailerMapPtr&& trailers) override;

    // Tracing::TracingConfig
    Tracing::OperationName operationName() const override;
    const Tracing::CustomTagMap* customTags() const override;
    bool verbose() const override;
    uint32_t maxPathTagLength() const override;

    // ScopeTrackedObject
    void dumpState(std::ostream& os, int indent_level = 0) const override {
      const char* spaces = spacesForLevel(indent_level);
      os << spaces << "ActiveStream " << this << DUMP_MEMBER(stream_id_);

      DUMP_DETAILS(&filter_manager_);
    }

    // FilterManagerCallbacks
    void encodeHeaders(ResponseHeaderMap& response_headers, bool end_stream) override;
    void encode100ContinueHeaders(ResponseHeaderMap& response_headers) override;
    void encodeData(Buffer::Instance& data, bool end_stream) override;
    void encodeTrailers(ResponseTrailerMap& trailers) override;
    void encodeMetadata(MetadataMapVector& metadata) override;
    void endStream() override {
      ASSERT(!state_.codec_saw_local_complete_);
      state_.codec_saw_local_complete_ = true;
      filter_manager_.streamInfo().onLastDownstreamTxByteSent();
      request_response_timespan_->complete();
      connection_manager_.doEndStream(*this);
    }
    void onDecoderFilterBelowWriteBufferLowWatermark() override;
    void onDecoderFilterAboveWriteBufferHighWatermark() override;
    void upgradeFilterChainCreated() override {
      connection_manager_.stats_.named_.downstream_cx_upgrades_total_.inc();
      connection_manager_.stats_.named_.downstream_cx_upgrades_active_.inc();
      state_.successful_upgrade_ = true;
    }
    void disarmRequestTimeout() override;
    void resetIdleTimer() override;
    void recreateStream(RequestHeaderMapPtr&& request_headers,
                        StreamInfo::FilterStateSharedPtr filter_state) override;
    void resetStream() override;
    const Router::RouteEntry::UpgradeMap* upgradeMap() override;
    Upstream::ClusterInfoConstSharedPtr clusterInfo() override;
    Router::RouteConstSharedPtr route(const Router::RouteCallback& cb) override;
    void clearRouteCache() override;
    absl::optional<Router::ConfigConstSharedPtr> routeConfig() override;
    void requestRouteConfigUpdate(
        Event::Dispatcher& thread_local_dispatcher,
        Http::RouteConfigUpdatedCallbackSharedPtr route_config_updated_cb) override;
    Tracing::Span& activeSpan() override;
    void onResponseDataTooLarge() override;
    void onRequestDataTooLarge() override;
    Http1StreamEncoderOptionsOptRef http1StreamEncoderOptions() override;
    void onLocalReply(Code code) override;
    Tracing::Config& tracingConfig() override;
    const ScopeTrackedObject& scope() override;

    void traceRequest();

    // Updates the snapped_route_config_ (by reselecting scoped route configuration), if a scope is
    // not found, snapped_route_config_ is set to Router::NullConfigImpl.
    void snapScopedRouteConfig();

    void refreshCachedRoute();
    void refreshCachedRoute(const Router::RouteCallback& cb);
<<<<<<< HEAD
    void
    requestRouteConfigUpdate(Http::RouteConfigUpdatedCallbackSharedPtr route_config_updated_cb);

    /**
     *
     * @return absl::optional<Router::ConfigConstSharedPtr>. Contains a value if a non-scoped RDS
     * route config provider is used. Scoped RDS provides are not supported at the moment, as
     * retrieval of a route configuration in their case requires passing of http request headers
     * as a parameter.
     */
    absl::optional<Router::ConfigConstSharedPtr> routeConfig();
=======
>>>>>>> d6b9cf7f

    void refreshCachedTracingCustomTags();

    // All state for the stream. Put here for readability.
    struct State {
      State()
          : codec_saw_local_complete_(false), saw_connection_close_(false),
            successful_upgrade_(false), is_internally_created_(false), decorated_propagate_(true) {}

      bool codec_saw_local_complete_ : 1; // This indicates that local is complete as written all
                                          // the way through to the codec.
      bool saw_connection_close_ : 1;
      bool successful_upgrade_ : 1;

      // True if this stream is internally created. Currently only used for
      // internal redirects or other streams created via recreateStream().
      bool is_internally_created_ : 1;

      bool decorated_propagate_ : 1;
    };

    // Per-stream idle timeout callback.
    void onIdleTimeout();
    // Per-stream request timeout callback.
    void onRequestTimeout();
    // Per-stream alive duration reached.
    void onStreamMaxDurationReached();
    bool hasCachedRoute() { return cached_route_.has_value() && cached_route_.value(); }

    // Return local port of the connection.
    uint32_t localPort();

    friend std::ostream& operator<<(std::ostream& os, const ActiveStream& s) {
      s.dumpState(os);
      return os;
    }

    Tracing::CustomTagMap& getOrMakeTracingCustomTagMap() {
      if (tracing_custom_tags_ == nullptr) {
        tracing_custom_tags_ = std::make_unique<Tracing::CustomTagMap>();
      }
      return *tracing_custom_tags_;
    }

    ConnectionManagerImpl& connection_manager_;
    // TODO(snowp): It might make sense to move this to the FilterManager to avoid storing it in
    // both locations, then refer to the FM when doing stream logs.
    const uint64_t stream_id_;
    FilterManager filter_manager_;
    Router::ConfigConstSharedPtr snapped_route_config_;
    Router::ScopedConfigConstSharedPtr snapped_scoped_routes_config_;
    Tracing::SpanPtr active_span_;
    ResponseEncoder* response_encoder_{};
    Stats::TimespanPtr request_response_timespan_;
    // Per-stream idle timeout.
    Event::TimerPtr stream_idle_timer_;
    // Per-stream request timeout.
    Event::TimerPtr request_timer_;
    // Per-stream alive duration.
    Event::TimerPtr max_stream_duration_timer_;
    std::chrono::milliseconds idle_timeout_ms_{};
    State state_;
    absl::optional<Router::RouteConstSharedPtr> cached_route_;
    absl::optional<Upstream::ClusterInfoConstSharedPtr> cached_cluster_info_;
    const std::string* decorated_operation_{nullptr};
<<<<<<< HEAD
    Network::Socket::OptionsSharedPtr upstream_options_;
    std::unique_ptr<RdsRouteConfigUpdateRequester> route_config_update_requester_;
    std::unique_ptr<Tracing::CustomTagMap> tracing_custom_tags_{nullptr};
    absl::optional<uint64_t> scope_key_hash_;

    friend FilterManager;
=======
    std::unique_ptr<RouteConfigUpdateRequester> route_config_update_requester_;
    std::unique_ptr<Tracing::CustomTagMap> tracing_custom_tags_{nullptr};
>>>>>>> d6b9cf7f
  };

  using ActiveStreamPtr = std::unique_ptr<ActiveStream>;

  /**
   * Check to see if the connection can be closed after gracefully waiting to send pending codec
   * data.
   */
  void checkForDeferredClose();

  /**
   * Do a delayed destruction of a stream to allow for stack unwind. Also calls onDestroy() for
   * each filter.
   */
  void doDeferredStreamDestroy(ActiveStream& stream);

  /**
   * Process a stream that is ending due to upstream response or reset.
   */
  void doEndStream(ActiveStream& stream);

  void resetAllStreams(absl::optional<StreamInfo::ResponseFlag> response_flag);
  void onIdleTimeout();
  void onConnectionDurationTimeout();
  void onDrainTimeout();
  void startDrainSequence();
  Tracing::HttpTracer& tracer() { return *config_.tracer(); }
  void handleCodecError(absl::string_view error);
  void doConnectionClose(absl::optional<Network::ConnectionCloseType> close_type,
                         absl::optional<StreamInfo::ResponseFlag> response_flag);

  enum class DrainState { NotDraining, Draining, Closing };

  ConnectionManagerConfig& config_;
  ConnectionManagerStats& stats_; // We store a reference here to avoid an extra stats() call on the
                                  // config in the hot path.
  ServerConnectionPtr codec_;
  std::list<ActiveStreamPtr> streams_;
  Stats::TimespanPtr conn_length_;
  const Network::DrainDecision& drain_close_;
  DrainState drain_state_{DrainState::NotDraining};
  UserAgent user_agent_;
  // An idle timer for the connection. This is only armed when there are no streams on the
  // connection. When there are active streams it is disarmed in favor of each stream's
  // stream_idle_timer_.
  Event::TimerPtr connection_idle_timer_;
  // A connection duration timer. Armed during handling new connection if enabled in config.
  Event::TimerPtr connection_duration_timer_;
  Event::TimerPtr drain_timer_;
  Random::RandomGenerator& random_generator_;
  Http::Context& http_context_;
  Runtime::Loader& runtime_;
  const LocalInfo::LocalInfo& local_info_;
  Upstream::ClusterManager& cluster_manager_;
  Network::ReadFilterCallbacks* read_callbacks_{};
  ConnectionManagerListenerStats& listener_stats_;
  // References into the overload manager thread local state map. Using these lets us avoid a map
  // lookup in the hot path of processing each request.
  const Server::OverloadActionState& overload_stop_accepting_requests_ref_;
  const Server::OverloadActionState& overload_disable_keepalive_ref_;
  TimeSource& time_source_;
  bool remote_close_{};
};

} // namespace Http
} // namespace Envoy<|MERGE_RESOLUTION|>--- conflicted
+++ resolved
@@ -492,7 +492,6 @@
      * Update the current route configuration.
      */
     virtual void requestRouteConfigUpdate(
-        Event::Dispatcher& thread_local_dispatcher,
         Http::RouteConfigUpdatedCallbackSharedPtr route_config_updated_cb) PURE;
 
     /**
@@ -1012,9 +1011,6 @@
     Router::RouteConstSharedPtr route(const Router::RouteCallback& cb) override;
     void clearRouteCache() override;
     absl::optional<Router::ConfigConstSharedPtr> routeConfig() override;
-    void requestRouteConfigUpdate(
-        Event::Dispatcher& thread_local_dispatcher,
-        Http::RouteConfigUpdatedCallbackSharedPtr route_config_updated_cb) override;
     Tracing::Span& activeSpan() override;
     void onResponseDataTooLarge() override;
     void onRequestDataTooLarge() override;
@@ -1031,20 +1027,8 @@
 
     void refreshCachedRoute();
     void refreshCachedRoute(const Router::RouteCallback& cb);
-<<<<<<< HEAD
-    void
-    requestRouteConfigUpdate(Http::RouteConfigUpdatedCallbackSharedPtr route_config_updated_cb);
-
-    /**
-     *
-     * @return absl::optional<Router::ConfigConstSharedPtr>. Contains a value if a non-scoped RDS
-     * route config provider is used. Scoped RDS provides are not supported at the moment, as
-     * retrieval of a route configuration in their case requires passing of http request headers
-     * as a parameter.
-     */
-    absl::optional<Router::ConfigConstSharedPtr> routeConfig();
-=======
->>>>>>> d6b9cf7f
+    void requestRouteConfigUpdate(
+        Http::RouteConfigUpdatedCallbackSharedPtr route_config_updated_cb) override;
 
     void refreshCachedTracingCustomTags();
 
@@ -1110,17 +1094,11 @@
     absl::optional<Router::RouteConstSharedPtr> cached_route_;
     absl::optional<Upstream::ClusterInfoConstSharedPtr> cached_cluster_info_;
     const std::string* decorated_operation_{nullptr};
-<<<<<<< HEAD
-    Network::Socket::OptionsSharedPtr upstream_options_;
     std::unique_ptr<RdsRouteConfigUpdateRequester> route_config_update_requester_;
     std::unique_ptr<Tracing::CustomTagMap> tracing_custom_tags_{nullptr};
     absl::optional<uint64_t> scope_key_hash_;
 
     friend FilterManager;
-=======
-    std::unique_ptr<RouteConfigUpdateRequester> route_config_update_requester_;
-    std::unique_ptr<Tracing::CustomTagMap> tracing_custom_tags_{nullptr};
->>>>>>> d6b9cf7f
   };
 
   using ActiveStreamPtr = std::unique_ptr<ActiveStream>;
