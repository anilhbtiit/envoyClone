--- conflicted
+++ resolved
@@ -45,12 +45,10 @@
 - area: grpc
   change: |
     Fixed a bug in gRPC async client cache which intermittently causes CPU spikes due to busy loop in timer expiration.
-<<<<<<< HEAD
 - area: tracing
   change: |
     Fixed a bug that caused the Datadog tracing extension to drop traces that
     should be kept on account of an extracted sampling decision.
-=======
 - area: quic
   change: |
     Fixed a bug in QUIC and HCM interaction which could cause use-after-free during asynchronous certificates retrieval.
@@ -66,7 +64,6 @@
     in BUFFERED BodySendMode + SEND HeaderSendMode. It is now external processor's responsibility to set the content length
     correctly matched to the mutated body. if those two doesn't match, the mutation will be rejected and local reply with error
     status will be returned.
->>>>>>> ad84e565
 
 removed_config_or_runtime:
 # *Normally occurs at the end of the* :ref:`deprecation period <deprecated>`
