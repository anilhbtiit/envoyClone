#pragma once

#include <map>
#include <memory>

#include "envoy/common/pure.h"

#include "absl/strings/string_view.h"

namespace Envoy {
namespace Extensions {
namespace NetworkFilters {
namespace Kafka {
namespace Mesh {

// Trivial memento that keeps the information about how given request was delivered:
// in case of success this means offset (if acks > 0), or error code.
struct DeliveryMemento {

  // Pointer to byte array that was passed to Kafka producer.
<<<<<<< HEAD
  // This is used to find the original record sent upstream.
  // Important: we do not free this memory, it's still part of the 'Request' object two levels
  // above.
=======
  // We use this to tell apart messages.
  // Important: we do not free this memory, it's still part of the 'ProduceRequestHandler' object.
  // Future work: adopt Kafka's opaque-pointer functionality so we use less memory instead of
  // keeping whole payload until we receive a confirmation.
>>>>>>> b315a0bb
  const void* data_;

  // Kafka producer error code.
  const int32_t error_code_;

  // Offset (only meaningful if error code is equal to 0).
  const int64_t offset_;
};

// Callback for objects that want to be notified that record delivery has been finished.
class ProduceFinishCb {
public:
  virtual ~ProduceFinishCb() = default;

  // Attempt to process this delivery.
  // @returns true if given callback is related to this delivery
  virtual bool accept(const DeliveryMemento& memento) PURE;
};

using ProduceFinishCbSharedPtr = std::shared_ptr<ProduceFinishCb>;

/**
 * Filter facing interface.
 * A thing that takes records and sends them to upstream Kafka.
 */
class KafkaProducer {
public:
  virtual ~KafkaProducer() = default;

  // Sends given record (key, value) to Kafka (topic, partition).
  // When delivery is finished, it notifies the callback provided with corresponding delivery data
  // (error code, offset).
  virtual void send(const ProduceFinishCbSharedPtr origin, const std::string& topic,
                    const int32_t partition, const absl::string_view key,
                    const absl::string_view value) PURE;

  // Impl leakage: real implementations of Kafka Producer need to stop a monitoring thread, then
  // they can close the producer. Because the polling thread should not be interrupted, we just mark
  // it as finished, and it's going to notice that change on the next iteration.
  // Theoretically we do not need to do this and leave it all to destructor, but then closing N
  // producers would require doing that in sequence, while we can optimize it somewhat (so we just
  // wait for the slowest one).
  // See https://github.com/edenhill/librdkafka/issues/2972
  virtual void markFinished() PURE;
};

using KafkaProducerPtr = std::unique_ptr<KafkaProducer>;

} // namespace Mesh
} // namespace Kafka
} // namespace NetworkFilters
} // namespace Extensions
} // namespace Envoy<|MERGE_RESOLUTION|>--- conflicted
+++ resolved
@@ -18,16 +18,10 @@
 struct DeliveryMemento {
 
   // Pointer to byte array that was passed to Kafka producer.
-<<<<<<< HEAD
-  // This is used to find the original record sent upstream.
-  // Important: we do not free this memory, it's still part of the 'Request' object two levels
-  // above.
-=======
   // We use this to tell apart messages.
   // Important: we do not free this memory, it's still part of the 'ProduceRequestHandler' object.
   // Future work: adopt Kafka's opaque-pointer functionality so we use less memory instead of
   // keeping whole payload until we receive a confirmation.
->>>>>>> b315a0bb
   const void* data_;
 
   // Kafka producer error code.
