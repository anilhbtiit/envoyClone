date: Pending

behavior_changes:
- area: tls-inspector
  change: |
    the listener filter tls inspector's stats ``connection_closed`` and ``read_error`` are removed. New stats are introduced for listener, ``downstream_peek_remote_close`` and ``read_error``, in :ref:`listener stats <config_listener_stats>`.
- area: config
  change: |
    multiple SDS resources of multiple clusters or listeners are sent in a single SDS requests, instead of multiple SDS requests.
    This behavioral change can be reverted by setting ``envoy.reloadable_features.combine_sds_requests`` to false.
- area: stats listener
  change: |
    fixed metric tag extraction so that :ref:`stat_prefix <envoy_v3_api_field_config.listener.v3.Listener.stat_prefix>`
    is properly extracted. This changes the Prometheus name from
    envoy_listener_myprefix_downstream_cx_overflow{} to envoy_listener_downstream_cx_overflow{envoy_listener_address="myprefix"}.
    This does not affect the Prometheus name if ``stat_prefix`` is not set.
- area: stats listener
  change: |
    fixed metric tag extraction so that ``worker_id`` is properly extracted from the listener stats. This changes the Prometheus name from
    envoy_listener_worker_1_downstream_cx_active{envoy_listener_address="0.0.0.0_10000"} to envoy_listener_downstream_cx_active{envoy_listener_address="0.0.0.0_10000", envoy_worker_id="1"} .
- area: stats server
  change: |
    fixed metric tag extraction so that ``worker_id`` is properly extracted fromt the server stats. This changes the Prometheus name from
    envoy_server_worker_1_watchdog_miss{} to envoy_server_watchdog_miss{envoy_worker_id="1"}.
- area: stats thrift_proxy
  change: |
    fixed metric tag extraction so that :ref:`stat_prefix <envoy_v3_api_field_extensions.filters.network.thrift_proxy.v3.ThriftProxy.stat_prefix>`
    is properly extracted. This changes the Prometheus name from
    envoy_thrift_myprefix_request{} to envoy_thrift_request{envoy_thrift_prefix="myprefix"}.
- area: stats redis_proxy
  change: |
    fixed metric tag extraction so that :ref:`stat_prefix <envoy_v3_api_field_extensions.filters.network.redis_proxy.v3.RedisProxy.stat_prefix>`
    is properly extracted. This changes the Prometheus name from
    envoy_redis_myprefix_command_pttl_latency_sum{} to envoy_redis_command_pttl_latency_sum{envoy_redis_prefix="myprefix"}.
- area: tcp_proxy
  change: |
    added support for command operators in :ref:`TunnelingConfig hostname <envoy_v3_api_field_extensions.filters.network.tcp_proxy.v3.TcpProxy.TunnelingConfig.hostname>` to dynamically set upstream hostname.
- area: router
  change: |
    updated all HTTP filters to get per-filter config by the :ref:`HTTP filter config name
    <envoy_v3_api_field_extensions.filters.network.http_connection_manager.v3.HttpFilter.name>`.
    If there is no entry referred by the filter config name, the canonical filter name
    (e.g., *envoy.filters.http.buffer* for the HTTP buffer filter) will be used for the backwards
    compatibility.

minor_behavior_changes:
- area: thrift
  change: |
    keep downstream connection if the response is completed without underflow.
- area: tls
  change: |
    if both :ref:`match_subject_alt_names <envoy_v3_api_field_extensions.transport_sockets.tls.v3.CertificateValidationContext.match_subject_alt_names>` and :ref:`match_typed_subject_alt_names <envoy_v3_api_field_extensions.transport_sockets.tls.v3.CertificateValidationContext.match_typed_subject_alt_names>` are specified, the former (deprecated) field is ignored. Previously, setting both fields would result in an error.
- area: tls
  change: |
    removed SHA-1 and RSA key transport cipher suites from the server-side defaults.
- area: http
  change: |
    the behavior of the :ref:`timeout <envoy_v3_api_field_config.core.v3.KeepaliveSettings.timeout>`
    field has been modified to extend the timeout when *any* frame is received on the owning HTTP/2
    connection. This negates the effect of head-of-line (HOL) blocking for slow connections. If
    any frame is received the assumption is that the connection is working. This behavior change
    can be reverted by setting ``envoy.reloadable_features.http2_delay_keepalive_timeout`` to false.
- area: http
  change: |
    changing the behavior for CONNECT and upgrade requests over HTTP/1.1 to not delay close. This behavioral change
    can be reverted by setting ``envoy.reloadable_features.no_delay_close_for_upgrades`` to false.
- area: http
  change: |
    the :ref:`dynamo filter <config_http_filters_dynamo>` has been moved to :ref:`contrib images <install_contrib>`.
- area: http-cache
  change: |
    http cache filter ``getCache`` interface changed from returning a reference to
    returning a shared_ptr - any third-party implementations of this interface will need to be
    updated accordingly. See changes to ``simple_http_cache.cc`` and ``simple_http_cache.h`` in
    `PR21114 <https://github.com/envoyproxy/envoy/pull/21114>`_ for example.
- area: lua
  change: |
    export symbols of LuaJit by default on Linux. This is useful in cases where you have a lua script
    that loads shared object libraries, such as those installed via luarocks.
- area: admin
  change: |
    changed default regex engine for ``/stats?filter=`` from std::regex to RE2, improving
    filtering speed 20x.
- area: skywalking
  change: |
    use request path as operation name of ENTRY/EXIT spans.
- area: skywalking
  change: |
    use upstream host address as ``addressUsedAtClient`` in propagation header.
- area: dns
  change: |
    allow propagating DNS responses with no records back to callers like strict_dns cluster,
    guarded by ``envoy.reloadable_features.cares_accept_nodata``.
- area: local_ratelimit
  change: |
    local_ratelimit will consume tokens of all matched descriptors sorted by tokens per second.
    This behavioral change can be reverted by setting runtime guard
    ``envoy.reloadable_features.http_local_ratelimit_match_all_descriptors`` to false.
- area: router
  change: |
    get route config factories by the configuration proto full names by default. This behavior change
    can be reverted by setting the ``envoy.reloadable_features.get_route_config_factory_by_type``
    runtime flag to false.
- area: lua
  change: |
    lua ``respond`` api will call ``sendLocalReply`` instead of ``encodeHeaders`` and ``encodeData``.
    This means that encoder filters will be correctly invoked, including adding configured response
    headers, etc. This behavioral change can be reverted by setting runtime guard
    ``envoy.reloadable_features.lua_respond_with_send_local_reply`` to false.
- area: logging
  change: |
    changed flag ``--log-format-escaped`` to only log one trailing newline per log line.
- area: logging
  change: |
    changed category name for access log filter extensions to ``envoy.access_loggers.extension_filters``.
- area: filter state
  change: |
    revert to respecting the life time of the filter state objects to be bound to the original stream and make sharing
    filter state objects with the upstream info explicit via an extra flag in ``setData``.
- area: tracers
  change: |
    remove unnecessary "spawnChild" annotations in OpenCensus tracer.
- area: conn pool
  change: |
    changed HTTP/2 connection pooling and the :ref:`ALPN pool <envoy_v3_api_field_extensions.upstreams.http.v3.HttpProtocolOptions.auto_config>` to remember the number of streams allowed by the endpoint and cap multiplexed streams for subsequent connections based on that. With that working, defaulted the ALPN pool to assume HTTP/2 will work, as it will only incur a latency hit once until the TLS handshake is complete, and then will cache that the effective stream limit is 1.  This behavioral change can be revered by setting ``envoy.reloadable_features.allow_concurrency_for_alpn_pool`` to false.
- area: network
  change: |
    the :ref:`client ssl auth filter <config_network_filters_client_ssl_auth>` has been moved to :ref:`contrib images <install_contrib>`.

bug_fixes:
- area: grpc_json_transcoder
  change: |
    respond with a error messsage if a proto message is too deep (>64). Before the fix the response was an empty JSON.
- area: http
  change: |
    fixed HTTP/2 CONNECT to be RFC compliant, rather than following the abandoned extended connect draft.
    This behavioral change can be reverted by setting runtime guard ``envoy.reloadable_features.use_rfc_connect`` to false.
- area: decompression
  change: |
    Fixed CVE-2022-29225: Decompressors can be zip bombed. Previously decompressors were
    susceptible to memory inflation in takes in which specially crafted payloads could cause a
    large amount of memory usage by Envoy. The max inflation payload size is now limited.
    This change can be reverted via the ``envoy.reloadable_features.enable_compression_bomb_protection``
    runtime flag.
- area: router
  change: |
    Fixed CVE-2022-29227: Internal redirect crash for requests with body/trailers. Envoy would
    previously crash in some cases when processing internal redirects for requests with bodies or
    trailers if the redirect prompts an Envoy-generated local reply.
- area: oauth
  change: |
    Fixed CVE-2022-29226: oauth filter allows trivial bypass. The OAuth filter implementation does
    not include a mechanism for validating access tokens, so by design when the HMAC signed cookie
    is missing a full authentication flow should be triggered. However, the current implementation
    assumes that access tokens are always validated thus allowing access in the presence of any
    access token attached to the request.
- area: oauth
  change: |
    Fixed CVE-2022-29228: oauth filter calls continueDecoding() from within decodeHeaders(). The
    OAuth filter would try to invoke the remaining filters in the chain after emitting a local
    response, which triggers an ASSERT() in newer versions and corrupts memory on earlier versions.
- area: health_check
  change: |
    Fixed CVE-2022-29224: Segfault in GrpcHealthCheckerImpl. An attacker-controlled upstream server
    that is health checked using gRPC health checking can crash Envoy via a null pointer dereference
    in certain circumstances.
- area: runtime
  change: |
    fixed a bug where ``envoy.restart_features.no_runtime_singleton`` was inverted.
    Runtime singleton status is now guarded by non-inverted ``envoy.restart_features.remove_runtime_singleton``.
- area: tcp_proxy
  change: |
    fixed an issue using the cluster wide CONNECT termination so it will successfully proxy payloads.
- area: upstream
  change: |
    fixed the LOGICAL_DNS and STRICT_DNS clusters to work for IPv6.
- area: aws_lambda
  change: |
    fixed the AWS cross account lambda function invocation issue.
- area: tls
  change: |
    fixed a bug where an expired certificate sets a big number for ``days_until_expiration``. After this fix, ``0`` is set.

removed_config_or_runtime:
- area: compressor
  change: |
    removed ``envoy.reloadable_features.fix_added_trailers`` and legacy code paths.
- area: dns
  change: |
    removed ``envoy.reloadable_features.use_dns_ttl`` and legacy code paths.
- area: ext_authz
  change: |
    removed ``envoy.reloadable_features.http_ext_authz_do_not_skip_direct_response_and_redirect`` and legacy code paths.
- area: http
  change: |
    removed ``envoy.reloadable_features.correct_scheme_and_xfp`` and legacy code paths.
- area: http
  change: |
    removed ``envoy.reloadable_features.validate_connect`` and legacy code paths.
- area: tcp_proxy
  change: |
    removed ``envoy.reloadable_features.new_tcp_connection_pool`` and legacy code paths.
- area: conn pool
  change: |
    removed ``envoy.reloadable_features.conn_pool_delete_when_idle`` and legacy code paths.
- area: runtime
  change: |
    removed ``envoy.restart_features.no_runtime_singleton`` and replaced with ``envoy.restart_features.remove_runtime_singleton``.

new_features:
- area: lua
  change: |
    added new function ``timestampString`` returning the time since epoch as a string. Supported
    resolutions are millisecond and microsecond.
- area: access_log
  change: |
    added formatters for :ref:`UPSTREAM_METADATA<config_access_log_format_upstream_host_metadata>` and :ref:`METADATA(UPSTREAM_HOST)<envoy_v3_api_msg_extensions.formatter.metadata.v3.Metadata>`.
- area: access_log
  change: |
    added new access_log command operators to retrieve upstream connection information change: ``%UPSTREAM_PROTOCOL%``, ``%UPSTREAM_PEER_SUBJECT%``, ``%UPSTREAM_PEER_ISSUER%``, ``%UPSTREAM_TLS_SESSION_ID%``, ``%UPSTREAM_TLS_CIPHER%``, ``%UPSTREAM_TLS_VERSION%``, ``%UPSTREAM_PEER_CERT_V_START%``, ``%UPSTREAM_PEER_CERT_V_END%``, ``%UPSTREAM_PEER_CERT%` and ``%UPSTREAM_FILTER_STATE%``.
- area: open_telemetry
  change: |
    added :ref:`resource_attributes <envoy_v3_api_field_extensions.access_loggers.open_telemetry.v3.OpenTelemetryAccessLogConfig.resource_attributes>` configuration to OpenTelemetry.
- area: dns_resolver
  change: |
    added :ref:`include_unroutable_families<envoy_v3_api_field_extensions.network.dns_resolver.apple.v3.AppleDnsResolverConfig.include_unroutable_families>` to the Apple DNS resolver.
- area: dns_resolver
  change: |
    added support for multiple addresses. This is most valuable when used in conjunction with :ref:`ALL <envoy_v3_api_enum_value_config.cluster.v3.Cluster.DnsLookupFamily.ALL>` enabling full happy eyeballs support for Envoy (see detailed documentation :ref:`here <arch_overview_conn_pool>` but will also result in trying multiple addresses for resolvers doing only IPv4 or IPv6. This behavioral change can be temporarily disabled by setting runtime guard ``envoy.restart_features.remove_runtime_singleton`` to false.
  change: |
    added :ref:`GetAddrInfoDnsResolverConfig <envoy_v3_api_msg_extensions.network.dns_resolver.getaddrinfo.v3.GetAddrInfoDnsResolverConfig>`, a new DNS resolver that uses the system's getaddrinfo() function to resolve DNS. This was primarily added for use on Android but can also be used in other situations in which the system resolver is desired.
- area: dubbo_proxy
  change: |
    added :ref:`dynamic routes discovery <envoy_v3_api_field_extensions.filters.network.dubbo_proxy.v3.DubboProxy.drds>` support to dubbo proxy.
- area: ext_proc
  change: |
    added support for per-route :ref:`grpc_service <envoy_v3_api_field_extensions.filters.http.ext_proc.v3.ExtProcOverrides.grpc_service>`.
- area: http
  change: |
    added new :ref:`file_system_buffer <config_http_filters_file_system_buffer>` http filter.
- area: http
  change: |
    added a :ref:`send_fully_qualified_url <envoy_v3_api_field_config.core.v3.Http1ProtocolOptions.send_fully_qualified_url>` configuration option to send absolute URLs for HTTP/1.1.
- area: http
  change: |
    preserve case header formatter support innner formatter on Envoy headers in :ref:`formatter_type_on_envoy_headers <envoy_v3_api_field_extensions.http.header_formatters.preserve_case.v3.PreserveCaseFormatterConfig.formatter_type_on_envoy_headers>`.
- area: http3
  change: |
    added :ref:`early_data_policy <envoy_v3_api_field_config.route.v3.RouteAction.early_data_policy>` extension to allow upstream HTTP/3 sending requests over early data. If no extension is configured, HTTP/3 pool will send safe requests as early data to the host if the pool already cached 0-RTT credentials of that host. If those requests fail and the underlying connection pool supports TCP fallback, the request may be retried automatically. If the :ref:`default extension <envoy_v3_api_msg_extensions.early_data.v3.DefaultEarlyDataPolicy>` is configured, no requests are allowed to be sent as early data. Note that if any customized extension configures non-safe requests to be allowed over early data, the Envoy will not automatically retry them. If desired, explicitly config their :ref:`retry_policy <envoy_v3_api_field_config.route.v3.RouteAction.retry_policy>`. This feature requires both ``envoy.reloadable_features.conn_pool_new_stream_with_early_data_and_http3`` and ``envoy.reloadable_features.http3_sends_early_data`` to be turned on.
- area: listener
  change: |
    added :ref:`dynamic listener filter re-configuration<envoy_v3_api_field_config.listener.v3.ListenerFilter.config_discovery>` for listener filters. This dynamic listener filter configuration is only supported by TCP listeners.
- area: redis
  change: |
    added support for multiple passwords to the redis proxy. See :ref:`downstream_auth_passwords <envoy_v3_api_field_extensions.filters.network.redis_proxy.v3.RedisProxy.downstream_auth_passwords>`.
- area: thrift
  change: |
    added :ref:`close_downstream_on_upstream_error <envoy_v3_api_field_extensions.filters.network.thrift_proxy.router.v3.Router.close_downstream_on_upstream_error>` flag to router to control downstream local close.
- area: thrift
  change: |
    added support for access logging.
- area: thrift
  change: |
    added support for preserving header keys.
- area: thrift
  change: |
    added support for propogating connection draining if local replies try to end downstream.
- area: thrift
  change: |
    added onLocalReply support to inform filters of local replies.
- area: thrift
  change: |
    introduced thrift configurable encoder and bidirectional filters, which allows peeking and modifying the thrift response message.
- area: on_demand
  change: |
    :ref:`OnDemand <envoy_v3_api_msg_extensions.filters.http.on_demand.v3.OnDemand>` got extended to hold configuration for on-demand cluster discovery. A similar message for :ref:`per-route configuration <envoy_v3_api_msg_extensions.filters.http.on_demand.v3.PerRouteConfig>` is also added.
- area: proxy_protcol
  change: |
    added :ref:`allow_requests_without_proxy_protocol<envoy_v3_api_field_extensions.filters.listener.proxy_protocol.v3.ProxyProtocol.allow_requests_without_proxy_protocol>` to allow requests without proxy protocol on the listener from trusted downstreams as an opt-in flag.
- area: udp
  change: |
    added :ref:`udp_packet_packet_writer_config <envoy_v3_api_field_config.listener.v3.UdpListenerConfig.udp_packet_packet_writer_config>` config to specify the UDP packet writer factory.
- area: build
  change: |
    enabled building arm64 envoy-distroless and envoy-tools :ref:`docker images <install_binaries>`.
- area: ratelimit
  change: |
    added support for :ref:`masked_remote_address <envoy_v3_api_field_config.route.v3.RateLimit.Action.masked_remote_address>`.
- area: ratelimit
  change: |
    added support for :ref:`HTTP matching input functions <arch_overview_matching_api>` as descriptor producers.
- area: build
  change: |
    official released binary is now built with Clang 14.0.0.
- area: http
  change: |
    added :ref:`cluster_header <envoy_v3_api_field_config.route.v3.RouteAction.RequestMirrorPolicy.cluster_header>` in :ref:`request_mirror_policies <envoy_v3_api_field_config.route.v3.RouteAction.request_mirror_policies>` to allow routing shadow request to the cluster specified in the request_header.
- area: upstream
  change: |
    added :ref:`internal upstream transport <envoy_v3_api_msg_extensions.transport_sockets.internal_upstream.v3.InternalUpstreamTransport>` for passing metadata and filter state across the user space sockets and the internal listeners.
- area: router
  change:
    added :ref:`keep_empty_value <envoy_v3_api_field_config.core.v3.HeaderValueOption.keep_empty_value>` to allow keeping empty values in custom headers.
- area: dubbo_proxy
  change: |
    added :ref:`metadata_match <envoy_v3_api_field_extensions.filters.network.dubbo_proxy.v3.RouteAction.metadata_match>` support to the dubbo proxy.
- area: network
  change: |
    extended conection balancer with :ref:`extend balance <envoy_v3_api_field_config.listener.v3.Listener.ConnectionBalanceConfig.extend_balance>`, and added :ref:`Dlb connection balancer <envoy_v3_api_msg_extensions.network.connection_balance.dlb.v3alpha.Dlb>` to use `DLB <https://www.intel.com/content/www/us/en/download/686372/intel-dynamic-load-balancer.html>`_ hardware to balance.
- area: router
  change: |
    added :ref:`stat_prefix <envoy_v3_api_field_config.route.v3.Route.stat_prefix>` support to generate route level statistics.
- area: matching
  change : |
    added support for matching authenticated inputs in network and HTTP matching data.
- area: rbac
  change: |
    added :ref:`matcher <arch_overview_rbac_matcher>` for selecting connections and requests to different actions.
<<<<<<< HEAD
- area: http
  change: |
    added :ref:`treat_missing_header_as_empty <envoy_v3_api_field_config.route.v3.HeaderMatcher.treat_missing_header_as_empty>` to allow header match rule to treat the header value as empty and apply the match rule when the header is missing.
=======
- area: thrift
  change: |
    added ``validate_clusters`` in :ref:`RouteConfiguration <envoy_v3_api_msg_extensions.filters.network.thrift_proxy.v3.RouteConfiguration>` to override the default behavior of cluster validation.
- area: admin
  change: |
    added compile-time option ``--define=admin_html=disabled`` to disable HTML home page.
- area: router
  change: |
    added :ref:`ignore_port_in_host_matching <envoy_v3_api_field_config.route.v3.RouteConfiguration.ignore_port_in_host_matching>`. When set to true, port number (if any) in host header is ignored during host matching.
- area: router
  change: |
    added :ref:`ignore_path_parameters_in_path_matching <envoy_v3_api_field_config.route.v3.RouteConfiguration.ignore_path_parameters_in_path_matching>`. When set to true, path-parameters(rfc1808) is ignored during path matching.
>>>>>>> afdc9bd2

deprecated:
- area: dubbo_proxy
  change: |
    deprecated :ref:`old dubbo route config <envoy_v3_api_field_extensions.filters.network.dubbo_proxy.v3.DubboProxy.route_config>`. Please use
    :ref:`multiple route config <envoy_v3_api_field_extensions.filters.network.dubbo_proxy.v3.DubboProxy.multiple_route_config>` or
    :ref:`multiple route config <envoy_v3_api_field_extensions.filters.network.dubbo_proxy.v3.DubboProxy.drds>` first.
- area: http
  change: |
    deprecated ``envoy.reloadable_features.skip_dispatching_frames_for_closed_connection`` and legacy code paths.
  change: |
    deprecate the short name ``preserve_case`` for the header formatter extension in favor of the fully-qualified name
    ``envoy.http.stateful_header_formatters.preserve_case``.
  change: |
    deprecated ``envoy.reloadable_features.udp_listener_updates_filter_chain_in_place`` and legacy code paths.
- area: matching
  change: |
    :ref:`google_re2 <envoy_v3_api_field_type.matcher.v3.RegexMatcher.google_re2>` has been deprecated.
- area: redis
  change: |
    :ref:`downstream_auth_password <envoy_v3_api_field_extensions.filters.network.redis_proxy.v3.RedisProxy.downstream_auth_password>` has been deprecated. Please use
    :ref:`downstream_auth_passwords <envoy_v3_api_field_extensions.filters.network.redis_proxy.v3.RedisProxy.downstream_auth_passwords>`.<|MERGE_RESOLUTION|>--- conflicted
+++ resolved
@@ -316,11 +316,9 @@
 - area: rbac
   change: |
     added :ref:`matcher <arch_overview_rbac_matcher>` for selecting connections and requests to different actions.
-<<<<<<< HEAD
 - area: http
   change: |
     added :ref:`treat_missing_header_as_empty <envoy_v3_api_field_config.route.v3.HeaderMatcher.treat_missing_header_as_empty>` to allow header match rule to treat the header value as empty and apply the match rule when the header is missing.
-=======
 - area: thrift
   change: |
     added ``validate_clusters`` in :ref:`RouteConfiguration <envoy_v3_api_msg_extensions.filters.network.thrift_proxy.v3.RouteConfiguration>` to override the default behavior of cluster validation.
@@ -333,7 +331,6 @@
 - area: router
   change: |
     added :ref:`ignore_path_parameters_in_path_matching <envoy_v3_api_field_config.route.v3.RouteConfiguration.ignore_path_parameters_in_path_matching>`. When set to true, path-parameters(rfc1808) is ignored during path matching.
->>>>>>> afdc9bd2
 
 deprecated:
 - area: dubbo_proxy
