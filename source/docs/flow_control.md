--- conflicted
+++ resolved
@@ -225,11 +225,6 @@
  * The downstream `Network::ConnectionImpl::write_buffer_` buffers too much
    data.  It calls
    `Network::ConnectionCallbacks::onAboveWriteBufferHighWatermark()`.
-<<<<<<< HEAD
- * `Envoy::Http::ConnectionManagerImpl::onAboveWriteBufferHighWatermark()`
-   calls `ConnectionManagerImpl::ActiveStream::callHighWatermarkCallbacks()` on all
-   `ActiveStreams` on the connection.
-=======
  * `Envoy::Http::Http2::ConnectionManagerImpl::onAboveWriteBufferHighWatermark()`
    calls `ConnectionImpl::onUnderlyingConnectionAboveWriteBufferHighWatermark()`
    on `codec_`.
@@ -237,7 +232,6 @@
    `runHighWatermarkCallbacks()` for each stream of the connection.
  * When `ConnectionManagerImpl::ActiveStream::onAboveWriteBufferHighWatermark()` is
    called it calls `ConnectionImpl::ActiveStream::callHighWatermarkCallbacks()`
->>>>>>> afd11bd9
 From this point on, the flow is the same as when the downstream codec buffer
 goes over its high watermark.
 
@@ -245,11 +239,6 @@
 
  * The downstream `Network::ConnectionImpl::write_buffer_` drains.  It calls
    `Network::ConnectionCallbacks::onBelowWriteBufferLowWatermark()`.
-<<<<<<< HEAD
- * `Envoy::Http::ConnectionManagerImpl::onBelowWriteBufferLowWatermark()`
-   calls `ConnectionManagerImpl::ActiveStream::callLowWatermarkCallbacks()` on all
-   `ActiveStreams` on the connection.
-=======
  * `Envoy::Http::Http2::ConnectionManagerImpl::onBelowWriteBufferHighWatermark()`
    calls `ConnectionImpl::onUnderlyingConnectionBelowWriteBufferHighWatermark()`
    on `codec_`.
@@ -258,7 +247,6 @@
  * When `ConnectionManagerImpl::ActiveStream::onBelowWriteBufferHighWatermark()` is
    called it calls `ConnectionImpl::ActiveStream::callHighWatermarkCallbacks()`
 
->>>>>>> afd11bd9
 From this point on, the flow is the same as when the downstream codec buffer
 goes under its low watermark.
 
