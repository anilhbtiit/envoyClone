--- conflicted
+++ resolved
@@ -25,20 +25,12 @@
   subscription_->updateResources({"name4"});
 }
 
-<<<<<<< HEAD
-  // Ignore these for now, although at the very end there is one we will care about.
-  EXPECT_CALL(async_stream_, sendMessageRaw(_, _)).Times(AnyNumber());
-
-  // Semi-hack: we don't want the requests to actually get sent, since it would clear out the
-  // request_ that we want to inspect. pause() does the trick!
-=======
 // Checks that after a pause(), no requests are sent until resume().
 // Also demonstrates the collapsing of subscription interest updates into a single
 // request. (This collapsing happens any time multiple updates arrive before a request
 // can be sent, not just with pausing: rate limiting or a down gRPC stream would also do it).
 TEST_F(DeltaSubscriptionImplTest, PauseHoldsRequest) {
   startSubscription({"name1", "name2", "name3"});
->>>>>>> 6178aeac
   subscription_->pause();
 
   expectSendMessage({"name4"}, {"name1", "name2"}, Grpc::Status::GrpcStatus::Ok, "", {});
@@ -100,10 +92,12 @@
     subscription_->onDiscoveryResponse(std::move(message));
   }
   // All ACK sendMessage()s will happen upon calling resume().
-  EXPECT_CALL(async_stream_, sendMessage(_, _))
-      .WillRepeatedly([this](const Protobuf::Message& message, bool) {
-        const std::string nonce =
-            static_cast<const envoy::api::v2::DeltaDiscoveryRequest&>(message).response_nonce();
+  EXPECT_CALL(async_stream_, sendMessageRaw(_, _)
+      .WillRepeatedly([this](const Buffer::InstancePtr&& buffer, bool) {
+        envoy::api::v2::DeltaDiscoveryRequest message;
+        Buffer::ZeroCopyInputStreamImpl stream(std::move(buffer));
+        EXPECT_TRUE(message->ParseFromZeroCopyStream(&stream)));
+        const std::string nonce = message.response_nonce();
         if (!nonce.empty()) {
           nonce_acks_sent_.push(nonce);
         }
@@ -113,28 +107,13 @@
   // in the correct order.
 }
 
-<<<<<<< HEAD
-  // ...but our own map should remember our interest. In particular, losing interest in all 3 should
-  // cause their names to appear in the resource_names_unsubscribe field of a DeltaDiscoveryRequest.
-  subscription_->resume(); // now we do want the request to actually get sendMessage()'d.
-  EXPECT_CALL(async_stream_, sendMessageRaw(_, _)).WillOnce([](Buffer::InstancePtr&& msg, bool) {
-    envoy::api::v2::DeltaDiscoveryRequest sent_request;
-    Buffer::ZeroCopyInputStreamImpl stream(std::move(msg));
-    EXPECT_TRUE(sent_request.ParseFromZeroCopyStream(&stream));
-    EXPECT_THAT(sent_request.resource_names_subscribe(), UnorderedElementsAre("name4"));
-    EXPECT_THAT(sent_request.resource_names_unsubscribe(),
-                UnorderedElementsAre("name1", "name2", "name3"));
-  });
-  subscription_->subscribe({"name4"}); // (implies "we no longer care about name1,2,3")
-=======
 TEST_F(DeltaSubscriptionImplTest, NoGrpcStream) {
   // Have to call start() to get state_ populated (which this test needs to not segfault), but
   // start() also tries to start the GrpcStream. So, have that attempt return nullptr.
-  EXPECT_CALL(*async_client_, start(_, _)).WillOnce(Return(nullptr));
+  EXPECT_CALL(*async_client_, startRaw(_, _, _)).WillOnce(Return(nullptr));
   EXPECT_CALL(async_stream_, sendMessage(_, _)).Times(0);
   subscription_->start({"name1"}, callbacks_);
   subscription_->updateResources({"name1", "name2"});
->>>>>>> 6178aeac
 }
 
 } // namespace
