#pragma once

#include <array>
#include <atomic>
#include <chrono>
#include <cstdint>
#include <functional>
#include <list>
#include <memory>
#include <string>
#include <utility>
#include <vector>

#include "envoy/api/v2/core/base.pb.h"
#include "envoy/api/v2/endpoint/endpoint.pb.h"
#include "envoy/config/typed_metadata.h"
#include "envoy/server/transport_socket_config.h"
#include "envoy/stats/scope.h"
#include "envoy/upstream/upstream.h"

#include "common/common/callback_impl.h"
#include "common/common/enum_to_int.h"
#include "common/common/logger.h"
#include "common/config/metadata.h"
#include "common/config/well_known_names.h"
#include "common/network/utility.h"
#include "common/protobuf/protobuf.h"

<<<<<<< HEAD
=======
// TODO(incfly):
// http1_conn_pool_test the connect_timer_, create codec_client_ is not invoked...
//  - http1_test use a mock clusterinfo, to create the connection, passed it, might unable to resolve
//    transport socket factory.
//    Potential Solution, add contion check in createConnection in upstream_impl, only use new logic
//    for new cluster info.
>>>>>>> 637cf0f8
namespace Envoy {
namespace Upstream {

#define ALL_TRANSPORT_SOCKET_MATCHER_STATS(COUNTER) COUNTER(total_match_count)

struct TransportSocketMatchStats {
  ALL_TRANSPORT_SOCKET_MATCHER_STATS(GENERATE_COUNTER_STRUCT)
};

class TransportSocketMatcher;

using TransportSocketMatcherPtr = std::unique_ptr<TransportSocketMatcher>;
using TransportSocketFactoryMap = std::map<std::string, Network::TransportSocketFactoryPtr>;
using TransportSocketFactoryMapPtr = std::unique_ptr<TransportSocketFactoryMap>;

class TransportSocketMatcher : Logger::Loggable<Logger::Id::upstream> {
public:
  TransportSocketMatcher(
      const Protobuf::RepeatedPtrField<envoy::api::v2::Cluster_TransportSocketMatch>&
          socket_matches,
      Server::Configuration::TransportSocketFactoryContext& factory_context,
      Network::TransportSocketFactory& default_factory, Stats::Scope& stats_scope);

  Network::TransportSocketFactory& resolve(const std::string& endpoint_addr,
                                           const envoy::api::v2::core::Metadata& metadata);

protected:
  struct FactoryMatch {
    FactoryMatch(const std::string& match_name, TransportSocketMatchStats match_stats)
        : name(match_name), stats(match_stats) {}
    std::string name;
    Network::TransportSocketFactoryPtr factory;
    // TODO: delete this.
    std::map<std::string, std::string> match;
    Config::Metadata::LabelSet label_set;
    TransportSocketMatchStats stats;
  };

  TransportSocketMatchStats generateStats(const std::string& prefix);
  Network::TransportSocketFactory& default_socket_factory_;
  std::vector<FactoryMatch> matches_;
  Stats::Scope& stats_scope_;
};

} // namespace Upstream
} // namespace Envoy<|MERGE_RESOLUTION|>--- conflicted
+++ resolved
@@ -26,15 +26,6 @@
 #include "common/network/utility.h"
 #include "common/protobuf/protobuf.h"
 
-<<<<<<< HEAD
-=======
-// TODO(incfly):
-// http1_conn_pool_test the connect_timer_, create codec_client_ is not invoked...
-//  - http1_test use a mock clusterinfo, to create the connection, passed it, might unable to resolve
-//    transport socket factory.
-//    Potential Solution, add contion check in createConnection in upstream_impl, only use new logic
-//    for new cluster info.
->>>>>>> 637cf0f8
 namespace Envoy {
 namespace Upstream {
 
@@ -67,8 +58,6 @@
         : name(match_name), stats(match_stats) {}
     std::string name;
     Network::TransportSocketFactoryPtr factory;
-    // TODO: delete this.
-    std::map<std::string, std::string> match;
     Config::Metadata::LabelSet label_set;
     TransportSocketMatchStats stats;
   };
