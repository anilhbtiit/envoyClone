#include "envoy/extensions/filters/network/redis_proxy/v3/redis_proxy.pb.h"
#include "envoy/extensions/filters/network/redis_proxy/v3/redis_proxy.pb.validate.h"

#include "source/common/upstream/health_checker_impl.h"
#include "source/extensions/health_checkers/redis/config.h"

#include "test/common/upstream/utility.h"
#include "test/mocks/server/factory_context.h"
#include "test/mocks/server/health_checker_factory_context.h"
#include "test/mocks/upstream/health_checker.h"
#include "test/mocks/upstream/priority_set.h"

namespace Envoy {
namespace Extensions {
namespace HealthCheckers {
namespace RedisHealthChecker {
namespace {

using CustomRedisHealthChecker = Extensions::HealthCheckers::RedisHealthChecker::RedisHealthChecker;

TEST(HealthCheckerFactoryTest, CreateRedis) {
  const std::string yaml = R"EOF(
    timeout: 1s
    interval: 1s
    no_traffic_interval: 5s
    interval_jitter: 1s
    unhealthy_threshold: 1
    healthy_threshold: 1
    custom_health_check:
      name: redis
      typed_config:
        "@type": type.googleapis.com/envoy.extensions.health_checkers.redis.v3.Redis
        key: foo
    )EOF";

  NiceMock<Server::Configuration::MockHealthCheckerFactoryContext> context;

  RedisHealthCheckerFactory factory;
  EXPECT_NE(
      nullptr,
      dynamic_cast<CustomRedisHealthChecker*>(
          factory.createCustomHealthChecker(Upstream::parseHealthCheckFromV3Yaml(yaml), context)
              .get()));
}

TEST(HealthCheckerFactoryTest, CreateRedisWithoutKey) {
  const std::string yaml = R"EOF(
    timeout: 1s
    interval: 1s
    no_traffic_interval: 5s
    interval_jitter: 1s
    unhealthy_threshold: 1
    healthy_threshold: 1
    custom_health_check:
      name: redis
      typed_config:
        "@type": type.googleapis.com/envoy.extensions.health_checkers.redis.v3.Redis
    )EOF";

  NiceMock<Server::Configuration::MockHealthCheckerFactoryContext> context;

  RedisHealthCheckerFactory factory;
  EXPECT_NE(
      nullptr,
      dynamic_cast<CustomRedisHealthChecker*>(
          factory.createCustomHealthChecker(Upstream::parseHealthCheckFromV3Yaml(yaml), context)
              .get()));
}

TEST(HealthCheckerFactoryTest, CreateRedisWithLogHCFailure) {
  const std::string yaml = R"EOF(
    timeout: 1s
    interval: 1s
    no_traffic_interval: 5s
    interval_jitter: 1s
    unhealthy_threshold: 1
    healthy_threshold: 1
    custom_health_check:
      name: redis
      typed_config:
        "@type": type.googleapis.com/envoy.extensions.health_checkers.redis.v3.Redis
    always_log_health_check_failures: true
    )EOF";

  NiceMock<Server::Configuration::MockHealthCheckerFactoryContext> context;

  RedisHealthCheckerFactory factory;
  EXPECT_NE(
      nullptr,
      dynamic_cast<CustomRedisHealthChecker*>(
          factory.createCustomHealthChecker(Upstream::parseHealthCheckFromV3Yaml(yaml), context)
              .get()));
}

TEST(HealthCheckerFactoryTest, CreateRedisViaUpstreamHealthCheckerFactory) {
  const std::string yaml = R"EOF(
    timeout: 1s
    interval: 1s
    no_traffic_interval: 5s
    interval_jitter: 1s
    unhealthy_threshold: 1
    healthy_threshold: 1
    custom_health_check:
      name: redis
      typed_config:
        "@type": type.googleapis.com/envoy.extensions.health_checkers.redis.v3.Redis
        key: foo
    )EOF";

  NiceMock<Upstream::MockClusterMockPrioritySet> cluster;
<<<<<<< HEAD
  NiceMock<Server::Configuration::MockServerFactoryContext> server_context;

  EXPECT_NE(nullptr, dynamic_cast<CustomRedisHealthChecker*>(
                         Upstream::HealthCheckerFactory::create(
                             Upstream::parseHealthCheckFromV3Yaml(yaml), cluster, server_context)
                             .get()));
=======
  Runtime::MockLoader runtime;
  Random::MockRandomGenerator random;
  Event::MockDispatcher dispatcher;
  AccessLog::MockAccessLogManager log_manager;
  NiceMock<Api::MockApi> api;

  EXPECT_NE(nullptr,
            dynamic_cast<CustomRedisHealthChecker*>(
                Upstream::HealthCheckerFactory::create(
                    Upstream::parseHealthCheckFromV3Yaml(yaml), cluster, runtime, dispatcher,
                    log_manager, ProtobufMessage::getStrictValidationVisitor(), api)
                    .value()
                    .get()));
>>>>>>> ad5f4c6c
}
} // namespace
} // namespace RedisHealthChecker
} // namespace HealthCheckers
} // namespace Extensions
} // namespace Envoy<|MERGE_RESOLUTION|>--- conflicted
+++ resolved
@@ -108,28 +108,14 @@
     )EOF";
 
   NiceMock<Upstream::MockClusterMockPrioritySet> cluster;
-<<<<<<< HEAD
   NiceMock<Server::Configuration::MockServerFactoryContext> server_context;
-
-  EXPECT_NE(nullptr, dynamic_cast<CustomRedisHealthChecker*>(
-                         Upstream::HealthCheckerFactory::create(
-                             Upstream::parseHealthCheckFromV3Yaml(yaml), cluster, server_context)
-                             .get()));
-=======
-  Runtime::MockLoader runtime;
-  Random::MockRandomGenerator random;
-  Event::MockDispatcher dispatcher;
-  AccessLog::MockAccessLogManager log_manager;
-  NiceMock<Api::MockApi> api;
 
   EXPECT_NE(nullptr,
             dynamic_cast<CustomRedisHealthChecker*>(
                 Upstream::HealthCheckerFactory::create(
-                    Upstream::parseHealthCheckFromV3Yaml(yaml), cluster, runtime, dispatcher,
-                    log_manager, ProtobufMessage::getStrictValidationVisitor(), api)
+                    Upstream::parseHealthCheckFromV3Yaml(yaml), cluster, server_context)
                     .value()
                     .get()));
->>>>>>> ad5f4c6c
 }
 } // namespace
 } // namespace RedisHealthChecker
