#include "source/extensions/filters/network/thrift_proxy/config.h"

#include <map>
#include <string>

#include "envoy/extensions/filters/network/thrift_proxy/v3/thrift_proxy.pb.h"
#include "envoy/extensions/filters/network/thrift_proxy/v3/thrift_proxy.pb.validate.h"
#include "envoy/network/connection.h"
#include "envoy/registry/registry.h"

#include "source/common/config/utility.h"
#include "source/extensions/filters/network/thrift_proxy/auto_protocol_impl.h"
#include "source/extensions/filters/network/thrift_proxy/auto_transport_impl.h"
#include "source/extensions/filters/network/thrift_proxy/binary_protocol_impl.h"
#include "source/extensions/filters/network/thrift_proxy/compact_protocol_impl.h"
#include "source/extensions/filters/network/thrift_proxy/decoder.h"
#include "source/extensions/filters/network/thrift_proxy/filters/filter_config.h"
#include "source/extensions/filters/network/thrift_proxy/framed_transport_impl.h"
#include "source/extensions/filters/network/thrift_proxy/router/rds_impl.h"
#include "source/extensions/filters/network/thrift_proxy/stats.h"
#include "source/extensions/filters/network/thrift_proxy/unframed_transport_impl.h"

namespace Envoy {
namespace Extensions {
namespace NetworkFilters {
namespace ThriftProxy {
namespace {

using TransportTypeMap =
    std::map<envoy::extensions::filters::network::thrift_proxy::v3::TransportType, TransportType>;

static const TransportTypeMap& transportTypeMap() {
  CONSTRUCT_ON_FIRST_USE(
      TransportTypeMap,
      {
          {envoy::extensions::filters::network::thrift_proxy::v3::AUTO_TRANSPORT,
           TransportType::Auto},
          {envoy::extensions::filters::network::thrift_proxy::v3::FRAMED, TransportType::Framed},
          {envoy::extensions::filters::network::thrift_proxy::v3::UNFRAMED,
           TransportType::Unframed},
          {envoy::extensions::filters::network::thrift_proxy::v3::HEADER, TransportType::Header},
      });
}

using ProtocolTypeMap =
    std::map<envoy::extensions::filters::network::thrift_proxy::v3::ProtocolType, ProtocolType>;

static const ProtocolTypeMap& protocolTypeMap() {
  CONSTRUCT_ON_FIRST_USE(
      ProtocolTypeMap,
      {
          {envoy::extensions::filters::network::thrift_proxy::v3::AUTO_PROTOCOL,
           ProtocolType::Auto},
          {envoy::extensions::filters::network::thrift_proxy::v3::BINARY, ProtocolType::Binary},
          {envoy::extensions::filters::network::thrift_proxy::v3::LAX_BINARY,
           ProtocolType::LaxBinary},
          {envoy::extensions::filters::network::thrift_proxy::v3::COMPACT, ProtocolType::Compact},
          {envoy::extensions::filters::network::thrift_proxy::v3::TWITTER, ProtocolType::Twitter},
      });
}

TransportType
lookupTransport(envoy::extensions::filters::network::thrift_proxy::v3::TransportType transport) {
  const auto& transport_iter = transportTypeMap().find(transport);
  if (transport_iter == transportTypeMap().end()) {
    throw EnvoyException(fmt::format(
        "unknown transport {}",
        envoy::extensions::filters::network::thrift_proxy::v3::TransportType_Name(transport)));
  }

  return transport_iter->second;
}

ProtocolType
lookupProtocol(envoy::extensions::filters::network::thrift_proxy::v3::ProtocolType protocol) {
  const auto& protocol_iter = protocolTypeMap().find(protocol);
  if (protocol_iter == protocolTypeMap().end()) {
    throw EnvoyException(fmt::format(
        "unknown protocol {}",
        envoy::extensions::filters::network::thrift_proxy::v3::ProtocolType_Name(protocol)));
  }
  return protocol_iter->second;
}

} // namespace

ProtocolOptionsConfigImpl::ProtocolOptionsConfigImpl(
    const envoy::extensions::filters::network::thrift_proxy::v3::ThriftProtocolOptions& config)
    : transport_(lookupTransport(config.transport())),
      protocol_(lookupProtocol(config.protocol())) {}

TransportType ProtocolOptionsConfigImpl::transport(TransportType downstream_transport) const {
  return (transport_ == TransportType::Auto) ? downstream_transport : transport_;
}

ProtocolType ProtocolOptionsConfigImpl::protocol(ProtocolType downstream_protocol) const {
  return (protocol_ == ProtocolType::Auto) ? downstream_protocol : protocol_;
}

SINGLETON_MANAGER_REGISTRATION(thrift_route_config_provider_manager);

Network::FilterFactoryCb ThriftProxyFilterConfigFactory::createFilterFactoryFromProtoTyped(
    const envoy::extensions::filters::network::thrift_proxy::v3::ThriftProxy& proto_config,
    Server::Configuration::FactoryContext& context) {
<<<<<<< HEAD
  std::shared_ptr<Config> filter_config(new ConfigImpl(proto_config, context));

  return [filter_config, &context](Network::FilterManager& filter_manager) -> void {
    filter_manager.addReadFilter(std::make_shared<ConnectionManager>(
        *filter_config, context.api().randomGenerator(),
        context.mainThreadDispatcher().timeSource(), context.drainDecision()));
=======
  std::shared_ptr<Router::RouteConfigProviderManager> route_config_provider_manager =
      context.singletonManager().getTyped<Router::RouteConfigProviderManager>(
          SINGLETON_MANAGER_REGISTERED_NAME(thrift_route_config_provider_manager), [&context] {
            return std::make_shared<Router::RouteConfigProviderManagerImpl>(context.admin());
          });

  std::shared_ptr<Config> filter_config(
      new ConfigImpl(proto_config, context, *route_config_provider_manager));

  // We capture route_config_provider_manager here only to copy the shared_ptr and keep the
  // reference passed to ConfigImpl valid even after the local variable goes out of scope.
  return [route_config_provider_manager, filter_config,
          &context](Network::FilterManager& filter_manager) -> void {
    filter_manager.addReadFilter(
        std::make_shared<ConnectionManager>(*filter_config, context.api().randomGenerator(),
                                            context.mainThreadDispatcher().timeSource()));
>>>>>>> 37babcfd
  };
}

/**
 * Static registration for the thrift filter. @see RegisterFactory.
 */
REGISTER_FACTORY(ThriftProxyFilterConfigFactory,
                 Server::Configuration::NamedNetworkFilterConfigFactory);

ConfigImpl::ConfigImpl(
    const envoy::extensions::filters::network::thrift_proxy::v3::ThriftProxy& config,
    Server::Configuration::FactoryContext& context,
    Router::RouteConfigProviderManager& route_config_provider_manager)
    : context_(context), stats_prefix_(fmt::format("thrift.{}.", config.stat_prefix())),
      stats_(ThriftFilterStats::generateStats(stats_prefix_, context_.scope())),
      transport_(lookupTransport(config.transport())), proto_(lookupProtocol(config.protocol())),
      payload_passthrough_(config.payload_passthrough()),
      max_requests_per_connection_(config.max_requests_per_connection().value()) {

  if (config.thrift_filters().empty()) {
    ENVOY_LOG(debug, "using default router filter");

    envoy::extensions::filters::network::thrift_proxy::v3::ThriftFilter router;
    router.set_name("envoy.filters.thrift.router");
    processFilter(router);
  } else {
    for (const auto& filter : config.thrift_filters()) {
      processFilter(filter);
    }
  }

  if (config.has_trds()) {
    if (config.has_route_config()) {
      throw EnvoyException("both trds and route_config is present in ThriftProxy");
    }
    if (config.trds().config_source().config_source_specifier_case() ==
        envoy::config::core::v3::ConfigSource::kApiConfigSource) {
      const auto api_type = config.trds().config_source().api_config_source().api_type();
      if (api_type != envoy::config::core::v3::ApiConfigSource::AGGREGATED_GRPC &&
          api_type != envoy::config::core::v3::ApiConfigSource::AGGREGATED_DELTA_GRPC) {
        throw EnvoyException("trds supports only aggregated api_type in api_config_source");
      }
    }
    route_config_provider_ = route_config_provider_manager.createRdsRouteConfigProvider(
        config.trds(), context_.getServerFactoryContext(), stats_prefix_, context_.initManager());
  } else {
    route_config_provider_ = route_config_provider_manager.createStaticRouteConfigProvider(
        config.route_config(), context_.getServerFactoryContext());
  }
}

void ConfigImpl::createFilterChain(ThriftFilters::FilterChainFactoryCallbacks& callbacks) {
  for (const ThriftFilters::FilterFactoryCb& factory : filter_factories_) {
    factory(callbacks);
  }
}

TransportPtr ConfigImpl::createTransport() {
  return NamedTransportConfigFactory::getFactory(transport_).createTransport();
}

ProtocolPtr ConfigImpl::createProtocol() {
  return NamedProtocolConfigFactory::getFactory(proto_).createProtocol();
}

void ConfigImpl::processFilter(
    const envoy::extensions::filters::network::thrift_proxy::v3::ThriftFilter& proto_config) {
  const std::string& string_name = proto_config.name();

  ENVOY_LOG(debug, "    thrift filter #{}", filter_factories_.size());
  ENVOY_LOG(debug, "      name: {}", string_name);
  ENVOY_LOG(debug, "    config: {}",
            MessageUtil::getJsonStringFromMessageOrError(
                static_cast<const Protobuf::Message&>(proto_config.typed_config()), true));
  auto& factory =
      Envoy::Config::Utility::getAndCheckFactory<ThriftFilters::NamedThriftFilterConfigFactory>(
          proto_config);

  ProtobufTypes::MessagePtr message = Envoy::Config::Utility::translateToFactoryConfig(
      proto_config, context_.messageValidationVisitor(), factory);
  ThriftFilters::FilterFactoryCb callback =
      factory.createFilterFactoryFromProto(*message, stats_prefix_, context_);

  filter_factories_.push_back(callback);
}

} // namespace ThriftProxy
} // namespace NetworkFilters
} // namespace Extensions
} // namespace Envoy<|MERGE_RESOLUTION|>--- conflicted
+++ resolved
@@ -102,14 +102,6 @@
 Network::FilterFactoryCb ThriftProxyFilterConfigFactory::createFilterFactoryFromProtoTyped(
     const envoy::extensions::filters::network::thrift_proxy::v3::ThriftProxy& proto_config,
     Server::Configuration::FactoryContext& context) {
-<<<<<<< HEAD
-  std::shared_ptr<Config> filter_config(new ConfigImpl(proto_config, context));
-
-  return [filter_config, &context](Network::FilterManager& filter_manager) -> void {
-    filter_manager.addReadFilter(std::make_shared<ConnectionManager>(
-        *filter_config, context.api().randomGenerator(),
-        context.mainThreadDispatcher().timeSource(), context.drainDecision()));
-=======
   std::shared_ptr<Router::RouteConfigProviderManager> route_config_provider_manager =
       context.singletonManager().getTyped<Router::RouteConfigProviderManager>(
           SINGLETON_MANAGER_REGISTERED_NAME(thrift_route_config_provider_manager), [&context] {
@@ -125,8 +117,7 @@
           &context](Network::FilterManager& filter_manager) -> void {
     filter_manager.addReadFilter(
         std::make_shared<ConnectionManager>(*filter_config, context.api().randomGenerator(),
-                                            context.mainThreadDispatcher().timeSource()));
->>>>>>> 37babcfd
+          context.mainThreadDispatcher().timeSource(), context.drainDecision()));
   };
 }
 
