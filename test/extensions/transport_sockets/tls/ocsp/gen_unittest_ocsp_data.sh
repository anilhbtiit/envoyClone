--- conflicted
+++ resolved
@@ -6,17 +6,10 @@
 
 trap cleanup EXIT
 cleanup() {
-<<<<<<< HEAD
-  rm -f *_index*
-  rm -f *.csr
-  rm -f *.cnf
-  rm -f *_serial*
-=======
-  rm ./*_index*
-  rm ./*.csr
-  rm ./*.cnf
-  rm ./*_serial*
->>>>>>> d944777e
+  rm -f ./*_index*
+  rm -f ./*.csr
+  rm -f ./*.cnf
+  rm -f ./*_serial*
 }
 
 [[ -z "${TEST_TMPDIR}" ]] && TEST_TMPDIR="$(cd "$(dirname "$0")" && pwd)"
@@ -24,13 +17,9 @@
 TEST_OCSP_DIR="${TEST_TMPDIR}/ocsp_test_data"
 mkdir -p "${TEST_OCSP_DIR}"
 
-<<<<<<< HEAD
 rm -f ${TEST_OCSP_DIR}/*
 
-cd $TEST_OCSP_DIR
-=======
 cd "$TEST_OCSP_DIR" || exit 1
->>>>>>> d944777e
 
 ##################################################
 # Make the configuration file
@@ -116,25 +105,18 @@
     -extensions v3_ca -extfile "${1}.cnf" "${extra_args[@]}"
 }
 
-<<<<<<< HEAD
 # $1=<certificate name> $2=<CA name> $3=[req args]
 generate_rsa_cert() {
-  openssl genrsa -out $1_key.pem 2048
-  openssl req -new -key $1_key.pem -out $1_cert.csr -config $1.cnf -batch -sha256
-  openssl ca -config $1.cnf -notext -batch -in $1_cert.csr -out $1_cert.pem $3
+  openssl genrsa -out "${1}_key.pem" 2048
+  openssl req -new -key "${1}_key.pem" -out "${1}_cert.csr" -config "${1}.cnf" -batch -sha256
+  openssl ca -config "${1}.cnf" -notext -batch -in "${1}_cert.csr" -out "${1}_cert.pem" "${@:3}"
 }
 
+# $1=<certificate name> $2=<CA name> $3=[req args]
 generate_ecdsa_cert() {
-  openssl ecparam -name secp256r1 -genkey -out $1_key.pem
-  openssl req -new -key $1_key.pem -out $1_cert.csr -config $1.cnf -batch -sha256
-  openssl ca -config $1.cnf -notext -batch -in $1_cert.csr -out $1_cert.pem $3
-=======
-# $1=<certificate name> $2=<CA name>
-generate_x509_cert() {
-  openssl genrsa -out "${1}_key.pem" 2048
+  openssl ecparam -name secp256r1 -genkey -out "${1}_key.pem"
   openssl req -new -key "${1}_key.pem" -out "${1}_cert.csr" -config "${1}.cnf" -batch -sha256
-  openssl ca -config "${1}.cnf" -notext -batch -in "${1}_cert.csr" -out "${1}_cert.pem"
->>>>>>> d944777e
+  openssl ca -config "${1}.cnf" -notext -batch -in "${1}_cert.csr" -out "${1}_cert.pem" "${@:3}"
 }
 
 # $1=<certificate name> $2=<CA name> $3=<test name> $4=[extra args]
@@ -170,21 +152,16 @@
 
 # Generate valid cert and OCSP response
 generate_config good ca
-<<<<<<< HEAD
 generate_rsa_cert good ca
-generate_ocsp_response good ca good "-ndays 7"
+generate_ocsp_response good ca good -ndays 7
 dump_ocsp_details good ca
-=======
-generate_x509_cert good ca
-generate_ocsp_response good ca good -ndays 7
->>>>>>> d944777e
 
 # Generate OCSP response with the responder key hash instead of name
 generate_ocsp_response good ca responder_key_hash -resp_key_id
 
 # Generate and revoke a cert and create OCSP response
 generate_config revoked ca
-generate_rsa_cert revoked ca "-extensions must_staple"
+generate_rsa_cert revoked ca -extensions must_staple
 revoke_certificate revoked ca
 generate_ocsp_response revoked ca revoked
 
