#include <memory>
#include <string>

#include "common/network/utility.h"
#include "common/upstream/upstream_impl.h"

#include "extensions/filters/network/redis_proxy/conn_pool_impl.h"

#include "test/extensions/filters/network/common/redis/mocks.h"
#include "test/extensions/filters/network/common/redis/test_utils.h"
#include "test/extensions/filters/network/redis_proxy/mocks.h"
#include "test/mocks/network/mocks.h"
#include "test/mocks/thread_local/mocks.h"
#include "test/mocks/upstream/mocks.h"
#include "test/test_common/printers.h"

#include "gmock/gmock.h"
#include "gtest/gtest.h"

using testing::_;
using testing::DoAll;
using testing::Eq;
using testing::InSequence;
using testing::Invoke;
using testing::Ref;
using testing::Return;
using testing::ReturnNew;
using testing::ReturnRef;
using testing::SaveArg;

namespace Envoy {
namespace Extensions {
namespace NetworkFilters {
namespace RedisProxy {
namespace ConnPool {

class RedisConnPoolImplTest : public testing::Test, public Common::Redis::Client::ClientFactory {
public:
  void setup(bool cluster_exists = true, bool hashtagging = true) {
    EXPECT_CALL(cm_, addThreadLocalClusterUpdateCallbacks_(_))
        .WillOnce(DoAll(SaveArgAddress(&update_callbacks_),
                        ReturnNew<Upstream::MockClusterUpdateCallbacksHandle>()));
    if (!cluster_exists) {
      EXPECT_CALL(cm_, get("fake_cluster")).WillOnce(Return(nullptr));
    }
<<<<<<< HEAD

    conn_pool_ = std::make_shared<InstanceImpl>(cluster_name_, cm_, *this, tls_,
                                                Common::Redis::Client::createConnPoolSettings());
=======
    conn_pool_ = std::make_unique<InstanceImpl>(
        cluster_name_, cm_, *this, tls_,
        Common::Redis::Client::createConnPoolSettings(20, hashtagging, true));
    test_address_ = Network::Utility::resolveUrl("tcp://127.0.0.1:3000");
>>>>>>> 9e22bab3
  }

  void makeSimpleRequest(bool create_client) {
    EXPECT_CALL(cm_.thread_local_cluster_.lb_, chooseHost(_));
    if (create_client) {
      client_ = new NiceMock<Common::Redis::Client::MockClient>();
      EXPECT_CALL(*this, create_(_)).WillOnce(Return(client_));
    }
    Common::Redis::RespValue value;
    Common::Redis::Client::MockPoolCallbacks callbacks;
    Common::Redis::Client::MockPoolRequest active_request;
    EXPECT_CALL(*cm_.thread_local_cluster_.lb_.host_, address())
        .WillRepeatedly(Return(test_address_));
    EXPECT_CALL(*client_, makeRequest(Ref(value), Ref(callbacks)))
        .WillOnce(Return(&active_request));
    Common::Redis::Client::PoolRequest* request =
        conn_pool_->makeRequest("hash_key", value, callbacks);
    EXPECT_EQ(&active_request, request);
  }

  // Common::Redis::Client::ClientFactory
  Common::Redis::Client::ClientPtr create(Upstream::HostConstSharedPtr host, Event::Dispatcher&,
                                          const Common::Redis::Client::Config&) override {
    return Common::Redis::Client::ClientPtr{create_(host)};
  }

  MOCK_METHOD1(create_, Common::Redis::Client::Client*(Upstream::HostConstSharedPtr host));

  const std::string cluster_name_{"fake_cluster"};
  NiceMock<Upstream::MockClusterManager> cm_;
  NiceMock<ThreadLocal::MockInstance> tls_;
  InstanceSharedPtr conn_pool_;
  Upstream::ClusterUpdateCallbacks* update_callbacks_{};
  Common::Redis::Client::MockClient* client_{};
  Network::Address::InstanceConstSharedPtr test_address_;
};

TEST_F(RedisConnPoolImplTest, Basic) {
  InSequence s;

  setup();

  Common::Redis::RespValue value;
  Common::Redis::Client::MockPoolRequest active_request;
  Common::Redis::Client::MockPoolCallbacks callbacks;
  Common::Redis::Client::MockClient* client = new NiceMock<Common::Redis::Client::MockClient>();

  EXPECT_CALL(cm_.thread_local_cluster_.lb_, chooseHost(_))
      .WillOnce(Invoke([&](Upstream::LoadBalancerContext* context) -> Upstream::HostConstSharedPtr {
        EXPECT_EQ(context->computeHashKey().value(), MurmurHash::murmurHash2_64("hash_key"));
        EXPECT_EQ(context->metadataMatchCriteria(), nullptr);
        EXPECT_EQ(context->downstreamConnection(), nullptr);
        return cm_.thread_local_cluster_.lb_.host_;
      }));
  EXPECT_CALL(*this, create_(_)).WillOnce(Return(client));
  EXPECT_CALL(*cm_.thread_local_cluster_.lb_.host_, address())
      .WillRepeatedly(Return(test_address_));
  EXPECT_CALL(*client, makeRequest(Ref(value), Ref(callbacks))).WillOnce(Return(&active_request));
  Common::Redis::Client::PoolRequest* request =
      conn_pool_->makeRequest("hash_key", value, callbacks);
  EXPECT_EQ(&active_request, request);

  EXPECT_CALL(*client, close());
  tls_.shutdownThread();
};

TEST_F(RedisConnPoolImplTest, Hashtagging) {
  InSequence s;

  setup();

  Common::Redis::RespValue value;
  Common::Redis::Client::MockPoolCallbacks callbacks;

  auto expectHashKey = [](const std::string& s) {
    return [s](Upstream::LoadBalancerContext* context) -> Upstream::HostConstSharedPtr {
      EXPECT_EQ(context->computeHashKey().value(), MurmurHash::murmurHash2_64(s));
      return nullptr;
    };
  };

  EXPECT_CALL(cm_.thread_local_cluster_.lb_, chooseHost(_)).WillOnce(Invoke(expectHashKey("foo")));
  conn_pool_->makeRequest("{foo}.bar", value, callbacks);

  EXPECT_CALL(cm_.thread_local_cluster_.lb_, chooseHost(_))
      .WillOnce(Invoke(expectHashKey("foo{}{bar}")));
  conn_pool_->makeRequest("foo{}{bar}", value, callbacks);

  EXPECT_CALL(cm_.thread_local_cluster_.lb_, chooseHost(_)).WillOnce(Invoke(expectHashKey("{bar")));
  conn_pool_->makeRequest("foo{{bar}}zap", value, callbacks);

  EXPECT_CALL(cm_.thread_local_cluster_.lb_, chooseHost(_)).WillOnce(Invoke(expectHashKey("bar")));
  conn_pool_->makeRequest("foo{bar}{zap}", value, callbacks);

  tls_.shutdownThread();
};

TEST_F(RedisConnPoolImplTest, HashtaggingNotEnabled) {
  InSequence s;

  setup(true, false); // Test with hashtagging not enabled.

  Common::Redis::RespValue value;
  Common::Redis::Client::MockPoolCallbacks callbacks;

  auto expectHashKey = [](const std::string& s) {
    return [s](Upstream::LoadBalancerContext* context) -> Upstream::HostConstSharedPtr {
      EXPECT_EQ(context->computeHashKey().value(), MurmurHash::murmurHash2_64(s));
      return nullptr;
    };
  };

  EXPECT_CALL(cm_.thread_local_cluster_.lb_, chooseHost(_))
      .WillOnce(Invoke(expectHashKey("{foo}.bar")));
  conn_pool_->makeRequest("{foo}.bar", value, callbacks);

  EXPECT_CALL(cm_.thread_local_cluster_.lb_, chooseHost(_))
      .WillOnce(Invoke(expectHashKey("foo{}{bar}")));
  conn_pool_->makeRequest("foo{}{bar}", value, callbacks);

  EXPECT_CALL(cm_.thread_local_cluster_.lb_, chooseHost(_))
      .WillOnce(Invoke(expectHashKey("foo{{bar}}zap")));
  conn_pool_->makeRequest("foo{{bar}}zap", value, callbacks);

  EXPECT_CALL(cm_.thread_local_cluster_.lb_, chooseHost(_))
      .WillOnce(Invoke(expectHashKey("foo{bar}{zap}")));
  conn_pool_->makeRequest("foo{bar}{zap}", value, callbacks);

  tls_.shutdownThread();
};

// Conn pool created when no cluster exists at creation time. Dynamic cluster creation and removal
// work correctly.
TEST_F(RedisConnPoolImplTest, NoClusterAtConstruction) {
  InSequence s;

  setup(false);

  Common::Redis::RespValue value;
  Common::Redis::Client::MockPoolCallbacks callbacks;
  Common::Redis::Client::PoolRequest* request =
      conn_pool_->makeRequest("hash_key", value, callbacks);
  EXPECT_EQ(nullptr, request);

  // Now add the cluster. Request to the cluster should succeed.
  update_callbacks_->onClusterAddOrUpdate(cm_.thread_local_cluster_);
  makeSimpleRequest(true);

  // Remove the cluster. Request to the cluster should fail.
  EXPECT_CALL(*client_, close());
  update_callbacks_->onClusterRemoval("fake_cluster");
  request = conn_pool_->makeRequest("hash_key", value, callbacks);
  EXPECT_EQ(nullptr, request);

  // Add a cluster we don't care about.
  NiceMock<Upstream::MockThreadLocalCluster> cluster2;
  cluster2.cluster_.info_->name_ = "cluster2";
  update_callbacks_->onClusterAddOrUpdate(cluster2);

  // Add the cluster back. Request to the cluster should succeed.
  update_callbacks_->onClusterAddOrUpdate(cm_.thread_local_cluster_);
  makeSimpleRequest(true);

  // Remove a cluster we don't care about. Request to the cluster should succeed.
  update_callbacks_->onClusterRemoval("some_other_cluster");
  makeSimpleRequest(false);

  // Update the cluster. This should count as a remove followed by an add. Request to the cluster
  // should succeed.
  EXPECT_CALL(*client_, close());
  update_callbacks_->onClusterAddOrUpdate(cm_.thread_local_cluster_);
  makeSimpleRequest(true);

  // Remove the cluster to make sure we safely destruct with no cluster.
  EXPECT_CALL(*client_, close());
  update_callbacks_->onClusterRemoval("fake_cluster");
}

TEST_F(RedisConnPoolImplTest, HostRemove) {
  InSequence s;

  setup();

  Common::Redis::Client::MockPoolCallbacks callbacks;
  Common::Redis::RespValue value;
  std::shared_ptr<Upstream::MockHost> host1(new Upstream::MockHost());
  std::shared_ptr<Upstream::MockHost> host2(new Upstream::MockHost());
  Common::Redis::Client::MockClient* client1 = new NiceMock<Common::Redis::Client::MockClient>();
  Common::Redis::Client::MockClient* client2 = new NiceMock<Common::Redis::Client::MockClient>();

  EXPECT_CALL(cm_.thread_local_cluster_.lb_, chooseHost(_)).WillOnce(Return(host1));
  EXPECT_CALL(*this, create_(Eq(host1))).WillOnce(Return(client1));

  Common::Redis::Client::MockPoolRequest active_request1;
  EXPECT_CALL(*host1, address()).WillRepeatedly(Return(test_address_));
  EXPECT_CALL(*client1, makeRequest(Ref(value), Ref(callbacks))).WillOnce(Return(&active_request1));
  Common::Redis::Client::PoolRequest* request1 =
      conn_pool_->makeRequest("hash_key", value, callbacks);
  EXPECT_EQ(&active_request1, request1);

  EXPECT_CALL(cm_.thread_local_cluster_.lb_, chooseHost(_)).WillOnce(Return(host2));
  EXPECT_CALL(*this, create_(Eq(host2))).WillOnce(Return(client2));

  Common::Redis::Client::MockPoolRequest active_request2;
  EXPECT_CALL(*host2, address()).WillRepeatedly(Return(test_address_));
  EXPECT_CALL(*client2, makeRequest(Ref(value), Ref(callbacks))).WillOnce(Return(&active_request2));
  Common::Redis::Client::PoolRequest* request2 = conn_pool_->makeRequest("bar", value, callbacks);
  EXPECT_EQ(&active_request2, request2);

  EXPECT_CALL(*client2, close());
  EXPECT_CALL(*host2, address()).WillRepeatedly(Return(test_address_));
  cm_.thread_local_cluster_.cluster_.prioritySet().getMockHostSet(0)->runCallbacks({}, {host2});

  EXPECT_CALL(*client1, close());
  tls_.shutdownThread();

  ASSERT_TRUE(testing::Mock::VerifyAndClearExpectations(host1.get()));
  ASSERT_TRUE(testing::Mock::VerifyAndClearExpectations(host2.get()));
  testing::Mock::AllowLeak(host1.get());
  testing::Mock::AllowLeak(host2.get());
}

TEST_F(RedisConnPoolImplTest, DeleteFollowedByClusterUpdateCallback) {
  setup();
  conn_pool_.reset();

  std::shared_ptr<Upstream::Host> host(new Upstream::MockHost());
  cm_.thread_local_cluster_.cluster_.prioritySet().getMockHostSet(0)->runCallbacks({}, {host});
}

TEST_F(RedisConnPoolImplTest, NoHost) {
  InSequence s;

  setup();

  Common::Redis::RespValue value;
  Common::Redis::Client::MockPoolCallbacks callbacks;
  EXPECT_CALL(cm_.thread_local_cluster_.lb_, chooseHost(_)).WillOnce(Return(nullptr));
  Common::Redis::Client::PoolRequest* request =
      conn_pool_->makeRequest("hash_key", value, callbacks);
  EXPECT_EQ(nullptr, request);

  tls_.shutdownThread();
}

TEST_F(RedisConnPoolImplTest, RemoteClose) {
  InSequence s;

  setup();

  Common::Redis::RespValue value;
  Common::Redis::Client::MockPoolRequest active_request;
  Common::Redis::Client::MockPoolCallbacks callbacks;
  Common::Redis::Client::MockClient* client = new NiceMock<Common::Redis::Client::MockClient>();

  EXPECT_CALL(cm_.thread_local_cluster_.lb_, chooseHost(_));
  EXPECT_CALL(*this, create_(_)).WillOnce(Return(client));
  EXPECT_CALL(*cm_.thread_local_cluster_.lb_.host_, address())
      .WillRepeatedly(Return(test_address_));
  EXPECT_CALL(*client, makeRequest(Ref(value), Ref(callbacks))).WillOnce(Return(&active_request));
  conn_pool_->makeRequest("hash_key", value, callbacks);

  EXPECT_CALL(tls_.dispatcher_, deferredDelete_(_));
  client->runHighWatermarkCallbacks();
  client->runLowWatermarkCallbacks();
  client->raiseEvent(Network::ConnectionEvent::RemoteClose);

  tls_.shutdownThread();
}

TEST_F(RedisConnPoolImplTest, makeRequestToHost) {
  InSequence s;

  setup(false);

  Common::Redis::RespValue value;
  Common::Redis::Client::MockPoolRequest active_request1;
  Common::Redis::Client::MockPoolRequest active_request2;
  Common::Redis::Client::MockPoolCallbacks callbacks1;
  Common::Redis::Client::MockPoolCallbacks callbacks2;
  Common::Redis::Client::MockClient* client1 = new NiceMock<Common::Redis::Client::MockClient>();
  Common::Redis::Client::MockClient* client2 = new NiceMock<Common::Redis::Client::MockClient>();
  Upstream::HostConstSharedPtr host1;
  Upstream::HostConstSharedPtr host2;

  // There is no cluster yet, so makeRequestToHost() should fail.
  EXPECT_EQ(nullptr, conn_pool_->makeRequestToHost("10.0.0.1:3000", value, callbacks1));
  // Add the cluster now.
  update_callbacks_->onClusterAddOrUpdate(cm_.thread_local_cluster_);

  EXPECT_CALL(*this, create_(_)).WillOnce(DoAll(SaveArg<0>(&host1), Return(client1)));
  EXPECT_CALL(*client1, makeRequest(Ref(value), Ref(callbacks1)))
      .WillOnce(Return(&active_request1));
  Common::Redis::Client::PoolRequest* request1 =
      conn_pool_->makeRequestToHost("10.0.0.1:3000", value, callbacks1);
  EXPECT_EQ(&active_request1, request1);
  EXPECT_EQ(host1->address()->asString(), "10.0.0.1:3000");

  // IPv6 address returned from Redis server will not have square brackets
  // around it, while Envoy represents Address::Ipv6Instance addresses with square brackets around
  // the address.
  EXPECT_CALL(*this, create_(_)).WillOnce(DoAll(SaveArg<0>(&host2), Return(client2)));
  EXPECT_CALL(*client2, makeRequest(Ref(value), Ref(callbacks2)))
      .WillOnce(Return(&active_request2));
  Common::Redis::Client::PoolRequest* request2 =
      conn_pool_->makeRequestToHost("2001:470:813B:0:0:0:0:1:3333", value, callbacks2);
  EXPECT_EQ(&active_request2, request2);
  EXPECT_EQ(host2->address()->asString(), "[2001:470:813b::1]:3333");

  // Test with a badly specified host address (no colon, no address, no port).
  EXPECT_EQ(conn_pool_->makeRequestToHost("bad", value, callbacks1), nullptr);
  // Test with a badly specified IPv4 address.
  EXPECT_EQ(conn_pool_->makeRequestToHost("10.0.bad:3000", value, callbacks1), nullptr);
  // Test with a badly specified TCP port.
  EXPECT_EQ(conn_pool_->makeRequestToHost("10.0.0.1:bad", value, callbacks1), nullptr);
  // Test with a TCP port outside of the acceptable range for a 32-bit integer.
  EXPECT_EQ(conn_pool_->makeRequestToHost("10.0.0.1:4294967297", value, callbacks1),
            nullptr); // 2^32 + 1
  // Test with a TCP port outside of the acceptable range for a TCP port (0 .. 65535).
  EXPECT_EQ(conn_pool_->makeRequestToHost("10.0.0.1:65536", value, callbacks1), nullptr);
  // Test with a badly specified IPv6-like address.
  EXPECT_EQ(conn_pool_->makeRequestToHost("bad:ipv6:3000", value, callbacks1), nullptr);
  // Test with a valid IPv6 address and a badly specified TCP port (out of range).
  EXPECT_EQ(conn_pool_->makeRequestToHost("2001:470:813b:::70000", value, callbacks1), nullptr);

  EXPECT_CALL(*client2, close());
  EXPECT_CALL(*client1, close());
  tls_.shutdownThread();
}

} // namespace ConnPool
} // namespace RedisProxy
} // namespace NetworkFilters
} // namespace Extensions
} // namespace Envoy<|MERGE_RESOLUTION|>--- conflicted
+++ resolved
@@ -43,16 +43,11 @@
     if (!cluster_exists) {
       EXPECT_CALL(cm_, get("fake_cluster")).WillOnce(Return(nullptr));
     }
-<<<<<<< HEAD
-
-    conn_pool_ = std::make_shared<InstanceImpl>(cluster_name_, cm_, *this, tls_,
-                                                Common::Redis::Client::createConnPoolSettings());
-=======
+
     conn_pool_ = std::make_unique<InstanceImpl>(
         cluster_name_, cm_, *this, tls_,
         Common::Redis::Client::createConnPoolSettings(20, hashtagging, true));
     test_address_ = Network::Utility::resolveUrl("tcp://127.0.0.1:3000");
->>>>>>> 9e22bab3
   }
 
   void makeSimpleRequest(bool create_client) {
