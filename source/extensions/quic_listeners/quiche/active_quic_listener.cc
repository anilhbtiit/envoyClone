#include "extensions/quic_listeners/quiche/active_quic_listener.h"

#include "envoy/network/exception.h"

#if defined(__linux__)
#include <linux/filter.h>
#endif

#include <vector>

#include "extensions/quic_listeners/quiche/envoy_quic_alarm_factory.h"
#include "extensions/quic_listeners/quiche/envoy_quic_connection_helper.h"
#include "extensions/quic_listeners/quiche/envoy_quic_dispatcher.h"
#include "extensions/quic_listeners/quiche/envoy_quic_proof_source.h"
#include "extensions/quic_listeners/quiche/envoy_quic_packet_writer.h"
#include "extensions/quic_listeners/quiche/envoy_quic_utils.h"

namespace Envoy {
namespace Quic {

ActiveQuicListener::ActiveQuicListener(
    Event::Dispatcher& dispatcher, Network::ConnectionHandler& parent,
    Network::ListenerConfig& listener_config, const quic::QuicConfig& quic_config,
    Network::Socket::OptionsSharedPtr options,
    const envoy::config::core::v3::RuntimeFeatureFlag& enabled,
    std::vector<envoy::config::core::v3::RuntimeFeatureFlag> quic_flags)
    : ActiveQuicListener(dispatcher, parent,
                         listener_config.listenSocketFactory().getListenSocket(), listener_config,
<<<<<<< HEAD
                         quic_config, std::move(options), enabled, quic_flags) {}

ActiveQuicListener::ActiveQuicListener(
    Event::Dispatcher& dispatcher, Network::ConnectionHandler& parent,
    Network::SocketSharedPtr listen_socket, Network::ListenerConfig& listener_config,
    const quic::QuicConfig& quic_config, Network::Socket::OptionsSharedPtr options,
    const envoy::config::core::v3::RuntimeFeatureFlag& enabled,
    std::vector<envoy::config::core::v3::RuntimeFeatureFlag> quic_flags)
    : ActiveQuicListener(dispatcher, parent, listen_socket, listener_config, quic_config,
                         std::move(options),
                         std::make_unique<EnvoyQuicProofSource>(
                             listen_socket, listener_config.filterChainManager()),
                         enabled, quic_flags) {}

ActiveQuicListener::ActiveQuicListener(
    Event::Dispatcher& dispatcher, Network::ConnectionHandler& parent,
    Network::SocketSharedPtr listen_socket, Network::ListenerConfig& listener_config,
    const quic::QuicConfig& quic_config, Network::Socket::OptionsSharedPtr options,
    std::unique_ptr<quic::ProofSource> proof_source,
    const envoy::config::core::v3::RuntimeFeatureFlag& enabled,
    std::vector<envoy::config::core::v3::RuntimeFeatureFlag> quic_flags)
=======
                         quic_config, std::move(options), enabled) {}

ActiveQuicListener::ActiveQuicListener(Event::Dispatcher& dispatcher,
                                       Network::ConnectionHandler& parent,
                                       Network::SocketSharedPtr listen_socket,
                                       Network::ListenerConfig& listener_config,
                                       const quic::QuicConfig& quic_config,
                                       Network::Socket::OptionsSharedPtr options,
                                       const envoy::config::core::v3::RuntimeFeatureFlag& enabled)
>>>>>>> 606ccbdc
    : Server::ConnectionHandlerImpl::ActiveListenerImplBase(parent, &listener_config),
      dispatcher_(dispatcher), version_manager_(quic::CurrentSupportedVersions()),
      listen_socket_(*listen_socket), enabled_(enabled, Runtime::LoaderSingleton::get()),
      flag_registry_(quiche::FlagRegistry::GetInstance()) {
  if (options != nullptr) {
    const bool ok = Network::Socket::applyOptions(
        options, listen_socket_, envoy::config::core::v3::SocketOption::STATE_BOUND);
    if (!ok) {
      ENVOY_LOG(warn, "Failed to apply socket options to socket {} on listener {} after binding",
                listen_socket_.ioHandle().fd(), listener_config.name());
      throw Network::CreateListenerException("Failed to apply socket options.");
    }
    listen_socket_.addOptions(options);
  }
  udp_listener_ = dispatcher_.createUdpListener(std::move(listen_socket), *this);
  quic::QuicRandom* const random = quic::QuicRandom::GetInstance();
  random->RandBytes(random_seed_, sizeof(random_seed_));
  crypto_config_ = std::make_unique<quic::QuicCryptoServerConfig>(
      quiche::QuicheStringPiece(reinterpret_cast<char*>(random_seed_), sizeof(random_seed_)),
      quic::QuicRandom::GetInstance(),
      std::make_unique<EnvoyQuicProofSource>(listen_socket_, listener_config.filterChainManager(),
                                             stats_),
      quic::KeyExchangeSource::Default());
  auto connection_helper = std::make_unique<EnvoyQuicConnectionHelper>(dispatcher_);
  crypto_config_->AddDefaultConfig(random, connection_helper->GetClock(),
                                   quic::QuicCryptoServerConfig::ConfigOptions());
  auto alarm_factory =
      std::make_unique<EnvoyQuicAlarmFactory>(dispatcher_, *connection_helper->GetClock());
  quic_dispatcher_ = std::make_unique<EnvoyQuicDispatcher>(
      crypto_config_.get(), quic_config, &version_manager_, std::move(connection_helper),
      std::move(alarm_factory), quic::kQuicDefaultConnectionIdLength, parent, *config_, stats_,
      per_worker_stats_, dispatcher, listen_socket_);
  quic_dispatcher_->InitializeWithWriter(new EnvoyQuicPacketWriter(listen_socket_));
  for (auto const& flag : quic_flags) {
    // transform envoy runtime feature flags into quiche flags and put them into registry???
    // dummy statement to pass compilation
    flag.runtime_key();
  }
}

ActiveQuicListener::~ActiveQuicListener() { onListenerShutdown(); }

void ActiveQuicListener::onListenerShutdown() {
  ENVOY_LOG(info, "Quic listener {} shutdown.", config_->name());
  quic_dispatcher_->Shutdown();
  udp_listener_.reset();
}

void ActiveQuicListener::onData(Network::UdpRecvData& data) {
  quic::QuicSocketAddress peer_address(
      envoyAddressInstanceToQuicSocketAddress(data.addresses_.peer_));
  quic::QuicSocketAddress self_address(
      envoyAddressInstanceToQuicSocketAddress(data.addresses_.local_));
  quic::QuicTime timestamp =
      quic::QuicTime::Zero() +
      quic::QuicTime::Delta::FromMicroseconds(std::chrono::duration_cast<std::chrono::microseconds>(
                                                  data.receive_time_.time_since_epoch())
                                                  .count());
  ASSERT(data.buffer_->getRawSlices().size() == 1);
  Buffer::RawSliceVector slices = data.buffer_->getRawSlices(/*max_slices=*/1);
  // TODO(danzh): pass in TTL and UDP header.
  quic::QuicReceivedPacket packet(reinterpret_cast<char*>(slices[0].mem_), slices[0].len_,
                                  timestamp, /*owns_buffer=*/false, /*ttl=*/0, /*ttl_valid=*/false,
                                  /*packet_headers=*/nullptr, /*headers_length=*/0,
                                  /*owns_header_buffer*/ false);
  quic_dispatcher_->ProcessPacket(self_address, peer_address, packet);
}

void ActiveQuicListener::onReadReady() {
  if (!enabled_.enabled()) {
    ENVOY_LOG(trace, "Quic listener {}: runtime disabled", config_->name());
    return;
  }
  quic_dispatcher_->ProcessBufferedChlos(kNumSessionsToCreatePerLoop);
}

void ActiveQuicListener::onWriteReady(const Network::Socket& /*socket*/) {
  quic_dispatcher_->OnCanWrite();
}

void ActiveQuicListener::pauseListening() { quic_dispatcher_->StopAcceptingNewConnections(); }

void ActiveQuicListener::resumeListening() { quic_dispatcher_->StartAcceptingNewConnections(); }

void ActiveQuicListener::shutdownListener() {
  // Same as pauseListening() because all we want is to stop accepting new
  // connections.
  quic_dispatcher_->StopAcceptingNewConnections();
}

ActiveQuicListenerFactory::ActiveQuicListenerFactory(
    const envoy::config::listener::v3::QuicProtocolOptions& config, uint32_t concurrency)
    : concurrency_(concurrency), enabled_(config.enabled()) {
  uint64_t idle_network_timeout_ms =
      config.has_idle_timeout() ? DurationUtil::durationToMilliseconds(config.idle_timeout())
                                : 300000;
  quic_config_.SetIdleNetworkTimeout(
      quic::QuicTime::Delta::FromMilliseconds(idle_network_timeout_ms));
  int32_t max_time_before_crypto_handshake_ms =
      config.has_crypto_handshake_timeout()
          ? DurationUtil::durationToMilliseconds(config.crypto_handshake_timeout())
          : 20000;
  quic_config_.set_max_time_before_crypto_handshake(
      quic::QuicTime::Delta::FromMilliseconds(max_time_before_crypto_handshake_ms));
  int32_t max_streams = PROTOBUF_GET_WRAPPED_OR_DEFAULT(config, max_concurrent_streams, 100);
  quic_config_.SetMaxBidirectionalStreamsToSend(max_streams);
  quic_config_.SetMaxUnidirectionalStreamsToSend(max_streams);
}

Network::ConnectionHandler::ActiveListenerPtr
ActiveQuicListenerFactory::createActiveUdpListener(Network::ConnectionHandler& parent,
                                                   Event::Dispatcher& disptacher,
                                                   Network::ListenerConfig& config) {
  std::unique_ptr<Network::Socket::Options> options = std::make_unique<Network::Socket::Options>();
#if defined(SO_ATTACH_REUSEPORT_CBPF) && defined(__linux__)
  // This BPF filter reads the 1st word of QUIC connection id in the UDP payload and mods it by the
  // number of workers to get the socket index in the SO_REUSEPORT socket groups. QUIC packets
  // should be at least 9 bytes, with the 1st byte indicating one of the below QUIC packet headers:
  // 1) IETF QUIC long header: most significant bit is 1. The connection id starts from the 7th
  // byte.
  // 2) IETF QUIC short header: most significant bit is 0. The connection id starts from 2nd
  // byte.
  // 3) Google QUIC header: most significant bit is 0. The connection id starts from 2nd
  // byte.
  // Any packet that doesn't belong to any of the three packet header types are dispatched
  // based on 5-tuple source/destination addresses.
  // SPELLCHECKER(off)
  std::vector<sock_filter> filter = {
      {0x80, 0, 0, 0000000000}, //                   ld len
      {0x35, 0, 9, 0x00000009}, //                   jlt #0x9, packet_too_short
      {0x30, 0, 0, 0000000000}, //                   ldb [0]
      {0x54, 0, 0, 0x00000080}, //                   and #0x80
      {0x15, 0, 2, 0000000000}, //                   jne #0, ietf_long_header
      {0x20, 0, 0, 0x00000001}, //                   ld [1]
      {0x05, 0, 0, 0x00000005}, //                   ja return
      {0x80, 0, 0, 0000000000}, // ietf_long_header: ld len
      {0x35, 0, 2, 0x0000000e}, //                   jlt #0xe, packet_too_short
      {0x20, 0, 0, 0x00000006}, //                   ld [6]
      {0x05, 0, 0, 0x00000001}, //                   ja return
      {0x20, 0, 0,              // packet_too_short: ld rxhash
       static_cast<uint32_t>(SKF_AD_OFF + SKF_AD_RXHASH)},
      {0x94, 0, 0, concurrency_}, // return:         mod #socket_count
      {0x16, 0, 0, 0000000000},   //                 ret a
  };
  // SPELLCHECKER(on)
  sock_fprog prog;
  // This option only needs to be applied once to any one of the sockets in SO_REUSEPORT socket
  // group. One of the listener will be created with this socket option.
  absl::call_once(install_bpf_once_, [&]() {
    if (concurrency_ > 1) {
      prog.len = filter.size();
      prog.filter = filter.data();
      options->push_back(std::make_shared<Network::SocketOptionImpl>(
          envoy::config::core::v3::SocketOption::STATE_BOUND, ENVOY_ATTACH_REUSEPORT_CBPF,
          absl::string_view(reinterpret_cast<char*>(&prog), sizeof(prog))));
    }
  });
#else
  if (concurrency_ > 1) {
#ifdef __APPLE__
    // Not support multiple listeners in Mac OS unless someone cares. This is because SO_REUSEPORT
    // doesn't behave as expected in Mac OS.(#8794)
    ENVOY_LOG(error, "Because SO_REUSEPORT doesn't guarantee stable hashing from network 5 tuple "
                     "to socket in Mac OS. QUIC connection is not stable with concurrency > 1");
#else
    ENVOY_LOG(warn, "BPF filter is not supported on this platform. QUIC won't support connection "
                    "migration and NAT port rebinding.");
#endif
  }
#endif

  return std::make_unique<ActiveQuicListener>(
      disptacher, parent, config, quic_config_, std::move(options), enabled_,
      std::vector<envoy::config::core::v3::RuntimeFeatureFlag>());
}

} // namespace Quic
} // namespace Envoy<|MERGE_RESOLUTION|>--- conflicted
+++ resolved
@@ -26,7 +26,6 @@
     std::vector<envoy::config::core::v3::RuntimeFeatureFlag> quic_flags)
     : ActiveQuicListener(dispatcher, parent,
                          listener_config.listenSocketFactory().getListenSocket(), listener_config,
-<<<<<<< HEAD
                          quic_config, std::move(options), enabled, quic_flags) {}
 
 ActiveQuicListener::ActiveQuicListener(
@@ -48,17 +47,6 @@
     std::unique_ptr<quic::ProofSource> proof_source,
     const envoy::config::core::v3::RuntimeFeatureFlag& enabled,
     std::vector<envoy::config::core::v3::RuntimeFeatureFlag> quic_flags)
-=======
-                         quic_config, std::move(options), enabled) {}
-
-ActiveQuicListener::ActiveQuicListener(Event::Dispatcher& dispatcher,
-                                       Network::ConnectionHandler& parent,
-                                       Network::SocketSharedPtr listen_socket,
-                                       Network::ListenerConfig& listener_config,
-                                       const quic::QuicConfig& quic_config,
-                                       Network::Socket::OptionsSharedPtr options,
-                                       const envoy::config::core::v3::RuntimeFeatureFlag& enabled)
->>>>>>> 606ccbdc
     : Server::ConnectionHandlerImpl::ActiveListenerImplBase(parent, &listener_config),
       dispatcher_(dispatcher), version_manager_(quic::CurrentSupportedVersions()),
       listen_socket_(*listen_socket), enabled_(enabled, Runtime::LoaderSingleton::get()),
