--- conflicted
+++ resolved
@@ -114,11 +114,6 @@
 - area: boringssl
   change: |
     Fixed the crash that occurs when contrib is compiled with ``boringssl=fips`` defined.
-<<<<<<< HEAD
-- area: wasm
-  change: |
-    Apply canary configuration on xDS thread once per distinct plugin config instead of once per instance of a Wasm filter.
-=======
 - area: oauth2
   change: |
     The httpOnly attribute for Set-Cookie for tokens in HTTP response header was missing,
@@ -126,7 +121,9 @@
     This was fixed now by marking the cookie as httpOnly.
     This behavioral change can be temporarily reverted by setting runtime guard
     ``envoy.reloadable_features.oauth_make_token_cookie_httponly`` to false.
->>>>>>> 71a50bea
+- area: wasm
+  change: |
+    Apply canary configuration on xDS thread once per distinct plugin config instead of once per instance of a Wasm filter.
 
 removed_config_or_runtime:
 # *Normally occurs at the end of the* :ref:`deprecation period <deprecated>`
