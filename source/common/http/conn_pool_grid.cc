#include "source/common/http/conn_pool_grid.h"

#include "source/common/http/mixed_conn_pool.h"

#include "quiche/quic/core/quic_versions.h"

namespace Envoy {
namespace Http {

namespace {
absl::string_view describePool(const ConnectionPool::Instance& pool) {
  return pool.protocolDescription();
}
} // namespace

ConnectivityGrid::WrapperCallbacks::WrapperCallbacks(ConnectivityGrid& grid,
                                                     Http::ResponseDecoder& decoder,
                                                     PoolIterator pool_it,
                                                     ConnectionPool::Callbacks& callbacks)
    : grid_(grid), decoder_(decoder), inner_callbacks_(&callbacks),
      next_attempt_timer_(
          grid_.dispatcher_.createTimer([this]() -> void { tryAnotherConnection(); })),
      current_(pool_it) {}

ConnectivityGrid::WrapperCallbacks::ConnectionAttemptCallbacks::ConnectionAttemptCallbacks(
    WrapperCallbacks& parent, PoolIterator it)
    : parent_(parent), pool_it_(it), cancellable_(nullptr) {}

ConnectivityGrid::WrapperCallbacks::ConnectionAttemptCallbacks::~ConnectionAttemptCallbacks() {
  if (cancellable_ != nullptr) {
    cancel(Envoy::ConnectionPool::CancelPolicy::Default);
  }
}

ConnectivityGrid::StreamCreationResult
ConnectivityGrid::WrapperCallbacks::ConnectionAttemptCallbacks::newStream() {
  auto* cancellable = pool().newStream(parent_.decoder_, *this);
  if (cancellable == nullptr) {
    return StreamCreationResult::ImmediateResult;
  }
  cancellable_ = cancellable;
  return StreamCreationResult::StreamCreationPending;
}

void ConnectivityGrid::WrapperCallbacks::ConnectionAttemptCallbacks::onPoolFailure(
    ConnectionPool::PoolFailureReason reason, absl::string_view transport_failure_reason,
    Upstream::HostDescriptionConstSharedPtr host) {
  cancellable_ = nullptr; // Attempt failed and can no longer be cancelled.
  parent_.onConnectionAttemptFailed(this, reason, transport_failure_reason, host);
}

void ConnectivityGrid::WrapperCallbacks::onConnectionAttemptFailed(
    ConnectionAttemptCallbacks* attempt, ConnectionPool::PoolFailureReason reason,
    absl::string_view transport_failure_reason, Upstream::HostDescriptionConstSharedPtr host) {
  ENVOY_LOG(trace, "{} pool failed to create connection to host '{}'.",
            describePool(attempt->pool()), host->hostname());
  if (grid_.isPoolHttp3(attempt->pool())) {
    http3_attempt_failed_ = true;
  }
  maybeMarkHttp3Broken();

  auto delete_this_on_return = attempt->removeFromList(connection_attempts_);

  // If there is another connection attempt in flight then let that proceed.
  if (!connection_attempts_.empty()) {
    return;
  }

  // If the next connection attempt does not immediately fail, let it proceed.
  if (tryAnotherConnection()) {
    return;
  }

  // If this point is reached, all pools have been tried. Pass the pool failure up to the
  // original caller, if the caller hasn't already been notified.
  ConnectionPool::Callbacks* callbacks = inner_callbacks_;
  inner_callbacks_ = nullptr;
  deleteThis();
  if (callbacks != nullptr) {
    ENVOY_LOG(trace, "Passing pool failure up to caller.", describePool(attempt->pool()),
              host->hostname());
    callbacks->onPoolFailure(reason, transport_failure_reason, host);
  }
}

void ConnectivityGrid::WrapperCallbacks::deleteThis() {
  // By removing the entry from the list, it will be deleted.
  removeFromList(grid_.wrapped_callbacks_);
}

ConnectivityGrid::StreamCreationResult ConnectivityGrid::WrapperCallbacks::newStream() {
  ENVOY_LOG(trace, "{} pool attempting to create a new stream to host '{}'.",
            describePool(**current_), grid_.host_->hostname());
  auto attempt = std::make_unique<ConnectionAttemptCallbacks>(*this, current_);
  LinkedList::moveIntoList(std::move(attempt), connection_attempts_);
  if (!next_attempt_timer_->enabled()) {
    next_attempt_timer_->enableTimer(grid_.next_attempt_duration_);
  }
  // Note that in the case of immediate attempt/failure, newStream will delete this.
  return connection_attempts_.front()->newStream();
}

void ConnectivityGrid::WrapperCallbacks::onConnectionAttemptReady(
    ConnectionAttemptCallbacks* attempt, RequestEncoder& encoder,
    Upstream::HostDescriptionConstSharedPtr host, const StreamInfo::StreamInfo& info,
    absl::optional<Http::Protocol> protocol) {
  ENVOY_LOG(trace, "{} pool successfully connected to host '{}'.", describePool(attempt->pool()),
            host->hostname());
  if (!grid_.isPoolHttp3(attempt->pool())) {
    tcp_attempt_succeeded_ = true;
    maybeMarkHttp3Broken();
  }

  auto delete_this_on_return = attempt->removeFromList(connection_attempts_);
  ConnectionPool::Callbacks* callbacks = inner_callbacks_;
  inner_callbacks_ = nullptr;
  // If an HTTP/3 connection attempts is in progress, let it complete so that if it succeeds
  // it can be used for future requests. But if there is a TCP connection attempt in progress,
  // cancel it.
  if (grid_.isPoolHttp3(attempt->pool())) {
    cancelAllPendingAttempts(Envoy::ConnectionPool::CancelPolicy::Default);
  }
  if (connection_attempts_.empty()) {
    deleteThis();
  }
  if (callbacks != nullptr) {
    callbacks->onPoolReady(encoder, host, info, protocol);
  }
}

void ConnectivityGrid::WrapperCallbacks::maybeMarkHttp3Broken() {
  if (http3_attempt_failed_ && tcp_attempt_succeeded_) {
    ENVOY_LOG(trace, "Marking HTTP/3 broken for host '{}'.", grid_.host_->hostname());
    grid_.markHttp3Broken();
  }
}

void ConnectivityGrid::WrapperCallbacks::ConnectionAttemptCallbacks::onPoolReady(
    RequestEncoder& encoder, Upstream::HostDescriptionConstSharedPtr host,
    const StreamInfo::StreamInfo& info, absl::optional<Http::Protocol> protocol) {
  cancellable_ = nullptr; // Attempt succeeded and can no longer be cancelled.
  parent_.onConnectionAttemptReady(this, encoder, host, info, protocol);
}

void ConnectivityGrid::WrapperCallbacks::ConnectionAttemptCallbacks::cancel(
    Envoy::ConnectionPool::CancelPolicy cancel_policy) {
  auto cancellable = cancellable_;
  cancellable_ = nullptr; // Prevent repeated cancellations.
  cancellable->cancel(cancel_policy);
}

void ConnectivityGrid::WrapperCallbacks::cancel(Envoy::ConnectionPool::CancelPolicy cancel_policy) {
  // If the newStream caller cancels the stream request, pass the cancellation on
  // to each connection attempt.
  cancelAllPendingAttempts(cancel_policy);
  deleteThis();
}

void ConnectivityGrid::WrapperCallbacks::cancelAllPendingAttempts(
    Envoy::ConnectionPool::CancelPolicy cancel_policy) {
  for (auto& attempt : connection_attempts_) {
    attempt->cancel(cancel_policy);
  }
  connection_attempts_.clear();
}

bool ConnectivityGrid::WrapperCallbacks::tryAnotherConnection() {
  absl::optional<PoolIterator> next_pool = grid_.nextPool(current_);
  if (!next_pool.has_value()) {
    // If there are no other pools to try, return false.
    return false;
  }
  // Create a new connection attempt for the next pool. If we reach this point
  // return true regardless of if newStream resulted in an immediate result or
  // an async call, as either way the attempt will result in success/failure
  // callbacks.
  current_ = next_pool.value();
  newStream();
  return true;
}

ConnectivityGrid::ConnectivityGrid(
    Event::Dispatcher& dispatcher, Random::RandomGenerator& random_generator,
    Upstream::HostConstSharedPtr host, Upstream::ResourcePriority priority,
    const Network::ConnectionSocket::OptionsSharedPtr& options,
    const Network::TransportSocketOptionsConstSharedPtr& transport_socket_options,
    Upstream::ClusterConnectivityState& state, TimeSource& time_source,
    AlternateProtocolsCacheSharedPtr alternate_protocols,
    std::chrono::milliseconds next_attempt_duration, ConnectivityOptions connectivity_options,
    Quic::QuicStatNames& quic_stat_names, Stats::Scope& scope, Http::PersistentQuicInfo& quic_info)
    : dispatcher_(dispatcher), random_generator_(random_generator), host_(host),
      priority_(priority), options_(options), transport_socket_options_(transport_socket_options),
      state_(state), next_attempt_duration_(next_attempt_duration), time_source_(time_source),
      http3_status_tracker_(dispatcher_), alternate_protocols_(alternate_protocols),
      quic_stat_names_(quic_stat_names), scope_(scope), quic_info_(quic_info) {
  // ProdClusterManagerFactory::allocateConnPool verifies the protocols are HTTP/1, HTTP/2 and
  // HTTP/3.
  // TODO(#15649) support v6/v4, WiFi/cellular.
  ASSERT(connectivity_options.protocols_.size() == 3);
  ASSERT(alternate_protocols);
}

ConnectivityGrid::~ConnectivityGrid() {
  // Ignore idle callbacks while the pools are destroyed below.
  destroying_ = true;
  // Callbacks might have pending streams registered with the pools, so cancel and delete
  // the callback before deleting the pools.
  wrapped_callbacks_.clear();
  pools_.clear();
}

void ConnectivityGrid::deleteIsPending() {
  deferred_deleting_ = true;
  for (const auto& pool : pools_) {
    pool->deleteIsPending();
  }
}

absl::optional<ConnectivityGrid::PoolIterator> ConnectivityGrid::createNextPool() {
  ASSERT(!deferred_deleting_);
  // Pools are created by newStream, which should not be called during draining.
  ASSERT(!draining_);
  // Right now, only H3 and TCP are supported, so if there are 2 pools we're done.
  if (pools_.size() == 2 || draining_) {
    return absl::nullopt;
  }

  // HTTP/3 is hard-coded as higher priority, H2 as secondary.
  ConnectionPool::InstancePtr pool;
  if (pools_.empty()) {
    pool = Http3::allocateConnPool(dispatcher_, random_generator_, host_, priority_, options_,
<<<<<<< HEAD
                                   transport_socket_options_, state_, quic_stat_names_, scope_,
                                   makeOptRefFromPtr<Http3::PoolConnectResultCallback>(this),
                                   quic_info_);
=======
                                   transport_socket_options_, state_, time_source_,
                                   quic_stat_names_, *alternate_protocols_, scope_,
                                   makeOptRefFromPtr<Http3::PoolConnectResultCallback>(this));
>>>>>>> f6da340b
  } else {
    pool = std::make_unique<HttpConnPoolImplMixed>(dispatcher_, random_generator_, host_, priority_,
                                                   options_, transport_socket_options_, state_);
  }

  setupPool(*pool);
  pools_.push_back(std::move(pool));

  return --pools_.end();
}

void ConnectivityGrid::setupPool(ConnectionPool::Instance& pool) {
  pool.addIdleCallback([this]() { onIdleReceived(); });
}

bool ConnectivityGrid::hasActiveConnections() const {
  // This is O(n) but the function is constant and there are no plans for n > 8.
  for (const auto& pool : pools_) {
    if (pool->hasActiveConnections()) {
      return true;
    }
  }
  return false;
}

ConnectionPool::Cancellable* ConnectivityGrid::newStream(Http::ResponseDecoder& decoder,
                                                         ConnectionPool::Callbacks& callbacks) {
  ASSERT(!deferred_deleting_);

  // New streams should not be created during draining.
  ASSERT(!draining_);

  if (pools_.empty()) {
    createNextPool();
  }
  PoolIterator pool = pools_.begin();
  if (!shouldAttemptHttp3()) {
    // Before skipping to the next pool, make sure it has been created.
    createNextPool();
    ++pool;
  }
  auto wrapped_callback = std::make_unique<WrapperCallbacks>(*this, decoder, pool, callbacks);
  ConnectionPool::Cancellable* ret = wrapped_callback.get();
  LinkedList::moveIntoList(std::move(wrapped_callback), wrapped_callbacks_);
  if (wrapped_callbacks_.front()->newStream() == StreamCreationResult::ImmediateResult) {
    // If newStream succeeds, return nullptr as the caller has received their
    // callback and does not need a cancellable handle. At this point the
    // WrappedCallbacks object has also been deleted.
    return nullptr;
  }
  return ret;
}

void ConnectivityGrid::addIdleCallback(IdleCb cb) {
  // Add the callback to the list of callbacks to be called when all drains are
  // complete.
  idle_callbacks_.emplace_back(cb);
}

void ConnectivityGrid::drainConnections(Envoy::ConnectionPool::DrainBehavior drain_behavior) {
  if (draining_) {
    // A drain callback has already been set, and only needs to happen once.
    return;
  }

  if (drain_behavior == Envoy::ConnectionPool::DrainBehavior::DrainAndDelete) {
    // Note that no new pools can be created from this point on
    // as createNextPool fast-fails if `draining_` is true.
    draining_ = true;
  }

  for (auto& pool : pools_) {
    pool->drainConnections(drain_behavior);
  }
}

Upstream::HostDescriptionConstSharedPtr ConnectivityGrid::host() const { return host_; }

bool ConnectivityGrid::maybePreconnect(float) {
  return false; // Preconnect not yet supported for the grid.
}

absl::optional<ConnectivityGrid::PoolIterator> ConnectivityGrid::nextPool(PoolIterator pool_it) {
  pool_it++;
  if (pool_it != pools_.end()) {
    return pool_it;
  }
  return createNextPool();
}

bool ConnectivityGrid::isPoolHttp3(const ConnectionPool::Instance& pool) {
  return &pool == pools_.begin()->get();
}

bool ConnectivityGrid::isHttp3Broken() const { return http3_status_tracker_.isHttp3Broken(); }

void ConnectivityGrid::markHttp3Broken() { http3_status_tracker_.markHttp3Broken(); }

void ConnectivityGrid::markHttp3Confirmed() { http3_status_tracker_.markHttp3Confirmed(); }

bool ConnectivityGrid::isIdle() const {
  // This is O(n) but the function is constant and there are no plans for n > 8.
  bool idle = true;
  for (const auto& pool : pools_) {
    idle &= pool->isIdle();
  }
  return idle;
}

void ConnectivityGrid::onIdleReceived() {
  // Don't do any work under the stack of ~ConnectivityGrid()
  if (destroying_) {
    return;
  }

  if (isIdle()) {
    for (auto& callback : idle_callbacks_) {
      callback();
    }
  }
}

bool ConnectivityGrid::shouldAttemptHttp3() {
  if (http3_status_tracker_.isHttp3Broken()) {
    ENVOY_LOG(trace, "HTTP/3 is broken to host '{}', skipping.", host_->hostname());
    return false;
  }
  if (host_->address()->type() != Network::Address::Type::Ip) {
    ENVOY_LOG(error, "Address is not an IP address");
    ASSERT(false);
    return false;
  }
  uint32_t port = host_->address()->ip()->port();
  // TODO(RyanTheOptimist): Figure out how scheme gets plumbed in here.
  AlternateProtocolsCache::Origin origin("https", host_->hostname(), port);
  OptRef<const std::vector<AlternateProtocolsCache::AlternateProtocol>> protocols =
      alternate_protocols_->findAlternatives(origin);
  if (!protocols.has_value()) {
    ENVOY_LOG(trace, "No alternate protocols available for host '{}', skipping HTTP/3.",
              host_->hostname());
    return false;
  }

  for (const AlternateProtocolsCache::AlternateProtocol& protocol : protocols.ref()) {
    // TODO(RyanTheOptimist): Handle alternate protocols which change hostname or port.
    if (!protocol.hostname_.empty() || protocol.port_ != port) {
      ENVOY_LOG(trace,
                "Alternate protocol for host '{}' attempts to change host or port, skipping.",
                host_->hostname());
      continue;
    }

    // TODO(RyanTheOptimist): Cache this mapping, but handle the supported versions list
    // changing dynamically.
    for (const quic::ParsedQuicVersion& version : quic::CurrentSupportedVersions()) {
      if (quic::AlpnForVersion(version) == protocol.alpn_) {
        // TODO(RyanTheOptimist): Pass this version down to the HTTP/3 pool.
        ENVOY_LOG(trace, "HTTP/3 advertised for host '{}'", host_->hostname());
        return true;
      }
    }

    ENVOY_LOG(trace, "Alternate protocol for host '{}' has unsupported ALPN '{}', skipping.",
              host_->hostname(), protocol.alpn_);
  }

  ENVOY_LOG(trace, "HTTP/3 is not available to host '{}', skipping.", host_->hostname());
  return false;
}

void ConnectivityGrid::onHandshakeComplete() {
  ENVOY_LOG(trace, "Marking HTTP/3 confirmed for host '{}'.", host_->hostname());
  markHttp3Confirmed();
}

} // namespace Http
} // namespace Envoy<|MERGE_RESOLUTION|>--- conflicted
+++ resolved
@@ -228,16 +228,10 @@
   // HTTP/3 is hard-coded as higher priority, H2 as secondary.
   ConnectionPool::InstancePtr pool;
   if (pools_.empty()) {
-    pool = Http3::allocateConnPool(dispatcher_, random_generator_, host_, priority_, options_,
-<<<<<<< HEAD
-                                   transport_socket_options_, state_, quic_stat_names_, scope_,
-                                   makeOptRefFromPtr<Http3::PoolConnectResultCallback>(this),
-                                   quic_info_);
-=======
-                                   transport_socket_options_, state_, time_source_,
-                                   quic_stat_names_, *alternate_protocols_, scope_,
-                                   makeOptRefFromPtr<Http3::PoolConnectResultCallback>(this));
->>>>>>> f6da340b
+    pool = Http3::allocateConnPool(
+        dispatcher_, random_generator_, host_, priority_, options_, transport_socket_options_,
+        state_, quic_stat_names_, *alternate_protocols_, scope_,
+        makeOptRefFromPtr<Http3::PoolConnectResultCallback>(this), quic_info_);
   } else {
     pool = std::make_unique<HttpConnPoolImplMixed>(dispatcher_, random_generator_, host_, priority_,
                                                    options_, transport_socket_options_, state_);
