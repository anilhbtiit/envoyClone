#pragma once

#include "envoy/config/core/v3/extension.pb.h"
#include "envoy/config/core/v3/extension.pb.validate.h"
#include "envoy/config/extension_config_provider.h"
#include "envoy/config/subscription.h"
#include "envoy/filter/http/filter_config_provider.h"
#include "envoy/http/filter.h"
#include "envoy/protobuf/message_validator.h"
#include "envoy/server/factory_context.h"
#include "envoy/singleton/instance.h"
#include "envoy/stats/scope.h"
#include "envoy/stats/stats_macros.h"

#include "common/common/assert.h"
#include "common/config/subscription_base.h"
#include "common/init/manager_impl.h"
#include "common/init/target_impl.h"

#include "absl/container/flat_hash_map.h"
#include "absl/container/flat_hash_set.h"

namespace Envoy {
namespace Filter {
namespace Http {

class FilterConfigProviderManagerImpl;
class FilterConfigSubscription;

using FilterConfigSubscriptionSharedPtr = std::shared_ptr<FilterConfigSubscription>;

/**
 * Implementation of a filter config provider using discovery subscriptions.
 **/
class DynamicFilterConfigProviderImpl : public DynamicFilterConfigProvider {
public:
  DynamicFilterConfigProviderImpl(FilterConfigSubscriptionSharedPtr& subscription,
                                  const absl::flat_hash_set<std::string>& require_type_urls,
                                  Server::Configuration::FactoryContext& factory_context);
  ~DynamicFilterConfigProviderImpl() override;

  void validateTypeUrl(const std::string& type_url) const;

  // Config::ExtensionConfigProvider
  const std::string& name() override;
  absl::optional<Envoy::Http::FilterFactoryCb> config() override;
<<<<<<< HEAD

  // Config::DynamicExtensionConfigProvider
  void validateConfig(const ProtobufWkt::Any& proto_config,
                      Server::Configuration::NamedHttpFilterConfigFactory&) override;
=======
>>>>>>> 1ecac9ee
  void onConfigUpdate(Envoy::Http::FilterFactoryCb config, const std::string&,
                      Config::ConfigAppliedCb cb) override;
  void onConfigRemoved(Config::ConfigAppliedCb cb) override;
  void setDefaultConfiguration(Envoy::Http::FilterFactoryCb config) override {
    ASSERT(!default_configuration_);
    default_configuration_ = config;

    onConfigUpdate(config, "", nullptr);
  }

private:
  struct ThreadLocalConfig : public ThreadLocal::ThreadLocalObject {
    ThreadLocalConfig() : config_{absl::nullopt} {}
    absl::optional<Envoy::Http::FilterFactoryCb> config_{};
  };

  FilterConfigSubscriptionSharedPtr subscription_;
  const absl::flat_hash_set<std::string> require_type_urls_;
  // Currently applied configuration to ensure that the main thread deletes the last reference to
  // it.
  absl::optional<Envoy::Http::FilterFactoryCb> current_config_{absl::nullopt};
  absl::optional<Envoy::Http::FilterFactoryCb> default_configuration_{absl::nullopt};
  ThreadLocal::TypedSlot<ThreadLocalConfig> tls_;

  // Local initialization target to ensure that the subscription starts in
  // case no warming is requested by any other filter config provider.
  Init::TargetImpl init_target_;

  friend class FilterConfigProviderManagerImpl;
};

/**
 * All extension config discovery stats. @see stats_macros.h
 */
#define ALL_EXTENSION_CONFIG_DISCOVERY_STATS(COUNTER)                                              \
  COUNTER(config_reload)                                                                           \
  COUNTER(config_fail)                                                                             \
  COUNTER(config_conflict)

/**
 * Struct definition for all extension config discovery stats. @see stats_macros.h
 */
struct ExtensionConfigDiscoveryStats {
  ALL_EXTENSION_CONFIG_DISCOVERY_STATS(GENERATE_COUNTER_STRUCT)
};

/**
 * A class that fetches the filter configuration dynamically using the filter config discovery API.
 * Subscriptions are shared between the filter config providers. The filter config providers are
 * notified when a new config is accepted.
 */
class FilterConfigSubscription
    : Config::SubscriptionBase<envoy::config::core::v3::TypedExtensionConfig>,
      Logger::Loggable<Logger::Id::filter> {
public:
  FilterConfigSubscription(const envoy::config::core::v3::ConfigSource& config_source,
                           const std::string& filter_config_name,
                           Server::Configuration::FactoryContext& factory_context,
                           const std::string& stat_prefix,
                           FilterConfigProviderManagerImpl& filter_config_provider_manager,
                           const std::string& subscription_id);

  ~FilterConfigSubscription() override;

  const Init::SharedTargetImpl& initTarget() { return init_target_; }
  const std::string& name() { return filter_config_name_; }
  const absl::optional<Envoy::Http::FilterFactoryCb>& lastConfig() { return last_config_; }
  const std::string& lastTypeUrl() { return last_type_url_; }
  const std::string& lastVersionInfo() { return last_version_info_; }
  void incrementConflictCounter();

private:
  void start();

  // Config::SubscriptionCallbacks
  void onConfigUpdate(const std::vector<Config::DecodedResourceRef>& resources,
                      const std::string& version_info) override;
  void onConfigUpdate(const std::vector<Config::DecodedResourceRef>& added_resources,
                      const Protobuf::RepeatedPtrField<std::string>& removed_resources,
                      const std::string&) override;
  void onConfigUpdateFailed(Config::ConfigUpdateFailureReason reason,
                            const EnvoyException*) override;

  const std::string filter_config_name_;
  uint64_t last_config_hash_{0ul};
  absl::optional<Envoy::Http::FilterFactoryCb> last_config_{absl::nullopt};
  std::string last_type_url_;
  std::string last_version_info_;
  Server::Configuration::FactoryContext& factory_context_;
  ProtobufMessage::ValidationVisitor& validator_;

  Init::SharedTargetImpl init_target_;
  bool started_{false};

  Stats::ScopePtr scope_;
  const std::string stat_prefix_;
  ExtensionConfigDiscoveryStats stats_;

  // FilterConfigProviderManagerImpl maintains active subscriptions in a map.
  FilterConfigProviderManagerImpl& filter_config_provider_manager_;
  const std::string subscription_id_;
  absl::flat_hash_set<DynamicFilterConfigProviderImpl*> filter_config_providers_;
  friend class DynamicFilterConfigProviderImpl;

  // This must be the last since its destructor may call out to stats to report
  // on draining requests.
  std::unique_ptr<Config::Subscription> subscription_;
};

/**
 * Provider implementation of a static filter config.
 **/
class StaticFilterConfigProviderImpl : public FilterConfigProvider {
public:
  StaticFilterConfigProviderImpl(const Envoy::Http::FilterFactoryCb& config,
                                 const std::string filter_config_name)
      : config_(config), filter_config_name_(filter_config_name) {}

  // Config::ExtensionConfigProvider
  const std::string& name() override { return filter_config_name_; }
  absl::optional<Envoy::Http::FilterFactoryCb> config() override { return config_; }
<<<<<<< HEAD
=======
  void onConfigUpdate(Envoy::Http::FilterFactoryCb, const std::string&,
                      Config::ConfigAppliedCb) override {
    NOT_REACHED_GCOVR_EXCL_LINE;
  }
>>>>>>> 1ecac9ee

private:
  Envoy::Http::FilterFactoryCb config_;
  const std::string filter_config_name_;
};

/**
 * An implementation of FilterConfigProviderManager.
 */
class FilterConfigProviderManagerImpl : public FilterConfigProviderManager,
                                        public Singleton::Instance,
                                        Logger::Loggable<Logger::Id::filter> {
public:
<<<<<<< HEAD
  DynamicFilterConfigProviderPtr createDynamicFilterConfigProvider(
      const envoy::config::core::v3::ConfigSource& config_source,
      const std::string& filter_config_name, const std::set<std::string>& require_type_urls,
      Server::Configuration::FactoryContext& factory_context, const std::string& stat_prefix,
      bool apply_without_warming) override;
=======
  FilterConfigProviderPtr createDynamicFilterConfigProvider(
      const envoy::config::core::v3::ExtensionConfigSource& config_source,
      const std::string& filter_config_name, Server::Configuration::FactoryContext& factory_context,
      const std::string& stat_prefix) override;
>>>>>>> 1ecac9ee

  FilterConfigProviderPtr
  createStaticFilterConfigProvider(const Envoy::Http::FilterFactoryCb& config,
                                   const std::string& filter_config_name) override {
    return std::make_unique<StaticFilterConfigProviderImpl>(config, filter_config_name);
  }

private:
  std::shared_ptr<FilterConfigSubscription>
  getSubscription(const envoy::config::core::v3::ConfigSource& config_source,
                  const std::string& name, Server::Configuration::FactoryContext& factory_context,
                  const std::string& stat_prefix);
  absl::flat_hash_map<std::string, std::weak_ptr<FilterConfigSubscription>> subscriptions_;
  friend class FilterConfigSubscription;
};

} // namespace Http
} // namespace Filter
} // namespace Envoy<|MERGE_RESOLUTION|>--- conflicted
+++ resolved
@@ -44,13 +44,8 @@
   // Config::ExtensionConfigProvider
   const std::string& name() override;
   absl::optional<Envoy::Http::FilterFactoryCb> config() override;
-<<<<<<< HEAD
 
   // Config::DynamicExtensionConfigProvider
-  void validateConfig(const ProtobufWkt::Any& proto_config,
-                      Server::Configuration::NamedHttpFilterConfigFactory&) override;
-=======
->>>>>>> 1ecac9ee
   void onConfigUpdate(Envoy::Http::FilterFactoryCb config, const std::string&,
                       Config::ConfigAppliedCb cb) override;
   void onConfigRemoved(Config::ConfigAppliedCb cb) override;
@@ -172,13 +167,6 @@
   // Config::ExtensionConfigProvider
   const std::string& name() override { return filter_config_name_; }
   absl::optional<Envoy::Http::FilterFactoryCb> config() override { return config_; }
-<<<<<<< HEAD
-=======
-  void onConfigUpdate(Envoy::Http::FilterFactoryCb, const std::string&,
-                      Config::ConfigAppliedCb) override {
-    NOT_REACHED_GCOVR_EXCL_LINE;
-  }
->>>>>>> 1ecac9ee
 
 private:
   Envoy::Http::FilterFactoryCb config_;
@@ -192,18 +180,10 @@
                                         public Singleton::Instance,
                                         Logger::Loggable<Logger::Id::filter> {
 public:
-<<<<<<< HEAD
   DynamicFilterConfigProviderPtr createDynamicFilterConfigProvider(
-      const envoy::config::core::v3::ConfigSource& config_source,
-      const std::string& filter_config_name, const std::set<std::string>& require_type_urls,
-      Server::Configuration::FactoryContext& factory_context, const std::string& stat_prefix,
-      bool apply_without_warming) override;
-=======
-  FilterConfigProviderPtr createDynamicFilterConfigProvider(
       const envoy::config::core::v3::ExtensionConfigSource& config_source,
       const std::string& filter_config_name, Server::Configuration::FactoryContext& factory_context,
       const std::string& stat_prefix) override;
->>>>>>> 1ecac9ee
 
   FilterConfigProviderPtr
   createStaticFilterConfigProvider(const Envoy::Http::FilterFactoryCb& config,
