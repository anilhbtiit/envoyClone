load(":dev_binding.bzl", "envoy_dev_binding")
load(":genrule_repository.bzl", "genrule_repository")
load("@envoy_api//bazel:envoy_http_archive.bzl", "envoy_http_archive")
load("@envoy_api//bazel:external_deps.bzl", "load_repository_locations")
load(":repository_locations.bzl", "REPOSITORY_LOCATIONS_SPEC")
load("@com_google_googleapis//:repository_rules.bzl", "switched_rules_by_language")
load(":crates.bzl", "raze_fetch_remote_crates")

PPC_SKIP_TARGETS = ["envoy.filters.http.lua"]

WINDOWS_SKIP_TARGETS = [
    "envoy.tracers.dynamic_ot",
    "envoy.tracers.lightstep",
    "envoy.tracers.datadog",
    "envoy.tracers.opencensus",
    "envoy.watchdog.abort_action",
]

# Make all contents of an external repository accessible under a filegroup.  Used for external HTTP
# archives, e.g. cares.
BUILD_ALL_CONTENT = """filegroup(name = "all", srcs = glob(["**"]), visibility = ["//visibility:public"])"""

<<<<<<< HEAD
REPOSITORY_LOCATIONS = load_repository_locations(REPOSITORY_LOCATIONS_SPEC)

# Use this macro to reference any HTTP archive from bazel/repository_locations.bzl.
def external_http_archive(name, **kwargs):
=======
def _build_all_content(exclude = []):
    return """filegroup(name = "all", srcs = glob(["**"], exclude={}), visibility = ["//visibility:public"])""".format(repr(exclude))

def _fail_missing_attribute(attr, key):
    fail("The '%s' attribute must be defined for external dependecy " % attr + key)

# Method for verifying content of the DEPENDENCY_REPOSITORIES defined in bazel/repository_locations.bzl
# Verification is here so that bazel/repository_locations.bzl can be loaded into other tools written in Python,
# and as such needs to be free of bazel specific constructs.
#
# We also remove the attributes for further consumption in this file, since rules such as http_archive
# don't recognize them.
def _repository_locations():
    locations = {}
    for key, location in DEPENDENCY_REPOSITORIES.items():
        mutable_location = dict(location)
        locations[key] = mutable_location

        if "sha256" not in location or len(location["sha256"]) == 0:
            _fail_missing_attribute("sha256", key)

        if "project_name" not in location:
            _fail_missing_attribute("project_name", key)
        mutable_location.pop("project_name")

        if "project_desc" not in location:
            _fail_missing_attribute("project_desc", key)
        mutable_location.pop("project_desc")

        if "project_url" not in location:
            _fail_missing_attribute("project_url", key)
        project_url = mutable_location.pop("project_url")
        if not project_url.startswith("https://") and not project_url.startswith("http://"):
            fail("project_url must start with https:// or http://: " + project_url)

        if "version" not in location:
            _fail_missing_attribute("version", key)
        mutable_location.pop("version")

        if "use_category" not in location:
            _fail_missing_attribute("use_category", key)
        use_category = mutable_location.pop("use_category")

        if "dataplane_ext" in use_category or "observability_ext" in use_category:
            if "extensions" not in location:
                _fail_missing_attribute("extensions", key)
            mutable_location.pop("extensions")

        if "last_updated" not in location:
            _fail_missing_attribute("last_updated", key)
        last_updated = mutable_location.pop("last_updated")

        # Starlark doesn't have regexes.
        if len(last_updated) != 10 or last_updated[4] != "-" or last_updated[7] != "-":
            fail("last_updated must match YYYY-DD-MM: " + last_updated)

        if "cpe" in location:
            cpe = mutable_location.pop("cpe")

            # Starlark doesn't have regexes.
            cpe_matches = (cpe != "N/A" and (not cpe.startswith("cpe:2.3:a:") or not cpe.endswith(":*") and len(cpe.split(":")) != 6))
            if cpe_matches:
                fail("CPE must match cpe:2.3:a:<facet>:<facet>:*: " + cpe)
        elif not [category for category in USE_CATEGORIES_WITH_CPE_OPTIONAL if category in location["use_category"]]:
            _fail_missing_attribute("cpe", key)

        for category in location["use_category"]:
            if category not in USE_CATEGORIES:
                fail("Unknown use_category value '" + category + "' for dependecy " + key)

    return locations

REPOSITORY_LOCATIONS = _repository_locations()

# To initialize http_archive REPOSITORY_LOCATIONS dictionaries must be stripped of annotations.
# See repository_locations.bzl for the list of annotation attributes.
def _get_location(dependency):
    stripped = dict(REPOSITORY_LOCATIONS[dependency])
    for attribute in DEPENDENCY_ANNOTATIONS:
        stripped.pop(attribute, None)
    return stripped

def _repository_impl(name, **kwargs):
>>>>>>> 2ab4d5e5
    envoy_http_archive(
        name,
        locations = REPOSITORY_LOCATIONS,
        **kwargs
    )

# Use this macro to reference any genrule_repository sourced from bazel/repository_locations.bzl.
def external_genrule_repository(name, **kwargs):
    location = REPOSITORY_LOCATIONS[name]
    genrule_repository(
        name = name,
        **dict(location, **kwargs)
    )

def _default_envoy_build_config_impl(ctx):
    ctx.file("WORKSPACE", "")
    ctx.file("BUILD.bazel", "")
    ctx.symlink(ctx.attr.config, "extensions_build_config.bzl")

_default_envoy_build_config = repository_rule(
    implementation = _default_envoy_build_config_impl,
    attrs = {
        "config": attr.label(default = "@envoy//source/extensions:extensions_build_config.bzl"),
    },
)

# Python dependencies.
def _python_deps():
    # TODO(htuch): convert these to pip3_import.
    external_http_archive(
        name = "com_github_twitter_common_lang",
        build_file = "@envoy//bazel/external:twitter_common_lang.BUILD",
    )
    external_http_archive(
        name = "com_github_twitter_common_rpc",
        build_file = "@envoy//bazel/external:twitter_common_rpc.BUILD",
    )
    external_http_archive(
        name = "com_github_twitter_common_finagle_thrift",
        build_file = "@envoy//bazel/external:twitter_common_finagle_thrift.BUILD",
    )
    external_http_archive(
        name = "six",
        build_file = "@com_google_protobuf//third_party:six.BUILD",
    )

# Bazel native C++ dependencies. For the dependencies that doesn't provide autoconf/automake builds.
def _cc_deps():
    external_http_archive("grpc_httpjson_transcoding")
    native.bind(
        name = "path_matcher",
        actual = "@grpc_httpjson_transcoding//src:path_matcher",
    )
    native.bind(
        name = "grpc_transcoding",
        actual = "@grpc_httpjson_transcoding//src:transcoding",
    )

def _go_deps(skip_targets):
    # Keep the skip_targets check around until Istio Proxy has stopped using
    # it to exclude the Go rules.
    if "io_bazel_rules_go" not in skip_targets:
        external_http_archive(
            name = "io_bazel_rules_go",
            # TODO(wrowe, sunjayBhatia): remove when Windows RBE supports batch file invocation
            patch_args = ["-p1"],
            patches = ["@envoy//bazel:rules_go.patch"],
        )
        external_http_archive("bazel_gazelle")

def _rust_deps():
    _repository_impl("io_bazel_rules_rust")
    raze_fetch_remote_crates()

def envoy_dependencies(skip_targets = []):
    # Setup Envoy developer tools.
    envoy_dev_binding()

    # Treat Envoy's overall build config as an external repo, so projects that
    # build Envoy as a subcomponent can easily override the config.
    if "envoy_build_config" not in native.existing_rules().keys():
        _default_envoy_build_config(name = "envoy_build_config")

    # Setup external Bazel rules
    _foreign_cc_dependencies()

    # Binding to an alias pointing to the selected version of BoringSSL:
    # - BoringSSL FIPS from @boringssl_fips//:ssl,
    # - non-FIPS BoringSSL from @boringssl//:ssl.
    _boringssl()
    _boringssl_fips()
    native.bind(
        name = "ssl",
        actual = "@envoy//bazel:boringssl",
    )

    # The long repo names (`com_github_fmtlib_fmt` instead of `fmtlib`) are
    # semi-standard in the Bazel community, intended to avoid both duplicate
    # dependencies and name conflicts.
    _com_github_c_ares_c_ares()
    _com_github_circonus_labs_libcircllhist()
    _com_github_cyan4973_xxhash()
    _com_github_datadog_dd_opentracing_cpp()
    _com_github_mirror_tclap()
    _com_github_envoyproxy_sqlparser()
    _com_github_fmtlib_fmt()
    _com_github_gabime_spdlog()
    _com_github_google_benchmark()
    _com_github_google_jwt_verify()
    _com_github_google_libprotobuf_mutator()
    _com_github_google_tcmalloc()
    _com_github_gperftools_gperftools()
    _com_github_grpc_grpc()
    _com_github_jbeder_yaml_cpp()
    _com_github_libevent_libevent()
    _com_github_luajit_luajit()
    _com_github_moonjit_moonjit()
    _com_github_nghttp2_nghttp2()
    _com_github_nodejs_http_parser()
    _com_github_tencent_rapidjson()
    _com_google_absl()
    _com_google_googletest()
    _com_google_protobuf()
    _io_opencensus_cpp()
    _com_github_curl()
    _com_github_envoyproxy_sqlparser()
    _com_googlesource_chromium_v8()
    _com_googlesource_quiche()
    _com_googlesource_googleurl()
    _com_lightstep_tracer_cpp()
    _io_opentracing_cpp()
    _net_zlib()
    _com_github_zlib_ng_zlib_ng()
    _upb()
    _proxy_wasm_cpp_sdk()
    _proxy_wasm_cpp_host()
    _emscripten_toolchain()
    external_http_archive("com_googlesource_code_re2")
    _com_google_cel_cpp()
    external_http_archive("com_github_google_flatbuffers")
    external_http_archive("bazel_toolchains")
    external_http_archive("bazel_compdb")
    external_http_archive("envoy_build_tools")
    external_http_archive("rules_cc")

    # Unconditional, since we use this only for compiler-agnostic fuzzing utils.
    _org_llvm_releases_compiler_rt()

    _python_deps()
    _cc_deps()
    _go_deps(skip_targets)
    _rust_deps()
    _kafka_deps()

    _org_llvm_llvm()
    _com_github_wavm_wavm()

    switched_rules_by_language(
        name = "com_google_googleapis_imports",
        cc = True,
        go = True,
        grpc = True,
        rules_override = {
            "py_proto_library": "@envoy_api//bazel:api_build_system.bzl",
        },
    )
    native.bind(
        name = "bazel_runfiles",
        actual = "@bazel_tools//tools/cpp/runfiles",
    )

def _boringssl():
    external_http_archive(
        name = "boringssl",
        patch_args = ["-p1"],
        patches = ["@envoy//bazel:boringssl_static.patch"],
    )

def _boringssl_fips():
    external_genrule_repository(
        name = "boringssl_fips",
        genrule_cmd_file = "@envoy//bazel/external:boringssl_fips.genrule_cmd",
        build_file = "@envoy//bazel/external:boringssl_fips.BUILD",
        patches = ["@envoy//bazel/external:boringssl_fips.patch"],
    )

def _com_github_circonus_labs_libcircllhist():
    external_http_archive(
        name = "com_github_circonus_labs_libcircllhist",
        build_file = "@envoy//bazel/external:libcircllhist.BUILD",
    )
    native.bind(
        name = "libcircllhist",
        actual = "@com_github_circonus_labs_libcircllhist//:libcircllhist",
    )

def _com_github_c_ares_c_ares():
    external_http_archive(
        name = "com_github_c_ares_c_ares",
        build_file_content = BUILD_ALL_CONTENT,
    )
    native.bind(
        name = "ares",
        actual = "@envoy//bazel/foreign_cc:ares",
    )

def _com_github_cyan4973_xxhash():
    external_http_archive(
        name = "com_github_cyan4973_xxhash",
        build_file = "@envoy//bazel/external:xxhash.BUILD",
    )
    native.bind(
        name = "xxhash",
        actual = "@com_github_cyan4973_xxhash//:xxhash",
    )

def _com_github_envoyproxy_sqlparser():
    external_http_archive(
        name = "com_github_envoyproxy_sqlparser",
        build_file = "@envoy//bazel/external:sqlparser.BUILD",
    )
    native.bind(
        name = "sqlparser",
        actual = "@com_github_envoyproxy_sqlparser//:sqlparser",
    )

def _com_github_mirror_tclap():
    external_http_archive(
        name = "com_github_mirror_tclap",
        build_file = "@envoy//bazel/external:tclap.BUILD",
        patch_args = ["-p1"],
        # If and when we pick up tclap 1.4 or later release,
        # this entire issue was refactored away 6 years ago;
        # https://sourceforge.net/p/tclap/code/ci/5d4ffbf2db794af799b8c5727fb6c65c079195ac/
        # https://github.com/envoyproxy/envoy/pull/8572#discussion_r337554195
        patches = ["@envoy//bazel:tclap-win64-ull-sizet.patch"],
    )
    native.bind(
        name = "tclap",
        actual = "@com_github_mirror_tclap//:tclap",
    )

def _com_github_fmtlib_fmt():
    external_http_archive(
        name = "com_github_fmtlib_fmt",
        build_file = "@envoy//bazel/external:fmtlib.BUILD",
    )
    native.bind(
        name = "fmtlib",
        actual = "@com_github_fmtlib_fmt//:fmtlib",
    )

def _com_github_gabime_spdlog():
    external_http_archive(
        name = "com_github_gabime_spdlog",
        build_file = "@envoy//bazel/external:spdlog.BUILD",
    )
    native.bind(
        name = "spdlog",
        actual = "@com_github_gabime_spdlog//:spdlog",
    )

def _com_github_google_benchmark():
    external_http_archive(
        name = "com_github_google_benchmark",
    )
    native.bind(
        name = "benchmark",
        actual = "@com_github_google_benchmark//:benchmark",
    )

def _com_github_google_libprotobuf_mutator():
    external_http_archive(
        name = "com_github_google_libprotobuf_mutator",
        build_file = "@envoy//bazel/external:libprotobuf_mutator.BUILD",
    )

def _com_github_jbeder_yaml_cpp():
    external_http_archive(
        name = "com_github_jbeder_yaml_cpp",
    )
    native.bind(
        name = "yaml_cpp",
        actual = "@com_github_jbeder_yaml_cpp//:yaml-cpp",
    )

def _com_github_libevent_libevent():
    external_http_archive(
        name = "com_github_libevent_libevent",
        build_file_content = BUILD_ALL_CONTENT,
    )
    native.bind(
        name = "event",
        actual = "@envoy//bazel/foreign_cc:event",
    )

def _net_zlib():
    external_http_archive(
        name = "net_zlib",
        build_file_content = BUILD_ALL_CONTENT,
        patch_args = ["-p1"],
        patches = ["@envoy//bazel/foreign_cc:zlib.patch"],
    )

    native.bind(
        name = "zlib",
        actual = "@envoy//bazel/foreign_cc:zlib",
    )

    # Bind for grpc.
    native.bind(
        name = "madler_zlib",
        actual = "@envoy//bazel/foreign_cc:zlib",
    )

def _com_github_zlib_ng_zlib_ng():
    external_http_archive(
        name = "com_github_zlib_ng_zlib_ng",
        build_file_content = BUILD_ALL_CONTENT,
    )

def _com_google_cel_cpp():
    external_http_archive("com_google_cel_cpp")
    external_http_archive("rules_antlr")
    external_http_archive(
        name = "antlr4_runtimes",
        build_file_content = """
package(default_visibility = ["//visibility:public"])
cc_library(
    name = "cpp",
    srcs = glob(["runtime/Cpp/runtime/src/**/*.cpp"]),
    hdrs = glob(["runtime/Cpp/runtime/src/**/*.h"]),
    includes = ["runtime/Cpp/runtime/src"],
)
""",
        patch_args = ["-p1"],
        # Patches ASAN violation of initialization fiasco
        patches = ["@envoy//bazel:antlr.patch"],
    )

    # Parser dependencies
    # TODO: upgrade this when cel is upgraded to use the latest version
    http_archive(
        name = "rules_antlr",
        sha256 = "7249d1569293d9b239e23c65f6b4c81a07da921738bde0dfeb231ed98be40429",
        strip_prefix = "rules_antlr-3cc2f9502a54ceb7b79b37383316b23c4da66f9a",
        urls = ["https://github.com/marcohu/rules_antlr/archive/3cc2f9502a54ceb7b79b37383316b23c4da66f9a.tar.gz"],
    )

    http_archive(
        name = "antlr4_runtimes",
        build_file_content = """
package(default_visibility = ["//visibility:public"])
cc_library(
    name = "cpp",
    srcs = glob(["runtime/Cpp/runtime/src/**/*.cpp"]),
    hdrs = glob(["runtime/Cpp/runtime/src/**/*.h"]),
    includes = ["runtime/Cpp/runtime/src"],
)
""",
        sha256 = "46f5e1af5f4bd28ade55cb632f9a069656b31fc8c2408f9aa045f9b5f5caad64",
        patch_args = ["-p1"],
        # Patches ASAN violation of initialization fiasco
        patches = ["@envoy//bazel:antlr.patch"],
        strip_prefix = "antlr4-4.7.2",
        urls = ["https://github.com/antlr/antlr4/archive/4.7.2.tar.gz"],
    )

def _com_github_nghttp2_nghttp2():
    external_http_archive(
        name = "com_github_nghttp2_nghttp2",
        build_file_content = BUILD_ALL_CONTENT,
        patch_args = ["-p1"],
        # This patch cannot be picked up due to ABI rules. Better
        # solve is likely at the next version-major. Discussion at;
        # https://github.com/nghttp2/nghttp2/pull/1395
        # https://github.com/envoyproxy/envoy/pull/8572#discussion_r334067786
        patches = ["@envoy//bazel/foreign_cc:nghttp2.patch"],
    )
    native.bind(
        name = "nghttp2",
        actual = "@envoy//bazel/foreign_cc:nghttp2",
    )

def _io_opentracing_cpp():
    external_http_archive(
        name = "io_opentracing_cpp",
        patch_args = ["-p1"],
        # Workaround for LSAN false positive in https://github.com/envoyproxy/envoy/issues/7647
        patches = ["@envoy//bazel:io_opentracing_cpp.patch"],
    )
    native.bind(
        name = "opentracing",
        actual = "@io_opentracing_cpp//:opentracing",
    )

def _com_lightstep_tracer_cpp():
    external_http_archive("com_lightstep_tracer_cpp")
    native.bind(
        name = "lightstep",
        actual = "@com_lightstep_tracer_cpp//:manual_tracer_lib",
    )

def _com_github_datadog_dd_opentracing_cpp():
    external_http_archive("com_github_datadog_dd_opentracing_cpp")
    external_http_archive(
        name = "com_github_msgpack_msgpack_c",
        build_file = "@com_github_datadog_dd_opentracing_cpp//:bazel/external/msgpack.BUILD",
    )
    native.bind(
        name = "dd_opentracing_cpp",
        actual = "@com_github_datadog_dd_opentracing_cpp//:dd_opentracing_cpp",
    )

def _com_github_tencent_rapidjson():
    external_http_archive(
        name = "com_github_tencent_rapidjson",
        build_file = "@envoy//bazel/external:rapidjson.BUILD",
    )
    native.bind(
        name = "rapidjson",
        actual = "@com_github_tencent_rapidjson//:rapidjson",
    )

def _com_github_nodejs_http_parser():
    external_http_archive(
        name = "com_github_nodejs_http_parser",
        build_file = "@envoy//bazel/external:http-parser.BUILD",
    )
    native.bind(
        name = "http_parser",
        actual = "@com_github_nodejs_http_parser//:http_parser",
    )

def _com_google_googletest():
    external_http_archive("com_google_googletest")
    native.bind(
        name = "googletest",
        actual = "@com_google_googletest//:gtest",
    )

# TODO(jmarantz): replace the use of bind and external_deps with just
# the direct Bazel path at all sites.  This will make it easier to
# pull in more bits of abseil as needed, and is now the preferred
# method for pure Bazel deps.
def _com_google_absl():
    external_http_archive("com_google_absl")
    native.bind(
        name = "abseil_any",
        actual = "@com_google_absl//absl/types:any",
    )
    native.bind(
        name = "abseil_base",
        actual = "@com_google_absl//absl/base:base",
    )

    # Bind for grpc.
    native.bind(
        name = "absl-base",
        actual = "@com_google_absl//absl/base",
    )
    native.bind(
        name = "abseil_flat_hash_map",
        actual = "@com_google_absl//absl/container:flat_hash_map",
    )
    native.bind(
        name = "abseil_flat_hash_set",
        actual = "@com_google_absl//absl/container:flat_hash_set",
    )
    native.bind(
        name = "abseil_hash",
        actual = "@com_google_absl//absl/hash:hash",
    )
    native.bind(
        name = "abseil_hash_testing",
        actual = "@com_google_absl//absl/hash:hash_testing",
    )
    native.bind(
        name = "abseil_inlined_vector",
        actual = "@com_google_absl//absl/container:inlined_vector",
    )
    native.bind(
        name = "abseil_memory",
        actual = "@com_google_absl//absl/memory:memory",
    )
    native.bind(
        name = "abseil_node_hash_map",
        actual = "@com_google_absl//absl/container:node_hash_map",
    )
    native.bind(
        name = "abseil_node_hash_set",
        actual = "@com_google_absl//absl/container:node_hash_set",
    )
    native.bind(
        name = "abseil_str_format",
        actual = "@com_google_absl//absl/strings:str_format",
    )
    native.bind(
        name = "abseil_strings",
        actual = "@com_google_absl//absl/strings:strings",
    )
    native.bind(
        name = "abseil_int128",
        actual = "@com_google_absl//absl/numeric:int128",
    )
    native.bind(
        name = "abseil_optional",
        actual = "@com_google_absl//absl/types:optional",
    )
    native.bind(
        name = "abseil_synchronization",
        actual = "@com_google_absl//absl/synchronization:synchronization",
    )
    native.bind(
        name = "abseil_symbolize",
        actual = "@com_google_absl//absl/debugging:symbolize",
    )
    native.bind(
        name = "abseil_stacktrace",
        actual = "@com_google_absl//absl/debugging:stacktrace",
    )

    # Require abseil_time as an indirect dependency as it is needed by the
    # direct dependency jwt_verify_lib.
    native.bind(
        name = "abseil_time",
        actual = "@com_google_absl//absl/time:time",
    )

    # Bind for grpc.
    native.bind(
        name = "absl-time",
        actual = "@com_google_absl//absl/time:time",
    )

    native.bind(
        name = "abseil_algorithm",
        actual = "@com_google_absl//absl/algorithm:algorithm",
    )
    native.bind(
        name = "abseil_variant",
        actual = "@com_google_absl//absl/types:variant",
    )
    native.bind(
        name = "abseil_status",
        actual = "@com_google_absl//absl/status",
    )

def _com_google_protobuf():
    external_http_archive("rules_python")
    external_http_archive(
        "com_google_protobuf",
        patches = ["@envoy//bazel:protobuf.patch"],
        patch_args = ["-p1"],
    )

    native.bind(
        name = "protobuf",
        actual = "@com_google_protobuf//:protobuf",
    )
    native.bind(
        name = "protobuf_clib",
        actual = "@com_google_protobuf//:protoc_lib",
    )
    native.bind(
        name = "protocol_compiler",
        actual = "@com_google_protobuf//:protoc",
    )
    native.bind(
        name = "protoc",
        actual = "@com_google_protobuf//:protoc",
    )

    # Needed for `bazel fetch` to work with @com_google_protobuf
    # https://github.com/google/protobuf/blob/v3.6.1/util/python/BUILD#L6-L9
    native.bind(
        name = "python_headers",
        actual = "@com_google_protobuf//util/python:python_headers",
    )

def _io_opencensus_cpp():
    external_http_archive(
        name = "io_opencensus_cpp",
    )
    native.bind(
        name = "opencensus_trace",
        actual = "@io_opencensus_cpp//opencensus/trace",
    )
    native.bind(
        name = "opencensus_trace_b3",
        actual = "@io_opencensus_cpp//opencensus/trace:b3",
    )
    native.bind(
        name = "opencensus_trace_cloud_trace_context",
        actual = "@io_opencensus_cpp//opencensus/trace:cloud_trace_context",
    )
    native.bind(
        name = "opencensus_trace_grpc_trace_bin",
        actual = "@io_opencensus_cpp//opencensus/trace:grpc_trace_bin",
    )
    native.bind(
        name = "opencensus_trace_trace_context",
        actual = "@io_opencensus_cpp//opencensus/trace:trace_context",
    )
    native.bind(
        name = "opencensus_exporter_ocagent",
        actual = "@io_opencensus_cpp//opencensus/exporters/trace/ocagent:ocagent_exporter",
    )
    native.bind(
        name = "opencensus_exporter_stdout",
        actual = "@io_opencensus_cpp//opencensus/exporters/trace/stdout:stdout_exporter",
    )
    native.bind(
        name = "opencensus_exporter_stackdriver",
        actual = "@io_opencensus_cpp//opencensus/exporters/trace/stackdriver:stackdriver_exporter",
    )
    native.bind(
        name = "opencensus_exporter_zipkin",
        actual = "@io_opencensus_cpp//opencensus/exporters/trace/zipkin:zipkin_exporter",
    )

def _com_github_curl():
    # Used by OpenCensus Zipkin exporter.
    external_http_archive(
        name = "com_github_curl",
        build_file_content = BUILD_ALL_CONTENT + """
cc_library(name = "curl", visibility = ["//visibility:public"], deps = ["@envoy//bazel/foreign_cc:curl"])
""",
<<<<<<< HEAD
=======
        # Patch curl 7.72.0 due to CMake's problematic implementation of policy `CMP0091`
        # introduced in CMake 3.15 and then deprecated in CMake 3.18. Curl forcing the CMake
        # ruleset to 3.16 breaks the Envoy windows fastbuild target.
        # Also cure a fatal assumption creating a static library using LLVM `lld-link.exe`
        # adding dynamic link flags, which breaks the Envoy clang-cl library archive step.
        # Upstream patch submitted: https://github.com/curl/curl/pull/6050
        # TODO(https://github.com/envoyproxy/envoy/issues/11816): This patch is obsoleted
        # by elimination of the curl dependency.
        patches = ["@envoy//bazel/foreign_cc:curl.patch"],
        patch_args = ["-p1"],
        **location
>>>>>>> 2ab4d5e5
    )
    native.bind(
        name = "curl",
        actual = "@envoy//bazel/foreign_cc:curl",
    )

def _com_googlesource_chromium_v8():
    external_genrule_repository(
        name = "com_googlesource_chromium_v8",
        genrule_cmd_file = "@envoy//bazel/external:wee8.genrule_cmd",
        build_file = "@envoy//bazel/external:wee8.BUILD",
        patches = ["@envoy//bazel/external:wee8.patch"],
    )
    native.bind(
        name = "wee8",
        actual = "@com_googlesource_chromium_v8//:wee8",
    )

def _com_googlesource_quiche():
    external_genrule_repository(
        name = "com_googlesource_quiche",
        genrule_cmd_file = "@envoy//bazel/external:quiche.genrule_cmd",
        build_file = "@envoy//bazel/external:quiche.BUILD",
    )
    native.bind(
        name = "quiche_common_platform",
        actual = "@com_googlesource_quiche//:quiche_common_platform",
    )
    native.bind(
        name = "quiche_http2_platform",
        actual = "@com_googlesource_quiche//:http2_platform",
    )
    native.bind(
        name = "quiche_spdy_platform",
        actual = "@com_googlesource_quiche//:spdy_platform",
    )
    native.bind(
        name = "quiche_quic_platform",
        actual = "@com_googlesource_quiche//:quic_platform",
    )
    native.bind(
        name = "quiche_quic_platform_base",
        actual = "@com_googlesource_quiche//:quic_platform_base",
    )

def _com_googlesource_googleurl():
    external_http_archive(
        name = "com_googlesource_googleurl",
    )
    native.bind(
        name = "googleurl",
        actual = "@com_googlesource_googleurl//url:url",
    )

def _org_llvm_releases_compiler_rt():
    external_http_archive(
        name = "org_llvm_releases_compiler_rt",
        build_file = "@envoy//bazel/external:compiler_rt.BUILD",
    )

def _com_github_grpc_grpc():
    external_http_archive("com_github_grpc_grpc")
    external_http_archive("build_bazel_rules_apple")

    # Rebind some stuff to match what the gRPC Bazel is expecting.
    native.bind(
        name = "protobuf_headers",
        actual = "@com_google_protobuf//:protobuf_headers",
    )
    native.bind(
        name = "libssl",
        actual = "//external:ssl",
    )
    native.bind(
        name = "cares",
        actual = "//external:ares",
    )

    native.bind(
        name = "grpc",
        actual = "@com_github_grpc_grpc//:grpc++",
    )

    native.bind(
        name = "grpc_health_proto",
        actual = "@envoy//bazel:grpc_health_proto",
    )

    native.bind(
        name = "grpc_alts_fake_handshaker_server",
        actual = "@com_github_grpc_grpc//test/core/tsi/alts/fake_handshaker:fake_handshaker_lib",
    )

    native.bind(
        name = "grpc_alts_handshaker_proto",
        actual = "@com_github_grpc_grpc//test/core/tsi/alts/fake_handshaker:handshaker_proto",
    )

    native.bind(
        name = "grpc_alts_transport_security_common_proto",
        actual = "@com_github_grpc_grpc//test/core/tsi/alts/fake_handshaker:transport_security_common_proto",
    )

def _upb():
    external_http_archive(
        name = "upb",
        patches = ["@envoy//bazel:upb.patch"],
        patch_args = ["-p1"],
    )

    native.bind(
        name = "upb_lib",
        actual = "@upb//:upb",
    )

def _proxy_wasm_cpp_sdk():
    external_http_archive(name = "proxy_wasm_cpp_sdk")

def _proxy_wasm_cpp_host():
    external_http_archive(
        name = "proxy_wasm_cpp_host",
        build_file = "@envoy//bazel/external:proxy_wasm_cpp_host.BUILD",
    )

def _emscripten_toolchain():
    external_http_archive(
        name = "emscripten_toolchain",
<<<<<<< HEAD
        build_file_content = BUILD_ALL_CONTENT,
        patch_cmds = [
            "./emsdk install 1.39.19-upstream",
            "./emsdk activate --embedded 1.39.19-upstream",
        ],
=======
        build_file_content = _build_all_content(exclude = [
            "upstream/emscripten/cache/is_vanilla.txt",
            ".emscripten_sanity",
        ]),
        patch_cmds = REPOSITORY_LOCATIONS["emscripten_toolchain"]["patch_cmds"],
>>>>>>> 2ab4d5e5
    )

def _com_github_google_jwt_verify():
    external_http_archive("com_github_google_jwt_verify")

    native.bind(
        name = "jwt_verify_lib",
        actual = "@com_github_google_jwt_verify//:jwt_verify_lib",
    )

def _com_github_luajit_luajit():
    external_http_archive(
        name = "com_github_luajit_luajit",
        build_file_content = BUILD_ALL_CONTENT,
        patches = ["@envoy//bazel/foreign_cc:luajit.patch"],
        patch_args = ["-p1"],
        patch_cmds = ["chmod u+x build.py"],
    )

    native.bind(
        name = "luajit",
        actual = "@envoy//bazel/foreign_cc:luajit",
    )

def _com_github_moonjit_moonjit():
    external_http_archive(
        name = "com_github_moonjit_moonjit",
        build_file_content = BUILD_ALL_CONTENT,
        patches = ["@envoy//bazel/foreign_cc:moonjit.patch"],
        patch_args = ["-p1"],
        patch_cmds = ["chmod u+x build.py"],
    )

    native.bind(
        name = "moonjit",
        actual = "@envoy//bazel/foreign_cc:moonjit",
    )

def _com_github_google_tcmalloc():
    external_http_archive(
        name = "com_github_google_tcmalloc",
    )

    native.bind(
        name = "tcmalloc",
        actual = "@com_github_google_tcmalloc//tcmalloc",
    )

def _com_github_gperftools_gperftools():
    external_http_archive(
        name = "com_github_gperftools_gperftools",
        build_file_content = BUILD_ALL_CONTENT,
    )
    native.bind(
        name = "gperftools",
        actual = "@envoy//bazel/foreign_cc:gperftools",
    )

def _org_llvm_llvm():
    location = _get_location("org_llvm_llvm")
    http_archive(
        name = "org_llvm_llvm",
        build_file_content = BUILD_ALL_CONTENT,
        patch_args = ["-p1"],
        patches = ["@envoy//bazel/foreign_cc:llvm.patch"],
        **location
    )
    native.bind(
        name = "llvm",
        actual = "@envoy//bazel/foreign_cc:llvm",
    )

def _com_github_wavm_wavm():
    location = _get_location("com_github_wavm_wavm")
    http_archive(
        name = "com_github_wavm_wavm",
        build_file_content = BUILD_ALL_CONTENT,
        **location
    )
    native.bind(
        name = "wavm",
        actual = "@envoy//bazel/foreign_cc:wavm",
    )

def _kafka_deps():
    # This archive contains Kafka client source code.
    # We are using request/response message format files to generate parser code.
    KAFKASOURCE_BUILD_CONTENT = """
filegroup(
    name = "request_protocol_files",
    srcs = glob(["*Request.json"]),
    visibility = ["//visibility:public"],
)
filegroup(
    name = "response_protocol_files",
    srcs = glob(["*Response.json"]),
    visibility = ["//visibility:public"],
)
    """
    external_http_archive(
        name = "kafka_source",
        build_file_content = KAFKASOURCE_BUILD_CONTENT,
        patches = ["@envoy//bazel/external:kafka_int32.patch"],
    )

    # This archive provides Kafka (and Zookeeper) binaries, that are used during Kafka integration
    # tests.
    external_http_archive(
        name = "kafka_server_binary",
        build_file_content = BUILD_ALL_CONTENT,
    )

    # This archive provides Kafka client in Python, so we can use it to interact with Kafka server
    # during interation tests.
    external_http_archive(
        name = "kafka_python_client",
        build_file_content = BUILD_ALL_CONTENT,
    )

def _foreign_cc_dependencies():
    external_http_archive("rules_foreign_cc")

def _is_linux(ctxt):
    return ctxt.os.name == "linux"

def _is_arch(ctxt, arch):
    res = ctxt.execute(["uname", "-m"])
    return arch in res.stdout

def _is_linux_ppc(ctxt):
    return _is_linux(ctxt) and _is_arch(ctxt, "ppc")

def _is_linux_s390x(ctxt):
    return _is_linux(ctxt) and _is_arch(ctxt, "s390x")

def _is_linux_x86_64(ctxt):
    return _is_linux(ctxt) and _is_arch(ctxt, "x86_64")<|MERGE_RESOLUTION|>--- conflicted
+++ resolved
@@ -18,98 +18,15 @@
 
 # Make all contents of an external repository accessible under a filegroup.  Used for external HTTP
 # archives, e.g. cares.
-BUILD_ALL_CONTENT = """filegroup(name = "all", srcs = glob(["**"]), visibility = ["//visibility:public"])"""
-
-<<<<<<< HEAD
+def _build_all_content(exclude = []):
+    return """filegroup(name = "all", srcs = glob(["**"], exclude={}), visibility = ["//visibility:public"])""".format(repr(exclude))
+
+BUILD_ALL_CONTENT = _build_all_content()
+
 REPOSITORY_LOCATIONS = load_repository_locations(REPOSITORY_LOCATIONS_SPEC)
 
 # Use this macro to reference any HTTP archive from bazel/repository_locations.bzl.
 def external_http_archive(name, **kwargs):
-=======
-def _build_all_content(exclude = []):
-    return """filegroup(name = "all", srcs = glob(["**"], exclude={}), visibility = ["//visibility:public"])""".format(repr(exclude))
-
-def _fail_missing_attribute(attr, key):
-    fail("The '%s' attribute must be defined for external dependecy " % attr + key)
-
-# Method for verifying content of the DEPENDENCY_REPOSITORIES defined in bazel/repository_locations.bzl
-# Verification is here so that bazel/repository_locations.bzl can be loaded into other tools written in Python,
-# and as such needs to be free of bazel specific constructs.
-#
-# We also remove the attributes for further consumption in this file, since rules such as http_archive
-# don't recognize them.
-def _repository_locations():
-    locations = {}
-    for key, location in DEPENDENCY_REPOSITORIES.items():
-        mutable_location = dict(location)
-        locations[key] = mutable_location
-
-        if "sha256" not in location or len(location["sha256"]) == 0:
-            _fail_missing_attribute("sha256", key)
-
-        if "project_name" not in location:
-            _fail_missing_attribute("project_name", key)
-        mutable_location.pop("project_name")
-
-        if "project_desc" not in location:
-            _fail_missing_attribute("project_desc", key)
-        mutable_location.pop("project_desc")
-
-        if "project_url" not in location:
-            _fail_missing_attribute("project_url", key)
-        project_url = mutable_location.pop("project_url")
-        if not project_url.startswith("https://") and not project_url.startswith("http://"):
-            fail("project_url must start with https:// or http://: " + project_url)
-
-        if "version" not in location:
-            _fail_missing_attribute("version", key)
-        mutable_location.pop("version")
-
-        if "use_category" not in location:
-            _fail_missing_attribute("use_category", key)
-        use_category = mutable_location.pop("use_category")
-
-        if "dataplane_ext" in use_category or "observability_ext" in use_category:
-            if "extensions" not in location:
-                _fail_missing_attribute("extensions", key)
-            mutable_location.pop("extensions")
-
-        if "last_updated" not in location:
-            _fail_missing_attribute("last_updated", key)
-        last_updated = mutable_location.pop("last_updated")
-
-        # Starlark doesn't have regexes.
-        if len(last_updated) != 10 or last_updated[4] != "-" or last_updated[7] != "-":
-            fail("last_updated must match YYYY-DD-MM: " + last_updated)
-
-        if "cpe" in location:
-            cpe = mutable_location.pop("cpe")
-
-            # Starlark doesn't have regexes.
-            cpe_matches = (cpe != "N/A" and (not cpe.startswith("cpe:2.3:a:") or not cpe.endswith(":*") and len(cpe.split(":")) != 6))
-            if cpe_matches:
-                fail("CPE must match cpe:2.3:a:<facet>:<facet>:*: " + cpe)
-        elif not [category for category in USE_CATEGORIES_WITH_CPE_OPTIONAL if category in location["use_category"]]:
-            _fail_missing_attribute("cpe", key)
-
-        for category in location["use_category"]:
-            if category not in USE_CATEGORIES:
-                fail("Unknown use_category value '" + category + "' for dependecy " + key)
-
-    return locations
-
-REPOSITORY_LOCATIONS = _repository_locations()
-
-# To initialize http_archive REPOSITORY_LOCATIONS dictionaries must be stripped of annotations.
-# See repository_locations.bzl for the list of annotation attributes.
-def _get_location(dependency):
-    stripped = dict(REPOSITORY_LOCATIONS[dependency])
-    for attribute in DEPENDENCY_ANNOTATIONS:
-        stripped.pop(attribute, None)
-    return stripped
-
-def _repository_impl(name, **kwargs):
->>>>>>> 2ab4d5e5
     envoy_http_archive(
         name,
         locations = REPOSITORY_LOCATIONS,
@@ -181,7 +98,7 @@
         external_http_archive("bazel_gazelle")
 
 def _rust_deps():
-    _repository_impl("io_bazel_rules_rust")
+    external_http_archive("io_bazel_rules_rust")
     raze_fetch_remote_crates()
 
 def envoy_dependencies(skip_targets = []):
@@ -738,8 +655,6 @@
         build_file_content = BUILD_ALL_CONTENT + """
 cc_library(name = "curl", visibility = ["//visibility:public"], deps = ["@envoy//bazel/foreign_cc:curl"])
 """,
-<<<<<<< HEAD
-=======
         # Patch curl 7.72.0 due to CMake's problematic implementation of policy `CMP0091`
         # introduced in CMake 3.15 and then deprecated in CMake 3.18. Curl forcing the CMake
         # ruleset to 3.16 breaks the Envoy windows fastbuild target.
@@ -750,8 +665,6 @@
         # by elimination of the curl dependency.
         patches = ["@envoy//bazel/foreign_cc:curl.patch"],
         patch_args = ["-p1"],
-        **location
->>>>>>> 2ab4d5e5
     )
     native.bind(
         name = "curl",
@@ -879,19 +792,10 @@
 def _emscripten_toolchain():
     external_http_archive(
         name = "emscripten_toolchain",
-<<<<<<< HEAD
-        build_file_content = BUILD_ALL_CONTENT,
-        patch_cmds = [
-            "./emsdk install 1.39.19-upstream",
-            "./emsdk activate --embedded 1.39.19-upstream",
-        ],
-=======
         build_file_content = _build_all_content(exclude = [
             "upstream/emscripten/cache/is_vanilla.txt",
             ".emscripten_sanity",
         ]),
-        patch_cmds = REPOSITORY_LOCATIONS["emscripten_toolchain"]["patch_cmds"],
->>>>>>> 2ab4d5e5
     )
 
 def _com_github_google_jwt_verify():
@@ -951,13 +855,11 @@
     )
 
 def _org_llvm_llvm():
-    location = _get_location("org_llvm_llvm")
-    http_archive(
+    external_http_archive(
         name = "org_llvm_llvm",
         build_file_content = BUILD_ALL_CONTENT,
         patch_args = ["-p1"],
         patches = ["@envoy//bazel/foreign_cc:llvm.patch"],
-        **location
     )
     native.bind(
         name = "llvm",
@@ -965,11 +867,9 @@
     )
 
 def _com_github_wavm_wavm():
-    location = _get_location("com_github_wavm_wavm")
-    http_archive(
+    external_http_archive(
         name = "com_github_wavm_wavm",
         build_file_content = BUILD_ALL_CONTENT,
-        **location
     )
     native.bind(
         name = "wavm",
