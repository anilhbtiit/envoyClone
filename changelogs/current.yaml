date: Pending

behavior_changes:
# *Changes that are expected to cause an incompatibility if applicable; deployment changes are likely required*
- area: http
  change: |
    Remove the hop by hop TE header from downstream request headers if it's not set to ``trailers``, else keep it. This change can be
    temporarily reverted by setting ``envoy.reloadable_features.sanitize_te`` to false.
- area: stats
  change: |
    The runtime flag ``envoy.reloadable_features.enable_include_histograms`` is now enabled by default.
    This causes the ``includeHistogram()`` method on ``Stats::SinkPredicates`` to filter histograms to
    be flushed to stat sinks.
- area: eds
  change: |
    Enabling caching caching of EDS assignments when used with ADS by default (introduced in Envoy v1.28).
    Prior to this change, Envoy required that EDS assignments were sent after an EDS cluster was updated.
    If no EDS assignment was received for the cluster, it ended up with an empty assignment.
    Following this change, after a cluster update, Envoy waits for an EDS assignment until
    :ref:`initial_fetch_timeout <envoy_v3_api_field_config.core.v3.ConfigSource.initial_fetch_timeout>` times out, and will then apply
    the cached assignment and finish updating the warmed cluster. This change temporarily disabled by setting
    the runtime flag ``envoy.restart_features.use_eds_cache_for_ads`` to ``false``.

minor_behavior_changes:
# *Changes that may cause incompatibilities for some users, but should not for most*
- area: sockets
  change: |
    Failure to create an upstream socket should now result in clean connection failure rather than failing a release assert. This behavior
    can be temporarily reverted by setting runtime feature ``envoy.restart_features_.allow_client_socket_creation_failure`` to false.
- area: adaptive concurrency filter stats
  change: |
    Multiply the gradient value stat by 1000 to make it more granular (values will range between 500 and 2000).
- area: quic
  change: |
    :ref:`Server preferred address <envoy_v3_api_field_config.listener.v3.QuicProtocolOptions.server_preferred_address_config>` is
    now sent to non-quiche quic clients when configured. This behavior can be disabled with runtime flag
    ``envoy.reloadable_features.quic_send_server_preferred_address_to_all_clients``.
- area: dns
  change: |
    Allowing <envoy_v3_api_field_extensions.common.dynamic_forward_proxy.v3.DnsCacheConfig.dns_min_refresh_rate>` to go as low as 1s.
- area: upstream
  change: |
    Upstream now excludes hosts set to ``DRAINING`` state via EDS from load balancing and panic routing
    threshold calculation. This feature can be disabled by setting
    ``envoy.reloadable_features.exclude_host_in_eds_status_draining`` to false.
- area: golang
  change: |
    Change ``RegisterHttpFilterConfigFactoryAndParser`` to ``RegisterHttpFilterFactoryAndConfigParser``.
- area: QUIC
  change: |
    Port migration is default turned off. QUIC client connections will no longer attempt to migrate to a new port when connections
    is degrading. Can be manually turned on via
    :ref:`port_migration <envoy_v3_api_field_config.core.v3.QuicProtocolOptions.num_timeouts_to_trigger_port_migration>`.
- area: aws
  change: |
    AWS region string is now retrieved from environment and profile consistently within aws_request_signer and
    grpc_credentials/aws_iam extensions. Region field in aws_request_signer is now optional, explicitly configured
    xDS region will take preference. aws_request_signer documentation now reflects the region chain.
- area: http
  change: |
    Enable obsolete line folding in BalsaParser (for behavior parity with http-parser, the
    previously used HTTP/1 parser).
- area: proxy status
  change: |
    Add more conversion in the proxy status utility. It can be disabled by the runtime guard
    ``envoy.reloadable_features.proxy_status_mapping_more_core_response_flags``.

bug_fixes:
# *Changes expected to improve the state of the world and are unlikely to have negative effects*
- area: http3_upstream
  change: |
    Fixing a bug with HTTP/3 upstream using a non-threadsafe cache cross-thread. Bumping HTTP/3 support down
    to alpha as the severity of this bug indicates it is both not in use and not GA quality code.
- area: tracers
  change: |
    use unary RPC calls for OpenTelemetry trace exports, rather than client-side streaming connections.
- area: stateful_session
  change: |
    Support 0 TTL for proto-encoded cookies, which disables cookie expiration by Envoy.
- area: load balancing
  change: |
    Added randomization in locality load-balancing initialization. This helps desynchronizing Envoys across
    a fleet by randomizing the scheduler starting point. This can be temporarily reverted by setting runtime guard
    ``envoy.reloadable_features.edf_lb_locality_scheduler_init_fix`` to false.
- area: load balancing
  change: |
    Added randomization in host load-balancing initialization. This helps desynchronizing Envoys across
    a fleet by randomizing the scheduler starting point. This can be temporarily reverted by setting runtime guard
    ``envoy.reloadable_features.edf_lb_host_scheduler_init_fix`` to false.
- area: UDP and TCP tunneling
  change: |
    fixed a bug where second HTTP response headers received would cause Envoy to crash in cases where
    ``propagate_response_headers`` and retry configurations are enabled at the same time, and an upstream
    request is retried multiple times.
- area: xds
  change: |
    Reject xDS configurations where the rate-limit's :ref:`fill_rate <envoy_v3_api_field_config.core.v3.RateLimitSettings.fill_rate>`
    is set to Infinity or NaN.
- area: tracing
  change: |
    Prevent Envoy from crashing at start up when the OpenTelemetry environment resource detector cannot detect any attributes.
- area: proxy protocol
  change: |
    Fixed a crash when Envoy is configured for PROXY protocol on both a listener and cluster, and the listener receives
    a PROXY protocol header with address type LOCAL (typically used for health checks).
- area: url matching
  change: |
    Fixed excessive CPU utilization when using regex URL template matcher.
- area: http
  change: |
    Fixed crash when HTTP request idle and per try timeouts occurs within backoff interval.
- area: quic
  change: |
    Fixed crash bug with QUIC upstream + X.509v1 certificates.
- area: proxy_protocol
  change: |
    Fix crash due to uncaught exception when the operating system does not support an address type (such as IPv6) that is
    received in a proxy protocol header. Connections will instead be dropped/reset.
- area: proxy_protocol
  change: |
    Fixed a bug where TLVs with non utf8 characters were inserted as protobuf values into filter metadata circumventing
    ext_authz checks when ``failure_mode_allow`` is set to ``true``.
- area: tls
  change: |
    Fix crash due to uncaught exception when the operating system does not support an address type (such as IPv6) that is
    received in an mTLS client cert IP SAN. These SANs will be ignored. This applies only when using formatter
    ``%DOWNSTREAM_PEER_IP_SAN%``.
- area: tcp_proxy
  change: |
    When tunneling TCP over HTTP, closed the downstream connection (for writing only) when upstream trailers are read
    to support half close semantics during TCP tunneling.
    This behavioral change can be temporarily reverted by setting runtime guard
    ``envoy.reloadable_features.tcp_tunneling_send_downstream_fin_on_upstream_trailers`` to false.
- area: jwt_authn
  change: |
    Fixed JWT extractor, which concatenated headers with a comma, resultig in invalid tokens.
- area: router
  change: |
    Fix a timing issue when upstream requests are empty when decoding data and send local reply when that happens. This is
    controlled by ``envoy_reloadable_features_send_local_reply_when_no_buffer_and_upstream_request``.
- area: deps
  change: |
    Updated QUICHE dependencies to incorporate fixes for https://github.com/envoyproxy/envoy/issues/32401.
- area: tracing
  change: |
    Dynatrace resource detector: Only log warning message when no enrichment attributes are found.

removed_config_or_runtime:
# *Normally occurs at the end of the* :ref:`deprecation period <deprecated>`
- area: http
  change: |
    Removed ``envoy.reloadable_features.allow_absolute_url_with_mixed_scheme`` runtime flag and legacy code paths.
- area: active health check
  change: |
    Removed ``envoy.reloadable_features.keep_endpoint_active_hc_status_on_locality_update`` runtime flag and legacy code paths.
- area: http1
  change: |
    Removed ``envoy.reloadable_features.http1_allow_codec_error_response_after_1xx_headers`` runtime flag and legacy code paths.
- area: overload manager
  change: |
    removed ``envoy.reloadable_features.overload_manager_error_unknown_action`` and legacy code paths.
- area: http
  change: |
    Removed ``envoy_reloadable_features_append_xfh_idempotent`` runtime flag and legacy code paths.
- area: resource_monitors
  change: |
    removed ``envoy.reloadable_features.count_unused_mapped_pages_as_free`` runtime flag  and legacy code paths.
- area: aws
  change: |
    Removed ``envoy.reloadable_features.enable_aws_credentials_file`` runtime flag and legacy code paths.
- area: upstream
  change: |
    removed ``envoy_reloadable_features_initialize_upstream_filters`` and legacy code paths.

new_features:
- area: ext_proc
  change: |
    Added
    :ref:`grpc_initial_metadata <envoy_v3_api_field_extensions.filters.http.ext_proc.v3.ExtProcOverrides.grpc_initial_metadata>`
    config API to allow extending inherited metadata from
    :ref:`ExternalProcessor.grpc_service <envoy_v3_api_field_extensions.filters.http.ext_proc.v3.ExternalProcessor.grpc_service>`
    and
    :ref:`ExtProcOverrides.grpc_service <envoy_v3_api_field_extensions.filters.http.ext_proc.v3.ExtProcOverrides.grpc_service>`
    with the new or updated values.
- area: aws_request_signing
  change: |
    Update ``aws_request_signing`` filter to support use as an upstream HTTP filter. This allows successful calculation of
    signatures after the forwarding stage has completed, particularly if the path element is modified.
- area: aws_lambda
  change: |
    Update ``aws_lambda`` filter to support use as an upstream HTTP filter. This allows successful calculation of
    signatures after the forwarding stage has completed, particularly if the path element is modified.
- area: grpc reverse bridge
  change: |
    Change HTTP status to 200 to respect the gRPC protocol. This may cause problems for incorrect gRPC clients expecting the filter
    to preserve HTTP 1.1 responses.  This behavioral change can be temporarily reverted by setting runtime guard
    ``envoy.reloadable_features.grpc_http1_reverse_bridge_change_http_status`` to false.
- area: quic
  change: |
    Added QUIC protocol option :ref:`send_disable_active_migration
    <envoy_v3_api_field_config.listener.v3.QuicProtocolOptions.send_disable_active_migration>` to make the server send clients a transport
    parameter to discourage client endpoints from active migration.
- area: ext_proc
  change: |
    implemented
    :ref:`request_attributes <envoy_v3_api_field_extensions.filters.http.ext_proc.v3.ExternalProcessor.request_attributes>`
    and
    :ref:`response_attributes <envoy_v3_api_field_extensions.filters.http.ext_proc.v3.ExternalProcessor.response_attributes>`
    config APIs to enable sending and receiving attributes to/from the external processing server.
- area: access log
  change: |
    added support for :ref:`%UPSTREAM_CONNECTION_ID% <config_access_log_format_upstream_connection_id>` for the upstream connection
    identifier.
- area: aws_lambda
  change: |
    Added :ref:`host_rewrite <envoy_v3_api_field_extensions.filters.http.aws_lambda.v3.Config.host_rewrite>` config to be used
    during signature.
- area: ext_proc
  change: |
    added
    :ref:`metadata_options <envoy_v3_api_field_extensions.filters.http.ext_proc.v3.ExternalProcessor.metadata_options>`
    config API to enable sending and receiving metadata from/to the external processing server. Both typed and untyped dynamic
    metadata may be sent to the server. If
    :ref:`receiving_namespaces <envoy_v3_api_field_extensions.filters.http.ext_proc.v3.MetadataOptions.receiving_namespaces>`
    is defined, returned metadata may be written to the specified allowed namespaces.
- area: wasm
  change: |
    added ``verify_signature`` foreign function to verify cryptographic signatures.
- area: monitoring
  change: |
    Add ``Envoy::ExecutionContext``, which is notified by ``ScopeTrackerScopeState``'s constructor and destructor. This feature is
    disabled by default, it can be enabled by runtime feature flag ``envoy.restart_features.enable_execution_context``. For more details,
    please see https://github.com/envoyproxy/envoy/issues/32012.
- area: rbac
  change: |
    Added :ref:`uri_template<envoy_v3_api_field_config.rbac.v3.Permission.uri_template>` which uses existing
    :ref:`UriTemplateMatchConfig<envoy_v3_api_msg_extensions.path.match.uri_template.v3.UriTemplateMatchConfig>`
    to allow use of glob patterns for URI path matching in RBAC.
- area: upstream
  change: |
    Added :ref:`selection_method <envoy_v3_api_msg_extensions.load_balancing_policies.least_request.v3.LeastRequest>`
    option to the least request load balancer. If set to ``FULL_SCAN``,
    Envoy will select the host with the fewest active requests from the entire host set rather than
    :ref:`choice_count <envoy_v3_api_msg_extensions.load_balancing_policies.least_request.v3.LeastRequest>`
    random choices.
- area: access_loggers
  change: |
    Added :ref:`Fluentd access logger <envoy_v3_api_msg_extensions.access_loggers.fluentd.v3.FluentdAccessLogConfig>`
    to support flushing access logs in `Fluentd format <https://github.com/fluent/fluentd/wiki/Forward-Protocol-Specification-v1>`_.
- area: redis
  change: |
    Added support for the ``ECHO`` command.
- area: tcp_proxy
  change: |
    added an option to dynamically set a per downstream connection idle timeout period object under the key
    ``envoy.tcp_proxy.per_connection_idle_timeout_ms``. If this filter state value exists, it will override the idle timeout
    specified in the filter configuration and the default idle timeout.
<<<<<<< HEAD
- area: redis
  change: |
    Added support for `inline commands <https://redis.io/docs/reference/protocol-spec/#inline-commands>`_.
=======
- area: load shed point
  change: |
    Added load shed point ``envoy.load_shed_points.hcm_ondata_creating_codec`` that closes connections before creating codec if
    Envoy is under pressure, typically memory.
- area: overload
  change: |
    added a :ref:`configuration option
    <envoy_v3_api_field_extensions.filters.network.http_connection_manager.v3.HttpConnectionManager.append_local_overload>` to add
    ``x-envoy-local-overloaded`` header when Overload Manager is triggered.
- area: tracing
  change: |
    Added support to configure a Dynatrace sampler for the OpenTelemetry tracer.
>>>>>>> d5950a5a

deprecated:
- area: listener
  change: |
    deprecated runtime key ``overload.global_downstream_max_connections`` in favor of :ref:`downstream connections monitor
    <envoy_v3_api_msg_extensions.resource_monitors.downstream_connections.v3.DownstreamConnectionsConfig>`.
- area: tracing
  change: |
    deprecated :ref:`split_spans_for_request <envoy_v3_api_field_config.trace.v3.ZipkinConfig.split_spans_for_request>`
    in favor of :ref:`spawn_upstream_span
    <envoy_v3_api_field_extensions.filters.network.http_connection_manager.v3.HttpConnectionManager.Tracing.spawn_upstream_span>`.<|MERGE_RESOLUTION|>--- conflicted
+++ resolved
@@ -255,11 +255,6 @@
     added an option to dynamically set a per downstream connection idle timeout period object under the key
     ``envoy.tcp_proxy.per_connection_idle_timeout_ms``. If this filter state value exists, it will override the idle timeout
     specified in the filter configuration and the default idle timeout.
-<<<<<<< HEAD
-- area: redis
-  change: |
-    Added support for `inline commands <https://redis.io/docs/reference/protocol-spec/#inline-commands>`_.
-=======
 - area: load shed point
   change: |
     Added load shed point ``envoy.load_shed_points.hcm_ondata_creating_codec`` that closes connections before creating codec if
@@ -272,7 +267,9 @@
 - area: tracing
   change: |
     Added support to configure a Dynatrace sampler for the OpenTelemetry tracer.
->>>>>>> d5950a5a
+- area: redis
+  change: |
+    Added support for `inline commands <https://redis.io/docs/reference/protocol-spec/#inline-commands>`_.
 
 deprecated:
 - area: listener
