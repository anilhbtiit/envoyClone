--- conflicted
+++ resolved
@@ -94,7 +94,7 @@
   Event::TimeSystem& timeSystem() override { return time_system_; }
   Stats::SymbolTable& symbolTable() override { return stats_store_.symbolTable(); }
   Envoy::MutexTracer* mutexTracer() override { return mutex_tracer_; }
-  Http::CodeStats& codeStats() override { return code_stats_; }
+  //Http::CodeStats& codeStats() override { return code_stats_; }
 
   std::chrono::milliseconds statsFlushInterval() const override {
     return config_.statsFlushInterval();
@@ -158,11 +158,7 @@
   std::unique_ptr<Secret::SecretManager> secret_manager_;
   std::unique_ptr<OverloadManager> overload_manager_;
   MutexTracer* mutex_tracer_;
-<<<<<<< HEAD
-  Http::CodeStatsImpl code_stats_;
-=======
   Http::ContextImpl http_context_;
->>>>>>> 43fc7790
 };
 
 } // namespace Server
