--- conflicted
+++ resolved
@@ -1339,12 +1339,7 @@
     jlong per_try_idle_timeout_seconds, jstring app_version, jstring app_id,
     jboolean trust_chain_verification, jobjectArray virtual_clusters, jobjectArray filter_chain,
     jobjectArray stat_sinks, jboolean enable_platform_certificates_validation,
-<<<<<<< HEAD
-    jboolean enable_skip_dns_lookup_for_proxied_requests) {
-  Envoy::Thread::SkipAsserts skip_asserts;
-=======
     jboolean enable_skip_dns_lookup_for_proxied_requests, jobjectArray runtime_guards) {
->>>>>>> a5500aec
 
   Envoy::Platform::EngineBuilder builder;
   configureBuilder(
