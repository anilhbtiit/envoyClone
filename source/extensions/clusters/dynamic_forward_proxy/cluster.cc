#include "source/extensions/clusters/dynamic_forward_proxy/cluster.h"

#include "envoy/config/cluster/v3/cluster.pb.h"
#include "envoy/extensions/clusters/dynamic_forward_proxy/v3/cluster.pb.h"
#include "envoy/extensions/clusters/dynamic_forward_proxy/v3/cluster.pb.validate.h"

#include "source/common/network/transport_socket_options_impl.h"
#include "source/extensions/common/dynamic_forward_proxy/dns_cache_manager_impl.h"

namespace Envoy {
namespace Extensions {
namespace Clusters {
namespace DynamicForwardProxy {

Cluster::Cluster(
    const envoy::config::cluster::v3::Cluster& cluster,
    const envoy::extensions::clusters::dynamic_forward_proxy::v3::ClusterConfig& config,
    Runtime::Loader& runtime,
    Extensions::Common::DynamicForwardProxy::DnsCacheManagerFactory& cache_manager_factory,
    const LocalInfo::LocalInfo& local_info,
    Server::Configuration::TransportSocketFactoryContextImpl& factory_context,
    Stats::ScopePtr&& stats_scope, bool added_via_api)
    : Upstream::BaseDynamicClusterImpl(cluster, runtime, factory_context, std::move(stats_scope),
                                       added_via_api, factory_context.dispatcher().timeSource()),
      dns_cache_manager_(cache_manager_factory.get()),
      dns_cache_(dns_cache_manager_->getCache(config.dns_cache_config())),
      update_callbacks_handle_(dns_cache_->addUpdateCallbacks(*this)), local_info_(local_info) {
<<<<<<< HEAD
=======
  // Block certain TLS context parameters that don't make sense on a cluster-wide scale. We will
  // support these parameters dynamically in the future. This is not an exhaustive list of
  // parameters that don't make sense but should be the most obvious ones that a user might set
  // in error.
  if (!cluster.hidden_envoy_deprecated_tls_context().sni().empty()) {
    throw EnvoyException("dynamic_forward_proxy cluster cannot configure 'sni'");
  }
>>>>>>> 5c8d4d27
}

void Cluster::startPreInit() {
  // If we are attaching to a pre-populated cache we need to initialize our hosts.
  std::unique_ptr<Upstream::HostVector> hosts_added;
  dns_cache_->iterateHostMap(
      [&](absl::string_view host, const Common::DynamicForwardProxy::DnsHostInfoSharedPtr& info) {
        addOrUpdateHost(host, info, hosts_added);
      });
  if (hosts_added) {
    updatePriorityState(*hosts_added, {});
  }
  onPreInitComplete();
}

void Cluster::addOrUpdateHost(
    absl::string_view host,
    const Extensions::Common::DynamicForwardProxy::DnsHostInfoSharedPtr& host_info,
    std::unique_ptr<Upstream::HostVector>& hosts_added) {
  Upstream::LogicalHostSharedPtr emplaced_host;
  {
    absl::WriterMutexLock lock{&host_map_lock_};
    // We should never get a host with no address from the cache.
    ASSERT(host_info->address() != nullptr);

    // NOTE: Right now we allow a DNS cache to be shared between multiple clusters. Though we have
    // connection/request circuit breakers on the cluster, we don't have any way to control the
    // maximum hosts on a cluster. We currently assume that host data shared via shared pointer is a
    // marginal memory cost above that already used by connections and requests, so relying on
    // connection/request circuit breakers is sufficient. We may have to revisit this in the future.
    const auto host_map_it = host_map_.find(host);
    if (host_map_it != host_map_.end()) {
      // If we only have an address change, we can do that swap inline without any other updates.
      // The appropriate R/W locking is in place to allow this. The details of this locking are:
      //  - Hosts are not thread local, they are global.
      //  - We take a read lock when reading the address and a write lock when changing it.
      //  - Address updates are very rare.
      //  - Address reads are only done when a connection is being made and a "real" host
      //    description is created or the host is queried via the admin endpoint. Both of
      //    these operations are relatively rare and the read lock is held for a short period
      //    of time.
      //
      // TODO(mattklein123): Right now the dynamic forward proxy / DNS cache works similar to how
      //                     logical DNS works, meaning that we only store a single address per
      //                     resolution. It would not be difficult to also expose strict DNS
      //                     semantics, meaning the cache would expose multiple addresses and the
      //                     cluster would create multiple logical hosts based on those addresses.
      //                     We will leave this is a follow up depending on need.
      ASSERT(host_info == host_map_it->second.shared_host_info_);
      ASSERT(host_map_it->second.shared_host_info_->address() !=
             host_map_it->second.logical_host_->address());
      ENVOY_LOG(debug, "updating dfproxy cluster host address '{}'", host);
      host_map_it->second.logical_host_->setNewAddress(host_info->address(), dummy_lb_endpoint_);
      return;
    }

    ENVOY_LOG(debug, "adding new dfproxy cluster host '{}'", host);

    emplaced_host = host_map_
                        .try_emplace(host, host_info,
                                     std::make_shared<Upstream::LogicalHost>(
                                         info(), std::string{host}, host_info->address(),
                                         dummy_locality_lb_endpoint_, dummy_lb_endpoint_, nullptr,
                                         time_source_))
                        .first->second.logical_host_;
  }

  ASSERT(emplaced_host);
  if (hosts_added == nullptr) {
    hosts_added = std::make_unique<Upstream::HostVector>();
  }
  hosts_added->emplace_back(emplaced_host);
}

void Cluster::onDnsHostAddOrUpdate(
    const std::string& host,
    const Extensions::Common::DynamicForwardProxy::DnsHostInfoSharedPtr& host_info) {
  ENVOY_LOG(debug, "Adding host info for {}", host);

  std::unique_ptr<Upstream::HostVector> hosts_added;
  addOrUpdateHost(host, host_info, hosts_added);
  if (hosts_added != nullptr) {
    ASSERT(!hosts_added->empty());
    updatePriorityState(*hosts_added, {});
  }
}

void Cluster::updatePriorityState(const Upstream::HostVector& hosts_added,
                                  const Upstream::HostVector& hosts_removed) {
  Upstream::PriorityStateManager priority_state_manager(*this, local_info_, nullptr);
  priority_state_manager.initializePriorityFor(dummy_locality_lb_endpoint_);
  {
    absl::ReaderMutexLock lock{&host_map_lock_};
    for (const auto& host : host_map_) {
      priority_state_manager.registerHostForPriority(host.second.logical_host_,
                                                     dummy_locality_lb_endpoint_);
    }
  }
  priority_state_manager.updateClusterPrioritySet(
      0, std::move(priority_state_manager.priorityState()[0].first), hosts_added, hosts_removed,
      absl::nullopt, absl::nullopt);
}

void Cluster::onDnsHostRemove(const std::string& host) {
  Upstream::HostVector hosts_removed;
  {
    absl::WriterMutexLock lock{&host_map_lock_};
    const auto host_map_it = host_map_.find(host);
    ASSERT(host_map_it != host_map_.end());
    hosts_removed.emplace_back(host_map_it->second.logical_host_);
    host_map_.erase(host);
    ENVOY_LOG(debug, "removing dfproxy cluster host '{}'", host);
  }
  updatePriorityState({}, hosts_removed);
}

Upstream::HostConstSharedPtr
Cluster::LoadBalancer::chooseHost(Upstream::LoadBalancerContext* context) {
  if (!context) {
    return nullptr;
  }

  absl::string_view host;
  if (context->downstreamHeaders()) {
    host = context->downstreamHeaders()->getHostValue();
  } else if (context->downstreamConnection()) {
    host = context->downstreamConnection()->requestedServerName();
  }

  if (host.empty()) {
    return nullptr;
  }
  {
    absl::ReaderMutexLock lock{&cluster_.host_map_lock_};
    const auto host_it = cluster_.host_map_.find(host);
    if (host_it == cluster_.host_map_.end()) {
      return nullptr;
    } else {
      host_it->second.shared_host_info_->touch();
      return host_it->second.logical_host_;
    }
  }
}

std::pair<Upstream::ClusterImplBaseSharedPtr, Upstream::ThreadAwareLoadBalancerPtr>
ClusterFactory::createClusterWithConfig(
    const envoy::config::cluster::v3::Cluster& cluster,
    const envoy::extensions::clusters::dynamic_forward_proxy::v3::ClusterConfig& proto_config,
    Upstream::ClusterFactoryContext& context,
    Server::Configuration::TransportSocketFactoryContextImpl& socket_factory_context,
    Stats::ScopePtr&& stats_scope) {
  Extensions::Common::DynamicForwardProxy::DnsCacheManagerFactoryImpl cache_manager_factory(
      context.singletonManager(), context.dispatcher(), context.tls(),
      context.api().randomGenerator(), context.runtime(), context.stats());
  envoy::config::cluster::v3::Cluster cluster_config = cluster;
  if (cluster_config.has_upstream_http_protocol_options()) {
    if (!proto_config.allow_insecure_cluster_options() &&
        (!cluster_config.upstream_http_protocol_options().auto_sni() ||
         !cluster_config.upstream_http_protocol_options().auto_san_validation())) {
      throw EnvoyException(
          "dynamic_forward_proxy cluster must have auto_sni and auto_san_validation true when "
          "configured with upstream_http_protocol_options");
    }
  } else {
    cluster_config.mutable_upstream_http_protocol_options()->set_auto_sni(true);
    cluster_config.mutable_upstream_http_protocol_options()->set_auto_san_validation(true);
  }

  auto new_cluster = std::make_shared<Cluster>(
      cluster_config, proto_config, context.runtime(), cache_manager_factory, context.localInfo(),
      socket_factory_context, std::move(stats_scope), context.addedViaApi());
  auto lb = std::make_unique<Cluster::ThreadAwareLoadBalancer>(*new_cluster);
  return std::make_pair(new_cluster, std::move(lb));
}

REGISTER_FACTORY(ClusterFactory, Upstream::ClusterFactory);

} // namespace DynamicForwardProxy
} // namespace Clusters
} // namespace Extensions
} // namespace Envoy<|MERGE_RESOLUTION|>--- conflicted
+++ resolved
@@ -24,18 +24,7 @@
                                        added_via_api, factory_context.dispatcher().timeSource()),
       dns_cache_manager_(cache_manager_factory.get()),
       dns_cache_(dns_cache_manager_->getCache(config.dns_cache_config())),
-      update_callbacks_handle_(dns_cache_->addUpdateCallbacks(*this)), local_info_(local_info) {
-<<<<<<< HEAD
-=======
-  // Block certain TLS context parameters that don't make sense on a cluster-wide scale. We will
-  // support these parameters dynamically in the future. This is not an exhaustive list of
-  // parameters that don't make sense but should be the most obvious ones that a user might set
-  // in error.
-  if (!cluster.hidden_envoy_deprecated_tls_context().sni().empty()) {
-    throw EnvoyException("dynamic_forward_proxy cluster cannot configure 'sni'");
-  }
->>>>>>> 5c8d4d27
-}
+      update_callbacks_handle_(dns_cache_->addUpdateCallbacks(*this)), local_info_(local_info) {}
 
 void Cluster::startPreInit() {
   // If we are attaching to a pre-populated cache we need to initialize our hosts.
