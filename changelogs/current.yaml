date: Pending

behavior_changes:
# *Changes that are expected to cause an incompatibility if applicable; deployment changes are likely required*
- area: http
  change: |
    Remove the hop by hop TE header from downstream request headers. This change can be temporarily reverted
    by setting ``envoy.reloadable_features.sanitize_te`` to false.
- area: http
  change: |
    Flip runtime flag ``envoy.reloadable_features.no_downgrade_to_canonical_name`` to true. Name downgrading in the
    per filter config searching will be disabled by default. This behavior can be temporarily reverted by setting
    the flag to false explicitly.
    See doc :ref:`Http filter route specific config <arch_overview_http_filters_per_filter_config>` or
    issue https://github.com/envoyproxy/envoy/issues/29461 for more specific detail and examples.
- area: listener
  change: |
    undeprecated runtime key ``overload.global_downstream_max_connections`` until :ref:`downstream connections monitor
    <envoy_v3_api_msg_extensions.resource_monitors.downstream_connections.v3.DownstreamConnectionsConfig>` extension becomes stable.
- area: stats dns_filter
  change: |
    Fixed tag extraction so that :ref:`stat_prefix <envoy_v3_api_msg_extensions.filters.udp.dns_filter.v3.DnsFilterConfig>`
    is properly extracted. This changes the Prometheus name from
    dns_filter_myprefix_local_a_record_answers{} to dns_filter_local_a_record_answers{envoy.dns_filter_prefix="myprefix"}.
- area: http2
  change: |
    Changes the default value of ``envoy.reloadable_features.http2_use_oghttp2`` to true. This changes the codec used for HTTP/2
    requests and responses. This behavior can be reverted by setting the feature to false.
- area: http2
  change: |
    Discard the ``Host`` header if the ``:authority`` header was received to bring Envoy into compliance with
    https://www.rfc-editor.org/rfc/rfc9113#section-8.3.1 This behavioral change can be reverted by setting runtime flag
    ``envoy.reloadable_features.http2_discard_host_header`` to false.

minor_behavior_changes:
# *Changes that may cause incompatibilities for some users, but should not for most*
- area: golang
  change: |
    Remove Protocol method from RequestHeaderMap.
    To get the protocol, please use GetProperty("request.protocol") instead.
- area: aws
  change: |
    Added support to use http async client to fetch the credentials from EC2 instance metadata and ECS task metadata providers
    instead of libcurl which is deprecated. By default this behavior is disabled. To enable set
    ``envoy.reloadable_features.use_http_client_to_fetch_aws_credentials`` to true.
- area: local_rate_limit
  change: |
    Added new configuration field :ref:`rate_limited_as_resource_exhausted
    <envoy_v3_api_field_extensions.filters.http.local_ratelimit.v3.LocalRateLimit.rate_limited_as_resource_exhausted>`
    to allow for setting if rate limit grpc response should be RESOURCE_EXHAUSTED instead of the default UNAVAILABLE.
- area: filter state
  change: |
    Added config name of filter sending a local reply in filter state with key
    ``envoy.filters.network.http_connection_manager.local_reply_owner``.
    See :ref:`the well-known filter state keys <well_known_filter_state>` for more detail.
- area: http2
  change: |
    Flip the runtime guard ``envoy.reloadable_features.defer_processing_backedup_streams`` to be on by default.
    This feature improves flow control within the proxy by deferring work on the receiving end if the other
    end is backed up.

bug_fixes:
# *Changes expected to improve the state of the world and are unlikely to have negative effects*
- area: buffer
  change: |
    Fixed a bug (https://github.com/envoyproxy/envoy/issues/28760) that the internal listener causes an undefined
    behavior due to the unintended release of the buffer memory.
- area: xds
  change: |
    Fixed a bug (https://github.com/envoyproxy/envoy/issues/27702) that caused ADS initialization
    to fail on the first attempt and set a back-off retry interval of up to 1 second, if ADS is
    using an Envoy Cluster for the backend. The issue was fixed to ensure that ADS initialization
    happens after the Envoy Cluster it depends upon has been properly initialized. ADS that does
    not depend on an Envoy Cluster (i.e. GoogleGrpc) is not affected by this change.
- area: grpc
  change: |
    Fixed a bug in gRPC async client cache which intermittently causes CPU spikes due to busy loop in timer expiration.
- area: tracing
  change: |
    Fixed a bug that caused the Datadog tracing extension to drop traces that
    should be kept on account of an extracted sampling decision.
- area: quic
  change: |
    Fixed a bug in QUIC and HCM interaction which could cause use-after-free during asynchronous certificates retrieval.
    The fix is guarded by runtime ``envoy.reloadable_features.quic_fix_filter_manager_uaf``.
- area: redis
  change: |
    Fixed a bug causing crash if incoming redis key does not match against a prefix_route and catch_all_route is not defined.
- area: access log
  change: |
    Fixed a bug where the omit_empty_values field was not honored for access logs specifying formats via text_format_source.
- area: ext_proc
  change: |
    Fixed content_length related issues when body mutation by external processor is enabled. ext_proc filter removes the content
    length header in 1)STREAMED BodySendMode 2) BUFFERED_PARTIAL BodySendMode and 3) BUFFERED BodySendMode + SKIP HeaderSendMode.
    This will enable chunked-encoding whenever feasible in HTTP1.1. Besides, ext_proc filter keep content length header
    in BUFFERED BodySendMode + SEND HeaderSendMode. It is now external processor's responsibility to set the content length
    correctly matched to the mutated body. if those two doesn't match, the mutation will be rejected and local reply with error
    status will be returned.
- area: dynamic_forward_proxy
  change: |
    Fixed a bug where the preresolved hostnames specified in the Dynamic Forward Proxy cluster
    config would not use the normalized hostname as the DNS cache key, which is the same key
    used for retrieval. This caused cache misses on initial use, even though the host DNS entry
    was pre-resolved. The fix is guarded by runtime guard ``envoy.reloadable_features.normalize_host_for_preresolve_dfp_dns``,
    which defaults to true.
<<<<<<< HEAD
- area: otlp_stat_sink
  change: |
    Fixed a bug where a histogram bucket counts were wrong. Additionally, the number of buckets is fixed and is now
    one element larger than the explicit bounds elements, as required by the specification.
=======
- area: DNS
  change: |
    Fixed a race condition that when multiple requests with the same authority header are sent to Envoy, sometimes some requests
    may receive 503 response with no_healthy_upstream from Envoy. The fix is guarded by runtime guard
    ``envoy.reloadable_features.dns_cache_set_first_resolve_complete``, which defaults to true.
- area: upstream
  change: |
    Fixed a bug that the subset load balancer will always be used even if the subset load balancer config does not
    contain any subset selector.
>>>>>>> da09811e

removed_config_or_runtime:
# *Normally occurs at the end of the* :ref:`deprecation period <deprecated>`
- area: http
  change: |
    Removed ``envoy.reloadable_features.expand_agnostic_stream_lifetime`` and legacy code paths.
- area: http
  change: |
    removed ``envoy.reloadable_features.sanitize_original_path`` and legacy code paths.
- area: maglev
  change: |
    Removed ``envoy.reloadable_features.allow_compact_maglev`` and legacy code paths.
- area: router
  change: |
    Removed the deprecated ``envoy.reloadable_features.prohibit_route_refresh_after_response_headers_sent``
    runtime flag and legacy code path.
- area: upstream
  change: |
    Removed the deprecated ``envoy.reloadable_features.validate_detailed_override_host_statuses``
    runtime flag and legacy code path.
- area: grpc
  change: |
    Removed the deprecated ``envoy.reloadable_features.service_sanitize_non_utf8_strings``
    runtime flag and legacy code path.
- area: access log
  change: |
    Removed the deprecated ``envoy.reloadable_features.format_ports_as_numbers``
    runtime flag and legacy code path.
- area: router
  change: |
    Removed the deprecated ``envoy.reloadable_features.ignore_optional_option_from_hcm_for_route_config``
    runtime flag and legacy code path.

new_features:
- area: aws
  change: |
    Added support for AWS common utility to fetch metadata credentials from AWS STS by using ``WebIdentityToken``. To enable
    you need to set ``envoy.reloadable_features.use_http_client_to_fetch_aws_credentials`` to ``true`` so that web identity
    credentials provider can use http async client to fetch credentials. Web identity credentials provider cannot use current
    default libcurl credentials fetcher which is under deprecation and will soon be removed. Web identity credentials provider
    is not compatible with :ref:`Grpc Credentials AWS IAM <envoy_v3_api_file_envoy/config/grpc_credential/v3/aws_iam.proto>`
    plugin which can only support deprecated libcurl credentials fetcher, see https://github.com/envoyproxy/envoy/pull/30626.
- area: filters
  change: |
    Added :ref:`the Basic Auth filter <envoy_v3_api_msg_extensions.filters.http.basic_auth.v3.BasicAuth>`, which can be used to
    authenticate user credentials in the HTTP Authentication heaer defined in `RFC7617 <https://tools.ietf.org/html/rfc7617>`_.
- area: upstream
  change: |
    Implmented API :ref:`drop_overloads<envoy_v3_api_field_config.endpoint.v3.ClusterLoadAssignment.Policy.drop_overloads>`
    which can be used to drop certain percentage of traffic from Envoy.
- area: stats
  change: |
    added :ref:`per_endpoint_stats <envoy_v3_api_field_config.cluster.v3.TrackClusterStats.per_endpoint_stats>` to get some metrics
    for each endpoint in a cluster.
- area: jwt
  change: |
    The jwt filter can now serialize non-primitive custom claims when maping claims to headers.
    These claims will be serialized as JSON and encoded as Base64.
- area: jwt
  change: |
    The JWT authentication filter supports changing the routes when either the headers or the
    dynamic metadata are modified.
- area: tcp_proxy
  change: |
    added support to TCP Proxy for recording the latency in ``UpstreamTiming`` from when the first
    initial connection to the upstream cluster was attempted to when either the
    connection was successfully established or the filiter failed to initialize
    any connection to the upstream.
- area: ratelimit
  change: |
    Ratelimit supports setting the HTTP status that is returned to the client when the ratelimit server
    returns an error or cannot be reached with :ref:`status_on_error
    <envoy_v3_api_field_extensions.filters.http.ratelimit.v3.RateLimit.status_on_error>`
    configuration flag.
- area: tracing
  change: |
    Added support for configuring resource detectors on the OpenTelemetry tracer.
- area: tracing
  change: |
    Added support to configure a sampler for the OpenTelemetry tracer.
- area: CEL-attributes
  change: |
    Added :ref:`attribute <arch_overview_attributes>` ``connection.transport_failure_reason``
    for looking up connection transport failure reason.
- area: ext_authz
  change: |
    New config parameter :ref:`charge_cluster_response_stats
    <envoy_v3_api_field_extensions.filters.http.ext_authz.v3.ExtAuthz.charge_cluster_response_stats>`
    for not incrementing cluster statistics on ext_authz response. Default true, no behavior change.
- area: ext_authz
  change: |
    forward :ref:`filter_metadata <envoy_v3_api_field_config.core.v3.Metadata.filter_metadata>` selected by
    :ref:`route_metadata_context_namespaces
    <envoy_v3_api_field_extensions.filters.http.ext_authz.v3.ExtAuthz.route_metadata_context_namespaces>`
    and :ref:`typed_filter_metadata <envoy_v3_api_field_config.core.v3.Metadata.typed_filter_metadata>` selected by
    :ref:`route_typed_metadata_context_namespaces
    <envoy_v3_api_field_extensions.filters.http.ext_authz.v3.ExtAuthz.route_typed_metadata_context_namespaces>`
    from the metadata of the selected route to external auth service.
    This metadata propagation is independent from the dynamic metadata from connection and request.
- area: ext_authz_filter
  change: |
    added :ref:`with_request_body
    <envoy_v3_api_field_extensions.filters.http.ext_authz.v3.CheckSettings.with_request_body>` to optionally override
    the default behavior of sending the request body to the authorization server from the per-route filter.
- area: grpc async client
  change: |
    added :ref:`max_cached_entry_idle_duration
    <envoy_v3_api_field_config.bootstrap.v3.Bootstrap.GrpcAsyncClientManagerConfig.max_cached_entry_idle_duration>`
    to control the cached grpc client eviction time in the cache.
- area: ratelimit
  change: |
    Ratelimit supports optional additional prefix to use when emitting statistics with :ref:`stat_prefix
    <envoy_v3_api_field_extensions.filters.http.ratelimit.v3.RateLimit.stat_prefix>`
    configuration flag.
- area: udp_proxy
  change: |
    added support for propagating the response headers in :ref:`UdpTunnelingConfig
    <envoy_v3_api_field_extensions.filters.udp.udp_proxy.v3.UdpProxyConfig.UdpTunnelingConfig.propagate_response_headers>` and
    response trailers in :ref:`UdpTunnelingConfig
    <envoy_v3_api_field_extensions.filters.udp.udp_proxy.v3.UdpProxyConfig.UdpTunnelingConfig.propagate_response_trailers>` to
    the downstream info filter state.
- area: tracing
  change: |
    Provide initial span attributes to a sampler used in the OpenTelemetry tracer.
- area: tracing
  change: |
    Added support to configure a Dynatrace resource detector for the OpenTelemetry tracer.
- area: compression
  change: |
    Added qatzip :ref:`compressor <envoy_v3_api_msg_extensions.compression.qatzip.compressor.v3alpha.Qatzip>`.
- area: udp_proxy
  change: |
    add :ref:`access log options
    <envoy_v3_api_field_extensions.filters.udp.udp_proxy.v3.UdpProxyConfig.access_log_options>`
    to allow recording an access log entry periodically for the UDP session, and allow recording an access
    log entry on the connection tunnel created successfully to upstream when UDP tunneling is configured.
- area: internal_redirects
  change: |
    Added support to copy headers from the redirect response to the
    triggered request. See
    :ref:`response_headers_to_copy<envoy_v3_api_field_config.route.v3.InternalRedirectPolicy.response_headers_to_copy>`.
- area: zookeeper
  change: |
    Added support for emitting per opcode decoder error metrics via :ref:`enable_per_opcode_decoder_error_metrics
    <envoy_v3_api_field_extensions.filters.network.zookeeper_proxy.v3.ZooKeeperProxy.enable_per_opcode_decoder_error_metrics>`.
- area: stateful_session
  change: |
    Added :ref:`strict mode <envoy_v3_api_field_extensions.filters.http.stateful_session.v3.StatefulSession.strict>`
    to cookie and header based stateful session. If a destination encoded in :ref:`cookie
    <envoy_v3_api_msg_extensions.http.stateful_session.cookie.v3.CookieBasedSessionState>`
    or in :ref:`specified header
    <envoy_v3_api_field_extensions.http.stateful_session.header.v3.HeaderBasedSessionState.name>` respectively
    is not available, Envoy will return ``503`` instead of selecting another destination from the cluster.
- area: stream info
  change: |
    Added time spent reading request headers to ``DownstreamTiming``.
- area: redis
  change: |
    Added support for the watch command (aborts multi transactions if watched keys change).
- area: grpc_http_bridge
  change: |
    added :ref:`ignore_query_parameters
    <envoy_v3_api_field_extensions.filters.http.grpc_http1_bridge.v3.Config.ignore_query_parameters>` option for
    automatically stripping query parameters in request URL path.

deprecated:<|MERGE_RESOLUTION|>--- conflicted
+++ resolved
@@ -104,12 +104,10 @@
     used for retrieval. This caused cache misses on initial use, even though the host DNS entry
     was pre-resolved. The fix is guarded by runtime guard ``envoy.reloadable_features.normalize_host_for_preresolve_dfp_dns``,
     which defaults to true.
-<<<<<<< HEAD
 - area: otlp_stat_sink
   change: |
     Fixed a bug where a histogram bucket counts were wrong. Additionally, the number of buckets is fixed and is now
     one element larger than the explicit bounds elements, as required by the specification.
-=======
 - area: DNS
   change: |
     Fixed a race condition that when multiple requests with the same authority header are sent to Envoy, sometimes some requests
@@ -119,7 +117,6 @@
   change: |
     Fixed a bug that the subset load balancer will always be used even if the subset load balancer config does not
     contain any subset selector.
->>>>>>> da09811e
 
 removed_config_or_runtime:
 # *Normally occurs at the end of the* :ref:`deprecation period <deprecated>`
