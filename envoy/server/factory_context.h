#pragma once

#include <chrono>
#include <functional>
#include <memory>

#include "envoy/access_log/access_log.h"
#include "envoy/common/random_generator.h"
#include "envoy/config/core/v3/base.pb.h"
#include "envoy/config/dynamic_extension_config_provider.h"
#include "envoy/config/typed_config.h"
#include "envoy/config/typed_metadata.h"
#include "envoy/grpc/context.h"
#include "envoy/http/codes.h"
#include "envoy/http/context.h"
#include "envoy/http/filter.h"
#include "envoy/init/manager.h"
#include "envoy/network/drain_decision.h"
#include "envoy/network/filter.h"
#include "envoy/router/context.h"
#include "envoy/runtime/runtime.h"
#include "envoy/server/admin.h"
#include "envoy/server/configuration.h"
#include "envoy/server/drain_manager.h"
#include "envoy/server/lifecycle_notifier.h"
#include "envoy/server/options.h"
#include "envoy/server/overload/overload_manager.h"
#include "envoy/server/process_context.h"
#include "envoy/singleton/manager.h"
#include "envoy/stats/scope.h"
#include "envoy/thread_local/thread_local.h"
#include "envoy/tracing/tracer.h"
#include "envoy/upstream/cluster_manager.h"

#include "source/common/common/assert.h"
#include "source/common/common/macros.h"
#include "source/common/protobuf/protobuf.h"

namespace Envoy {
namespace Filter {
template <class FactoryCb, class FactoryCtx> class FilterConfigProviderManager;
} // namespace Filter
namespace Server {
namespace Configuration {

using HttpExtensionConfigProvider =
    std::shared_ptr<Config::DynamicExtensionConfigProvider<Envoy::Http::NamedHttpFilterFactoryCb>>;

// Shared factory context between server factories and cluster factories
class FactoryContextBase {
public:
  virtual ~FactoryContextBase() = default;

  /**
   * @return Server::Options& the command-line options that Envoy was started with.
   */
  virtual const Options& options() PURE;

  /**
   * @return Event::Dispatcher& the main thread's dispatcher. This dispatcher should be used
   *         for all singleton processing.
   */
  virtual Event::Dispatcher& mainThreadDispatcher() PURE;

  /**
   * @return Api::Api& a reference to the api object.
   */
  virtual Api::Api& api() PURE;

  /**
   * @return information about the local environment the server is running in.
   */
  virtual const LocalInfo::LocalInfo& localInfo() const PURE;

  /**
   * @return OptRef<Server::Admin> the global HTTP admin endpoint for the server.
   */
  virtual OptRef<Server::Admin> admin() PURE;

  /**
   * @return Runtime::Loader& the singleton runtime loader for the server.
   */
  virtual Envoy::Runtime::Loader& runtime() PURE;

  /**
   * @return Singleton::Manager& the server-wide singleton manager.
   */
  virtual Singleton::Manager& singletonManager() PURE;

  /**
   * @return ProtobufMessage::ValidationVisitor& validation visitor for configuration messages.
   */
  virtual ProtobufMessage::ValidationVisitor& messageValidationVisitor() PURE;

  /**
   * @return Stats::Scope& the context's stats scope.
   */
  virtual Stats::Scope& scope() PURE;

  /**
   * @return Stats::Scope& the server wide stats scope.
   */
  virtual Stats::Scope& serverScope() PURE;

  /**
   * @return ThreadLocal::SlotAllocator& the thread local storage engine for the server. This is
   *         used to allow runtime lockless updates to configuration, etc. across multiple threads.
   */
  virtual ThreadLocal::SlotAllocator& threadLocal() PURE;
};

/**
 * Common interface for downstream and upstream network filters.
 */
class CommonFactoryContext : public FactoryContextBase {
public:
  /**
   * @return Upstream::ClusterManager& singleton for use by the entire server.
   */
  virtual Upstream::ClusterManager& clusterManager() PURE;

  /**
   * @return ProtobufMessage::ValidationContext& validation visitor for xDS and static configuration
   *         messages.
   */
  virtual ProtobufMessage::ValidationContext& messageValidationContext() PURE;

  /**
   * @return TimeSource& a reference to the time source.
   */
  virtual TimeSource& timeSource() PURE;

  /**
   * @return AccessLogManager for use by the entire server.
   */
  virtual AccessLog::AccessLogManager& accessLogManager() PURE;

  /**
   * @return ServerLifecycleNotifier& the lifecycle notifier for the server.
   */
  virtual ServerLifecycleNotifier& lifecycleNotifier() PURE;

  /**
   * @return the init manager of the cluster. This can be used for extensions that need
   *         to initialize after cluster manager init but before the server starts listening.
   *         All extensions should register themselves during configuration load. initialize()
   *         will be called on  each registered target after cluster manager init but before the
   *         server starts listening. Once all targets have initialized and invoked their callbacks,
   *         the server will start listening.
   */
  virtual Init::Manager& initManager() PURE;
};

class FactoryContext;

using DownstreamFilterConfigProviderManager =
    Filter::FilterConfigProviderManager<Http::NamedHttpFilterFactoryCb,
                                        Server::Configuration::FactoryContext>;
using DownstreamFilterConfigProviderManagerSharedPtr =
    std::shared_ptr<DownstreamFilterConfigProviderManager>;

/**
 * ServerFactoryContext is an specialization of common interface for downstream and upstream network
 * filters. The implementation guarantees the lifetime is no shorter than server. It could be used
 * across listeners.
 */
class ServerFactoryContext : public virtual CommonFactoryContext {
public:
  ~ServerFactoryContext() override = default;

  /**
   * @return Http::Context& the server-wide HTTP context.
   */
  virtual Http::Context& httpContext() PURE;

  /**
   * @return Grpc::Context& the server-wide grpc context.
   */
  virtual Grpc::Context& grpcContext() PURE;

  /**
   * @return Router::Context& the server-wide router context.
   */
  virtual Router::Context& routerContext() PURE;

  /**
   * @return DrainManager& the server-wide drain manager.
   */
  virtual Envoy::Server::DrainManager& drainManager() PURE;

  /**
   * @return StatsConfig& the servers stats configuration.
   */
  virtual StatsConfig& statsConfig() PURE;

  /**
   * @return envoy::config::bootstrap::v3::Bootstrap& the servers bootstrap configuration.
   */
  virtual envoy::config::bootstrap::v3::Bootstrap& bootstrap() PURE;

  /**
<<<<<<< HEAD
   * Create an FilterConfigProviderPtr for a filter config. The config providers may share
   * the underlying subscriptions to the filter config discovery service.
   * @param factory_context supplies the factory context.
   * @param config_source supplies the extension configuration source for the filter configs.
   * @param filter_config_name the filter config resource name.
   * @param last_filter_in_filter_chain indicates whether this filter is the last filter in the
   * configured chain
   *
   * @return HttpExtensionConfigProvider
   */
  virtual Configuration::HttpExtensionConfigProvider createHttpDynamicFilterConfigProvider(
      Configuration::FactoryContext& factory_context,
      const envoy::config::core::v3::ExtensionConfigSource& config_source,
      const std::string& filter_config_name, bool last_filter_in_filter_chain) PURE;

  /**
   * Returns the downstream filter config provider manager.
   *
   * @return DownstreamFilterConfigProviderManagerSharedPtr
   */
  virtual DownstreamFilterConfigProviderManagerSharedPtr
  downstreamFilterConfigProviderManager() PURE;
=======
   * @return OverloadManager& the overload manager for the server.
   */
  virtual OverloadManager& overloadManager() PURE;

  /**
   * @return whether external healthchecks are currently failed or not.
   */
  virtual bool healthCheckFailed() const PURE;
>>>>>>> a665198a
};

/**
 * Factory context for access loggers that need access to listener properties.
 * This context is supplied to the access log factory when called with the listener context
 * available, such as from downstream HTTP filters.
 * NOTE: this interface is used in proprietary access loggers, please do not delete
 * without reaching to Envoy maintainers first.
 */
class ListenerAccessLogFactoryContext : public virtual CommonFactoryContext {
public:
  /**
   * @return Stats::Scope& the listener's stats scope.
   */
  virtual Stats::Scope& listenerScope() PURE;

  /**
   * @return const envoy::config::core::v3::Metadata& the config metadata associated with this
   * listener.
   */
  virtual const envoy::config::core::v3::Metadata& listenerMetadata() const PURE;

  /**
   * @return ProcessContextOptRef an optional reference to the
   * process context. Will be unset when running in validation mode.
   */
  virtual ProcessContextOptRef processContext() PURE;
};

/**
 * Context passed to network and HTTP filters to access server resources.
 * TODO(mattklein123): When we lock down visibility of the rest of the code, filters should only
 * access the rest of the server via interfaces exposed here.
 */
class FactoryContext : public virtual ListenerAccessLogFactoryContext {
public:
  ~FactoryContext() override = default;

  /**
   * @return ServerFactoryContext which lifetime is no shorter than the server.
   */
  virtual ServerFactoryContext& getServerFactoryContext() const PURE;

  /**
   * @return TransportSocketFactoryContext which lifetime is no shorter than the server.
   */
  virtual TransportSocketFactoryContext& getTransportSocketFactoryContext() const PURE;

  /**
   * @return envoy::config::core::v3::TrafficDirection the direction of the traffic relative to
   * the local proxy.
   */
  virtual envoy::config::core::v3::TrafficDirection direction() const PURE;

  /**
   * @return const Network::DrainDecision& a drain decision that filters can use to determine if
   *         they should be doing graceful closes on connections when possible.
   */
  virtual const Network::DrainDecision& drainDecision() PURE;

  /**
   * @return whether external healthchecks are currently failed or not.
   */
  virtual bool healthCheckFailed() PURE;

  /**
   * @return bool if these filters are created under the scope of a Quic listener.
   */
  virtual bool isQuicListener() const PURE;

  /**
   * @return const Envoy::Config::TypedMetadata& return the typed metadata provided in the config
   * for this listener.
   */
  virtual const Envoy::Config::TypedMetadata& listenerTypedMetadata() const PURE;

  /**
   * @return OverloadManager& the overload manager for the server.
   */
  virtual OverloadManager& overloadManager() PURE;

  /**
   * @return Http::Context& a reference to the http context.
   */
  virtual Http::Context& httpContext() PURE;

  /**
   * @return Grpc::Context& a reference to the grpc context.
   */
  virtual Grpc::Context& grpcContext() PURE;

  /**
   * @return Router::Context& a reference to the router context.
   */
  virtual Router::Context& routerContext() PURE;
};

/**
 * An implementation of FactoryContext. The life time is no shorter than the created filter chains.
 * The life time is no longer than the owning listener. It should be used to create
 * NetworkFilterChain.
 */
class FilterChainFactoryContext : public virtual FactoryContext {
public:
  /**
   * Set the flag that all attached filter chains will be destroyed.
   */
  virtual void startDraining() PURE;
};

using FilterChainFactoryContextPtr = std::unique_ptr<FilterChainFactoryContext>;
using FilterChainsByName = absl::flat_hash_map<std::string, Network::DrainableFilterChainSharedPtr>;

// This allows matchers to select the correct filter chain for a route.
class FilterChainBaseAction : public Matcher::Action {
public:
  /**
   * Get the filter chain for this request
   * @param filter_chains_by_name the configured filter chains
   * @param info the stream info for this request
   * @ return Network::FilterChain* a pointer to the filter chain for this request.
   */
  virtual const Network::FilterChain* get(const FilterChainsByName& filter_chains_by_name,
                                          const StreamInfo::StreamInfo& info) const PURE;
};

/**
 * An implementation of FactoryContext. The life time should cover the lifetime of the filter chains
 * and connections. It can be used to create ListenerFilterChain.
 */
class ListenerFactoryContext : public virtual FactoryContext {
public:
  /**
   * Give access to the listener configuration
   */
  virtual const Network::ListenerConfig& listenerConfig() const PURE;
};

/**
 * FactoryContext for ProtocolOptionsFactory.
 */
using ProtocolOptionsFactoryContext = Server::Configuration::TransportSocketFactoryContext;

/**
 * FactoryContext for upstream HTTP filters.
 */
class UpstreamFactoryContext {
public:
  virtual ~UpstreamFactoryContext() = default;

  /**
   * @return ServerFactoryContext which lifetime is no shorter than the server.
   */
  virtual ServerFactoryContext& getServerFactoryContext() const PURE;

  /**
   * @return the init manager of the particular context. This can be used for extensions that need
   *         to initialize after cluster manager init but before the server starts listening.
   *         All extensions should register themselves during configuration load. initialize()
   *         will be called on  each registered target after cluster manager init but before the
   *         server starts listening. Once all targets have initialized and invoked their callbacks,
   *         the server will start listening.
   */
  virtual Init::Manager& initManager() PURE;

  /*
   * @return the stats scope of the cluster. This will last as long as the cluster is valid
   * */
  virtual Stats::Scope& scope() PURE;
};

} // namespace Configuration
} // namespace Server
} // namespace Envoy<|MERGE_RESOLUTION|>--- conflicted
+++ resolved
@@ -198,8 +198,17 @@
    */
   virtual envoy::config::bootstrap::v3::Bootstrap& bootstrap() PURE;
 
-  /**
-<<<<<<< HEAD
+    /**
+   * @return OverloadManager& the overload manager for the server.
+   */
+  virtual OverloadManager& overloadManager() PURE;
+
+  /**
+   * @return whether external healthchecks are currently failed or not.
+   */
+  virtual bool healthCheckFailed() const PURE;
+
+  /**
    * Create an FilterConfigProviderPtr for a filter config. The config providers may share
    * the underlying subscriptions to the filter config discovery service.
    * @param factory_context supplies the factory context.
@@ -222,16 +231,6 @@
    */
   virtual DownstreamFilterConfigProviderManagerSharedPtr
   downstreamFilterConfigProviderManager() PURE;
-=======
-   * @return OverloadManager& the overload manager for the server.
-   */
-  virtual OverloadManager& overloadManager() PURE;
-
-  /**
-   * @return whether external healthchecks are currently failed or not.
-   */
-  virtual bool healthCheckFailed() const PURE;
->>>>>>> a665198a
 };
 
 /**
