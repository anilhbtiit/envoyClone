--- conflicted
+++ resolved
@@ -279,17 +279,8 @@
 
 } // namespace
 
-<<<<<<< HEAD
-Admin::HandlerPtr Admin::makeStaticTextHandler(absl::string_view response, Http::Code code) {
-  return std::make_unique<StaticTextHandler>(response, code);
-=======
-Admin::RequestPtr Admin::makeStaticTextRequest(absl::string_view response, Http::Code code) {
-  return std::make_unique<StaticTextRequest>(response, code);
-}
-
 Admin::RequestPtr Admin::makeStaticTextRequest(Buffer::Instance& response, Http::Code code) {
   return std::make_unique<StaticTextRequest>(response, code);
->>>>>>> 0a587f23
 }
 
 Http::Code AdminImpl::runCallback(absl::string_view path_and_query,
@@ -385,27 +376,17 @@
   return *server_.localInfo().address();
 }
 
-<<<<<<< HEAD
-Admin::UrlHandler Admin::makeHandler(const std::string& prefix, const std::string& help_text,
-                                     HandlerCb callback, bool removable, bool mutates_state,
-                                     const ParamDescriptorVec& params) {
-  return UrlHandler{prefix,    help_text,     HandlerGasket::makeGen(callback),
-                    removable, mutates_state, params};
-}
-
-bool AdminImpl::addChunkedHandler(const std::string& prefix, const std::string& help_text,
-                                  GenHandlerCb callback, bool removable, bool mutates_state,
-                                  const ParamDescriptorVec& params) {
-=======
 AdminImpl::UrlHandler AdminImpl::makeHandler(const std::string& prefix,
                                              const std::string& help_text, HandlerCb callback,
-                                             bool removable, bool mutates_state) {
+                                             bool removable, bool mutates_state,
+                                     const ParamDescriptorVec& params) {
+
   return UrlHandler{prefix, help_text, RequestGasket::makeGen(callback), removable, mutates_state};
 }
 
 bool AdminImpl::addStreamingHandler(const std::string& prefix, const std::string& help_text,
-                                    GenRequestFn callback, bool removable, bool mutates_state) {
->>>>>>> 0a587f23
+                                    GenRequestFn callback, bool removable, bool mutates_state,
+                                     const ParamDescriptorVec& params) {
   ASSERT(prefix.size() > 1);
   ASSERT(prefix[0] == '/');
 
@@ -429,16 +410,10 @@
 }
 
 bool AdminImpl::addHandler(const std::string& prefix, const std::string& help_text,
-<<<<<<< HEAD
                            HandlerCb callback, bool removable, bool mutates_state,
                            const ParamDescriptorVec& params) {
-  return addChunkedHandler(prefix, help_text, HandlerGasket::makeGen(callback), removable,
+  return addStreamingHandler(prefix, help_text, HandlerGasket::makeGen(callback), removable,
                            mutates_state, params);
-=======
-                           HandlerCb callback, bool removable, bool mutates_state) {
-  return addStreamingHandler(prefix, help_text, RequestGasket::makeGen(callback), removable,
-                             mutates_state);
->>>>>>> 0a587f23
 }
 
 bool AdminImpl::removeHandler(const std::string& prefix) {
