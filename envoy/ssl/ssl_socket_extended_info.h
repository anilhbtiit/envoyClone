#pragma once

#include <cstdint>
#include <memory>
#include <string>
#include <vector>

#include "envoy/common/pure.h"
#include "envoy/event/dispatcher.h"

namespace Envoy {
namespace Ssl {

enum class ClientValidationStatus { NotValidated, NoClientCertificate, Validated, Failed };

enum class ValidateStatus {
  NotStarted,
  Pending,
  Successful,
  Failed,
};

/**
 * Used to return the result from an asynchronous cert validation.
 */
class ValidateResultCallback {
public:
  virtual ~ValidateResultCallback() = default;

  virtual Event::Dispatcher& dispatcher() PURE;

  /**
   * Called when the asynchronous cert validation completes.
   * @param succeeded true if the validation succeeds
   * @param error_details failure details, only used if the validation fails.
   * @param tls_alert the TLS error related to the failure, only used if the validation fails.
   */
  virtual void onCertValidationResult(bool succeeded, const std::string& error_details,
                                      uint8_t tls_alert) PURE;
};

using ValidateResultCallbackPtr = std::unique_ptr<ValidateResultCallback>;

class SslExtendedSocketInfo {
public:
  virtual ~SslExtendedSocketInfo() = default;

  /**
   * Set the peer certificate validation status.
   **/
  virtual void setCertificateValidationStatus(ClientValidationStatus validated) PURE;

  /**
   * @return ClientValidationStatus The peer certificate validation status.
   **/
  virtual ClientValidationStatus certificateValidationStatus() const PURE;

  /**
   * Only called when doing asynchronous cert validation.
   * @return ValidateResultCallbackPtr a callback used to return the validation result.
   */
<<<<<<< HEAD
  virtual ValidateResultCallbackPtr createValidateResultCallback(uint8_t current_tls_alert) PURE;
=======
  virtual ValidateResultCallbackPtr createValidateResultCallback() PURE;
>>>>>>> c4589506

  /**
   * Called after the cert validation completes either synchronously or asynchronously.
   * @param succeeded true if the validation succeeded.
   */
  virtual void onCertificateValidationCompleted(bool succeeded) PURE;

  /**
   * @return ValidateStatus the validation status.
   */
  virtual ValidateStatus certificateValidationResult() const PURE;

  /**
   * Called when doing asynchronous cert validation.
   * @return uint8_t represents the TLS alert populated by cert validator in
   * case of failure.
   */
  virtual uint8_t certificateValidationAlert() const PURE;
};

} // namespace Ssl
} // namespace Envoy<|MERGE_RESOLUTION|>--- conflicted
+++ resolved
@@ -59,11 +59,7 @@
    * Only called when doing asynchronous cert validation.
    * @return ValidateResultCallbackPtr a callback used to return the validation result.
    */
-<<<<<<< HEAD
-  virtual ValidateResultCallbackPtr createValidateResultCallback(uint8_t current_tls_alert) PURE;
-=======
   virtual ValidateResultCallbackPtr createValidateResultCallback() PURE;
->>>>>>> c4589506
 
   /**
    * Called after the cert validation completes either synchronously or asynchronously.
