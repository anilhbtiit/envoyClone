#include "server/listener_impl.h"

#include "envoy/config/core/v3/base.pb.h"
#include "envoy/config/listener/v3/listener.pb.h"
#include "envoy/config/listener/v3/listener_components.pb.h"
#include "envoy/registry/registry.h"
#include "envoy/server/active_udp_listener_config.h"
#include "envoy/server/transport_socket_config.h"
#include "envoy/stats/scope.h"

#include "common/common/assert.h"
#include "common/config/utility.h"
#include "common/network/connection_balancer_impl.h"
#include "common/network/resolver_impl.h"
#include "common/network/socket_option_factory.h"
#include "common/network/utility.h"
#include "common/protobuf/utility.h"

#include "server/configuration_impl.h"
#include "server/drain_manager_impl.h"
#include "server/filter_chain_manager_impl.h"
#include "server/listener_manager_impl.h"
#include "server/transport_socket_config_impl.h"
#include "server/well_known_names.h"

#include "extensions/filters/listener/well_known_names.h"
#include "extensions/transport_sockets/well_known_names.h"

namespace Envoy {
namespace Server {

ListenSocketFactoryImpl::ListenSocketFactoryImpl(ListenerComponentFactory& factory,
                                                 Network::Address::InstanceConstSharedPtr address,
                                                 Network::Address::SocketType socket_type,
                                                 const Network::Socket::OptionsSharedPtr& options,
                                                 bool bind_to_port,
                                                 const std::string& listener_name, bool reuse_port)
    : factory_(factory), local_address_(address), socket_type_(socket_type), options_(options),
      bind_to_port_(bind_to_port), listener_name_(listener_name), reuse_port_(reuse_port) {

  bool create_socket = false;
  if (local_address_->type() == Network::Address::Type::Ip) {
    if (socket_type_ == Network::Address::SocketType::Datagram) {
      ASSERT(reuse_port_ == true);
    }

    if (reuse_port_ == false) {
      // create a socket which will be used by all worker threads
      create_socket = true;
    } else if (local_address_->ip()->port() == 0) {
      // port is 0, need to create a socket here for reserving a real port number,
      // then all worker threads should use same port.
      create_socket = true;
    }
  } else {
    ASSERT(local_address_->type() == Network::Address::Type::Pipe);
    // Listeners with Unix domain socket always use shared socket.
    create_socket = true;
  }

  if (create_socket) {
    socket_ = createListenSocketAndApplyOptions();
  }

  if (socket_ && local_address_->ip() && local_address_->ip()->port() == 0) {
    local_address_ = socket_->localAddress();
  }

  ENVOY_LOG(debug, "Set listener {} socket factory local address to {}", listener_name_,
            local_address_->asString());
}

Network::SocketSharedPtr ListenSocketFactoryImpl::createListenSocketAndApplyOptions() {
  // socket might be nullptr depending on factory_ implementation.
  Network::SocketSharedPtr socket = factory_.createListenSocket(
      local_address_, socket_type_, options_, {bind_to_port_, !reuse_port_});

  // Binding is done by now.
  ENVOY_LOG(debug, "Create listen socket for listener {} on address {}", listener_name_,
            local_address_->asString());
  if (socket != nullptr && options_ != nullptr) {
    const bool ok = Network::Socket::applyOptions(
        options_, *socket, envoy::config::core::v3::SocketOption::STATE_BOUND);
    const std::string message =
        fmt::format("{}: Setting socket options {}", listener_name_, ok ? "succeeded" : "failed");
    if (!ok) {
      ENVOY_LOG(warn, "{}", message);
      throw EnvoyException(message);
    } else {
      ENVOY_LOG(debug, "{}", message);
    }

    // Add the options to the socket_ so that STATE_LISTENING options can be
    // set in the worker after listen()/evconnlistener_new() is called.
    socket->addOptions(options_);
  }
  return socket;
}

Network::SocketSharedPtr ListenSocketFactoryImpl::getListenSocket() {
  if (!reuse_port_) {
    return socket_;
  }

  Network::SocketSharedPtr socket;
  absl::call_once(steal_once_, [this, &socket]() {
    if (socket_) {
      // If a listener's port is set to 0, socket_ should be created for reserving a port
      // number, it is handed over to the first worker thread came here.
      // There are several reasons for doing this:
      // - for UDP, once a socket being bound, it begins to receive packets, it can't be
      //   left unused, and closing it will lost packets received by it.
      // - port number should be reserved before adding listener to active_listeners_ list,
      //   otherwise admin API /listeners might return 0 as listener's port.
      socket = std::move(socket_);
    }
  });

  if (socket) {
    return socket;
  }

  return createListenSocketAndApplyOptions();
}

<<<<<<< HEAD
XXFactoryContextImpl::XXFactoryContextImpl(Envoy::Server::Instance& server,
                                           ProtobufMessage::ValidationVisitor& validation_visitor,
                                           const envoy::config::listener::v3alpha::Listener& config)
    : server_(server), metadata_(config.metadata()), direction_(config.traffic_direction()),
      global_scope_(server.stats().createScope("")),
      // Not ideal
      listener_scope_(server_.stats().createScope(fmt::format(
          "listener.{}.", Network::Address::resolveProtoAddress(config.address())->asString()))),
      validation_visitor_(validation_visitor) {}

AccessLog::AccessLogManager& XXFactoryContextImpl::accessLogManager() {
  return server_.accessLogManager();
}
Upstream::ClusterManager& XXFactoryContextImpl::clusterManager() {
  return server_.clusterManager();
}
Event::Dispatcher& XXFactoryContextImpl::dispatcher() { return server_.dispatcher(); }
Grpc::Context& XXFactoryContextImpl::grpcContext() { return server_.grpcContext(); }
bool XXFactoryContextImpl::healthCheckFailed() { return server_.healthCheckFailed(); }
Tracing::HttpTracer& XXFactoryContextImpl::httpTracer() { return httpContext().tracer(); }
Http::Context& XXFactoryContextImpl::httpContext() { return server_.httpContext(); }
const LocalInfo::LocalInfo& XXFactoryContextImpl::localInfo() const { return server_.localInfo(); }
Envoy::Runtime::RandomGenerator& XXFactoryContextImpl::random() { return server_.random(); }
Envoy::Runtime::Loader& XXFactoryContextImpl::runtime() { return server_.runtime(); }
Stats::Scope& XXFactoryContextImpl::scope() { return *global_scope_; }
Singleton::Manager& XXFactoryContextImpl::singletonManager() { return server_.singletonManager(); }
OverloadManager& XXFactoryContextImpl::overloadManager() { return server_.overloadManager(); }
ThreadLocal::Instance& XXFactoryContextImpl::threadLocal() { return server_.threadLocal(); }
Admin& XXFactoryContextImpl::admin() { return server_.admin(); }
// TODO(lambdai): consider moving away from factory context
const envoy::config::core::v3alpha::Metadata& XXFactoryContextImpl::listenerMetadata() const {
  return metadata_;
};
envoy::config::core::v3alpha::TrafficDirection XXFactoryContextImpl::direction() const {
  return direction_;
};
TimeSource& XXFactoryContextImpl::timeSource() { return api().timeSource(); }
ProtobufMessage::ValidationVisitor& XXFactoryContextImpl::messageValidationVisitor() {
  return validation_visitor_;
}
Api::Api& XXFactoryContextImpl::api() { return server_.api(); }
ServerLifecycleNotifier& XXFactoryContextImpl::lifecycleNotifier() {
  return server_.lifecycleNotifier();
}
OptProcessContextRef XXFactoryContextImpl::processContext() { return server_.processContext(); }
Configuration::ServerFactoryContext& XXFactoryContextImpl::getServerFactoryContext() const {
  return server_.serverFactoryContext();
}
Stats::Scope& XXFactoryContextImpl::listenerScope() { return *listener_scope_; }
// Must be overrided
Network::DrainDecision& XXFactoryContextImpl::drainDecision() { NOT_IMPLEMENTED_GCOVR_EXCL_LINE; }
Init::Manager& XXFactoryContextImpl::initManager() { NOT_IMPLEMENTED_GCOVR_EXCL_LINE; }
/*
filter_chain_manager_, watcher_ vary from plain constructor
*/
ListenerImpl::ListenerImpl(const ListenerImpl& origin,
                           const envoy::config::listener::v3alpha::Listener& config,
                           const std::string& version_info, ListenerManagerImpl& parent,
                           const std::string& name, bool added_via_api, bool workers_started,
                           uint64_t hash, ProtobufMessage::ValidationVisitor& validation_visitor,
                           uint32_t concurrency)
    : parent_(parent), address_(origin.address_),
      bind_to_port_(PROTOBUF_GET_WRAPPED_OR_DEFAULT(config.deprecated_v1(), bind_to_port, true)),
      hand_off_restored_destination_connections_(
          PROTOBUF_GET_WRAPPED_OR_DEFAULT(config, hidden_envoy_deprecated_use_original_dst, false)),
      per_connection_buffer_limit_bytes_(
          PROTOBUF_GET_WRAPPED_OR_DEFAULT(config, per_connection_buffer_limit_bytes, 1024 * 1024)),
      listener_tag_(parent_.factory_.nextListenerTag()), name_(name), added_via_api_(added_via_api),
      workers_started_(workers_started), hash_(hash), validation_visitor_(validation_visitor),
      dynamic_init_manager_(fmt::format("Listener {}", name)),
      init_watcher_(std::make_unique<Init::WatcherImpl>(
          "ListenerImpl", [this] { parent_.onIntelligentListenerWarmed(*this); })),
      local_drain_manager_(parent.factory_.createDrainManager(config.drain_type())),
      config_(config), version_info_(version_info),
      listener_filters_timeout_(
          PROTOBUF_GET_MS_OR_DEFAULT(config, listener_filters_timeout, 15000)),
      continue_on_listener_filters_timeout_(config.continue_on_listener_filters_timeout()),
      listener_factory_context_(std::make_shared<ListenerFactoryContextImpl>(
          origin.listener_factory_context_->xx_factory_context_, this, *this)),
      filter_chain_manager_(address_, origin.listener_factory_context_->parent_factory_context(),
                            origin.filter_chain_manager_) {
  Network::Address::SocketType socket_type =
      Network::Utility::protobufAddressSocketType(config.address());
  if (PROTOBUF_GET_WRAPPED_OR_DEFAULT(config, transparent, false)) {
    addListenSocketOptions(Network::SocketOptionFactory::buildIpTransparentOptions());
  }
  if (PROTOBUF_GET_WRAPPED_OR_DEFAULT(config, freebind, false)) {
    addListenSocketOptions(Network::SocketOptionFactory::buildIpFreebindOptions());
  }
  if (config.reuse_port()) {
    addListenSocketOptions(Network::SocketOptionFactory::buildReusePortOptions());
  } else if (socket_type == Network::Address::SocketType::Datagram && concurrency > 1) {
    ENVOY_LOG(warn, "Listening on UDP without SO_REUSEPORT socket option may result to unstable "
                    "packet proxying. Consider configuring the reuse_port listener option.");
  }
  if (!config.socket_options().empty()) {
    addListenSocketOptions(
        Network::SocketOptionFactory::buildLiteralOptions(config.socket_options()));
  }
  if (socket_type == Network::Address::SocketType::Datagram) {
    // Needed for recvmsg to return destination address in IP header.
    addListenSocketOptions(Network::SocketOptionFactory::buildIpPacketInfoOptions());
    // Needed to return receive buffer overflown indicator.
    addListenSocketOptions(Network::SocketOptionFactory::buildRxQueueOverFlowOptions());
    auto udp_config = config.udp_listener_config();
    if (udp_config.udp_listener_name().empty()) {
      udp_config.set_udp_listener_name(UdpListenerNames::get().RawUdp);
    }
    auto& config_factory =
        Config::Utility::getAndCheckFactoryByName<ActiveUdpListenerConfigFactory>(
            udp_config.udp_listener_name());
    ProtobufTypes::MessagePtr message =
        Config::Utility::translateToFactoryConfig(udp_config, validation_visitor_, config_factory);
    udp_listener_factory_ = config_factory.createActiveUdpListenerFactory(*message);
  }

  if (!config.listener_filters().empty()) {
    switch (socket_type) {
    case Network::Address::SocketType::Datagram:
      if (config.listener_filters().size() > 1) {
        // Currently supports only 1 UDP listener
        throw EnvoyException(
            fmt::format("error adding listener '{}': Only 1 UDP filter per listener supported",
                        address_->asString()));
      }
      udp_listener_filter_factories_ = parent_.factory_.createUdpListenerFilterFactoryList(
          config.listener_filters(), *listener_factory_context_);
      break;
    case Network::Address::SocketType::Stream:
      listener_filter_factories_ = parent_.factory_.createListenerFilterFactoryList(
          config.listener_filters(), *listener_factory_context_);
      break;
    default:
      NOT_REACHED_GCOVR_EXCL_LINE;
    }
  }

  if (config.filter_chains().empty() && (socket_type == Network::Address::SocketType::Stream ||
                                         !udp_listener_factory_->isTransportConnectionless())) {
    // If we got here, this is a tcp listener or connection-oriented udp listener, so ensure there
    // is a filter chain specified
    throw EnvoyException(fmt::format("error adding listener '{}': no filter chains specified",
                                     address_->asString()));
  } else if (udp_listener_factory_ != nullptr &&
             !udp_listener_factory_->isTransportConnectionless()) {
    for (auto& filter_chain : config.filter_chains()) {
      // Early fail if any filter chain doesn't have transport socket configured.
      if (!filter_chain.has_transport_socket()) {
        throw EnvoyException(fmt::format("error adding listener '{}': no transport socket "
                                         "specified for connection oriented UDP listener",
                                         address_->asString()));
      }
    }
  }

  Server::Configuration::TransportSocketFactoryContextImpl transport_factory_context(
      parent_.server_.admin(), parent_.server_.sslContextManager(), listenerScope(),
      parent_.server_.clusterManager(), parent_.server_.localInfo(), parent_.server_.dispatcher(),
      parent_.server_.random(), parent_.server_.stats(), parent_.server_.singletonManager(),
      parent_.server_.threadLocal(), validation_visitor, parent_.server_.api());
  // FilterChainFactoryContext and TransportFactoryContext share the same init manager ref, which is
  // provided by listener.
  transport_factory_context.setInitManager(initManager());
  // If this listener is created by the copy-ish constructor, the server must be initialized
  // already.
  ASSERT(&initManager() == &dynamic_init_manager_);
  ListenerFilterChainFactoryBuilder builder(*this, transport_factory_context);
  filter_chain_manager_.addFilterChain(config.filter_chains(), builder, filter_chain_manager_);

  if (socket_type == Network::Address::SocketType::Datagram) {
    return;
  }

  // TCP specific setup.
  if (config.has_connection_balance_config()) {
    // Currently exact balance is the only supported type and there are no options.
    ASSERT(config.connection_balance_config().has_exact_balance());
    connection_balancer_ = std::make_unique<Network::ExactConnectionBalancerImpl>();
  } else {
    connection_balancer_ = std::make_unique<Network::NopConnectionBalancerImpl>();
  }

  if (config.has_tcp_fast_open_queue_length()) {
    addListenSocketOptions(Network::SocketOptionFactory::buildTcpFastOpenOptions(
        config.tcp_fast_open_queue_length().value()));
  }

  // Add original dst listener filter if 'use_original_dst' flag is set.
  if (PROTOBUF_GET_WRAPPED_OR_DEFAULT(config, hidden_envoy_deprecated_use_original_dst, false)) {
    auto& factory =
        Config::Utility::getAndCheckFactoryByName<Configuration::NamedListenerFilterConfigFactory>(
            Extensions::ListenerFilters::ListenerFilterNames::get().OriginalDst);
    listener_filter_factories_.push_back(factory.createFilterFactoryFromProto(
        Envoy::ProtobufWkt::Empty(), *listener_factory_context_));
  }
  // Add proxy protocol listener filter if 'use_proxy_proto' flag is set.
  // TODO(jrajahalme): This is the last listener filter on purpose. When filter chain matching
  //                   is implemented, this needs to be run after the filter chain has been
  //                   selected.
  if (PROTOBUF_GET_WRAPPED_OR_DEFAULT(config.filter_chains()[0], use_proxy_proto, false)) {
    auto& factory =
        Config::Utility::getAndCheckFactoryByName<Configuration::NamedListenerFilterConfigFactory>(
            Extensions::ListenerFilters::ListenerFilterNames::get().ProxyProtocol);
    listener_filter_factories_.push_back(factory.createFilterFactoryFromProto(
        Envoy::ProtobufWkt::Empty(), *listener_factory_context_));
  }

  const bool need_tls_inspector =
      std::any_of(
          config.filter_chains().begin(), config.filter_chains().end(),
          [](const auto& filter_chain) {
            const auto& matcher = filter_chain.filter_chain_match();
            return matcher.transport_protocol() == "tls" ||
                   (matcher.transport_protocol().empty() &&
                    (!matcher.server_names().empty() || !matcher.application_protocols().empty()));
          }) &&
      !std::any_of(config.listener_filters().begin(), config.listener_filters().end(),
                   [](const auto& filter) {
                     return filter.name() ==
                            Extensions::ListenerFilters::ListenerFilterNames::get().TlsInspector;
                   });
  // Automatically inject TLS Inspector if it wasn't configured explicitly and it's needed.
  if (need_tls_inspector) {
    const std::string message =
        fmt::format("adding listener '{}': filter chain match rules require TLS Inspector "
                    "listener filter, but it isn't configured, trying to inject it "
                    "(this might fail if Envoy is compiled without it)",
                    address_->asString());
    ENVOY_LOG(warn, "{}", message);

    auto& factory =
        Config::Utility::getAndCheckFactoryByName<Configuration::NamedListenerFilterConfigFactory>(
            Extensions::ListenerFilters::ListenerFilterNames::get().TlsInspector);
    listener_filter_factories_.push_back(factory.createFilterFactoryFromProto(
        Envoy::ProtobufWkt::Empty(), *listener_factory_context_));
  }
}

ListenerImpl::ListenerImpl(const envoy::config::listener::v3alpha::Listener& config,
=======
ListenerImpl::ListenerImpl(const envoy::config::listener::v3::Listener& config,
>>>>>>> d4533b6d
                           const std::string& version_info, ListenerManagerImpl& parent,
                           const std::string& name, bool added_via_api, bool workers_started,
                           uint64_t hash, ProtobufMessage::ValidationVisitor& validation_visitor,
                           uint32_t concurrency)
    : parent_(parent), address_(Network::Address::resolveProtoAddress(config.address())),
      bind_to_port_(PROTOBUF_GET_WRAPPED_OR_DEFAULT(config.deprecated_v1(), bind_to_port, true)),
      hand_off_restored_destination_connections_(
          PROTOBUF_GET_WRAPPED_OR_DEFAULT(config, hidden_envoy_deprecated_use_original_dst, false)),
      per_connection_buffer_limit_bytes_(
          PROTOBUF_GET_WRAPPED_OR_DEFAULT(config, per_connection_buffer_limit_bytes, 1024 * 1024)),
      listener_tag_(parent_.factory_.nextListenerTag()), name_(name), added_via_api_(added_via_api),
      workers_started_(workers_started), hash_(hash), validation_visitor_(validation_visitor),
      dynamic_init_manager_(fmt::format("Listener {}", name)),
      init_watcher_(std::make_unique<Init::WatcherImpl>(
          "ListenerImpl", [this] { parent_.onListenerWarmed(*this); })),
      local_drain_manager_(parent.factory_.createDrainManager(config.drain_type())),
      config_(config), version_info_(version_info),
      listener_filters_timeout_(
          PROTOBUF_GET_MS_OR_DEFAULT(config, listener_filters_timeout, 15000)),
      continue_on_listener_filters_timeout_(config.continue_on_listener_filters_timeout()),
      listener_factory_context_(std::make_shared<ListenerFactoryContextImpl>(
          parent.server_, validation_visitor, config, this, *this)),
      filter_chain_manager_(address_, listener_factory_context_->parent_factory_context()) {
  Network::Address::SocketType socket_type =
      Network::Utility::protobufAddressSocketType(config.address());
  if (PROTOBUF_GET_WRAPPED_OR_DEFAULT(config, transparent, false)) {
    addListenSocketOptions(Network::SocketOptionFactory::buildIpTransparentOptions());
  }
  if (PROTOBUF_GET_WRAPPED_OR_DEFAULT(config, freebind, false)) {
    addListenSocketOptions(Network::SocketOptionFactory::buildIpFreebindOptions());
  }
  if (config.reuse_port()) {
    addListenSocketOptions(Network::SocketOptionFactory::buildReusePortOptions());
  } else if (socket_type == Network::Address::SocketType::Datagram && concurrency > 1) {
    ENVOY_LOG(warn, "Listening on UDP without SO_REUSEPORT socket option may result to unstable "
                    "packet proxying. Consider configuring the reuse_port listener option.");
  }
  if (!config.socket_options().empty()) {
    addListenSocketOptions(
        Network::SocketOptionFactory::buildLiteralOptions(config.socket_options()));
  }
  if (socket_type == Network::Address::SocketType::Datagram) {
    // Needed for recvmsg to return destination address in IP header.
    addListenSocketOptions(Network::SocketOptionFactory::buildIpPacketInfoOptions());
    // Needed to return receive buffer overflown indicator.
    addListenSocketOptions(Network::SocketOptionFactory::buildRxQueueOverFlowOptions());
    auto udp_config = config.udp_listener_config();
    if (udp_config.udp_listener_name().empty()) {
      udp_config.set_udp_listener_name(UdpListenerNames::get().RawUdp);
    }
    auto& config_factory =
        Config::Utility::getAndCheckFactoryByName<ActiveUdpListenerConfigFactory>(
            udp_config.udp_listener_name());
    ProtobufTypes::MessagePtr message =
        Config::Utility::translateToFactoryConfig(udp_config, validation_visitor_, config_factory);
    udp_listener_factory_ = config_factory.createActiveUdpListenerFactory(*message, concurrency);
  }

  if (!config.listener_filters().empty()) {
    switch (socket_type) {
    case Network::Address::SocketType::Datagram:
      if (config.listener_filters().size() > 1) {
        // Currently supports only 1 UDP listener
        throw EnvoyException(
            fmt::format("error adding listener '{}': Only 1 UDP filter per listener supported",
                        address_->asString()));
      }
      udp_listener_filter_factories_ = parent_.factory_.createUdpListenerFilterFactoryList(
          config.listener_filters(), *listener_factory_context_);
      break;
    case Network::Address::SocketType::Stream:
      listener_filter_factories_ = parent_.factory_.createListenerFilterFactoryList(
          config.listener_filters(), *listener_factory_context_);
      break;
    default:
      NOT_REACHED_GCOVR_EXCL_LINE;
    }
  }

  if (config.filter_chains().empty() && (socket_type == Network::Address::SocketType::Stream ||
                                         !udp_listener_factory_->isTransportConnectionless())) {
    // If we got here, this is a tcp listener or connection-oriented udp listener, so ensure there
    // is a filter chain specified
    throw EnvoyException(fmt::format("error adding listener '{}': no filter chains specified",
                                     address_->asString()));
  } else if (udp_listener_factory_ != nullptr &&
             !udp_listener_factory_->isTransportConnectionless()) {
    for (auto& filter_chain : config.filter_chains()) {
      // Early fail if any filter chain doesn't have transport socket configured.
      if (!filter_chain.has_transport_socket()) {
        throw EnvoyException(fmt::format("error adding listener '{}': no transport socket "
                                         "specified for connection oriented UDP listener",
                                         address_->asString()));
      }
    }
  }

  Server::Configuration::TransportSocketFactoryContextImpl transport_factory_context(
      parent_.server_.admin(), parent_.server_.sslContextManager(), listenerScope(),
      parent_.server_.clusterManager(), parent_.server_.localInfo(), parent_.server_.dispatcher(),
      parent_.server_.random(), parent_.server_.stats(), parent_.server_.singletonManager(),
      parent_.server_.threadLocal(), validation_visitor, parent_.server_.api());
  transport_factory_context.setInitManager(initManager());
  ListenerFilterChainFactoryBuilder builder(*this, transport_factory_context);
  filter_chain_manager_.addFilterChain(config.filter_chains(), builder, filter_chain_manager_);

  if (socket_type == Network::Address::SocketType::Datagram) {
    return;
  }

  // TCP specific setup.
  if (config.has_connection_balance_config()) {
    // Currently exact balance is the only supported type and there are no options.
    ASSERT(config.connection_balance_config().has_exact_balance());
    connection_balancer_ = std::make_unique<Network::ExactConnectionBalancerImpl>();
  } else {
    connection_balancer_ = std::make_unique<Network::NopConnectionBalancerImpl>();
  }

  if (config.has_tcp_fast_open_queue_length()) {
    addListenSocketOptions(Network::SocketOptionFactory::buildTcpFastOpenOptions(
        config.tcp_fast_open_queue_length().value()));
  }

  // Add original dst listener filter if 'use_original_dst' flag is set.
  if (PROTOBUF_GET_WRAPPED_OR_DEFAULT(config, hidden_envoy_deprecated_use_original_dst, false)) {
    auto& factory =
        Config::Utility::getAndCheckFactoryByName<Configuration::NamedListenerFilterConfigFactory>(
            Extensions::ListenerFilters::ListenerFilterNames::get().OriginalDst);
    listener_filter_factories_.push_back(factory.createFilterFactoryFromProto(
        Envoy::ProtobufWkt::Empty(), *listener_factory_context_));
  }
  // Add proxy protocol listener filter if 'use_proxy_proto' flag is set.
  // TODO(jrajahalme): This is the last listener filter on purpose. When filter chain matching
  //                   is implemented, this needs to be run after the filter chain has been
  //                   selected.
  if (PROTOBUF_GET_WRAPPED_OR_DEFAULT(config.filter_chains()[0], use_proxy_proto, false)) {
    auto& factory =
        Config::Utility::getAndCheckFactoryByName<Configuration::NamedListenerFilterConfigFactory>(
            Extensions::ListenerFilters::ListenerFilterNames::get().ProxyProtocol);
    listener_filter_factories_.push_back(factory.createFilterFactoryFromProto(
        Envoy::ProtobufWkt::Empty(), *listener_factory_context_));
  }

  const bool need_tls_inspector =
      std::any_of(
          config.filter_chains().begin(), config.filter_chains().end(),
          [](const auto& filter_chain) {
            const auto& matcher = filter_chain.filter_chain_match();
            return matcher.transport_protocol() == "tls" ||
                   (matcher.transport_protocol().empty() &&
                    (!matcher.server_names().empty() || !matcher.application_protocols().empty()));
          }) &&
      !std::any_of(config.listener_filters().begin(), config.listener_filters().end(),
                   [](const auto& filter) {
                     return filter.name() ==
                            Extensions::ListenerFilters::ListenerFilterNames::get().TlsInspector;
                   });
  // Automatically inject TLS Inspector if it wasn't configured explicitly and it's needed.
  if (need_tls_inspector) {
    const std::string message =
        fmt::format("adding listener '{}': filter chain match rules require TLS Inspector "
                    "listener filter, but it isn't configured, trying to inject it "
                    "(this might fail if Envoy is compiled without it)",
                    address_->asString());
    ENVOY_LOG(warn, "{}", message);

    auto& factory =
        Config::Utility::getAndCheckFactoryByName<Configuration::NamedListenerFilterConfigFactory>(
            Extensions::ListenerFilters::ListenerFilterNames::get().TlsInspector);
    listener_filter_factories_.push_back(factory.createFilterFactoryFromProto(
        Envoy::ProtobufWkt::Empty(), *listener_factory_context_));
  }
}

ListenerImpl::~ListenerImpl() {
  // The filter factories may have pending initialize actions (like in the case of RDS). Those
  // actions will fire in the destructor to avoid blocking initial server startup. If we are using
  // a local init manager we should block the notification from trying to move us from warming to
  // active. This is done here explicitly by resetting the watcher and then clearing the factory
  // vector for clarity.
  init_watcher_.reset();
}

<<<<<<< HEAD
AccessLog::AccessLogManager& ListenerFactoryContextImpl::accessLogManager() {
  return xx_factory_context_->accessLogManager();
}
Upstream::ClusterManager& ListenerFactoryContextImpl::clusterManager() {
  return xx_factory_context_->clusterManager();
}
Event::Dispatcher& ListenerFactoryContextImpl::dispatcher() {
  return xx_factory_context_->dispatcher();
}
Network::DrainDecision& ListenerFactoryContextImpl::drainDecision() { return listener_impl_; }
Grpc::Context& ListenerFactoryContextImpl::grpcContext() {
  return xx_factory_context_->grpcContext();
}
bool ListenerFactoryContextImpl::healthCheckFailed() {
  return xx_factory_context_->healthCheckFailed();
}
Tracing::HttpTracer& ListenerFactoryContextImpl::httpTracer() { return httpContext().tracer(); }
Http::Context& ListenerFactoryContextImpl::httpContext() {
  return xx_factory_context_->httpContext();
}

const LocalInfo::LocalInfo& ListenerFactoryContextImpl::localInfo() const {
  return xx_factory_context_->localInfo();
}
Envoy::Runtime::RandomGenerator& ListenerFactoryContextImpl::random() {
  return xx_factory_context_->random();
}
Envoy::Runtime::Loader& ListenerFactoryContextImpl::runtime() {
  return xx_factory_context_->runtime();
}
Stats::Scope& ListenerFactoryContextImpl::scope() { return xx_factory_context_->scope(); }
Singleton::Manager& ListenerFactoryContextImpl::singletonManager() {
  return xx_factory_context_->singletonManager();
}
OverloadManager& ListenerFactoryContextImpl::overloadManager() {
  return xx_factory_context_->overloadManager();
}
ThreadLocal::Instance& ListenerFactoryContextImpl::threadLocal() {
  return xx_factory_context_->threadLocal();
}
Admin& ListenerFactoryContextImpl::admin() { return xx_factory_context_->admin(); }
const envoy::config::core::v3alpha::Metadata& ListenerFactoryContextImpl::listenerMetadata() const {
  return xx_factory_context_->listenerMetadata();
};
envoy::config::core::v3alpha::TrafficDirection ListenerFactoryContextImpl::direction() const {
  return xx_factory_context_->direction();
=======
AccessLog::AccessLogManager& ListenerImpl::accessLogManager() {
  return parent_.server_.accessLogManager();
}
Upstream::ClusterManager& ListenerImpl::clusterManager() {
  return parent_.server_.clusterManager();
}
Event::Dispatcher& ListenerImpl::dispatcher() { return parent_.server_.dispatcher(); }
Network::DrainDecision& ListenerImpl::drainDecision() { return *this; }
Grpc::Context& ListenerImpl::grpcContext() { return parent_.server_.grpcContext(); }
bool ListenerImpl::healthCheckFailed() { return parent_.server_.healthCheckFailed(); }
Tracing::HttpTracer& ListenerImpl::httpTracer() { return httpContext().tracer(); }
Http::Context& ListenerImpl::httpContext() { return parent_.server_.httpContext(); }

const LocalInfo::LocalInfo& ListenerImpl::localInfo() const { return parent_.server_.localInfo(); }
Envoy::Runtime::RandomGenerator& ListenerImpl::random() { return parent_.server_.random(); }
Envoy::Runtime::Loader& ListenerImpl::runtime() { return parent_.server_.runtime(); }
Stats::Scope& ListenerImpl::scope() { return *global_scope_; }
Singleton::Manager& ListenerImpl::singletonManager() { return parent_.server_.singletonManager(); }
OverloadManager& ListenerImpl::overloadManager() { return parent_.server_.overloadManager(); }
ThreadLocal::Instance& ListenerImpl::threadLocal() { return parent_.server_.threadLocal(); }
Admin& ListenerImpl::admin() { return parent_.server_.admin(); }
const envoy::config::core::v3::Metadata& ListenerImpl::listenerMetadata() const {
  return config_.metadata();
};
envoy::config::core::v3::TrafficDirection ListenerImpl::direction() const {
  return config_.traffic_direction();
>>>>>>> d4533b6d
};
TimeSource& ListenerFactoryContextImpl::timeSource() { return api().timeSource(); }

const Network::ListenerConfig& ListenerFactoryContextImpl::listenerConfig() const {
  return *listener_config_;
}
ProtobufMessage::ValidationVisitor& ListenerFactoryContextImpl::messageValidationVisitor() {
  return xx_factory_context_->messageValidationVisitor();
}
<<<<<<< HEAD
Api::Api& ListenerFactoryContextImpl::api() { return xx_factory_context_->api(); }
ServerLifecycleNotifier& ListenerFactoryContextImpl::lifecycleNotifier() {
  return xx_factory_context_->lifecycleNotifier();
}
OptProcessContextRef ListenerFactoryContextImpl::processContext() {
  return xx_factory_context_->processContext();
}
Configuration::ServerFactoryContext& ListenerFactoryContextImpl::getServerFactoryContext() const {
  return xx_factory_context_->getServerFactoryContext();
}
Stats::Scope& ListenerFactoryContextImpl::listenerScope() {
  return xx_factory_context_->listenerScope();
}
Init::Manager& ListenerFactoryContextImpl::initManager() { return listener_impl_.initManager(); }
=======
ProcessContextOptRef ListenerImpl::processContext() { return parent_.server_.processContext(); }
Configuration::ServerFactoryContext& ListenerImpl::getServerFactoryContext() const {
  return parent_.server_.serverFactoryContext();
}
Configuration::TransportSocketFactoryContext&
ListenerImpl::getTransportSocketFactoryContext() const {
  return parent_.server_.transportSocketFactoryContext();
}
>>>>>>> d4533b6d

bool ListenerImpl::createNetworkFilterChain(
    Network::Connection& connection,
    const std::vector<Network::FilterFactoryCb>& filter_factories) {
  return Configuration::FilterChainUtility::buildFilterChain(connection, filter_factories);
}

bool ListenerImpl::createListenerFilterChain(Network::ListenerFilterManager& manager) {
  return Configuration::FilterChainUtility::buildFilterChain(manager, listener_filter_factories_);
}

void ListenerImpl::createUdpListenerFilterChain(Network::UdpListenerFilterManager& manager,
                                                Network::UdpReadFilterCallbacks& callbacks) {
  Configuration::FilterChainUtility::buildUdpFilterChain(manager, callbacks,
                                                         udp_listener_filter_factories_);
}

bool ListenerImpl::drainClose() const {
  // When a listener is draining, the "drain close" decision is the union of the per-listener drain
  // manager and the server wide drain manager. This allows individual listeners to be drained and
  // removed independently of a server-wide drain event (e.g., /healthcheck/fail or hot restart).
  return local_drain_manager_->drainClose() || parent_.server_.drainManager().drainClose();
}

void ListenerImpl::debugLog(const std::string& message) {
  UNREFERENCED_PARAMETER(message);
  ENVOY_LOG(debug, "{}: name={}, hash={}, address={}", message, name_, hash_, address_->asString());
}

void ListenerImpl::initialize() {
  last_updated_ = listener_factory_context_->timeSource().systemTime();
  // If workers have already started, we shift from using the global init manager to using a local
  // per listener init manager. See ~ListenerImpl() for why we gate the onListenerWarmed() call
  // by resetting the watcher.
  if (workers_started_) {
    dynamic_init_manager_.initialize(*init_watcher_);
  }
}

Init::Manager& ListenerImpl::initManager() {
  // See initialize() for why we choose different init managers to return.
  if (workers_started_) {
    return dynamic_init_manager_;
  } else {
    return parent_.server_.initManager();
  }
}

void ListenerImpl::setSocketFactory(const Network::ListenSocketFactorySharedPtr& socket_factory) {
  ASSERT(!socket_factory_);
  socket_factory_ = socket_factory;
}

UpdateDecision
ListenerImpl::supportUpdateFilterChain(const envoy::config::listener::v3alpha::Listener& config,
                                       bool worker_started) {
  // It's adding very little value to support filter chain only update at start phase.
  if (!worker_started) {
    return UpdateDecision::NotSupported;
  }
  if (!ListenerMessageUtil::equivalent(config_, config)) {
    return UpdateDecision::NotSupported;
  }
  return UpdateDecision::Update;
}

ListenerImplPtr
ListenerImpl::newListenerWithFilterChain(const envoy::config::listener::v3alpha::Listener& config,
                                         bool workers_started, uint64_t hash) {
  return std::make_unique<ListenerImpl>(
      *this, config, version_info_, parent_, name_, added_via_api_,
      /* new new workers started state */ workers_started,
      /* use new hash */ hash, validation_visitor_, parent_.server_.options().concurrency());
}

void ListenerImpl::diffFilterChain(const ListenerImpl& listener,
                                   std::function<void(FilterChainImpl&)> callback) {
  // consider compare FilterChainImpl ptr as in the second
  for (const auto& filter_chain : filter_chain_manager_.fc_contexts_) {
    if (listener.filter_chain_manager_.fc_contexts_.find(filter_chain.first) ==
        listener.filter_chain_manager_.fc_contexts_.end()) {
      // exists in this listener but not in other
      callback(*filter_chain.second);
    }
  }
}

void ListenerImpl::cancelUpdate() {}

envoy::config::listener::v3alpha::Listener
ListenerMessageUtil::normalize(const envoy::config::listener::v3alpha::Listener& config) {
  return config;
}

bool ListenerMessageUtil::equivalent(const envoy::config::listener::v3alpha::Listener& lhs,
                                     const envoy::config::listener::v3alpha::Listener& rhs) {
  Protobuf::util::MessageDifferencer differencer;
  differencer.set_message_field_comparison(Protobuf::util::MessageDifferencer::EQUIVALENT);
  differencer.set_repeated_field_comparison(Protobuf::util::MessageDifferencer::AS_SET);
  differencer.IgnoreField(
      envoy::config::listener::v3alpha::Listener::GetDescriptor()->FindFieldByName(
          "filter_chains"));
  return differencer.Compare(lhs, rhs);
}

} // namespace Server
} // namespace Envoy<|MERGE_RESOLUTION|>--- conflicted
+++ resolved
@@ -123,10 +123,9 @@
   return createListenSocketAndApplyOptions();
 }
 
-<<<<<<< HEAD
 XXFactoryContextImpl::XXFactoryContextImpl(Envoy::Server::Instance& server,
                                            ProtobufMessage::ValidationVisitor& validation_visitor,
-                                           const envoy::config::listener::v3alpha::Listener& config)
+                                           const envoy::config::listener::v3::Listener& config)
     : server_(server), metadata_(config.metadata()), direction_(config.traffic_direction()),
       global_scope_(server.stats().createScope("")),
       // Not ideal
@@ -154,10 +153,10 @@
 ThreadLocal::Instance& XXFactoryContextImpl::threadLocal() { return server_.threadLocal(); }
 Admin& XXFactoryContextImpl::admin() { return server_.admin(); }
 // TODO(lambdai): consider moving away from factory context
-const envoy::config::core::v3alpha::Metadata& XXFactoryContextImpl::listenerMetadata() const {
+const envoy::config::core::v3::Metadata& XXFactoryContextImpl::listenerMetadata() const {
   return metadata_;
 };
-envoy::config::core::v3alpha::TrafficDirection XXFactoryContextImpl::direction() const {
+envoy::config::core::v3::TrafficDirection XXFactoryContextImpl::direction() const {
   return direction_;
 };
 TimeSource& XXFactoryContextImpl::timeSource() { return api().timeSource(); }
@@ -168,9 +167,13 @@
 ServerLifecycleNotifier& XXFactoryContextImpl::lifecycleNotifier() {
   return server_.lifecycleNotifier();
 }
-OptProcessContextRef XXFactoryContextImpl::processContext() { return server_.processContext(); }
+ProcessContextOptRef XXFactoryContextImpl::processContext() { return server_.processContext(); }
 Configuration::ServerFactoryContext& XXFactoryContextImpl::getServerFactoryContext() const {
   return server_.serverFactoryContext();
+}
+Configuration::TransportSocketFactoryContext&
+XXFactoryContextImpl::getTransportSocketFactoryContext() const {
+  return server_.transportSocketFactoryContext();
 }
 Stats::Scope& XXFactoryContextImpl::listenerScope() { return *listener_scope_; }
 // Must be overrided
@@ -180,7 +183,7 @@
 filter_chain_manager_, watcher_ vary from plain constructor
 */
 ListenerImpl::ListenerImpl(const ListenerImpl& origin,
-                           const envoy::config::listener::v3alpha::Listener& config,
+                           const envoy::config::listener::v3::Listener& config,
                            const std::string& version_info, ListenerManagerImpl& parent,
                            const std::string& name, bool added_via_api, bool workers_started,
                            uint64_t hash, ProtobufMessage::ValidationVisitor& validation_visitor,
@@ -237,7 +240,7 @@
             udp_config.udp_listener_name());
     ProtobufTypes::MessagePtr message =
         Config::Utility::translateToFactoryConfig(udp_config, validation_visitor_, config_factory);
-    udp_listener_factory_ = config_factory.createActiveUdpListenerFactory(*message);
+    udp_listener_factory_ = config_factory.createActiveUdpListenerFactory(*message, concurrency);
   }
 
   if (!config.listener_filters().empty()) {
@@ -362,10 +365,7 @@
   }
 }
 
-ListenerImpl::ListenerImpl(const envoy::config::listener::v3alpha::Listener& config,
-=======
 ListenerImpl::ListenerImpl(const envoy::config::listener::v3::Listener& config,
->>>>>>> d4533b6d
                            const std::string& version_info, ListenerManagerImpl& parent,
                            const std::string& name, bool added_via_api, bool workers_started,
                            uint64_t hash, ProtobufMessage::ValidationVisitor& validation_visitor,
@@ -550,7 +550,6 @@
   init_watcher_.reset();
 }
 
-<<<<<<< HEAD
 AccessLog::AccessLogManager& ListenerFactoryContextImpl::accessLogManager() {
   return xx_factory_context_->accessLogManager();
 }
@@ -592,39 +591,11 @@
   return xx_factory_context_->threadLocal();
 }
 Admin& ListenerFactoryContextImpl::admin() { return xx_factory_context_->admin(); }
-const envoy::config::core::v3alpha::Metadata& ListenerFactoryContextImpl::listenerMetadata() const {
+const envoy::config::core::v3::Metadata& ListenerFactoryContextImpl::listenerMetadata() const {
   return xx_factory_context_->listenerMetadata();
 };
-envoy::config::core::v3alpha::TrafficDirection ListenerFactoryContextImpl::direction() const {
+envoy::config::core::v3::TrafficDirection ListenerFactoryContextImpl::direction() const {
   return xx_factory_context_->direction();
-=======
-AccessLog::AccessLogManager& ListenerImpl::accessLogManager() {
-  return parent_.server_.accessLogManager();
-}
-Upstream::ClusterManager& ListenerImpl::clusterManager() {
-  return parent_.server_.clusterManager();
-}
-Event::Dispatcher& ListenerImpl::dispatcher() { return parent_.server_.dispatcher(); }
-Network::DrainDecision& ListenerImpl::drainDecision() { return *this; }
-Grpc::Context& ListenerImpl::grpcContext() { return parent_.server_.grpcContext(); }
-bool ListenerImpl::healthCheckFailed() { return parent_.server_.healthCheckFailed(); }
-Tracing::HttpTracer& ListenerImpl::httpTracer() { return httpContext().tracer(); }
-Http::Context& ListenerImpl::httpContext() { return parent_.server_.httpContext(); }
-
-const LocalInfo::LocalInfo& ListenerImpl::localInfo() const { return parent_.server_.localInfo(); }
-Envoy::Runtime::RandomGenerator& ListenerImpl::random() { return parent_.server_.random(); }
-Envoy::Runtime::Loader& ListenerImpl::runtime() { return parent_.server_.runtime(); }
-Stats::Scope& ListenerImpl::scope() { return *global_scope_; }
-Singleton::Manager& ListenerImpl::singletonManager() { return parent_.server_.singletonManager(); }
-OverloadManager& ListenerImpl::overloadManager() { return parent_.server_.overloadManager(); }
-ThreadLocal::Instance& ListenerImpl::threadLocal() { return parent_.server_.threadLocal(); }
-Admin& ListenerImpl::admin() { return parent_.server_.admin(); }
-const envoy::config::core::v3::Metadata& ListenerImpl::listenerMetadata() const {
-  return config_.metadata();
-};
-envoy::config::core::v3::TrafficDirection ListenerImpl::direction() const {
-  return config_.traffic_direction();
->>>>>>> d4533b6d
 };
 TimeSource& ListenerFactoryContextImpl::timeSource() { return api().timeSource(); }
 
@@ -634,31 +605,24 @@
 ProtobufMessage::ValidationVisitor& ListenerFactoryContextImpl::messageValidationVisitor() {
   return xx_factory_context_->messageValidationVisitor();
 }
-<<<<<<< HEAD
 Api::Api& ListenerFactoryContextImpl::api() { return xx_factory_context_->api(); }
 ServerLifecycleNotifier& ListenerFactoryContextImpl::lifecycleNotifier() {
   return xx_factory_context_->lifecycleNotifier();
 }
-OptProcessContextRef ListenerFactoryContextImpl::processContext() {
+ProcessContextOptRef ListenerFactoryContextImpl::processContext() {
   return xx_factory_context_->processContext();
 }
 Configuration::ServerFactoryContext& ListenerFactoryContextImpl::getServerFactoryContext() const {
   return xx_factory_context_->getServerFactoryContext();
 }
+Configuration::TransportSocketFactoryContext&
+ListenerFactoryContextImpl::getTransportSocketFactoryContext() const {
+  return xx_factory_context_->getTransportSocketFactoryContext();
+}
 Stats::Scope& ListenerFactoryContextImpl::listenerScope() {
   return xx_factory_context_->listenerScope();
 }
 Init::Manager& ListenerFactoryContextImpl::initManager() { return listener_impl_.initManager(); }
-=======
-ProcessContextOptRef ListenerImpl::processContext() { return parent_.server_.processContext(); }
-Configuration::ServerFactoryContext& ListenerImpl::getServerFactoryContext() const {
-  return parent_.server_.serverFactoryContext();
-}
-Configuration::TransportSocketFactoryContext&
-ListenerImpl::getTransportSocketFactoryContext() const {
-  return parent_.server_.transportSocketFactoryContext();
-}
->>>>>>> d4533b6d
 
 bool ListenerImpl::createNetworkFilterChain(
     Network::Connection& connection,
@@ -713,7 +677,7 @@
 }
 
 UpdateDecision
-ListenerImpl::supportUpdateFilterChain(const envoy::config::listener::v3alpha::Listener& config,
+ListenerImpl::supportUpdateFilterChain(const envoy::config::listener::v3::Listener& config,
                                        bool worker_started) {
   // It's adding very little value to support filter chain only update at start phase.
   if (!worker_started) {
@@ -726,7 +690,7 @@
 }
 
 ListenerImplPtr
-ListenerImpl::newListenerWithFilterChain(const envoy::config::listener::v3alpha::Listener& config,
+ListenerImpl::newListenerWithFilterChain(const envoy::config::listener::v3::Listener& config,
                                          bool workers_started, uint64_t hash) {
   return std::make_unique<ListenerImpl>(
       *this, config, version_info_, parent_, name_, added_via_api_,
@@ -748,19 +712,18 @@
 
 void ListenerImpl::cancelUpdate() {}
 
-envoy::config::listener::v3alpha::Listener
-ListenerMessageUtil::normalize(const envoy::config::listener::v3alpha::Listener& config) {
+envoy::config::listener::v3::Listener
+ListenerMessageUtil::normalize(const envoy::config::listener::v3::Listener& config) {
   return config;
 }
 
-bool ListenerMessageUtil::equivalent(const envoy::config::listener::v3alpha::Listener& lhs,
-                                     const envoy::config::listener::v3alpha::Listener& rhs) {
+bool ListenerMessageUtil::equivalent(const envoy::config::listener::v3::Listener& lhs,
+                                     const envoy::config::listener::v3::Listener& rhs) {
   Protobuf::util::MessageDifferencer differencer;
   differencer.set_message_field_comparison(Protobuf::util::MessageDifferencer::EQUIVALENT);
   differencer.set_repeated_field_comparison(Protobuf::util::MessageDifferencer::AS_SET);
   differencer.IgnoreField(
-      envoy::config::listener::v3alpha::Listener::GetDescriptor()->FindFieldByName(
-          "filter_chains"));
+      envoy::config::listener::v3::Listener::GetDescriptor()->FindFieldByName("filter_chains"));
   return differencer.Compare(lhs, rhs);
 }
 
