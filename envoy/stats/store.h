--- conflicted
+++ resolved
@@ -137,9 +137,7 @@
   virtual void forEachSinkedCounter(SizeFn f_size, StatFn<Counter> f_stat) const PURE;
   virtual void forEachSinkedGauge(SizeFn f_size, StatFn<Gauge> f_stat) const PURE;
   virtual void forEachSinkedTextReadout(SizeFn f_size, StatFn<TextReadout> f_stat) const PURE;
-<<<<<<< HEAD
   virtual void forEachSinkedHistogram(SizeFn f_size, StatFn<ParentHistogram> f_stat) const PURE;
-=======
 
   /**
    * Calls 'fn' for every stat. Note that in the case of overlapping scopes, the
@@ -184,7 +182,6 @@
    * @returns a scape of the given name.
    */
   ScopeSharedPtr createScope(const std::string& name) { return rootScope()->createScope(name); }
->>>>>>> d2fe5cc5
 };
 
 using StorePtr = std::unique_ptr<Store>;
