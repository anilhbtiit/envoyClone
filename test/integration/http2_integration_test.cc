#include "test/integration/http2_integration_test.h"

#include <string>

#include "common/buffer/buffer_impl.h"
#include "common/http/header_map_impl.h"

#include "test/integration/utility.h"
#include "test/mocks/http/mocks.h"
#include "test/test_common/network_utility.h"
#include "test/test_common/printers.h"
#include "test/test_common/utility.h"

#include "gtest/gtest.h"

using ::testing::HasSubstr;
using ::testing::MatchesRegex;

namespace Envoy {

INSTANTIATE_TEST_SUITE_P(IpVersions, Http2IntegrationTest,
                         testing::ValuesIn(TestEnvironment::getIpVersionsForTest()),
                         TestUtility::ipTestParamsToString);

TEST_P(Http2IntegrationTest, RouterRequestAndResponseWithBodyNoBuffer) {
  testRouterRequestAndResponseWithBody(1024, 512, false);
}

TEST_P(Http2IntegrationTest, FlowControlOnAndGiantBody) {
  config_helper_.setBufferLimits(1024, 1024); // Set buffer limits upstream and downstream.
  testRouterRequestAndResponseWithBody(1024 * 1024, 1024 * 1024, false);
}

TEST_P(Http2IntegrationTest, RouterHeaderOnlyRequestAndResponseNoBuffer) {
  testRouterHeaderOnlyRequestAndResponse();
}

TEST_P(Http2IntegrationTest, RouterRequestAndResponseLargeHeaderNoBuffer) {
  testRouterRequestAndResponseWithBody(1024, 512, true);
}

TEST_P(Http2IntegrationTest, RouterUpstreamDisconnectBeforeRequestcomplete) {
  testRouterUpstreamDisconnectBeforeRequestComplete();
}

TEST_P(Http2IntegrationTest, RouterUpstreamDisconnectBeforeResponseComplete) {
  testRouterUpstreamDisconnectBeforeResponseComplete();
}

TEST_P(Http2IntegrationTest, RouterDownstreamDisconnectBeforeRequestComplete) {
  testRouterDownstreamDisconnectBeforeRequestComplete();
}

TEST_P(Http2IntegrationTest, RouterDownstreamDisconnectBeforeResponseComplete) {
  testRouterDownstreamDisconnectBeforeResponseComplete();
}

TEST_P(Http2IntegrationTest, RouterUpstreamResponseBeforeRequestComplete) {
  testRouterUpstreamResponseBeforeRequestComplete();
}

TEST_P(Http2IntegrationTest, Retry) { testRetry(); }

TEST_P(Http2IntegrationTest, RetryAttemptCount) { testRetryAttemptCountHeader(); }

static std::string response_metadata_filter = R"EOF(
name: response-metadata-filter
config: {}
)EOF";

// Verifies metadata can be sent at different locations of the responses.
TEST_P(Http2MetadataIntegrationTest, ProxyMetadataInResponse) {
  initialize();
  codec_client_ = makeHttpConnection(lookupPort("http"));

  // Sends the first request.
  auto response = codec_client_->makeRequestWithBody(default_request_headers_, 10);
  waitForNextUpstreamRequest();

  // Sends metadata before response header.
  const std::string key = "key";
  std::string value = std::string(80 * 1024, '1');
  Http::MetadataMap metadata_map = {{key, value}};
  Http::MetadataMapPtr metadata_map_ptr = std::make_unique<Http::MetadataMap>(metadata_map);
  Http::MetadataMapVector metadata_map_vector;
  metadata_map_vector.push_back(std::move(metadata_map_ptr));
  upstream_request_->encodeMetadata(metadata_map_vector);
  upstream_request_->encodeHeaders(default_response_headers_, false);
  upstream_request_->encodeData(12, true);

  // Verifies metadata is received by the client.
  response->waitForEndStream();
  ASSERT_TRUE(response->complete());
  EXPECT_EQ(response->metadata_map().find(key)->second, value);

  // Sends the second request.
  response = codec_client_->makeRequestWithBody(default_request_headers_, 10);
  waitForNextUpstreamRequest();

  // Sends metadata after response header followed by an empty data frame with end_stream true.
  value = std::string(10, '2');
  upstream_request_->encodeHeaders(default_response_headers_, false);
  metadata_map = {{key, value}};
  metadata_map_ptr = std::make_unique<Http::MetadataMap>(metadata_map);
  metadata_map_vector.erase(metadata_map_vector.begin());
  metadata_map_vector.push_back(std::move(metadata_map_ptr));
  upstream_request_->encodeMetadata(metadata_map_vector);
  upstream_request_->encodeData(0, true);

  // Verifies metadata is received by the client.
  response->waitForEndStream();
  ASSERT_TRUE(response->complete());
  EXPECT_EQ(response->metadata_map().find(key)->second, value);

  // Sends the third request.
  response = codec_client_->makeRequestWithBody(default_request_headers_, 10);
  waitForNextUpstreamRequest();

  // Sends metadata after response header and before data.
  value = std::string(10, '3');
  upstream_request_->encodeHeaders(default_response_headers_, false);
  metadata_map = {{key, value}};
  metadata_map_ptr = std::make_unique<Http::MetadataMap>(metadata_map);
  metadata_map_vector.erase(metadata_map_vector.begin());
  metadata_map_vector.push_back(std::move(metadata_map_ptr));
  upstream_request_->encodeMetadata(metadata_map_vector);
  upstream_request_->encodeData(10, true);

  // Verifies metadata is received by the client.
  response->waitForEndStream();
  ASSERT_TRUE(response->complete());
  EXPECT_EQ(response->metadata_map().find(key)->second, value);

  // Sends the fourth request.
  response = codec_client_->makeRequestWithBody(default_request_headers_, 10);
  waitForNextUpstreamRequest();

  // Sends metadata between data frames.
  value = std::string(10, '4');
  upstream_request_->encodeHeaders(default_response_headers_, false);
  upstream_request_->encodeData(10, false);
  metadata_map = {{key, value}};
  metadata_map_ptr = std::make_unique<Http::MetadataMap>(metadata_map);
  metadata_map_vector.erase(metadata_map_vector.begin());
  metadata_map_vector.push_back(std::move(metadata_map_ptr));
  upstream_request_->encodeMetadata(metadata_map_vector);
  upstream_request_->encodeData(10, true);

  // Verifies metadata is received by the client.
  response->waitForEndStream();
  ASSERT_TRUE(response->complete());
  EXPECT_EQ(response->metadata_map().find(key)->second, value);

  // Sends the fifth request.
  response = codec_client_->makeRequestWithBody(default_request_headers_, 10);
  waitForNextUpstreamRequest();

  // Sends metadata after the last non-empty data frames.
  value = std::string(10, '5');
  upstream_request_->encodeHeaders(default_response_headers_, false);
  upstream_request_->encodeData(10, false);
  metadata_map = {{key, value}};
  metadata_map_ptr = std::make_unique<Http::MetadataMap>(metadata_map);
  metadata_map_vector.erase(metadata_map_vector.begin());
  metadata_map_vector.push_back(std::move(metadata_map_ptr));
  upstream_request_->encodeMetadata(metadata_map_vector);
  upstream_request_->encodeData(0, true);

  // Verifies metadata is received by the client.
  response->waitForEndStream();
  ASSERT_TRUE(response->complete());
  EXPECT_EQ(response->metadata_map().find(key)->second, value);

  // Sends the sixth request.
  response = codec_client_->makeRequestWithBody(default_request_headers_, 10);
  waitForNextUpstreamRequest();

  // Sends metadata before reset.
  value = std::string(10, '6');
  upstream_request_->encodeHeaders(default_response_headers_, false);
  upstream_request_->encodeData(10, false);
  metadata_map = {{key, value}};
  metadata_map_ptr = std::make_unique<Http::MetadataMap>(metadata_map);
  metadata_map_vector.erase(metadata_map_vector.begin());
  metadata_map_vector.push_back(std::move(metadata_map_ptr));
  upstream_request_->encodeMetadata(metadata_map_vector);
  upstream_request_->encodeResetStream();

  // Verifies stream is reset.
  response->waitForReset();
  ASSERT_FALSE(response->complete());
}

TEST_P(Http2MetadataIntegrationTest, ProxyMultipleMetadata) {
  initialize();
  codec_client_ = makeHttpConnection(lookupPort("http"));

  // Sends a request.
  auto response = codec_client_->makeRequestWithBody(default_request_headers_, 10);
  waitForNextUpstreamRequest();

  const int size = 4;
  std::vector<Http::MetadataMapVector> multiple_vecs(size);
  for (int i = 0; i < size; i++) {
    Runtime::RandomGeneratorImpl random;
    int value_size = random.random() % Http::METADATA_MAX_PAYLOAD_SIZE + 1;
    Http::MetadataMap metadata_map = {{std::string(i, 'a'), std::string(value_size, 'b')}};
    Http::MetadataMapPtr metadata_map_ptr = std::make_unique<Http::MetadataMap>(metadata_map);
    multiple_vecs[i].push_back(std::move(metadata_map_ptr));
  }
  upstream_request_->encodeMetadata(multiple_vecs[0]);
  upstream_request_->encodeHeaders(default_response_headers_, false);
  upstream_request_->encodeMetadata(multiple_vecs[1]);
  upstream_request_->encodeData(12, false);
  upstream_request_->encodeMetadata(multiple_vecs[2]);
  upstream_request_->encodeData(12, false);
  upstream_request_->encodeMetadata(multiple_vecs[3]);
  upstream_request_->encodeData(12, true);

  // Verifies multiple metadata are received by the client.
  response->waitForEndStream();
  ASSERT_TRUE(response->complete());
  for (int i = 0; i < size; i++) {
    for (const auto& metadata : *multiple_vecs[i][0]) {
      EXPECT_EQ(response->metadata_map().find(metadata.first)->second, metadata.second);
    }
  }
  EXPECT_EQ(response->metadata_map().size(), multiple_vecs.size());
}

TEST_P(Http2MetadataIntegrationTest, ProxyInvalidMetadata) {
  initialize();
  codec_client_ = makeHttpConnection(lookupPort("http"));

  // Sends a request.
  auto response = codec_client_->makeRequestWithBody(default_request_headers_, 10);
  waitForNextUpstreamRequest();

  // Sends over-sized metadata before response header.
  const std::string key = "key";
  std::string value = std::string(1024 * 1024, 'a');
  Http::MetadataMap metadata_map = {{key, value}};
  Http::MetadataMapPtr metadata_map_ptr = std::make_unique<Http::MetadataMap>(metadata_map);
  Http::MetadataMapVector metadata_map_vector;
  metadata_map_vector.push_back(std::move(metadata_map_ptr));
  upstream_request_->encodeMetadata(metadata_map_vector);
  upstream_request_->encodeHeaders(default_response_headers_, false);
  upstream_request_->encodeMetadata(metadata_map_vector);
  upstream_request_->encodeData(12, false);
  upstream_request_->encodeMetadata(metadata_map_vector);
  upstream_request_->encodeData(12, true);

  // Verifies metadata is not received by the client.
  response->waitForEndStream();
  ASSERT_TRUE(response->complete());
  EXPECT_EQ(response->metadata_map().size(), 0);
}

void verifyExpectedMetadata(Http::MetadataMap metadata_map, std::set<std::string> keys) {
  for (const auto key : keys) {
    // keys are the same as their corresponding values.
    EXPECT_EQ(metadata_map.find(key)->second, key);
  }
  EXPECT_EQ(metadata_map.size(), keys.size());
}

TEST_P(Http2MetadataIntegrationTest, TestResponseMetadata) {

  addFilters({response_metadata_filter});
  config_helper_.addConfigModifier(
      [&](envoy::config::filter::network::http_connection_manager::v2::HttpConnectionManager& hcm)
          -> void { hcm.set_proxy_100_continue(true); });

  initialize();
  codec_client_ = makeHttpConnection(lookupPort("http"));

  // Upstream responds with headers.
  auto response = codec_client_->makeRequestWithBody(default_request_headers_, 10);
  waitForNextUpstreamRequest();
  upstream_request_->encodeHeaders(default_response_headers_, true);

  response->waitForEndStream();
  ASSERT_TRUE(response->complete());
  // Verify metadata added in encodeHeaders(): "headers", "duplicate" and "keep".
  std::set<std::string> expected_metadata_keys = {"headers", "duplicate", "keep"};
  verifyExpectedMetadata(response->metadata_map(), expected_metadata_keys);

  // Upstream responds with headers and data.
  response = codec_client_->makeRequestWithBody(default_request_headers_, 10);
  waitForNextUpstreamRequest();
  upstream_request_->encodeHeaders(default_response_headers_, false);
  upstream_request_->encodeData(100, true);

  response->waitForEndStream();
  ASSERT_TRUE(response->complete());
  // Verify metadata added in encodeHeaders(): "headers" and "duplicate" and metadata added in
  // encodeData(): "data" and "duplicate" are received by the client. Note that "remove" is
  // consumed.
  expected_metadata_keys.insert("data");
  verifyExpectedMetadata(response->metadata_map(), expected_metadata_keys);
  EXPECT_EQ(response->keyCount("duplicate"), 2);
  EXPECT_EQ(response->keyCount("keep"), 2);

  // Upstream responds with headers, data and trailers.
  response = codec_client_->makeRequestWithBody(default_request_headers_, 10);
  waitForNextUpstreamRequest();
  upstream_request_->encodeHeaders(default_response_headers_, false);
  upstream_request_->encodeData(10, false);
  Http::TestHeaderMapImpl response_trailers{{"response", "trailer"}};
  upstream_request_->encodeTrailers(response_trailers);

  response->waitForEndStream();
  ASSERT_TRUE(response->complete());
  // Verify metadata added in encodeHeaders(): "headers" and "duplicate", and metadata added in
  // encodeData(): "data" and "duplicate", and metadata added in encodeTrailer(): "trailers" and
  // "duplicate" are received by the client. Note that "remove" is consumed.
  expected_metadata_keys.insert("trailers");
  verifyExpectedMetadata(response->metadata_map(), expected_metadata_keys);
  EXPECT_EQ(response->keyCount("duplicate"), 3);
  EXPECT_EQ(response->keyCount("keep"), 4);

  // Upstream responds with headers, 100-continue and data.
  response = codec_client_->makeRequestWithBody(Http::TestHeaderMapImpl{{":method", "GET"},
                                                                        {":path", "/dynamo/url"},
                                                                        {":scheme", "http"},
                                                                        {":authority", "host"},
                                                                        {"expect", "100-continue"}},
                                                10);

  waitForNextUpstreamRequest();
  upstream_request_->encode100ContinueHeaders(Http::TestHeaderMapImpl{{":status", "100"}});
  response->waitForContinueHeaders();
  upstream_request_->encodeHeaders(default_response_headers_, false);
  upstream_request_->encodeData(100, true);

  response->waitForEndStream();
  ASSERT_TRUE(response->complete());
  // Verify metadata added in encodeHeaders: "headers" and "duplicate", and metadata added in
  // encodeData(): "data" and "duplicate", and metadata added in encode100Continue(): "100-continue"
  // and "duplicate" are received by the client. Note that "remove" is consumed.
  expected_metadata_keys.erase("trailers");
  expected_metadata_keys.insert("100-continue");
  verifyExpectedMetadata(response->metadata_map(), expected_metadata_keys);
  EXPECT_EQ(response->keyCount("duplicate"), 4);
  EXPECT_EQ(response->keyCount("keep"), 4);

  // Upstream responds with headers and metadata that will not be consumed.
  response = codec_client_->makeRequestWithBody(default_request_headers_, 10);
  waitForNextUpstreamRequest();
  Http::MetadataMap metadata_map = {{"aaa", "aaa"}};
  Http::MetadataMapPtr metadata_map_ptr = std::make_unique<Http::MetadataMap>(metadata_map);
  Http::MetadataMapVector metadata_map_vector;
  metadata_map_vector.push_back(std::move(metadata_map_ptr));
  upstream_request_->encodeMetadata(metadata_map_vector);
  upstream_request_->encodeHeaders(default_response_headers_, true);

  response->waitForEndStream();
  ASSERT_TRUE(response->complete());
  // Verify metadata added in encodeHeaders(): "headers" and "duplicate", and metadata added in
  // encodeMetadata(): "aaa", "keep" and "duplicate" are received by the client. Note that "remove"
  // is consumed.
  expected_metadata_keys.erase("data");
  expected_metadata_keys.erase("100-continue");
  expected_metadata_keys.insert("aaa");
  verifyExpectedMetadata(response->metadata_map(), expected_metadata_keys);
  EXPECT_EQ(response->keyCount("keep"), 2);

  // Upstream responds with headers, data and metadata that will be consumed.
  response = codec_client_->makeRequestWithBody(default_request_headers_, 10);
  waitForNextUpstreamRequest();
  metadata_map = {{"consume", "consume"}, {"remove", "remove"}};
  metadata_map_ptr = std::make_unique<Http::MetadataMap>(metadata_map);
  metadata_map_vector.clear();
  metadata_map_vector.push_back(std::move(metadata_map_ptr));
  upstream_request_->encodeMetadata(metadata_map_vector);
  upstream_request_->encodeHeaders(default_response_headers_, false);
  upstream_request_->encodeData(100, true);

  response->waitForEndStream();
  ASSERT_TRUE(response->complete());
  // Verify metadata added in encodeHeaders(): "headers" and "duplicate", and metadata added in
  // encodeData(): "data", "duplicate", and metadata added in encodeMetadata(): "keep", "duplicate",
  // "replace" are received by the client. Note that key "remove" and "consume" are consumed.
  expected_metadata_keys.erase("aaa");
  expected_metadata_keys.insert("data");
  expected_metadata_keys.insert("replace");
  verifyExpectedMetadata(response->metadata_map(), expected_metadata_keys);
  EXPECT_EQ(response->keyCount("duplicate"), 2);
  EXPECT_EQ(response->keyCount("keep"), 3);
}

TEST_P(Http2MetadataIntegrationTest, ProxyMultipleMetadataReachSizeLimit) {
  initialize();
  codec_client_ = makeHttpConnection(lookupPort("http"));

  // Sends a request.
  auto response = codec_client_->makeRequestWithBody(default_request_headers_, 10);
  waitForNextUpstreamRequest();

  // Sends multiple metadata after response header until max size limit is reached.
  upstream_request_->encodeHeaders(default_response_headers_, false);
  const int size = 200;
  std::vector<Http::MetadataMapVector> multiple_vecs(size);
  for (int i = 0; i < size; i++) {
    Http::MetadataMap metadata_map = {{"key", std::string(10000, 'a')}};
    Http::MetadataMapPtr metadata_map_ptr = std::make_unique<Http::MetadataMap>(metadata_map);
    multiple_vecs[i].push_back(std::move(metadata_map_ptr));
    upstream_request_->encodeMetadata(multiple_vecs[i]);
  }
  upstream_request_->encodeData(12, true);

  // Verifies reset is received.
  response->waitForReset();
  ASSERT_FALSE(response->complete());
}

TEST_P(Http2IntegrationTest, GrpcRouterNotFound) {
  config_helper_.setDefaultHostAndRoute("foo.com", "/found");
  initialize();

  BufferingStreamDecoderPtr response = IntegrationUtil::makeSingleRequest(
      lookupPort("http"), "POST", "/service/notfound", "", downstream_protocol_, version_, "host",
      Http::Headers::get().ContentTypeValues.Grpc);
  ASSERT_TRUE(response->complete());
  EXPECT_STREQ("200", response->headers().Status()->value().c_str());
  EXPECT_EQ(Http::Headers::get().ContentTypeValues.Grpc,
            response->headers().ContentType()->value().c_str());
  EXPECT_STREQ("12", response->headers().GrpcStatus()->value().c_str());
}

TEST_P(Http2IntegrationTest, GrpcRetry) { testGrpcRetry(); }

<<<<<<< HEAD
TEST_P(Http2IntegrationTest, LargeHeadersInvokeResetStream) { testLargeRequestHeaders(62, 60); }

TEST_P(Http2IntegrationTest, LargeHeadersAcceptedIfConfigured) { testLargeRequestHeaders(62, 63); }

TEST_P(Http2IntegrationTest, DecodeHeadersReturnsStopAll) { testDecodeHeadersReturnsStopAll(); }

TEST_P(Http2IntegrationTest, DecodeHeadersReturnsStopAllWatermark) {
  // Sets initial stream window to min value to make the client sensitive to a low watermark.
  config_helper_.addConfigModifier(
      [&](envoy::config::filter::network::http_connection_manager::v2::HttpConnectionManager& hcm)
          -> void {
        hcm.mutable_http2_protocol_options()->mutable_initial_stream_window_size()->set_value(
            Http::Http2Settings::MIN_INITIAL_STREAM_WINDOW_SIZE);
      });
  testDecodeHeadersReturnsStopAllWatermark();
}

TEST_P(Http2IntegrationTest, TwoFiltersDecodeHeadersReturnsStopAll) {
  testTwoFiltersDecodeHeadersReturnsStopAll();
}

=======
>>>>>>> 908213c3
TEST_P(Http2IntegrationTest, BadMagic) {
  initialize();
  Buffer::OwnedImpl buffer("hello");
  std::string response;
  RawConnectionDriver connection(
      lookupPort("http"), buffer,
      [&](Network::ClientConnection&, const Buffer::Instance& data) -> void {
        response.append(data.toString());
      },
      version_);

  connection.run();
  EXPECT_EQ("", response);
}

TEST_P(Http2IntegrationTest, BadFrame) {
  initialize();
  Buffer::OwnedImpl buffer("PRI * HTTP/2.0\r\n\r\nSM\r\n\r\nhelloworldcauseanerror");
  std::string response;
  RawConnectionDriver connection(
      lookupPort("http"), buffer,
      [&](Network::ClientConnection&, const Buffer::Instance& data) -> void {
        response.append(data.toString());
      },
      version_);

  connection.run();
  EXPECT_TRUE(response.find("SETTINGS expected") != std::string::npos);
}

// Send client headers, a GoAway and then a body and ensure the full request and
// response are received.
TEST_P(Http2IntegrationTest, GoAway) {
  config_helper_.addFilter(ConfigHelper::DEFAULT_HEALTH_CHECK_FILTER);
  initialize();

  codec_client_ = makeHttpConnection(lookupPort("http"));
  auto encoder_decoder = codec_client_->startRequest(Http::TestHeaderMapImpl{
      {":method", "GET"}, {":path", "/healthcheck"}, {":scheme", "http"}, {":authority", "host"}});
  request_encoder_ = &encoder_decoder.first;
  auto response = std::move(encoder_decoder.second);
  codec_client_->goAway();
  codec_client_->sendData(*request_encoder_, 0, true);
  response->waitForEndStream();
  codec_client_->close();

  EXPECT_TRUE(response->complete());
  EXPECT_STREQ("200", response->headers().Status()->value().c_str());
}

TEST_P(Http2IntegrationTest, Trailers) { testTrailers(1024, 2048); }

TEST_P(Http2IntegrationTest, TrailersGiantBody) { testTrailers(1024 * 1024, 1024 * 1024); }

TEST_P(Http2IntegrationTest, GrpcRequestTimeout) {
  config_helper_.addConfigModifier(
      [&](envoy::config::filter::network::http_connection_manager::v2::HttpConnectionManager& hcm)
          -> void {
        auto* route_config = hcm.mutable_route_config();
        auto* virtual_host = route_config->mutable_virtual_hosts(0);
        auto* route = virtual_host->mutable_routes(0);
        route->mutable_route()->mutable_max_grpc_timeout()->set_seconds(60 * 60);
      });
  initialize();

  // Envoy will close some number of connections when request times out.
  // Make sure they don't cause assertion failures when we ignore them.
  fake_upstreams_[0]->set_allow_unexpected_disconnects(true);
  codec_client_ = makeHttpConnection(lookupPort("http"));
  // With upstream request timeout Envoy should send a gRPC-Status "DEADLINE EXCEEDED".
  // TODO: Properly map request timeout to "DEADLINE EXCEEDED" instead of "SERVICE UNAVAILABLE".
  auto response = codec_client_->makeHeaderOnlyRequest(
      Http::TestHeaderMapImpl{{":method", "POST"},
                              {":path", "/test/long/url"},
                              {":scheme", "http"},
                              {":authority", "host"},
                              {"te", "trailers"},
                              {"grpc-timeout", "1S"}, // 1 Second
                              {"content-type", "application/grpc"}});
  response->waitForEndStream();
  EXPECT_TRUE(response->complete());
  EXPECT_STREQ("200", response->headers().Status()->value().c_str());
  EXPECT_NE(response->headers().GrpcStatus(), nullptr);
  EXPECT_STREQ("14", response->headers().GrpcStatus()->value().c_str()); // Service Unavailable
  EXPECT_LT(0, test_server_->counter("cluster.cluster_0.upstream_rq_timeout")->value());
}

// Interleave two requests and responses and make sure that idle timeout is handled correctly.
TEST_P(Http2IntegrationTest, IdleTimeoutWithSimultaneousRequests) {
  FakeHttpConnectionPtr fake_upstream_connection1;
  FakeHttpConnectionPtr fake_upstream_connection2;
  Http::StreamEncoder* encoder1;
  Http::StreamEncoder* encoder2;
  FakeStreamPtr upstream_request1;
  FakeStreamPtr upstream_request2;
  int32_t request1_bytes = 1024;
  int32_t request2_bytes = 512;

  config_helper_.addConfigModifier([](envoy::config::bootstrap::v2::Bootstrap& bootstrap) {
    auto* static_resources = bootstrap.mutable_static_resources();
    auto* cluster = static_resources->mutable_clusters(0);
    auto* http_protocol_options = cluster->mutable_common_http_protocol_options();
    auto* idle_time_out = http_protocol_options->mutable_idle_timeout();
    std::chrono::milliseconds timeout(1000);
    auto seconds = std::chrono::duration_cast<std::chrono::seconds>(timeout);
    idle_time_out->set_seconds(seconds.count());
  });

  initialize();

  codec_client_ = makeHttpConnection(lookupPort("http"));

  // Start request 1
  auto encoder_decoder =
      codec_client_->startRequest(Http::TestHeaderMapImpl{{":method", "POST"},
                                                          {":path", "/test/long/url"},
                                                          {":scheme", "http"},
                                                          {":authority", "host"}});
  encoder1 = &encoder_decoder.first;
  auto response1 = std::move(encoder_decoder.second);

  ASSERT_TRUE(fake_upstreams_[0]->waitForHttpConnection(*dispatcher_, fake_upstream_connection1));
  ASSERT_TRUE(fake_upstream_connection1->waitForNewStream(*dispatcher_, upstream_request1));

  // Start request 2
  auto encoder_decoder2 =
      codec_client_->startRequest(Http::TestHeaderMapImpl{{":method", "POST"},
                                                          {":path", "/test/long/url"},
                                                          {":scheme", "http"},
                                                          {":authority", "host"}});
  encoder2 = &encoder_decoder2.first;
  auto response2 = std::move(encoder_decoder2.second);
  ASSERT_TRUE(fake_upstreams_[0]->waitForHttpConnection(*dispatcher_, fake_upstream_connection2));
  ASSERT_TRUE(fake_upstream_connection2->waitForNewStream(*dispatcher_, upstream_request2));

  // Finish request 1
  codec_client_->sendData(*encoder1, request1_bytes, true);
  ASSERT_TRUE(upstream_request1->waitForEndStream(*dispatcher_));

  // Finish request i2
  codec_client_->sendData(*encoder2, request2_bytes, true);
  ASSERT_TRUE(upstream_request2->waitForEndStream(*dispatcher_));

  // Respond to request 2
  upstream_request2->encodeHeaders(Http::TestHeaderMapImpl{{":status", "200"}}, false);
  upstream_request2->encodeData(request2_bytes, true);
  response2->waitForEndStream();
  EXPECT_TRUE(upstream_request2->complete());
  EXPECT_EQ(request2_bytes, upstream_request2->bodyLength());
  EXPECT_TRUE(response2->complete());
  EXPECT_STREQ("200", response2->headers().Status()->value().c_str());
  EXPECT_EQ(request2_bytes, response2->body().size());

  // Validate that idle time is not kicked in.
  EXPECT_EQ(0, test_server_->counter("cluster.cluster_0.upstream_cx_idle_timeout")->value());
  EXPECT_NE(0, test_server_->counter("cluster.cluster_0.upstream_cx_total")->value());

  // Respond to request 1
  upstream_request1->encodeHeaders(Http::TestHeaderMapImpl{{":status", "200"}}, false);
  upstream_request1->encodeData(request1_bytes, true);
  response1->waitForEndStream();
  EXPECT_TRUE(upstream_request1->complete());
  EXPECT_EQ(request1_bytes, upstream_request1->bodyLength());
  EXPECT_TRUE(response1->complete());
  EXPECT_STREQ("200", response1->headers().Status()->value().c_str());
  EXPECT_EQ(request1_bytes, response1->body().size());

  // Do not send any requests and validate idle timeout kicks in after both the requests are done.
  ASSERT_TRUE(fake_upstream_connection1->waitForDisconnect());
  ASSERT_TRUE(fake_upstream_connection2->waitForDisconnect());
  test_server_->waitForCounterGe("cluster.cluster_0.upstream_cx_idle_timeout", 2);
}

// Test request mirroring / shadowing with an HTTP/2 downstream and a request with a body.
TEST_P(Http2IntegrationTest, RequestMirrorWithBody) {
  config_helper_.addConfigModifier(
      [&](envoy::config::filter::network::http_connection_manager::v2::HttpConnectionManager& hcm)
          -> void {
        hcm.mutable_route_config()
            ->mutable_virtual_hosts(0)
            ->mutable_routes(0)
            ->mutable_route()
            ->mutable_request_mirror_policy()
            ->set_cluster("cluster_0");
      });

  initialize();
  codec_client_ = makeHttpConnection(lookupPort("http"));

  // Send request with body.
  IntegrationStreamDecoderPtr request =
      codec_client_->makeRequestWithBody(Http::TestHeaderMapImpl{{":method", "POST"},
                                                                 {":path", "/test/long/url"},
                                                                 {":scheme", "http"},
                                                                 {":authority", "host"}},
                                         "hello");

  // Wait for the first request as well as the shadow.
  waitForNextUpstreamRequest();

  FakeHttpConnectionPtr fake_upstream_connection2;
  FakeStreamPtr upstream_request2;
  ASSERT_TRUE(fake_upstreams_[0]->waitForHttpConnection(*dispatcher_, fake_upstream_connection2));
  ASSERT_TRUE(fake_upstream_connection2->waitForNewStream(*dispatcher_, upstream_request2));
  ASSERT_TRUE(upstream_request2->waitForEndStream(*dispatcher_));

  // Make sure both requests have a body. Also check the shadow for the shadow headers.
  EXPECT_EQ("hello", upstream_request_->body().toString());
  EXPECT_EQ("hello", upstream_request2->body().toString());
  EXPECT_EQ("host-shadow", upstream_request2->headers().Host()->value().getStringView());

  upstream_request_->encodeHeaders(Http::TestHeaderMapImpl{{":status", "200"}}, true);
  upstream_request2->encodeHeaders(Http::TestHeaderMapImpl{{":status", "200"}}, true);
  request->waitForEndStream();
  EXPECT_EQ("200", request->headers().Status()->value().getStringView());

  // Cleanup.
  ASSERT_TRUE(fake_upstream_connection2->close());
  ASSERT_TRUE(fake_upstream_connection2->waitForDisconnect());
}

// Interleave two requests and responses and make sure the HTTP2 stack handles this correctly.
void Http2IntegrationTest::simultaneousRequest(int32_t request1_bytes, int32_t request2_bytes) {
  FakeHttpConnectionPtr fake_upstream_connection1;
  FakeHttpConnectionPtr fake_upstream_connection2;
  Http::StreamEncoder* encoder1;
  Http::StreamEncoder* encoder2;
  FakeStreamPtr upstream_request1;
  FakeStreamPtr upstream_request2;
  initialize();
  codec_client_ = makeHttpConnection(lookupPort("http"));

  // Start request 1
  auto encoder_decoder =
      codec_client_->startRequest(Http::TestHeaderMapImpl{{":method", "POST"},
                                                          {":path", "/test/long/url"},
                                                          {":scheme", "http"},
                                                          {":authority", "host"}});
  encoder1 = &encoder_decoder.first;
  auto response1 = std::move(encoder_decoder.second);

  ASSERT_TRUE(fake_upstreams_[0]->waitForHttpConnection(*dispatcher_, fake_upstream_connection1));
  ASSERT_TRUE(fake_upstream_connection1->waitForNewStream(*dispatcher_, upstream_request1));

  // Start request 2
  auto encoder_decoder2 =
      codec_client_->startRequest(Http::TestHeaderMapImpl{{":method", "POST"},
                                                          {":path", "/test/long/url"},
                                                          {":scheme", "http"},
                                                          {":authority", "host"}});
  encoder2 = &encoder_decoder2.first;
  auto response2 = std::move(encoder_decoder2.second);
  ASSERT_TRUE(fake_upstreams_[0]->waitForHttpConnection(*dispatcher_, fake_upstream_connection2));
  ASSERT_TRUE(fake_upstream_connection2->waitForNewStream(*dispatcher_, upstream_request2));

  // Finish request 1
  codec_client_->sendData(*encoder1, request1_bytes, true);
  ASSERT_TRUE(upstream_request1->waitForEndStream(*dispatcher_));

  // Finish request 2
  codec_client_->sendData(*encoder2, request2_bytes, true);
  ASSERT_TRUE(upstream_request2->waitForEndStream(*dispatcher_));

  // Respond to request 2
  upstream_request2->encodeHeaders(Http::TestHeaderMapImpl{{":status", "200"}}, false);
  upstream_request2->encodeData(request2_bytes, true);
  response2->waitForEndStream();
  EXPECT_TRUE(upstream_request2->complete());
  EXPECT_EQ(request2_bytes, upstream_request2->bodyLength());
  EXPECT_TRUE(response2->complete());
  EXPECT_STREQ("200", response2->headers().Status()->value().c_str());
  EXPECT_EQ(request2_bytes, response2->body().size());

  // Respond to request 1
  upstream_request1->encodeHeaders(Http::TestHeaderMapImpl{{":status", "200"}}, false);
  upstream_request1->encodeData(request2_bytes, true);
  response1->waitForEndStream();
  EXPECT_TRUE(upstream_request1->complete());
  EXPECT_EQ(request1_bytes, upstream_request1->bodyLength());
  EXPECT_TRUE(response1->complete());
  EXPECT_STREQ("200", response1->headers().Status()->value().c_str());
  EXPECT_EQ(request2_bytes, response1->body().size());

  // Cleanup both downstream and upstream
  ASSERT_TRUE(fake_upstream_connection1->close());
  ASSERT_TRUE(fake_upstream_connection1->waitForDisconnect());
  ASSERT_TRUE(fake_upstream_connection2->close());
  ASSERT_TRUE(fake_upstream_connection2->waitForDisconnect());
  codec_client_->close();
}

TEST_P(Http2IntegrationTest, SimultaneousRequest) { simultaneousRequest(1024, 512); }

TEST_P(Http2IntegrationTest, SimultaneousRequestWithBufferLimits) {
  config_helper_.setBufferLimits(1024, 1024); // Set buffer limits upstream and downstream.
  simultaneousRequest(1024 * 32, 1024 * 16);
}

// Test downstream connection delayed close processing.
TEST_P(Http2IntegrationTest, DelayedCloseAfterBadFrame) {
  initialize();
  Buffer::OwnedImpl buffer("PRI * HTTP/2.0\r\n\r\nSM\r\n\r\nhelloworldcauseanerror");
  std::string response;
  RawConnectionDriver connection(
      lookupPort("http"), buffer,
      [&](Network::ClientConnection& connection, const Buffer::Instance& data) -> void {
        response.append(data.toString());
        connection.dispatcher().exit();
      },
      version_);

  connection.run();
  EXPECT_THAT(response, HasSubstr("SETTINGS expected"));
  // Due to the multiple dispatchers involved (one for the RawConnectionDriver and another for the
  // Envoy server), it's possible the delayed close timer could fire and close the server socket
  // prior to the data callback above firing. Therefore, we may either still be connected, or have
  // received a remote close.
  if (connection.last_connection_event() == Network::ConnectionEvent::Connected) {
    connection.run();
  }
  EXPECT_EQ(connection.last_connection_event(), Network::ConnectionEvent::RemoteClose);
  EXPECT_EQ(test_server_->counter("http.config_test.downstream_cx_delayed_close_timeout")->value(),
            1);
}

// Test disablement of delayed close processing on downstream connections.
TEST_P(Http2IntegrationTest, DelayedCloseDisabled) {
  config_helper_.addConfigModifier(
      [](envoy::config::filter::network::http_connection_manager::v2::HttpConnectionManager& hcm) {
        hcm.mutable_delayed_close_timeout()->set_seconds(0);
      });
  initialize();
  Buffer::OwnedImpl buffer("PRI * HTTP/2.0\r\n\r\nSM\r\n\r\nhelloworldcauseanerror");
  std::string response;
  RawConnectionDriver connection(
      lookupPort("http"), buffer,
      [&](Network::ClientConnection& connection, const Buffer::Instance& data) -> void {
        response.append(data.toString());
        connection.dispatcher().exit();
      },
      version_);

  connection.run();
  EXPECT_THAT(response, HasSubstr("SETTINGS expected"));
  // Due to the multiple dispatchers involved (one for the RawConnectionDriver and another for the
  // Envoy server), it's possible for the 'connection' to receive the data and exit the dispatcher
  // prior to the FIN being received from the server.
  if (connection.last_connection_event() == Network::ConnectionEvent::Connected) {
    connection.run();
  }
  EXPECT_EQ(connection.last_connection_event(), Network::ConnectionEvent::RemoteClose);
  EXPECT_EQ(test_server_->counter("http.config_test.downstream_cx_delayed_close_timeout")->value(),
            0);
}

Http2RingHashIntegrationTest::Http2RingHashIntegrationTest() {
  config_helper_.addConfigModifier([&](envoy::config::bootstrap::v2::Bootstrap& bootstrap) -> void {
    auto* cluster = bootstrap.mutable_static_resources()->mutable_clusters(0);
    cluster->clear_hosts();
    cluster->set_lb_policy(envoy::api::v2::Cluster_LbPolicy_RING_HASH);
    for (int i = 0; i < num_upstreams_; i++) {
      auto* socket = cluster->add_hosts()->mutable_socket_address();
      socket->set_address(Network::Test::getLoopbackAddressString(version_));
    }
  });
}

Http2RingHashIntegrationTest::~Http2RingHashIntegrationTest() {
  if (codec_client_) {
    codec_client_->close();
    codec_client_ = nullptr;
  }
  for (auto it = fake_upstream_connections_.begin(); it != fake_upstream_connections_.end(); ++it) {
    AssertionResult result = (*it)->close();
    RELEASE_ASSERT(result, result.message());
    result = (*it)->waitForDisconnect();
    RELEASE_ASSERT(result, result.message());
  }
}

void Http2RingHashIntegrationTest::createUpstreams() {
  for (int i = 0; i < num_upstreams_; i++) {
    fake_upstreams_.emplace_back(
        new FakeUpstream(0, FakeHttpConnection::Type::HTTP1, version_, timeSystem()));
  }
}

INSTANTIATE_TEST_SUITE_P(IpVersions, Http2RingHashIntegrationTest,
                         testing::ValuesIn(TestEnvironment::getIpVersionsForTest()),
                         TestUtility::ipTestParamsToString);

INSTANTIATE_TEST_SUITE_P(IpVersions, Http2MetadataIntegrationTest,
                         testing::ValuesIn(TestEnvironment::getIpVersionsForTest()),
                         TestUtility::ipTestParamsToString);

void Http2RingHashIntegrationTest::sendMultipleRequests(
    int request_bytes, Http::TestHeaderMapImpl headers,
    std::function<void(IntegrationStreamDecoder&)> cb) {
  TestRandomGenerator rand;
  const uint32_t num_requests = 50;
  std::vector<Http::StreamEncoder*> encoders;
  std::vector<IntegrationStreamDecoderPtr> responses;
  std::vector<FakeStreamPtr> upstream_requests;

  initialize();

  codec_client_ = makeHttpConnection(lookupPort("http"));
  for (uint32_t i = 0; i < num_requests; ++i) {
    auto encoder_decoder = codec_client_->startRequest(headers);
    encoders.push_back(&encoder_decoder.first);
    responses.push_back(std::move(encoder_decoder.second));
    codec_client_->sendData(*encoders[i], request_bytes, true);
  }

  for (uint32_t i = 0; i < num_requests; ++i) {
    FakeHttpConnectionPtr fake_upstream_connection;
    ASSERT_TRUE(FakeUpstream::waitForHttpConnection(*dispatcher_, fake_upstreams_,
                                                    fake_upstream_connection));
    // As data and streams are interwoven, make sure waitForNewStream()
    // ignores incoming data and waits for actual stream establishment.
    upstream_requests.emplace_back();
    ASSERT_TRUE(
        fake_upstream_connection->waitForNewStream(*dispatcher_, upstream_requests.back(), true));
    upstream_requests.back()->setAddServedByHeader(true);
    fake_upstream_connections_.push_back(std::move(fake_upstream_connection));
  }

  for (uint32_t i = 0; i < num_requests; ++i) {
    ASSERT_TRUE(upstream_requests[i]->waitForEndStream(*dispatcher_));
    upstream_requests[i]->encodeHeaders(Http::TestHeaderMapImpl{{":status", "200"}}, false);
    upstream_requests[i]->encodeData(rand.random() % (1024 * 2), true);
  }

  for (uint32_t i = 0; i < num_requests; ++i) {
    responses[i]->waitForEndStream();
    EXPECT_TRUE(upstream_requests[i]->complete());
    EXPECT_EQ(request_bytes, upstream_requests[i]->bodyLength());

    EXPECT_TRUE(responses[i]->complete());
    cb(*responses[i]);
  }
}

TEST_P(Http2RingHashIntegrationTest, CookieRoutingNoCookieNoTtl) {
  config_helper_.addConfigModifier(
      [&](envoy::config::filter::network::http_connection_manager::v2::HttpConnectionManager& hcm)
          -> void {
        auto* hash_policy = hcm.mutable_route_config()
                                ->mutable_virtual_hosts(0)
                                ->mutable_routes(0)
                                ->mutable_route()
                                ->add_hash_policy();
        auto* cookie = hash_policy->mutable_cookie();
        cookie->set_name("foo");
      });

  // This test is non-deterministic, so make it extremely unlikely that not all
  // upstreams get hit.
  num_upstreams_ = 2;
  std::set<std::string> served_by;
  sendMultipleRequests(
      1024,
      Http::TestHeaderMapImpl{{":method", "POST"},
                              {":path", "/test/long/url"},
                              {":scheme", "http"},
                              {":authority", "host"}},
      [&](IntegrationStreamDecoder& response) {
        EXPECT_STREQ("200", response.headers().Status()->value().c_str());
        EXPECT_TRUE(response.headers().get(Http::Headers::get().SetCookie) == nullptr);
        served_by.insert(
            response.headers().get(Http::LowerCaseString("x-served-by"))->value().c_str());
      });
  EXPECT_EQ(served_by.size(), num_upstreams_);
}

TEST_P(Http2RingHashIntegrationTest, CookieRoutingNoCookieWithNonzeroTtlSet) {
  config_helper_.addConfigModifier(
      [&](envoy::config::filter::network::http_connection_manager::v2::HttpConnectionManager& hcm)
          -> void {
        auto* hash_policy = hcm.mutable_route_config()
                                ->mutable_virtual_hosts(0)
                                ->mutable_routes(0)
                                ->mutable_route()
                                ->add_hash_policy();
        auto* cookie = hash_policy->mutable_cookie();
        cookie->set_name("foo");
        cookie->mutable_ttl()->set_seconds(15);
      });

  std::set<std::string> set_cookies;
  sendMultipleRequests(
      1024,
      Http::TestHeaderMapImpl{{":method", "POST"},
                              {":path", "/test/long/url"},
                              {":scheme", "http"},
                              {":authority", "host"}},
      [&](IntegrationStreamDecoder& response) {
        EXPECT_STREQ("200", response.headers().Status()->value().c_str());
        std::string value = response.headers().get(Http::Headers::get().SetCookie)->value().c_str();
        set_cookies.insert(value);
        EXPECT_THAT(value, MatchesRegex("foo=.*; Max-Age=15; HttpOnly"));
      });
  EXPECT_EQ(set_cookies.size(), 1);
}

TEST_P(Http2RingHashIntegrationTest, CookieRoutingNoCookieWithZeroTtlSet) {
  config_helper_.addConfigModifier(
      [&](envoy::config::filter::network::http_connection_manager::v2::HttpConnectionManager& hcm)
          -> void {
        auto* hash_policy = hcm.mutable_route_config()
                                ->mutable_virtual_hosts(0)
                                ->mutable_routes(0)
                                ->mutable_route()
                                ->add_hash_policy();
        auto* cookie = hash_policy->mutable_cookie();
        cookie->set_name("foo");
        cookie->mutable_ttl();
      });

  std::set<std::string> set_cookies;
  sendMultipleRequests(
      1024,
      Http::TestHeaderMapImpl{{":method", "POST"},
                              {":path", "/test/long/url"},
                              {":scheme", "http"},
                              {":authority", "host"}},
      [&](IntegrationStreamDecoder& response) {
        EXPECT_STREQ("200", response.headers().Status()->value().c_str());
        std::string value = response.headers().get(Http::Headers::get().SetCookie)->value().c_str();
        set_cookies.insert(value);
        EXPECT_THAT(value, MatchesRegex("^foo=.*$"));
      });
  EXPECT_EQ(set_cookies.size(), 1);
}

TEST_P(Http2RingHashIntegrationTest, CookieRoutingWithCookieNoTtl) {
  config_helper_.addConfigModifier(
      [&](envoy::config::filter::network::http_connection_manager::v2::HttpConnectionManager& hcm)
          -> void {
        auto* hash_policy = hcm.mutable_route_config()
                                ->mutable_virtual_hosts(0)
                                ->mutable_routes(0)
                                ->mutable_route()
                                ->add_hash_policy();
        auto* cookie = hash_policy->mutable_cookie();
        cookie->set_name("foo");
      });

  std::set<std::string> served_by;
  sendMultipleRequests(
      1024,
      Http::TestHeaderMapImpl{{":method", "POST"},
                              {"cookie", "foo=bar"},
                              {":path", "/test/long/url"},
                              {":scheme", "http"},
                              {":authority", "host"}},
      [&](IntegrationStreamDecoder& response) {
        EXPECT_STREQ("200", response.headers().Status()->value().c_str());
        EXPECT_TRUE(response.headers().get(Http::Headers::get().SetCookie) == nullptr);
        served_by.insert(
            response.headers().get(Http::LowerCaseString("x-served-by"))->value().c_str());
      });
  EXPECT_EQ(served_by.size(), 1);
}

TEST_P(Http2RingHashIntegrationTest, CookieRoutingWithCookieWithTtlSet) {
  config_helper_.addConfigModifier(
      [&](envoy::config::filter::network::http_connection_manager::v2::HttpConnectionManager& hcm)
          -> void {
        auto* hash_policy = hcm.mutable_route_config()
                                ->mutable_virtual_hosts(0)
                                ->mutable_routes(0)
                                ->mutable_route()
                                ->add_hash_policy();
        auto* cookie = hash_policy->mutable_cookie();
        cookie->set_name("foo");
        cookie->mutable_ttl()->set_seconds(15);
      });

  std::set<std::string> served_by;
  sendMultipleRequests(
      1024,
      Http::TestHeaderMapImpl{{":method", "POST"},
                              {"cookie", "foo=bar"},
                              {":path", "/test/long/url"},
                              {":scheme", "http"},
                              {":authority", "host"}},
      [&](IntegrationStreamDecoder& response) {
        EXPECT_STREQ("200", response.headers().Status()->value().c_str());
        EXPECT_TRUE(response.headers().get(Http::Headers::get().SetCookie) == nullptr);
        served_by.insert(
            response.headers().get(Http::LowerCaseString("x-served-by"))->value().c_str());
      });
  EXPECT_EQ(served_by.size(), 1);
}

} // namespace Envoy<|MERGE_RESOLUTION|>--- conflicted
+++ resolved
@@ -62,6 +62,23 @@
 TEST_P(Http2IntegrationTest, Retry) { testRetry(); }
 
 TEST_P(Http2IntegrationTest, RetryAttemptCount) { testRetryAttemptCountHeader(); }
+
+TEST_P(Http2IntegrationTest, DecodeHeadersReturnsStopAll) { testDecodeHeadersReturnsStopAll(); }
+
+TEST_P(Http2IntegrationTest, DecodeHeadersReturnsStopAllWatermark) {
+  // Sets initial stream window to min value to make the client sensitive to a low watermark.
+  config_helper_.addConfigModifier(
+      [&](envoy::config::filter::network::http_connection_manager::v2::HttpConnectionManager& hcm)
+          -> void {
+        hcm.mutable_http2_protocol_options()->mutable_initial_stream_window_size()->set_value(
+            Http::Http2Settings::MIN_INITIAL_STREAM_WINDOW_SIZE);
+      });
+  testDecodeHeadersReturnsStopAllWatermark();
+}
+
+TEST_P(Http2IntegrationTest, TwoFiltersDecodeHeadersReturnsStopAll) {
+  testTwoFiltersDecodeHeadersReturnsStopAll();
+}
 
 static std::string response_metadata_filter = R"EOF(
 name: response-metadata-filter
@@ -430,30 +447,6 @@
 
 TEST_P(Http2IntegrationTest, GrpcRetry) { testGrpcRetry(); }
 
-<<<<<<< HEAD
-TEST_P(Http2IntegrationTest, LargeHeadersInvokeResetStream) { testLargeRequestHeaders(62, 60); }
-
-TEST_P(Http2IntegrationTest, LargeHeadersAcceptedIfConfigured) { testLargeRequestHeaders(62, 63); }
-
-TEST_P(Http2IntegrationTest, DecodeHeadersReturnsStopAll) { testDecodeHeadersReturnsStopAll(); }
-
-TEST_P(Http2IntegrationTest, DecodeHeadersReturnsStopAllWatermark) {
-  // Sets initial stream window to min value to make the client sensitive to a low watermark.
-  config_helper_.addConfigModifier(
-      [&](envoy::config::filter::network::http_connection_manager::v2::HttpConnectionManager& hcm)
-          -> void {
-        hcm.mutable_http2_protocol_options()->mutable_initial_stream_window_size()->set_value(
-            Http::Http2Settings::MIN_INITIAL_STREAM_WINDOW_SIZE);
-      });
-  testDecodeHeadersReturnsStopAllWatermark();
-}
-
-TEST_P(Http2IntegrationTest, TwoFiltersDecodeHeadersReturnsStopAll) {
-  testTwoFiltersDecodeHeadersReturnsStopAll();
-}
-
-=======
->>>>>>> 908213c3
 TEST_P(Http2IntegrationTest, BadMagic) {
   initialize();
   Buffer::OwnedImpl buffer("hello");
