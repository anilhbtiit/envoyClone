#include <memory>

#include "envoy/admin/v3alpha/config_dump.pb.h"
#include "envoy/common/exception.h"
#include "envoy/config/core/v3alpha/config_source.pb.h"
#include "envoy/config/grpc_credential/v2alpha/file_based_metadata.pb.h"
#include "envoy/extensions/transport_sockets/tls/v3alpha/cert.pb.h"

#include "common/common/base64.h"
#include "common/common/logger.h"
#include "common/config/api_version.h"
#include "common/secret/sds_api.h"
#include "common/secret/secret_manager_impl.h"
#include "common/ssl/certificate_validation_context_config_impl.h"
#include "common/ssl/tls_certificate_config_impl.h"

#include "test/mocks/event/mocks.h"
#include "test/mocks/server/mocks.h"
#include "test/test_common/environment.h"
#include "test/test_common/simulated_time_system.h"
#include "test/test_common/utility.h"

#include "gmock/gmock.h"
#include "gtest/gtest.h"

using testing::Return;
using testing::ReturnRef;

namespace Envoy {
namespace Secret {
namespace {

class SecretManagerImplTest : public testing::Test, public Logger::Loggable<Logger::Id::secret> {
protected:
  SecretManagerImplTest() : api_(Api::createApiForTest()) {}

  void checkConfigDump(const std::string& expected_dump_yaml) {
    auto message_ptr = config_tracker_.config_tracker_callbacks_["secrets"]();
    const auto& secrets_config_dump =
        dynamic_cast<const envoy::admin::v3alpha::SecretsConfigDump&>(*message_ptr);
    envoy::admin::v3alpha::SecretsConfigDump expected_secrets_config_dump;
    TestUtility::loadFromYaml(expected_dump_yaml, expected_secrets_config_dump);
    EXPECT_EQ(expected_secrets_config_dump.DebugString(), secrets_config_dump.DebugString());
  }

  void setupSecretProviderContext() {}

  Api::ApiPtr api_;
  testing::NiceMock<Server::MockConfigTracker> config_tracker_;
  Event::SimulatedTimeSystem time_system_;
};

// Validate that secret manager adds static TLS certificate secret successfully.
TEST_F(SecretManagerImplTest, TlsCertificateSecretLoadSuccess) {
  envoy::extensions::transport_sockets::tls::v3alpha::Secret secret_config;
  const std::string yaml =
      R"EOF(
name: "abc.com"
tls_certificate:
  certificate_chain:
    filename: "{{ test_rundir }}/test/extensions/transport_sockets/tls/test_data/selfsigned_cert.pem"
  private_key:
    filename: "{{ test_rundir }}/test/extensions/transport_sockets/tls/test_data/selfsigned_key.pem"
)EOF";
  TestUtility::loadFromYaml(TestEnvironment::substitute(yaml), secret_config);
  std::unique_ptr<SecretManager> secret_manager(new SecretManagerImpl(config_tracker_));
  secret_manager->addStaticSecret(secret_config);

  ASSERT_EQ(secret_manager->findStaticTlsCertificateProvider("undefined"), nullptr);
  ASSERT_NE(secret_manager->findStaticTlsCertificateProvider("abc.com"), nullptr);

  Ssl::TlsCertificateConfigImpl tls_config(
      *secret_manager->findStaticTlsCertificateProvider("abc.com")->secret(), nullptr, *api_);
  const std::string cert_pem =
      "{{ test_rundir }}/test/extensions/transport_sockets/tls/test_data/selfsigned_cert.pem";
  EXPECT_EQ(TestEnvironment::readFileToStringForTest(TestEnvironment::substitute(cert_pem)),
            tls_config.certificateChain());

  const std::string key_pem =
      "{{ test_rundir }}/test/extensions/transport_sockets/tls/test_data/selfsigned_key.pem";
  EXPECT_EQ(TestEnvironment::readFileToStringForTest(TestEnvironment::substitute(key_pem)),
            tls_config.privateKey());
}

// Validate that secret manager throws an exception when adding duplicated static TLS certificate
// secret.
TEST_F(SecretManagerImplTest, DuplicateStaticTlsCertificateSecret) {
  envoy::extensions::transport_sockets::tls::v3alpha::Secret secret_config;
  const std::string yaml =
      R"EOF(
    name: "abc.com"
    tls_certificate:
      certificate_chain:
        filename: "{{ test_rundir }}/test/extensions/transport_sockets/tls/test_data/selfsigned_cert.pem"
      private_key:
        filename: "{{ test_rundir }}/test/extensions/transport_sockets/tls/test_data/selfsigned_key.pem"
    )EOF";
  TestUtility::loadFromYaml(TestEnvironment::substitute(yaml), secret_config);
  std::unique_ptr<SecretManager> secret_manager(new SecretManagerImpl(config_tracker_));
  secret_manager->addStaticSecret(secret_config);

  ASSERT_NE(secret_manager->findStaticTlsCertificateProvider("abc.com"), nullptr);
  EXPECT_THROW_WITH_MESSAGE(secret_manager->addStaticSecret(secret_config), EnvoyException,
                            "Duplicate static TlsCertificate secret name abc.com");
}

// Validate that secret manager adds static certificate validation context secret successfully.
TEST_F(SecretManagerImplTest, CertificateValidationContextSecretLoadSuccess) {
  envoy::extensions::transport_sockets::tls::v3alpha::Secret secret_config;
  const std::string yaml =
      R"EOF(
      name: "abc.com"
      validation_context:
        trusted_ca: { filename: "{{ test_rundir }}/test/extensions/transport_sockets/tls/test_data/ca_cert.pem" }
        allow_expired_certificate: true
      )EOF";
  TestUtility::loadFromYaml(TestEnvironment::substitute(yaml), secret_config);
  std::unique_ptr<SecretManager> secret_manager(new SecretManagerImpl(config_tracker_));
  secret_manager->addStaticSecret(secret_config);

  ASSERT_EQ(secret_manager->findStaticCertificateValidationContextProvider("undefined"), nullptr);
  ASSERT_NE(secret_manager->findStaticCertificateValidationContextProvider("abc.com"), nullptr);
  Ssl::CertificateValidationContextConfigImpl cvc_config(
      *secret_manager->findStaticCertificateValidationContextProvider("abc.com")->secret(), *api_);
  const std::string cert_pem =
      "{{ test_rundir }}/test/extensions/transport_sockets/tls/test_data/ca_cert.pem";
  EXPECT_EQ(TestEnvironment::readFileToStringForTest(TestEnvironment::substitute(cert_pem)),
            cvc_config.caCert());
}

// Validate that secret manager throws an exception when adding duplicated static certificate
// validation context secret.
TEST_F(SecretManagerImplTest, DuplicateStaticCertificateValidationContextSecret) {
  envoy::extensions::transport_sockets::tls::v3alpha::Secret secret_config;
  const std::string yaml =
      R"EOF(
    name: "abc.com"
    validation_context:
      trusted_ca: { filename: "{{ test_rundir }}/test/extensions/transport_sockets/tls/test_data/ca_cert.pem" }
      allow_expired_certificate: true
    )EOF";
  TestUtility::loadFromYaml(TestEnvironment::substitute(yaml), secret_config);
  std::unique_ptr<SecretManager> secret_manager(new SecretManagerImpl(config_tracker_));
  secret_manager->addStaticSecret(secret_config);

  ASSERT_NE(secret_manager->findStaticCertificateValidationContextProvider("abc.com"), nullptr);
  EXPECT_THROW_WITH_MESSAGE(secret_manager->addStaticSecret(secret_config), EnvoyException,
                            "Duplicate static CertificateValidationContext secret name abc.com");
}

// Validate that secret manager adds static STKs secret successfully.
TEST_F(SecretManagerImplTest, SessionTicketKeysLoadSuccess) {
  envoy::extensions::transport_sockets::tls::v3alpha::Secret secret_config;

  const std::string yaml =
      R"EOF(
name: "abc.com"
session_ticket_keys:
  keys:
    - filename: "{{ test_rundir }}/test/extensions/transport_sockets/tls/test_data/keys.bin"
)EOF";

  TestUtility::loadFromYaml(TestEnvironment::substitute(yaml), secret_config);

  std::unique_ptr<SecretManager> secret_manager(new SecretManagerImpl(config_tracker_));

  secret_manager->addStaticSecret(secret_config);

  ASSERT_EQ(secret_manager->findStaticTlsSessionTicketKeysContextProvider("undefined"), nullptr);
  ASSERT_NE(secret_manager->findStaticTlsSessionTicketKeysContextProvider("abc.com"), nullptr);

  const envoy::extensions::transport_sockets::tls::v3alpha::TlsSessionTicketKeys
      session_ticket_keys(
          *secret_manager->findStaticTlsSessionTicketKeysContextProvider("abc.com")->secret());
  const std::string keys_path =
      "{{ test_rundir }}/test/extensions/transport_sockets/tls/test_data/keys.bin";
  EXPECT_EQ(session_ticket_keys.keys_size(), 1);
  EXPECT_EQ(session_ticket_keys.keys()[0].filename(), TestEnvironment::substitute(keys_path));
}

// Validate that secret manager throws an exception when adding duplicated static STKs secret.
TEST_F(SecretManagerImplTest, DuplicateSessionTicketKeysSecret) {
  envoy::extensions::transport_sockets::tls::v3alpha::Secret secret_config;

  const std::string yaml =
      R"EOF(
name: "abc.com"
session_ticket_keys:
  keys:
    - filename: "{{ test_rundir }}/test/extensions/transport_sockets/tls/test_data/keys.bin"
)EOF";

  TestUtility::loadFromYaml(TestEnvironment::substitute(yaml), secret_config);

  std::unique_ptr<SecretManager> secret_manager(new SecretManagerImpl(config_tracker_));

  secret_manager->addStaticSecret(secret_config);

  ASSERT_NE(secret_manager->findStaticTlsSessionTicketKeysContextProvider("abc.com"), nullptr);
  EXPECT_THROW_WITH_MESSAGE(secret_manager->addStaticSecret(secret_config), EnvoyException,
                            "Duplicate static TlsSessionTicketKeys secret name abc.com");
}

// Validate that secret manager deduplicates dynamic TLS certificate secret provider.
// Regression test of https://github.com/envoyproxy/envoy/issues/5744
TEST_F(SecretManagerImplTest, DeduplicateDynamicTlsCertificateSecretProvider) {
  Server::MockInstance server;
  std::unique_ptr<SecretManager> secret_manager(new SecretManagerImpl(config_tracker_));

  NiceMock<Server::Configuration::MockTransportSocketFactoryContext> secret_context;

  NiceMock<LocalInfo::MockLocalInfo> local_info;
  NiceMock<Event::MockDispatcher> dispatcher;
  NiceMock<Runtime::MockRandomGenerator> random;
  Stats::IsolatedStoreImpl stats;
  NiceMock<Init::MockManager> init_manager;
  NiceMock<Init::ExpectableWatcherImpl> init_watcher;
  Init::TargetHandlePtr init_target_handle;
  EXPECT_CALL(init_manager, add(_))
      .WillRepeatedly(Invoke([&init_target_handle](const Init::Target& target) {
        init_target_handle = target.createHandle("test");
      }));
  EXPECT_CALL(secret_context, stats()).WillRepeatedly(ReturnRef(stats));
  EXPECT_CALL(secret_context, initManager()).WillRepeatedly(Return(&init_manager));
  EXPECT_CALL(secret_context, dispatcher()).WillRepeatedly(ReturnRef(dispatcher));
  EXPECT_CALL(secret_context, localInfo()).WillRepeatedly(ReturnRef(local_info));

  envoy::config::core::v3alpha::ConfigSource config_source;
  TestUtility::loadFromYaml(R"(
api_config_source:
  api_type: GRPC
  grpc_services:
  - google_grpc:
      call_credentials:
      - from_plugin:
          name: envoy.grpc_credentials.file_based_metadata
          typed_config:
            "@type": type.googleapis.com/envoy.config.grpc_credential.v2alpha.FileBasedMetadataConfig
      stat_prefix: sdsstat
      credentials_factory_name: envoy.grpc_credentials.file_based_metadata
  )",
                            config_source);
  config_source.mutable_api_config_source()
      ->mutable_grpc_services(0)
      ->mutable_google_grpc()
      ->mutable_call_credentials(0)
      ->mutable_from_plugin()
      ->mutable_typed_config()
      ->set_value(Base64::decode("CjUKMy92YXIvcnVuL3NlY3JldHMva3ViZXJuZXRlcy5pby9zZXJ2aWNlYWNjb3Vud"
                                 "C90b2tlbhILeC10b2tlbi1iaW4="));
  auto secret_provider1 =
      secret_manager->findOrCreateTlsCertificateProvider(config_source, "abc.com", secret_context);

  // The base64 encoded proto binary is identical to the one above, but in different field order.
  // It is also identical to the YAML below.
  config_source.mutable_api_config_source()
      ->mutable_grpc_services(0)
      ->mutable_google_grpc()
      ->mutable_call_credentials(0)
      ->mutable_from_plugin()
      ->mutable_typed_config()
      ->set_value(Base64::decode("Egt4LXRva2VuLWJpbgo1CjMvdmFyL3J1bi9zZWNyZXRzL2t1YmVybmV0ZXMuaW8vc"
                                 "2VydmljZWFjY291bnQvdG9rZW4="));
  auto secret_provider2 =
      secret_manager->findOrCreateTlsCertificateProvider(config_source, "abc.com", secret_context);

  API_NO_BOOST(envoy::config::grpc_credential::v2alpha::FileBasedMetadataConfig)
  file_based_metadata_config;
  TestUtility::loadFromYaml(R"(
header_key: x-token-bin
secret_data:
  filename: "/var/run/secrets/kubernetes.io/serviceaccount/token"
  )",
                            file_based_metadata_config);
  config_source.mutable_api_config_source()
      ->mutable_grpc_services(0)
      ->mutable_google_grpc()
      ->mutable_call_credentials(0)
      ->mutable_from_plugin()
      ->mutable_typed_config()
      ->PackFrom(file_based_metadata_config);
  auto secret_provider3 =
      secret_manager->findOrCreateTlsCertificateProvider(config_source, "abc.com", secret_context);

  EXPECT_EQ(secret_provider1, secret_provider2);
  EXPECT_EQ(secret_provider2, secret_provider3);
}

TEST_F(SecretManagerImplTest, SdsDynamicSecretUpdateSuccess) {
  Server::MockInstance server;
  std::unique_ptr<SecretManager> secret_manager(new SecretManagerImpl(config_tracker_));

  NiceMock<Server::Configuration::MockTransportSocketFactoryContext> secret_context;

  envoy::config::core::v3alpha::ConfigSource config_source;
  NiceMock<LocalInfo::MockLocalInfo> local_info;
  NiceMock<Event::MockDispatcher> dispatcher;
  NiceMock<Runtime::MockRandomGenerator> random;
  Stats::IsolatedStoreImpl stats;
  NiceMock<Init::MockManager> init_manager;
  NiceMock<Init::ExpectableWatcherImpl> init_watcher;
  Init::TargetHandlePtr init_target_handle;
  EXPECT_CALL(init_manager, add(_))
      .WillOnce(Invoke([&init_target_handle](const Init::Target& target) {
        init_target_handle = target.createHandle("test");
      }));
  EXPECT_CALL(secret_context, stats()).WillOnce(ReturnRef(stats));
  EXPECT_CALL(secret_context, initManager()).WillRepeatedly(Return(&init_manager));
  EXPECT_CALL(secret_context, dispatcher()).WillRepeatedly(ReturnRef(dispatcher));
  EXPECT_CALL(secret_context, localInfo()).WillOnce(ReturnRef(local_info));

  auto secret_provider =
      secret_manager->findOrCreateTlsCertificateProvider(config_source, "abc.com", secret_context);
  const std::string yaml =
      R"EOF(
name: "abc.com"
tls_certificate:
  certificate_chain:
    filename: "{{ test_rundir }}/test/extensions/transport_sockets/tls/test_data/selfsigned_cert.pem"
  private_key:
    filename: "{{ test_rundir }}/test/extensions/transport_sockets/tls/test_data/selfsigned_key.pem"
)EOF";
  envoy::extensions::transport_sockets::tls::v3alpha::Secret typed_secret;
  TestUtility::loadFromYaml(TestEnvironment::substitute(yaml), typed_secret);
  Protobuf::RepeatedPtrField<ProtobufWkt::Any> secret_resources;
  secret_resources.Add()->PackFrom(typed_secret);
  init_target_handle->initialize(init_watcher);
  secret_context.cluster_manager_.subscription_factory_.callbacks_->onConfigUpdate(secret_resources,
                                                                                   "");
  Ssl::TlsCertificateConfigImpl tls_config(*secret_provider->secret(), nullptr, *api_);
  const std::string cert_pem =
      "{{ test_rundir }}/test/extensions/transport_sockets/tls/test_data/selfsigned_cert.pem";
  EXPECT_EQ(TestEnvironment::readFileToStringForTest(TestEnvironment::substitute(cert_pem)),
            tls_config.certificateChain());
  const std::string key_pem =
      "{{ test_rundir }}/test/extensions/transport_sockets/tls/test_data/selfsigned_key.pem";
  EXPECT_EQ(TestEnvironment::readFileToStringForTest(TestEnvironment::substitute(key_pem)),
            tls_config.privateKey());
}

TEST_F(SecretManagerImplTest, ConfigDumpHandler) {
  Server::MockInstance server;
  auto secret_manager = std::make_unique<SecretManagerImpl>(config_tracker_);
  time_system_.setSystemTime(std::chrono::milliseconds(1234567891234));

  NiceMock<Server::Configuration::MockTransportSocketFactoryContext> secret_context;

  envoy::config::core::v3alpha::ConfigSource config_source;
  NiceMock<LocalInfo::MockLocalInfo> local_info;
  NiceMock<Event::MockDispatcher> dispatcher;
  NiceMock<Runtime::MockRandomGenerator> random;
  Stats::IsolatedStoreImpl stats;
  NiceMock<Init::MockManager> init_manager;
  NiceMock<Init::ExpectableWatcherImpl> init_watcher;
  Init::TargetHandlePtr init_target_handle;
  EXPECT_CALL(init_manager, add(_))
      .WillRepeatedly(Invoke([&init_target_handle](const Init::Target& target) {
        init_target_handle = target.createHandle("test");
      }));
  EXPECT_CALL(secret_context, stats()).WillRepeatedly(ReturnRef(stats));
  EXPECT_CALL(secret_context, initManager()).WillRepeatedly(Return(&init_manager));
  EXPECT_CALL(secret_context, dispatcher()).WillRepeatedly(ReturnRef(dispatcher));
  EXPECT_CALL(secret_context, localInfo()).WillRepeatedly(ReturnRef(local_info));

  auto secret_provider =
      secret_manager->findOrCreateTlsCertificateProvider(config_source, "abc.com", secret_context);
  const std::string yaml =
      R"EOF(
name: "abc.com"
tls_certificate:
  certificate_chain:
    inline_string: "DUMMY_INLINE_BYTES_FOR_CERT_CHAIN"
  private_key:
    inline_string: "DUMMY_INLINE_BYTES_FOR_PRIVATE_KEY"
  password:
    inline_string: "DUMMY_PASSWORD"
)EOF";
  envoy::extensions::transport_sockets::tls::v3alpha::Secret typed_secret;
  TestUtility::loadFromYaml(TestEnvironment::substitute(yaml), typed_secret);
  Protobuf::RepeatedPtrField<ProtobufWkt::Any> secret_resources;
  secret_resources.Add()->PackFrom(typed_secret);
  init_target_handle->initialize(init_watcher);
  secret_context.cluster_manager_.subscription_factory_.callbacks_->onConfigUpdate(secret_resources,
                                                                                   "keycert-v1");
  Ssl::TlsCertificateConfigImpl tls_config(*secret_provider->secret(), nullptr, *api_);
  EXPECT_EQ("DUMMY_INLINE_BYTES_FOR_CERT_CHAIN", tls_config.certificateChain());
  EXPECT_EQ("DUMMY_INLINE_BYTES_FOR_PRIVATE_KEY", tls_config.privateKey());
  EXPECT_EQ("DUMMY_PASSWORD", tls_config.password());

  // Private key and password are removed.
  const std::string expected_secrets_config_dump = R"EOF(
dynamic_active_secrets:
- name: "abc.com"
  version_info: "keycert-v1"
  last_updated:
    seconds: 1234567891
    nanos: 234000000
  secret:
    "@type": type.googleapis.com/envoy.extensions.transport_sockets.tls.v3alpha.Secret
    name: "abc.com"
    tls_certificate:
      certificate_chain:
        inline_string: "DUMMY_INLINE_BYTES_FOR_CERT_CHAIN"
      private_key:
        inline_string: "[redacted]"
      password:
        inline_string: "[redacted]"
)EOF";
  checkConfigDump(expected_secrets_config_dump);

  // Add a dynamic tls validation context provider.
  time_system_.setSystemTime(std::chrono::milliseconds(1234567899000));
  auto context_secret_provider = secret_manager->findOrCreateCertificateValidationContextProvider(
      config_source, "abc.com.validation", secret_context);
  const std::string validation_yaml = R"EOF(
name: "abc.com.validation"
validation_context:
  trusted_ca:
    inline_string: "DUMMY_INLINE_STRING_TRUSTED_CA" 
)EOF";
  TestUtility::loadFromYaml(TestEnvironment::substitute(validation_yaml), typed_secret);
  secret_resources.Clear();
  secret_resources.Add()->PackFrom(typed_secret);

  init_target_handle->initialize(init_watcher);
  secret_context.cluster_manager_.subscription_factory_.callbacks_->onConfigUpdate(
      secret_resources, "validation-context-v1");
  Ssl::CertificateValidationContextConfigImpl cert_validation_context(
      *context_secret_provider->secret(), *api_);
  EXPECT_EQ("DUMMY_INLINE_STRING_TRUSTED_CA", cert_validation_context.caCert());
  const std::string updated_config_dump = R"EOF(
dynamic_active_secrets:
- name: "abc.com"
  version_info: "keycert-v1"
  last_updated:
    seconds: 1234567891
    nanos: 234000000
  secret:
    "@type": type.googleapis.com/envoy.extensions.transport_sockets.tls.v3alpha.Secret
    name: "abc.com"
    tls_certificate:
      certificate_chain:
        inline_string: "DUMMY_INLINE_BYTES_FOR_CERT_CHAIN"
      private_key:
        inline_string: "[redacted]"
      password:
        inline_string: "[redacted]"
- name: "abc.com.validation" 
  version_info: "validation-context-v1"
  last_updated:
    seconds: 1234567899
  secret:
    "@type": type.googleapis.com/envoy.extensions.transport_sockets.tls.v3alpha.Secret
    name: "abc.com.validation"
    validation_context:
      trusted_ca:
        inline_string: "DUMMY_INLINE_STRING_TRUSTED_CA" 
)EOF";
  checkConfigDump(updated_config_dump);

  // Add a dynamic tls session ticket encryption keys context provider.
  time_system_.setSystemTime(std::chrono::milliseconds(1234567899000));
  auto stek_secret_provider = secret_manager->findOrCreateTlsSessionTicketKeysContextProvider(
      config_source, "abc.com.stek", secret_context);
  const std::string stek_yaml = R"EOF(
name: "abc.com.stek"
session_ticket_keys:
  keys:
    - filename: "{{ test_rundir }}/test/extensions/transport_sockets/tls/test_data/ticket_key_a"
    - inline_string: "DUMMY_INLINE_STRING"
    - inline_bytes: "RFVNTVlfSU5MSU5FX0JZVEVT"
)EOF";
  TestUtility::loadFromYaml(TestEnvironment::substitute(stek_yaml), typed_secret);
  secret_resources.Clear();
  secret_resources.Add()->PackFrom(typed_secret);

  init_target_handle->initialize(init_watcher);
  secret_context.cluster_manager_.subscription_factory_.callbacks_->onConfigUpdate(
      secret_resources, "stek-context-v1");
  EXPECT_EQ(stek_secret_provider->secret()->keys()[1].inline_string(), "DUMMY_INLINE_STRING");

  const std::string updated_once_more_config_dump = R"EOF(
dynamic_active_secrets:
- name: "abc.com"
  version_info: "keycert-v1"
  last_updated:
    seconds: 1234567891
    nanos: 234000000
  secret:
    "@type": type.googleapis.com/envoy.extensions.transport_sockets.tls.v3alpha.Secret
    name: "abc.com"
    tls_certificate:
      certificate_chain:
        inline_string: "DUMMY_INLINE_BYTES_FOR_CERT_CHAIN"
      private_key:
        inline_string: "[redacted]"
      password:
        inline_string: "[redacted]"
- name: "abc.com.validation" 
  version_info: "validation-context-v1"
  last_updated:
    seconds: 1234567899
  secret:
    "@type": type.googleapis.com/envoy.extensions.transport_sockets.tls.v3alpha.Secret
    name: "abc.com.validation"
    validation_context:
      trusted_ca:
        inline_string: "DUMMY_INLINE_STRING_TRUSTED_CA" 
- name: "abc.com.stek" 
  version_info: "stek-context-v1"
  last_updated:
    seconds: 1234567899
  secret:
    "@type": type.googleapis.com/envoy.extensions.transport_sockets.tls.v3alpha.Secret
    name: "abc.com.stek"
    session_ticket_keys:
      keys:
        - filename: "[redacted]"
        - inline_string: "[redacted]"
        - inline_bytes: "W3JlZGFjdGVkXQ=="
)EOF";
  checkConfigDump(TestEnvironment::substitute(updated_once_more_config_dump));
}

TEST_F(SecretManagerImplTest, ConfigDumpHandlerWarmingSecrets) {
  Server::MockInstance server;
  auto secret_manager = std::make_unique<SecretManagerImpl>(config_tracker_);
  time_system_.setSystemTime(std::chrono::milliseconds(1234567891234));

  NiceMock<Server::Configuration::MockTransportSocketFactoryContext> secret_context;

  envoy::config::core::v3alpha::ConfigSource config_source;
  NiceMock<LocalInfo::MockLocalInfo> local_info;
  NiceMock<Event::MockDispatcher> dispatcher;
  NiceMock<Runtime::MockRandomGenerator> random;
  Stats::IsolatedStoreImpl stats;
  NiceMock<Init::MockManager> init_manager;
  NiceMock<Init::ExpectableWatcherImpl> init_watcher;
  Init::TargetHandlePtr init_target_handle;
  EXPECT_CALL(init_manager, add(_))
      .WillRepeatedly(Invoke([&init_target_handle](const Init::Target& target) {
        init_target_handle = target.createHandle("test");
      }));
  EXPECT_CALL(secret_context, stats()).WillRepeatedly(ReturnRef(stats));
  EXPECT_CALL(secret_context, initManager()).WillRepeatedly(Return(&init_manager));
  EXPECT_CALL(secret_context, dispatcher()).WillRepeatedly(ReturnRef(dispatcher));
  EXPECT_CALL(secret_context, localInfo()).WillRepeatedly(ReturnRef(local_info));

  auto secret_provider =
      secret_manager->findOrCreateTlsCertificateProvider(config_source, "abc.com", secret_context);
  const std::string expected_secrets_config_dump = R"EOF(
dynamic_warming_secrets:
- name: "abc.com"
  version_info: "uninitialized"
  last_updated:
    seconds: 1234567891
    nanos: 234000000
  secret:
    "@type": type.googleapis.com/envoy.extensions.transport_sockets.tls.v3alpha.Secret
    name: "abc.com"
  )EOF";
  checkConfigDump(expected_secrets_config_dump);

  time_system_.setSystemTime(std::chrono::milliseconds(1234567899000));
  auto context_secret_provider = secret_manager->findOrCreateCertificateValidationContextProvider(
      config_source, "abc.com.validation", secret_context);
  init_target_handle->initialize(init_watcher);
  const std::string updated_config_dump = R"EOF(
dynamic_warming_secrets:
- name: "abc.com"
  version_info: "uninitialized"
  last_updated:
    seconds: 1234567891
    nanos: 234000000
  secret:
    "@type": type.googleapis.com/envoy.extensions.transport_sockets.tls.v3alpha.Secret
    name: "abc.com"
- name: "abc.com.validation"
  version_info: "uninitialized"
  last_updated:
    seconds: 1234567899
  secret:
    "@type": type.googleapis.com/envoy.extensions.transport_sockets.tls.v3alpha.Secret
    name: "abc.com.validation"
)EOF";
  checkConfigDump(updated_config_dump);

  time_system_.setSystemTime(std::chrono::milliseconds(1234567899000));
  auto stek_secret_provider = secret_manager->findOrCreateTlsSessionTicketKeysContextProvider(
      config_source, "abc.com.stek", secret_context);
  init_target_handle->initialize(init_watcher);
  const std::string updated_once_more_config_dump = R"EOF(
dynamic_warming_secrets:
- name: "abc.com"
  version_info: "uninitialized"
  last_updated:
    seconds: 1234567891
    nanos: 234000000
  secret:
    "@type": type.googleapis.com/envoy.extensions.transport_sockets.tls.v3alpha.Secret
    name: "abc.com"
- name: "abc.com.validation"
  version_info: "uninitialized"
  last_updated:
    seconds: 1234567899
  secret:
    "@type": type.googleapis.com/envoy.extensions.transport_sockets.tls.v3alpha.Secret
    name: "abc.com.validation"
- name: "abc.com.stek"
  version_info: "uninitialized"
  last_updated:
    seconds: 1234567899
  secret:
    "@type": type.googleapis.com/envoy.extensions.transport_sockets.tls.v3alpha.Secret
    name: "abc.com.stek"
)EOF";
  checkConfigDump(updated_once_more_config_dump);
}

TEST_F(SecretManagerImplTest, ConfigDumpHandlerStaticSecrets) {
  Server::MockInstance server;
  auto secret_manager = std::make_unique<SecretManagerImpl>(config_tracker_);
  time_system_.setSystemTime(std::chrono::milliseconds(1234567891234));

  NiceMock<Server::Configuration::MockTransportSocketFactoryContext> secret_context;

  envoy::config::core::v3alpha::ConfigSource config_source;
  NiceMock<LocalInfo::MockLocalInfo> local_info;
  NiceMock<Event::MockDispatcher> dispatcher;
  NiceMock<Runtime::MockRandomGenerator> random;
  Stats::IsolatedStoreImpl stats;
  NiceMock<Init::MockManager> init_manager;
  NiceMock<Init::ExpectableWatcherImpl> init_watcher;
  Init::TargetHandlePtr init_target_handle;
  EXPECT_CALL(init_manager, add(_))
      .WillRepeatedly(Invoke([&init_target_handle](const Init::Target& target) {
        init_target_handle = target.createHandle("test");
      }));
  EXPECT_CALL(secret_context, stats()).WillRepeatedly(ReturnRef(stats));
  EXPECT_CALL(secret_context, initManager()).WillRepeatedly(Return(&init_manager));
  EXPECT_CALL(secret_context, dispatcher()).WillRepeatedly(ReturnRef(dispatcher));
  EXPECT_CALL(secret_context, localInfo()).WillRepeatedly(ReturnRef(local_info));

  const std::string tls_certificate =
      R"EOF(
name: "abc.com"
tls_certificate:
  certificate_chain:
    inline_string: "DUMMY_INLINE_BYTES_FOR_CERT_CHAIN"
  private_key:
    inline_string: "DUMMY_INLINE_BYTES_FOR_PRIVATE_KEY"
  password:
    inline_string: "DUMMY_PASSWORD"
)EOF";
  envoy::extensions::transport_sockets::tls::v3alpha::Secret tls_cert_secret;
  TestUtility::loadFromYaml(TestEnvironment::substitute(tls_certificate), tls_cert_secret);
  secret_manager->addStaticSecret(tls_cert_secret);
  TestUtility::loadFromYaml(TestEnvironment::substitute(R"EOF(
name: "abc.com.nopassword"
tls_certificate:
  certificate_chain:
    inline_string: "DUMMY_INLINE_BYTES_FOR_CERT_CHAIN"
  private_key:
    inline_string: "DUMMY_INLINE_BYTES_FOR_PRIVATE_KEY"
)EOF"),
                            tls_cert_secret);
  secret_manager->addStaticSecret(tls_cert_secret);
  const std::string expected_config_dump = R"EOF(
static_secrets:
- name: "abc.com.nopassword"
  secret:
    "@type": type.googleapis.com/envoy.extensions.transport_sockets.tls.v3alpha.Secret
    name: "abc.com.nopassword"
    tls_certificate:
      certificate_chain:
        inline_string: "DUMMY_INLINE_BYTES_FOR_CERT_CHAIN"
      private_key:
        inline_string: "[redacted]"
- name: "abc.com" 
  secret:
    "@type": type.googleapis.com/envoy.extensions.transport_sockets.tls.v3alpha.Secret
    name: "abc.com"
    tls_certificate:
      certificate_chain:
        inline_string: "DUMMY_INLINE_BYTES_FOR_CERT_CHAIN"
      private_key:
        inline_string: "[redacted]"
      password:
        inline_string: "[redacted]"
)EOF";
  checkConfigDump(expected_config_dump);
}

<<<<<<< HEAD
=======
TEST_F(SecretManagerImplTest, ConfigDumpNotRedactFilenamePrivateKey) {
  Server::MockInstance server;
  auto secret_manager = std::make_unique<SecretManagerImpl>(config_tracker_);
  time_system_.setSystemTime(std::chrono::milliseconds(1234567891234));
  NiceMock<Server::Configuration::MockTransportSocketFactoryContext> secret_context;
  envoy::config::core::v3alpha::ConfigSource config_source;
  NiceMock<LocalInfo::MockLocalInfo> local_info;
  NiceMock<Event::MockDispatcher> dispatcher;
  NiceMock<Runtime::MockRandomGenerator> random;
  Stats::IsolatedStoreImpl stats;
  NiceMock<Init::MockManager> init_manager;
  NiceMock<Init::ExpectableWatcherImpl> init_watcher;
  Init::TargetHandlePtr init_target_handle;
  EXPECT_CALL(init_manager, add(_))
      .WillRepeatedly(Invoke([&init_target_handle](const Init::Target& target) {
        init_target_handle = target.createHandle("test");
      }));
  EXPECT_CALL(secret_context, stats()).WillRepeatedly(ReturnRef(stats));
  EXPECT_CALL(secret_context, initManager()).WillRepeatedly(Return(&init_manager));
  EXPECT_CALL(secret_context, dispatcher()).WillRepeatedly(ReturnRef(dispatcher));
  EXPECT_CALL(secret_context, localInfo()).WillRepeatedly(ReturnRef(local_info));

  const std::string tls_certificate = R"EOF(
name: "abc.com"
tls_certificate:
  certificate_chain:
    inline_string: "DUMMY_INLINE_BYTES_FOR_CERT_CHAIN"
  private_key:
    inline_string: "DUMMY_INLINE_BYTES_FOR_PRIVATE_KEY"
  password:
    filename: "/etc/certs/password"
)EOF";
  envoy::extensions::transport_sockets::tls::v3alpha::Secret tls_cert_secret;
  TestUtility::loadFromYaml(TestEnvironment::substitute(tls_certificate), tls_cert_secret);
  secret_manager->addStaticSecret(tls_cert_secret);
  const std::string expected_config_dump = R"EOF(
static_secrets:
- name: "abc.com" 
  secret:
    "@type": type.googleapis.com/envoy.extensions.transport_sockets.tls.v3alpha.Secret
    name: "abc.com"
    tls_certificate:
      certificate_chain:
        inline_string: "DUMMY_INLINE_BYTES_FOR_CERT_CHAIN"
      private_key:
        inline_string: "[redacted]"
      password:
        filename: "/etc/certs/password"
)EOF";
  checkConfigDump(expected_config_dump);
}

>>>>>>> 233838a3
TEST_F(SecretManagerImplTest, ConfigDumpHandlerStaticValidationContext) {
  Server::MockInstance server;
  auto secret_manager = std::make_unique<SecretManagerImpl>(config_tracker_);
  time_system_.setSystemTime(std::chrono::milliseconds(1234567891234));
  NiceMock<Server::Configuration::MockTransportSocketFactoryContext> secret_context;
  envoy::config::core::v3alpha::ConfigSource config_source;
  NiceMock<LocalInfo::MockLocalInfo> local_info;
  NiceMock<Event::MockDispatcher> dispatcher;
  NiceMock<Runtime::MockRandomGenerator> random;
  Stats::IsolatedStoreImpl stats;
  NiceMock<Init::MockManager> init_manager;
  NiceMock<Init::ExpectableWatcherImpl> init_watcher;
  Init::TargetHandlePtr init_target_handle;
  EXPECT_CALL(init_manager, add(_))
      .WillRepeatedly(Invoke([&init_target_handle](const Init::Target& target) {
        init_target_handle = target.createHandle("test");
      }));
  EXPECT_CALL(secret_context, stats()).WillRepeatedly(ReturnRef(stats));
  EXPECT_CALL(secret_context, initManager()).WillRepeatedly(Return(&init_manager));
  EXPECT_CALL(secret_context, dispatcher()).WillRepeatedly(ReturnRef(dispatcher));
  EXPECT_CALL(secret_context, localInfo()).WillRepeatedly(ReturnRef(local_info));

  const std::string validation_context =
      R"EOF(
name: "abc.com.validation"
validation_context:
  trusted_ca:
    inline_string: "DUMMY_INLINE_STRING_TRUSTED_CA"
)EOF";
  envoy::extensions::transport_sockets::tls::v3alpha::Secret validation_secret;
  TestUtility::loadFromYaml(TestEnvironment::substitute(validation_context), validation_secret);
  secret_manager->addStaticSecret(validation_secret);
  const std::string expected_config_dump = R"EOF(
static_secrets:
- name: "abc.com.validation"
  secret:
    "@type": type.googleapis.com/envoy.extensions.transport_sockets.tls.v3alpha.Secret
    name: "abc.com.validation"
    validation_context:
      trusted_ca:
        inline_string: "DUMMY_INLINE_STRING_TRUSTED_CA"
)EOF";
  checkConfigDump(expected_config_dump);
}

TEST_F(SecretManagerImplTest, ConfigDumpHandlerStaticSessionTicketsContext) {
  Server::MockInstance server;
  auto secret_manager = std::make_unique<SecretManagerImpl>(config_tracker_);
  time_system_.setSystemTime(std::chrono::milliseconds(1234567891234));
  NiceMock<Server::Configuration::MockTransportSocketFactoryContext> secret_context;
  envoy::config::core::v3alpha::ConfigSource config_source;
  NiceMock<LocalInfo::MockLocalInfo> local_info;
  NiceMock<Event::MockDispatcher> dispatcher;
  NiceMock<Runtime::MockRandomGenerator> random;
  Stats::IsolatedStoreImpl stats;
  NiceMock<Init::MockManager> init_manager;
  NiceMock<Init::ExpectableWatcherImpl> init_watcher;
  Init::TargetHandlePtr init_target_handle;
  EXPECT_CALL(init_manager, add(_))
      .WillRepeatedly(Invoke([&init_target_handle](const Init::Target& target) {
        init_target_handle = target.createHandle("test");
      }));
  EXPECT_CALL(secret_context, stats()).WillRepeatedly(ReturnRef(stats));
  EXPECT_CALL(secret_context, initManager()).WillRepeatedly(Return(&init_manager));
  EXPECT_CALL(secret_context, dispatcher()).WillRepeatedly(ReturnRef(dispatcher));
  EXPECT_CALL(secret_context, localInfo()).WillRepeatedly(ReturnRef(local_info));

  const std::string stek_context =
      R"EOF(
name: "abc.com.stek"
session_ticket_keys:
  keys:
    - filename: "{{ test_rundir }}/test/extensions/transport_sockets/tls/test_data/ticket_key_a"
    - inline_string: "DUMMY_INLINE_STRING"
    - inline_bytes: "RFVNTVlfSU5MSU5FX0JZVEVT"
)EOF";
  envoy::extensions::transport_sockets::tls::v3alpha::Secret stek_secret;
  TestUtility::loadFromYaml(TestEnvironment::substitute(stek_context), stek_secret);
  secret_manager->addStaticSecret(stek_secret);
  const std::string expected_config_dump = R"EOF(
static_secrets:
- name: "abc.com.stek"
  secret:
    "@type": type.googleapis.com/envoy.extensions.transport_sockets.tls.v3alpha.Secret
    name: "abc.com.stek"
    session_ticket_keys:
      keys:
        - filename: "[redacted]"
        - inline_string: "[redacted]"
        - inline_bytes: "W3JlZGFjdGVkXQ=="
)EOF";
  checkConfigDump(TestEnvironment::substitute(expected_config_dump));
}

} // namespace
} // namespace Secret
} // namespace Envoy<|MERGE_RESOLUTION|>--- conflicted
+++ resolved
@@ -691,61 +691,6 @@
   checkConfigDump(expected_config_dump);
 }
 
-<<<<<<< HEAD
-=======
-TEST_F(SecretManagerImplTest, ConfigDumpNotRedactFilenamePrivateKey) {
-  Server::MockInstance server;
-  auto secret_manager = std::make_unique<SecretManagerImpl>(config_tracker_);
-  time_system_.setSystemTime(std::chrono::milliseconds(1234567891234));
-  NiceMock<Server::Configuration::MockTransportSocketFactoryContext> secret_context;
-  envoy::config::core::v3alpha::ConfigSource config_source;
-  NiceMock<LocalInfo::MockLocalInfo> local_info;
-  NiceMock<Event::MockDispatcher> dispatcher;
-  NiceMock<Runtime::MockRandomGenerator> random;
-  Stats::IsolatedStoreImpl stats;
-  NiceMock<Init::MockManager> init_manager;
-  NiceMock<Init::ExpectableWatcherImpl> init_watcher;
-  Init::TargetHandlePtr init_target_handle;
-  EXPECT_CALL(init_manager, add(_))
-      .WillRepeatedly(Invoke([&init_target_handle](const Init::Target& target) {
-        init_target_handle = target.createHandle("test");
-      }));
-  EXPECT_CALL(secret_context, stats()).WillRepeatedly(ReturnRef(stats));
-  EXPECT_CALL(secret_context, initManager()).WillRepeatedly(Return(&init_manager));
-  EXPECT_CALL(secret_context, dispatcher()).WillRepeatedly(ReturnRef(dispatcher));
-  EXPECT_CALL(secret_context, localInfo()).WillRepeatedly(ReturnRef(local_info));
-
-  const std::string tls_certificate = R"EOF(
-name: "abc.com"
-tls_certificate:
-  certificate_chain:
-    inline_string: "DUMMY_INLINE_BYTES_FOR_CERT_CHAIN"
-  private_key:
-    inline_string: "DUMMY_INLINE_BYTES_FOR_PRIVATE_KEY"
-  password:
-    filename: "/etc/certs/password"
-)EOF";
-  envoy::extensions::transport_sockets::tls::v3alpha::Secret tls_cert_secret;
-  TestUtility::loadFromYaml(TestEnvironment::substitute(tls_certificate), tls_cert_secret);
-  secret_manager->addStaticSecret(tls_cert_secret);
-  const std::string expected_config_dump = R"EOF(
-static_secrets:
-- name: "abc.com" 
-  secret:
-    "@type": type.googleapis.com/envoy.extensions.transport_sockets.tls.v3alpha.Secret
-    name: "abc.com"
-    tls_certificate:
-      certificate_chain:
-        inline_string: "DUMMY_INLINE_BYTES_FOR_CERT_CHAIN"
-      private_key:
-        inline_string: "[redacted]"
-      password:
-        filename: "/etc/certs/password"
-)EOF";
-  checkConfigDump(expected_config_dump);
-}
-
->>>>>>> 233838a3
 TEST_F(SecretManagerImplTest, ConfigDumpHandlerStaticValidationContext) {
   Server::MockInstance server;
   auto secret_manager = std::make_unique<SecretManagerImpl>(config_tracker_);
