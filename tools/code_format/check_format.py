#!/usr/bin/env python3

import argparse
import functools
import logging
import multiprocessing
import os
import pathlib
import re
import shutil
import stat
import subprocess
import sys
import traceback
<<<<<<< HEAD
=======
import shutil
from functools import cached_property
from typing import Callable, Dict, List, Pattern, Tuple, Union

>>>>>>> 073ed39f
# The way this script is currently used (ie no bazel) it relies on system deps.
# As `pyyaml` is present in `envoy-build-ubuntu` it should be safe to use here.
import yaml
from functools import cached_property
from typing import Callable
from typing import Dict
from typing import List
from typing import Pattern
from typing import Tuple

import paths

logger = logging.getLogger(__name__)


class FormatConfig:
    """Provides a format config object based on parsed YAML config."""

    def __init__(self, path: str) -> None:
        self.path = path

    def __getitem__(self, k):
        return self.config.__getitem__(k)

    @cached_property
    def buildifier_path(self) -> str:
        """Path to the buildifer binary."""
        return paths.get_buildifier()

    @cached_property
    def buildozer_path(self) -> str:
        """Path to the buildozer binary."""
        return paths.get_buildozer()

    @cached_property
    def clang_format_path(self) -> str:
        """Path to the clang-format binary."""
        return os.getenv("CLANG_FORMAT", "clang-format-14")

    @cached_property
    def config(self) -> Dict:
        """Parsed YAML config."""
        # TODO(phlax): Ensure the YAML is valid/well-formed."""
        return yaml.safe_load(pathlib.Path(self.path).read_text())

    @cached_property
    def dir_order(self) -> List[str]:
        """Expected order of includes in code."""
        return self["dir_order"]

    @cached_property
    def paths(self) -> Dict[str, Union[Tuple[str, ...], Dict[str, Tuple[str, ...]]]]:
        """Mapping of named paths."""
        paths = self._normalize("paths", cb=lambda paths: tuple(f"./{p}" for p in paths))
        paths["build_fixer_py"] = self._build_fixer_path
        paths["header_order_py"] = self._header_order_path
        return paths

    @cached_property
    def re(self) -> Dict[str, Pattern[str]]:
        """Mapping of named regular expressions."""
        return {k: re.compile(v) for k, v in self["re"].items()}

    @cached_property
    def re_multiline(self) -> Dict[str, Pattern[str]]:
        """Mapping of named multi-line regular expressions."""
        return {k: re.compile(v, re.MULTILINE) for k, v in self["re_multiline"].items()}

    @cached_property
    def replacements(self) -> Dict[str, str]:
        """Mapping of subsitutions to be replaced in code."""
        return self["replacements"]

    @cached_property
    def suffixes(self) -> Dict[str, Union[Tuple[str, ...], Dict[str, Tuple[str, ...]]]]:
        """Mapping of named file suffixes for target files."""
        return self._normalize("suffixes")

    @property
    def _build_fixer_path(self) -> str:
        return os.path.join(os.path.dirname(os.path.abspath(sys.argv[0])), "envoy_build_fixer.py")

    @property
    def _header_order_path(self) -> str:
        return os.path.join(os.path.dirname(os.path.abspath(sys.argv[0])), "header_order.py")

    def _normalize(
            self,
            config_type: str,
            cb: Callable = tuple) -> Dict[str, Union[Tuple[str, ...], Dict[str, Tuple[str, ...]]]]:
        config = {}
        for k, v in self[config_type].items():
            if isinstance(v, dict):
                config[k] = {}
                for key in ("include", "exclude"):
                    if key in v:
                        config[k][key] = cb(v[key])
            else:
                config[k] = cb(v)
        return config


class FormatChecker:

    def __init__(self, args):
        self.args = args
        self.config_path = args.config_path
        self.operation_type = args.operation_type
        self.target_path = args.target_path
        self.api_prefix = args.api_prefix
        self.envoy_build_rule_check = not args.skip_envoy_build_rule_check
        self._include_dir_order = args.include_dir_order

    @cached_property
    def build_fixer_check_excluded_paths(self):
        return (
            tuple(self.args.build_fixer_check_excluded_paths)
            + self.config.paths["build_fixer"]["exclude"])

    @cached_property
    def config(self) -> FormatConfig:
        return FormatConfig(self.config_path)

    @cached_property
    def include_dir_order(self):
        return ",".join(
            self._include_dir_order if self._include_dir_order else self.config["dir_order"])

    @property
    def namespace_check(self):
        return self.args.namespace_check

    @cached_property
    def namespace_check_excluded_paths(self):
        return (
            tuple(self.args.namespace_check_excluded_paths)
            + self.config.paths["namespace_check"]["exclude"])

    @cached_property
    def namespace_re(self):
        return re.compile("^\s*namespace\s+%s\s*{" % self.namespace_check, re.MULTILINE)

    # Map a line transformation function across each line of a file,
    # writing the result lines as requested.
    # If there is a clang format nesting or mismatch error, return the first occurrence
    def evaluate_lines(self, path, line_xform, write=True):
        error_message = None
        format_flag = True
        output_lines = []
        for line_number, line in enumerate(self.read_lines(path)):
            if line.find("// clang-format off") != -1:
                if not format_flag and error_message is None:
                    error_message = "%s:%d: %s" % (path, line_number + 1, "clang-format nested off")
                format_flag = False
            if line.find("// clang-format on") != -1:
                if format_flag and error_message is None:
                    error_message = "%s:%d: %s" % (path, line_number + 1, "clang-format nested on")
                format_flag = True
            if format_flag:
                output_lines.append(line_xform(line, line_number))
            else:
                output_lines.append(line)
        # We used to use fileinput in the older Python 2.7 script, but this doesn't do
        # inplace mode and UTF-8 in Python 3, so doing it the manual way.
        if write:
            pathlib.Path(path).write_text('\n'.join(output_lines), encoding='utf-8')
        if not format_flag and error_message is None:
            error_message = "%s:%d: %s" % (path, line_number + 1, "clang-format remains off")
        return error_message

    # Obtain all the lines in a given file.
    def read_lines(self, path):
        with open(path) as f:
            for l in f:
                yield l[:-1]
        yield ""

    # Read a UTF-8 encoded file as a str.
    def read_file(self, path):
        return pathlib.Path(path).read_text(encoding='utf-8')

    # look_path searches for the given executable in all directories in PATH
    # environment variable. If it cannot be found, empty string is returned.
    def look_path(self, executable):
        if executable is None:
            return ''
        return shutil.which(executable) or ''

    # path_exists checks whether the given path exists. This function assumes that
    # the path is absolute and evaluates environment variables.
    def path_exists(self, executable):
        if executable is None:
            return False
        return os.path.exists(os.path.expandvars(executable))

    # executable_by_others checks whether the given path has execute permission for
    # others.
    def executable_by_others(self, executable):
        st = os.stat(os.path.expandvars(executable))
        return bool(st.st_mode & stat.S_IXOTH)

    # Check whether all needed external tools (clang-format, buildifier, buildozer) are
    # available.
    def check_tools(self):
        error_messages = []

        clang_format_abs_path = self.look_path(self.config.clang_format_path)
        if clang_format_abs_path:
            if not self.executable_by_others(clang_format_abs_path):
                error_messages.append(
                    "command {} exists, but cannot be executed by other "
                    "users".format(self.config.clang_format_path))
        else:
            error_messages.append(
                "Command {} not found. If you have clang-format in version 12.x.x "
                "installed, but the binary name is different or it's not available in "
                "PATH, please use CLANG_FORMAT environment variable to specify the path. "
                "Examples:\n"
                "    export CLANG_FORMAT=clang-format-14.0.0\n"
                "    export CLANG_FORMAT=/opt/bin/clang-format-14\n"
                "    export CLANG_FORMAT=/usr/local/opt/llvm@14/bin/clang-format".format(
                    self.config.clang_format_path))

        def check_bazel_tool(name, path, var):
            bazel_tool_abs_path = self.look_path(path)
            if bazel_tool_abs_path:
                if not self.executable_by_others(bazel_tool_abs_path):
                    error_messages.append(
                        "command {} exists, but cannot be executed by other "
                        "users".format(path))
            elif self.path_exists(path):
                if not self.executable_by_others(path):
                    error_messages.append(
                        "command {} exists, but cannot be executed by other "
                        "users".format(path))
            else:

                error_messages.append(
                    "Command {} not found. If you have {} installed, but the binary "
                    "name is different or it's not available in $GOPATH/bin, please use "
                    "{} environment variable to specify the path. Example:\n"
                    "    export {}=`which {}`\n"
                    "If you don't have {} installed, you can install it by:\n"
                    "    go get -u github.com/bazelbuild/buildtools/{}".format(
                        path, name, var, var, name, name, name))

        check_bazel_tool('buildifier', self.config.buildifier_path, 'BUILDIFIER_BIN')
        check_bazel_tool('buildozer', self.config.buildozer_path, 'BUILDOZER_BIN')

        return error_messages

    def check_namespace(self, file_path):
        for excluded_path in self.namespace_check_excluded_paths:
            if file_path.startswith(excluded_path):
                return []

        nolint = "NOLINT(namespace-%s)" % self.namespace_check.lower()
        text = self.read_file(file_path)
        if not self.namespace_re.search(text) and not nolint in text:
            return [
                "Unable to find %s namespace or %s for file: %s" %
                (self.namespace_check, nolint, file_path)
            ]
        return []

    # To avoid breaking the Lyft import, we just check for path inclusion here.
    def allow_listed_for_protobuf_deps(self, file_path):
        return (
            file_path.endswith(self.config.suffixes["proto"])
            or file_path.endswith(self.config.suffixes["repositories_bzl"])
            or any(file_path.startswith(path) for path in self.config.paths["protobuf"]["include"]))

    # Real-world time sources should not be instantiated in the source, except for a few
    # specific cases. They should be passed down from where they are instantied to where
    # they need to be used, e.g. through the ServerInstance, Dispatcher, or ClusterManager.
    def allow_listed_for_realtime(self, file_path):
        if file_path.endswith(".md"):
            return True
        return file_path in self.config.paths["real_time"]["include"]

    def allow_listed_for_register_factory(self, file_path):
        if not file_path.startswith("./test/"):
            return True

        return any(
            file_path.startswith(prefix)
            for prefix in self.config.paths["register_factory_test"]["include"])

    def allow_listed_for_serialize_as_string(self, file_path):
        return file_path in self.config.paths["serialize_as_string"]["include"]

    def allow_listed_for_std_string_view(self, file_path):
        return file_path in self.config.paths["std_string_view"]["include"]

    def allow_listed_for_json_string_to_message(self, file_path):
        return file_path in self.config.paths["json_string_to_message"]["include"]

    def allow_listed_for_histogram_si_suffix(self, name):
        return name in self.config.suffixes["histogram_with_si"]["include"]

    def allow_listed_for_std_regex(self, file_path):
        return file_path.startswith(
            "./test") or file_path in self.config.paths["std_regex"]["include"]

    def allow_listed_for_grpc_init(self, file_path):
        return file_path in self.config.paths["grpc_init"]["include"]

    def allow_listed_for_unpack_to(self, file_path):
        return file_path.startswith("./test") or file_path in [
            "./source/common/protobuf/utility.cc", "./source/common/protobuf/utility.h"
        ]

    def allow_listed_for_raw_try(self, file_path):
        # TODO(chaoqin-li1123): Exclude some important extensions from ALLOWLIST.
        return file_path in self.config.paths["raw_try"]["include"] or file_path.startswith(
            "./source/extensions")

    def deny_listed_for_exceptions(self, file_path):
        # Returns true when it is a non test header file or the file_path is in DENYLIST or
        # it is under tools/testdata subdirectory.

        return (file_path.endswith('.h') and not file_path.startswith("./test/") and not file_path in self.config.paths["exception"]["include"]) or file_path in self.config.paths["exception"]["exclude"] \
            or self.is_in_subdir(file_path, 'tools/testdata')

    def allow_listed_for_build_urls(self, file_path):
        return file_path in self.config.paths["build_urls"]["include"]

    def is_api_file(self, file_path):
        return file_path.startswith(self.api_prefix)

    def is_build_file(self, file_path):
        basename = os.path.basename(file_path)
        if basename in {"BUILD", "BUILD.bazel"} or basename.endswith(".BUILD"):
            return True
        return False

    def is_external_build_file(self, file_path):
        return self.is_build_file(file_path) and (
            file_path.startswith("./bazel/external/")
            or file_path.startswith("./tools/clang_tools"))

    def is_starlark_file(self, file_path):
        return file_path.endswith(".bzl")

    def is_workspace_file(self, file_path):
        return os.path.basename(file_path) == "WORKSPACE"

    def is_build_fixer_excluded_file(self, file_path):
        for excluded_path in self.build_fixer_check_excluded_paths:
            if file_path.startswith(excluded_path):
                return True
        return False

    def has_invalid_angle_bracket_directory(self, line):
        if not line.startswith(self.config["include_angle"]):
            return False
        path = line[len(self.config["include_angle"]):]
        slash = path.find("/")
        if slash == -1:
            return False
        subdir = path[0:slash]
        return subdir in self.config.dir_order

    # simple check that all flags are sorted.
    def check_runtime_flags(self, file_path, error_messages):
        previous_flag = ""
        for line_number, line in enumerate(self.read_lines(file_path)):
            if line.startswith("RUNTIME_GUARD"):
                match = self.config.re["runtime_guard_flag"].match(line)
                if not match:
                    error_messages.append("%s does not look like a reloadable flag" % line)
                    break

                if previous_flag:
                    if line < previous_flag and match.groups(
                    )[0] not in self.config["unsorted_flags"]:
                        error_messages.append(
                            "%s and %s are out of order\n" % (line, previous_flag))
                previous_flag = line

    def check_file_contents(self, file_path, checker):
        error_messages = []
        if file_path.endswith("source/common/runtime/runtime_features.cc"):
            # Do runtime alphabetical order checks.
            self.check_runtime_flags(file_path, error_messages)

        def check_format_errors(line, line_number):

            def report_error(message):
                error_messages.append("%s:%d: %s" % (file_path, line_number + 1, message))

            checker(line, file_path, report_error)

        evaluate_failure = self.evaluate_lines(file_path, check_format_errors, False)
        if evaluate_failure is not None:
            error_messages.append(evaluate_failure)

        return error_messages

    def fix_source_line(self, line, line_number):
        # Strip double space after '.'  This may prove overenthusiastic and need to
        # be restricted to comments and metadata files but works for now.
        line = self.config.re["dot_multi_space"].sub(". ", line)

        if self.has_invalid_angle_bracket_directory(line):
            line = line.replace("<", '"').replace(">", '"')

        # Fix incorrect protobuf namespace references.
        for invalid_construct, valid_construct in self.config.replacements[
                "protobuf_type_errors"].items():
            line = line.replace(invalid_construct, valid_construct)

        # Use recommended cpp stdlib
        for invalid_construct, valid_construct in self.config.replacements["libcxx"].items():
            line = line.replace(invalid_construct, valid_construct)

        # Fix code conventions violations.
        for invalid_construct, valid_construct in self.config.replacements["code_convention"].items(
        ):
            line = line.replace(invalid_construct, valid_construct)

        return line

    # We want to look for a call to condvar.waitFor, but there's no strong pattern
    # to the variable name of the condvar. If we just look for ".waitFor" we'll also
    # pick up time_system_.waitFor(...), and we don't want to return true for that
    # pattern. But in that case there is a strong pattern of using time_system in
    # various spellings as the variable name.
    def has_cond_var_wait_for(self, line):
        wait_for = line.find(".waitFor(")
        if wait_for == -1:
            return False
        preceding = line[0:wait_for]
        if preceding.endswith("time_system") or preceding.endswith("timeSystem()") or \
                preceding.endswith("time_system_"):
            return False
        return True

    def is_api_proto(self, file_path):
        return file_path.endswith(self.config.suffixes["proto"]) and self.is_api_file(file_path)

    # Determines whether the filename is either in the specified subdirectory, or
    # at the top level. We consider files in the top level for the benefit of
    # the check_format testcases in tools/testdata/check_format.
    def is_in_subdir(self, filename, *subdirs):
        # Skip this check for check_format's unit-tests.
        if filename.count("/") <= 1:
            return True
        for subdir in subdirs:
            if filename.startswith('./' + subdir + '/'):
                return True
        return False

    # Determines if given token exists in line without leading or trailing token characters
    # e.g. will return True for a line containing foo() but not foo_bar() or baz_foo
    def token_in_line(self, token, line):
        index = 0
        while True:
            index = line.find(token, index)
            # the following check has been changed from index < 1 to index < 0 because
            # this function incorrectly returns false when the token in question is the
            # first one in a line. The following line returns false when the token is present:
            # (no leading whitespace) violating_symbol foo;
            if index < 0:
                break
            if index == 0 or not (line[index - 1].isalnum() or line[index - 1] == '_'):
                if index + len(token) >= len(line) or not (line[index + len(token)].isalnum()
                                                           or line[index + len(token)] == '_'):
                    return True
            index = index + 1
        return False

    def check_source_line(self, line, file_path, report_error):
        # Check fixable errors. These may have been fixed already.
        if line.find(".  ") != -1:
            report_error("over-enthusiastic spaces")
        if self.is_in_subdir(file_path, 'source',
                             'include') and self.config.re["x_envoy_used_directly"].match(line):
            report_error(
                "Please do not use the raw literal x-envoy in source code.  See Envoy::Http::PrefixValue."
            )
        if self.has_invalid_angle_bracket_directory(line):
            report_error("envoy includes should not have angle brackets")
        for invalid_construct, valid_construct in self.config.replacements[
                "protobuf_type_errors"].items():
            if invalid_construct in line:
                report_error(
                    "incorrect protobuf type reference %s; "
                    "should be %s" % (invalid_construct, valid_construct))
        for invalid_construct, valid_construct in self.config.replacements["libcxx"].items():
            if invalid_construct in line:
                report_error(
                    "term %s should be replaced with standard library term %s" %
                    (invalid_construct, valid_construct))
        for invalid_construct, valid_construct in self.config.replacements["code_convention"].items(
        ):
            if invalid_construct in line:
                report_error(
                    "term %s should be replaced with preferred term %s" %
                    (invalid_construct, valid_construct))
        # Do not include the virtual_includes headers.
        if self.config.re["virtual_include_headers"].search(line):
            report_error("Don't include the virtual includes headers.")

        # Some errors cannot be fixed automatically, and actionable, consistent,
        # navigable messages should be emitted to make it easy to find and fix
        # the errors by hand.
        if not self.allow_listed_for_protobuf_deps(file_path):
            if '"google/protobuf' in line or "google::protobuf" in line:
                report_error(
                    "unexpected direct dependency on google.protobuf, use "
                    "the definitions in common/protobuf/protobuf.h instead.")
        if line.startswith("#include <mutex>") or line.startswith("#include <condition_variable"):
            # We don't check here for std::mutex because that may legitimately show up in
            # comments, for example this one.
            report_error(
                "Don't use <mutex> or <condition_variable*>, switch to "
                "Thread::MutexBasicLockable in source/common/common/thread.h")
        if line.startswith("#include <shared_mutex>"):
            # We don't check here for std::shared_timed_mutex because that may
            # legitimately show up in comments, for example this one.
            report_error("Don't use <shared_mutex>, use absl::Mutex for reader/writer locks.")
        if not self.allow_listed_for_realtime(
                file_path) and not "NO_CHECK_FORMAT(real_time)" in line:
            if "RealTimeSource" in line or \
              ("RealTimeSystem" in line and not "TestRealTimeSystem" in line) or \
              "std::chrono::system_clock::now" in line or "std::chrono::steady_clock::now" in line or \
              "std::this_thread::sleep_for" in line or " usleep(" in line or "::usleep(" in line:
                report_error(
                    "Don't reference real-world time sources; use TimeSystem::advanceTime(Wait|Async)"
                )
            if self.has_cond_var_wait_for(line):
                report_error(
                    "Don't use CondVar::waitFor(); use TimeSystem::waitFor() instead.  If this "
                    "already is TimeSystem::waitFor(), please name the TimeSystem variable "
                    "time_system or time_system_ so the linter can understand.")
        duration_arg = self.config.re["duration_value"].search(line)
        if duration_arg and duration_arg.group(1) != "0" and duration_arg.group(1) != "0.0":
            # Matching duration(int-const or float-const) other than zero
            report_error(
                "Don't use ambiguous duration(value), use an explicit duration type, e.g. Event::TimeSystem::Milliseconds(value)"
            )
        if not self.allow_listed_for_register_factory(file_path):
            if "Registry::RegisterFactory<" in line or "REGISTER_FACTORY" in line:
                report_error(
                    "Don't use Registry::RegisterFactory or REGISTER_FACTORY in tests, "
                    "use Registry::InjectFactory instead.")
        if not self.allow_listed_for_unpack_to(file_path):
            if "UnpackTo" in line:
                report_error(
                    "Don't use UnpackTo() directly, use MessageUtil::unpackToNoThrow() instead")
        # Check that we use the absl::Time library
        if self.token_in_line("std::get_time", line):
            if "test/" in file_path:
                report_error("Don't use std::get_time; use TestUtility::parseTime in tests")
            else:
                report_error("Don't use std::get_time; use the injectable time system")
        if self.token_in_line("std::put_time", line):
            report_error("Don't use std::put_time; use absl::Time equivalent instead")
        if self.token_in_line("gmtime", line):
            report_error("Don't use gmtime; use absl::Time equivalent instead")
        if self.token_in_line("mktime", line):
            report_error("Don't use mktime; use absl::Time equivalent instead")
        if self.token_in_line("localtime", line):
            report_error("Don't use localtime; use absl::Time equivalent instead")
        if self.token_in_line("strftime", line):
            report_error("Don't use strftime; use absl::FormatTime instead")
        if self.token_in_line("strptime", line):
            report_error("Don't use strptime; use absl::FormatTime instead")
        if self.token_in_line("strerror", line):
            report_error("Don't use strerror; use Envoy::errorDetails instead")
        # Prefer using abseil hash maps/sets over std::unordered_map/set for performance optimizations and
        # non-deterministic iteration order that exposes faulty assertions.
        # See: https://abseil.io/docs/cpp/guides/container#hash-tables
        if "std::unordered_map" in line:
            report_error(
                "Don't use std::unordered_map; use absl::flat_hash_map instead or "
                "absl::node_hash_map if pointer stability of keys/values is required")
        if "std::unordered_set" in line:
            report_error(
                "Don't use std::unordered_set; use absl::flat_hash_set instead or "
                "absl::node_hash_set if pointer stability of keys/values is required")
        if "std::atomic_" in line:
            # The std::atomic_* free functions are functionally equivalent to calling
            # operations on std::atomic<T> objects, so prefer to use that instead.
            report_error(
                "Don't use free std::atomic_* functions, use std::atomic<T> members instead.")
        # Block usage of certain std types/functions as iOS 11 and macOS 10.13
        # do not support these at runtime.
        # See: https://github.com/envoyproxy/envoy/issues/12341
        if self.token_in_line("std::any", line):
            report_error("Don't use std::any; use absl::any instead")
        if self.token_in_line("std::get_if", line):
            report_error("Don't use std::get_if; use absl::get_if instead")
        if self.token_in_line("std::holds_alternative", line):
            report_error("Don't use std::holds_alternative; use absl::holds_alternative instead")
        if self.token_in_line("std::make_optional", line):
            report_error("Don't use std::make_optional; use absl::make_optional instead")
        if self.token_in_line("std::monostate", line):
            report_error("Don't use std::monostate; use absl::monostate instead")
        if self.token_in_line("std::optional", line):
            report_error("Don't use std::optional; use absl::optional instead")
        if not self.allow_listed_for_std_string_view(
                file_path) and not "NOLINT(std::string_view)" in line:
            if self.token_in_line("std::string_view", line) or self.token_in_line("toStdStringView",
                                                                                  line):
                report_error(
                    "Don't use std::string_view or toStdStringView; use absl::string_view instead")
        if self.token_in_line("std::variant", line):
            report_error("Don't use std::variant; use absl::variant instead")
        if self.token_in_line("std::visit", line):
            report_error("Don't use std::visit; use absl::visit instead")
        if " try {" in line and file_path.startswith(
                "./source") and not self.allow_listed_for_raw_try(file_path):
            report_error(
                "Don't use raw try, use TRY_ASSERT_MAIN_THREAD if on the main thread otherwise don't use exceptions."
            )
        if "__attribute__((packed))" in line and file_path != "./envoy/common/platform.h":
            # __attribute__((packed)) is not supported by MSVC, we have a PACKED_STRUCT macro that
            # can be used instead
            report_error(
                "Don't use __attribute__((packed)), use the PACKED_STRUCT macro defined "
                "in envoy/common/platform.h instead")
        if self.config.re["designated_initializer"].search(line):
            # Designated initializers are not part of the C++14 standard and are not supported
            # by MSVC
            report_error(
                "Don't use designated initializers in struct initialization, "
                "they are not part of C++14")
        if " ?: " in line:
            # The ?: operator is non-standard, it is a GCC extension
            report_error("Don't use the '?:' operator, it is a non-standard GCC extension")
        if line.startswith("using testing::Test;"):
            report_error("Don't use 'using testing::Test;, elaborate the type instead")
        if line.startswith("using testing::TestWithParams;"):
            report_error("Don't use 'using testing::Test;, elaborate the type instead")
        if self.config.re["test_name_starting_lc"].search(line):
            # Matches variants of TEST(), TEST_P(), TEST_F() etc. where the test name begins
            # with a lowercase letter.
            report_error("Test names should be CamelCase, starting with a capital letter")
        if self.config.re["old_mock_method"].search(line):
            report_error("The MOCK_METHODn() macros should not be used, use MOCK_METHOD() instead")
        if self.config.re["for_each_n"].search(line):
            report_error("std::for_each_n should not be used, use an alternative for loop instead")

        if not self.allow_listed_for_serialize_as_string(file_path) and "SerializeAsString" in line:
            # The MessageLite::SerializeAsString doesn't generate deterministic serialization,
            # use MessageUtil::hash instead.
            report_error(
                "Don't use MessageLite::SerializeAsString for generating deterministic serialization, use MessageUtil::hash instead."
            )
        if not self.allow_listed_for_json_string_to_message(
                file_path) and "JsonStringToMessage" in line:
            # Centralize all usage of JSON parsing so it is easier to make changes in JSON parsing
            # behavior.
            report_error(
                "Don't use Protobuf::util::JsonStringToMessage, use TestUtility::loadFromJson.")

        if self.is_in_subdir(file_path, 'source') and file_path.endswith('.cc') and \
            ('.counterFromString(' in line or '.gaugeFromString(' in line or
             '.histogramFromString(' in line or '.textReadoutFromString(' in line or
             '->counterFromString(' in line or '->gaugeFromString(' in line or
                '->histogramFromString(' in line or '->textReadoutFromString(' in line):
            report_error(
                "Don't lookup stats by name at runtime; use StatName saved during construction")

        if self.config.re["mangled_protobuf_name"].search(line):
            report_error("Don't use mangled Protobuf names for enum constants")

        hist_m = self.config.re["histogram_si_suffix"].search(line)
        if hist_m and not self.allow_listed_for_histogram_si_suffix(hist_m.group(0)):
            report_error(
                "Don't suffix histogram names with the unit symbol, "
                "it's already part of the histogram object and unit-supporting sinks can use this information natively, "
                "other sinks can add the suffix automatically on flush should they prefer to do so."
            )

        normalized_target_path = file_path
        if not normalized_target_path.startswith("./"):
            normalized_target_path = f"./{normalized_target_path}"
        if not self.allow_listed_for_std_regex(normalized_target_path) and "std::regex" in line:
            report_error(
                "Don't use std::regex in code that handles untrusted input. Use RegexMatcher")

        if not self.allow_listed_for_grpc_init(file_path):
            grpc_init_or_shutdown = line.find("grpc_init()")
            grpc_shutdown = line.find("grpc_shutdown()")
            if grpc_init_or_shutdown == -1 or (grpc_shutdown != -1
                                               and grpc_shutdown < grpc_init_or_shutdown):
                grpc_init_or_shutdown = grpc_shutdown
            if grpc_init_or_shutdown != -1:
                comment = line.find("// ")
                if comment == -1 or comment > grpc_init_or_shutdown:
                    report_error(
                        "Don't call grpc_init() or grpc_shutdown() directly, instantiate "
                        + "Grpc::GoogleGrpcContext. See #8282")

        if not self.included_for_memcpy(file_path) and \
           not ("test/" in file_path) and \
           ("memcpy(" in line) and \
           not ("NOLINT(safe-memcpy)" in line):
            report_error(
                "Don't call memcpy() directly; use safeMemcpy, safeMemcpyUnsafeSrc, safeMemcpyUnsafeDst or MemBlockBuilder instead."
            )

        if self.deny_listed_for_exceptions(file_path):
            # Skpping cases where 'throw' is a substring of a symbol like in "foothrowBar".
            if "throw" in line.split():
                comment_match = self.config.re["comment"].search(line)
                if comment_match is None or comment_match.start(0) > line.find("throw"):
                    report_error(
                        "Don't introduce throws into exception-free files, use error "
                        + "statuses instead.")

        if "lua_pushlightuserdata" in line:
            report_error(
                "Don't use lua_pushlightuserdata, since it can cause unprotected error in call to"
                + "Lua API (bad light userdata pointer) on ARM64 architecture. See "
                + "https://github.com/LuaJIT/LuaJIT/issues/450#issuecomment-433659873 for details.")

        if file_path.endswith(self.config.suffixes["proto"]):
            exclude_path = ['v1', 'v2']
            result = self.config.re["proto_validation_string"].search(line)
            if result is not None:
                if not any(x in file_path for x in exclude_path):
                    report_error("min_bytes is DEPRECATED, Use min_len.")

    def check_build_line(self, line, file_path, report_error):
        if "@bazel_tools" in line and not (self.is_starlark_file(file_path)
                                           or file_path.startswith("./bazel/")
                                           or "python/runfiles" in line):
            report_error(
                "unexpected @bazel_tools reference, please indirect via a definition in //bazel")
        if not self.allow_listed_for_protobuf_deps(file_path) and '"protobuf"' in line:
            report_error(
                "unexpected direct external dependency on protobuf, use "
                "//source/common/protobuf instead.")
        if (self.envoy_build_rule_check and not self.is_starlark_file(file_path)
                and not self.is_workspace_file(file_path)
                and not self.is_external_build_file(file_path) and "@envoy//" in line):
            report_error("Superfluous '@envoy//' prefix")
        if not self.allow_listed_for_build_urls(file_path) and (" urls = " in line
                                                                or " url = " in line):
            report_error("Only repository_locations.bzl may contains URL references")

    def fix_build_line(self, file_path, line, line_number):
        if (self.envoy_build_rule_check and not self.is_starlark_file(file_path)
                and not self.is_workspace_file(file_path)
                and not self.is_external_build_file(file_path)):
            line = line.replace("@envoy//", "//")
        return line

    def fix_build_path(self, file_path):
        self.evaluate_lines(file_path, functools.partial(self.fix_build_line, file_path))

        error_messages = []

        # TODO(htuch): Add API specific BUILD fixer script.
        if not self.is_build_fixer_excluded_file(file_path) and not self.is_api_file(
                file_path) and not self.is_starlark_file(file_path) and not self.is_workspace_file(
                    file_path):
            if os.system("%s %s %s" %
                         (self.config.paths["build_fixer_py"], file_path, file_path)) != 0:
                error_messages += ["envoy_build_fixer rewrite failed for file: %s" % file_path]

        if os.system("%s -lint=fix -mode=fix %s" % (self.config.buildifier_path, file_path)) != 0:
            error_messages += ["buildifier rewrite failed for file: %s" % file_path]
        return error_messages

    def check_build_path(self, file_path):
        error_messages = []

        if not self.is_build_fixer_excluded_file(file_path) and not self.is_api_file(
                file_path) and not self.is_starlark_file(file_path) and not self.is_workspace_file(
                    file_path):
            command = "%s %s | diff %s -" % (
                self.config.paths["build_fixer_py"], file_path, file_path)
            error_messages += self.execute_command(
                command, "envoy_build_fixer check failed", file_path)

        if self.is_build_file(file_path) and file_path.startswith(self.api_prefix + "envoy"):
            found = False
            for line in self.read_lines(file_path):
                if "api_proto_package(" in line:
                    found = True
                    break
            if not found:
                error_messages += ["API build file does not provide api_proto_package()"]

        command = "%s -mode=diff %s" % (self.config.buildifier_path, file_path)
        error_messages += self.execute_command(command, "buildifier check failed", file_path)
        error_messages += self.check_file_contents(file_path, self.check_build_line)
        return error_messages

    def fix_source_path(self, file_path):
        self.evaluate_lines(file_path, self.fix_source_line)

        error_messages = []

        if not file_path.endswith(self.config.suffixes["proto"]):
            error_messages += self.fix_header_order(file_path)
        error_messages += self.clang_format(file_path)
        return error_messages

    def check_source_path(self, file_path):
        error_messages = self.check_file_contents(file_path, self.check_source_line)

        if not file_path.endswith(self.config.suffixes["proto"]):
            error_messages += self.check_namespace(file_path)
            command = (
                "%s --include_dir_order %s --path %s | diff %s -" % (
                    self.config.paths["header_order_py"], self.include_dir_order, file_path,
                    file_path))
            error_messages += self.execute_command(
                command, "header_order.py check failed", file_path)
        command = ("%s %s | diff %s -" % (self.config.clang_format_path, file_path, file_path))
        error_messages += self.execute_command(command, "clang-format check failed", file_path)
        return error_messages

    # Example target outputs are:
    #   - "26,27c26"
    #   - "12,13d13"
    #   - "7a8,9"
    def execute_command(self, command, error_message, file_path, regex=None):
        regex = regex or self.config.re["line_number"]
        try:
            output = subprocess.check_output(command, shell=True, stderr=subprocess.STDOUT).strip()
            if output:
                return output.decode('utf-8').split("\n")
            return []
        except subprocess.CalledProcessError as e:
            if (e.returncode != 0 and e.returncode != 1):
                return ["ERROR: something went wrong while executing: %s" % e.cmd]
            # In case we can't find any line numbers, record an error message first.
            error_messages = ["%s for file: %s" % (error_message, file_path)]
            for line in e.output.decode('utf-8').splitlines():
                for num in regex.findall(line):
                    error_messages.append("  %s:%s" % (file_path, num))
            return error_messages

    def fix_header_order(self, file_path):
        command = "%s --rewrite --include_dir_order %s --path %s" % (
            self.config.paths["header_order_py"], self.include_dir_order, file_path)
        if os.system(command) != 0:
            return ["header_order.py rewrite error: %s" % (file_path)]
        return []

    def clang_format(self, file_path):
        command = "%s -i %s" % (self.config.clang_format_path, file_path)
        if os.system(command) != 0:
            return ["clang-format rewrite error: %s" % (file_path)]
        return []

    def check_format(self, file_path, fail_on_diff=False):
        error_messages = []
        orig_error_messages = []
        # Apply fixes first, if asked, and then run checks. If we wind up attempting to fix
        # an issue, but there's still an error, that's a problem.
        try_to_fix = self.operation_type == "fix"
        if self.is_build_file(file_path) or self.is_starlark_file(
                file_path) or self.is_workspace_file(file_path):
            if try_to_fix:
                orig_error_messages = self.check_build_path(file_path)
                if orig_error_messages:
                    error_messages += self.fix_build_path(file_path)
                    error_messages += self.check_build_path(file_path)
            else:
                error_messages += self.check_build_path(file_path)
        else:
            if try_to_fix:
                orig_error_messages = self.check_source_path(file_path)
                if orig_error_messages:
                    error_messages += self.fix_source_path(file_path)
                    error_messages += self.check_source_path(file_path)
            else:
                error_messages += self.check_source_path(file_path)

        if error_messages:
            return ["From %s" % file_path] + error_messages
        if not error_messages and fail_on_diff:
            return orig_error_messages
        return error_messages

    def check_format_return_trace_on_error(self, file_path, fail_on_diff=False):
        """Run check_format and return the traceback of any exception."""
        try:
            return self.check_format(file_path, fail_on_diff=fail_on_diff)
        except:
            return traceback.format_exc().split("\n")

    def check_owners(self, dir_name, owned_directories, error_messages):
        """Checks to make sure a given directory is present either in CODEOWNERS or OWNED_EXTENSIONS
    Args:
      dir_name: the directory being checked.
      owned_directories: directories currently listed in CODEOWNERS.
      error_messages: where to put an error message for new unowned directories.
    """
        found = False
        for owned in owned_directories:
            if owned.startswith(dir_name) or dir_name.startswith(owned):
                found = True
                break
        if not found:
            error_messages.append(
                "New directory %s appears to not have owners in CODEOWNERS" % dir_name)

    def check_format_visitor(self, arg, dir_name, names, fail_on_diff=False):
        """Run check_format in parallel for the given files.
        Args:
          arg: a tuple (pool, result_list, owned_directories, error_messages)
            pool and result_list are for starting tasks asynchronously.
            owned_directories tracks directories listed in the CODEOWNERS file.
            error_messages is a list of string format errors.
          dir_name: the parent directory of the given files.
            names: a list of file names.
        """

        # Unpack the multiprocessing.Pool process pool and list of results. Since
        # python lists are passed as references, this is used to collect the list of
        # async results (futures) from running check_format and passing them back to
        # the caller.
        pool, result_list, owned_directories, error_messages = arg

        # Sanity check CODEOWNERS.  This doesn't need to be done in a multi-threaded
        # manner as it is a small and limited list.
        source_prefix = './source/'
        core_extensions_full_prefix = './source/extensions/'
        # Check to see if this directory is a subdir under /source/extensions
        # Also ignore top level directories under /source/extensions since we don't
        # need owners for source/extensions/access_loggers etc, just the subdirectories.
        if dir_name.startswith(
                core_extensions_full_prefix) and '/' in dir_name[len(core_extensions_full_prefix):]:
            self.check_owners(dir_name[len(source_prefix):], owned_directories, error_messages)

        # For contrib extensions we track ownership at the top level only.
        contrib_prefix = './contrib/'
        if dir_name.startswith(contrib_prefix):
            top_level = pathlib.PurePath('/', *pathlib.PurePath(dir_name).parts[:2], '/')
            self.check_owners(str(top_level), owned_directories, error_messages)

        dir_name = normalize_path(dir_name)

        # TODO(phlax): improve class/process handling - this is required because if these
        #   are not cached before the class is sent into the pool, it only caches them on the
        #   forked proc
        self.build_fixer_check_excluded_paths
        self.namespace_check_excluded_paths
        self.namespace_re
        self.config.replacements
        self.config.dir_order

        for file_name in names:
            result = pool.apply_async(
                self.check_format_return_trace_on_error, args=(dir_name + file_name, fail_on_diff))
            result_list.append(result)

    # check_error_messages iterates over the list with error messages and prints
    # errors and returns a bool based on whether there were any errors.
    def check_error_messages(self, error_messages):
        if error_messages:
            for e in error_messages:
                print("ERROR: %s" % e)
            return True
        return False

    def included_for_memcpy(self, file_path):
        return file_path in self.config.paths["memcpy"]["include"]


def normalize_path(path):
    """Convert path to form ./path/to/dir/ for directories and ./path/to/file otherwise"""
    if not path.startswith("./"):
        path = "./" + path

    isdir = os.path.isdir(path)
    if isdir and not path.endswith("/"):
        path += "/"

    return path


if __name__ == "__main__":
    parser = argparse.ArgumentParser(description="Check or fix file format.")
    parser.add_argument(
        "operation_type",
        type=str,
        choices=["check", "fix"],
        help="specify if the run should 'check' or 'fix' format.")
    parser.add_argument(
        "target_path",
        type=str,
        nargs="?",
        default=".",
        help="specify the root directory for the script to recurse over. Default '.'.")
    parser.add_argument(
        "--config_path",
        default="./tools/code_format/config.yaml",
        help="specify the config path. Default './tools/code_format/config.yaml'.")
    parser.add_argument(
        "--fail_on_diff",
        action="store_true",
        help="exit with failure if running fix produces changes.")
    parser.add_argument(
        "--add-excluded-prefixes", type=str, nargs="+", help="exclude additional prefixes.")
    parser.add_argument(
        "-j",
        "--num-workers",
        type=int,
        default=multiprocessing.cpu_count(),
        help="number of worker processes to use; defaults to one per core.")
    parser.add_argument("--api-prefix", type=str, default="./api/", help="path of the API tree.")
    parser.add_argument(
        "--skip_envoy_build_rule_check",
        action="store_true",
        help="skip checking for '@envoy//' prefix in build rules.")
    parser.add_argument(
        "--namespace_check",
        type=str,
        nargs="?",
        default="Envoy",
        help="specify namespace check string. Default 'Envoy'.")
    parser.add_argument(
        "--namespace_check_excluded_paths",
        type=str,
        nargs="+",
        default=[],
        help="exclude paths from the namespace_check.")
    parser.add_argument(
        "--build_fixer_check_excluded_paths",
        type=str,
        nargs="+",
        default=[],
        help="exclude paths from envoy_build_fixer check.")
    parser.add_argument(
        "--bazel_tools_check_excluded_paths",
        type=str,
        nargs="+",
        default=[],
        help="exclude paths from bazel_tools check.")
    parser.add_argument(
        "--include_dir_order",
        type=str,
        default="",
        help="specify the header block include directory order.")
    args = parser.parse_args()

    format_checker = FormatChecker(args)

    excluded_prefixes = format_checker.config.paths["excluded"]
    if args.add_excluded_prefixes:
        excluded_prefixes += tuple(args.add_excluded_prefixes)

    # Check whether all needed external tools are available.
    ct_error_messages = format_checker.check_tools()
    if format_checker.check_error_messages(ct_error_messages):
        sys.exit(1)

    if not os.environ.get("CI"):
        # TODO(phlax): Remove this after a month or so
        logger.warning(
            "Please note: `tools/code_format/check_format.py` no longer checks API `.proto` files, "
            "please use `tools/proto_format/proto_format.sh` if you are making changes to the API files"
        )

    def check_visibility(error_messages):
        command = (
            "git diff $(tools/git/last_github_commit.sh) -- source/extensions/* %s | grep '+.*visibility ='"
            % ''.join([f"':(exclude){c}' " for c in format_checker.config["visibility_excludes"]]))
        try:
            output = subprocess.check_output(command, shell=True, stderr=subprocess.STDOUT).strip()
            if output:
                error_messages.append(output)
                error_messages.append(command)
                error_messages.append(
                    "This change appears to add visibility rules. Please get senior maintainer "
                    "approval to add an exemption to check_visibility tools/code_format/check_format.py"
                )
            output = subprocess.check_output(
                "grep -r --include BUILD envoy_package source/extensions/*",
                shell=True,
                stderr=subprocess.STDOUT).strip()
            if output:
                error_messages.append(
                    "envoy_package is not allowed to be used in source/extensions BUILD files.")
        except subprocess.CalledProcessError as e:
            if (e.returncode != 0 and e.returncode != 1):
                error_messages.append("Failed to check visibility with command %s" % command)

    def get_owners():
        with open('./OWNERS.md') as f:
            maintainers = ["@UNOWNED"]
            for line in f:
                if "Senior extension maintainers" in line:
                    return maintainers
                m = format_checker.config.re["maintainers"].search(line)
                if m is not None:
                    maintainers.append("@" + m.group(1).lower())

    # Returns the list of directories with owners listed in CODEOWNERS. May append errors to
    # error_messages.
    def owned_directories(error_messages):
        owned = []
        try:
            maintainers = get_owners()

            with open('./CODEOWNERS') as f:
                for line in f:
                    # If this line is of the form "extensions/... @owner1 @owner2" capture the directory
                    # name and store it in the list of directories with documented owners.
                    m = format_checker.config.re["codeowners_extensions"].search(line)
                    if m is not None and not line.startswith('#'):
                        owned.append(m.group(1).strip())
                        owners = format_checker.config.re["owner"].findall(m.group(2).strip())
                        if len(owners) < 2:
                            error_messages.append(
                                "Extensions require at least 2 owners in CODEOWNERS:\n"
                                "    {}".format(line))
                        maintainer = len(set(owners).intersection(set(maintainers))) > 0
                        if not maintainer:
                            error_messages.append(
                                "Extensions require at least one maintainer OWNER:\n"
                                "    {}".format(line))

                    m = format_checker.config.re["codeowners_contrib"].search(line)
                    if m is not None and not line.startswith('#'):
                        stripped_path = m.group(1).strip()
                        if not stripped_path.endswith('/'):
                            error_messages.append(
                                "Contrib CODEOWNERS entry '{}' must end in '/'".format(
                                    stripped_path))
                            continue

                        if not (stripped_path.count('/') == 3 or
                                (stripped_path.count('/') == 4
                                 and stripped_path.startswith('/contrib/common/'))):
                            error_messages.append(
                                "Contrib CODEOWNERS entry '{}' must be 2 directories deep unless in /contrib/common/ and then it can be 3 directories deep"
                                .format(stripped_path))
                            continue

                        owned.append(stripped_path)
                        owners = format_checker.config.re["owner"].findall(m.group(2).strip())
                        if len(owners) < 2:
                            error_messages.append(
                                "Contrib extensions require at least 2 owners in CODEOWNERS:\n"
                                "    {}".format(line))

            return owned
        except IOError:
            return []  # for the check format tests.

    # Calculate the list of owned directories once per run.
    error_messages = []
    owned_directories = owned_directories(error_messages)

    check_visibility(error_messages)

    if os.path.isfile(args.target_path):
        # All of our `excluded_prefixes` start with "./", but the provided
        # target path argument might not. Add it here if it is missing,
        # and use that normalized path for both lookup and `check_format`.
        normalized_target_path = normalize_path(args.target_path)
        if not normalized_target_path.startswith(
                excluded_prefixes) and normalized_target_path.endswith(
                    format_checker.config.suffixes["included"]):
            error_messages += format_checker.check_format(normalized_target_path)
    else:
        results = []

        def pooled_check_format(path_predicate):
            pool = multiprocessing.Pool(processes=args.num_workers)
            # For each file in target_path, start a new task in the pool and collect the
            # results (results is passed by reference, and is used as an output).
            for root, _, files in os.walk(args.target_path):
                _files = []
                for filename in files:
                    file_path = os.path.join(root, filename)
                    check_file = (
                        path_predicate(filename) and not file_path.startswith(excluded_prefixes)
                        and file_path.endswith(format_checker.config.suffixes["included"]) and not (
                            file_path.endswith(format_checker.config.suffixes["proto"])
                            and root.startswith(args.api_prefix)))
                    if check_file:
                        _files.append(filename)
                if not _files:
                    continue
                format_checker.check_format_visitor(
                    (pool, results, owned_directories, error_messages), root, _files,
                    args.fail_on_diff)

            # Close the pool to new tasks, wait for all of the running tasks to finish,
            # then collect the error messages.
            pool.close()
            pool.join()

        # We first run formatting on non-BUILD files, since the BUILD file format
        # requires analysis of srcs/hdrs in the BUILD file, and we don't want these
        # to be rewritten by other multiprocessing pooled processes.
        pooled_check_format(lambda f: not format_checker.is_build_file(f))
        pooled_check_format(lambda f: format_checker.is_build_file(f))

        error_messages += sum((r.get() for r in results), [])

    if format_checker.check_error_messages(error_messages):
        if args.operation_type == "check":
            print("ERROR: check format failed. run 'tools/code_format/check_format.py fix'")
        else:
            print("ERROR: check format failed. diff has been applied'")
        sys.exit(1)

    if args.operation_type == "check":
        print("PASS")<|MERGE_RESOLUTION|>--- conflicted
+++ resolved
@@ -7,27 +7,17 @@
 import os
 import pathlib
 import re
-import shutil
+import subprocess
 import stat
-import subprocess
 import sys
 import traceback
-<<<<<<< HEAD
-=======
 import shutil
 from functools import cached_property
 from typing import Callable, Dict, List, Pattern, Tuple, Union
 
->>>>>>> 073ed39f
 # The way this script is currently used (ie no bazel) it relies on system deps.
 # As `pyyaml` is present in `envoy-build-ubuntu` it should be safe to use here.
 import yaml
-from functools import cached_property
-from typing import Callable
-from typing import Dict
-from typing import List
-from typing import Pattern
-from typing import Tuple
 
 import paths
 
