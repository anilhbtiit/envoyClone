#include "extensions/filters/http/ratelimit/ratelimit.h"

#include <string>
#include <vector>

#include "envoy/http/codes.h"

#include "common/common/assert.h"
#include "common/common/enum_to_int.h"
#include "common/common/fmt.h"
#include "common/http/codes.h"
#include "common/http/header_utility.h"
#include "common/router/config_impl.h"

namespace Envoy {
namespace Extensions {
namespace HttpFilters {
namespace RateLimitFilter {

void Filter::initiateCall(const Http::HeaderMap& headers) {
  bool is_internal_request =
      headers.EnvoyInternalRequest() && (headers.EnvoyInternalRequest()->value() == "true");

  if ((is_internal_request && config_->requestType() == FilterRequestType::External) ||
      (!is_internal_request && config_->requestType() == FilterRequestType::Internal)) {
    return;
  }

  Router::RouteConstSharedPtr route = callbacks_->route();
  if (!route || !route->routeEntry()) {
    return;
  }

  cluster_ = callbacks_->clusterInfo();
  if (!cluster_) {
    return;
  }

  std::vector<Envoy::RateLimit::Descriptor> descriptors;

  const Router::RouteEntry* route_entry = route->routeEntry();
  // Get all applicable rate limit policy entries for the route.
  populateRateLimitDescriptors(route_entry->rateLimitPolicy(), descriptors, route_entry, headers);

  // Get all applicable rate limit policy entries for the virtual host if the route opted to
  // include the virtual host rate limits.
  if (route_entry->includeVirtualHostRateLimits()) {
    populateRateLimitDescriptors(route_entry->virtualHost().rateLimitPolicy(), descriptors,
                                 route_entry, headers);
  }

  if (!descriptors.empty()) {
    state_ = State::Calling;
    initiating_call_ = true;
    client_->limit(*this, config_->domain(), descriptors, callbacks_->activeSpan());
    initiating_call_ = false;
  }
}

Http::FilterHeadersStatus Filter::decodeHeaders(Http::HeaderMap& headers, bool) {
  if (!config_->runtime().snapshot().featureEnabled("ratelimit.http_filter_enabled", 100)) {
    return Http::FilterHeadersStatus::Continue;
  }

  initiateCall(headers);
  return (state_ == State::Calling || state_ == State::Responded)
             ? Http::FilterHeadersStatus::StopIteration
             : Http::FilterHeadersStatus::Continue;
}

Http::FilterDataStatus Filter::decodeData(Buffer::Instance&, bool) {
  ASSERT(state_ != State::Responded);
  if (state_ != State::Calling) {
    return Http::FilterDataStatus::Continue;
  }
  // If the request is too large, stop reading new data until the buffer drains.
  return Http::FilterDataStatus::StopIterationAndWatermark;
}

Http::FilterTrailersStatus Filter::decodeTrailers(Http::HeaderMap&) {
  ASSERT(state_ != State::Responded);
  return state_ == State::Calling ? Http::FilterTrailersStatus::StopIteration
                                  : Http::FilterTrailersStatus::Continue;
}

void Filter::setDecoderFilterCallbacks(Http::StreamDecoderFilterCallbacks& callbacks) {
  callbacks_ = &callbacks;
}

Http::FilterHeadersStatus Filter::encode100ContinueHeaders(Http::HeaderMap&) {
  return Http::FilterHeadersStatus::Continue;
}

Http::FilterHeadersStatus Filter::encodeHeaders(Http::HeaderMap& headers, bool) {
  addHeaders(headers);
  return Http::FilterHeadersStatus::Continue;
}

Http::FilterDataStatus Filter::encodeData(Buffer::Instance&, bool) {
  return Http::FilterDataStatus::Continue;
}

Http::FilterTrailersStatus Filter::encodeTrailers(Http::HeaderMap&) {
  return Http::FilterTrailersStatus::Continue;
}

void Filter::setEncoderFilterCallbacks(Http::StreamEncoderFilterCallbacks&) {}

void Filter::onDestroy() {
  if (state_ == State::Calling) {
    state_ = State::Complete;
    client_->cancel();
  }
}

void Filter::complete(Filters::Common::RateLimit::LimitStatus status,
                      Http::HeaderMapPtr&& headers) {
  state_ = State::Complete;
  headers_to_add_ = std::move(headers);

  switch (status) {
  case Filters::Common::RateLimit::LimitStatus::OK:
    cluster_->statsScope().counter("ratelimit.ok").inc();
    break;
  case Filters::Common::RateLimit::LimitStatus::Error:
    cluster_->statsScope().counter("ratelimit.error").inc();
    break;
  case Filters::Common::RateLimit::LimitStatus::OverLimit:
    cluster_->statsScope().counter("ratelimit.over_limit").inc();
    Http::CodeStats::ResponseStatInfo info{config_->scope(),
                                           cluster_->statsScope(),
                                           EMPTY_STRING,
                                           enumToInt(Http::Code::TooManyRequests),
                                           true,
                                           EMPTY_STRING,
                                           EMPTY_STRING,
                                           EMPTY_STRING,
                                           EMPTY_STRING,
                                           false};
<<<<<<< HEAD
    codeStats().chargeResponseStat(info);
=======
    httpContext().codeStats().chargeResponseStat(info);
>>>>>>> 43fc7790
    headers_to_add_->insertEnvoyRateLimited().value(
        Http::Headers::get().EnvoyRateLimitedValues.True);
    break;
  }

  if (status == Filters::Common::RateLimit::LimitStatus::OverLimit &&
      config_->runtime().snapshot().featureEnabled("ratelimit.http_filter_enforcing", 100)) {
    state_ = State::Responded;
    callbacks_->sendLocalReply(Http::Code::TooManyRequests, "",
                               [this](Http::HeaderMap& headers) { addHeaders(headers); },
                               config_->rateLimitedGrpcStatus());
    callbacks_->streamInfo().setResponseFlag(StreamInfo::ResponseFlag::RateLimited);
  } else if (status == Filters::Common::RateLimit::LimitStatus::Error) {
    if (config_->failureModeAllow()) {
      cluster_->statsScope().counter("ratelimit.failure_mode_allowed").inc();
      if (!initiating_call_) {
        callbacks_->continueDecoding();
      }
    } else {
      state_ = State::Responded;
      callbacks_->sendLocalReply(Http::Code::InternalServerError, "", nullptr, absl::nullopt);
      callbacks_->streamInfo().setResponseFlag(StreamInfo::ResponseFlag::RateLimitServiceError);
    }
  } else if (!initiating_call_) {
    callbacks_->continueDecoding();
  }
}

void Filter::populateRateLimitDescriptors(const Router::RateLimitPolicy& rate_limit_policy,
                                          std::vector<RateLimit::Descriptor>& descriptors,
                                          const Router::RouteEntry* route_entry,
                                          const Http::HeaderMap& headers) const {
  for (const Router::RateLimitPolicyEntry& rate_limit :
       rate_limit_policy.getApplicableRateLimit(config_->stage())) {
    const std::string& disable_key = rate_limit.disableKey();
    if (!disable_key.empty() &&
        !config_->runtime().snapshot().featureEnabled(
            fmt::format("ratelimit.{}.http_filter_enabled", disable_key), 100)) {
      continue;
    }
    rate_limit.populateDescriptors(*route_entry, descriptors, config_->localInfo().clusterName(),
                                   headers, *callbacks_->streamInfo().downstreamRemoteAddress());
  }
}

void Filter::addHeaders(Http::HeaderMap& headers) {
  if (headers_to_add_) {
    Http::HeaderUtility::addHeaders(headers, *headers_to_add_);
    headers_to_add_ = nullptr;
  }
}

} // namespace RateLimitFilter
} // namespace HttpFilters
} // namespace Extensions
} // namespace Envoy<|MERGE_RESOLUTION|>--- conflicted
+++ resolved
@@ -137,11 +137,7 @@
                                            EMPTY_STRING,
                                            EMPTY_STRING,
                                            false};
-<<<<<<< HEAD
-    codeStats().chargeResponseStat(info);
-=======
     httpContext().codeStats().chargeResponseStat(info);
->>>>>>> 43fc7790
     headers_to_add_->insertEnvoyRateLimited().value(
         Http::Headers::get().EnvoyRateLimitedValues.True);
     break;
