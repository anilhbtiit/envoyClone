--- conflicted
+++ resolved
@@ -163,12 +163,6 @@
     Added :ref:`uri_template<envoy_v3_api_field_config.rbac.v3.Permission.uri_template>` which uses existing
     :ref:`UriTemplateMatchConfig<envoy_v3_api_msg_extensions.path.match.uri_template.v3.UriTemplateMatchConfig>`
     to allow use of glob patterns for URI path matching in RBAC.
-<<<<<<< HEAD
-- area: rbac
-  change: |
-    Added :ref:`rules_stat_prefix <envoy_v3_api_field_extensions.filters.http.rbac.v3.RBAC.rules_stat_prefix>`
-    to allow adding custom prefix to the stats emitted by rules.
-=======
 - area: upstream
   change: |
     Added :ref:`selection_method <envoy_v3_api_msg_extensions.load_balancing_policies.least_request.v3.LeastRequest>`
@@ -176,6 +170,9 @@
     Envoy will select the host with the fewest active requests from the entire host set rather than
     :ref:`choice_count <envoy_v3_api_msg_extensions.load_balancing_policies.least_request.v3.LeastRequest>`
     random choices.
->>>>>>> 5a28bece
+- area: rbac
+  change: |
+    Added :ref:`rules_stat_prefix <envoy_v3_api_field_extensions.filters.http.rbac.v3.RBAC.rules_stat_prefix>`
+    to allow adding custom prefix to the stats emitted by rules.
 
 deprecated: