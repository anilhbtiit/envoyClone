#include "common/http/http1/codec_impl.h"

#include <cstdint>
#include <memory>
#include <string>

#include "envoy/buffer/buffer.h"
#include "envoy/http/codec.h"
#include "envoy/http/header_map.h"
#include "envoy/network/connection.h"

#include "common/common/enum_to_int.h"
#include "common/common/utility.h"
#include "common/http/exception.h"
#include "common/http/header_utility.h"
#include "common/http/headers.h"
#include "common/http/http1/header_formatter.h"
#include "common/http/utility.h"
#include "common/runtime/runtime_impl.h"

#include "absl/container/fixed_array.h"
#include "absl/strings/ascii.h"

namespace Envoy {
namespace Http {
namespace Http1 {
namespace {

struct Http1ResponseCodeDetailValues {
  const absl::string_view TooManyHeaders = "http1.too_many_headers";
  const absl::string_view HeadersTooLarge = "http1.headers_too_large";
  const absl::string_view HttpCodecError = "http1.codec_error";
  const absl::string_view InvalidCharacters = "http1.invalid_characters";
  const absl::string_view ConnectionHeaderSanitization = "http1.connection_header_rejected";
  const absl::string_view InvalidUrl = "http1.invalid_url";
  const absl::string_view InvalidTransferEncoding = "http1.invalid_transfer_encoding";
};

struct Http1HeaderTypesValues {
  const absl::string_view Headers = "headers";
  const absl::string_view Trailers = "trailers";
};

using Http1ResponseCodeDetails = ConstSingleton<Http1ResponseCodeDetailValues>;
using Http1HeaderTypes = ConstSingleton<Http1HeaderTypesValues>;

const StringUtil::CaseUnorderedSet& caseUnorderdSetContainingUpgradeAndHttp2Settings() {
  CONSTRUCT_ON_FIRST_USE(StringUtil::CaseUnorderedSet,
                         Http::Headers::get().ConnectionValues.Upgrade,
                         Http::Headers::get().ConnectionValues.Http2Settings);
}

HeaderKeyFormatterPtr formatter(const Http::Http1Settings& settings) {
  if (settings.header_key_format_ == Http1Settings::HeaderKeyFormat::ProperCase) {
    return std::make_unique<ProperCaseHeaderKeyFormatter>();
  }

  return nullptr;
}
} // namespace

const std::string StreamEncoderImpl::CRLF = "\r\n";
// Last chunk as defined here https://tools.ietf.org/html/rfc7230#section-4.1
const std::string StreamEncoderImpl::LAST_CHUNK = "0\r\n";

StreamEncoderImpl::StreamEncoderImpl(ConnectionImpl& connection,
                                     HeaderKeyFormatter* header_key_formatter)
    : connection_(connection), chunk_encoding_(true), processing_100_continue_(false),
      is_response_to_head_request_(false), is_content_length_allowed_(true),
      header_key_formatter_(header_key_formatter) {
  if (connection_.connection().aboveHighWatermark()) {
    runHighWatermarkCallbacks();
  }
}

void StreamEncoderImpl::encodeHeader(const char* key, uint32_t key_size, const char* value,
                                     uint32_t value_size) {

  ASSERT(key_size > 0);

  connection_.copyToBuffer(key, key_size);
  connection_.addCharToBuffer(':');
  connection_.addCharToBuffer(' ');
  connection_.copyToBuffer(value, value_size);
  connection_.addToBuffer(CRLF);
}
void StreamEncoderImpl::encodeHeader(absl::string_view key, absl::string_view value) {
  this->encodeHeader(key.data(), key.size(), value.data(), value.size());
}

void StreamEncoderImpl::encodeFormattedHeader(absl::string_view key, absl::string_view value) {
  if (header_key_formatter_ != nullptr) {
    encodeHeader(header_key_formatter_->format(key), value);
  } else {
    encodeHeader(key, value);
  }
}

void ResponseEncoderImpl::encode100ContinueHeaders(const ResponseHeaderMap& headers) {
  ASSERT(headers.Status()->value() == "100");
  processing_100_continue_ = true;
  encodeHeaders(headers, false);
  processing_100_continue_ = false;
}

void StreamEncoderImpl::encodeHeadersBase(const RequestOrResponseHeaderMap& headers,
                                          bool end_stream) {
  bool saw_content_length = false;
  headers.iterate(
      [](const HeaderEntry& header, void* context) -> HeaderMap::Iterate {
        absl::string_view key_to_use = header.key().getStringView();
        uint32_t key_size_to_use = header.key().size();
        // Translate :authority -> host so that upper layers do not need to deal with this.
        if (key_size_to_use > 1 && key_to_use[0] == ':' && key_to_use[1] == 'a') {
          key_to_use = absl::string_view(Headers::get().HostLegacy.get());
          key_size_to_use = Headers::get().HostLegacy.get().size();
        }

        // Skip all headers starting with ':' that make it here.
        if (key_to_use[0] == ':') {
          return HeaderMap::Iterate::Continue;
        }

        static_cast<StreamEncoderImpl*>(context)->encodeFormattedHeader(
            key_to_use, header.value().getStringView());

        return HeaderMap::Iterate::Continue;
      },
      this);

  if (headers.ContentLength()) {
    saw_content_length = true;
  }

  ASSERT(!headers.TransferEncoding());

  // Assume we are chunk encoding unless we are passed a content length or this is a header only
  // response. Upper layers generally should strip transfer-encoding since it only applies to
  // HTTP/1.1. The codec will infer it based on the type of response.
  // for streaming (e.g. SSE stream sent to hystrix dashboard), we do not want
  // chunk transfer encoding but we don't have a content-length so we pass "envoy only"
  // header to avoid adding chunks
  //
  // Note that for HEAD requests Envoy does best-effort guessing when there is no
  // content-length. If a client makes a HEAD request for an upstream resource
  // with no bytes but the upstream response doesn't include "Content-length: 0",
  // Envoy will incorrectly assume a subsequent response to GET will be chunk encoded.
  if (saw_content_length || headers.NoChunks()) {
    chunk_encoding_ = false;
  } else {
    if (processing_100_continue_) {
      // Make sure we don't serialize chunk information with 100-Continue headers.
      chunk_encoding_ = false;
    } else if (end_stream && !is_response_to_head_request_) {
      // If this is a headers-only stream, append an explicit "Content-Length: 0" unless it's a
      // response to a HEAD request.
      // For 204s and 1xx where content length is disallowed, don't append the content length but
      // also don't chunk encode.
      if (is_content_length_allowed_) {
        encodeFormattedHeader(Headers::get().ContentLength.get(), "0");
      }
      chunk_encoding_ = false;
    } else if (connection_.protocol() == Protocol::Http10) {
      chunk_encoding_ = false;
    } else {
      encodeFormattedHeader(Headers::get().TransferEncoding.get(),
                            Headers::get().TransferEncodingValues.Chunked);
      // We do not apply chunk encoding for HTTP upgrades.
      // If there is a body in a WebSocket Upgrade response, the chunks will be
      // passed through via maybeDirectDispatch so we need to avoid appending
      // extra chunk boundaries.
      //
      // When sending a response to a HEAD request Envoy may send an informational
      // "Transfer-Encoding: chunked" header, but should not send a chunk encoded body.
      chunk_encoding_ = !Utility::isUpgrade(headers) && !is_response_to_head_request_;
    }
  }

  connection_.addToBuffer(CRLF);

  if (end_stream) {
    endEncode();
  } else {
    connection_.flushOutput();
  }
}

void StreamEncoderImpl::encodeData(Buffer::Instance& data, bool end_stream) {
  // end_stream may be indicated with a zero length data buffer. If that is the case, so not
  // actually write the zero length buffer out.
  if (data.length() > 0) {
    if (chunk_encoding_) {
      connection_.buffer().add(absl::StrCat(absl::Hex(data.length()), CRLF));
    }

    connection_.buffer().move(data);

    if (chunk_encoding_) {
      connection_.buffer().add(CRLF);
    }
  }

  if (end_stream) {
    endEncode();
  } else {
    connection_.flushOutput();
  }
}

void StreamEncoderImpl::encodeTrailersBase(const HeaderMap& trailers) {
  if (!connection_.enableTrailers()) {
    return endEncode();
  }
  // Trailers only matter if it is a chunk transfer encoding
  // https://tools.ietf.org/html/rfc7230#section-4.4
  if (chunk_encoding_) {
    // Finalize the body
    connection_.buffer().add(LAST_CHUNK);

    trailers.iterate(
        [](const HeaderEntry& header, void* context) -> HeaderMap::Iterate {
          static_cast<StreamEncoderImpl*>(context)->encodeFormattedHeader(
              header.key().getStringView(), header.value().getStringView());
          return HeaderMap::Iterate::Continue;
        },
        this);

    connection_.flushOutput();
    connection_.buffer().add(CRLF);
  }

  connection_.flushOutput();
  connection_.onEncodeComplete();
}

void StreamEncoderImpl::encodeMetadata(const MetadataMapVector&) {
  connection_.stats().metadata_not_supported_error_.inc();
}

void StreamEncoderImpl::endEncode() {
  if (chunk_encoding_) {
    connection_.buffer().add(LAST_CHUNK);
    connection_.buffer().add(CRLF);
  }

  connection_.flushOutput(true);
  connection_.onEncodeComplete();
}

void ServerConnectionImpl::maybeAddSentinelBufferFragment(Buffer::WatermarkBuffer& output_buffer) {
  if (!flood_protection_) {
    return;
  }
  // It's messy and complicated to try to tag the final write of an HTTP response for response
  // tracking for flood protection. Instead, write an empty buffer fragment after the response,
  // to allow for tracking.
  // When the response is written out, the fragment will be deleted and the counter will be updated
  // by ServerConnectionImpl::releaseOutboundResponse()
  auto fragment =
      Buffer::OwnedBufferFragmentImpl::create(absl::string_view("", 0), response_buffer_releasor_);
  output_buffer.addBufferFragment(*fragment.release());
  ASSERT(outbound_responses_ < max_outbound_responses_);
  outbound_responses_++;
}

void ServerConnectionImpl::doFloodProtectionChecks() const {
  if (!flood_protection_) {
    return;
  }
  // Before sending another response, make sure it won't exceed flood protection thresholds.
  if (outbound_responses_ >= max_outbound_responses_) {
    ENVOY_CONN_LOG(trace, "error sending response: Too many pending responses queued", connection_);
    stats_.response_flood_.inc();
    throw FrameFloodException("Too many responses queued.");
  }
}

void ConnectionImpl::flushOutput(bool end_encode) {
  if (end_encode) {
    // If this is an HTTP response in ServerConnectionImpl, track outbound responses for flood
    // protection
    maybeAddSentinelBufferFragment(output_buffer_);
  }
  connection().write(output_buffer_, false);
  ASSERT(0UL == output_buffer_.length());
}

void ConnectionImpl::addToBuffer(absl::string_view data) { output_buffer_.add(data); }

void ConnectionImpl::addCharToBuffer(char c) { output_buffer_.add(&c, 1); }

void ConnectionImpl::addIntToBuffer(uint64_t i) { output_buffer_.add(absl::StrCat(i)); }

void ConnectionImpl::copyToBuffer(const char* data, uint64_t length) {
  output_buffer_.add(data, length);
}

void StreamEncoderImpl::resetStream(StreamResetReason reason) {
  connection_.onResetStreamBase(reason);
}

void StreamEncoderImpl::readDisable(bool disable) { connection_.readDisable(disable); }

uint32_t StreamEncoderImpl::bufferLimit() { return connection_.bufferLimit(); }

const Network::Address::InstanceConstSharedPtr& StreamEncoderImpl::connectionLocalAddress() {
  return connection_.connection().localAddress();
}

static const char RESPONSE_PREFIX[] = "HTTP/1.1 ";
static const char HTTP_10_RESPONSE_PREFIX[] = "HTTP/1.0 ";

void ResponseEncoderImpl::encodeHeaders(const ResponseHeaderMap& headers, bool end_stream) {
  // Do flood checks before attempting to write any responses.
  flood_checks_();

  started_response_ = true;

  // The contract is that client codecs must ensure that :status is present.
  ASSERT(headers.Status() != nullptr);
  uint64_t numeric_status = Utility::getResponseStatus(headers);

  if (connection_.protocol() == Protocol::Http10 && connection_.supports_http_10()) {
    connection_.copyToBuffer(HTTP_10_RESPONSE_PREFIX, sizeof(HTTP_10_RESPONSE_PREFIX) - 1);
  } else {
    connection_.copyToBuffer(RESPONSE_PREFIX, sizeof(RESPONSE_PREFIX) - 1);
  }
  connection_.addIntToBuffer(numeric_status);
  connection_.addCharToBuffer(' ');

  const char* status_string = CodeUtility::toString(static_cast<Code>(numeric_status));
  uint32_t status_string_len = strlen(status_string);
  connection_.copyToBuffer(status_string, status_string_len);

  connection_.addCharToBuffer('\r');
  connection_.addCharToBuffer('\n');

  if (numeric_status == 204 || numeric_status < 200) {
    // Per https://tools.ietf.org/html/rfc7230#section-3.3.2
    setIsContentLengthAllowed(false);
  } else {
    // Make sure that if we encodeHeaders(100) then encodeHeaders(200) that we
    // set is_content_length_allowed_ back to true.
    setIsContentLengthAllowed(true);
  }

  encodeHeadersBase(headers, end_stream);
}

static const char REQUEST_POSTFIX[] = " HTTP/1.1\r\n";

void RequestEncoderImpl::encodeHeaders(const RequestHeaderMap& headers, bool end_stream) {
  const HeaderEntry* method = headers.Method();
  const HeaderEntry* path = headers.Path();
  if (!method || !path) {
    throw CodecClientException(":method and :path must be specified");
  }
  if (method->value() == Headers::get().MethodValues.Head) {
    head_request_ = true;
  }
  connection_.copyToBuffer(method->value().getStringView().data(), method->value().size());
  connection_.addCharToBuffer(' ');
  connection_.copyToBuffer(path->value().getStringView().data(), path->value().size());
  connection_.copyToBuffer(REQUEST_POSTFIX, sizeof(REQUEST_POSTFIX) - 1);

  encodeHeadersBase(headers, end_stream);
}

http_parser_settings ConnectionImpl::settings_{
    [](http_parser* parser) -> int {
      static_cast<ConnectionImpl*>(parser->data)->onMessageBeginBase();
      return 0;
    },
    [](http_parser* parser, const char* at, size_t length) -> int {
      static_cast<ConnectionImpl*>(parser->data)->onUrl(at, length);
      return 0;
    },
    nullptr, // on_status
    [](http_parser* parser, const char* at, size_t length) -> int {
      static_cast<ConnectionImpl*>(parser->data)->onHeaderField(at, length);
      return 0;
    },
    [](http_parser* parser, const char* at, size_t length) -> int {
      static_cast<ConnectionImpl*>(parser->data)->onHeaderValue(at, length);
      return 0;
    },
    [](http_parser* parser) -> int {
      return static_cast<ConnectionImpl*>(parser->data)->onHeadersCompleteBase();
    },
    [](http_parser* parser, const char* at, size_t length) -> int {
      static_cast<ConnectionImpl*>(parser->data)->onBody(at, length);
      return 0;
    },
    [](http_parser* parser) -> int {
      static_cast<ConnectionImpl*>(parser->data)->onMessageCompleteBase();
      return 0;
    },
    nullptr, // on_chunk_header
    nullptr  // on_chunk_complete
};

ConnectionImpl::ConnectionImpl(Network::Connection& connection, Stats::Scope& stats,
                               http_parser_type type, uint32_t max_headers_kb,
                               const uint32_t max_headers_count,
                               HeaderKeyFormatterPtr&& header_key_formatter, bool enable_trailers)
    : connection_(connection), stats_{ALL_HTTP1_CODEC_STATS(POOL_COUNTER_PREFIX(stats, "http1."))},
      header_key_formatter_(std::move(header_key_formatter)), processing_trailers_(false),
      handling_upgrade_(false), reset_stream_called_(false), deferred_end_stream_headers_(false),
      strict_header_validation_(
          Runtime::runtimeFeatureEnabled("envoy.reloadable_features.strict_header_validation")),
      connection_header_sanitization_(Runtime::runtimeFeatureEnabled(
          "envoy.reloadable_features.connection_header_sanitization")),
      enable_trailers_(enable_trailers),
      output_buffer_([&]() -> void { this->onBelowLowWatermark(); },
                     [&]() -> void { this->onAboveHighWatermark(); }),
      max_headers_kb_(max_headers_kb), max_headers_count_(max_headers_count) {
  output_buffer_.setWatermarks(connection.bufferLimit());
  http_parser_init(&parser_, type);
  parser_.data = this;
}

void ConnectionImpl::completeLastHeader() {
  ENVOY_CONN_LOG(trace, "completed header: key={} value={}", connection_,
                 current_header_field_.getStringView(), current_header_value_.getStringView());

  auto& current_headers = headersOrTrailers();
  if (!current_header_field_.empty()) {
    current_header_field_.inlineTransform([](char c) { return absl::ascii_tolower(c); });
    current_headers.addViaMove(std::move(current_header_field_), std::move(current_header_value_));
  }

  // Check if the number of headers exceeds the limit.
  if (current_headers.size() > max_headers_count_) {
    error_code_ = Http::Code::RequestHeaderFieldsTooLarge;
    sendProtocolError(Http1ResponseCodeDetails::get().TooManyHeaders);
    const absl::string_view header_type =
        processing_trailers_ ? Http1HeaderTypes::get().Trailers : Http1HeaderTypes::get().Headers;
    throw CodecProtocolException(absl::StrCat(header_type, " size exceeds limit"));
  }

  header_parsing_state_ = HeaderParsingState::Field;
  ASSERT(current_header_field_.empty());
  ASSERT(current_header_value_.empty());
}

bool ConnectionImpl::maybeDirectDispatch(Buffer::Instance& data) {
  if (!handling_upgrade_) {
    // Only direct dispatch for Upgrade requests.
    return false;
  }

  ssize_t total_parsed = 0;
  uint64_t num_slices = data.getRawSlices(nullptr, 0);
  absl::FixedArray<Buffer::RawSlice> slices(num_slices);
  data.getRawSlices(slices.begin(), num_slices);
  for (const Buffer::RawSlice& slice : slices) {
    total_parsed += slice.len_;
    onBody(static_cast<const char*>(slice.mem_), slice.len_);
  }
  ENVOY_CONN_LOG(trace, "direct-dispatched {} bytes", connection_, total_parsed);
  data.drain(total_parsed);
  return true;
}

void ConnectionImpl::dispatch(Buffer::Instance& data) {
  ENVOY_CONN_LOG(trace, "parsing {} bytes", connection_, data.length());

  if (maybeDirectDispatch(data)) {
    return;
  }

  // Always unpause before dispatch.
  http_parser_pause(&parser_, 0);

  ssize_t total_parsed = 0;
  if (data.length() > 0) {
    uint64_t num_slices = data.getRawSlices(nullptr, 0);
    absl::FixedArray<Buffer::RawSlice> slices(num_slices);
    data.getRawSlices(slices.begin(), num_slices);
    for (const Buffer::RawSlice& slice : slices) {
      total_parsed += dispatchSlice(static_cast<const char*>(slice.mem_), slice.len_);
    }
  } else {
    dispatchSlice(nullptr, 0);
  }

  ENVOY_CONN_LOG(trace, "parsed {} bytes", connection_, total_parsed);
  data.drain(total_parsed);

  // If an upgrade has been handled and there is body data or early upgrade
  // payload to send on, send it on.
  maybeDirectDispatch(data);
}

size_t ConnectionImpl::dispatchSlice(const char* slice, size_t len) {
  ssize_t rc = http_parser_execute(&parser_, &settings_, slice, len);
  if (HTTP_PARSER_ERRNO(&parser_) != HPE_OK && HTTP_PARSER_ERRNO(&parser_) != HPE_PAUSED) {
    sendProtocolError(Http1ResponseCodeDetails::get().HttpCodecError);
    throw CodecProtocolException("http/1.1 protocol error: " +
                                 std::string(http_errno_name(HTTP_PARSER_ERRNO(&parser_))));
  }

  return rc;
}

void ConnectionImpl::onHeaderField(const char* data, size_t length) {
  // We previously already finished up the headers, these headers are
  // now trailers.
  if (header_parsing_state_ == HeaderParsingState::Done) {
    if (!enable_trailers_) {
      // Ignore trailers.
      return;
    }
    processing_trailers_ = true;
    header_parsing_state_ = HeaderParsingState::Field;
  }
  if (header_parsing_state_ == HeaderParsingState::Value) {
    completeLastHeader();
  }

  current_header_field_.append(data, length);
}

void ConnectionImpl::onHeaderValue(const char* data, size_t length) {
  if (header_parsing_state_ == HeaderParsingState::Done && !enable_trailers_) {
    // Ignore trailers.
    return;
  }

  if (processing_trailers_) {
    maybeAllocTrailers();
  }

  // Work around a bug in http_parser where trailing whitespace is not trimmed
  // as the spec requires: https://tools.ietf.org/html/rfc7230#section-3.2.4
  const absl::string_view header_value = StringUtil::trim(absl::string_view(data, length));

  if (strict_header_validation_) {
    if (!Http::HeaderUtility::headerIsValid(header_value)) {
      ENVOY_CONN_LOG(debug, "invalid header value: {}", connection_, header_value);
      error_code_ = Http::Code::BadRequest;
      sendProtocolError(Http1ResponseCodeDetails::get().InvalidCharacters);
      throw CodecProtocolException("http/1.1 protocol error: header value contains invalid chars");
    }
  } else if (header_value.find('\0') != absl::string_view::npos) {
    // http-parser should filter for this
    // (https://tools.ietf.org/html/rfc7230#section-3.2.6), but it doesn't today. HeaderStrings
    // have an invariant that they must not contain embedded zero characters
    // (NUL, ASCII 0x0).
    throw CodecProtocolException("http/1.1 protocol error: header value contains NUL");
  }

  header_parsing_state_ = HeaderParsingState::Value;
  current_header_value_.append(header_value.data(), header_value.length());

  const uint32_t total =
      current_header_field_.size() + current_header_value_.size() + headersOrTrailers().byteSize();
  if (total > (max_headers_kb_ * 1024)) {
    const absl::string_view header_type =
        processing_trailers_ ? Http1HeaderTypes::get().Trailers : Http1HeaderTypes::get().Headers;
    error_code_ = Http::Code::RequestHeaderFieldsTooLarge;
    sendProtocolError(Http1ResponseCodeDetails::get().HeadersTooLarge);
    throw CodecProtocolException(absl::StrCat(header_type, " size exceeds limit"));
  }
}

int ConnectionImpl::onHeadersCompleteBase() {
  ASSERT(!processing_trailers_);
  ENVOY_CONN_LOG(trace, "onHeadersCompleteBase", connection_);
  completeLastHeader();

  if (!(parser_.http_major == 1 && parser_.http_minor == 1)) {
    // This is not necessarily true, but it's good enough since higher layers only care if this is
    // HTTP/1.1 or not.
    protocol_ = Protocol::Http10;
  }
  RequestOrResponseHeaderMap& current_headers = requestOrResponseHeaders();
  if (Utility::isUpgrade(current_headers)) {
    // Ignore h2c upgrade requests until we support them.
    // See https://github.com/envoyproxy/envoy/issues/7161 for details.
    if (current_headers.Upgrade() &&
        absl::EqualsIgnoreCase(current_headers.Upgrade()->value().getStringView(),
                               Http::Headers::get().UpgradeValues.H2c)) {
      ENVOY_CONN_LOG(trace, "removing unsupported h2c upgrade headers.", connection_);
      current_headers.removeUpgrade();
      if (current_headers.Connection()) {
        const auto& tokens_to_remove = caseUnorderdSetContainingUpgradeAndHttp2Settings();
        std::string new_value = StringUtil::removeTokens(
            current_headers.Connection()->value().getStringView(), ",", tokens_to_remove, ",");
        if (new_value.empty()) {
          current_headers.removeConnection();
        } else {
          current_headers.setConnection(new_value);
        }
      }
      current_headers.remove(Headers::get().Http2Settings);
    } else {
      ENVOY_CONN_LOG(trace, "codec entering upgrade mode.", connection_);
      handling_upgrade_ = true;
    }
  }

  // Per https://tools.ietf.org/html/rfc7230#section-3.3.1 Envoy should reject
  // transfer-codings it does not understand.
  if (current_headers.TransferEncoding()) {
    absl::string_view encoding = current_headers.TransferEncoding()->value().getStringView();
    if (Runtime::runtimeFeatureEnabled(
            "envoy.reloadable_features.reject_unsupported_transfer_encodings") &&
        !absl::EqualsIgnoreCase(encoding, Headers::get().TransferEncodingValues.Identity) &&
        !absl::EqualsIgnoreCase(encoding, Headers::get().TransferEncodingValues.Chunked)) {
      error_code_ = Http::Code::NotImplemented;
      sendProtocolError(Http1ResponseCodeDetails::get().InvalidTransferEncoding);
      throw CodecProtocolException("http/1.1 protocol error: unsupported transfer encoding");
    }
  }

  int rc = onHeadersComplete();
  header_parsing_state_ = HeaderParsingState::Done;

  // Returning 2 informs http_parser to not expect a body or further data on this connection.
  return handling_upgrade_ ? 2 : rc;
}

void ConnectionImpl::onMessageCompleteBase() {
  ENVOY_CONN_LOG(trace, "message complete", connection_);

  if (handling_upgrade_) {
    // If this is an upgrade request, swallow the onMessageComplete. The
    // upgrade payload will be treated as stream body.
    ASSERT(!deferred_end_stream_headers_);
    ENVOY_CONN_LOG(trace, "Pausing parser due to upgrade.", connection_);
    http_parser_pause(&parser_, 1);
    return;
  }

  // If true, this indicates we were processing trailers and must
  // move the last header into current_header_map_
  if (header_parsing_state_ == HeaderParsingState::Value) {
    completeLastHeader();
  }

  onMessageComplete();
}

void ConnectionImpl::onMessageBeginBase() {
  ENVOY_CONN_LOG(trace, "message begin", connection_);
  // Make sure that if HTTP/1.0 and HTTP/1.1 requests share a connection Envoy correctly sets
  // protocol for each request. Envoy defaults to 1.1 but sets the protocol to 1.0 where applicable
  // in onHeadersCompleteBase
  protocol_ = Protocol::Http11;
  processing_trailers_ = false;
  header_parsing_state_ = HeaderParsingState::Field;
  allocHeaders();
  onMessageBegin();
}

void ConnectionImpl::onResetStreamBase(StreamResetReason reason) {
  ASSERT(!reset_stream_called_);
  reset_stream_called_ = true;
  onResetStream(reason);
}

ServerConnectionImpl::ServerConnectionImpl(Network::Connection& connection, Stats::Scope& stats,
                                           ServerConnectionCallbacks& callbacks,
                                           const Http1Settings& settings,
                                           uint32_t max_request_headers_kb,
                                           const uint32_t max_request_headers_count)
    : ConnectionImpl(connection, stats, HTTP_REQUEST, max_request_headers_kb,
                     max_request_headers_count, formatter(settings), settings.enable_trailers_),
      callbacks_(callbacks), codec_settings_(settings),
      response_buffer_releasor_([this](const Buffer::OwnedBufferFragmentImpl* fragment) {
        releaseOutboundResponse(fragment);
      }),
      // Pipelining is generally not well supported on the internet and has a series of dangerous
      // overflow bugs. As such we are disabling it for now, and removing this temporary override if
      // no one objects. If you use this integer to restore prior behavior, contact the
      // maintainer team as it will otherwise be removed entirely soon.
      max_outbound_responses_(
          Runtime::getInteger("envoy.do_not_use_going_away_max_http2_outbound_responses", 2)),
      flood_protection_(
          Runtime::runtimeFeatureEnabled("envoy.reloadable_features.http1_flood_protection")) {}

void ServerConnectionImpl::onEncodeComplete() {
  if (active_request_.value().remote_complete_) {
    // Only do this if remote is complete. If we are replying before the request is complete the
    // only logical thing to do is for higher level code to reset() / close the connection so we
    // leave the request around so that it can fire reset callbacks.
    active_request_.reset();
  }
}

void ServerConnectionImpl::handlePath(RequestHeaderMap& headers, unsigned int method) {
  HeaderString path(Headers::get().Path);

  bool is_connect = (method == HTTP_CONNECT);

  // The url is relative or a wildcard when the method is OPTIONS. Nothing to do here.
  if (!active_request_.value().request_url_.getStringView().empty() &&
      (active_request_.value().request_url_.getStringView()[0] == '/' ||
       ((method == HTTP_OPTIONS) &&
        active_request_.value().request_url_.getStringView()[0] == '*'))) {
    headers.addViaMove(std::move(path), std::move(active_request_.value().request_url_));
    return;
  }

  // If absolute_urls and/or connect are not going be handled, copy the url and return.
  // This forces the behavior to be backwards compatible with the old codec behavior.
  if (!codec_settings_.allow_absolute_url_) {
    headers.addViaMove(std::move(path), std::move(active_request_.value().request_url_));
    return;
  }

  if (is_connect) {
    headers.addViaMove(std::move(path), std::move(active_request_.value().request_url_));
    return;
  }

  Utility::Url absolute_url;
  if (!absolute_url.initialize(active_request_.value().request_url_.getStringView())) {
    sendProtocolError(Http1ResponseCodeDetails::get().InvalidUrl);
    throw CodecProtocolException("http/1.1 protocol error: invalid url in request line");
  }
  // RFC7230#5.7
  // When a proxy receives a request with an absolute-form of
  // request-target, the proxy MUST ignore the received Host header field
  // (if any) and instead replace it with the host information of the
  // request-target. A proxy that forwards such a request MUST generate a
  // new Host field-value based on the received request-target rather than
  // forward the received Host field-value.
  headers.setHost(absolute_url.host_and_port());

  headers.setPath(absolute_url.path_and_query_params());
  active_request_.value().request_url_.clear();
}

int ServerConnectionImpl::onHeadersComplete() {
  // Handle the case where response happens prior to request complete. It's up to upper layer code
  // to disconnect the connection but we shouldn't fire any more events since it doesn't make
  // sense.
  if (active_request_.has_value()) {
    auto& headers = absl::get<RequestHeaderMapPtr>(headers_or_trailers_);
    ENVOY_CONN_LOG(trace, "Server: onHeadersComplete size={}", connection_, headers->size());
    const char* method_string = http_method_str(static_cast<http_method>(parser_.method));

    if (!handling_upgrade_ && connection_header_sanitization_ && headers->Connection()) {
      // If we fail to sanitize the request, return a 400 to the client
      if (!Utility::sanitizeConnectionHeader(*headers)) {
        absl::string_view header_value = headers->Connection()->value().getStringView();
        ENVOY_CONN_LOG(debug, "Invalid nominated headers in Connection: {}", connection_,
                       header_value);
        error_code_ = Http::Code::BadRequest;
        sendProtocolError(Http1ResponseCodeDetails::get().ConnectionHeaderSanitization);
        throw CodecProtocolException("Invalid nominated headers in Connection.");
      }
    }

    // Inform the response encoder about any HEAD method, so it can set content
    // length and transfer encoding headers correctly.
    active_request_.value().response_encoder_.isResponseToHeadRequest(parser_.method == HTTP_HEAD);

    // Currently, CONNECT is not supported, however; http_parser_parse_url needs to know about
    // CONNECT
    handlePath(*headers, parser_.method);
    ASSERT(active_request_.value().request_url_.empty());

    headers->setMethod(method_string);

    // Make sure the host is valid.
    auto details = HeaderUtility::requestHeadersValid(*headers);
    if (details.has_value()) {
      sendProtocolError(details.value().get());
      throw CodecProtocolException(
          "http/1.1 protocol error: request headers failed spec compliance checks");
    }

    // Determine here whether we have a body or not. This uses the new RFC semantics where the
    // presence of content-length or chunked transfer-encoding indicates a body vs. a particular
    // method. If there is no body, we defer raising decodeHeaders() until the parser is flushed
    // with message complete. This allows upper layers to behave like HTTP/2 and prevents a proxy
    // scenario where the higher layers stream through and implicitly switch to chunked transfer
    // encoding because end stream with zero body length has not yet been indicated.
    if (parser_.flags & F_CHUNKED ||
        (parser_.content_length > 0 && parser_.content_length != ULLONG_MAX) || handling_upgrade_) {
      active_request_.value().request_decoder_->decodeHeaders(std::move(headers), false);

      // If the connection has been closed (or is closing) after decoding headers, pause the parser
      // so we return control to the caller.
      if (connection_.state() != Network::Connection::State::Open) {
        http_parser_pause(&parser_, 1);
      }
    } else {
      deferred_end_stream_headers_ = true;
    }
  }

  return 0;
}

void ServerConnectionImpl::onMessageBegin() {
  if (!resetStreamCalled()) {
<<<<<<< HEAD
    ASSERT(!active_request_.has_value());
    active_request_.emplace(*this, header_key_formatter_.get());
    active_request_.value().request_decoder_ =
        &callbacks_.newStream(active_request_.value().response_encoder_);
=======
    ASSERT(!active_request_);
    active_request_ =
        std::make_unique<ActiveRequest>(*this, header_key_formatter_.get(), flood_checks_);
    active_request_->request_decoder_ = &callbacks_.newStream(active_request_->response_encoder_);
>>>>>>> c2628ffd
  }
}

void ServerConnectionImpl::onUrl(const char* data, size_t length) {
  if (active_request_.has_value()) {
    active_request_.value().request_url_.append(data, length);
  }
}

void ServerConnectionImpl::onBody(const char* data, size_t length) {
  ASSERT(!deferred_end_stream_headers_);
  if (active_request_.has_value()) {
    ENVOY_CONN_LOG(trace, "body size={}", connection_, length);
    Buffer::OwnedImpl buffer(data, length);
    active_request_.value().request_decoder_->decodeData(buffer, false);
  }
}

void ServerConnectionImpl::onMessageComplete() {
  if (active_request_.has_value()) {
    active_request_.value().remote_complete_ = true;
    if (deferred_end_stream_headers_) {
      active_request_.value().request_decoder_->decodeHeaders(
          std::move(absl::get<RequestHeaderMapPtr>(headers_or_trailers_)), true);
      deferred_end_stream_headers_ = false;
    } else if (processing_trailers_) {
      active_request_.value().request_decoder_->decodeTrailers(
          std::move(absl::get<RequestTrailerMapPtr>(headers_or_trailers_)));
    } else {
      Buffer::OwnedImpl buffer;
      active_request_.value().request_decoder_->decodeData(buffer, true);
    }

    // Reset to ensure no information from one requests persists to the next.
    headers_or_trailers_.emplace<RequestHeaderMapPtr>(nullptr);
  }

  // Always pause the parser so that the calling code can process 1 request at a time and apply
  // back pressure. However this means that the calling code needs to detect if there is more data
  // in the buffer and dispatch it again.
  http_parser_pause(&parser_, 1);
}

void ServerConnectionImpl::onResetStream(StreamResetReason reason) {
  ASSERT(active_request_);
  active_request_.value().response_encoder_.runResetCallbacks(reason);
  active_request_.reset();
}

void ServerConnectionImpl::sendProtocolError(absl::string_view details) {
  if (active_request_.has_value()) {
    active_request_.value().response_encoder_.setDetails(details);
  }
  // We do this here because we may get a protocol error before we have a logical stream. Higher
  // layers can only operate on streams, so there is no coherent way to allow them to send an error
  // "out of band." On one hand this is kind of a hack but on the other hand it normalizes HTTP/1.1
  // to look more like HTTP/2 to higher layers.
  if (!active_request_.has_value() ||
      !active_request_.value().response_encoder_.startedResponse()) {
    Buffer::OwnedImpl bad_request_response(
        absl::StrCat("HTTP/1.1 ", error_code_, " ", CodeUtility::toString(error_code_),
                     "\r\ncontent-length: 0\r\nconnection: close\r\n\r\n"));

    connection_.write(bad_request_response, false);
  }
}

void ServerConnectionImpl::onAboveHighWatermark() {
  if (active_request_.has_value()) {
    active_request_.value().response_encoder_.runHighWatermarkCallbacks();
  }
}
void ServerConnectionImpl::onBelowLowWatermark() {
  if (active_request_.has_value()) {
    active_request_.value().response_encoder_.runLowWatermarkCallbacks();
  }
}

void ServerConnectionImpl::releaseOutboundResponse(
    const Buffer::OwnedBufferFragmentImpl* fragment) {
  ASSERT(outbound_responses_ >= 1);
  --outbound_responses_;
  delete fragment;
}

ClientConnectionImpl::ClientConnectionImpl(Network::Connection& connection, Stats::Scope& stats,
                                           ConnectionCallbacks&, const Http1Settings& settings,
                                           const uint32_t max_response_headers_count)
    : ConnectionImpl(connection, stats, HTTP_RESPONSE, MAX_RESPONSE_HEADERS_KB,
                     max_response_headers_count, formatter(settings), settings.enable_trailers_) {}

bool ClientConnectionImpl::cannotHaveBody() {
  if ((pending_response_.has_value() && pending_response_.value().encoder_.headRequest()) ||
      parser_.status_code == 204 || parser_.status_code == 304 ||
      (parser_.status_code >= 200 && parser_.content_length == 0)) {
    return true;
  } else {
    return false;
  }
}

RequestEncoder& ClientConnectionImpl::newStream(ResponseDecoder& response_decoder) {
  if (resetStreamCalled()) {
    throw CodecClientException("cannot create new streams after calling reset");
  }

  // If reads were disabled due to flow control, we expect reads to always be enabled again before
  // reusing this connection. This is done when the response is received.
  ASSERT(connection_.readEnabled());

  ASSERT(!pending_response_.has_value());
  pending_response_.emplace(*this, header_key_formatter_.get(), &response_decoder);
  return pending_response_.value().encoder_;
}

int ClientConnectionImpl::onHeadersComplete() {
  // Handle the case where the client is closing a kept alive connection (by sending a 408
  // with a 'Connection: close' header). In this case we just let response flush out followed
  // by the remote close.
  if (!pending_response_.has_value() && !resetStreamCalled()) {
    throw PrematureResponseException(static_cast<Http::Code>(parser_.status_code));
  } else if (pending_response_.has_value()) {
    auto& headers = absl::get<ResponseHeaderMapPtr>(headers_or_trailers_);
    ENVOY_CONN_LOG(trace, "Client: onHeadersComplete size={}", connection_, headers->size());
    headers->setStatus(parser_.status_code);

    if (parser_.status_code == 100) {
      // http-parser treats 100 continue headers as their own complete response.
      // Swallow the spurious onMessageComplete and continue processing.
      ignore_message_complete_for_100_continue_ = true;
      pending_response_.value().decoder_->decode100ContinueHeaders(std::move(headers));

      // Reset to ensure no information from the continue headers is used for the response headers
      // in case the callee does not move the headers out.
      headers_or_trailers_.emplace<ResponseHeaderMapPtr>(nullptr);
    } else if (cannotHaveBody()) {
      deferred_end_stream_headers_ = true;
    } else {
      pending_response_.value().decoder_->decodeHeaders(std::move(headers), false);
    }
  }

  // Here we deal with cases where the response cannot have a body, but http_parser does not deal
  // with it for us.
  return cannotHaveBody() ? 1 : 0;
}

void ClientConnectionImpl::onBody(const char* data, size_t length) {
  ASSERT(!deferred_end_stream_headers_);
  if (pending_response_.has_value()) {
    Buffer::OwnedImpl buffer;
    buffer.add(data, length);
    pending_response_.value().decoder_->decodeData(buffer, false);
  }
}

void ClientConnectionImpl::onMessageComplete() {
  ENVOY_CONN_LOG(trace, "message complete", connection_);
  if (ignore_message_complete_for_100_continue_) {
    ignore_message_complete_for_100_continue_ = false;
    return;
  }
  if (pending_response_.has_value()) {
    // After calling decodeData() with end stream set to true, we should no longer be able to reset.
    PendingResponse response = std::move(pending_response_.value());
    pending_response_.reset();

    // Streams are responsible for unwinding any outstanding readDisable(true)
    // calls done on the underlying connection as they are destroyed. As this is
    // the only place a HTTP/1 stream is destroyed where the Network::Connection is
    // reused, unwind any outstanding readDisable() calls here. Do this before we dispatch
    // end_stream in case the caller immediately reuses the connection.
    if (connection_.state() == Network::Connection::State::Open) {
      while (!connection_.readEnabled()) {
        connection_.readDisable(false);
      }
    }

    if (deferred_end_stream_headers_) {
      response.decoder_->decodeHeaders(
          std::move(absl::get<ResponseHeaderMapPtr>(headers_or_trailers_)), true);
      deferred_end_stream_headers_ = false;
    } else if (processing_trailers_) {
      response.decoder_->decodeTrailers(
          std::move(absl::get<ResponseTrailerMapPtr>(headers_or_trailers_)));
    } else {
      Buffer::OwnedImpl buffer;
      response.decoder_->decodeData(buffer, true);
    }

    // Reset to ensure no information from one requests persists to the next.
    headers_or_trailers_.emplace<ResponseHeaderMapPtr>(nullptr);
  }
}

void ClientConnectionImpl::onResetStream(StreamResetReason reason) {
  // Only raise reset if we did not already dispatch a complete response.
  if (pending_response_.has_value()) {
    pending_response_.value().encoder_.runResetCallbacks(reason);
    pending_response_.reset();
  }
}

void ClientConnectionImpl::sendProtocolError(absl::string_view details) {
  if (pending_response_.has_value()) {
    pending_response_.value().encoder_.setDetails(details);
  }
}

void ClientConnectionImpl::onAboveHighWatermark() {
  // This should never happen without an active stream/request.
  pending_response_.value().encoder_.runHighWatermarkCallbacks();
}

void ClientConnectionImpl::onBelowLowWatermark() {
  // This can get called without an active stream/request when upstream decides to do bad things
  // such as sending multiple responses to the same request, causing us to close the connection, but
  // in doing so go below low watermark.
  if (pending_response_.has_value()) {
    pending_response_.value().encoder_.runLowWatermarkCallbacks();
  }
}

} // namespace Http1
} // namespace Http
} // namespace Envoy<|MERGE_RESOLUTION|>--- conflicted
+++ resolved
@@ -423,14 +423,15 @@
   ENVOY_CONN_LOG(trace, "completed header: key={} value={}", connection_,
                  current_header_field_.getStringView(), current_header_value_.getStringView());
 
-  auto& current_headers = headersOrTrailers();
+  auto& headers_or_trailers = headersOrTrailers();
   if (!current_header_field_.empty()) {
     current_header_field_.inlineTransform([](char c) { return absl::ascii_tolower(c); });
-    current_headers.addViaMove(std::move(current_header_field_), std::move(current_header_value_));
+    headers_or_trailers.addViaMove(std::move(current_header_field_),
+                                   std::move(current_header_value_));
   }
 
   // Check if the number of headers exceeds the limit.
-  if (current_headers.size() > max_headers_count_) {
+  if (headers_or_trailers.size() > max_headers_count_) {
     error_code_ = Http::Code::RequestHeaderFieldsTooLarge;
     sendProtocolError(Http1ResponseCodeDetails::get().TooManyHeaders);
     const absl::string_view header_type =
@@ -574,26 +575,27 @@
     // HTTP/1.1 or not.
     protocol_ = Protocol::Http10;
   }
-  RequestOrResponseHeaderMap& current_headers = requestOrResponseHeaders();
-  if (Utility::isUpgrade(current_headers)) {
+  RequestOrResponseHeaderMap& request_or_response_headers = requestOrResponseHeaders();
+  if (Utility::isUpgrade(request_or_response_headers)) {
     // Ignore h2c upgrade requests until we support them.
     // See https://github.com/envoyproxy/envoy/issues/7161 for details.
-    if (current_headers.Upgrade() &&
-        absl::EqualsIgnoreCase(current_headers.Upgrade()->value().getStringView(),
+    if (request_or_response_headers.Upgrade() &&
+        absl::EqualsIgnoreCase(request_or_response_headers.Upgrade()->value().getStringView(),
                                Http::Headers::get().UpgradeValues.H2c)) {
       ENVOY_CONN_LOG(trace, "removing unsupported h2c upgrade headers.", connection_);
-      current_headers.removeUpgrade();
-      if (current_headers.Connection()) {
+      request_or_response_headers.removeUpgrade();
+      if (request_or_response_headers.Connection()) {
         const auto& tokens_to_remove = caseUnorderdSetContainingUpgradeAndHttp2Settings();
         std::string new_value = StringUtil::removeTokens(
-            current_headers.Connection()->value().getStringView(), ",", tokens_to_remove, ",");
+            request_or_response_headers.Connection()->value().getStringView(), ",",
+            tokens_to_remove, ",");
         if (new_value.empty()) {
-          current_headers.removeConnection();
+          request_or_response_headers.removeConnection();
         } else {
-          current_headers.setConnection(new_value);
+          request_or_response_headers.setConnection(new_value);
         }
       }
-      current_headers.remove(Headers::get().Http2Settings);
+      request_or_response_headers.remove(Headers::get().Http2Settings);
     } else {
       ENVOY_CONN_LOG(trace, "codec entering upgrade mode.", connection_);
       handling_upgrade_ = true;
@@ -602,8 +604,9 @@
 
   // Per https://tools.ietf.org/html/rfc7230#section-3.3.1 Envoy should reject
   // transfer-codings it does not understand.
-  if (current_headers.TransferEncoding()) {
-    absl::string_view encoding = current_headers.TransferEncoding()->value().getStringView();
+  if (request_or_response_headers.TransferEncoding()) {
+    absl::string_view encoding =
+        request_or_response_headers.TransferEncoding()->value().getStringView();
     if (Runtime::runtimeFeatureEnabled(
             "envoy.reloadable_features.reject_unsupported_transfer_encodings") &&
         !absl::EqualsIgnoreCase(encoding, Headers::get().TransferEncodingValues.Identity) &&
@@ -798,17 +801,10 @@
 
 void ServerConnectionImpl::onMessageBegin() {
   if (!resetStreamCalled()) {
-<<<<<<< HEAD
     ASSERT(!active_request_.has_value());
-    active_request_.emplace(*this, header_key_formatter_.get());
+    active_request_.emplace(*this, header_key_formatter_.get(), flood_checks_);
     active_request_.value().request_decoder_ =
         &callbacks_.newStream(active_request_.value().response_encoder_);
-=======
-    ASSERT(!active_request_);
-    active_request_ =
-        std::make_unique<ActiveRequest>(*this, header_key_formatter_.get(), flood_checks_);
-    active_request_->request_decoder_ = &callbacks_.newStream(active_request_->response_encoder_);
->>>>>>> c2628ffd
   }
 }
 
