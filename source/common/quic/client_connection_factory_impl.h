--- conflicted
+++ resolved
@@ -43,13 +43,11 @@
   const quic::ParsedQuicVersionVector supported_versions_{quic::CurrentSupportedVersions()};
   // TODO(alyssawilk) actually set this up properly.
   quic::QuicConfig quic_config_;
-<<<<<<< HEAD
+  // The cluster buffer limits.
   const uint32_t buffer_limit_;
-=======
   // This arguably should not be shared across connections but as Envoy doesn't
   // support push promise it's really moot point.
   quic::QuicClientPushPromiseIndex push_promise_index_;
->>>>>>> 75aecf22
 };
 
 std::unique_ptr<Network::ClientConnection>
