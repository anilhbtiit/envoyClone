#include <cstdint>
#include <memory>

#include "envoy/config/core/v3/base.pb.h"

#include "source/common/buffer/buffer_impl.h"
#include "source/common/http/message_impl.h"
#include "source/common/stream_info/stream_info_impl.h"
#include "source/extensions/filters/http/lua/lua_filter.h"

#include "test/common/stats/stat_test_utility.h"
#include "test/mocks/api/mocks.h"
#include "test/mocks/http/mocks.h"
#include "test/mocks/network/mocks.h"
#include "test/mocks/server/factory_context.h"
#include "test/mocks/ssl/mocks.h"
#include "test/mocks/thread_local/mocks.h"
#include "test/mocks/upstream/cluster_manager.h"
#include "test/test_common/logging.h"
#include "test/test_common/printers.h"
#include "test/test_common/test_runtime.h"
#include "test/test_common/utility.h"

#include "gmock/gmock.h"

using testing::_;
using testing::AtLeast;
using testing::Eq;
using testing::HasSubstr;
using testing::InSequence;
using testing::Invoke;
using testing::Return;
using testing::ReturnRef;
using testing::StrEq;

namespace Envoy {
namespace Extensions {
namespace HttpFilters {
namespace Lua {
namespace {

class TestFilter : public Filter {
public:
  using Filter::Filter;

  MOCK_METHOD(void, scriptLog, (spdlog::level::level_enum level, absl::string_view message));
};

class LuaHttpFilterTest : public testing::Test {
public:
  LuaHttpFilterTest() {
    cluster_manager_.initializeThreadLocalClusters({"cluster"});

    // Avoid strict mock failures for the following calls. We want strict for other calls.
    EXPECT_CALL(decoder_callbacks_, addDecodedData(_, _))
        .Times(AtLeast(0))
        .WillRepeatedly(Invoke([this](Buffer::Instance& data, bool) {
          if (decoder_callbacks_.buffer_ == nullptr) {
            decoder_callbacks_.buffer_ = std::make_unique<Buffer::OwnedImpl>();
          }
          decoder_callbacks_.buffer_->move(data);
        }));

    EXPECT_CALL(decoder_callbacks_, activeSpan()).Times(AtLeast(0));
    EXPECT_CALL(decoder_callbacks_, decodingBuffer()).Times(AtLeast(0));
    EXPECT_CALL(decoder_callbacks_, route()).Times(AtLeast(0));

    EXPECT_CALL(encoder_callbacks_, addEncodedData(_, _))
        .Times(AtLeast(0))
        .WillRepeatedly(Invoke([this](Buffer::Instance& data, bool) {
          if (encoder_callbacks_.buffer_ == nullptr) {
            encoder_callbacks_.buffer_ = std::make_unique<Buffer::OwnedImpl>();
          }
          encoder_callbacks_.buffer_->move(data);
        }));
    EXPECT_CALL(encoder_callbacks_, activeSpan()).Times(AtLeast(0));
    EXPECT_CALL(encoder_callbacks_, encodingBuffer()).Times(AtLeast(0));
    EXPECT_CALL(decoder_callbacks_, streamInfo()).Times(testing::AnyNumber());
  }

  ~LuaHttpFilterTest() override { filter_->onDestroy(); }

  // Quickly set up a global configuration. In order to avoid extensive modification of existing
  // test cases, the existing configuration methods must be compatible.
  void setup(const std::string& lua_code) {
    envoy::extensions::filters::http::lua::v3::Lua proto_config;
    proto_config.mutable_default_source_code()->set_inline_string(lua_code);
    envoy::extensions::filters::http::lua::v3::LuaPerRoute per_route_proto_config;
    setupConfig(proto_config, per_route_proto_config);
    setupFilter();
  }

  void setupConfig(envoy::extensions::filters::http::lua::v3::Lua& proto_config,
                   envoy::extensions::filters::http::lua::v3::LuaPerRoute& per_route_proto_config) {
    // Setup filter config for Lua filter.
    config_ = std::make_shared<FilterConfig>(proto_config, tls_, cluster_manager_, api_,
                                             stats_store_, "test.");
    // Setup per route config for Lua filter.
    per_route_config_ =
        std::make_shared<FilterConfigPerRoute>(per_route_proto_config, server_factory_context_);
  }

  void setupFilter() {
    Event::SimulatedTimeSystem test_time;
    test_time.setSystemTime(std::chrono::microseconds(1583879145572237));

    filter_ = std::make_unique<TestFilter>(config_, test_time.timeSystem());
    filter_->setDecoderFilterCallbacks(decoder_callbacks_);
    filter_->setEncoderFilterCallbacks(encoder_callbacks_);
  }

  void setupSecureConnection(const bool secure) {
    ssl_ = std::make_shared<NiceMock<Envoy::Ssl::MockConnectionInfo>>();
    EXPECT_CALL(decoder_callbacks_, connection()).WillOnce(Return(&connection_));
    EXPECT_CALL(Const(connection_), ssl()).WillOnce(Return(secure ? ssl_ : nullptr));
  }

  void setupMetadata(const std::string& yaml) {
    TestUtility::loadFromYaml(yaml, metadata_);
    ON_CALL(*decoder_callbacks_.route_, metadata()).WillByDefault(testing::ReturnRef(metadata_));
  }

  NiceMock<Server::Configuration::MockServerFactoryContext> server_factory_context_;
  NiceMock<ThreadLocal::MockInstance> tls_;
  NiceMock<Api::MockApi> api_;
  Upstream::MockClusterManager cluster_manager_;
  std::shared_ptr<FilterConfig> config_;
  std::shared_ptr<FilterConfigPerRoute> per_route_config_;
  std::unique_ptr<TestFilter> filter_;
  NiceMock<Http::MockStreamDecoderFilterCallbacks> decoder_callbacks_;
  NiceMock<Http::MockStreamEncoderFilterCallbacks> encoder_callbacks_;
  envoy::config::core::v3::Metadata metadata_;
  std::shared_ptr<NiceMock<Envoy::Ssl::MockConnectionInfo>> ssl_;
  NiceMock<Envoy::Network::MockConnection> connection_;
  NiceMock<Envoy::StreamInfo::MockStreamInfo> stream_info_;
  Tracing::MockSpan child_span_;
  Stats::TestUtil::TestStore stats_store_;

  const std::string HEADER_ONLY_SCRIPT{R"EOF(
    function envoy_on_request(request_handle)
      request_handle:logTrace(request_handle:headers():get(":path"))
    end
  )EOF"};

  const std::string BODY_CHUNK_SCRIPT{R"EOF(
    function envoy_on_request(request_handle)
      request_handle:logTrace(request_handle:headers():get(":path"))

      for chunk in request_handle:bodyChunks() do
        request_handle:logTrace(chunk:length())
      end

      request_handle:logTrace("done")
    end
  )EOF"};

  const std::string TRAILERS_SCRIPT{R"EOF(
    function envoy_on_request(request_handle)
      request_handle:logTrace(request_handle:headers():get(":path"))

      for chunk in request_handle:bodyChunks() do
        request_handle:logTrace(chunk:length())
      end

      local trailers = request_handle:trailers()
      if trailers ~= nil then
        request_handle:logTrace(trailers:get("foo"))
      else
        request_handle:logTrace("no trailers")
      end
    end
  )EOF"};

  const std::string TRAILERS_NO_BODY_SCRIPT{R"EOF(
    function envoy_on_request(request_handle)
      request_handle:logTrace(request_handle:headers():get(":path"))

      if request_handle:trailers() ~= nil then
        request_handle:logTrace(request_handle:trailers():get("foo"))
      else
        request_handle:logTrace("no trailers")
      end
    end
  )EOF"};

  const std::string BODY_SCRIPT{R"EOF(
    function envoy_on_request(request_handle)
      request_handle:logTrace(request_handle:headers():get(":path"))

      if request_handle:body() ~= nil then
        request_handle:logTrace(request_handle:body():length())
      else
        request_handle:logTrace("no body")
      end
    end
  )EOF"};

  const std::string BODY_TRAILERS_SCRIPT{R"EOF(
    function envoy_on_request(request_handle)
      request_handle:logTrace(request_handle:headers():get(":path"))

      if request_handle:body() ~= nil then
        request_handle:logTrace(request_handle:body():length())
      else
        request_handle:logTrace("no body")
      end

      if request_handle:trailers() ~= nil then
        request_handle:logTrace(request_handle:trailers():get("foo"))
      else
        request_handle:logTrace("no trailers")
      end
    end
  )EOF"};

  const std::string ADD_HEADERS_SCRIPT{R"EOF(
    function envoy_on_request(request_handle)
      request_handle:headers():add("hello", "world")
    end
  )EOF"};

  const std::string REQUEST_RESPONSE_RUNTIME_ERROR_SCRIPT{R"EOF(
    function envoy_on_request(request_handle)
      hello:world() -- error
    end

    function envoy_on_response(response_handle)
      bye:world() -- error
    end
  )EOF"};
};

// Bad code in initial config.
TEST(LuaHttpFilterConfigTest, BadCode) {
  const std::string SCRIPT{R"EOF(
    bad
  )EOF"};

  NiceMock<ThreadLocal::MockInstance> tls;
  NiceMock<Upstream::MockClusterManager> cluster_manager;
  NiceMock<Api::MockApi> api;
  NiceMock<Stats::MockIsolatedStatsStore> stats_store;

  envoy::extensions::filters::http::lua::v3::Lua proto_config;
  proto_config.mutable_default_source_code()->set_inline_string(SCRIPT);

  EXPECT_THROW_WITH_MESSAGE(
      FilterConfig(proto_config, tls, cluster_manager, api, stats_store, "lua"),
      Filters::Common::Lua::LuaException,
      "script load error: [string \"...\"]:3: '=' expected near '<eof>'");
}

// Script touching headers only, request that is headers only.
TEST_F(LuaHttpFilterTest, ScriptHeadersOnlyRequestHeadersOnly) {
  InSequence s;
  setup(HEADER_ONLY_SCRIPT);

  Http::TestRequestHeaderMapImpl request_headers{{":path", "/"}};
  EXPECT_CALL(*filter_, scriptLog(spdlog::level::trace, StrEq("/")));
  EXPECT_EQ(Http::FilterHeadersStatus::Continue, filter_->decodeHeaders(request_headers, true));
  EXPECT_EQ(0, stats_store_.counter("test.lua.errors").value());
}

// Script touching headers only, request that has body.
TEST_F(LuaHttpFilterTest, ScriptHeadersOnlyRequestBody) {
  InSequence s;
  setup(HEADER_ONLY_SCRIPT);

  Http::TestRequestHeaderMapImpl request_headers{{":path", "/"}};
  EXPECT_CALL(*filter_, scriptLog(spdlog::level::trace, StrEq("/")));
  EXPECT_EQ(Http::FilterHeadersStatus::Continue, filter_->decodeHeaders(request_headers, false));

  Buffer::OwnedImpl data("hello");
  EXPECT_EQ(Http::FilterDataStatus::Continue, filter_->decodeData(data, true));
  EXPECT_EQ(0, stats_store_.counter("test.lua.errors").value());
}

// Script touching headers only, request that has body and trailers.
TEST_F(LuaHttpFilterTest, ScriptHeadersOnlyRequestBodyTrailers) {
  InSequence s;
  setup(HEADER_ONLY_SCRIPT);

  Http::TestRequestHeaderMapImpl request_headers{{":path", "/"}};
  EXPECT_CALL(*filter_, scriptLog(spdlog::level::trace, StrEq("/")));
  EXPECT_EQ(Http::FilterHeadersStatus::Continue, filter_->decodeHeaders(request_headers, false));

  Buffer::OwnedImpl data("hello");
  EXPECT_EQ(Http::FilterDataStatus::Continue, filter_->decodeData(data, false));

  Http::TestRequestTrailerMapImpl request_trailers{{"foo", "bar"}};
  EXPECT_EQ(Http::FilterTrailersStatus::Continue, filter_->decodeTrailers(request_trailers));
  EXPECT_EQ(0, stats_store_.counter("test.lua.errors").value());
}

// Script asking for body chunks, request that is headers only.
TEST_F(LuaHttpFilterTest, ScriptBodyChunksRequestHeadersOnly) {
  InSequence s;
  setup(BODY_CHUNK_SCRIPT);

  Http::TestRequestHeaderMapImpl request_headers{{":path", "/"}};
  EXPECT_CALL(*filter_, scriptLog(spdlog::level::trace, StrEq("/")));
  EXPECT_CALL(*filter_, scriptLog(spdlog::level::trace, StrEq("done")));
  EXPECT_EQ(Http::FilterHeadersStatus::Continue, filter_->decodeHeaders(request_headers, true));
}

// Script asking for body chunks, request that has body.
TEST_F(LuaHttpFilterTest, ScriptBodyChunksRequestBody) {
  InSequence s;
  setup(BODY_CHUNK_SCRIPT);

  Http::TestRequestHeaderMapImpl request_headers{{":path", "/"}};
  EXPECT_CALL(*filter_, scriptLog(spdlog::level::trace, StrEq("/")));
  EXPECT_EQ(Http::FilterHeadersStatus::Continue, filter_->decodeHeaders(request_headers, false));
  Http::MetadataMap metadata_map{{"metadata", "metadata"}};
  EXPECT_EQ(Http::FilterMetadataStatus::Continue, filter_->decodeMetadata(metadata_map));

  Buffer::OwnedImpl data("hello");
  EXPECT_CALL(*filter_, scriptLog(spdlog::level::trace, StrEq("5")));
  EXPECT_CALL(*filter_, scriptLog(spdlog::level::trace, StrEq("done")));
  EXPECT_EQ(Http::FilterDataStatus::Continue, filter_->decodeData(data, true));
  EXPECT_EQ(0, stats_store_.counter("test.lua.errors").value());
}

// Script asking for body chunks, request that has body and trailers.
TEST_F(LuaHttpFilterTest, ScriptBodyChunksRequestBodyTrailers) {
  InSequence s;
  setup(BODY_CHUNK_SCRIPT);

  Http::TestRequestHeaderMapImpl request_headers{{":path", "/"}};
  EXPECT_CALL(*filter_, scriptLog(spdlog::level::trace, StrEq("/")));
  EXPECT_EQ(Http::FilterHeadersStatus::Continue, filter_->decodeHeaders(request_headers, false));

  Buffer::OwnedImpl data("hello");
  EXPECT_CALL(*filter_, scriptLog(spdlog::level::trace, StrEq("5")));
  EXPECT_EQ(Http::FilterDataStatus::Continue, filter_->decodeData(data, false));

  Http::TestRequestTrailerMapImpl request_trailers{{"foo", "bar"}};
  EXPECT_CALL(*filter_, scriptLog(spdlog::level::trace, StrEq("done")));
  EXPECT_EQ(Http::FilterTrailersStatus::Continue, filter_->decodeTrailers(request_trailers));
  EXPECT_EQ(0, stats_store_.counter("test.lua.errors").value());
}

// Script asking for trailers, request is headers only.
TEST_F(LuaHttpFilterTest, ScriptTrailersRequestHeadersOnly) {
  InSequence s;
  setup(TRAILERS_SCRIPT);

  Http::TestRequestHeaderMapImpl request_headers{{":path", "/"}};
  EXPECT_CALL(*filter_, scriptLog(spdlog::level::trace, StrEq("/")));
  EXPECT_CALL(*filter_, scriptLog(spdlog::level::trace, StrEq("no trailers")));
  EXPECT_EQ(Http::FilterHeadersStatus::Continue, filter_->decodeHeaders(request_headers, true));
  EXPECT_EQ(0, stats_store_.counter("test.lua.errors").value());
}

// Script asking for trailers, request that has a body.
TEST_F(LuaHttpFilterTest, ScriptTrailersRequestBody) {
  InSequence s;
  setup(TRAILERS_SCRIPT);

  Http::TestRequestHeaderMapImpl request_headers{{":path", "/"}};
  EXPECT_CALL(*filter_, scriptLog(spdlog::level::trace, StrEq("/")));
  EXPECT_EQ(Http::FilterHeadersStatus::Continue, filter_->decodeHeaders(request_headers, false));

  Buffer::OwnedImpl data("hello");
  EXPECT_CALL(*filter_, scriptLog(spdlog::level::trace, StrEq("5")));
  EXPECT_CALL(*filter_, scriptLog(spdlog::level::trace, StrEq("no trailers")));
  EXPECT_EQ(Http::FilterDataStatus::Continue, filter_->decodeData(data, true));
  EXPECT_EQ(0, stats_store_.counter("test.lua.errors").value());
}

// Script asking for trailers, request that has body and trailers.
TEST_F(LuaHttpFilterTest, ScriptTrailersRequestBodyTrailers) {
  InSequence s;
  setup(TRAILERS_SCRIPT);

  Http::TestRequestHeaderMapImpl request_headers{{":path", "/"}};
  EXPECT_CALL(*filter_, scriptLog(spdlog::level::trace, StrEq("/")));
  EXPECT_EQ(Http::FilterHeadersStatus::Continue, filter_->decodeHeaders(request_headers, false));

  Buffer::OwnedImpl data("hello");
  EXPECT_CALL(*filter_, scriptLog(spdlog::level::trace, StrEq("5")));
  EXPECT_EQ(Http::FilterDataStatus::Continue, filter_->decodeData(data, false));

  Http::TestRequestTrailerMapImpl request_trailers{{"foo", "bar"}};
  EXPECT_CALL(*filter_, scriptLog(spdlog::level::trace, StrEq("bar")));
  EXPECT_EQ(Http::FilterTrailersStatus::Continue, filter_->decodeTrailers(request_trailers));
  EXPECT_EQ(0, stats_store_.counter("test.lua.errors").value());
}

// Script asking for trailers without body, request is headers only.
TEST_F(LuaHttpFilterTest, ScriptTrailersNoBodyRequestHeadersOnly) {
  InSequence s;
  setup(TRAILERS_NO_BODY_SCRIPT);

  Http::TestRequestHeaderMapImpl request_headers{{":path", "/"}};
  EXPECT_CALL(*filter_, scriptLog(spdlog::level::trace, StrEq("/")));
  EXPECT_CALL(*filter_, scriptLog(spdlog::level::trace, StrEq("no trailers")));
  EXPECT_EQ(Http::FilterHeadersStatus::Continue, filter_->decodeHeaders(request_headers, true));
  EXPECT_EQ(0, stats_store_.counter("test.lua.errors").value());
}

// Script asking for trailers without body, request that has a body.
TEST_F(LuaHttpFilterTest, ScriptTrailersNoBodyRequestBody) {
  InSequence s;
  setup(TRAILERS_NO_BODY_SCRIPT);

  Http::TestRequestHeaderMapImpl request_headers{{":path", "/"}};
  EXPECT_CALL(*filter_, scriptLog(spdlog::level::trace, StrEq("/")));
  EXPECT_EQ(Http::FilterHeadersStatus::Continue, filter_->decodeHeaders(request_headers, false));

  Buffer::OwnedImpl data("hello");
  EXPECT_CALL(*filter_, scriptLog(spdlog::level::trace, StrEq("no trailers")));
  EXPECT_EQ(Http::FilterDataStatus::Continue, filter_->decodeData(data, true));
  EXPECT_EQ(0, stats_store_.counter("test.lua.errors").value());
}

// Script asking for trailers without body, request that has a body and trailers.
TEST_F(LuaHttpFilterTest, ScriptTrailersNoBodyRequestBodyTrailers) {
  InSequence s;
  setup(TRAILERS_NO_BODY_SCRIPT);

  Http::TestRequestHeaderMapImpl request_headers{{":path", "/"}};
  EXPECT_CALL(*filter_, scriptLog(spdlog::level::trace, StrEq("/")));
  EXPECT_EQ(Http::FilterHeadersStatus::Continue, filter_->decodeHeaders(request_headers, false));

  Buffer::OwnedImpl data("hello");
  EXPECT_EQ(Http::FilterDataStatus::Continue, filter_->decodeData(data, false));

  Http::TestRequestTrailerMapImpl request_trailers{{"foo", "bar"}};
  EXPECT_CALL(*filter_, scriptLog(spdlog::level::trace, StrEq("bar")));
  EXPECT_EQ(Http::FilterTrailersStatus::Continue, filter_->decodeTrailers(request_trailers));
  EXPECT_EQ(0, stats_store_.counter("test.lua.errors").value());
}

// Script asking for synchronous body, request that is headers only.
TEST_F(LuaHttpFilterTest, ScriptBodyRequestHeadersOnly) {
  InSequence s;
  setup(BODY_SCRIPT);

  Http::TestRequestHeaderMapImpl request_headers{{":path", "/"}};
  EXPECT_CALL(*filter_, scriptLog(spdlog::level::trace, StrEq("/")));
  EXPECT_CALL(*filter_, scriptLog(spdlog::level::trace, StrEq("no body")));
  EXPECT_EQ(Http::FilterHeadersStatus::Continue, filter_->decodeHeaders(request_headers, true));
  EXPECT_EQ(0, stats_store_.counter("test.lua.errors").value());
}

// Script asking for synchronous body, request that has a body.
TEST_F(LuaHttpFilterTest, ScriptBodyRequestBody) {
  InSequence s;
  setup(BODY_SCRIPT);

  Http::TestRequestHeaderMapImpl request_headers{{":path", "/"}};
  EXPECT_CALL(*filter_, scriptLog(spdlog::level::trace, StrEq("/")));
  EXPECT_EQ(Http::FilterHeadersStatus::StopIteration,
            filter_->decodeHeaders(request_headers, false));

  Buffer::OwnedImpl data("hello");
  EXPECT_CALL(*filter_, scriptLog(spdlog::level::trace, StrEq("5")));
  EXPECT_EQ(Http::FilterDataStatus::Continue, filter_->decodeData(data, true));
  EXPECT_EQ(0, stats_store_.counter("test.lua.errors").value());
}

// Script asking for synchronous body, request that has a body in multiple frames.
TEST_F(LuaHttpFilterTest, ScriptBodyRequestBodyTwoFrames) {
  InSequence s;
  setup(BODY_SCRIPT);

  Http::TestRequestHeaderMapImpl request_headers{{":path", "/"}};
  EXPECT_CALL(*filter_, scriptLog(spdlog::level::trace, StrEq("/")));
  EXPECT_EQ(Http::FilterHeadersStatus::StopIteration,
            filter_->decodeHeaders(request_headers, false));

  Buffer::OwnedImpl data("hello");
  EXPECT_EQ(Http::FilterDataStatus::StopIterationAndBuffer, filter_->decodeData(data, false));
  decoder_callbacks_.addDecodedData(data, false);

  Buffer::OwnedImpl data2("world");
  EXPECT_CALL(*filter_, scriptLog(spdlog::level::trace, StrEq("10")));
  EXPECT_EQ(Http::FilterDataStatus::Continue, filter_->decodeData(data2, true));
  EXPECT_EQ(0, stats_store_.counter("test.lua.errors").value());
}

// Scripting asking for synchronous body, request that has a body in multiple frames follows by
// trailers.
TEST_F(LuaHttpFilterTest, ScriptBodyRequestBodyTwoFramesTrailers) {
  InSequence s;
  setup(BODY_SCRIPT);

  Http::TestRequestHeaderMapImpl request_headers{{":path", "/"}};
  EXPECT_CALL(*filter_, scriptLog(spdlog::level::trace, StrEq("/")));
  EXPECT_EQ(Http::FilterHeadersStatus::StopIteration,
            filter_->decodeHeaders(request_headers, false));

  Buffer::OwnedImpl data("hello");
  EXPECT_EQ(Http::FilterDataStatus::StopIterationAndBuffer, filter_->decodeData(data, false));
  decoder_callbacks_.addDecodedData(data, false);

  Buffer::OwnedImpl data2("world");
  EXPECT_EQ(Http::FilterDataStatus::StopIterationAndBuffer, filter_->decodeData(data2, false));
  decoder_callbacks_.addDecodedData(data2, false);

  Http::TestRequestTrailerMapImpl request_trailers{{"foo", "bar"}};
  EXPECT_CALL(*filter_, scriptLog(spdlog::level::trace, StrEq("10")));
  EXPECT_EQ(Http::FilterTrailersStatus::Continue, filter_->decodeTrailers(request_trailers));
  EXPECT_EQ(0, stats_store_.counter("test.lua.errors").value());
}

// Script asking for synchronous body and trailers, request that is headers only.
TEST_F(LuaHttpFilterTest, ScriptBodyTrailersRequestHeadersOnly) {
  InSequence s;
  setup(BODY_TRAILERS_SCRIPT);

  Http::TestRequestHeaderMapImpl request_headers{{":path", "/"}};
  EXPECT_CALL(*filter_, scriptLog(spdlog::level::trace, StrEq("/")));
  EXPECT_CALL(*filter_, scriptLog(spdlog::level::trace, StrEq("no body")));
  EXPECT_CALL(*filter_, scriptLog(spdlog::level::trace, StrEq("no trailers")));
  EXPECT_EQ(Http::FilterHeadersStatus::Continue, filter_->decodeHeaders(request_headers, true));
  EXPECT_EQ(0, stats_store_.counter("test.lua.errors").value());
}

// Script asking for synchronous body and trailers, request that has a body.
TEST_F(LuaHttpFilterTest, ScriptBodyTrailersRequestBody) {
  InSequence s;
  setup(BODY_TRAILERS_SCRIPT);

  Http::TestRequestHeaderMapImpl request_headers{{":path", "/"}};
  EXPECT_CALL(*filter_, scriptLog(spdlog::level::trace, StrEq("/")));
  EXPECT_EQ(Http::FilterHeadersStatus::StopIteration,
            filter_->decodeHeaders(request_headers, false));

  Buffer::OwnedImpl data("hello");
  EXPECT_CALL(*filter_, scriptLog(spdlog::level::trace, StrEq("5")));
  EXPECT_CALL(*filter_, scriptLog(spdlog::level::trace, StrEq("no trailers")));
  EXPECT_EQ(Http::FilterDataStatus::Continue, filter_->decodeData(data, true));
  EXPECT_EQ(0, stats_store_.counter("test.lua.errors").value());
}

// Script asking for synchronous body and trailers, request that has a body and trailers.
TEST_F(LuaHttpFilterTest, ScriptBodyTrailersRequestBodyTrailers) {
  InSequence s;
  setup(BODY_TRAILERS_SCRIPT);

  Http::TestRequestHeaderMapImpl request_headers{{":path", "/"}};
  EXPECT_CALL(*filter_, scriptLog(spdlog::level::trace, StrEq("/")));
  EXPECT_EQ(Http::FilterHeadersStatus::StopIteration,
            filter_->decodeHeaders(request_headers, false));

  Buffer::OwnedImpl data("hello");
  EXPECT_EQ(Http::FilterDataStatus::StopIterationAndBuffer, filter_->decodeData(data, false));
  decoder_callbacks_.addDecodedData(data, false);

  Http::TestRequestTrailerMapImpl request_trailers{{"foo", "bar"}};
  EXPECT_CALL(*filter_, scriptLog(spdlog::level::trace, StrEq("5")));
  EXPECT_CALL(*filter_, scriptLog(spdlog::level::trace, StrEq("bar")));
  EXPECT_EQ(Http::FilterTrailersStatus::Continue, filter_->decodeTrailers(request_trailers));
  EXPECT_EQ(0, stats_store_.counter("test.lua.errors").value());
}

// Store a body chunk and reference it outside the loop.
TEST_F(LuaHttpFilterTest, BodyChunkOutsideOfLoop) {
  const std::string SCRIPT{R"EOF(
    function envoy_on_request(request_handle)
      for chunk in request_handle:bodyChunks() do
        if previous_chunk == nil then
          previous_chunk = chunk
        else
          previous_chunk:length()
        end
      end
    end
  )EOF"};

  InSequence s;
  setup(SCRIPT);

  Http::TestRequestHeaderMapImpl request_headers{{":path", "/"}};
  EXPECT_EQ(Http::FilterHeadersStatus::Continue, filter_->decodeHeaders(request_headers, false));

  Buffer::OwnedImpl data1("hello");
  EXPECT_EQ(Http::FilterDataStatus::Continue, filter_->decodeData(data1, false));

  Buffer::OwnedImpl data2("world");
  EXPECT_CALL(*filter_,
              scriptLog(spdlog::level::err,
                        StrEq("[string \"...\"]:7: object used outside of proper scope")));
  EXPECT_EQ(Http::FilterDataStatus::Continue, filter_->decodeData(data2, false));
  EXPECT_EQ(1, stats_store_.counter("test.lua.errors").value());
}

// Script that should not be run.
TEST_F(LuaHttpFilterTest, ScriptRandomRequestBodyTrailers) {
  const std::string SCRIPT{R"EOF(
    function some_random_function()
      print("don't run me")
    end
  )EOF"};

  InSequence s;
  setup(SCRIPT);

  Http::TestRequestHeaderMapImpl request_headers{{":path", "/"}};
  EXPECT_EQ(Http::FilterHeadersStatus::Continue, filter_->decodeHeaders(request_headers, false));

  Buffer::OwnedImpl data("hello");
  EXPECT_EQ(Http::FilterDataStatus::Continue, filter_->decodeData(data, false));

  Http::TestRequestTrailerMapImpl request_trailers{{"foo", "bar"}};
  EXPECT_EQ(Http::FilterTrailersStatus::Continue, filter_->decodeTrailers(request_trailers));
  EXPECT_EQ(0, stats_store_.counter("test.lua.errors").value());
}

// Script that has an error during headers processing.
TEST_F(LuaHttpFilterTest, ScriptErrorHeadersRequestBodyTrailers) {
  const std::string SCRIPT{R"EOF(
    function envoy_on_request(request_handle)
      local foo = nil
      foo["bar"] = "baz"
    end
  )EOF"};

  InSequence s;
  setup(SCRIPT);

  Http::TestRequestHeaderMapImpl request_headers{{":path", "/"}};
  EXPECT_CALL(*filter_,
              scriptLog(spdlog::level::err,
                        StrEq("[string \"...\"]:4: attempt to index local 'foo' (a nil value)")));
  EXPECT_EQ(Http::FilterHeadersStatus::Continue, filter_->decodeHeaders(request_headers, false));
  EXPECT_EQ(1, stats_store_.counter("test.lua.errors").value());

  Buffer::OwnedImpl data("hello");
  EXPECT_EQ(Http::FilterDataStatus::Continue, filter_->decodeData(data, false));

  Http::TestRequestTrailerMapImpl request_trailers{{"foo", "bar"}};
  EXPECT_EQ(Http::FilterTrailersStatus::Continue, filter_->decodeTrailers(request_trailers));
  EXPECT_EQ(1, stats_store_.counter("test.lua.errors").value());
}

// Script that tries to store a local variable to a global and then use it.
TEST_F(LuaHttpFilterTest, ThreadEnvironments) {
  const std::string SCRIPT{R"EOF(
    function envoy_on_request(request_handle)
      if global_request_handle == nil then
        global_request_handle = request_handle
      else
        global_request_handle:logTrace("should not work")
      end
    end
  )EOF"};

  InSequence s;
  setup(SCRIPT);

  Http::TestRequestHeaderMapImpl request_headers{{":path", "/"}};
  EXPECT_EQ(Http::FilterHeadersStatus::Continue, filter_->decodeHeaders(request_headers, true));

  Event::SimulatedTimeSystem test_time;
  TestFilter filter2(config_, test_time.timeSystem());
  EXPECT_CALL(filter2, scriptLog(spdlog::level::err,
                                 StrEq("[string \"...\"]:6: object used outside of proper scope")));
  filter2.decodeHeaders(request_headers, true);
  EXPECT_EQ(1, stats_store_.counter("test.lua.errors").value());
}

// Script that yields on its own.
TEST_F(LuaHttpFilterTest, UnexpectedYield) {
  const std::string SCRIPT{R"EOF(
    function envoy_on_request(request_handle)
      coroutine.yield()
    end
  )EOF"};

  InSequence s;
  setup(SCRIPT);

  Http::TestRequestHeaderMapImpl request_headers{{":path", "/"}};
  EXPECT_CALL(*filter_,
              scriptLog(spdlog::level::err, StrEq("script performed an unexpected yield")));
  EXPECT_EQ(Http::FilterHeadersStatus::Continue, filter_->decodeHeaders(request_headers, true));
  EXPECT_EQ(1, stats_store_.counter("test.lua.errors").value());
}

// Script that has an error during a callback from C into Lua.
TEST_F(LuaHttpFilterTest, ErrorDuringCallback) {
  const std::string SCRIPT(R"EOF(
    function envoy_on_request(request_handle)
      for key, value in pairs(request_handle:headers()) do
        local foo = nil
        foo["bar"] = "baz"
      end
    end
  )EOF");

  InSequence s;
  setup(SCRIPT);

  Http::TestRequestHeaderMapImpl request_headers{{":path", "/"}};
  EXPECT_CALL(*filter_,
              scriptLog(spdlog::level::err,
                        StrEq("[string \"...\"]:5: attempt to index local 'foo' (a nil value)")));
  EXPECT_EQ(Http::FilterHeadersStatus::Continue, filter_->decodeHeaders(request_headers, true));
  EXPECT_EQ(1, stats_store_.counter("test.lua.errors").value());
}

// Use of header iterator across yield.
TEST_F(LuaHttpFilterTest, HeadersIteratorAcrossYield) {
  const std::string SCRIPT(R"EOF(
    function envoy_on_request(request_handle)
      local headers_it = pairs(request_handle:headers())
      request_handle:body()
      headers_it()
    end
  )EOF");

  InSequence s;
  setup(SCRIPT);

  Http::TestRequestHeaderMapImpl request_headers{{":path", "/"}};
  EXPECT_EQ(Http::FilterHeadersStatus::StopIteration,
            filter_->decodeHeaders(request_headers, false));

  Buffer::OwnedImpl data("hello");
  EXPECT_CALL(*filter_,
              scriptLog(spdlog::level::err,
                        StrEq("[string \"...\"]:5: object used outside of proper scope")));
  EXPECT_EQ(Http::FilterDataStatus::Continue, filter_->decodeData(data, true));
  EXPECT_EQ(1, stats_store_.counter("test.lua.errors").value());
}

// Combo request and response script.
TEST_F(LuaHttpFilterTest, RequestAndResponse) {
  const std::string SCRIPT{R"EOF(
    function envoy_on_request(request_handle)
      request_handle:logTrace(request_handle:headers():get(":path"))
      request_handle:headers():add("foo", "bar")

      for chunk in request_handle:bodyChunks() do
        request_handle:logTrace(chunk:length())
      end

      request_handle:logTrace(request_handle:trailers():get("foo"))
    end

    function envoy_on_response(response_handle)
      response_handle:logTrace(response_handle:headers():get(":status"))
      response_handle:headers():add("foo", "bar")

      for chunk in response_handle:bodyChunks() do
        response_handle:logTrace(chunk:length())
      end

      response_handle:logTrace(response_handle:trailers():get("hello"))
    end
  )EOF"};

  InSequence s;
  setup(SCRIPT);

  Http::TestRequestHeaderMapImpl request_headers{{":path", "/"}};
  EXPECT_CALL(*filter_, scriptLog(spdlog::level::trace, StrEq("/")));
  EXPECT_CALL(decoder_callbacks_, clearRouteCache());
  EXPECT_EQ(Http::FilterHeadersStatus::Continue, filter_->decodeHeaders(request_headers, false));

  Buffer::OwnedImpl data("hello");
  EXPECT_CALL(*filter_, scriptLog(spdlog::level::trace, StrEq("5")));
  EXPECT_EQ(Http::FilterDataStatus::Continue, filter_->decodeData(data, false));

  Http::TestRequestTrailerMapImpl request_trailers{{"foo", "bar"}};
  EXPECT_CALL(*filter_, scriptLog(spdlog::level::trace, StrEq("bar")));
  EXPECT_EQ(Http::FilterTrailersStatus::Continue, filter_->decodeTrailers(request_trailers));

  Http::TestResponseHeaderMapImpl continue_headers{{":status", "100"}};
  // No lua hooks for 100-continue
  EXPECT_CALL(*filter_, scriptLog(spdlog::level::trace, StrEq("100"))).Times(0);
  EXPECT_EQ(Http::FilterHeadersStatus::Continue, filter_->encode1xxHeaders(continue_headers));

  Http::MetadataMap metadata_map{{"metadata", "metadata"}};
  EXPECT_EQ(Http::FilterMetadataStatus::Continue, filter_->encodeMetadata(metadata_map));

  Http::TestResponseHeaderMapImpl response_headers{{":status", "200"}};
  EXPECT_CALL(*filter_, scriptLog(spdlog::level::trace, StrEq("200")));
  EXPECT_EQ(Http::FilterHeadersStatus::Continue, filter_->encodeHeaders(response_headers, false));

  Buffer::OwnedImpl data2("helloworld");
  EXPECT_CALL(*filter_, scriptLog(spdlog::level::trace, StrEq("10")));
  EXPECT_EQ(Http::FilterDataStatus::Continue, filter_->encodeData(data2, false));

  Http::TestResponseTrailerMapImpl response_trailers{{"hello", "world"}};
  EXPECT_CALL(*filter_, scriptLog(spdlog::level::trace, StrEq("world")));
  EXPECT_EQ(Http::FilterTrailersStatus::Continue, filter_->encodeTrailers(response_trailers));
  EXPECT_EQ(0, stats_store_.counter("test.lua.errors").value());
}

// Response synchronous body.
TEST_F(LuaHttpFilterTest, ResponseSynchronousBody) {
  const std::string SCRIPT{R"EOF(
    function envoy_on_response(response_handle)
      response_handle:logTrace(response_handle:headers():get(":status"))
      response_handle:logTrace(response_handle:body():length())
      if response_handle:trailers() == nil then
        response_handle:logTrace("no trailers")
      end
    end
  )EOF"};

  InSequence s;
  setup(SCRIPT);

  Http::TestRequestHeaderMapImpl request_headers{{":path", "/"}};
  EXPECT_EQ(Http::FilterHeadersStatus::Continue, filter_->decodeHeaders(request_headers, true));

  Http::TestResponseHeaderMapImpl response_headers{{":status", "200"}};
  EXPECT_CALL(*filter_, scriptLog(spdlog::level::trace, StrEq("200")));
  EXPECT_EQ(Http::FilterHeadersStatus::StopIteration,
            filter_->encodeHeaders(response_headers, false));

  Buffer::OwnedImpl data2("helloworld");
  EXPECT_CALL(*filter_, scriptLog(spdlog::level::trace, StrEq("10")));
  EXPECT_CALL(*filter_, scriptLog(spdlog::level::trace, StrEq("no trailers")));
  EXPECT_EQ(Http::FilterDataStatus::Continue, filter_->encodeData(data2, true));
  EXPECT_EQ(0, stats_store_.counter("test.lua.errors").value());
}

// Basic HTTP request flow.
TEST_F(LuaHttpFilterTest, HttpCall) {
  const std::string SCRIPT{R"EOF(
    function envoy_on_request(request_handle)
      local headers, body = request_handle:httpCall(
        "cluster",
        {
          [":method"] = "POST",
          [":path"] = "/",
          [":authority"] = "foo",
          ["set-cookie"] = { "flavor=chocolate; Path=/", "variant=chewy; Path=/" }
        },
        "hello world",
        5000)
      for key, value in pairs(headers) do
        request_handle:logTrace(key .. " " .. value)
      end
      request_handle:logTrace(string.len(body))
      request_handle:logTrace(body)
      request_handle:logTrace(string.byte(body, 5))
      request_handle:logTrace(string.sub(body, 6, 8))
    end
  )EOF"};

  InSequence s;
  setup(SCRIPT);

  Http::TestRequestHeaderMapImpl request_headers{{":path", "/"}};
  Http::MockAsyncClientRequest request(&cluster_manager_.thread_local_cluster_.async_client_);
  Http::AsyncClient::Callbacks* callbacks;
  EXPECT_CALL(cluster_manager_, getThreadLocalCluster(Eq("cluster")));
  EXPECT_CALL(cluster_manager_.thread_local_cluster_, httpAsyncClient());
  EXPECT_CALL(cluster_manager_.thread_local_cluster_.async_client_, send_(_, _, _))
      .WillOnce(
          Invoke([&](Http::RequestMessagePtr& message, Http::AsyncClient::Callbacks& cb,
                     const Http::AsyncClient::RequestOptions&) -> Http::AsyncClient::Request* {
            const Http::TestRequestHeaderMapImpl expected_headers{
                {":method", "POST"},
                {":path", "/"},
                {":authority", "foo"},

                {"set-cookie", "flavor=chocolate; Path=/"},
                {"set-cookie", "variant=chewy; Path=/"},
                {"content-length", "11"}};
            EXPECT_THAT(&message->headers(), HeaderMapEqualIgnoreOrder(&expected_headers));
            callbacks = &cb;
            return &request;
          }));

  EXPECT_EQ(Http::FilterHeadersStatus::StopIteration,
            filter_->decodeHeaders(request_headers, false));

  Buffer::OwnedImpl data("hello");
  EXPECT_EQ(Http::FilterDataStatus::StopIterationAndBuffer, filter_->decodeData(data, false));

  Http::TestRequestTrailerMapImpl request_trailers{{"foo", "bar"}};
  EXPECT_EQ(Http::FilterTrailersStatus::StopIteration, filter_->decodeTrailers(request_trailers));

  Http::ResponseMessagePtr response_message(new Http::ResponseMessageImpl(
      Http::ResponseHeaderMapPtr{new Http::TestResponseHeaderMapImpl{{":status", "200"}}}));
  const char response[8] = {'r', 'e', 's', 'p', '\0', 'n', 's', 'e'};
  response_message->body().add(response, 8);
  EXPECT_CALL(*filter_, scriptLog(spdlog::level::trace, StrEq(":status 200")));
  EXPECT_CALL(*filter_, scriptLog(spdlog::level::trace, StrEq("8")));
  EXPECT_CALL(*filter_, scriptLog(spdlog::level::trace, StrEq(std::string("resp\0nse", 8))));
  EXPECT_CALL(*filter_, scriptLog(spdlog::level::trace, StrEq("0")));
  EXPECT_CALL(*filter_, scriptLog(spdlog::level::trace, StrEq("nse")));
  EXPECT_CALL(decoder_callbacks_, continueDecoding());
  callbacks->onBeforeFinalizeUpstreamSpan(child_span_, &response_message->headers());
  callbacks->onSuccess(request, std::move(response_message));
  EXPECT_EQ(0, stats_store_.counter("test.lua.errors").value());
}

// Basic HTTP request flow. Asynchronous flag set to false.
TEST_F(LuaHttpFilterTest, HttpCallAsyncFalse) {
  const std::string SCRIPT{R"EOF(
    function envoy_on_request(request_handle)
      local headers, body = request_handle:httpCall(
        "cluster",
        {
          [":method"] = "POST",
          [":path"] = "/",
          [":authority"] = "foo",
          ["set-cookie"] = { "flavor=chocolate; Path=/", "variant=chewy; Path=/" }
        },
        "hello world",
        5000,
        false)
      for key, value in pairs(headers) do
        request_handle:logTrace(key .. " " .. value)
      end
      request_handle:logTrace(body)
    end
  )EOF"};

  InSequence s;
  setup(SCRIPT);

  Http::TestRequestHeaderMapImpl request_headers{{":path", "/"}};
  Http::MockAsyncClientRequest request(&cluster_manager_.thread_local_cluster_.async_client_);
  Http::AsyncClient::Callbacks* callbacks;
  EXPECT_CALL(cluster_manager_, getThreadLocalCluster(Eq("cluster")));
  EXPECT_CALL(cluster_manager_.thread_local_cluster_, httpAsyncClient());
  EXPECT_CALL(cluster_manager_.thread_local_cluster_.async_client_, send_(_, _, _))
      .WillOnce(
          Invoke([&](Http::RequestMessagePtr& message, Http::AsyncClient::Callbacks& cb,
                     const Http::AsyncClient::RequestOptions&) -> Http::AsyncClient::Request* {
            const Http::TestRequestHeaderMapImpl expected_headers{
                {":path", "/"},
                {":method", "POST"},
                {":authority", "foo"},
                {"set-cookie", "flavor=chocolate; Path=/"},
                {"set-cookie", "variant=chewy; Path=/"},
                {"content-length", "11"}};
            EXPECT_THAT(&message->headers(), HeaderMapEqualIgnoreOrder(&expected_headers));
            callbacks = &cb;
            return &request;
          }));

  EXPECT_EQ(Http::FilterHeadersStatus::StopIteration,
            filter_->decodeHeaders(request_headers, false));

  Buffer::OwnedImpl data("hello");
  EXPECT_EQ(Http::FilterDataStatus::StopIterationAndBuffer, filter_->decodeData(data, false));

  Http::TestRequestTrailerMapImpl request_trailers{{"foo", "bar"}};
  EXPECT_EQ(Http::FilterTrailersStatus::StopIteration, filter_->decodeTrailers(request_trailers));

  Http::ResponseMessagePtr response_message(new Http::ResponseMessageImpl(
      Http::ResponseHeaderMapPtr{new Http::TestResponseHeaderMapImpl{{":status", "200"}}}));
  response_message->body().add("response");
  EXPECT_CALL(*filter_, scriptLog(spdlog::level::trace, StrEq(":status 200")));
  EXPECT_CALL(*filter_, scriptLog(spdlog::level::trace, StrEq("response")));
  EXPECT_CALL(decoder_callbacks_, continueDecoding());
  callbacks->onSuccess(request, std::move(response_message));
  EXPECT_EQ(0, stats_store_.counter("test.lua.errors").value());
}

// Basic asynchronous, fire-and-forget HTTP request flow.
TEST_F(LuaHttpFilterTest, HttpCallAsynchronous) {
  const std::string SCRIPT{R"EOF(
        function envoy_on_request(request_handle)
          local headers, body = request_handle:httpCall(
            "cluster",
            {
              [":method"] = "POST",
              [":path"] = "/",
              [":authority"] = "foo",
              ["set-cookie"] = { "flavor=chocolate; Path=/", "variant=chewy; Path=/" }
            },
            "hello world",
            5000,
            true)
        end
      )EOF"};

  InSequence s;
  setup(SCRIPT);

  Http::TestRequestHeaderMapImpl request_headers{{":path", "/"}};
  Http::MockAsyncClientRequest request(&cluster_manager_.thread_local_cluster_.async_client_);
  Http::AsyncClient::Callbacks* callbacks;
  EXPECT_CALL(cluster_manager_, getThreadLocalCluster(Eq("cluster")));
  EXPECT_CALL(cluster_manager_.thread_local_cluster_, httpAsyncClient());
  EXPECT_CALL(cluster_manager_.thread_local_cluster_.async_client_, send_(_, _, _))
      .WillOnce(
          Invoke([&](Http::RequestMessagePtr& message, Http::AsyncClient::Callbacks& cb,
                     const Http::AsyncClient::RequestOptions&) -> Http::AsyncClient::Request* {
            const Http::TestRequestHeaderMapImpl expected_headers{
                {":path", "/"},
                {":method", "POST"},
                {":authority", "foo"},
                {"set-cookie", "flavor=chocolate; Path=/"},
                {"set-cookie", "variant=chewy; Path=/"},
                {"content-length", "11"}};
            EXPECT_THAT(&message->headers(), HeaderMapEqualIgnoreOrder(&expected_headers));
            callbacks = &cb;
            return &request;
          }));

  EXPECT_EQ(Http::FilterHeadersStatus::Continue, filter_->decodeHeaders(request_headers, false));

  Buffer::OwnedImpl data("hello");
  EXPECT_EQ(Http::FilterDataStatus::Continue, filter_->decodeData(data, false));

  Http::TestRequestTrailerMapImpl request_trailers{{"foo", "bar"}};
  EXPECT_EQ(Http::FilterTrailersStatus::Continue, filter_->decodeTrailers(request_trailers));
  EXPECT_EQ(0, stats_store_.counter("test.lua.errors").value());
}

// Double HTTP call. Responses before request body.
TEST_F(LuaHttpFilterTest, DoubleHttpCall) {
  const std::string SCRIPT{R"EOF(
    function envoy_on_request(request_handle)
      local headers, body = request_handle:httpCall(
        "cluster",
        {
          [":method"] = "POST",
          [":path"] = "/",
          [":authority"] = "foo"
        },
        "hello world",
        5000)
      for key, value in pairs(headers) do
        request_handle:logTrace(key .. " " .. value)
      end
      request_handle:logTrace(body)

      headers, body = request_handle:httpCall(
        "cluster2",
        {
          [":method"] = "GET",
          [":path"] = "/bar",
          [":authority"] = "foo"
        },
        nil,
        0)
      for key, value in pairs(headers) do
        request_handle:logTrace(key .. " " .. value)
      end
      if body == nil then
        request_handle:logTrace("no body")
      end
    end
  )EOF"};

  InSequence s;
  cluster_manager_.initializeThreadLocalClusters({"cluster", "cluster2"});
  setup(SCRIPT);

  Http::TestRequestHeaderMapImpl request_headers{{":path", "/"}};
  Http::MockAsyncClientRequest request(&cluster_manager_.thread_local_cluster_.async_client_);
  Http::AsyncClient::Callbacks* callbacks;
  EXPECT_CALL(cluster_manager_, getThreadLocalCluster(Eq("cluster")));
  EXPECT_CALL(cluster_manager_.thread_local_cluster_, httpAsyncClient());
  EXPECT_CALL(cluster_manager_.thread_local_cluster_.async_client_, send_(_, _, _))
      .WillOnce(
          Invoke([&](Http::RequestMessagePtr& message, Http::AsyncClient::Callbacks& cb,
                     const Http::AsyncClient::RequestOptions&) -> Http::AsyncClient::Request* {
            const Http::TestRequestHeaderMapImpl expected_headers{{":path", "/"},
                                                                  {":method", "POST"},
                                                                  {":authority", "foo"},
                                                                  {"content-length", "11"}};
            EXPECT_THAT(&message->headers(), HeaderMapEqualIgnoreOrder(&expected_headers));
            callbacks = &cb;
            return &request;
          }));

  EXPECT_EQ(Http::FilterHeadersStatus::StopIteration,
            filter_->decodeHeaders(request_headers, false));

  Http::ResponseMessagePtr response_message(new Http::ResponseMessageImpl(
      Http::ResponseHeaderMapPtr{new Http::TestResponseHeaderMapImpl{{":status", "200"}}}));
  response_message->body().add("response");
  EXPECT_CALL(*filter_, scriptLog(spdlog::level::trace, StrEq(":status 200")));
  EXPECT_CALL(*filter_, scriptLog(spdlog::level::trace, StrEq("response")));
  EXPECT_CALL(cluster_manager_, getThreadLocalCluster(Eq("cluster2")));
  EXPECT_CALL(cluster_manager_.thread_local_cluster_, httpAsyncClient());
  EXPECT_CALL(cluster_manager_.thread_local_cluster_.async_client_, send_(_, _, _))
      .WillOnce(
          Invoke([&](Http::RequestMessagePtr& message, Http::AsyncClient::Callbacks& cb,
                     const Http::AsyncClient::RequestOptions&) -> Http::AsyncClient::Request* {
            const Http::TestRequestHeaderMapImpl expected_headers{
                {":path", "/bar"}, {":method", "GET"}, {":authority", "foo"}};
            EXPECT_THAT(&message->headers(), HeaderMapEqualIgnoreOrder(&expected_headers));
            callbacks = &cb;
            return &request;
          }));
  callbacks->onSuccess(request, std::move(response_message));

  response_message = std::make_unique<Http::ResponseMessageImpl>(
      Http::ResponseHeaderMapPtr{new Http::TestResponseHeaderMapImpl{{":status", "403"}}});
  EXPECT_CALL(*filter_, scriptLog(spdlog::level::trace, StrEq(":status 403")));
  EXPECT_CALL(*filter_, scriptLog(spdlog::level::trace, StrEq("no body")));
  EXPECT_CALL(decoder_callbacks_, continueDecoding());
  callbacks->onBeforeFinalizeUpstreamSpan(child_span_, &response_message->headers());
  callbacks->onSuccess(request, std::move(response_message));

  Buffer::OwnedImpl data("hello");
  EXPECT_EQ(Http::FilterDataStatus::Continue, filter_->decodeData(data, false));

  Http::TestRequestTrailerMapImpl request_trailers{{"foo", "bar"}};
  EXPECT_EQ(Http::FilterTrailersStatus::Continue, filter_->decodeTrailers(request_trailers));
  EXPECT_EQ(0, stats_store_.counter("test.lua.errors").value());
}

// Basic HTTP request flow with no body.
TEST_F(LuaHttpFilterTest, HttpCallNoBody) {
  const std::string SCRIPT{R"EOF(
    function envoy_on_request(request_handle)
      local headers, body = request_handle:httpCall(
        "cluster",
        {
          [":method"] = "GET",
          [":path"] = "/",
          [":authority"] = "foo"
        },
        nil,
        5000)
      for key, value in pairs(headers) do
        request_handle:logTrace(key .. " " .. value)
      end
      if body == nil then
        request_handle:logTrace("no body")
      end
    end
  )EOF"};

  InSequence s;
  setup(SCRIPT);

  Http::TestRequestHeaderMapImpl request_headers{{":path", "/"}};
  Http::MockAsyncClientRequest request(&cluster_manager_.thread_local_cluster_.async_client_);
  Http::AsyncClient::Callbacks* callbacks;
  EXPECT_CALL(cluster_manager_, getThreadLocalCluster(Eq("cluster")));
  EXPECT_CALL(cluster_manager_.thread_local_cluster_, httpAsyncClient());
  EXPECT_CALL(cluster_manager_.thread_local_cluster_.async_client_, send_(_, _, _))
      .WillOnce(
          Invoke([&](Http::RequestMessagePtr& message, Http::AsyncClient::Callbacks& cb,
                     const Http::AsyncClient::RequestOptions&) -> Http::AsyncClient::Request* {
            const Http::TestRequestHeaderMapImpl expected_headers{
                {":path", "/"}, {":method", "GET"}, {":authority", "foo"}};
            EXPECT_THAT(&message->headers(), HeaderMapEqualIgnoreOrder(&expected_headers));
            callbacks = &cb;
            return &request;
          }));

  EXPECT_EQ(Http::FilterHeadersStatus::StopIteration,
            filter_->decodeHeaders(request_headers, false));

  Buffer::OwnedImpl data("hello");
  EXPECT_EQ(Http::FilterDataStatus::StopIterationAndBuffer, filter_->decodeData(data, false));

  Http::TestRequestTrailerMapImpl request_trailers{{"foo", "bar"}};
  EXPECT_EQ(Http::FilterTrailersStatus::StopIteration, filter_->decodeTrailers(request_trailers));

  Http::ResponseMessagePtr response_message(new Http::ResponseMessageImpl(
      Http::ResponseHeaderMapPtr{new Http::TestResponseHeaderMapImpl{{":status", "200"}}}));
  EXPECT_CALL(*filter_, scriptLog(spdlog::level::trace, StrEq(":status 200")));
  EXPECT_CALL(*filter_, scriptLog(spdlog::level::trace, StrEq("no body")));
  EXPECT_CALL(decoder_callbacks_, continueDecoding());
  callbacks->onSuccess(request, std::move(response_message));
  EXPECT_EQ(0, stats_store_.counter("test.lua.errors").value());
}

// HTTP call followed by immediate response.
TEST_F(LuaHttpFilterTest, HttpCallImmediateResponse) {
  TestScopedRuntime scoped_runtime;
  scoped_runtime.mergeValues(
      {{"envoy.reloadable_features.lua_respond_with_send_local_reply", "false"}});
  const std::string SCRIPT{R"EOF(
    function envoy_on_request(request_handle)
      local headers, body = request_handle:httpCall(
        "cluster",
        {
          [":method"] = "GET",
          [":path"] = "/",
          [":authority"] = "foo"
        },
        nil,
        5000)
      request_handle:respond(
        {
          [":status"] = "403",
          ["set-cookie"] = { "flavor=chocolate; Path=/", "variant=chewy; Path=/" }
        },
        nil)
    end
  )EOF"};

  InSequence s;
  setup(SCRIPT);

  Http::TestRequestHeaderMapImpl request_headers{{":path", "/"}};
  Http::MockAsyncClientRequest request(&cluster_manager_.thread_local_cluster_.async_client_);
  Http::AsyncClient::Callbacks* callbacks;
  EXPECT_CALL(cluster_manager_, getThreadLocalCluster(Eq("cluster")));
  EXPECT_CALL(cluster_manager_.thread_local_cluster_, httpAsyncClient());
  EXPECT_CALL(cluster_manager_.thread_local_cluster_.async_client_, send_(_, _, _))
      .WillOnce(
          Invoke([&](Http::RequestMessagePtr& message, Http::AsyncClient::Callbacks& cb,
                     const Http::AsyncClient::RequestOptions&) -> Http::AsyncClient::Request* {
            const Http::TestRequestHeaderMapImpl expected_headers{
                {":path", "/"}, {":method", "GET"}, {":authority", "foo"}};
            EXPECT_THAT(&message->headers(), HeaderMapEqualIgnoreOrder(&expected_headers));
            callbacks = &cb;
            return &request;
          }));

  EXPECT_EQ(Http::FilterHeadersStatus::StopIteration,
            filter_->decodeHeaders(request_headers, false));

  Http::ResponseMessagePtr response_message(new Http::ResponseMessageImpl(
      Http::ResponseHeaderMapPtr{new Http::TestResponseHeaderMapImpl{{":status", "200"}}}));
  Http::TestResponseHeaderMapImpl expected_headers{{":status", "403"},
                                                   {"set-cookie", "flavor=chocolate; Path=/"},
                                                   {"set-cookie", "variant=chewy; Path=/"}};
  EXPECT_CALL(decoder_callbacks_, encodeHeaders_(HeaderMapEqualRef(&expected_headers), true));
  callbacks->onSuccess(request, std::move(response_message));
  EXPECT_EQ(0, stats_store_.counter("test.lua.errors").value());
}

// HTTP call with script error after resume.
TEST_F(LuaHttpFilterTest, HttpCallErrorAfterResumeSuccess) {
  const std::string SCRIPT{R"EOF(
    function envoy_on_request(request_handle)
      local headers, body = request_handle:httpCall(
        "cluster",
        {
          [":method"] = "GET",
          [":path"] = "/",
          [":authority"] = "foo"
        },
        nil,
        5000)

        local foo = nil
        foo["bar"] = "baz"
    end
  )EOF"};

  InSequence s;
  setup(SCRIPT);

  Http::TestRequestHeaderMapImpl request_headers{{":path", "/"}};
  Http::MockAsyncClientRequest request(&cluster_manager_.thread_local_cluster_.async_client_);
  Http::AsyncClient::Callbacks* callbacks;
  EXPECT_CALL(cluster_manager_, getThreadLocalCluster(Eq("cluster")));
  EXPECT_CALL(cluster_manager_.thread_local_cluster_, httpAsyncClient());
  EXPECT_CALL(cluster_manager_.thread_local_cluster_.async_client_, send_(_, _, _))
      .WillOnce(
          Invoke([&](Http::RequestMessagePtr&, Http::AsyncClient::Callbacks& cb,
                     const Http::AsyncClient::RequestOptions&) -> Http::AsyncClient::Request* {
            callbacks = &cb;
            return &request;
          }));

  EXPECT_EQ(Http::FilterHeadersStatus::StopIteration,
            filter_->decodeHeaders(request_headers, true));

  Http::ResponseMessagePtr response_message(new Http::ResponseMessageImpl(
      Http::ResponseHeaderMapPtr{new Http::TestResponseHeaderMapImpl{{":status", "200"}}}));

  EXPECT_CALL(*filter_,
              scriptLog(spdlog::level::err,
                        StrEq("[string \"...\"]:14: attempt to index local 'foo' (a nil value)")));
  EXPECT_CALL(decoder_callbacks_, continueDecoding());
  callbacks->onSuccess(request, std::move(response_message));
  EXPECT_EQ(1, stats_store_.counter("test.lua.errors").value());
}

// HTTP call failure.
TEST_F(LuaHttpFilterTest, HttpCallFailure) {
  const std::string SCRIPT{R"EOF(
    function envoy_on_request(request_handle)
      local headers, body = request_handle:httpCall(
        "cluster",
        {
          [":method"] = "GET",
          [":path"] = "/",
          [":authority"] = "foo"
        },
        nil,
        5000)

        for key, value in pairs(headers) do
          request_handle:logTrace(key .. " " .. value)
        end
        request_handle:logTrace(body)
    end
  )EOF"};

  InSequence s;
  setup(SCRIPT);

  Http::TestRequestHeaderMapImpl request_headers{{":path", "/"}};
  Http::MockAsyncClientRequest request(&cluster_manager_.thread_local_cluster_.async_client_);
  Http::AsyncClient::Callbacks* callbacks;
  EXPECT_CALL(cluster_manager_, getThreadLocalCluster(Eq("cluster")));
  EXPECT_CALL(cluster_manager_.thread_local_cluster_, httpAsyncClient());
  EXPECT_CALL(cluster_manager_.thread_local_cluster_.async_client_, send_(_, _, _))
      .WillOnce(
          Invoke([&](Http::RequestMessagePtr&, Http::AsyncClient::Callbacks& cb,
                     const Http::AsyncClient::RequestOptions&) -> Http::AsyncClient::Request* {
            callbacks = &cb;
            return &request;
          }));

  EXPECT_EQ(Http::FilterHeadersStatus::StopIteration,
            filter_->decodeHeaders(request_headers, true));
  EXPECT_CALL(*filter_, scriptLog(spdlog::level::trace, StrEq(":status 503")));
  EXPECT_CALL(*filter_, scriptLog(spdlog::level::trace, StrEq("upstream failure")));
  EXPECT_CALL(decoder_callbacks_, continueDecoding());
  callbacks->onFailure(request, Http::AsyncClient::FailureReason::Reset);
  EXPECT_EQ(0, stats_store_.counter("test.lua.errors").value());
}

// HTTP call reset.
TEST_F(LuaHttpFilterTest, HttpCallReset) {
  const std::string SCRIPT{R"EOF(
    function envoy_on_request(request_handle)
      local headers, body = request_handle:httpCall(
        "cluster",
        {
          [":method"] = "GET",
          [":path"] = "/",
          [":authority"] = "foo"
        },
        nil,
        5000)

        request_handle:logTrace("not run")
    end
  )EOF"};

  InSequence s;
  setup(SCRIPT);

  Http::TestRequestHeaderMapImpl request_headers{{":path", "/"}};
  Http::MockAsyncClientRequest request(&cluster_manager_.thread_local_cluster_.async_client_);
  Http::AsyncClient::Callbacks* callbacks;
  EXPECT_CALL(cluster_manager_, getThreadLocalCluster(Eq("cluster")));
  EXPECT_CALL(cluster_manager_.thread_local_cluster_, httpAsyncClient());
  EXPECT_CALL(cluster_manager_.thread_local_cluster_.async_client_, send_(_, _, _))
      .WillOnce(
          Invoke([&](Http::RequestMessagePtr&, Http::AsyncClient::Callbacks& cb,
                     const Http::AsyncClient::RequestOptions&) -> Http::AsyncClient::Request* {
            callbacks = &cb;
            return &request;
          }));

  EXPECT_EQ(Http::FilterHeadersStatus::StopIteration,
            filter_->decodeHeaders(request_headers, true));

  EXPECT_CALL(request, cancel());
  filter_->onDestroy();
  EXPECT_EQ(0, stats_store_.counter("test.lua.errors").value());
}

// HTTP call immediate failure.
TEST_F(LuaHttpFilterTest, HttpCallImmediateFailure) {
  const std::string SCRIPT{R"EOF(
    function envoy_on_request(request_handle)
      local headers, body = request_handle:httpCall(
        "cluster",
        {
          [":method"] = "GET",
          [":path"] = "/",
          [":authority"] = "foo"
        },
        nil,
        5000)

        for key, value in pairs(headers) do
          request_handle:logTrace(key .. " " .. value)
        end
        request_handle:logTrace(body)
    end
  )EOF"};

  InSequence s;
  setup(SCRIPT);

  Http::TestRequestHeaderMapImpl request_headers{{":path", "/"}};
  Http::MockAsyncClientRequest request(&cluster_manager_.thread_local_cluster_.async_client_);
  EXPECT_CALL(cluster_manager_, getThreadLocalCluster(Eq("cluster")));
  EXPECT_CALL(cluster_manager_.thread_local_cluster_, httpAsyncClient());
  EXPECT_CALL(cluster_manager_.thread_local_cluster_.async_client_, send_(_, _, _))
      .WillOnce(
          Invoke([&](Http::RequestMessagePtr&, Http::AsyncClient::Callbacks& cb,
                     const Http::AsyncClient::RequestOptions&) -> Http::AsyncClient::Request* {
            cb.onFailure(request, Http::AsyncClient::FailureReason::Reset);
            // Intentionally return nullptr (instead of request handle) to trigger a particular
            // code path.
            return nullptr;
          }));

  EXPECT_CALL(*filter_, scriptLog(spdlog::level::trace, StrEq(":status 503")));
  EXPECT_CALL(*filter_, scriptLog(spdlog::level::trace, StrEq("upstream failure")));
  EXPECT_EQ(Http::FilterHeadersStatus::Continue, filter_->decodeHeaders(request_headers, true));
  EXPECT_EQ(0, stats_store_.counter("test.lua.errors").value());
}

// Invalid HTTP call timeout.
TEST_F(LuaHttpFilterTest, HttpCallInvalidTimeout) {
  const std::string SCRIPT{R"EOF(
    function envoy_on_request(request_handle)
      local headers, body = request_handle:httpCall(
        "cluster",
        {},
        nil,
        -1)
    end
  )EOF"};

  InSequence s;
  setup(SCRIPT);

  Http::TestRequestHeaderMapImpl request_headers{{":path", "/"}};
  EXPECT_CALL(*filter_, scriptLog(spdlog::level::err,
                                  StrEq("[string \"...\"]:3: http call timeout must be >= 0")));
  EXPECT_EQ(Http::FilterHeadersStatus::Continue, filter_->decodeHeaders(request_headers, false));
  EXPECT_EQ(1, stats_store_.counter("test.lua.errors").value());
}

// Invalid HTTP call cluster.
TEST_F(LuaHttpFilterTest, HttpCallInvalidCluster) {
  const std::string SCRIPT{R"EOF(
    function envoy_on_request(request_handle)
      local headers, body = request_handle:httpCall(
        "cluster",
        {},
        nil,
        5000)
    end
  )EOF"};

  InSequence s;
  setup(SCRIPT);

  Http::TestRequestHeaderMapImpl request_headers{{":path", "/"}};
  EXPECT_CALL(cluster_manager_, getThreadLocalCluster(Eq("cluster"))).WillOnce(Return(nullptr));
  EXPECT_CALL(
      *filter_,
      scriptLog(spdlog::level::err,
                StrEq("[string \"...\"]:3: http call cluster invalid. Must be configured")));
  EXPECT_EQ(Http::FilterHeadersStatus::Continue, filter_->decodeHeaders(request_headers, false));
  EXPECT_EQ(1, stats_store_.counter("test.lua.errors").value());
}

// Invalid HTTP call headers.
TEST_F(LuaHttpFilterTest, HttpCallInvalidHeaders) {
  const std::string SCRIPT{R"EOF(
    function envoy_on_request(request_handle)
      local headers, body = request_handle:httpCall(
        "cluster",
        {},
        nil,
        5000)
    end
  )EOF"};

  InSequence s;
  setup(SCRIPT);

  Http::TestRequestHeaderMapImpl request_headers{{":path", "/"}};
  EXPECT_CALL(cluster_manager_, getThreadLocalCluster(Eq("cluster")));
  EXPECT_CALL(*filter_, scriptLog(spdlog::level::err,
                                  StrEq("[string \"...\"]:3: http call headers must include "
                                        "':path', ':method', and ':authority'")));
  EXPECT_EQ(Http::FilterHeadersStatus::Continue, filter_->decodeHeaders(request_headers, false));
  EXPECT_EQ(1, stats_store_.counter("test.lua.errors").value());
}

// Invalid HTTP call asynchronous flag value.
TEST_F(LuaHttpFilterTest, HttpCallAsyncInvalidAsynchronousFlag) {
  const std::string SCRIPT{R"EOF(
    function envoy_on_request(request_handle)
      request_handle:httpCall(
        "cluster",
        {
          [":method"] = "POST",
          [":path"] = "/",
          [":authority"] = "foo",
          ["set-cookie"] = { "flavor=chocolate; Path=/", "variant=chewy; Path=/" }
        },
        "hello world",
        5000,
        potato)
    end
  )EOF"};

  InSequence s;
  setup(SCRIPT);

  Http::TestRequestHeaderMapImpl request_headers{{":path", "/"}};
  EXPECT_CALL(*filter_,
              scriptLog(spdlog::level::err, StrEq("[string \"...\"]:3: http call asynchronous flag "
                                                  "must be 'true', 'false', or empty")));
  EXPECT_EQ(Http::FilterHeadersStatus::Continue, filter_->decodeHeaders(request_headers, false));
  EXPECT_EQ(1, stats_store_.counter("test.lua.errors").value());
}

// Respond right away.
// This is also a regression test for https://github.com/envoyproxy/envoy/issues/3570 which runs
// the request flow 2000 times and does a GC at the end to make sure we don't leak memory.
TEST_F(LuaHttpFilterTest, ImmediateResponse) {
  TestScopedRuntime scoped_runtime;
  scoped_runtime.mergeValues(
      {{"envoy.reloadable_features.lua_respond_with_send_local_reply", "false"}});
  const std::string SCRIPT{R"EOF(
    function envoy_on_request(request_handle)
      request_handle:respond(
        {[":status"] = "503"},
        "nope")

      -- Should not run
      local foo = nil
      foo["bar"] = "baz"
    end
  )EOF"};

  InSequence s;
  setup(SCRIPT);

  // Perform a GC and snap bytes currently used by the runtime.
  auto script_config = config_->perLuaCodeSetup();
  script_config->runtimeGC();
  const uint64_t mem_use_at_start = script_config->runtimeBytesUsed();

  uint64_t num_loops = 2000;
#if defined(__has_feature) && (__has_feature(thread_sanitizer))
  // per https://github.com/envoyproxy/envoy/issues/7374 this test is causing
  // problems on tsan
  num_loops = 200;
#endif

  for (uint64_t i = 0; i < num_loops; i++) {
    Http::TestRequestHeaderMapImpl request_headers{{":path", "/"}};
    Http::TestResponseHeaderMapImpl expected_headers{{":status", "503"}, {"content-length", "4"}};
    EXPECT_CALL(decoder_callbacks_, encodeHeaders_(HeaderMapEqualRef(&expected_headers), false));
    EXPECT_CALL(decoder_callbacks_, encodeData(_, true));
    EXPECT_EQ(Http::FilterHeadersStatus::StopIteration,
              filter_->decodeHeaders(request_headers, false));
    filter_->onDestroy();
    setupFilter();
  }

  // Perform GC and compare bytes currently used by the runtime to the original value.
  // NOTE: This value is not the same as the original value for reasons that I do not fully
  //       understand. Depending on the number of requests tested, it increases incrementally, but
  //       then goes down again at a certain point. There must be some type of interpreter caching
  //       going on because I'm pretty certain this is not another leak. Because of this, we need
  //       to do a soft comparison here. In my own testing, without a fix for #3570, the memory
  //       usage after is at least 20x higher after 2000 iterations so we just check to see if it's
  //       within 2x.
  script_config->runtimeGC();
  EXPECT_TRUE(script_config->runtimeBytesUsed() < mem_use_at_start * 2);
}

TEST_F(LuaHttpFilterTest, ImmediateResponseWithSendLocalReply) {
  const std::string SCRIPT{R"EOF(
    function envoy_on_request(request_handle)
      request_handle:respond(
        {[":status"] = "503",
         ["fake"] = "fakeValue"},
        "nope")

      -- Should not run
      local foo = nil
      foo["bar"] = "baz"
    end
  )EOF"};

  InSequence s;
  setup(SCRIPT);

  Http::TestRequestHeaderMapImpl request_headers{{":path", "/"}};
  Http::TestResponseHeaderMapImpl immediate_response_headers;
  EXPECT_CALL(decoder_callbacks_, sendLocalReply(_, _, _, _, _))
      .WillOnce(Invoke([&immediate_response_headers](
                           Http::Code code, absl::string_view body,
                           std::function<void(Http::ResponseHeaderMap & headers)> modify_headers,
                           const absl::optional<Grpc::Status::GrpcStatus> grpc_status,
                           absl::string_view details) {
        EXPECT_EQ(Http::Code::ServiceUnavailable, code);
        EXPECT_EQ("nope", body);
        EXPECT_EQ(grpc_status, absl::nullopt);
        EXPECT_EQ(details, "lua_response");
        modify_headers(immediate_response_headers);
      }));
  EXPECT_EQ(Http::FilterHeadersStatus::StopIteration,
            filter_->decodeHeaders(request_headers, false));
<<<<<<< HEAD
  EXPECT_EQ(0, stats_store_.counter("test.lua.errors").value());
=======
  EXPECT_TRUE(immediate_response_headers.has("fake"));
  EXPECT_EQ(immediate_response_headers.get_("fake"), "fakeValue");
>>>>>>> 9730d717
}

// Respond with bad status.
TEST_F(LuaHttpFilterTest, ImmediateResponseBadStatus) {
  const std::string SCRIPT{R"EOF(
    function envoy_on_request(request_handle)
      request_handle:respond(
        {[":status"] = "100"},
        "nope")
    end
  )EOF"};

  InSequence s;
  setup(SCRIPT);

  Http::TestRequestHeaderMapImpl request_headers{{":path", "/"}};
  EXPECT_CALL(*filter_, scriptLog(spdlog::level::err,
                                  StrEq("[string \"...\"]:3: :status must be between 200-599")));
  EXPECT_EQ(Http::FilterHeadersStatus::Continue, filter_->decodeHeaders(request_headers, false));
  EXPECT_EQ(1, stats_store_.counter("test.lua.errors").value());
}

// Respond after headers have been continued.
TEST_F(LuaHttpFilterTest, RespondAfterHeadersContinued) {
  const std::string SCRIPT{R"EOF(
    function envoy_on_request(request_handle)
      for chunk in request_handle:bodyChunks() do
        request_handle:respond(
          {[":status"] = "100"},
          "nope")
      end
    end
  )EOF"};

  InSequence s;
  setup(SCRIPT);

  Http::TestRequestHeaderMapImpl request_headers{{":path", "/"}};
  EXPECT_EQ(Http::FilterHeadersStatus::Continue, filter_->decodeHeaders(request_headers, false));

  EXPECT_CALL(
      *filter_,
      scriptLog(
          spdlog::level::err,
          StrEq("[string \"...\"]:4: respond() cannot be called if headers have been continued")));
  Buffer::OwnedImpl data("hello");
  EXPECT_EQ(Http::FilterDataStatus::Continue, filter_->decodeData(data, false));
  EXPECT_EQ(1, stats_store_.counter("test.lua.errors").value());
}

// Respond in response path.
TEST_F(LuaHttpFilterTest, RespondInResponsePath) {
  const std::string SCRIPT{R"EOF(
    function envoy_on_response(response_handle)
      response_handle:respond(
        {[":status"] = "200"},
        "nope")
    end
  )EOF"};

  InSequence s;
  setup(SCRIPT);

  Http::TestRequestHeaderMapImpl request_headers{{":path", "/"}};
  EXPECT_EQ(Http::FilterHeadersStatus::Continue, filter_->decodeHeaders(request_headers, true));

  Http::TestResponseHeaderMapImpl response_headers{{":status", "200"}};
  EXPECT_CALL(
      *filter_,
      scriptLog(spdlog::level::err,
                StrEq("[string \"...\"]:3: respond not currently supported in the response path")));
  EXPECT_EQ(Http::FilterHeadersStatus::Continue, filter_->encodeHeaders(response_headers, true));
  EXPECT_EQ(1, stats_store_.counter("test.lua.errors").value());
}

// bodyChunks() after body continued.
TEST_F(LuaHttpFilterTest, BodyChunksAfterBodyContinued) {
  const std::string SCRIPT{R"EOF(
    function envoy_on_request(request_handle)
      request_handle:body()
      request_handle:bodyChunks()
    end
  )EOF"};

  InSequence s;
  setup(SCRIPT);

  Http::TestRequestHeaderMapImpl request_headers{{":path", "/"}};
  EXPECT_EQ(Http::FilterHeadersStatus::StopIteration,
            filter_->decodeHeaders(request_headers, false));

  Buffer::OwnedImpl data("hello");
  EXPECT_CALL(
      *filter_,
      scriptLog(
          spdlog::level::err,
          StrEq("[string \"...\"]:4: cannot call bodyChunks after body processing has begun")));
  EXPECT_EQ(Http::FilterDataStatus::Continue, filter_->decodeData(data, true));
  EXPECT_EQ(1, stats_store_.counter("test.lua.errors").value());
}

// body() after only waiting for trailers.
TEST_F(LuaHttpFilterTest, BodyAfterTrailers) {
  const std::string SCRIPT{R"EOF(
    function envoy_on_request(request_handle)
      request_handle:trailers()
      request_handle:body()
    end
  )EOF"};

  InSequence s;
  setup(SCRIPT);

  Http::TestRequestHeaderMapImpl request_headers{{":path", "/"}};
  EXPECT_EQ(Http::FilterHeadersStatus::Continue, filter_->decodeHeaders(request_headers, false));

  Buffer::OwnedImpl data("hello");
  EXPECT_EQ(Http::FilterDataStatus::Continue, filter_->decodeData(data, false));

  Http::TestRequestTrailerMapImpl request_trailers{{"foo", "bar"}};
  EXPECT_CALL(
      *filter_,
      scriptLog(spdlog::level::err,
                StrEq("[string \"...\"]:4: cannot call body() after body has been streamed")));
  EXPECT_EQ(Http::FilterTrailersStatus::Continue, filter_->decodeTrailers(request_trailers));
  EXPECT_EQ(1, stats_store_.counter("test.lua.errors").value());
}

// body() after streaming has started.
TEST_F(LuaHttpFilterTest, BodyAfterStreamingHasStarted) {
  const std::string SCRIPT{R"EOF(
    function envoy_on_request(request_handle)
      for chunk in request_handle:bodyChunks() do
        request_handle:body()
      end
    end
  )EOF"};

  InSequence s;
  setup(SCRIPT);

  Http::TestRequestHeaderMapImpl request_headers{{":path", "/"}};
  EXPECT_EQ(Http::FilterHeadersStatus::Continue, filter_->decodeHeaders(request_headers, false));

  Buffer::OwnedImpl data("hello");
  EXPECT_CALL(
      *filter_,
      scriptLog(spdlog::level::err,
                StrEq("[string \"...\"]:4: cannot call body() after body streaming has started")));
  EXPECT_EQ(Http::FilterDataStatus::Continue, filter_->decodeData(data, false));
  EXPECT_EQ(1, stats_store_.counter("test.lua.errors").value());
}

// script touch metadata():get("key")
TEST_F(LuaHttpFilterTest, GetMetadataFromHandle) {
  const std::string SCRIPT{R"EOF(
    function envoy_on_request(request_handle)
      request_handle:logTrace(request_handle:metadata():get("foo.bar")["name"])
      request_handle:logTrace(request_handle:metadata():get("foo.bar")["prop"])
      request_handle:logTrace(request_handle:metadata():get("baz.bat")["name"])
      request_handle:logTrace(request_handle:metadata():get("baz.bat")["prop"])
    end
  )EOF"};

  const std::string METADATA{R"EOF(
    filter_metadata:
      envoy.filters.http.lua:
        foo.bar:
          name: foo
          prop: bar
        baz.bat:
          name: baz
          prop: bat
  )EOF"};

  InSequence s;
  setup(SCRIPT);
  setupMetadata(METADATA);

  Http::TestRequestHeaderMapImpl request_headers{{":path", "/"}};
  EXPECT_CALL(*filter_, scriptLog(spdlog::level::trace, StrEq("foo")));
  EXPECT_CALL(*filter_, scriptLog(spdlog::level::trace, StrEq("bar")));
  EXPECT_CALL(*filter_, scriptLog(spdlog::level::trace, StrEq("baz")));
  EXPECT_CALL(*filter_, scriptLog(spdlog::level::trace, StrEq("bat")));
  EXPECT_EQ(Http::FilterHeadersStatus::Continue, filter_->decodeHeaders(request_headers, true));
  EXPECT_EQ(0, stats_store_.counter("test.lua.errors").value());
}

// No available metadata on route.
TEST_F(LuaHttpFilterTest, GetMetadataFromHandleNoRoute) {
  const std::string SCRIPT{R"EOF(
    function envoy_on_request(request_handle)
      if request_handle:metadata():get("foo.bar") == nil then
        request_handle:logTrace("ok")
      end
    end
  )EOF"};

  InSequence s;
  ON_CALL(decoder_callbacks_, route()).WillByDefault(Return(nullptr));
  setup(SCRIPT);

  Http::TestRequestHeaderMapImpl request_headers{{":path", "/"}};
  EXPECT_CALL(*filter_, scriptLog(spdlog::level::trace, StrEq("ok")));
  EXPECT_EQ(Http::FilterHeadersStatus::Continue, filter_->decodeHeaders(request_headers, true));
}

// No available Lua metadata on route.
TEST_F(LuaHttpFilterTest, GetMetadataFromHandleNoLuaMetadata) {
  const std::string SCRIPT{R"EOF(
    function envoy_on_request(request_handle)
      if request_handle:metadata():get("foo.bar") == nil then
        request_handle:logTrace("ok")
      end
    end
  )EOF"};

  const std::string METADATA{R"EOF(
    filter_metadata:
      envoy.some_filter:
        foo.bar:
          name: foo
          prop: bar
  )EOF"};

  InSequence s;
  setup(SCRIPT);
  setupMetadata(METADATA);

  Http::TestRequestHeaderMapImpl request_headers{{":path", "/"}};
  EXPECT_CALL(*filter_, scriptLog(spdlog::level::trace, StrEq("ok")));
  EXPECT_EQ(Http::FilterHeadersStatus::Continue, filter_->decodeHeaders(request_headers, true));
  EXPECT_EQ(0, stats_store_.counter("test.lua.errors").value());
}

// Get the current protocol.
TEST_F(LuaHttpFilterTest, GetCurrentProtocol) {
  const std::string SCRIPT{R"EOF(
    function envoy_on_request(request_handle)
      request_handle:logTrace(request_handle:streamInfo():protocol())
    end
  )EOF"};

  InSequence s;
  setup(SCRIPT);

  EXPECT_CALL(decoder_callbacks_, streamInfo()).WillOnce(ReturnRef(stream_info_));
  EXPECT_CALL(stream_info_, protocol()).WillOnce(Return(Http::Protocol::Http11));

  Http::TestRequestHeaderMapImpl request_headers{{":path", "/"}};
  EXPECT_CALL(*filter_, scriptLog(spdlog::level::trace, StrEq("HTTP/1.1")));
  EXPECT_EQ(Http::FilterHeadersStatus::Continue, filter_->decodeHeaders(request_headers, true));
  EXPECT_EQ(0, stats_store_.counter("test.lua.errors").value());
}

// Get the requested server name.
TEST_F(LuaHttpFilterTest, GetRequestedServerName) {
  const std::string SCRIPT{R"EOF(
    function envoy_on_request(request_handle)
      request_handle:logTrace(request_handle:streamInfo():requestedServerName())
    end
  )EOF"};

  InSequence s;
  setup(SCRIPT);

  EXPECT_CALL(decoder_callbacks_, streamInfo()).WillOnce(ReturnRef(stream_info_));
  absl::string_view server_name = "foo.example.com";
  stream_info_.downstream_connection_info_provider_->setRequestedServerName(server_name);

  Http::TestRequestHeaderMapImpl request_headers{{":path", "/"}};
  EXPECT_CALL(*filter_, scriptLog(spdlog::level::trace, StrEq("foo.example.com")));
  EXPECT_EQ(Http::FilterHeadersStatus::Continue, filter_->decodeHeaders(request_headers, true));
  EXPECT_EQ(0, stats_store_.counter("test.lua.errors").value());
}

// Verify that binary values could also be extracted from dynamicMetadata() in LUA filter.
TEST_F(LuaHttpFilterTest, GetDynamicMetadataBinaryData) {
  const std::string SCRIPT{R"EOF(
    function envoy_on_request(request_handle)
      local metadata = request_handle:streamInfo():dynamicMetadata():get("envoy.pp")
      local bin_data = metadata["bin_data"]
      local data_length = string.len(metadata["bin_data"])
      local hex_table = { }
      for idx = 1, data_length do
        hex_table[#hex_table + 1] = string.format("\\x%02x", string.byte(bin_data, idx))
      end
      request_handle:logTrace('Hex Data: ' .. table.concat(hex_table, ''))
    end
  )EOF"};

  ProtobufWkt::Value metadata_value;
  constexpr uint8_t buffer[] = {'h', 'e', 0x00, 'l', 'l', 'o'};
  metadata_value.set_string_value(reinterpret_cast<char const*>(buffer), sizeof(buffer));
  ProtobufWkt::Struct metadata;
  metadata.mutable_fields()->insert({"bin_data", metadata_value});
  (*stream_info_.metadata_.mutable_filter_metadata())["envoy.pp"] = metadata;

  InSequence s;
  setup(SCRIPT);

  Http::TestRequestHeaderMapImpl request_headers{{":path", "/"}};
  EXPECT_CALL(decoder_callbacks_, streamInfo()).WillOnce(ReturnRef(stream_info_));
  // Hex values for the buffer data
  EXPECT_CALL(*filter_,
              scriptLog(spdlog::level::trace, StrEq("Hex Data: \\x68\\x65\\x00\\x6c\\x6c\\x6f")));
  EXPECT_EQ(Http::FilterHeadersStatus::Continue, filter_->decodeHeaders(request_headers, true));
  EXPECT_EQ(0, stats_store_.counter("test.lua.errors").value());
}

// Set and get stream info dynamic metadata.
TEST_F(LuaHttpFilterTest, SetGetDynamicMetadata) {
  const std::string SCRIPT{R"EOF(
    function envoy_on_request(request_handle)
      request_handle:streamInfo():dynamicMetadata():set("envoy.lb", "foo", "bar")
      request_handle:streamInfo():dynamicMetadata():set("envoy.lb", "complex", {x="abcd", y=1234})
      request_handle:logTrace(request_handle:streamInfo():dynamicMetadata():get("envoy.lb")["foo"])
      request_handle:logTrace(request_handle:streamInfo():dynamicMetadata():get("envoy.lb")["complex"].x)
    end
  )EOF"};

  InSequence s;
  setup(SCRIPT);

  Http::TestRequestHeaderMapImpl request_headers{{":path", "/"}};
  Event::SimulatedTimeSystem test_time;
  StreamInfo::StreamInfoImpl stream_info(Http::Protocol::Http2, test_time.timeSystem(), nullptr);
  EXPECT_EQ(0, stream_info.dynamicMetadata().filter_metadata_size());
  EXPECT_CALL(decoder_callbacks_, streamInfo()).WillOnce(ReturnRef(stream_info));
  EXPECT_CALL(*filter_, scriptLog(spdlog::level::trace, StrEq("bar")));
  EXPECT_CALL(*filter_, scriptLog(spdlog::level::trace, StrEq("abcd")));
  EXPECT_EQ(Http::FilterHeadersStatus::Continue, filter_->decodeHeaders(request_headers, true));
  EXPECT_EQ(1, stream_info.dynamicMetadata().filter_metadata_size());
  EXPECT_EQ("bar", stream_info.dynamicMetadata()
                       .filter_metadata()
                       .at("envoy.lb")
                       .fields()
                       .at("foo")
                       .string_value());

  const ProtobufWkt::Struct& meta_complex = stream_info.dynamicMetadata()
                                                .filter_metadata()
                                                .at("envoy.lb")
                                                .fields()
                                                .at("complex")
                                                .struct_value();
  EXPECT_EQ("abcd", meta_complex.fields().at("x").string_value());
  EXPECT_EQ(1234.0, meta_complex.fields().at("y").number_value());
  EXPECT_EQ(0, stats_store_.counter("test.lua.errors").value());
}

// Check the connection.
TEST_F(LuaHttpFilterTest, CheckConnection) {
  const std::string SCRIPT{R"EOF(
    function envoy_on_request(request_handle)
      if request_handle:connection():ssl() == nil then
        request_handle:logTrace("plain")
      else
        request_handle:logTrace("secure")
      end
    end
  )EOF"};

  InSequence s;
  setup(SCRIPT);

  Http::TestRequestHeaderMapImpl request_headers{{":path", "/"}};

  setupSecureConnection(false);
  EXPECT_CALL(*filter_, scriptLog(spdlog::level::trace, StrEq("plain")));
  EXPECT_EQ(Http::FilterHeadersStatus::Continue, filter_->decodeHeaders(request_headers, true));

  setupSecureConnection(true);
  EXPECT_CALL(*filter_, scriptLog(spdlog::level::trace, StrEq("secure")));
  EXPECT_EQ(Http::FilterHeadersStatus::Continue, filter_->decodeHeaders(request_headers, true));
}

// Inspect stream info downstream SSL connection.
TEST_F(LuaHttpFilterTest, InspectStreamInfoDowstreamSslConnection) {
  const std::string SCRIPT{R"EOF(
    function envoy_on_request(request_handle)
      if request_handle:streamInfo():downstreamSslConnection() == nil then
      else
        if request_handle:streamInfo():downstreamSslConnection():peerCertificatePresented() then
          request_handle:logTrace("peerCertificatePresented")
        end

        if request_handle:streamInfo():downstreamSslConnection():peerCertificateValidated() then
          request_handle:logTrace("peerCertificateValidated")
        end

        request_handle:logTrace(table.concat(request_handle:streamInfo():downstreamSslConnection():uriSanPeerCertificate(), ","))
        request_handle:logTrace(table.concat(request_handle:streamInfo():downstreamSslConnection():uriSanLocalCertificate(), ","))
        request_handle:logTrace(table.concat(request_handle:streamInfo():downstreamSslConnection():dnsSansPeerCertificate(), ","))
        request_handle:logTrace(table.concat(request_handle:streamInfo():downstreamSslConnection():dnsSansLocalCertificate(), ","))

        request_handle:logTrace(request_handle:streamInfo():downstreamSslConnection():ciphersuiteId())

        request_handle:logTrace(request_handle:streamInfo():downstreamSslConnection():validFromPeerCertificate())
        request_handle:logTrace(request_handle:streamInfo():downstreamSslConnection():expirationPeerCertificate())

        request_handle:logTrace(request_handle:streamInfo():downstreamSslConnection():subjectLocalCertificate())
        request_handle:logTrace(request_handle:streamInfo():downstreamSslConnection():sha256PeerCertificateDigest())
        request_handle:logTrace(request_handle:streamInfo():downstreamSslConnection():serialNumberPeerCertificate())
        request_handle:logTrace(request_handle:streamInfo():downstreamSslConnection():issuerPeerCertificate())
        request_handle:logTrace(request_handle:streamInfo():downstreamSslConnection():subjectPeerCertificate())
        request_handle:logTrace(request_handle:streamInfo():downstreamSslConnection():ciphersuiteString())
        request_handle:logTrace(request_handle:streamInfo():downstreamSslConnection():tlsVersion())
        request_handle:logTrace(request_handle:streamInfo():downstreamSslConnection():urlEncodedPemEncodedPeerCertificate())
        request_handle:logTrace(request_handle:streamInfo():downstreamSslConnection():urlEncodedPemEncodedPeerCertificateChain())

        request_handle:logTrace(request_handle:streamInfo():downstreamSslConnection():sessionId())
      end
    end
  )EOF"};

  setup(SCRIPT);

  Http::TestRequestHeaderMapImpl request_headers{{":path", "/"}};

  const auto connection_info = std::make_shared<Ssl::MockConnectionInfo>();
  EXPECT_CALL(decoder_callbacks_, streamInfo()).WillRepeatedly(ReturnRef(stream_info_));
  stream_info_.downstream_connection_info_provider_->setSslConnection(connection_info);

  EXPECT_CALL(*connection_info, peerCertificatePresented()).WillOnce(Return(true));
  EXPECT_CALL(*filter_, scriptLog(spdlog::level::trace, StrEq("peerCertificatePresented")));

  EXPECT_CALL(*connection_info, peerCertificateValidated()).WillOnce(Return(true));
  EXPECT_CALL(*filter_, scriptLog(spdlog::level::trace, StrEq("peerCertificateValidated")));

  const std::vector<std::string> peer_uri_sans{"peer-uri-sans-1", "peer-uri-sans-2"};
  EXPECT_CALL(*connection_info, uriSanPeerCertificate()).WillOnce(Return(peer_uri_sans));
  EXPECT_CALL(*filter_, scriptLog(spdlog::level::trace, StrEq("peer-uri-sans-1,peer-uri-sans-2")));

  const std::vector<std::string> local_uri_sans{"local-uri-sans-1", "local-uri-sans-2"};
  EXPECT_CALL(*connection_info, uriSanLocalCertificate()).WillOnce(Return(local_uri_sans));
  EXPECT_CALL(*filter_,
              scriptLog(spdlog::level::trace, StrEq("local-uri-sans-1,local-uri-sans-2")));

  const std::vector<std::string> peer_dns_sans{"peer-dns-sans-1", "peer-dns-sans-2"};
  EXPECT_CALL(*connection_info, dnsSansPeerCertificate()).WillOnce(Return(peer_dns_sans));
  EXPECT_CALL(*filter_, scriptLog(spdlog::level::trace, StrEq("peer-dns-sans-1,peer-dns-sans-2")));

  const std::vector<std::string> local_dns_sans{"local-dns-sans-1", "local-dns-sans-2"};
  EXPECT_CALL(*connection_info, dnsSansLocalCertificate()).WillOnce(Return(local_dns_sans));
  EXPECT_CALL(*filter_,
              scriptLog(spdlog::level::trace, StrEq("local-dns-sans-1,local-dns-sans-2")));

  const std::string subject_local = "subject-local";
  EXPECT_CALL(*connection_info, subjectLocalCertificate()).WillOnce(ReturnRef(subject_local));
  EXPECT_CALL(*filter_, scriptLog(spdlog::level::trace, StrEq(subject_local)));

  const uint64_t cipher_suite_id = 0x0707;
  EXPECT_CALL(*connection_info, ciphersuiteId()).WillRepeatedly(Return(cipher_suite_id));
  EXPECT_CALL(*filter_, scriptLog(spdlog::level::trace, StrEq("0x0707")));

  const SystemTime validity(std::chrono::seconds(1522796777));
  EXPECT_CALL(*connection_info, validFromPeerCertificate()).WillRepeatedly(Return(validity));
  EXPECT_CALL(*filter_, scriptLog(spdlog::level::trace, StrEq("1522796777")));

  const SystemTime expiry(std::chrono::seconds(1522796776));
  EXPECT_CALL(*connection_info, expirationPeerCertificate()).WillRepeatedly(Return(expiry));
  EXPECT_CALL(*filter_, scriptLog(spdlog::level::trace, StrEq("1522796776")));

  const std::string peer_cert_digest = "peer-cert-digest";
  EXPECT_CALL(*connection_info, sha256PeerCertificateDigest())
      .WillOnce(ReturnRef(peer_cert_digest));
  EXPECT_CALL(*filter_, scriptLog(spdlog::level::trace, StrEq(peer_cert_digest)));

  const std::string peer_cert_serial_number = "peer-cert-serial-number";
  EXPECT_CALL(*connection_info, serialNumberPeerCertificate())
      .WillOnce(ReturnRef(peer_cert_serial_number));
  EXPECT_CALL(*filter_, scriptLog(spdlog::level::trace, StrEq(peer_cert_serial_number)));

  const std::string peer_cert_issuer = "peer-cert-issuer";
  EXPECT_CALL(*connection_info, issuerPeerCertificate()).WillOnce(ReturnRef(peer_cert_issuer));
  EXPECT_CALL(*filter_, scriptLog(spdlog::level::trace, StrEq(peer_cert_issuer)));

  const std::string peer_cert_subject = "peer-cert-subject";
  EXPECT_CALL(*connection_info, subjectPeerCertificate()).WillOnce(ReturnRef(peer_cert_subject));
  EXPECT_CALL(*filter_, scriptLog(spdlog::level::trace, StrEq(peer_cert_subject)));

  const std::string cipher_suite = "cipher-suite";
  EXPECT_CALL(*connection_info, ciphersuiteString()).WillOnce(Return(cipher_suite));
  EXPECT_CALL(*filter_, scriptLog(spdlog::level::trace, StrEq(cipher_suite)));

  const std::string tls_version = "tls-version";
  EXPECT_CALL(*connection_info, tlsVersion()).WillOnce(ReturnRef(tls_version));
  EXPECT_CALL(*filter_, scriptLog(spdlog::level::trace, StrEq(tls_version)));

  const std::string peer_cert = "peer-cert";
  EXPECT_CALL(*connection_info, urlEncodedPemEncodedPeerCertificate())
      .WillOnce(ReturnRef(peer_cert));
  EXPECT_CALL(*filter_, scriptLog(spdlog::level::trace, StrEq(peer_cert)));

  const std::string peer_cert_chain = "peer-cert-chain";
  EXPECT_CALL(*connection_info, urlEncodedPemEncodedPeerCertificateChain())
      .WillOnce(ReturnRef(peer_cert_chain));
  EXPECT_CALL(*filter_, scriptLog(spdlog::level::trace, StrEq(peer_cert_chain)));

  const std::string id = "12345";
  EXPECT_CALL(*connection_info, sessionId()).WillRepeatedly(ReturnRef(id));
  EXPECT_CALL(*filter_, scriptLog(spdlog::level::trace, StrEq(id)));

  EXPECT_EQ(Http::FilterHeadersStatus::Continue, filter_->decodeHeaders(request_headers, true));
}

// Inspect stream info downstream SSL connection in a plain connection.
TEST_F(LuaHttpFilterTest, InspectStreamInfoDowstreamSslConnectionOnPlainConnection) {
  const std::string SCRIPT{R"EOF(
    function envoy_on_request(request_handle)
      if request_handle:streamInfo():downstreamSslConnection() == nil then
        request_handle:logTrace("downstreamSslConnection is nil")
      end
    end
  )EOF"};

  setup(SCRIPT);

  EXPECT_CALL(decoder_callbacks_, streamInfo()).WillRepeatedly(ReturnRef(stream_info_));
  stream_info_.downstream_connection_info_provider_->setSslConnection(nullptr);

  EXPECT_CALL(*filter_, scriptLog(spdlog::level::trace, StrEq("downstreamSslConnection is nil")));

  Http::TestRequestHeaderMapImpl request_headers{{":path", "/"}};
  EXPECT_EQ(Http::FilterHeadersStatus::Continue, filter_->decodeHeaders(request_headers, true));
}

// Should survive from multiple streamInfo():downstreamSslConnection() calls.
// This is a regression test for #14091.
TEST_F(LuaHttpFilterTest, SurviveMultipleDownstreamSslConnectionCalls) {
  const std::string SCRIPT{R"EOF(
    function envoy_on_request(request_handle)
      if request_handle:streamInfo():downstreamSslConnection() ~= nil then
         request_handle:logTrace("downstreamSslConnection is present")
      end
    end
  )EOF"};

  setup(SCRIPT);

  const auto connection_info = std::make_shared<Ssl::MockConnectionInfo>();
  EXPECT_CALL(decoder_callbacks_, streamInfo()).WillRepeatedly(ReturnRef(stream_info_));
  stream_info_.downstream_connection_info_provider_->setSslConnection(connection_info);

  for (uint64_t i = 0; i < 200; i++) {
    EXPECT_CALL(*filter_,
                scriptLog(spdlog::level::trace, StrEq("downstreamSslConnection is present")));

    Http::TestRequestHeaderMapImpl request_headers{{":path", "/"}};
    EXPECT_EQ(Http::FilterHeadersStatus::Continue, filter_->decodeHeaders(request_headers, true));

    filter_->onDestroy();
    setupFilter();
  }
}

TEST_F(LuaHttpFilterTest, ImportPublicKey) {
  const std::string SCRIPT{R"EOF(
    function string.fromhex(str)
      return (str:gsub('..', function (cc)
        return string.char(tonumber(cc, 16))
      end))
    end
    function envoy_on_request(request_handle)
      key = "30820122300d06092a864886f70d01010105000382010f003082010a0282010100a7471266d01d160308d73409c06f2e8d35c531c458d3e480e9f3191847d062ec5ccff7bc51e949d5f2c3540c189a4eca1e8633a62cf2d0923101c27e38013e71de9ae91a704849bff7fbe2ce5bf4bd666fd9731102a53193fe5a9a5a50644ff8b1183fa897646598caad22a37f9544510836372b44c58c98586fb7144629cd8c9479592d996d32ff6d395c0b8442ec5aa1ef8051529ea0e375883cefc72c04e360b4ef8f5760650589ca814918f678eee39b884d5af8136a9630a6cc0cde157dc8e00f39540628d5f335b2c36c54c7c8bc3738a6b21acff815405afa28e5183f550dac19abcf1145a7f9ced987db680e4a229cac75dee347ec9ebce1fc3dbbbb0203010001"
      raw = key:fromhex()
      key = request_handle:importPublicKey(raw, string.len(raw)):get()

      if key == nil then
        request_handle:logTrace("failed to import public key")
      else
        request_handle:logTrace("succeeded to import public key")
      end
    end
  )EOF"};

  InSequence s;
  setup(SCRIPT);

  Http::TestRequestHeaderMapImpl request_headers{{":path", "/"}};

  EXPECT_CALL(*filter_, scriptLog(spdlog::level::trace, StrEq("succeeded to import public key")));
  EXPECT_EQ(Http::FilterHeadersStatus::Continue, filter_->decodeHeaders(request_headers, true));
}

TEST_F(LuaHttpFilterTest, InvalidPublicKey) {
  const std::string SCRIPT{R"EOF(
    function string.fromhex(str)
      return (str:gsub('..', function (cc)
        return string.char(tonumber(cc, 16))
      end))
    end
    function envoy_on_request(request_handle)
      key = "0000"
      raw = key:fromhex()
      key = request_handle:importPublicKey(raw, string.len(raw)):get()

      if key == nil then
        request_handle:logTrace("failed to import public key")
      else
        request_handle:logTrace("succeeded to import public key")
      end
    end
  )EOF"};

  InSequence s;
  setup(SCRIPT);

  Http::TestRequestHeaderMapImpl request_headers{{":path", "/"}};

  EXPECT_CALL(*filter_, scriptLog(spdlog::level::trace, StrEq("failed to import public key")));
  EXPECT_EQ(Http::FilterHeadersStatus::Continue, filter_->decodeHeaders(request_headers, true));
}

TEST_F(LuaHttpFilterTest, SignatureVerify) {
  const std::string SCRIPT{R"EOF(
    function string.fromhex(str)
      return (str:gsub('..', function (cc)
        return string.char(tonumber(cc, 16))
      end))
    end
    function envoy_on_request(request_handle)
      key = "30820122300d06092a864886f70d01010105000382010f003082010a0282010100a7471266d01d160308d73409c06f2e8d35c531c458d3e480e9f3191847d062ec5ccff7bc51e949d5f2c3540c189a4eca1e8633a62cf2d0923101c27e38013e71de9ae91a704849bff7fbe2ce5bf4bd666fd9731102a53193fe5a9a5a50644ff8b1183fa897646598caad22a37f9544510836372b44c58c98586fb7144629cd8c9479592d996d32ff6d395c0b8442ec5aa1ef8051529ea0e375883cefc72c04e360b4ef8f5760650589ca814918f678eee39b884d5af8136a9630a6cc0cde157dc8e00f39540628d5f335b2c36c54c7c8bc3738a6b21acff815405afa28e5183f550dac19abcf1145a7f9ced987db680e4a229cac75dee347ec9ebce1fc3dbbbb0203010001"
      hashFunc = "sha256"
      signature = "345ac3a167558f4f387a81c2d64234d901a7ceaa544db779d2f797b0ea4ef851b740905a63e2f4d5af42cee093a29c7155db9a63d3d483e0ef948f5ac51ce4e10a3a6606fd93ef68ee47b30c37491103039459122f78e1c7ea71a1a5ea24bb6519bca02c8c9915fe8be24927c91812a13db72dbcb500103a79e8f67ff8cb9e2a631974e0668ab3977bf570a91b67d1b6bcd5dce84055f21427d64f4256a042ab1dc8e925d53a769f6681a873f5859693a7728fcbe95beace1563b5ffbcd7c93b898aeba31421dafbfadeea50229c49fd6c445449314460f3d19150bd29a91333beaced557ed6295234f7c14fa46303b7e977d2c89ba8a39a46a35f33eb07a332"
      data = "hello"

      rawkey = key:fromhex()
      pubkey = request_handle:importPublicKey(rawkey, string.len(rawkey)):get()

      if pubkey == nil then
        request_handle:logTrace("failed to import public key")
        return
      end

      rawsig = signature:fromhex()

      ok, error = request_handle:verifySignature(hashFunc, pubkey, rawsig, string.len(rawsig), data, string.len(data))
      if ok then
        request_handle:logTrace("signature is valid")
      else
        request_handle:logTrace(error)
      end

      ok, error = request_handle:verifySignature("unknown", pubkey, rawsig, string.len(rawsig), data, string.len(data))
      if ok then
        request_handle:logTrace("signature is valid")
      else
        request_handle:logTrace(error)
      end

      ok, error = request_handle:verifySignature(hashFunc, pubkey, "0000", 4, data, string.len(data))
      if ok then
        request_handle:logTrace("signature is valid")
      else
        request_handle:logTrace(error)
      end

      ok, error = request_handle:verifySignature(hashFunc, pubkey, rawsig, string.len(rawsig), "xxxx", 4)
      if ok then
        request_handle:logTrace("signature is valid")
      else
        request_handle:logTrace(error)
      end
    end
  )EOF"};

  InSequence s;
  setup(SCRIPT);

  Http::TestRequestHeaderMapImpl request_headers{{":path", "/"}};

  EXPECT_CALL(*filter_, scriptLog(spdlog::level::trace, StrEq("signature is valid")));
  EXPECT_CALL(*filter_, scriptLog(spdlog::level::trace, StrEq("unknown is not supported.")));
  EXPECT_CALL(*filter_,
              scriptLog(spdlog::level::trace, StrEq("Failed to verify digest. Error code: 0")));
  EXPECT_CALL(*filter_,
              scriptLog(spdlog::level::trace, StrEq("Failed to verify digest. Error code: 0")));
  EXPECT_EQ(Http::FilterHeadersStatus::Continue, filter_->decodeHeaders(request_headers, true));
}

// Test whether the route configuration can properly disable the Lua filter.
TEST_F(LuaHttpFilterTest, LuaFilterDisabled) {
  envoy::extensions::filters::http::lua::v3::Lua proto_config;
  proto_config.mutable_default_source_code()->set_inline_string(ADD_HEADERS_SCRIPT);
  envoy::extensions::filters::http::lua::v3::LuaPerRoute per_route_proto_config;
  per_route_proto_config.set_disabled(true);

  setupConfig(proto_config, per_route_proto_config);
  setupFilter();

  EXPECT_CALL(decoder_callbacks_, clearRouteCache());

  ON_CALL(*decoder_callbacks_.route_, mostSpecificPerFilterConfig(_))
      .WillByDefault(Return(nullptr));

  Http::TestRequestHeaderMapImpl request_headers_1{{":path", "/"}};

  EXPECT_EQ(Http::FilterHeadersStatus::Continue, filter_->decodeHeaders(request_headers_1, true));
  EXPECT_EQ("world", request_headers_1.get_("hello"));

  ON_CALL(*decoder_callbacks_.route_, mostSpecificPerFilterConfig(_))
      .WillByDefault(Return(per_route_config_.get()));

  Http::TestRequestHeaderMapImpl request_headers_2{{":path", "/"}};

  EXPECT_EQ(Http::FilterHeadersStatus::Continue, filter_->decodeHeaders(request_headers_2, true));
  EXPECT_FALSE(request_headers_2.has("hello"));
}

// Test whether the route can directly reuse the Lua code in the global configuration.
TEST_F(LuaHttpFilterTest, LuaFilterRefSourceCodes) {
  const std::string SCRIPT_FOR_ROUTE_ONE{R"EOF(
    function envoy_on_request(request_handle)
      request_handle:headers():add("route_info", "This request is routed by ROUTE_ONE");
    end
  )EOF"};
  const std::string SCRIPT_FOR_ROUTE_TWO{R"EOF(
    function envoy_on_request(request_handle)
      request_handle:headers():add("route_info", "This request is routed by ROUTE_TWO");
    end
  )EOF"};
  EXPECT_CALL(decoder_callbacks_, clearRouteCache());
  envoy::extensions::filters::http::lua::v3::Lua proto_config;
  proto_config.mutable_default_source_code()->set_inline_string(ADD_HEADERS_SCRIPT);
  envoy::config::core::v3::DataSource source1, source2;
  source1.set_inline_string(SCRIPT_FOR_ROUTE_ONE);
  source2.set_inline_string(SCRIPT_FOR_ROUTE_TWO);
  proto_config.mutable_source_codes()->insert({"route_one.lua", source1});
  proto_config.mutable_source_codes()->insert({"route_two.lua", source2});

  envoy::extensions::filters::http::lua::v3::LuaPerRoute per_route_proto_config;
  per_route_proto_config.set_name("route_two.lua");

  setupConfig(proto_config, per_route_proto_config);
  setupFilter();

  ON_CALL(*decoder_callbacks_.route_, mostSpecificPerFilterConfig(_))
      .WillByDefault(Return(per_route_config_.get()));

  Http::TestRequestHeaderMapImpl request_headers{{":path", "/"}};
  EXPECT_EQ(Http::FilterHeadersStatus::Continue, filter_->decodeHeaders(request_headers, true));
  EXPECT_EQ("This request is routed by ROUTE_TWO", request_headers.get_("route_info"));
}

// Lua filter do nothing when the referenced name does not exist.
TEST_F(LuaHttpFilterTest, LuaFilterRefSourceCodeNotExist) {
  const std::string SCRIPT_FOR_ROUTE_ONE{R"EOF(
    function envoy_on_request(request_handle)
      request_handle:headers():add("route_info", "This request is routed by ROUTE_ONE");
    end
  )EOF"};

  envoy::extensions::filters::http::lua::v3::Lua proto_config;
  proto_config.mutable_default_source_code()->set_inline_string(ADD_HEADERS_SCRIPT);
  envoy::config::core::v3::DataSource source1;
  source1.set_inline_string(SCRIPT_FOR_ROUTE_ONE);
  proto_config.mutable_source_codes()->insert({"route_one.lua", source1});

  envoy::extensions::filters::http::lua::v3::LuaPerRoute per_route_proto_config;
  // The global source codes do not contain a script named 'route_two.lua'.
  per_route_proto_config.set_name("route_two.lua");

  setupConfig(proto_config, per_route_proto_config);
  setupFilter();

  ON_CALL(*decoder_callbacks_.route_, mostSpecificPerFilterConfig(_))
      .WillByDefault(Return(per_route_config_.get()));

  Http::TestRequestHeaderMapImpl request_headers{{":path", "/"}};
  EXPECT_EQ(Http::FilterHeadersStatus::Continue, filter_->decodeHeaders(request_headers, true));
  EXPECT_TRUE(request_headers.get(Http::LowerCaseString("hello")).empty());
}

TEST_F(LuaHttpFilterTest, LuaFilterBase64Escape) {
  const std::string SCRIPT{R"EOF(
    function envoy_on_request(request_handle)
      local base64Encoded = request_handle:base64Escape("foobar")
      request_handle:logTrace(base64Encoded)
    end

    function envoy_on_response(response_handle)
      local base64Encoded = response_handle:base64Escape("barfoo")
      response_handle:logTrace(base64Encoded)

      local resp_body_buf = response_handle:body()
      local resp_body = resp_body_buf:getBytes(0, resp_body_buf:length())
      local b64_resp_body = response_handle:base64Escape(resp_body)
      response_handle:logTrace(b64_resp_body)
    end
  )EOF"};

  InSequence s;
  setup(SCRIPT);

  Http::TestRequestHeaderMapImpl request_headers{{":path", "/"}};

  EXPECT_CALL(*filter_, scriptLog(spdlog::level::trace, StrEq("Zm9vYmFy")));
  EXPECT_EQ(Http::FilterHeadersStatus::Continue, filter_->decodeHeaders(request_headers, true));

  Http::TestResponseHeaderMapImpl response_headers{{":status", "200"}};
  EXPECT_CALL(*filter_, scriptLog(spdlog::level::trace, StrEq("YmFyZm9v")));
  EXPECT_EQ(Http::FilterHeadersStatus::StopIteration,
            filter_->encodeHeaders(response_headers, false));

  // Base64 encoding should also work for binary data.
  uint8_t buffer[34] = {31, 139, 8,  0, 0, 0, 0, 0,   0,   255, 202, 72,  205, 201, 201, 47, 207,
                        47, 202, 73, 1, 4, 0, 0, 255, 255, 173, 32,  235, 249, 10,  0,   0,  0};
  Buffer::OwnedImpl response_body(buffer, 34);
  EXPECT_CALL(*filter_, scriptLog(spdlog::level::trace,
                                  StrEq("H4sIAAAAAAAA/8pIzcnJL88vykkBBAAA//+tIOv5CgAAAA==")));
  EXPECT_EQ(Http::FilterDataStatus::Continue, filter_->encodeData(response_body, true));
}

TEST_F(LuaHttpFilterTest, Timestamp_ReturnsFormatSet) {
  const std::string SCRIPT{R"EOF(
      function envoy_on_request(request_handle)
        request_handle:logTrace(request_handle:timestamp(EnvoyTimestampResolution.MILLISECOND))
        request_handle:logTrace(request_handle:timestamp("invalid_format"))
      end
    )EOF"};

  InSequence s;
  setup(SCRIPT);

  Http::TestRequestHeaderMapImpl request_headers{{":path", "/"}};
  // Explicitly set to milliseconds
  EXPECT_CALL(*filter_, scriptLog(spdlog::level::trace, StrEq("1583879145572")));
  // Invalid format
  EXPECT_CALL(*filter_,
              scriptLog(spdlog::level::err, HasSubstr("timestamp format must be MILLISECOND.")));
  EXPECT_EQ(Http::FilterHeadersStatus::Continue, filter_->decodeHeaders(request_headers, true));
  EXPECT_EQ(1, stats_store_.counter("test.lua.errors").value());
}

TEST_F(LuaHttpFilterTest, Timestamp_DefaultsToMilliseconds_WhenNoFormatSet) {
  const std::string SCRIPT{R"EOF(
      function envoy_on_request(request_handle)
        request_handle:logTrace(request_handle:timestamp())
      end
    )EOF"};

  InSequence s;
  setup(SCRIPT);

  Http::TestRequestHeaderMapImpl request_headers{{":path", "/"}};
  EXPECT_CALL(*filter_, scriptLog(spdlog::level::trace, StrEq("1583879145572")));
  EXPECT_EQ(Http::FilterHeadersStatus::Continue, filter_->decodeHeaders(request_headers, true));
  EXPECT_EQ(0, stats_store_.counter("test.lua.errors").value());
}

TEST_F(LuaHttpFilterTest, TimestampString) {
  const std::string SCRIPT{R"EOF(
      function envoy_on_request(request_handle)
        request_handle:logTrace(request_handle:timestampString(EnvoyTimestampResolution.MILLISECOND))
        request_handle:logTrace(request_handle:timestampString(EnvoyTimestampResolution.MICROSECOND))
      end
    )EOF"};

  InSequence s;
  setup(SCRIPT);

  Http::TestRequestHeaderMapImpl request_headers{{":path", "/"}};
  EXPECT_CALL(*filter_, scriptLog(spdlog::level::trace, StrEq("1583879145572")));
  EXPECT_CALL(*filter_, scriptLog(spdlog::level::trace, StrEq("1583879145572237")));
  EXPECT_EQ(Http::FilterHeadersStatus::Continue, filter_->decodeHeaders(request_headers, true));
  EXPECT_EQ(0, stats_store_.counter("test.lua.errors").value());
}

TEST_F(LuaHttpFilterTest, TimestampString_DefaultsToMilliseconds) {
  const std::string SCRIPT{R"EOF(
      function envoy_on_request(request_handle)
        request_handle:logTrace(request_handle:timestampString())
        request_handle:logTrace(request_handle:timestampString("invalid_format"))
      end
    )EOF"};

  InSequence s;
  setup(SCRIPT);

  Http::TestRequestHeaderMapImpl request_headers{{":path", "/"}};
  EXPECT_CALL(*filter_, scriptLog(spdlog::level::trace, StrEq("1583879145572")));
  EXPECT_CALL(*filter_,
              scriptLog(spdlog::level::err,
                        HasSubstr("timestamp format must be MILLISECOND or MICROSECOND.")));
  EXPECT_EQ(Http::FilterHeadersStatus::Continue, filter_->decodeHeaders(request_headers, true));
  EXPECT_EQ(1, stats_store_.counter("test.lua.errors").value());
}

TEST_F(LuaHttpFilterTest, LuaFilterSetResponseBuffer) {
  const std::string SCRIPT{R"EOF(
    function envoy_on_response(response_handle)
      local content_length = response_handle:body():setBytes("1234")
      response_handle:logTrace(content_length)

      -- It is possible to replace an entry in headers after overridding encoding buffer.
      response_handle:headers():replace("content-length", content_length)
    end
  )EOF"};

  InSequence s;
  setup(SCRIPT);

  Http::TestRequestHeaderMapImpl request_headers{{":path", "/"}};
  EXPECT_EQ(Http::FilterHeadersStatus::Continue, filter_->decodeHeaders(request_headers, true));

  Http::TestResponseHeaderMapImpl response_headers{{":status", "200"}};
  EXPECT_EQ(Http::FilterHeadersStatus::StopIteration,
            filter_->encodeHeaders(response_headers, false));
  Buffer::OwnedImpl response_body("1234567890");
  EXPECT_CALL(*filter_, scriptLog(spdlog::level::trace, StrEq("4")));
  EXPECT_EQ(Http::FilterDataStatus::Continue, filter_->encodeData(response_body, true));
  EXPECT_EQ(4, encoder_callbacks_.buffer_->length());
  EXPECT_EQ(0, stats_store_.counter("test.lua.errors").value());
}

TEST_F(LuaHttpFilterTest, LuaFilterSetResponseBufferChunked) {
  const std::string SCRIPT{R"EOF(
    function envoy_on_response(response_handle)
      local last
      for chunk in response_handle:bodyChunks() do
        chunk:setBytes("")
        last = chunk
      end
      response_handle:logTrace(last:setBytes("1234"))
    end
  )EOF"};

  InSequence s;
  setup(SCRIPT);

  Http::TestRequestHeaderMapImpl request_headers{{":path", "/"}};
  EXPECT_EQ(Http::FilterHeadersStatus::Continue, filter_->decodeHeaders(request_headers, true));

  Http::TestResponseHeaderMapImpl response_headers{{":status", "200"}};
  EXPECT_EQ(Http::FilterHeadersStatus::Continue, filter_->encodeHeaders(response_headers, false));

  Buffer::OwnedImpl response_body("1234567890");
  EXPECT_CALL(*filter_, scriptLog(spdlog::level::trace, StrEq("4")));
  EXPECT_EQ(Http::FilterDataStatus::Continue, filter_->encodeData(response_body, true));
  EXPECT_EQ(0, stats_store_.counter("test.lua.errors").value());
}

// BodyBuffer should not truncated when bodyBuffer set hex character
TEST_F(LuaHttpFilterTest, LuaBodyBufferSetBytesWithHex) {
  const std::string SCRIPT{R"EOF(
    function envoy_on_response(response_handle)
      local bodyBuffer = response_handle:body()
      bodyBuffer:setBytes("\x471111")
      local body_str = bodyBuffer:getBytes(0, bodyBuffer:length())
      response_handle:logTrace(body_str)
    end
  )EOF"};

  InSequence s;
  setup(SCRIPT);

  Http::TestRequestHeaderMapImpl request_headers{{":path", "/"}};
  EXPECT_EQ(Http::FilterHeadersStatus::Continue, filter_->decodeHeaders(request_headers, true));

  Http::TestResponseHeaderMapImpl response_headers{{":status", "200"}};
  EXPECT_EQ(Http::FilterHeadersStatus::StopIteration,
            filter_->encodeHeaders(response_headers, false));

  Buffer::OwnedImpl response_body("");
  EXPECT_CALL(*filter_, scriptLog(spdlog::level::trace, StrEq("G1111")));
  EXPECT_EQ(Http::FilterDataStatus::Continue, filter_->encodeData(response_body, true));
  EXPECT_EQ(5, encoder_callbacks_.buffer_->length());
  EXPECT_EQ(0, stats_store_.counter("test.lua.errors").value());
}

// BodyBuffer should not truncated when bodyBuffer set zero
TEST_F(LuaHttpFilterTest, LuaBodyBufferSetBytesWithZero) {
  const std::string SCRIPT{R"EOF(
    function envoy_on_response(response_handle)
      local bodyBuffer = response_handle:body()
      bodyBuffer:setBytes("\0")
    end
  )EOF"};

  InSequence s;
  setup(SCRIPT);

  Http::TestRequestHeaderMapImpl request_headers{{":path", "/"}};
  EXPECT_EQ(Http::FilterHeadersStatus::Continue, filter_->decodeHeaders(request_headers, true));

  Http::TestResponseHeaderMapImpl response_headers{{":status", "200"}};
  EXPECT_EQ(Http::FilterHeadersStatus::StopIteration,
            filter_->encodeHeaders(response_headers, false));

  Buffer::OwnedImpl response_body("1111");
  EXPECT_EQ(Http::FilterDataStatus::Continue, filter_->encodeData(response_body, true));
  EXPECT_EQ(1, encoder_callbacks_.buffer_->length());
  EXPECT_EQ(0, stats_store_.counter("test.lua.errors").value());
}

// Script logging a table instead of the expected string.
TEST_F(LuaHttpFilterTest, LogTableInsteadOfString) {
  const std::string LOG_TABLE{R"EOF(
    function envoy_on_request(request_handle)
      request_handle:logTrace({})
    end
  )EOF"};

  InSequence s;
  setup(LOG_TABLE);

  Http::TestRequestHeaderMapImpl request_headers{{":path", "/"}};
  EXPECT_CALL(
      *filter_,
      scriptLog(
          spdlog::level::err,
          StrEq("[string \"...\"]:3: bad argument #1 to 'logTrace' (string expected, got table)")));
  EXPECT_EQ(Http::FilterHeadersStatus::Continue, filter_->decodeHeaders(request_headers, true));
  EXPECT_EQ(1, stats_store_.counter("test.lua.errors").value());
}

TEST_F(LuaHttpFilterTest, DestructFilterConfigPerRoute) {
  envoy::extensions::filters::http::lua::v3::Lua proto_config;
  envoy::extensions::filters::http::lua::v3::LuaPerRoute per_route_proto_config;
  per_route_proto_config.mutable_source_code()->set_inline_string(HEADER_ONLY_SCRIPT);
  setupConfig(proto_config, per_route_proto_config);
  setupFilter();

  InSequence s;
  EXPECT_CALL(server_factory_context_.dispatcher_, isThreadSafe()).WillOnce(Return(false));
  EXPECT_CALL(server_factory_context_.dispatcher_, post(_));
  EXPECT_CALL(server_factory_context_.dispatcher_, isThreadSafe()).WillOnce(Return(true));
  EXPECT_CALL(server_factory_context_.dispatcher_, post(_)).Times(0);

  per_route_config_ =
      std::make_shared<FilterConfigPerRoute>(per_route_proto_config, server_factory_context_);
  per_route_config_.reset();
}

TEST_F(LuaHttpFilterTest, Stats) {
  InSequence s;
  setup(REQUEST_RESPONSE_RUNTIME_ERROR_SCRIPT);

  // Request error
  Http::TestRequestHeaderMapImpl request_headers{{":path", "/"}};
  EXPECT_CALL(
      *filter_,
      scriptLog(spdlog::level::err,
                StrEq("[string \"...\"]:3: attempt to index global 'hello' (a nil value)")));
  EXPECT_EQ(Http::FilterHeadersStatus::Continue, filter_->decodeHeaders(request_headers, true));
  EXPECT_EQ(1, stats_store_.counter("test.lua.errors").value());

  Buffer::OwnedImpl data("hello");
  EXPECT_EQ(Http::FilterDataStatus::Continue, filter_->decodeData(data, false));
  EXPECT_EQ(1, stats_store_.counter("test.lua.errors").value());

  // Response error
  Http::TestResponseHeaderMapImpl response_headers{{":status", "200"}};
  EXPECT_CALL(*filter_,
              scriptLog(spdlog::level::err,
                        StrEq("[string \"...\"]:7: attempt to index global 'bye' (a nil value)")));
  EXPECT_EQ(Http::FilterHeadersStatus::Continue, filter_->encodeHeaders(response_headers, false));
  EXPECT_EQ(2, stats_store_.counter("test.lua.errors").value());
}

TEST_F(LuaHttpFilterTest, StatsWithPerFilterPrefix) {
  InSequence s;
  envoy::extensions::filters::http::lua::v3::Lua proto_config;
  proto_config.mutable_default_source_code()->set_inline_string(
      REQUEST_RESPONSE_RUNTIME_ERROR_SCRIPT);
  proto_config.mutable_stat_prefix()->assign("my_script");
  envoy::extensions::filters::http::lua::v3::LuaPerRoute per_route_proto_config;
  setupConfig(proto_config, per_route_proto_config);
  setupFilter();

  // Request error
  Http::TestRequestHeaderMapImpl request_headers{{":path", "/"}};
  EXPECT_CALL(
      *filter_,
      scriptLog(spdlog::level::err,
                StrEq("[string \"...\"]:3: attempt to index global 'hello' (a nil value)")));
  EXPECT_EQ(Http::FilterHeadersStatus::Continue, filter_->decodeHeaders(request_headers, true));
  EXPECT_EQ(1, stats_store_.counter("test.lua.my_script.errors").value());

  Buffer::OwnedImpl data("hello");
  EXPECT_EQ(Http::FilterDataStatus::Continue, filter_->decodeData(data, false));
  EXPECT_EQ(1, stats_store_.counter("test.lua.my_script.errors").value());

  // Response error
  Http::TestResponseHeaderMapImpl response_headers{{":status", "200"}};
  EXPECT_CALL(*filter_,
              scriptLog(spdlog::level::err,
                        StrEq("[string \"...\"]:7: attempt to index global 'bye' (a nil value)")));
  EXPECT_EQ(Http::FilterHeadersStatus::Continue, filter_->encodeHeaders(response_headers, false));
  EXPECT_EQ(2, stats_store_.counter("test.lua.my_script.errors").value());
}

} // namespace
} // namespace Lua
} // namespace HttpFilters
} // namespace Extensions
} // namespace Envoy<|MERGE_RESOLUTION|>--- conflicted
+++ resolved
@@ -1594,12 +1594,9 @@
       }));
   EXPECT_EQ(Http::FilterHeadersStatus::StopIteration,
             filter_->decodeHeaders(request_headers, false));
-<<<<<<< HEAD
-  EXPECT_EQ(0, stats_store_.counter("test.lua.errors").value());
-=======
   EXPECT_TRUE(immediate_response_headers.has("fake"));
   EXPECT_EQ(immediate_response_headers.get_("fake"), "fakeValue");
->>>>>>> 9730d717
+  EXPECT_EQ(0, stats_store_.counter("test.lua.errors").value());
 }
 
 // Respond with bad status.
