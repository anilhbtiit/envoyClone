--- conflicted
+++ resolved
@@ -105,11 +105,8 @@
   MOCK_METHOD(void, onResponseDataTooLarge, ());
   MOCK_METHOD(void, onRequestDataTooLarge, ());
   MOCK_METHOD(Http1StreamEncoderOptionsOptRef, http1StreamEncoderOptions, ());
-<<<<<<< HEAD
   MOCK_METHOD(OptRef<DownstreamCallbacks>, downstreamCallbacks, ());
-=======
   MOCK_METHOD(OptRef<UpstreamStreamFilterCallbacks>, upstreamCallbacks, ());
->>>>>>> a377651a
   MOCK_METHOD(void, onLocalReply, (Code code));
   MOCK_METHOD(Tracing::Config&, tracingConfig, ());
   MOCK_METHOD(const ScopeTrackedObject&, scope, ());
@@ -267,11 +264,8 @@
   MOCK_METHOD(void, traversePerFilterConfig,
               (std::function<void(const Router::RouteSpecificFilterConfig&)> cb), (const));
   MOCK_METHOD(Http1StreamEncoderOptionsOptRef, http1StreamEncoderOptions, ());
-<<<<<<< HEAD
   MOCK_METHOD(OptRef<DownstreamCallbacks>, downstreamCallbacks, ());
-=======
   MOCK_METHOD(OptRef<UpstreamStreamFilterCallbacks>, upstreamCallbacks, ());
->>>>>>> a377651a
 
   // Http::StreamDecoderFilterCallbacks
   // NOLINTNEXTLINE(readability-identifier-naming)
@@ -361,11 +355,8 @@
   MOCK_METHOD(void, traversePerFilterConfig,
               (std::function<void(const Router::RouteSpecificFilterConfig&)> cb), (const));
   MOCK_METHOD(Http1StreamEncoderOptionsOptRef, http1StreamEncoderOptions, ());
-<<<<<<< HEAD
   MOCK_METHOD(OptRef<DownstreamCallbacks>, downstreamCallbacks, ());
-=======
   MOCK_METHOD(OptRef<UpstreamStreamFilterCallbacks>, upstreamCallbacks, ());
->>>>>>> a377651a
 
   // Http::StreamEncoderFilterCallbacks
   MOCK_METHOD(void, addEncodedData, (Buffer::Instance & data, bool streaming));
