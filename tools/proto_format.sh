--- conflicted
+++ resolved
@@ -13,12 +13,6 @@
 # This is for local RBE setup, should be no-op for builds without RBE setting in bazelrc files.
 BAZEL_BUILD_OPTIONS+=" --remote_download_outputs=all"
 
-<<<<<<< HEAD
-. $(dirname "$0")/gen_api_type_database.sh
-bazel build ${BAZEL_BUILD_OPTIONS} @envoy_api//docs:protos --aspects \
-  tools/protoxform/protoxform.bzl%protoxform_aspect --output_groups=proto --action_env=CPROFILE_ENABLED=1 \
-  --action_env=TYPE_DB_PATH --host_force_python=PY3
-=======
 # TODO(htuch): This script started life by cloning docs/build.sh. It depends on
 # the @envoy_api//docs:protos target in a few places as a result. This is not
 # guaranteed to be the precise set of protos we want to format, but as a
@@ -27,6 +21,5 @@
 bazel build ${BAZEL_BUILD_OPTIONS} --//tools/api_proto_plugin:default_type_db_target=@envoy_api//docs:protos \
   @envoy_api//docs:protos --aspects //tools/protoxform:protoxform.bzl%protoxform_aspect --output_groups=proto \
   --action_env=CPROFILE_ENABLED=1 --host_force_python=PY3
->>>>>>> 9eebf5bc
 
 ./tools/proto_sync.py "$1" ${PROTO_TARGETS}