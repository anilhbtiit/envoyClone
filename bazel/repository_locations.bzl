REPOSITORY_LOCATIONS = dict(
    boringssl = dict(
        # Use commits from branch "chromium-stable-with-bazel"
        commit = "372daf7042ffe3da1335743e7c93d78f1399aba7",  # chromium-68.0.3440.75
        remote = "https://github.com/google/boringssl",
    ),
    com_google_absl = dict(
        commit = "92e07e5590752d6b8e67f7f2f86c6286561e8cea",  # 2018-08-01
        remote = "https://github.com/abseil/abseil-cpp",
    ),
    com_github_apache_thrift = dict(
        sha256 = "7d59ac4fdcb2c58037ebd4a9da5f9a49e3e034bf75b3f26d9fe48ba3d8806e6b",
        urls = ["https://files.pythonhosted.org/packages/c6/b4/510617906f8e0c5660e7d96fbc5585113f83ad547a3989b80297ac72a74c/thrift-0.11.0.tar.gz"],  # 0.11.0
        strip_prefix = "thrift-0.11.0",
    ),
    com_github_bombela_backward = dict(
        commit = "44ae9609e860e3428cd057f7052e505b4819eb84",  # 2018-02-06
        remote = "https://github.com/bombela/backward-cpp",
    ),
    com_github_circonus_labs_libcircllhist = dict(
        commit = "050da53a44dede7bda136b93a9aeef47bd91fa12",  # 2018-07-02
        remote = "https://github.com/circonus-labs/libcircllhist",
    ),
    com_github_cyan4973_xxhash = dict(
        commit = "7cc9639699f64b750c0b82333dced9ea77e8436e",  # v0.6.5
        remote = "https://github.com/Cyan4973/xxHash",
    ),
    com_github_eile_tclap = dict(
        commit = "3627d9402e529770df9b0edf2aa8c0e0d6c6bb41",  # tclap-1-2-1-release-final
        remote = "https://github.com/eile/tclap",
    ),
    com_github_fmtlib_fmt = dict(
        sha256 = "46628a2f068d0e33c716be0ed9dcae4370242df135aed663a180b9fd8e36733d",
        strip_prefix = "fmt-4.1.0",
        urls = ["https://github.com/fmtlib/fmt/archive/4.1.0.tar.gz"],
    ),
    com_github_gabime_spdlog = dict(
        sha256 = "94f74fd1b3344733d1db3de2ec22e6cbeb769f93a8baa0d4a22b1f62dc7369f8",
        strip_prefix = "spdlog-0.17.0",
        urls = ["https://github.com/gabime/spdlog/archive/v0.17.0.tar.gz"],
    ),
    com_github_gcovr_gcovr = dict(
        commit = "c0d77201039c7b119b18bc7fb991564c602dd75d",
        remote = "https://github.com/gcovr/gcovr",
    ),
    com_github_google_libprotobuf_mutator = dict(
        commit = "c3d2faf04a1070b0b852b0efdef81e1a81ba925e",
        remote = "https://github.com/google/libprotobuf-mutator",
    ),
    com_github_grpc_grpc = dict(
        commit = "3eedb606a07738e5446ba852085f676b134ecca4",  # v1.14.0
        remote = "https://github.com/grpc/grpc.git",
    ),
    com_github_nanopb_nanopb = dict(
        # From: https://github.com/grpc/grpc/blob/v1.14.0/bazel/grpc_deps.bzl#L123
        sha256 = "8bbbb1e78d4ddb0a1919276924ab10d11b631df48b657d960e0c795a25515735",
        strip_prefix = "nanopb-f8ac463766281625ad710900479130c7fcb4d63b",
        urls = ["https://github.com/nanopb/nanopb/archive/f8ac463766281625ad710900479130c7fcb4d63b.tar.gz"],
    ),
    io_opentracing_cpp = dict(
        commit = "3b36b084a4d7fffc196eac83203cf24dfb8696b3",  # v1.4.2
        remote = "https://github.com/opentracing/opentracing-cpp",
    ),
    com_lightstep_tracer_cpp = dict(
        commit = "ae6a6bba65f8c4d438a6a3ac855751ca8f52e1dc",
        remote = "https://github.com/lightstep/lightstep-tracer-cpp",  # v0.7.1
    ),
    lightstep_vendored_googleapis = dict(
        commit = "d6f78d948c53f3b400bb46996eb3084359914f9b",
        remote = "https://github.com/google/googleapis",
    ),
    com_github_google_jwt_verify = dict(
        commit = "4eb9e96485b71e00d43acc7207501caafb085b4a",
        remote = "https://github.com/google/jwt_verify_lib",
    ),
    com_github_nodejs_http_parser = dict(
        # 2018-07-20 snapshot to pick up:
        # A performance fix, nodejs/http-parser PR 422.
        # A bug fix, nodejs/http-parser PR 432.
        # TODO(brian-pane): Upgrade to the next http-parser release once it's available
        commit = "77310eeb839c4251c07184a5db8885a572a08352",
        remote = "https://github.com/nodejs/http-parser",
    ),
    com_github_pallets_jinja = dict(
        commit = "78d2f672149e5b9b7d539c575d2c1bfc12db67a9",  # 2.10
        remote = "https://github.com/pallets/jinja",
    ),
    com_github_pallets_markupsafe = dict(
        commit = "d2a40c41dd1930345628ea9412d97e159f828157",  # 1.0
        remote = "https://github.com/pallets/markupsafe",
    ),
    com_github_tencent_rapidjson = dict(
        commit = "f54b0e47a08782a6131cc3d60f94d038fa6e0a51",  # v1.1.0
        remote = "https://github.com/tencent/rapidjson",
    ),
    com_github_twitter_common_lang = dict(
        sha256 = "56d1d266fd4767941d11c27061a57bc1266a3342e551bde3780f9e9eb5ad0ed1",
        urls = ["https://files.pythonhosted.org/packages/08/bc/d6409a813a9dccd4920a6262eb6e5889e90381453a5f58938ba4cf1d9420/twitter.common.lang-0.3.9.tar.gz"],  # 0.3.9
        strip_prefix = "twitter.common.lang-0.3.9/src",
    ),
    com_github_twitter_common_rpc = dict(
        sha256 = "0792b63fb2fb32d970c2e9a409d3d00633190a22eb185145fe3d9067fdaa4514",
        urls = ["https://files.pythonhosted.org/packages/be/97/f5f701b703d0f25fbf148992cd58d55b4d08d3db785aad209255ee67e2d0/twitter.common.rpc-0.3.9.tar.gz"],  # 0.3.9
        strip_prefix = "twitter.common.rpc-0.3.9/src",
    ),
    com_github_twitter_common_finagle_thrift = dict(
        sha256 = "1e3a57d11f94f58745e6b83348ecd4fa74194618704f45444a15bc391fde497a",
        urls = ["https://files.pythonhosted.org/packages/f9/e7/4f80d582578f8489226370762d2cf6bc9381175d1929eba1754e03f70708/twitter.common.finagle-thrift-0.3.9.tar.gz"],  # 0.3.9
        strip_prefix = "twitter.common.finagle-thrift-0.3.9/src",
    ),
    com_google_googletest = dict(
<<<<<<< HEAD
        commit = "c3d9db428a7f403185b936a709abfe58b1f3c0d6",  # 2018-08-24
=======
        commit = "3d5612182581df64acc12d2633e473decf5adc47",  # Aug 29, 2018
>>>>>>> aa4481e6
        remote = "https://github.com/google/googletest",
    ),
    com_google_protobuf = dict(
        # TODO(htuch): Switch back to released versions for protobuf when a release > 3.6.0 happens
        # that includes:
        # - https://github.com/google/protobuf/commit/f35669b8d3f46f7f1236bd21f14d744bba251e60
        # - https://github.com/google/protobuf/commit/6a4fec616ec4b20f54d5fb530808b855cb664390
        commit = "6a4fec616ec4b20f54d5fb530808b855cb664390",
        remote = "https://github.com/google/protobuf",
    ),
    grpc_httpjson_transcoding = dict(
        commit = "05a15e4ecd0244a981fdf0348a76658def62fa9c",  # 2018-05-30
        remote = "https://github.com/grpc-ecosystem/grpc-httpjson-transcoding",
    ),
    io_bazel_rules_go = dict(
        commit = "0.11.1",
        remote = "https://github.com/bazelbuild/rules_go",
    ),
    six_archive = dict(
        sha256 = "105f8d68616f8248e24bf0e9372ef04d3cc10104f1980f54d57b2ce73a5ad56a",
        strip_prefix = "",
        urls = ["https://pypi.python.org/packages/source/s/six/six-1.10.0.tar.gz#md5=34eed507548117b2ab523ab14b2f8b55"],
    ),
    # I'd love to name this `com_github_google_subpar`, but something in the Subpar
    # code assumes its repository name is just `subpar`.
    subpar = dict(
        commit = "eb23aa7a5361cabc02464476dd080389340a5522",  # HEAD
        remote = "https://github.com/google/subpar",
    ),
)<|MERGE_RESOLUTION|>--- conflicted
+++ resolved
@@ -109,11 +109,7 @@
         strip_prefix = "twitter.common.finagle-thrift-0.3.9/src",
     ),
     com_google_googletest = dict(
-<<<<<<< HEAD
-        commit = "c3d9db428a7f403185b936a709abfe58b1f3c0d6",  # 2018-08-24
-=======
         commit = "3d5612182581df64acc12d2633e473decf5adc47",  # Aug 29, 2018
->>>>>>> aa4481e6
         remote = "https://github.com/google/googletest",
     ),
     com_google_protobuf = dict(
