#include <memory>

#include "envoy/extensions/filters/http/header_to_metadata/v3/header_to_metadata.pb.h"

#include "common/common/base64.h"
#include "common/http/header_map_impl.h"
#include "common/protobuf/protobuf.h"

#include "extensions/filters/http/header_to_metadata/header_to_metadata_filter.h"
#include "extensions/filters/http/well_known_names.h"

#include "test/mocks/http/mocks.h"
#include "test/mocks/stream_info/mocks.h"
#include "test/test_common/utility.h"

#include "gmock/gmock.h"
#include "gtest/gtest.h"

using testing::_;
using testing::NiceMock;
using testing::Return;

namespace Envoy {
namespace Extensions {
namespace HttpFilters {
namespace HeaderToMetadataFilter {
namespace {

MATCHER_P(MapEq, rhs, "") {
  const ProtobufWkt::Struct& obj = arg;
  EXPECT_TRUE(!rhs.empty());
  for (auto const& entry : rhs) {
    EXPECT_EQ(obj.fields().at(entry.first).string_value(), entry.second);
  }
  return true;
}

MATCHER_P(MapEqNum, rhs, "") {
  const ProtobufWkt::Struct& obj = arg;
  EXPECT_TRUE(!rhs.empty());
  for (auto const& entry : rhs) {
    EXPECT_EQ(obj.fields().at(entry.first).number_value(), entry.second);
  }
  return true;
}

MATCHER_P(MapEqValue, rhs, "") {
  const ProtobufWkt::Struct& obj = arg;
  EXPECT_TRUE(!rhs.empty());
  for (auto const& entry : rhs) {
    EXPECT_TRUE(TestUtility::protoEqual(obj.fields().at(entry.first), entry.second));
  }
  return true;
}

} // namespace

class HeaderToMetadataTest : public testing::Test {
public:
  const std::string request_config_yaml = R"EOF(
request_rules:
  - header: x-version
    on_header_present:
      metadata_namespace: envoy.lb
      key: version
      type: STRING
    on_header_missing:
      metadata_namespace: envoy.lb
      key: default
      value: 'true'
      type: STRING
)EOF";

  void initializeFilter(const std::string& yaml) {
    envoy::extensions::filters::http::header_to_metadata::v3::Config config;
    TestUtility::loadFromYaml(yaml, config);
    config_ = std::make_shared<Config>(config);
    filter_ = std::make_shared<HeaderToMetadataFilter>(config_);
    filter_->setDecoderFilterCallbacks(decoder_callbacks_);
    filter_->setEncoderFilterCallbacks(encoder_callbacks_);
  }

  const Config* getConfig() { return filter_->getConfig(); }

  ConfigSharedPtr config_;
  std::shared_ptr<HeaderToMetadataFilter> filter_;
  NiceMock<Http::MockStreamDecoderFilterCallbacks> decoder_callbacks_;
  NiceMock<Http::MockStreamEncoderFilterCallbacks> encoder_callbacks_;
  NiceMock<Envoy::StreamInfo::MockStreamInfo> req_info_;
};

/**
 * Basic use-case.
 */
TEST_F(HeaderToMetadataTest, BasicRequestTest) {
  initializeFilter(request_config_yaml);
  Http::TestRequestHeaderMapImpl incoming_headers{{"X-VERSION", "0xdeadbeef"}};
  std::map<std::string, std::string> expected = {{"version", "0xdeadbeef"}};

  EXPECT_CALL(decoder_callbacks_, streamInfo()).WillRepeatedly(ReturnRef(req_info_));
  EXPECT_CALL(req_info_, setDynamicMetadata("envoy.lb", MapEq(expected)));
  EXPECT_EQ(Http::FilterHeadersStatus::Continue, filter_->decodeHeaders(incoming_headers, false));
  Http::MetadataMap metadata_map{{"metadata", "metadata"}};
  EXPECT_EQ(Http::FilterMetadataStatus::Continue, filter_->decodeMetadata(metadata_map));
  Buffer::OwnedImpl data("data");
  EXPECT_EQ(Http::FilterDataStatus::Continue, filter_->decodeData(data, false));
  Http::TestRequestTrailerMapImpl incoming_trailers;
  EXPECT_EQ(Http::FilterTrailersStatus::Continue, filter_->decodeTrailers(incoming_trailers));
  filter_->onDestroy();
}

TEST_F(HeaderToMetadataTest, PerRouteOverride) {
  // Global config is empty.
  initializeFilter("{}");
  Http::TestRequestHeaderMapImpl incoming_headers{{"X-VERSION", "0xdeadbeef"}};
  std::map<std::string, std::string> expected = {{"version", "0xdeadbeef"}};

  // Setup per route config.
  envoy::extensions::filters::http::header_to_metadata::v3::Config config_proto;
  TestUtility::loadFromYaml(request_config_yaml, config_proto);
  Config per_route_config(config_proto, true);
  EXPECT_CALL(decoder_callbacks_.route_->route_entry_.virtual_host_,
              perFilterConfig(HttpFilterNames::get().HeaderToMetadata))
      .WillOnce(Return(&per_route_config));

  EXPECT_CALL(decoder_callbacks_, streamInfo()).WillRepeatedly(ReturnRef(req_info_));
  EXPECT_CALL(req_info_, setDynamicMetadata("envoy.lb", MapEq(expected)));
  EXPECT_EQ(Http::FilterHeadersStatus::Continue, filter_->decodeHeaders(incoming_headers, false));
  Http::MetadataMap metadata_map{{"metadata", "metadata"}};
  EXPECT_EQ(Http::FilterMetadataStatus::Continue, filter_->decodeMetadata(metadata_map));
  Buffer::OwnedImpl data("data");
  EXPECT_EQ(Http::FilterDataStatus::Continue, filter_->decodeData(data, false));
  Http::TestRequestTrailerMapImpl incoming_trailers;
  EXPECT_EQ(Http::FilterTrailersStatus::Continue, filter_->decodeTrailers(incoming_trailers));
  filter_->onDestroy();
}

TEST_F(HeaderToMetadataTest, ConfigIsCached) {
  // Global config is empty.
  initializeFilter("{}");
  Http::TestRequestHeaderMapImpl incoming_headers{{"X-VERSION", "0xdeadbeef"}};
  std::map<std::string, std::string> expected = {{"version", "0xdeadbeef"}};

  // Setup per route config.
  envoy::extensions::filters::http::header_to_metadata::v3::Config config_proto;
  TestUtility::loadFromYaml(request_config_yaml, config_proto);
  Config per_route_config(config_proto, true);
  EXPECT_CALL(decoder_callbacks_.route_->route_entry_.virtual_host_,
              perFilterConfig(HttpFilterNames::get().HeaderToMetadata))
      .WillOnce(Return(&per_route_config));

  EXPECT_TRUE(getConfig()->doRequest());
  EXPECT_TRUE(getConfig()->doRequest());
}

/**
 * X-version not set, the on missing value should be set.
 */
TEST_F(HeaderToMetadataTest, DefaultEndpointsTest) {
  initializeFilter(request_config_yaml);
  Http::TestRequestHeaderMapImpl incoming_headers{{"X-FOO", "bar"}};
  std::map<std::string, std::string> expected = {{"default", "true"}};

  EXPECT_CALL(decoder_callbacks_, streamInfo()).WillRepeatedly(ReturnRef(req_info_));
  EXPECT_CALL(req_info_, setDynamicMetadata("envoy.lb", MapEq(expected)));
  EXPECT_EQ(Http::FilterHeadersStatus::Continue, filter_->decodeHeaders(incoming_headers, false));
}

/**
 * Test that private headers get removed.
 */
TEST_F(HeaderToMetadataTest, HeaderRemovedTest) {
  const std::string response_config_yaml = R"EOF(
response_rules:
  - header: x-authenticated
    on_header_present:
      key: auth
      type: STRING
    remove: true
)EOF";
  initializeFilter(response_config_yaml);
  Http::TestResponseHeaderMapImpl incoming_headers{{"x-authenticated", "1"}};
  std::map<std::string, std::string> expected = {{"auth", "1"}};
  Http::TestResponseHeaderMapImpl empty_headers;

  EXPECT_CALL(encoder_callbacks_, streamInfo()).WillRepeatedly(ReturnRef(req_info_));
  EXPECT_CALL(req_info_,
              setDynamicMetadata(HttpFilterNames::get().HeaderToMetadata, MapEq(expected)));
  Http::TestResponseHeaderMapImpl continue_response{{":status", "100"}};
  EXPECT_EQ(Http::FilterHeadersStatus::Continue,
            filter_->encode100ContinueHeaders(continue_response));
  EXPECT_EQ(Http::FilterHeadersStatus::Continue, filter_->encodeHeaders(incoming_headers, false));
  EXPECT_EQ(empty_headers, incoming_headers);
  Http::MetadataMap metadata_map{{"metadata", "metadata"}};
  EXPECT_EQ(Http::FilterMetadataStatus::Continue, filter_->encodeMetadata(metadata_map));
  Buffer::OwnedImpl data("data");
  EXPECT_EQ(Http::FilterDataStatus::Continue, filter_->encodeData(data, false));
  Http::TestResponseTrailerMapImpl incoming_trailers;
  EXPECT_EQ(Http::FilterTrailersStatus::Continue, filter_->encodeTrailers(incoming_trailers));
}

/**
 * Test the value gets written as a number.
 */
TEST_F(HeaderToMetadataTest, NumberTypeTest) {
  const std::string response_config_yaml = R"EOF(
response_rules:
  - header: x-authenticated
    on_header_present:
      key: auth
      type: NUMBER
)EOF";
  initializeFilter(response_config_yaml);
  Http::TestResponseHeaderMapImpl incoming_headers{{"x-authenticated", "1"}};
  std::map<std::string, int> expected = {{"auth", 1}};
  Http::TestResponseHeaderMapImpl empty_headers;

  EXPECT_CALL(encoder_callbacks_, streamInfo()).WillRepeatedly(ReturnRef(req_info_));
  EXPECT_CALL(req_info_,
              setDynamicMetadata(HttpFilterNames::get().HeaderToMetadata, MapEqNum(expected)));
  EXPECT_EQ(Http::FilterHeadersStatus::Continue, filter_->encodeHeaders(incoming_headers, false));
}

/**
 * Test the Base64 encoded value gets written as a string.
 */
TEST_F(HeaderToMetadataTest, StringTypeInBase64UrlTest) {
  const std::string response_config_yaml = R"EOF(
response_rules:
  - header: x-authenticated
    on_header_present:
      key: auth
      type: STRING
      encode: BASE64
)EOF";
  initializeFilter(response_config_yaml);
  std::string data = "Non-ascii-characters";
  const auto encoded = Base64::encode(data.c_str(), data.size());
  Http::TestResponseHeaderMapImpl incoming_headers{{"x-authenticated", encoded}};
  std::map<std::string, std::string> expected = {{"auth", data}};
  Http::TestResponseHeaderMapImpl empty_headers;

  EXPECT_CALL(encoder_callbacks_, streamInfo()).WillRepeatedly(ReturnRef(req_info_));
  EXPECT_CALL(req_info_,
              setDynamicMetadata(HttpFilterNames::get().HeaderToMetadata, MapEq(expected)));
  EXPECT_EQ(Http::FilterHeadersStatus::Continue, filter_->encodeHeaders(incoming_headers, false));
}

/**
 * Test the Base64 encoded protobuf value gets written as a protobuf value.
 */
TEST_F(HeaderToMetadataTest, ProtobufValueTypeInBase64UrlTest) {
  const std::string response_config_yaml = R"EOF(
response_rules:
  - header: x-authenticated
    on_header_present:
      key: auth
      type: PROTOBUF_VALUE
      encode: BASE64
)EOF";
  initializeFilter(response_config_yaml);

  ProtobufWkt::Value value;
  auto* s = value.mutable_struct_value();

  ProtobufWkt::Value v;
  v.set_string_value("blafoo");
  (*s->mutable_fields())["k1"] = v;
  v.set_number_value(2019.07);
  (*s->mutable_fields())["k2"] = v;
  v.set_bool_value(true);
  (*s->mutable_fields())["k3"] = v;

  std::string data;
  ASSERT_TRUE(value.SerializeToString(&data));
  const auto encoded = Base64::encode(data.c_str(), data.size());
  Http::TestResponseHeaderMapImpl incoming_headers{{"x-authenticated", encoded}};
  std::map<std::string, ProtobufWkt::Value> expected = {{"auth", value}};

  EXPECT_CALL(encoder_callbacks_, streamInfo()).WillRepeatedly(ReturnRef(req_info_));
  EXPECT_CALL(req_info_,
              setDynamicMetadata(HttpFilterNames::get().HeaderToMetadata, MapEqValue(expected)));
  EXPECT_EQ(Http::FilterHeadersStatus::Continue, filter_->encodeHeaders(incoming_headers, false));
}

/**
 * Test bad Base64 encoding is not written.
 */
TEST_F(HeaderToMetadataTest, ProtobufValueTypeInBadBase64UrlTest) {
  const std::string response_config_yaml = R"EOF(
response_rules:
  - header: x-authenticated
    on_header_present:
      key: auth
      type: PROTOBUF_VALUE
      encode: BASE64
)EOF";
  initializeFilter(response_config_yaml);
  Http::TestResponseHeaderMapImpl incoming_headers{{"x-authenticated", "invalid"}};

  EXPECT_CALL(encoder_callbacks_, streamInfo()).WillRepeatedly(ReturnRef(req_info_));
  EXPECT_CALL(req_info_, setDynamicMetadata(_, _)).Times(0);
  EXPECT_EQ(Http::FilterHeadersStatus::Continue, filter_->encodeHeaders(incoming_headers, false));
}

/**
 * Test the bad protobuf value is not written.
 */
TEST_F(HeaderToMetadataTest, BadProtobufValueTypeInBase64UrlTest) {
  const std::string response_config_yaml = R"EOF(
response_rules:
  - header: x-authenticated
    on_header_present:
      key: auth
      type: PROTOBUF_VALUE
      encode: BASE64
)EOF";
  initializeFilter(response_config_yaml);
  std::string data = "invalid";
  const auto encoded = Base64::encode(data.c_str(), data.size());
  Http::TestResponseHeaderMapImpl incoming_headers{{"x-authenticated", encoded}};

  EXPECT_CALL(encoder_callbacks_, streamInfo()).WillRepeatedly(ReturnRef(req_info_));
  EXPECT_CALL(req_info_, setDynamicMetadata(_, _)).Times(0);
  EXPECT_EQ(Http::FilterHeadersStatus::Continue, filter_->encodeHeaders(incoming_headers, false));
}

/**
 * Headers not present.
 */
TEST_F(HeaderToMetadataTest, HeaderNotPresent) {
  const std::string config = R"EOF(
request_rules:
  - header: x-version
    on_header_present:
      metadata_namespace: envoy.lb
      key: version
      type: STRING
)EOF";
  initializeFilter(config);
  Http::TestRequestHeaderMapImpl incoming_headers;

  EXPECT_CALL(decoder_callbacks_, streamInfo()).WillRepeatedly(ReturnRef(req_info_));
  EXPECT_CALL(req_info_, setDynamicMetadata(_, _)).Times(0);
  EXPECT_EQ(Http::FilterHeadersStatus::Continue, filter_->decodeHeaders(incoming_headers, false));
}

/**
 * Two headers match.
 */
TEST_F(HeaderToMetadataTest, MultipleHeadersMatch) {
  const std::string python_yaml = R"EOF(
request_rules:
  - header: x-version
    on_header_present:
      key: version
      metadata_namespace: envoy.lb
      type: STRING
  - header: x-python-version
    on_header_present:
      key: python_version
      metadata_namespace: envoy.lb
      type: STRING
)EOF";
  initializeFilter(python_yaml);
  Http::TestRequestHeaderMapImpl incoming_headers{
      {"X-VERSION", "v4.0"},
      {"X-PYTHON-VERSION", "3.7"},
      {"X-IGNORE", "nothing"},
  };
  std::map<std::string, std::string> expected = {{"version", "v4.0"}, {"python_version", "3.7"}};

  EXPECT_CALL(decoder_callbacks_, streamInfo()).WillRepeatedly(ReturnRef(req_info_));
  EXPECT_CALL(req_info_, setDynamicMetadata("envoy.lb", MapEq(expected)));
  EXPECT_EQ(Http::FilterHeadersStatus::Continue, filter_->decodeHeaders(incoming_headers, false));
}

/**
 * No header value.
 */
TEST_F(HeaderToMetadataTest, EmptyHeaderValue) {
  initializeFilter(request_config_yaml);
  Http::TestRequestHeaderMapImpl incoming_headers{{"X-VERSION", ""}};

  EXPECT_CALL(decoder_callbacks_, streamInfo()).WillRepeatedly(ReturnRef(req_info_));
  EXPECT_CALL(req_info_, setDynamicMetadata(_, _)).Times(0);
  EXPECT_EQ(Http::FilterHeadersStatus::Continue, filter_->decodeHeaders(incoming_headers, false));
}

/**
 * Header value too long.
 */
TEST_F(HeaderToMetadataTest, HeaderValueTooLong) {
  initializeFilter(request_config_yaml);
  auto length = Envoy::Extensions::HttpFilters::HeaderToMetadataFilter::MAX_HEADER_VALUE_LEN + 1;
  Http::TestRequestHeaderMapImpl incoming_headers{{"X-VERSION", std::string(length, 'x')}};

  EXPECT_CALL(decoder_callbacks_, streamInfo()).WillRepeatedly(ReturnRef(req_info_));
  EXPECT_CALL(req_info_, setDynamicMetadata(_, _)).Times(0);
  EXPECT_EQ(Http::FilterHeadersStatus::Continue, filter_->decodeHeaders(incoming_headers, false));
}

/**
 * Ignore the header's value, use a constant value.
 */
TEST_F(HeaderToMetadataTest, IgnoreHeaderValueUseConstant) {
  const std::string response_config_yaml = R"EOF(
response_rules:
  - header: x-something
    on_header_present:
      key: something
      value: else
      type: STRING
    remove: true
)EOF";
  initializeFilter(response_config_yaml);
  Http::TestResponseHeaderMapImpl incoming_headers{{"x-something", "thing"}};
  std::map<std::string, std::string> expected = {{"something", "else"}};
  Http::TestResponseHeaderMapImpl empty_headers;

  EXPECT_CALL(encoder_callbacks_, streamInfo()).WillRepeatedly(ReturnRef(req_info_));
  EXPECT_CALL(req_info_,
              setDynamicMetadata(HttpFilterNames::get().HeaderToMetadata, MapEq(expected)));
  EXPECT_EQ(Http::FilterHeadersStatus::Continue, filter_->encodeHeaders(incoming_headers, false));
  EXPECT_EQ(empty_headers, incoming_headers);
}

/**
 * Rules with no on_header{present,missing} fields should be rejected.
 */
TEST_F(HeaderToMetadataTest, RejectInvalidRule) {
  const std::string config = R"EOF(
request_rules:
  - header: x-something
)EOF";
  auto expected = "header to metadata filter: rule for header 'x-something' has neither "
                  "`on_header_present` nor `on_header_missing` set";
  EXPECT_THROW_WITH_MESSAGE(initializeFilter(config), EnvoyException, expected);
}

TEST_F(HeaderToMetadataTest, PerRouteEmtpyRules) {
  envoy::extensions::filters::http::header_to_metadata::v3::Config config_proto;
  EXPECT_THROW(std::make_shared<Config>(config_proto, true), EnvoyException);
}

/**
 * Empty values not added to metadata.
 */
TEST_F(HeaderToMetadataTest, NoEmptyValues) {
  const std::string config = R"EOF(
request_rules:
  - header: x-version
    on_header_present:
      metadata_namespace: envoy.lb
      key: version
      type: STRING
)EOF";
  initializeFilter(config);
  Http::TestRequestHeaderMapImpl headers{{"x-version", ""}};

  EXPECT_CALL(decoder_callbacks_, streamInfo()).WillRepeatedly(ReturnRef(req_info_));
  EXPECT_CALL(req_info_, setDynamicMetadata(_, _)).Times(0);
  EXPECT_EQ(Http::FilterHeadersStatus::Continue, filter_->decodeHeaders(headers, false));
}

/**
<<<<<<< HEAD
 * Missing case is not executed when header is present.
 */
TEST_F(HeaderToMetadataTest, NoMissingWhenHeaderIsPresent) {
  const std::string config = R"EOF(
request_rules:
  - header: x-version
    on_header_missing:
      metadata_namespace: envoy.lb
      key: version
      value: some_value
      type: STRING
)EOF";
  initializeFilter(config);
  Http::TestRequestHeaderMapImpl headers{{"x-version", "19"}};

  EXPECT_CALL(decoder_callbacks_, streamInfo()).WillRepeatedly(ReturnRef(req_info_));
  EXPECT_CALL(req_info_, setDynamicMetadata(_, _)).Times(0);
  EXPECT_EQ(Http::FilterHeadersStatus::Continue, filter_->decodeHeaders(headers, false));
=======
 * Regex substitution on header value.
 */
TEST_F(HeaderToMetadataTest, RegexSubstitution) {
  const std::string config = R"EOF(
request_rules:
  - header: :path
    on_header_present:
      metadata_namespace: envoy.lb
      key: cluster
      regex_value_rewrite:
        pattern:
          google_re2: {}
          regex: "^/(cluster[\\d\\w-]+)/?.*$"
        substitution: "\\1"
)EOF";
  initializeFilter(config);

  // Match with additional path elements.
  {
    Http::TestRequestHeaderMapImpl headers{{":path", "/cluster-prod-001/x/y"}};
    std::map<std::string, std::string> expected = {{"cluster", "cluster-prod-001"}};

    EXPECT_CALL(decoder_callbacks_, streamInfo()).WillRepeatedly(ReturnRef(req_info_));
    EXPECT_CALL(req_info_, setDynamicMetadata("envoy.lb", MapEq(expected)));
    EXPECT_EQ(Http::FilterHeadersStatus::Continue, filter_->decodeHeaders(headers, false));
  }

  // Match with no additional path elements.
  {
    Http::TestRequestHeaderMapImpl headers{{":path", "/cluster-prod-001"}};
    std::map<std::string, std::string> expected = {{"cluster", "cluster-prod-001"}};

    EXPECT_CALL(decoder_callbacks_, streamInfo()).WillRepeatedly(ReturnRef(req_info_));
    EXPECT_CALL(req_info_, setDynamicMetadata("envoy.lb", MapEq(expected)));
    EXPECT_EQ(Http::FilterHeadersStatus::Continue, filter_->decodeHeaders(headers, false));
  }

  // No match.
  {
    Http::TestRequestHeaderMapImpl headers{{":path", "/foo"}};
    std::map<std::string, std::string> expected = {{"cluster", "/foo"}};

    EXPECT_CALL(decoder_callbacks_, streamInfo()).WillRepeatedly(ReturnRef(req_info_));
    EXPECT_CALL(req_info_, setDynamicMetadata("envoy.lb", MapEq(expected)));
    EXPECT_EQ(Http::FilterHeadersStatus::Continue, filter_->decodeHeaders(headers, false));
  }

  // No match with additional path elements.
  {
    Http::TestRequestHeaderMapImpl headers{{":path", "/foo/bar?x=2"}};
    std::map<std::string, std::string> expected = {{"cluster", "/foo/bar?x=2"}};

    EXPECT_CALL(decoder_callbacks_, streamInfo()).WillRepeatedly(ReturnRef(req_info_));
    EXPECT_CALL(req_info_, setDynamicMetadata("envoy.lb", MapEq(expected)));
    EXPECT_EQ(Http::FilterHeadersStatus::Continue, filter_->decodeHeaders(headers, false));
  }
>>>>>>> 5f1348bb
}

} // namespace HeaderToMetadataFilter
} // namespace HttpFilters
} // namespace Extensions
} // namespace Envoy<|MERGE_RESOLUTION|>--- conflicted
+++ resolved
@@ -464,26 +464,6 @@
 }
 
 /**
-<<<<<<< HEAD
- * Missing case is not executed when header is present.
- */
-TEST_F(HeaderToMetadataTest, NoMissingWhenHeaderIsPresent) {
-  const std::string config = R"EOF(
-request_rules:
-  - header: x-version
-    on_header_missing:
-      metadata_namespace: envoy.lb
-      key: version
-      value: some_value
-      type: STRING
-)EOF";
-  initializeFilter(config);
-  Http::TestRequestHeaderMapImpl headers{{"x-version", "19"}};
-
-  EXPECT_CALL(decoder_callbacks_, streamInfo()).WillRepeatedly(ReturnRef(req_info_));
-  EXPECT_CALL(req_info_, setDynamicMetadata(_, _)).Times(0);
-  EXPECT_EQ(Http::FilterHeadersStatus::Continue, filter_->decodeHeaders(headers, false));
-=======
  * Regex substitution on header value.
  */
 TEST_F(HeaderToMetadataTest, RegexSubstitution) {
@@ -540,7 +520,27 @@
     EXPECT_CALL(req_info_, setDynamicMetadata("envoy.lb", MapEq(expected)));
     EXPECT_EQ(Http::FilterHeadersStatus::Continue, filter_->decodeHeaders(headers, false));
   }
->>>>>>> 5f1348bb
+}
+
+/**
+ * Missing case is not executed when header is present.
+ */
+TEST_F(HeaderToMetadataTest, NoMissingWhenHeaderIsPresent) {
+  const std::string config = R"EOF(
+request_rules:
+  - header: x-version
+    on_header_missing:
+      metadata_namespace: envoy.lb
+      key: version
+      value: some_value
+      type: STRING
+)EOF";
+  initializeFilter(config);
+  Http::TestRequestHeaderMapImpl headers{{"x-version", "19"}};
+
+  EXPECT_CALL(decoder_callbacks_, streamInfo()).WillRepeatedly(ReturnRef(req_info_));
+  EXPECT_CALL(req_info_, setDynamicMetadata(_, _)).Times(0);
+  EXPECT_EQ(Http::FilterHeadersStatus::Continue, filter_->decodeHeaders(headers, false));
 }
 
 } // namespace HeaderToMetadataFilter
