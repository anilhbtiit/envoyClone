#include "extensions/filters/http/grpc_json_transcoder/json_transcoder_filter.h"

#include <memory>
#include <unordered_set>

#include "envoy/common/exception.h"
#include "envoy/extensions/filters/http/grpc_json_transcoder/v3/transcoder.pb.h"
#include "envoy/http/filter.h"

#include "common/common/assert.h"
#include "common/common/enum_to_int.h"
#include "common/common/utility.h"
#include "common/grpc/common.h"
#include "common/http/headers.h"
#include "common/http/utility.h"
#include "common/protobuf/protobuf.h"
#include "common/protobuf/utility.h"

#include "extensions/filters/http/grpc_json_transcoder/http_body_utils.h"

#include "google/api/annotations.pb.h"
#include "google/api/http.pb.h"
#include "google/api/httpbody.pb.h"
#include "grpc_transcoding/json_request_translator.h"
#include "grpc_transcoding/path_matcher_utility.h"
#include "grpc_transcoding/response_to_json_translator.h"

using Envoy::Protobuf::FileDescriptorSet;
using Envoy::Protobuf::io::ZeroCopyInputStream;
using Envoy::ProtobufUtil::Status;
using Envoy::ProtobufUtil::error::Code;
using google::api::HttpRule;
using google::grpc::transcoding::JsonRequestTranslator;
using google::grpc::transcoding::MessageStream;
using google::grpc::transcoding::PathMatcherBuilder;
using google::grpc::transcoding::PathMatcherUtility;
using google::grpc::transcoding::RequestInfo;
using google::grpc::transcoding::RequestMessageTranslator;
using google::grpc::transcoding::ResponseToJsonTranslator;
using google::grpc::transcoding::Transcoder;
using google::grpc::transcoding::TranscoderInputStream;

namespace Envoy {
namespace Extensions {
namespace HttpFilters {
namespace GrpcJsonTranscoder {

struct RcDetailsValues {
  // The gRPC json transcoder filter failed to transcode when processing request headers.
  // This will generally be accompanied by details about the transcoder failure.
  const std::string GrpcTranscodeFailedEarly = "early_grpc_json_transcode_failure";
  // The gRPC json transcoder filter failed to transcode when processing the request body.
  // This will generally be accompanied by details about the transcoder failure.
  const std::string GrpcTranscodeFailed = "grpc_json_transcode_failure";
};
using RcDetails = ConstSingleton<RcDetailsValues>;

namespace {

const Http::LowerCaseString& trailerHeader() {
  CONSTRUCT_ON_FIRST_USE(Http::LowerCaseString, "trailer");
}

// Transcoder:
// https://github.com/grpc-ecosystem/grpc-httpjson-transcoding/blob/master/src/include/grpc_transcoding/transcoder.h
// implementation based on JsonRequestTranslator & ResponseToJsonTranslator
class TranscoderImpl : public Transcoder {
public:
  /**
   * Construct a transcoder implementation
   * @param request_translator a JsonRequestTranslator that does the request translation
   * @param response_translator a ResponseToJsonTranslator that does the response translation
   */
  TranscoderImpl(std::unique_ptr<RequestMessageTranslator> request_translator,
                 std::unique_ptr<JsonRequestTranslator> json_request_translator,
                 std::unique_ptr<ResponseToJsonTranslator> response_translator)
      : request_translator_(std::move(request_translator)),
        json_request_translator_(std::move(json_request_translator)),
        request_message_stream_(request_translator_ ? *request_translator_
                                                    : json_request_translator_->Output()),
        response_translator_(std::move(response_translator)),
        request_stream_(request_message_stream_.CreateInputStream()),
        response_stream_(response_translator_->CreateInputStream()) {}

  // Transcoder
  ::google::grpc::transcoding::TranscoderInputStream* RequestOutput() override {
    return request_stream_.get();
  }
  ProtobufUtil::Status RequestStatus() override { return request_message_stream_.Status(); }

  ZeroCopyInputStream* ResponseOutput() override { return response_stream_.get(); }
  ProtobufUtil::Status ResponseStatus() override { return response_translator_->Status(); }

private:
  std::unique_ptr<RequestMessageTranslator> request_translator_;
  std::unique_ptr<JsonRequestTranslator> json_request_translator_;
  MessageStream& request_message_stream_;
  std::unique_ptr<ResponseToJsonTranslator> response_translator_;
  std::unique_ptr<TranscoderInputStream> request_stream_;
  std::unique_ptr<TranscoderInputStream> response_stream_;
};

} // namespace

JsonTranscoderConfig::JsonTranscoderConfig(
    const envoy::extensions::filters::http::grpc_json_transcoder::v3::GrpcJsonTranscoder&
        proto_config,
    Api::Api& api) {
  FileDescriptorSet descriptor_set;

  switch (proto_config.descriptor_set_case()) {
  case envoy::extensions::filters::http::grpc_json_transcoder::v3::GrpcJsonTranscoder::
      DescriptorSetCase::kProtoDescriptor:
    if (!descriptor_set.ParseFromString(
            api.fileSystem().fileReadToEnd(proto_config.proto_descriptor()))) {
      throw EnvoyException("transcoding_filter: Unable to parse proto descriptor");
    }
    break;
  case envoy::extensions::filters::http::grpc_json_transcoder::v3::GrpcJsonTranscoder::
      DescriptorSetCase::kProtoDescriptorBin:
    if (!descriptor_set.ParseFromString(proto_config.proto_descriptor_bin())) {
      throw EnvoyException("transcoding_filter: Unable to parse proto descriptor");
    }
    break;
  default:
    NOT_REACHED_GCOVR_EXCL_LINE;
  }

  for (const auto& file : descriptor_set.file()) {
    addFileDescriptor(file);
  }

  convert_grpc_status_ = proto_config.convert_grpc_status();
  if (convert_grpc_status_) {
    addBuiltinSymbolDescriptor("google.protobuf.Any");
    addBuiltinSymbolDescriptor("google.rpc.Status");
  }

  type_helper_ = std::make_unique<google::grpc::transcoding::TypeHelper>(
      Protobuf::util::NewTypeResolverForDescriptorPool(Grpc::Common::typeUrlPrefix(),
                                                       &descriptor_pool_));

  PathMatcherBuilder<MethodInfoSharedPtr> pmb;
  std::unordered_set<std::string> ignored_query_parameters;
  for (const auto& query_param : proto_config.ignored_query_parameters()) {
    ignored_query_parameters.insert(query_param);
  }

  for (const auto& service_name : proto_config.services()) {
    auto service = descriptor_pool_.FindServiceByName(service_name);
    if (service == nullptr) {
      throw EnvoyException("transcoding_filter: Could not find '" + service_name +
                           "' in the proto descriptor");
    }
    for (int i = 0; i < service->method_count(); ++i) {
      auto method = service->method(i);

      HttpRule http_rule;
      if (method->options().HasExtension(google::api::http)) {
        http_rule = method->options().GetExtension(google::api::http);
      } else if (proto_config.auto_mapping()) {
        auto post = "/" + service->full_name() + "/" + method->name();
        http_rule.set_post(post);
        http_rule.set_body("*");
      }

      MethodInfoSharedPtr method_info;
      Status status = createMethodInfo(method, http_rule, method_info);
      if (!status.ok()) {
        throw EnvoyException("transcoding_filter: Cannot register '" + method->full_name() +
                             "': " + status.message().ToString());
      }

      if (!PathMatcherUtility::RegisterByHttpRule(pmb, http_rule, ignored_query_parameters,
                                                  method_info)) {
        throw EnvoyException("transcoding_filter: Cannot register '" + method->full_name() +
                             "' to path matcher");
      }
    }
  }

  path_matcher_ = pmb.Build();

  const auto& print_config = proto_config.print_options();
  print_options_.add_whitespace = print_config.add_whitespace();
  print_options_.always_print_primitive_fields = print_config.always_print_primitive_fields();
  print_options_.always_print_enums_as_ints = print_config.always_print_enums_as_ints();
  print_options_.preserve_proto_field_names = print_config.preserve_proto_field_names();

  match_incoming_request_route_ = proto_config.match_incoming_request_route();
  ignore_unknown_query_parameters_ = proto_config.ignore_unknown_query_parameters();
}

void JsonTranscoderConfig::addFileDescriptor(const Protobuf::FileDescriptorProto& file) {
  if (descriptor_pool_.BuildFile(file) == nullptr) {
    throw EnvoyException("transcoding_filter: Unable to build proto descriptor pool");
  }
}

void JsonTranscoderConfig::addBuiltinSymbolDescriptor(const std::string& symbol_name) {
  if (descriptor_pool_.FindFileContainingSymbol(symbol_name) != nullptr) {
    return;
  }

  auto* builtin_pool = Protobuf::DescriptorPool::generated_pool();
  if (!builtin_pool) {
    return;
  }

  Protobuf::DescriptorPoolDatabase pool_database(*builtin_pool);
  Protobuf::FileDescriptorProto file_proto;
  pool_database.FindFileContainingSymbol(symbol_name, &file_proto);
  addFileDescriptor(file_proto);
}

Status JsonTranscoderConfig::createMethodInfo(const Protobuf::MethodDescriptor* descriptor,
                                              const HttpRule& http_rule,
                                              MethodInfoSharedPtr& method_info) {
  method_info = std::make_shared<MethodInfo>();
  method_info->descriptor_ = descriptor;
  method_info->response_type_is_http_body_ =
      descriptor->output_type()->full_name() == google::api::HttpBody::descriptor()->full_name();

  const Protobuf::Type* request_type = type_helper_->Info()->GetTypeByTypeUrl(
      Grpc::Common::typeUrl(descriptor->input_type()->full_name()));
  if (request_type == nullptr) {
    return ProtobufUtil::Status(Code::NOT_FOUND,
                                "Could not resolve type: " + descriptor->input_type()->full_name());
  }

  Status status =
      type_helper_->ResolveFieldPath(*request_type, http_rule.body() == "*" ? "" : http_rule.body(),
                                     &method_info->request_body_field_path);
  if (!status.ok()) {
    return status;
  }

  if (method_info->request_body_field_path.empty()) {
    method_info->request_type_is_http_body_ =
        descriptor->input_type()->full_name() == google::api::HttpBody::descriptor()->full_name();
  } else {
    const Protobuf::Type* body_type = type_helper_->Info()->GetTypeByTypeUrl(
        method_info->request_body_field_path.back()->type_url());
    method_info->request_type_is_http_body_ =
        body_type != nullptr &&
        body_type->name() == google::api::HttpBody::descriptor()->full_name();
  }

  return Status::OK;
}

bool JsonTranscoderConfig::matchIncomingRequestInfo() const {
  return match_incoming_request_route_;
}

bool JsonTranscoderConfig::convertGrpcStatus() const { return convert_grpc_status_; }

ProtobufUtil::Status JsonTranscoderConfig::createTranscoder(
    const Http::RequestHeaderMap& headers, ZeroCopyInputStream& request_input,
    google::grpc::transcoding::TranscoderInputStream& response_input,
    std::unique_ptr<Transcoder>& transcoder, MethodInfoSharedPtr& method_info) {
  if (Grpc::Common::isGrpcRequestHeaders(headers)) {
    return ProtobufUtil::Status(Code::INVALID_ARGUMENT,
                                "Request headers has application/grpc content-type");
  }
  const std::string method(headers.getMethodValue());
  std::string path(headers.getPathValue());
  std::string args;

  const size_t pos = path.find('?');
  if (pos != std::string::npos) {
    args = path.substr(pos + 1);
    path = path.substr(0, pos);
  }

  struct RequestInfo request_info;
  std::vector<VariableBinding> variable_bindings;
  method_info =
      path_matcher_->Lookup(method, path, args, &variable_bindings, &request_info.body_field_path);
  if (!method_info) {
    return ProtobufUtil::Status(Code::NOT_FOUND, "Could not resolve " + path + " to a method");
  }

  auto status = methodToRequestInfo(method_info, &request_info);
  if (!status.ok()) {
    return status;
  }

  for (const auto& binding : variable_bindings) {
    google::grpc::transcoding::RequestWeaver::BindingInfo resolved_binding;
    status = type_helper_->ResolveFieldPath(*request_info.message_type, binding.field_path,
                                            &resolved_binding.field_path);
    if (!status.ok()) {
      if (ignore_unknown_query_parameters_) {
        continue;
      }
      return status;
    }

    resolved_binding.value = binding.value;

    request_info.variable_bindings.emplace_back(std::move(resolved_binding));
  }

  std::unique_ptr<RequestMessageTranslator> request_translator;
  std::unique_ptr<JsonRequestTranslator> json_request_translator;
  if (method_info->request_type_is_http_body_) {
    request_translator = std::make_unique<RequestMessageTranslator>(*type_helper_->Resolver(),
                                                                    false, std::move(request_info));
    request_translator->Input().StartObject(nullptr)->EndObject();
  } else {
    json_request_translator = std::make_unique<JsonRequestTranslator>(
        type_helper_->Resolver(), &request_input, std::move(request_info),
        method_info->descriptor_->client_streaming(), true);
  }

  const auto response_type_url =
      Grpc::Common::typeUrl(method_info->descriptor_->output_type()->full_name());
  std::unique_ptr<ResponseToJsonTranslator> response_translator{new ResponseToJsonTranslator(
      type_helper_->Resolver(), response_type_url, method_info->descriptor_->server_streaming(),
      &response_input, print_options_)};

  transcoder = std::make_unique<TranscoderImpl>(std::move(request_translator),
                                                std::move(json_request_translator),
                                                std::move(response_translator));
  return ProtobufUtil::Status();
}

ProtobufUtil::Status
JsonTranscoderConfig::methodToRequestInfo(const MethodInfoSharedPtr& method_info,
                                          google::grpc::transcoding::RequestInfo* info) {
  const std::string& request_type_full_name = method_info->descriptor_->input_type()->full_name();
  auto request_type_url = Grpc::Common::typeUrl(request_type_full_name);
  info->message_type = type_helper_->Info()->GetTypeByTypeUrl(request_type_url);
  if (info->message_type == nullptr) {
    ENVOY_LOG(debug, "Cannot resolve input-type: {}", request_type_full_name);
    return ProtobufUtil::Status(Code::NOT_FOUND,
                                "Could not resolve type: " + request_type_full_name);
  }

  return ProtobufUtil::Status();
}

ProtobufUtil::Status
JsonTranscoderConfig::translateProtoMessageToJson(const Protobuf::Message& message,
                                                  std::string* json_out) {
  return ProtobufUtil::BinaryToJsonString(
      type_helper_->Resolver(), Grpc::Common::typeUrl(message.GetDescriptor()->full_name()),
      message.SerializeAsString(), json_out, print_options_);
}

JsonTranscoderFilter::JsonTranscoderFilter(JsonTranscoderConfig& config) : config_(config) {}

Http::FilterHeadersStatus JsonTranscoderFilter::decodeHeaders(Http::RequestHeaderMap& headers,
                                                              bool end_stream) {
  const auto status =
      config_.createTranscoder(headers, request_in_, response_in_, transcoder_, method_);

  if (!status.ok()) {
    // If transcoder couldn't be created, it might be a normal gRPC request, so the filter will
    // just pass-through the request to upstream.
    return Http::FilterHeadersStatus::Continue;
  }

  if (method_->request_type_is_http_body_) {
    if (headers.ContentType() != nullptr) {
      absl::string_view content_type = headers.getContentTypeValue();
      content_type_.assign(content_type.begin(), content_type.end());
    }

    bool done = !readToBuffer(*transcoder_->RequestOutput(), initial_request_data_);
    if (!done) {
      ENVOY_LOG(
          debug,
          "Transcoding of query arguments of HttpBody request is not done (unexpected state)");
      error_ = true;
      decoder_callbacks_->sendLocalReply(
          Http::Code::BadRequest, "Bad request", nullptr, absl::nullopt,
          absl::StrCat(RcDetails::get().GrpcTranscodeFailedEarly, "{BAD_REQUEST}"));
      return Http::FilterHeadersStatus::StopIteration;
    }
    if (checkIfTranscoderFailed(RcDetails::get().GrpcTranscodeFailed)) {
      return Http::FilterHeadersStatus::StopIteration;
    }
  }

  headers.removeContentLength();
  headers.setReferenceContentType(Http::Headers::get().ContentTypeValues.Grpc);
<<<<<<< HEAD
  headers.setEnvoyOriginalPath(headers.Path()->value().getStringView());
  headers.addReferenceKey(Http::Headers::get().EnvoyOriginalMethod,
                          headers.Method()->value().getStringView());
=======
  headers.setEnvoyOriginalPath(headers.getPathValue());
>>>>>>> 97064d19
  headers.setPath("/" + method_->descriptor_->service()->full_name() + "/" +
                  method_->descriptor_->name());
  headers.setReferenceMethod(Http::Headers::get().MethodValues.Post);
  headers.setReferenceTE(Http::Headers::get().TEValues.Trailers);

  if (!config_.matchIncomingRequestInfo()) {
    decoder_callbacks_->clearRouteCache();
  }

  if (end_stream && method_->request_type_is_http_body_) {
    maybeSendHttpBodyRequestMessage();
  } else if (end_stream) {
    request_in_.finish();

    if (checkIfTranscoderFailed(RcDetails::get().GrpcTranscodeFailedEarly)) {
      return Http::FilterHeadersStatus::StopIteration;
    }

    Buffer::OwnedImpl data;
    readToBuffer(*transcoder_->RequestOutput(), data);

    if (data.length() > 0) {
      decoder_callbacks_->addDecodedData(data, true);
    }
  }
  return Http::FilterHeadersStatus::Continue;
}

Http::FilterDataStatus JsonTranscoderFilter::decodeData(Buffer::Instance& data, bool end_stream) {
  ASSERT(!error_);

  if (!transcoder_) {
    return Http::FilterDataStatus::Continue;
  }

  if (method_->request_type_is_http_body_) {
    request_data_.move(data);
    // TODO(euroelessar): Upper bound message size for streaming case.
    if (end_stream || method_->descriptor_->client_streaming()) {
      maybeSendHttpBodyRequestMessage();
    } else {
      // TODO(euroelessar): Avoid buffering if content length is already known.
      return Http::FilterDataStatus::StopIterationAndBuffer;
    }
  } else {
    request_in_.move(data);

    if (end_stream) {
      request_in_.finish();
    }

    readToBuffer(*transcoder_->RequestOutput(), data);
  }

  if (checkIfTranscoderFailed(RcDetails::get().GrpcTranscodeFailed)) {
    return Http::FilterDataStatus::StopIterationNoBuffer;
  }
  return Http::FilterDataStatus::Continue;
}

Http::FilterTrailersStatus JsonTranscoderFilter::decodeTrailers(Http::RequestTrailerMap&) {
  ASSERT(!error_);

  if (!transcoder_) {
    return Http::FilterTrailersStatus::Continue;
  }

  if (method_->request_type_is_http_body_) {
    maybeSendHttpBodyRequestMessage();
  } else {
    request_in_.finish();

    Buffer::OwnedImpl data;
    readToBuffer(*transcoder_->RequestOutput(), data);

    if (data.length()) {
      decoder_callbacks_->addDecodedData(data, true);
    }
  }
  return Http::FilterTrailersStatus::Continue;
}

void JsonTranscoderFilter::setDecoderFilterCallbacks(
    Http::StreamDecoderFilterCallbacks& callbacks) {
  decoder_callbacks_ = &callbacks;
}

Http::FilterHeadersStatus JsonTranscoderFilter::encodeHeaders(Http::ResponseHeaderMap& headers,
                                                              bool end_stream) {
  if (!Grpc::Common::isGrpcResponseHeaders(headers, end_stream)) {
    error_ = true;
  }

  if (error_ || !transcoder_) {
    return Http::FilterHeadersStatus::Continue;
  }

  response_headers_ = &headers;

  if (end_stream) {
    if (method_->descriptor_->server_streaming()) {
      // When there is no body in a streaming response, a empty JSON array is
      // returned by default. Set the content type correctly.
      headers.setReferenceContentType(Http::Headers::get().ContentTypeValues.Json);
    }

    // In gRPC wire protocol, headers frame with end_stream is a trailers-only response.
    // The return value from encodeTrailers is ignored since it is always continue.
    doTrailers(headers);

    return Http::FilterHeadersStatus::Continue;
  }

  headers.setReferenceContentType(Http::Headers::get().ContentTypeValues.Json);

  // In case of HttpBody in response - content type is unknown at this moment.
  // So "Continue" only for regular streaming use case and StopIteration for
  // all other cases (non streaming, streaming + httpBody)
  if (method_->descriptor_->server_streaming() && !method_->response_type_is_http_body_) {
    return Http::FilterHeadersStatus::Continue;
  }
  return Http::FilterHeadersStatus::StopIteration;
}

Http::FilterDataStatus JsonTranscoderFilter::encodeData(Buffer::Instance& data, bool end_stream) {
  if (error_ || !transcoder_) {
    return Http::FilterDataStatus::Continue;
  }

  has_body_ = true;

  if (method_->response_type_is_http_body_) {
    bool frame_processed = buildResponseFromHttpBodyOutput(*response_headers_, data);
    if (!method_->descriptor_->server_streaming()) {
      return Http::FilterDataStatus::StopIterationAndBuffer;
    }
    if (!http_body_response_headers_set_ && !frame_processed) {
      return Http::FilterDataStatus::StopIterationAndBuffer;
    }
    return Http::FilterDataStatus::Continue;
  }

  response_in_.move(data);

  if (end_stream) {
    response_in_.finish();
  }

  readToBuffer(*transcoder_->ResponseOutput(), data);

  if (!method_->descriptor_->server_streaming() && !end_stream) {
    // Buffer until the response is complete.
    return Http::FilterDataStatus::StopIterationAndBuffer;
  }
  // TODO(lizan): Check ResponseStatus

  return Http::FilterDataStatus::Continue;
}

Http::FilterTrailersStatus
JsonTranscoderFilter::encodeTrailers(Http::ResponseTrailerMap& trailers) {
  doTrailers(trailers);

  return Http::FilterTrailersStatus::Continue;
}

void JsonTranscoderFilter::doTrailers(Http::ResponseHeaderOrTrailerMap& headers_or_trailers) {
  if (error_ || !transcoder_) {
    return;
  }

  response_in_.finish();

  const absl::optional<Grpc::Status::GrpcStatus> grpc_status =
      Grpc::Common::getGrpcStatus(headers_or_trailers, true);
  if (grpc_status && maybeConvertGrpcStatus(*grpc_status, headers_or_trailers)) {
    return;
  }

  if (method_->response_type_is_http_body_ && method_->descriptor_->server_streaming()) {
    // Do not add empty json when HttpBody + streaming
    // Also, headers already sent, just continue.
    return;
  }

  Buffer::OwnedImpl data;
  readToBuffer(*transcoder_->ResponseOutput(), data);

  if (data.length()) {
    encoder_callbacks_->addEncodedData(data, true);
  }

  if (method_->descriptor_->server_streaming()) {
    // For streaming case, the headers are already sent, so just continue here.
    return;
  }

  // If there was no previous headers frame, this |trailers| map is our |response_headers_|,
  // so there is no need to copy headers from one to the other.
  bool is_trailers_only_response = response_headers_ == &headers_or_trailers;

  if (!grpc_status || grpc_status.value() == Grpc::Status::WellKnownGrpcStatus::InvalidCode) {
    response_headers_->setStatus(enumToInt(Http::Code::ServiceUnavailable));
  } else {
    response_headers_->setStatus(Grpc::Utility::grpcToHttpStatus(grpc_status.value()));
    if (!is_trailers_only_response) {
      response_headers_->setGrpcStatus(grpc_status.value());
    }
  }

  if (!is_trailers_only_response) {
    // Copy the grpc-message header if it exists.
    const Http::HeaderEntry* grpc_message_header = headers_or_trailers.GrpcMessage();
    if (grpc_message_header) {
      response_headers_->setGrpcMessage(grpc_message_header->value().getStringView());
    }
  }

  // remove Trailer headers if the client connection was http/1
  if (encoder_callbacks_->streamInfo().protocol() < Http::Protocol::Http2) {
    response_headers_->remove(trailerHeader());
  }

  response_headers_->setContentLength(
      encoder_callbacks_->encodingBuffer() ? encoder_callbacks_->encodingBuffer()->length() : 0);
}

void JsonTranscoderFilter::setEncoderFilterCallbacks(
    Http::StreamEncoderFilterCallbacks& callbacks) {
  encoder_callbacks_ = &callbacks;
}

bool JsonTranscoderFilter::checkIfTranscoderFailed(const std::string& details) {
  const auto& request_status = transcoder_->RequestStatus();
  if (!request_status.ok()) {
    ENVOY_LOG(debug, "Transcoding request error {}", request_status.ToString());
    error_ = true;
    decoder_callbacks_->sendLocalReply(
        Http::Code::BadRequest,
        absl::string_view(request_status.error_message().data(),
                          request_status.error_message().size()),
        nullptr, absl::nullopt,
        absl::StrCat(details, "{", MessageUtil::CodeEnumToString(request_status.code()), "}"));

    return true;
  }
  return false;
}

// TODO(lizan): Incorporate watermarks to bound buffer sizes
bool JsonTranscoderFilter::readToBuffer(Protobuf::io::ZeroCopyInputStream& stream,
                                        Buffer::Instance& data) {
  const void* out;
  int size;
  while (stream.Next(&out, &size)) {
    data.add(out, size);

    if (size == 0) {
      return true;
    }
  }
  return false;
}

void JsonTranscoderFilter::maybeSendHttpBodyRequestMessage() {
  if (first_request_sent_ && request_data_.length() == 0) {
    return;
  }

  Buffer::OwnedImpl message_payload;
  message_payload.move(initial_request_data_);
  HttpBodyUtils::appendHttpBodyEnvelope(message_payload, method_->request_body_field_path,
                                        std::move(content_type_), request_data_.length());
  content_type_.clear();
  message_payload.move(request_data_);

  Envoy::Grpc::Encoder().prependFrameHeader(Envoy::Grpc::GRPC_FH_DEFAULT, message_payload);

  decoder_callbacks_->addDecodedData(message_payload, true);

  first_request_sent_ = true;
}

bool JsonTranscoderFilter::buildResponseFromHttpBodyOutput(
    Http::ResponseHeaderMap& response_headers, Buffer::Instance& data) {
  std::vector<Grpc::Frame> frames;
  decoder_.decode(data, frames);
  if (frames.empty()) {
    return false;
  }

  google::api::HttpBody http_body;
  for (auto& frame : frames) {
    if (frame.length_ > 0) {
      Buffer::ZeroCopyInputStreamImpl stream(std::move(frame.data_));
      http_body.ParseFromZeroCopyStream(&stream);
      const auto& body = http_body.data();

      data.add(body);

      if (!method_->descriptor_->server_streaming()) {
        // Non streaming case: single message with content type / length
        response_headers.setContentType(http_body.content_type());
        response_headers.setContentLength(body.size());
        return true;
      } else if (!http_body_response_headers_set_) {
        // Streaming case: set content type only once from first HttpBody message
        response_headers.setContentType(http_body.content_type());
        http_body_response_headers_set_ = true;
      }
    }
  }

  return true;
}

bool JsonTranscoderFilter::maybeConvertGrpcStatus(Grpc::Status::GrpcStatus grpc_status,
                                                  Http::ResponseHeaderOrTrailerMap& trailers) {
  if (!config_.convertGrpcStatus()) {
    return false;
  }

  // Send a serialized status only if there was no body.
  if (has_body_) {
    return false;
  }

  if (grpc_status == Grpc::Status::WellKnownGrpcStatus::Ok ||
      grpc_status == Grpc::Status::WellKnownGrpcStatus::InvalidCode) {
    return false;
  }

  auto status_details = Grpc::Common::getGrpcStatusDetailsBin(trailers);
  if (!status_details) {
    // If no rpc.Status object was sent in the grpc-status-details-bin header,
    // construct it from the grpc-status and grpc-message headers.
    status_details.emplace();
    status_details->set_code(grpc_status);

    auto grpc_message_header = trailers.GrpcMessage();
    if (grpc_message_header) {
      auto message = grpc_message_header->value().getStringView();
      status_details->set_message(message.data(), message.size());
    }
  }

  std::string json_status;
  auto translate_status = config_.translateProtoMessageToJson(*status_details, &json_status);
  if (!translate_status.ok()) {
    ENVOY_LOG(debug, "Transcoding status error {}", translate_status.ToString());
    return false;
  }

  response_headers_->setStatus(Grpc::Utility::grpcToHttpStatus(grpc_status));

  bool is_trailers_only_response = response_headers_ == &trailers;
  if (is_trailers_only_response) {
    // Drop the gRPC status headers, we already have them in the JSON body.
    response_headers_->removeGrpcStatus();
    response_headers_->removeGrpcMessage();
    response_headers_->remove(Http::Headers::get().GrpcStatusDetailsBin);
  }

  // remove Trailer headers if the client connection was http/1
  if (encoder_callbacks_->streamInfo().protocol() < Http::Protocol::Http2) {
    response_headers_->remove(trailerHeader());
  }

  response_headers_->setReferenceContentType(Http::Headers::get().ContentTypeValues.Json);

  response_headers_->setContentLength(json_status.length());

  Buffer::OwnedImpl status_data(json_status);
  encoder_callbacks_->addEncodedData(status_data, false);
  return true;
}

} // namespace GrpcJsonTranscoder
} // namespace HttpFilters
} // namespace Extensions
} // namespace Envoy<|MERGE_RESOLUTION|>--- conflicted
+++ resolved
@@ -386,13 +386,11 @@
 
   headers.removeContentLength();
   headers.setReferenceContentType(Http::Headers::get().ContentTypeValues.Grpc);
-<<<<<<< HEAD
-  headers.setEnvoyOriginalPath(headers.Path()->value().getStringView());
+  headers.setEnvoyOriginalPath(headers.getPathValue());
   headers.addReferenceKey(Http::Headers::get().EnvoyOriginalMethod,
-                          headers.Method()->value().getStringView());
-=======
-  headers.setEnvoyOriginalPath(headers.getPathValue());
->>>>>>> 97064d19
+                          headers.getMethodValue());
+  // headers.addReferenceKey(Http::Headers::get().EnvoyOriginalMethod,
+  //                         headers.Method()->value().getStringView());
   headers.setPath("/" + method_->descriptor_->service()->full_name() + "/" +
                   method_->descriptor_->name());
   headers.setReferenceMethod(Http::Headers::get().MethodValues.Post);
