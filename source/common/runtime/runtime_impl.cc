--- conflicted
+++ resolved
@@ -540,17 +540,13 @@
       resource_name_(rtds_layer.name()),
       init_target_("RTDS " + resource_name_, [this]() { start(); }) {}
 
-<<<<<<< HEAD
 void RtdsSubscription::createSubscription() {
   const auto resource_name = getResourceName();
   subscription_ = parent_.cm_->subscriptionFactory().subscriptionFromConfigSource(
       config_source_, Grpc::Common::typeUrl(resource_name), store_, *this, resource_decoder_);
 }
 
-void RtdsSubscription::onConfigUpdate(const Protobuf::RepeatedPtrField<ProtobufWkt::Any>& resources,
-=======
 void RtdsSubscription::onConfigUpdate(const std::vector<Config::DecodedResourceRef>& resources,
->>>>>>> 09b96a54
                                       const std::string&) {
   validateUpdateSize(resources.size());
   const auto& runtime =
@@ -580,19 +576,7 @@
   init_target_.ready();
 }
 
-<<<<<<< HEAD
 void RtdsSubscription::start() { subscription_->start({resource_name_}); }
-=======
-void RtdsSubscription::start() {
-  // We have to delay the subscription creation until init-time, since the
-  // cluster manager resources are not available in the constructor when
-  // instantiated in the server instance.
-  const auto resource_name = getResourceName();
-  subscription_ = parent_.cm_->subscriptionFactory().subscriptionFromConfigSource(
-      config_source_, Grpc::Common::typeUrl(resource_name), store_, *this, resource_decoder_);
-  subscription_->start({resource_name_});
-}
->>>>>>> 09b96a54
 
 void RtdsSubscription::validateUpdateSize(uint32_t num_resources) {
   if (num_resources != 1) {
