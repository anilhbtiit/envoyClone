--- conflicted
+++ resolved
@@ -401,15 +401,11 @@
   MockRouteConfigProviderManager();
   ~MockRouteConfigProviderManager() override;
 
-  MOCK_METHOD4(createRdsRouteConfigProvider,
+  MOCK_METHOD5(createRdsRouteConfigProvider,
                RouteConfigProviderPtr(
                    const envoy::config::filter::network::http_connection_manager::v2::Rds& rds,
                    Server::Configuration::FactoryContext& factory_context,
-<<<<<<< HEAD
-                   const std::string& stat_prefix, bool is_delta));
-=======
-                   const std::string& stat_prefix, Init::Manager& init_manager));
->>>>>>> e67923fc
+                   const std::string& stat_prefix, Init::Manager& init_manager, bool is_delta));
   MOCK_METHOD2(createStaticRouteConfigProvider,
                RouteConfigProviderPtr(const envoy::api::v2::RouteConfiguration& route_config,
                                       Server::Configuration::FactoryContext& factory_context));
