#include "common/config/new_grpc_mux_impl.h"

#include "envoy/service/discovery/v3/discovery.pb.h"

#include "common/common/assert.h"
#include "common/common/backoff_strategy.h"
#include "common/common/token_bucket_impl.h"
#include "common/config/utility.h"
#include "common/config/version_converter.h"
#include "common/config/xds_context_params.h"
#include "common/config/xds_resource.h"
#include "common/memory/utils.h"
#include "common/protobuf/protobuf.h"
#include "common/protobuf/utility.h"

namespace Envoy {
namespace Config {

NewGrpcMuxImpl::NewGrpcMuxImpl(Grpc::RawAsyncClientPtr&& async_client,
                               Event::Dispatcher& dispatcher,
                               const Protobuf::MethodDescriptor& service_method,
                               envoy::config::core::v3::ApiVersion transport_api_version,
                               Random::RandomGenerator& random, Stats::Scope& scope,
                               const RateLimitSettings& rate_limit_settings,
                               const LocalInfo::LocalInfo& local_info)
    : grpc_stream_(this, std::move(async_client), service_method, random, dispatcher, scope,
                   rate_limit_settings),
      local_info_(local_info),
      dynamic_update_callback_handle_(local_info.contextProvider().addDynamicContextUpdateCallback(
          [this](absl::string_view resource_type_url) {
            onDynamicContextUpdate(resource_type_url);
          })),
      transport_api_version_(transport_api_version), dispatcher_(dispatcher) {}

void NewGrpcMuxImpl::onDynamicContextUpdate(absl::string_view resource_type_url) {
  auto sub = subscriptions_.find(resource_type_url);
  if (sub == subscriptions_.end()) {
    return;
  }
  sub->second->sub_state_.setMustSendDiscoveryRequest();
  trySendDiscoveryRequests();
}

ScopedResume NewGrpcMuxImpl::pause(const std::string& type_url) {
  return pause(std::vector<std::string>{type_url});
}

ScopedResume NewGrpcMuxImpl::pause(const std::vector<std::string> type_urls) {
  for (const auto& type_url : type_urls) {
    pausable_ack_queue_.pause(type_url);
  }

  return std::make_unique<Cleanup>([this, type_urls]() {
    for (const auto& type_url : type_urls) {
      pausable_ack_queue_.resume(type_url);
      if (!pausable_ack_queue_.paused(type_url)) {
        trySendDiscoveryRequests();
      }
    }
  });
}

void NewGrpcMuxImpl::onDiscoveryResponse(
    std::unique_ptr<envoy::service::discovery::v3::DeltaDiscoveryResponse>&& message,
    ControlPlaneStats& control_plane_stats) {
  ENVOY_LOG(debug, "Received DeltaDiscoveryResponse for {} at version {}", message->type_url(),
            message->system_version_info());
  if (message->has_control_plane()) {
    control_plane_stats.identifier_.set(message->control_plane().identifier());
  }
  auto sub = subscriptions_.find(message->type_url());
  if (sub == subscriptions_.end()) {
    ENVOY_LOG(warn,
              "Dropping received DeltaDiscoveryResponse (with version {}) for non-existent "
              "subscription {}.",
              message->system_version_info(), message->type_url());
    return;
  }

  kickOffAck(sub->second->sub_state_.handleResponse(*message));
  Memory::Utils::tryShrinkHeap();
}

void NewGrpcMuxImpl::onStreamEstablished() {
  for (auto& [type_url, subscription] : subscriptions_) {
    UNREFERENCED_PARAMETER(type_url);
    subscription->sub_state_.markStreamFresh();
  }
  pausable_ack_queue_.clear();
  trySendDiscoveryRequests();
}

void NewGrpcMuxImpl::onEstablishmentFailure() {
  // If this happens while Envoy is still initializing, the onConfigUpdateFailed() we ultimately
  // call on CDS will cause LDS to start up, which adds to subscriptions_ here. So, to avoid a
  // crash, the iteration needs to dance around a little: collect pointers to all
  // SubscriptionStates, call on all those pointers we haven't yet called on, repeat if there are
  // now more SubscriptionStates.
  absl::flat_hash_map<std::string, DeltaSubscriptionState*> all_subscribed;
  absl::flat_hash_map<std::string, DeltaSubscriptionState*> already_called;
  do {
    for (auto& [type_url, subscription] : subscriptions_) {
      all_subscribed[type_url] = &subscription->sub_state_;
    }
    for (auto& sub : all_subscribed) {
      if (already_called.insert(sub).second) { // insert succeeded ==> not already called
        sub.second->handleEstablishmentFailure();
      }
    }
  } while (all_subscribed.size() != subscriptions_.size());
}

void NewGrpcMuxImpl::onWriteable() { trySendDiscoveryRequests(); }

void NewGrpcMuxImpl::kickOffAck(UpdateAck ack) {
  pausable_ack_queue_.push(std::move(ack));
  trySendDiscoveryRequests();
}

// TODO(fredlas) to be removed from the GrpcMux interface very soon.
void NewGrpcMuxImpl::start() { grpc_stream_.establishNewStream(); }

GrpcMuxWatchPtr NewGrpcMuxImpl::addWatch(const std::string& type_url,
                                         const absl::flat_hash_set<std::string>& resources,
                                         SubscriptionCallbacks& callbacks,
                                         OpaqueResourceDecoder& resource_decoder,
                                         const SubscriptionOptions& options) {
  auto entry = subscriptions_.find(type_url);
  if (entry == subscriptions_.end()) {
    // We don't yet have a subscription for type_url! Make one!
<<<<<<< HEAD
    addSubscription(type_url, options.use_namespace_matching_);
=======
    if (enable_type_url_downgrade_and_upgrade_) {
      registerVersionedTypeUrl(type_url);
    }
    // No resources implies that this is a wildcard request subscription.
    addSubscription(type_url, options.use_namespace_matching_, resources.empty());
>>>>>>> 4c078edb
    return addWatch(type_url, resources, callbacks, resource_decoder, options);
  }

  Watch* watch = entry->second->watch_map_.addWatch(callbacks, resource_decoder);
  // updateWatch() queues a discovery request if any of 'resources' are not yet subscribed.
  updateWatch(type_url, watch, resources, options);
  return std::make_unique<WatchImpl>(type_url, watch, *this, options);
}

// Updates the list of resource names watched by the given watch. If an added name is new across
// the whole subscription, or if a removed name has no other watch interested in it, then the
// subscription will enqueue and attempt to send an appropriate discovery request.
void NewGrpcMuxImpl::updateWatch(const std::string& type_url, Watch* watch,
                                 const absl::flat_hash_set<std::string>& resources,
                                 const SubscriptionOptions& options) {
  ASSERT(watch != nullptr);
  auto sub = subscriptions_.find(type_url);
  RELEASE_ASSERT(sub != subscriptions_.end(),
                 fmt::format("Watch of {} has no subscription to update.", type_url));
  // We need to prepare xdstp:// resources for the transport, by normalizing and adding any extra
  // context parameters.
  absl::flat_hash_set<std::string> effective_resources;
  for (const auto& resource : resources) {
    if (XdsResourceIdentifier::hasXdsTpScheme(resource)) {
      auto xdstp_resource = XdsResourceIdentifier::decodeUrn(resource);
      if (options.add_xdstp_node_context_params_) {
        const auto context = XdsContextParams::encodeResource(
            local_info_.contextProvider().nodeContext(), xdstp_resource.context(), {}, {});
        xdstp_resource.mutable_context()->CopyFrom(context);
      }
      XdsResourceIdentifier::EncodeOptions encode_options;
      encode_options.sort_context_params_ = true;
      effective_resources.insert(XdsResourceIdentifier::encodeUrn(xdstp_resource, encode_options));
    } else {
      effective_resources.insert(resource);
    }
  }
  auto added_removed = sub->second->watch_map_.updateWatchInterest(watch, effective_resources);
  if (options.use_namespace_matching_) {
    // This is to prevent sending out of requests that contain prefixes instead of resource names
    sub->second->sub_state_.updateSubscriptionInterest({}, {});
  } else {
    sub->second->sub_state_.updateSubscriptionInterest(added_removed.added_,
                                                       added_removed.removed_);
  }
  // Tell the server about our change in interest, if any.
  if (sub->second->sub_state_.subscriptionUpdatePending()) {
    trySendDiscoveryRequests();
  }
}

void NewGrpcMuxImpl::requestOnDemandUpdate(const std::string& type_url,
                                           const absl::flat_hash_set<std::string>& for_update) {
  auto sub = subscriptions_.find(type_url);
  RELEASE_ASSERT(sub != subscriptions_.end(),
                 fmt::format("Watch of {} has no subscription to update.", type_url));
  sub->second->sub_state_.updateSubscriptionInterest(for_update, {});
  // Tell the server about our change in interest, if any.
  if (sub->second->sub_state_.subscriptionUpdatePending()) {
    trySendDiscoveryRequests();
  }
}

void NewGrpcMuxImpl::removeWatch(const std::string& type_url, Watch* watch) {
  updateWatch(type_url, watch, {}, {});
  auto entry = subscriptions_.find(type_url);
  ASSERT(entry != subscriptions_.end(),
         fmt::format("removeWatch() called for non-existent subscription {}.", type_url));
  entry->second->watch_map_.removeWatch(watch);
}

void NewGrpcMuxImpl::addSubscription(const std::string& type_url, const bool use_namespace_matching,
                                     const bool wildcard) {
  subscriptions_.emplace(type_url, std::make_unique<SubscriptionStuff>(type_url, local_info_,
                                                                       use_namespace_matching,
                                                                       dispatcher_, wildcard));
  subscription_ordering_.emplace_back(type_url);
}

void NewGrpcMuxImpl::trySendDiscoveryRequests() {
  while (true) {
    // Do any of our subscriptions even want to send a request?
    absl::optional<std::string> maybe_request_type = whoWantsToSendDiscoveryRequest();
    if (!maybe_request_type.has_value()) {
      break;
    }
    // If so, which one (by type_url)?
    std::string next_request_type_url = maybe_request_type.value();
    // If we don't have a subscription object for this request's type_url, drop the request.
    auto sub = subscriptions_.find(next_request_type_url);
    RELEASE_ASSERT(sub != subscriptions_.end(),
                   fmt::format("Tried to send discovery request for non-existent subscription {}.",
                               next_request_type_url));

    // Try again later if paused/rate limited/stream down.
    if (!canSendDiscoveryRequest(next_request_type_url)) {
      break;
    }
    envoy::service::discovery::v3::DeltaDiscoveryRequest request;
    // Get our subscription state to generate the appropriate DeltaDiscoveryRequest, and send.
    if (!pausable_ack_queue_.empty()) {
      // Because ACKs take precedence over plain requests, if there is anything in the queue, it's
      // safe to assume it's of the type_url that we're wanting to send.
      request = sub->second->sub_state_.getNextRequestWithAck(pausable_ack_queue_.popFront());
    } else {
      request = sub->second->sub_state_.getNextRequestAckless();
    }
    VersionConverter::prepareMessageForGrpcWire(request, transport_api_version_);
    grpc_stream_.sendMessage(request);
  }
  grpc_stream_.maybeUpdateQueueSizeStat(pausable_ack_queue_.size());
}

// Checks whether external conditions allow sending a DeltaDiscoveryRequest. (Does not check
// whether we *want* to send a DeltaDiscoveryRequest).
bool NewGrpcMuxImpl::canSendDiscoveryRequest(const std::string& type_url) {
  RELEASE_ASSERT(
      !pausable_ack_queue_.paused(type_url),
      fmt::format("canSendDiscoveryRequest() called on paused type_url {}. Pausedness is "
                  "supposed to be filtered out by whoWantsToSendDiscoveryRequest(). ",
                  type_url));

  if (!grpc_stream_.grpcStreamAvailable()) {
    ENVOY_LOG(trace, "No stream available to send a discovery request for {}.", type_url);
    return false;
  } else if (!grpc_stream_.checkRateLimitAllowsDrain()) {
    ENVOY_LOG(trace, "{} discovery request hit rate limit; will try later.", type_url);
    return false;
  }
  return true;
}

// Checks whether we have something to say in a DeltaDiscoveryRequest, which can be an ACK and/or
// a subscription update. (Does not check whether we *can* send that DeltaDiscoveryRequest).
// Returns the type_url we should send the DeltaDiscoveryRequest for (if any).
// First, prioritizes ACKs over non-ACK subscription interest updates.
// Then, prioritizes non-ACK updates in the order the various types
// of subscriptions were activated.
absl::optional<std::string> NewGrpcMuxImpl::whoWantsToSendDiscoveryRequest() {
  // All ACKs are sent before plain updates. trySendDiscoveryRequests() relies on this. So, choose
  // type_url from pausable_ack_queue_ if possible, before looking at pending updates.
  if (!pausable_ack_queue_.empty()) {
    return pausable_ack_queue_.front().type_url_;
  }
  // If we're looking to send multiple non-ACK requests, send them in the order that their
  // subscriptions were initiated.
  for (const auto& sub_type : subscription_ordering_) {
    auto sub = subscriptions_.find(sub_type);
    if (sub != subscriptions_.end() && sub->second->sub_state_.subscriptionUpdatePending() &&
        !pausable_ack_queue_.paused(sub_type)) {
      return sub->first;
    }
  }
  return absl::nullopt;
}

} // namespace Config
} // namespace Envoy<|MERGE_RESOLUTION|>--- conflicted
+++ resolved
@@ -128,15 +128,7 @@
   auto entry = subscriptions_.find(type_url);
   if (entry == subscriptions_.end()) {
     // We don't yet have a subscription for type_url! Make one!
-<<<<<<< HEAD
-    addSubscription(type_url, options.use_namespace_matching_);
-=======
-    if (enable_type_url_downgrade_and_upgrade_) {
-      registerVersionedTypeUrl(type_url);
-    }
-    // No resources implies that this is a wildcard request subscription.
     addSubscription(type_url, options.use_namespace_matching_, resources.empty());
->>>>>>> 4c078edb
     return addWatch(type_url, resources, callbacks, resource_decoder, options);
   }
 
