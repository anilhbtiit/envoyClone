#include "envoy/config/bootstrap/v3/bootstrap.pb.h"
#include "envoy/config/cluster/v3/cluster.pb.h"
#include "envoy/config/endpoint/v3/endpoint.pb.h"
#include "envoy/config/listener/v3/listener.pb.h"
#include "envoy/config/route/v3/route.pb.h"
#include "envoy/grpc/status.h"

#include "common/common/version.h"
#include "common/config/protobuf_link_hacks.h"
#include "common/config/version_converter.h"
#include "common/protobuf/protobuf.h"
#include "common/protobuf/utility.h"

#include "test/common/grpc/grpc_client_integration.h"
#include "test/integration/ads_integration.h"
#include "test/integration/http_integration.h"
#include "test/integration/utility.h"
#include "test/test_common/network_utility.h"
#include "test/test_common/resources.h"
#include "test/test_common/utility.h"

#include "gtest/gtest.h"

using testing::AssertionResult;

namespace Envoy {

INSTANTIATE_TEST_SUITE_P(IpVersionsClientTypeDelta, AdsIntegrationTest,
                         DELTA_SOTW_GRPC_CLIENT_INTEGRATION_PARAMS);

// Validate basic config delivery and upgrade.
TEST_P(AdsIntegrationTest, Basic) {
  initialize();
  testBasicFlow();
}

// Validate basic config delivery and upgrade with RateLimiting.
TEST_P(AdsIntegrationTest, BasicWithRateLimiting) {
  initializeAds(true);
  testBasicFlow();
}

// Validate that we can recover from failures.
TEST_P(AdsIntegrationTest, Failure) {
  initialize();

  // Send initial configuration, failing each xDS once (via a type mismatch), validate we can
  // process a request.
  EXPECT_TRUE(compareDiscoveryRequest(Config::TypeUrl::get().Cluster, "", {}, {}, {}, true));
  sendDiscoveryResponse<envoy::config::endpoint::v3::ClusterLoadAssignment>(
      Config::TypeUrl::get().Cluster, {buildClusterLoadAssignment("cluster_0")},
      {buildClusterLoadAssignment("cluster_0")}, {}, "1");

  EXPECT_TRUE(compareDiscoveryRequest(Config::TypeUrl::get().Listener, "", {}, {}, {}));

  EXPECT_TRUE(compareDiscoveryRequest(
      Config::TypeUrl::get().Cluster, "", {}, {}, {}, true,
      Grpc::Status::WellKnownGrpcStatus::Internal,
      fmt::format("does not match the message-wide type URL {}", Config::TypeUrl::get().Cluster)));
  sendDiscoveryResponse<envoy::config::cluster::v3::Cluster>(Config::TypeUrl::get().Cluster,
                                                             {buildCluster("cluster_0")},
                                                             {buildCluster("cluster_0")}, {}, "1");

  EXPECT_TRUE(compareDiscoveryRequest(Config::TypeUrl::get().ClusterLoadAssignment, "",
                                      {"cluster_0"}, {"cluster_0"}, {}));
  sendDiscoveryResponse<envoy::config::cluster::v3::Cluster>(
      Config::TypeUrl::get().ClusterLoadAssignment, {buildCluster("cluster_0")},
      {buildCluster("cluster_0")}, {}, "1");

  EXPECT_TRUE(compareDiscoveryRequest(Config::TypeUrl::get().Cluster, "1", {}, {}, {}));
  EXPECT_TRUE(compareDiscoveryRequest(Config::TypeUrl::get().ClusterLoadAssignment, "",
                                      {"cluster_0"}, {}, {}, true,
                                      Grpc::Status::WellKnownGrpcStatus::Internal,
                                      fmt::format("does not match the message-wide type URL {}",
                                                  Config::TypeUrl::get().ClusterLoadAssignment)));
  sendDiscoveryResponse<envoy::config::endpoint::v3::ClusterLoadAssignment>(
      Config::TypeUrl::get().ClusterLoadAssignment, {buildClusterLoadAssignment("cluster_0")},
      {buildClusterLoadAssignment("cluster_0")}, {}, "1");

  EXPECT_TRUE(compareDiscoveryRequest(Config::TypeUrl::get().ClusterLoadAssignment, "1",
                                      {"cluster_0"}, {}, {}));
  sendDiscoveryResponse<envoy::config::route::v3::RouteConfiguration>(
      Config::TypeUrl::get().Listener, {buildRouteConfig("listener_0", "route_config_0")},
      {buildRouteConfig("listener_0", "route_config_0")}, {}, "1");

  EXPECT_TRUE(compareDiscoveryRequest(
      Config::TypeUrl::get().Listener, "", {}, {}, {}, true,
      Grpc::Status::WellKnownGrpcStatus::Internal,
      fmt::format("does not match the message-wide type URL {}", Config::TypeUrl::get().Listener)));
  sendDiscoveryResponse<envoy::config::listener::v3::Listener>(
      Config::TypeUrl::get().Listener, {buildListener("listener_0", "route_config_0")},
      {buildListener("listener_0", "route_config_0")}, {}, "1");

  EXPECT_TRUE(compareDiscoveryRequest(Config::TypeUrl::get().RouteConfiguration, "",
                                      {"route_config_0"}, {"route_config_0"}, {}));
  sendDiscoveryResponse<envoy::config::listener::v3::Listener>(
      Config::TypeUrl::get().RouteConfiguration, {buildListener("route_config_0", "cluster_0")},
      {buildListener("route_config_0", "cluster_0")}, {}, "1");

  EXPECT_TRUE(compareDiscoveryRequest(Config::TypeUrl::get().Listener, "1", {}, {}, {}));
  EXPECT_TRUE(compareDiscoveryRequest(Config::TypeUrl::get().RouteConfiguration, "",
                                      {"route_config_0"}, {}, {}, true,
                                      Grpc::Status::WellKnownGrpcStatus::Internal,
                                      fmt::format("does not match the message-wide type URL {}",
                                                  Config::TypeUrl::get().RouteConfiguration)));
  sendDiscoveryResponse<envoy::config::route::v3::RouteConfiguration>(
      Config::TypeUrl::get().RouteConfiguration, {buildRouteConfig("route_config_0", "cluster_0")},
      {buildRouteConfig("route_config_0", "cluster_0")}, {}, "1");

  EXPECT_TRUE(compareDiscoveryRequest(Config::TypeUrl::get().RouteConfiguration, "1",
                                      {"route_config_0"}, {}, {}));

  test_server_->waitForCounterGe("listener_manager.listener_create_success", 1);

  makeSingleRequest();
}

// Validate that the request with duplicate listeners is rejected.
TEST_P(AdsIntegrationTest, DuplicateWarmingListeners) {
  initialize();

  // Send initial configuration, validate we can process a request.
  EXPECT_TRUE(compareDiscoveryRequest(Config::TypeUrl::get().Cluster, "", {}, {}, {}, true));
  sendDiscoveryResponse<envoy::config::cluster::v3::Cluster>(Config::TypeUrl::get().Cluster,
                                                             {buildCluster("cluster_0")},
                                                             {buildCluster("cluster_0")}, {}, "1");

  EXPECT_TRUE(compareDiscoveryRequest(Config::TypeUrl::get().ClusterLoadAssignment, "",
                                      {"cluster_0"}, {"cluster_0"}, {}));
  sendDiscoveryResponse<envoy::config::endpoint::v3::ClusterLoadAssignment>(
      Config::TypeUrl::get().ClusterLoadAssignment, {buildClusterLoadAssignment("cluster_0")},
      {buildClusterLoadAssignment("cluster_0")}, {}, "1");

  EXPECT_TRUE(compareDiscoveryRequest(Config::TypeUrl::get().Cluster, "1", {}, {}, {}));
  EXPECT_TRUE(compareDiscoveryRequest(Config::TypeUrl::get().Listener, "", {}, {}, {}));

  // Send duplicate listeners and validate that the update is rejected.
  sendDiscoveryResponse<envoy::config::listener::v3::Listener>(
      Config::TypeUrl::get().Listener,
      {buildListener("duplicae_listener", "route_config_0"),
       buildListener("duplicae_listener", "route_config_0")},
      {buildListener("duplicae_listener", "route_config_0"),
       buildListener("duplicae_listener", "route_config_0")},
      {}, "1");
  test_server_->waitForCounterGe("listener_manager.lds.update_rejected", 1);
}

// Regression test for the use-after-free crash when processing RDS update (#3953).
TEST_P(AdsIntegrationTest, RdsAfterLdsWithNoRdsChanges) {
  initialize();

  // Send initial configuration.
  sendDiscoveryResponse<envoy::config::cluster::v3::Cluster>(Config::TypeUrl::get().Cluster,
                                                             {buildCluster("cluster_0")},
                                                             {buildCluster("cluster_0")}, {}, "1");
  sendDiscoveryResponse<envoy::config::endpoint::v3::ClusterLoadAssignment>(
      Config::TypeUrl::get().ClusterLoadAssignment, {buildClusterLoadAssignment("cluster_0")},
      {buildClusterLoadAssignment("cluster_0")}, {}, "1");
  sendDiscoveryResponse<envoy::config::listener::v3::Listener>(
      Config::TypeUrl::get().Listener, {buildListener("listener_0", "route_config_0")},
      {buildListener("listener_0", "route_config_0")}, {}, "1");
  sendDiscoveryResponse<envoy::config::route::v3::RouteConfiguration>(
      Config::TypeUrl::get().RouteConfiguration, {buildRouteConfig("route_config_0", "cluster_0")},
      {buildRouteConfig("route_config_0", "cluster_0")}, {}, "1");
  test_server_->waitForCounterGe("listener_manager.listener_create_success", 1);

  // Validate that we can process a request.
  makeSingleRequest();

  // Update existing LDS (change stat_prefix).
  sendDiscoveryResponse<envoy::config::listener::v3::Listener>(
      Config::TypeUrl::get().Listener, {buildListener("listener_0", "route_config_0", "rds_crash")},
      {buildListener("listener_0", "route_config_0", "rds_crash")}, {}, "2");
  test_server_->waitForCounterGe("listener_manager.listener_create_success", 2);

  // Update existing RDS (no changes).
  sendDiscoveryResponse<envoy::config::route::v3::RouteConfiguration>(
      Config::TypeUrl::get().RouteConfiguration, {buildRouteConfig("route_config_0", "cluster_0")},
      {buildRouteConfig("route_config_0", "cluster_0")}, {}, "2");

  // Validate that we can process a request again
  makeSingleRequest();
}

// Validate that the request with duplicate clusters in the initial request during server init is
// rejected.
TEST_P(AdsIntegrationTest, DuplicateInitialClusters) {
  initialize();

  // Send initial configuration, failing each xDS once (via a type mismatch), validate we can
  // process a request.
  EXPECT_TRUE(compareDiscoveryRequest(Config::TypeUrl::get().Cluster, "", {}, {}, {}, true));
  sendDiscoveryResponse<envoy::config::cluster::v3::Cluster>(
      Config::TypeUrl::get().Cluster,
      {buildCluster("duplicate_cluster"), buildCluster("duplicate_cluster")},
      {buildCluster("duplicate_cluster"), buildCluster("duplicate_cluster")}, {}, "1");

  test_server_->waitForCounterGe("cluster_manager.cds.update_rejected", 1);
}

// Validates that removing a redis cluster does not crash Envoy.
// Regression test for issue https://github.com/envoyproxy/envoy/issues/7990.
TEST_P(AdsIntegrationTest, RedisClusterRemoval) {
  initialize();

  // Send initial configuration with a redis cluster and a redis proxy listener.
  EXPECT_TRUE(compareDiscoveryRequest(Config::TypeUrl::get().Cluster, "", {}, {}, {}, true));
  sendDiscoveryResponse<envoy::config::cluster::v3::Cluster>(
      Config::TypeUrl::get().Cluster, {buildRedisCluster("redis_cluster")},
      {buildRedisCluster("redis_cluster")}, {}, "1");

  EXPECT_TRUE(compareDiscoveryRequest(Config::TypeUrl::get().ClusterLoadAssignment, "",
                                      {"redis_cluster"}, {"redis_cluster"}, {}));
  sendDiscoveryResponse<envoy::config::endpoint::v3::ClusterLoadAssignment>(
      Config::TypeUrl::get().ClusterLoadAssignment, {buildClusterLoadAssignment("redis_cluster")},
      {buildClusterLoadAssignment("redis_cluster")}, {}, "1");

  EXPECT_TRUE(compareDiscoveryRequest(Config::TypeUrl::get().Cluster, "1", {}, {}, {}));
  EXPECT_TRUE(compareDiscoveryRequest(Config::TypeUrl::get().Listener, "", {}, {}, {}));
  sendDiscoveryResponse<envoy::config::listener::v3::Listener>(
      Config::TypeUrl::get().Listener, {buildRedisListener("listener_0", "redis_cluster")},
      {buildRedisListener("listener_0", "redis_cluster")}, {}, "1");

  EXPECT_TRUE(compareDiscoveryRequest(Config::TypeUrl::get().ClusterLoadAssignment, "1",
                                      {"redis_cluster"}, {}, {}));

  EXPECT_TRUE(compareDiscoveryRequest(Config::TypeUrl::get().Listener, "1", {}, {}, {}));

  // Validate that redis listener is successfully created.
  test_server_->waitForCounterGe("listener_manager.listener_create_success", 1);

  // Now send a CDS update, removing redis cluster added above.
  sendDiscoveryResponse<envoy::config::cluster::v3::Cluster>(
      Config::TypeUrl::get().Cluster, {buildCluster("cluster_2")}, {buildCluster("cluster_2")},
      {"redis_cluster"}, "2");

  // Validate that the cluster is removed successfully.
  test_server_->waitForCounterGe("cluster_manager.cluster_removed", 1);
}

// Validate that the request with duplicate clusters in the subsequent requests (warming clusters)
// is rejected.
TEST_P(AdsIntegrationTest, DuplicateWarmingClusters) {
  initialize();

  // Send initial configuration, validate we can process a request.
  EXPECT_TRUE(compareDiscoveryRequest(Config::TypeUrl::get().Cluster, "", {}, {}, {}, true));
  sendDiscoveryResponse<envoy::config::cluster::v3::Cluster>(Config::TypeUrl::get().Cluster,
                                                             {buildCluster("cluster_0")},
                                                             {buildCluster("cluster_0")}, {}, "1");

  EXPECT_TRUE(compareDiscoveryRequest(Config::TypeUrl::get().ClusterLoadAssignment, "",
                                      {"cluster_0"}, {"cluster_0"}, {}));
  sendDiscoveryResponse<envoy::config::endpoint::v3::ClusterLoadAssignment>(
      Config::TypeUrl::get().ClusterLoadAssignment, {buildClusterLoadAssignment("cluster_0")},
      {buildClusterLoadAssignment("cluster_0")}, {}, "1");

  EXPECT_TRUE(compareDiscoveryRequest(Config::TypeUrl::get().Cluster, "1", {}, {}, {}));
  EXPECT_TRUE(compareDiscoveryRequest(Config::TypeUrl::get().Listener, "", {}, {}, {}));
  sendDiscoveryResponse<envoy::config::listener::v3::Listener>(
      Config::TypeUrl::get().Listener, {buildListener("listener_0", "route_config_0")},
      {buildListener("listener_0", "route_config_0")}, {}, "1");

  EXPECT_TRUE(compareDiscoveryRequest(Config::TypeUrl::get().ClusterLoadAssignment, "1",
                                      {"cluster_0"}, {}, {}));
  EXPECT_TRUE(compareDiscoveryRequest(Config::TypeUrl::get().RouteConfiguration, "",
                                      {"route_config_0"}, {"route_config_0"}, {}));
  sendDiscoveryResponse<envoy::config::route::v3::RouteConfiguration>(
      Config::TypeUrl::get().RouteConfiguration, {buildRouteConfig("route_config_0", "cluster_0")},
      {buildRouteConfig("route_config_0", "cluster_0")}, {}, "1");

  EXPECT_TRUE(compareDiscoveryRequest(Config::TypeUrl::get().Listener, "1", {}, {}, {}));
  EXPECT_TRUE(compareDiscoveryRequest(Config::TypeUrl::get().RouteConfiguration, "1",
                                      {"route_config_0"}, {}, {}));

  test_server_->waitForCounterGe("listener_manager.listener_create_success", 1);
  makeSingleRequest();

  // Send duplicate warming clusters and validate that the update is rejected.
  sendDiscoveryResponse<envoy::config::cluster::v3::Cluster>(
      Config::TypeUrl::get().Cluster,
      {buildCluster("duplicate_cluster"), buildCluster("duplicate_cluster")},
      {buildCluster("duplicate_cluster"), buildCluster("duplicate_cluster")}, {}, "2");
  test_server_->waitForCounterGe("cluster_manager.cds.update_rejected", 1);
}

// Verify CDS is paused during cluster warming.
TEST_P(AdsIntegrationTest, CdsPausedDuringWarming) {
  initialize();

  // Send initial configuration, validate we can process a request.
  EXPECT_TRUE(compareDiscoveryRequest(Config::TypeUrl::get().Cluster, "", {}, {}, {}, true));
  sendDiscoveryResponse<envoy::config::cluster::v3::Cluster>(Config::TypeUrl::get().Cluster,
                                                             {buildCluster("cluster_0")},
                                                             {buildCluster("cluster_0")}, {}, "1");
  EXPECT_TRUE(compareDiscoveryRequest(Config::TypeUrl::get().ClusterLoadAssignment, "",
                                      {"cluster_0"}, {"cluster_0"}, {}));

  sendDiscoveryResponse<envoy::config::endpoint::v3::ClusterLoadAssignment>(
      Config::TypeUrl::get().ClusterLoadAssignment, {buildClusterLoadAssignment("cluster_0")},
      {buildClusterLoadAssignment("cluster_0")}, {}, "1");

  EXPECT_TRUE(compareDiscoveryRequest(Config::TypeUrl::get().Cluster, "1", {}, {}, {}));
  EXPECT_TRUE(compareDiscoveryRequest(Config::TypeUrl::get().Listener, "", {}, {}, {}));
  sendDiscoveryResponse<envoy::config::listener::v3::Listener>(
      Config::TypeUrl::get().Listener, {buildListener("listener_0", "route_config_0")},
      {buildListener("listener_0", "route_config_0")}, {}, "1");

  EXPECT_TRUE(compareDiscoveryRequest(Config::TypeUrl::get().ClusterLoadAssignment, "1",
                                      {"cluster_0"}, {}, {}));
  EXPECT_TRUE(compareDiscoveryRequest(Config::TypeUrl::get().RouteConfiguration, "",
                                      {"route_config_0"}, {"route_config_0"}, {}));
  sendDiscoveryResponse<envoy::config::route::v3::RouteConfiguration>(
      Config::TypeUrl::get().RouteConfiguration, {buildRouteConfig("route_config_0", "cluster_0")},
      {buildRouteConfig("route_config_0", "cluster_0")}, {}, "1");

  EXPECT_TRUE(compareDiscoveryRequest(Config::TypeUrl::get().Listener, "1", {}, {}, {}));
  EXPECT_TRUE(compareDiscoveryRequest(Config::TypeUrl::get().RouteConfiguration, "1",
                                      {"route_config_0"}, {}, {}));

  test_server_->waitForCounterGe("listener_manager.listener_create_success", 1);
  makeSingleRequest();

  EXPECT_FALSE(
      test_server_->server().clusterManager().adsMux()->paused(Config::TypeUrl::get().Cluster));
  // Send the first warming cluster.
  sendDiscoveryResponse<envoy::config::cluster::v3::Cluster>(
      Config::TypeUrl::get().Cluster, {buildCluster("warming_cluster_1")},
      {buildCluster("warming_cluster_1")}, {"cluster_0"}, "2");

  test_server_->waitForGaugeEq("cluster_manager.warming_clusters", 1);
  EXPECT_TRUE(
      test_server_->server().clusterManager().adsMux()->paused(Config::TypeUrl::get().Cluster));

  EXPECT_TRUE(compareDiscoveryRequest(Config::TypeUrl::get().ClusterLoadAssignment, "1",
                                      {"warming_cluster_1"}, {"warming_cluster_1"}, {"cluster_0"}));

  // Send the second warming cluster.
  sendDiscoveryResponse<envoy::config::cluster::v3::Cluster>(
      Config::TypeUrl::get().Cluster, {buildCluster("warming_cluster_2")},
      {buildCluster("warming_cluster_2")}, {}, "3");
  test_server_->waitForGaugeEq("cluster_manager.warming_clusters", 2);
  // We would've got a Cluster discovery request with version 2 here, had the CDS not been paused.

  EXPECT_TRUE(compareDiscoveryRequest(Config::TypeUrl::get().ClusterLoadAssignment, "1",
                                      {"warming_cluster_2", "warming_cluster_1"},
                                      {"warming_cluster_2"}, {}));

  EXPECT_TRUE(
      test_server_->server().clusterManager().adsMux()->paused(Config::TypeUrl::get().Cluster));
  // Finish warming the clusters.
  sendDiscoveryResponse<envoy::config::endpoint::v3::ClusterLoadAssignment>(
      Config::TypeUrl::get().ClusterLoadAssignment,
      {buildClusterLoadAssignment("warming_cluster_1"),
       buildClusterLoadAssignment("warming_cluster_2")},
      {buildClusterLoadAssignment("warming_cluster_1"),
       buildClusterLoadAssignment("warming_cluster_2")},
      {"cluster_0"}, "2");

  // Validate that clusters are warmed.
  test_server_->waitForGaugeEq("cluster_manager.warming_clusters", 0);
  EXPECT_FALSE(
      test_server_->server().clusterManager().adsMux()->paused(Config::TypeUrl::get().Cluster));

  // CDS is resumed and EDS response was acknowledged.
  if (sotw_or_delta_ == Grpc::SotwOrDelta::Delta) {
    // Envoy will ACK both Cluster messages. Since they arrived while CDS was paused, they aren't
    // sent until CDS is unpaused. Since version 3 has already arrived by the time the version 2
    // ACK goes out, they're both acknowledging version 3.
    EXPECT_TRUE(compareDiscoveryRequest(Config::TypeUrl::get().Cluster, "3", {}, {}, {}));
  }
  EXPECT_TRUE(compareDiscoveryRequest(Config::TypeUrl::get().Cluster, "3", {}, {}, {}));
  EXPECT_TRUE(compareDiscoveryRequest(Config::TypeUrl::get().ClusterLoadAssignment, "2",
                                      {"warming_cluster_2", "warming_cluster_1"}, {}, {}));
}

// Verify cluster warming is finished only on named EDS response.
TEST_P(AdsIntegrationTest, ClusterWarmingOnNamedResponse) {
  initialize();

  // Send initial configuration, validate we can process a request.
  EXPECT_TRUE(compareDiscoveryRequest(Config::TypeUrl::get().Cluster, "", {}, {}, {}, true));
  sendDiscoveryResponse<envoy::config::cluster::v3::Cluster>(Config::TypeUrl::get().Cluster,
                                                             {buildCluster("cluster_0")},
                                                             {buildCluster("cluster_0")}, {}, "1");
  EXPECT_TRUE(compareDiscoveryRequest(Config::TypeUrl::get().ClusterLoadAssignment, "",
                                      {"cluster_0"}, {"cluster_0"}, {}));

  sendDiscoveryResponse<envoy::config::endpoint::v3::ClusterLoadAssignment>(
      Config::TypeUrl::get().ClusterLoadAssignment, {buildClusterLoadAssignment("cluster_0")},
      {buildClusterLoadAssignment("cluster_0")}, {}, "1");

  EXPECT_TRUE(compareDiscoveryRequest(Config::TypeUrl::get().Cluster, "1", {}, {}, {}));
  EXPECT_TRUE(compareDiscoveryRequest(Config::TypeUrl::get().Listener, "", {}, {}, {}));
  sendDiscoveryResponse<envoy::config::listener::v3::Listener>(
      Config::TypeUrl::get().Listener, {buildListener("listener_0", "route_config_0")},
      {buildListener("listener_0", "route_config_0")}, {}, "1");

  EXPECT_TRUE(compareDiscoveryRequest(Config::TypeUrl::get().ClusterLoadAssignment, "1",
                                      {"cluster_0"}, {}, {}));
  EXPECT_TRUE(compareDiscoveryRequest(Config::TypeUrl::get().RouteConfiguration, "",
                                      {"route_config_0"}, {"route_config_0"}, {}));
  sendDiscoveryResponse<envoy::config::route::v3::RouteConfiguration>(
      Config::TypeUrl::get().RouteConfiguration, {buildRouteConfig("route_config_0", "cluster_0")},
      {buildRouteConfig("route_config_0", "cluster_0")}, {}, "1");

  EXPECT_TRUE(compareDiscoveryRequest(Config::TypeUrl::get().Listener, "1", {}, {}, {}));
  EXPECT_TRUE(compareDiscoveryRequest(Config::TypeUrl::get().RouteConfiguration, "1",
                                      {"route_config_0"}, {}, {}));

  test_server_->waitForCounterGe("listener_manager.listener_create_success", 1);
  makeSingleRequest();

  // Send the first warming cluster.
  sendDiscoveryResponse<envoy::config::cluster::v3::Cluster>(
      Config::TypeUrl::get().Cluster, {buildCluster("warming_cluster_1")},
      {buildCluster("warming_cluster_1")}, {"cluster_0"}, "2");
  test_server_->waitForGaugeEq("cluster_manager.warming_clusters", 1);

  EXPECT_TRUE(compareDiscoveryRequest(Config::TypeUrl::get().ClusterLoadAssignment, "1",
                                      {"warming_cluster_1"}, {"warming_cluster_1"}, {"cluster_0"}));

  // Send the second warming cluster.
  sendDiscoveryResponse<envoy::config::cluster::v3::Cluster>(
      Config::TypeUrl::get().Cluster, {buildCluster("warming_cluster_2")},
      {buildCluster("warming_cluster_2")}, {}, "3");
  test_server_->waitForGaugeEq("cluster_manager.warming_clusters", 2);

  EXPECT_TRUE(compareDiscoveryRequest(Config::TypeUrl::get().ClusterLoadAssignment, "1",
                                      {"warming_cluster_2", "warming_cluster_1"},
                                      {"warming_cluster_2"}, {}));

  // Finish warming the first cluster.
  sendDiscoveryResponse<envoy::config::endpoint::v3::ClusterLoadAssignment>(
      Config::TypeUrl::get().ClusterLoadAssignment,
      {buildClusterLoadAssignment("warming_cluster_1")},
      {buildClusterLoadAssignment("warming_cluster_1")}, {}, "2");

  // Envoy will not finish warming of the second cluster because of the missing load assignments
  // i,e. no named EDS response.
  test_server_->waitForGaugeEq("cluster_manager.warming_clusters", 1);

  // Disconnect and reconnect the stream.
  xds_stream_->finishGrpcStream(Grpc::Status::Internal);

  AssertionResult result = xds_connection_->waitForNewStream(*dispatcher_, xds_stream_);
  RELEASE_ASSERT(result, result.message());
  xds_stream_->startGrpcStream();

  // Envoy will not finish warming of the second cluster because of the missing load assignments
  // i,e. no named EDS response even after disconnect and reconnect.
  test_server_->waitForGaugeEq("cluster_manager.warming_clusters", 1);

  // Finish warming the second cluster.
  sendDiscoveryResponse<envoy::config::endpoint::v3::ClusterLoadAssignment>(
      Config::TypeUrl::get().ClusterLoadAssignment,
      {buildClusterLoadAssignment("warming_cluster_2")},
      {buildClusterLoadAssignment("warming_cluster_2")}, {}, "3");

  test_server_->waitForGaugeEq("cluster_manager.warming_clusters", 0);
}

// Regression test for the use-after-free crash when processing RDS update (#3953).
TEST_P(AdsIntegrationTest, RdsAfterLdsWithRdsChange) {
  initialize();

  // Send initial configuration.
  sendDiscoveryResponse<envoy::config::cluster::v3::Cluster>(Config::TypeUrl::get().Cluster,
                                                             {buildCluster("cluster_0")},
                                                             {buildCluster("cluster_0")}, {}, "1");
  sendDiscoveryResponse<envoy::config::endpoint::v3::ClusterLoadAssignment>(
      Config::TypeUrl::get().ClusterLoadAssignment, {buildClusterLoadAssignment("cluster_0")},
      {buildClusterLoadAssignment("cluster_0")}, {}, "1");
  sendDiscoveryResponse<envoy::config::listener::v3::Listener>(
      Config::TypeUrl::get().Listener, {buildListener("listener_0", "route_config_0")},
      {buildListener("listener_0", "route_config_0")}, {}, "1");
  sendDiscoveryResponse<envoy::config::route::v3::RouteConfiguration>(
      Config::TypeUrl::get().RouteConfiguration, {buildRouteConfig("route_config_0", "cluster_0")},
      {buildRouteConfig("route_config_0", "cluster_0")}, {}, "1");
  test_server_->waitForCounterGe("listener_manager.listener_create_success", 1);

  // Validate that we can process a request.
  makeSingleRequest();

  // Update existing LDS (change stat_prefix).
  sendDiscoveryResponse<envoy::config::cluster::v3::Cluster>(
      Config::TypeUrl::get().Cluster, {buildCluster("cluster_1")}, {buildCluster("cluster_1")},
      {"cluster_0"}, "2");
  sendDiscoveryResponse<envoy::config::endpoint::v3::ClusterLoadAssignment>(
      Config::TypeUrl::get().ClusterLoadAssignment, {buildClusterLoadAssignment("cluster_1")},
      {buildClusterLoadAssignment("cluster_1")}, {"cluster_0"}, "2");
  sendDiscoveryResponse<envoy::config::listener::v3::Listener>(
      Config::TypeUrl::get().Listener, {buildListener("listener_0", "route_config_0", "rds_crash")},
      {buildListener("listener_0", "route_config_0", "rds_crash")}, {}, "2");
  test_server_->waitForCounterGe("listener_manager.listener_create_success", 2);

  // Update existing RDS (migrate traffic to cluster_1).
  sendDiscoveryResponse<envoy::config::route::v3::RouteConfiguration>(
      Config::TypeUrl::get().RouteConfiguration, {buildRouteConfig("route_config_0", "cluster_1")},
      {buildRouteConfig("route_config_0", "cluster_1")}, {}, "2");

  // Validate that we can process a request after RDS update
  test_server_->waitForCounterGe("http.ads_test.rds.route_config_0.config_reload", 2);
  makeSingleRequest();
}

// Regression test for the use-after-free crash when a listener awaiting an RDS update is destroyed
// (#6116).
TEST_P(AdsIntegrationTest, RdsAfterLdsInvalidated) {

  initialize();

  // STEP 1: Initial setup
  // ---------------------

  // Initial request for any cluster, respond with cluster_0 version 1
  EXPECT_TRUE(compareDiscoveryRequest(Config::TypeUrl::get().Cluster, "", {}, {}, {}, true));
  sendDiscoveryResponse<envoy::config::cluster::v3::Cluster>(Config::TypeUrl::get().Cluster,
                                                             {buildCluster("cluster_0")},
                                                             {buildCluster("cluster_0")}, {}, "1");

  // Initial request for load assignment for cluster_0, respond with version 1
  EXPECT_TRUE(compareDiscoveryRequest(Config::TypeUrl::get().ClusterLoadAssignment, "",
                                      {"cluster_0"}, {"cluster_0"}, {}));
  sendDiscoveryResponse<envoy::config::endpoint::v3::ClusterLoadAssignment>(
      Config::TypeUrl::get().ClusterLoadAssignment, {buildClusterLoadAssignment("cluster_0")},
      {buildClusterLoadAssignment("cluster_0")}, {}, "1");

  // Request for updates to cluster_0 version 1, no response
  EXPECT_TRUE(compareDiscoveryRequest(Config::TypeUrl::get().Cluster, "1", {}, {}, {}));

  // Initial request for any listener, respond with listener_0 version 1
  EXPECT_TRUE(compareDiscoveryRequest(Config::TypeUrl::get().Listener, "", {}, {}, {}));
  sendDiscoveryResponse<envoy::config::listener::v3::Listener>(
      Config::TypeUrl::get().Listener, {buildListener("listener_0", "route_config_0")},
      {buildListener("listener_0", "route_config_0")}, {}, "1");

  // Request for updates to load assignment version 1, no response
  EXPECT_TRUE(compareDiscoveryRequest(Config::TypeUrl::get().ClusterLoadAssignment, "1",
                                      {"cluster_0"}, {}, {}));

  // Initial request for route_config_0 (referenced by listener_0), respond with version 1
  EXPECT_TRUE(compareDiscoveryRequest(Config::TypeUrl::get().RouteConfiguration, "",
                                      {"route_config_0"}, {"route_config_0"}, {}));
  sendDiscoveryResponse<envoy::config::route::v3::RouteConfiguration>(
      Config::TypeUrl::get().RouteConfiguration, {buildRouteConfig("route_config_0", "cluster_0")},
      {buildRouteConfig("route_config_0", "cluster_0")}, {}, "1");

  // Wait for initial listener to be created successfully. Any subsequent listeners will then use
  // the dynamic InitManager (see ListenerImpl::initManager).
  test_server_->waitForCounterGe("listener_manager.listener_create_success", 1);

  // STEP 2: Listener with dynamic InitManager
  // -----------------------------------------

  // Request for updates to listener_0 version 1, respond with version 2. Under the hood, this
  // registers RdsRouteConfigSubscription's init target with the new ListenerImpl instance.
  EXPECT_TRUE(compareDiscoveryRequest(Config::TypeUrl::get().Listener, "1", {}, {}, {}));
  sendDiscoveryResponse<envoy::config::listener::v3::Listener>(
      Config::TypeUrl::get().Listener, {buildListener("listener_0", "route_config_1")},
      {buildListener("listener_0", "route_config_1")}, {}, "2");

  // Request for updates to route_config_0 version 1, and initial request for route_config_1
  // (referenced by listener_0), don't respond yet!
  EXPECT_TRUE(compareDiscoveryRequest(Config::TypeUrl::get().RouteConfiguration, "1",
                                      {"route_config_0"}, {}, {}));
  EXPECT_TRUE(compareDiscoveryRequest(Config::TypeUrl::get().RouteConfiguration, "1",
                                      {"route_config_1", "route_config_0"}, {"route_config_1"},
                                      {}));

  // STEP 3: "New listener, who dis?"
  // --------------------------------

  // Request for updates to listener_0 version 2, respond with version 3 (updated stats prefix).
  // This should blow away the previous ListenerImpl instance, which is still waiting for
  // route_config_1...
  EXPECT_TRUE(compareDiscoveryRequest(Config::TypeUrl::get().Listener, "2", {}, {}, {}));
  sendDiscoveryResponse<envoy::config::listener::v3::Listener>(
      Config::TypeUrl::get().Listener, {buildListener("listener_0", "route_config_1", "omg")},
      {buildListener("listener_0", "route_config_1", "omg")}, {}, "3");

  // Respond to prior request for route_config_1. Under the hood, this invokes
  // RdsRouteConfigSubscription::runInitializeCallbackIfAny, which references the defunct
  // ListenerImpl instance. We should not crash in this event!
  sendDiscoveryResponse<envoy::config::route::v3::RouteConfiguration>(
      Config::TypeUrl::get().RouteConfiguration, {buildRouteConfig("route_config_1", "cluster_0")},
      {buildRouteConfig("route_config_1", "cluster_0")}, {"route_config_0"}, "1");

  test_server_->waitForCounterGe("listener_manager.listener_create_success", 2);
}

class AdsFailIntegrationTest : public Grpc::DeltaSotwIntegrationParamTest,
                               public HttpIntegrationTest {
public:
  AdsFailIntegrationTest()
      : HttpIntegrationTest(Http::CodecClient::Type::HTTP2, ipVersion(),
<<<<<<< HEAD
                            ConfigHelper::adsBootstrap(
=======
                            adsIntegrationConfig(
>>>>>>> 9aa85a31
                                sotwOrDelta() == Grpc::SotwOrDelta::Sotw ? "GRPC" : "DELTA_GRPC")) {
    create_xds_upstream_ = true;
    use_lds_ = false;
    sotw_or_delta_ = sotwOrDelta();
  }

  void TearDown() override { cleanUpXdsConnection(); }

  void initialize() override {
    config_helper_.addConfigModifier([this](envoy::config::bootstrap::v3::Bootstrap& bootstrap) {
      auto* grpc_service =
          bootstrap.mutable_dynamic_resources()->mutable_ads_config()->add_grpc_services();
      setGrpcService(*grpc_service, "ads_cluster", xds_upstream_->localAddress());
      auto* ads_cluster = bootstrap.mutable_static_resources()->add_clusters();
      ads_cluster->MergeFrom(bootstrap.static_resources().clusters()[0]);
      ads_cluster->set_name("ads_cluster");
    });
    setUpstreamProtocol(FakeHttpConnection::Type::HTTP2);
    HttpIntegrationTest::initialize();
  }
};

INSTANTIATE_TEST_SUITE_P(IpVersionsClientTypeDelta, AdsFailIntegrationTest,
                         DELTA_SOTW_GRPC_CLIENT_INTEGRATION_PARAMS);

// Validate that we don't crash on failed ADS stream.
TEST_P(AdsFailIntegrationTest, ConnectDisconnect) {
  initialize();
  createXdsConnection();
  ASSERT_TRUE(xds_connection_->waitForNewStream(*dispatcher_, xds_stream_));
  xds_stream_->startGrpcStream();
  xds_stream_->finishGrpcStream(Grpc::Status::Internal);
}

class AdsConfigIntegrationTest : public Grpc::DeltaSotwIntegrationParamTest,
                                 public HttpIntegrationTest {
public:
  AdsConfigIntegrationTest()
      : HttpIntegrationTest(Http::CodecClient::Type::HTTP2, ipVersion(),
<<<<<<< HEAD
                            ConfigHelper::adsBootstrap(
=======
                            adsIntegrationConfig(
>>>>>>> 9aa85a31
                                sotwOrDelta() == Grpc::SotwOrDelta::Sotw ? "GRPC" : "DELTA_GRPC")) {
    create_xds_upstream_ = true;
    use_lds_ = false;
    sotw_or_delta_ = sotwOrDelta();
  }

  void TearDown() override { cleanUpXdsConnection(); }

  void initialize() override {
    config_helper_.addConfigModifier([this](envoy::config::bootstrap::v3::Bootstrap& bootstrap) {
      auto* grpc_service =
          bootstrap.mutable_dynamic_resources()->mutable_ads_config()->add_grpc_services();
      setGrpcService(*grpc_service, "ads_cluster", xds_upstream_->localAddress());
      auto* ads_cluster = bootstrap.mutable_static_resources()->add_clusters();
      ads_cluster->MergeFrom(bootstrap.static_resources().clusters()[0]);
      ads_cluster->set_name("ads_cluster");

      // Add EDS static Cluster that uses ADS as config Source.
      auto* ads_eds_cluster = bootstrap.mutable_static_resources()->add_clusters();
      ads_eds_cluster->set_name("ads_eds_cluster");
      ads_eds_cluster->set_type(envoy::config::cluster::v3::Cluster::EDS);
      auto* eds_cluster_config = ads_eds_cluster->mutable_eds_cluster_config();
      auto* eds_config = eds_cluster_config->mutable_eds_config();
      eds_config->mutable_ads();
    });
    setUpstreamProtocol(FakeHttpConnection::Type::HTTP2);
    HttpIntegrationTest::initialize();
  }
};

INSTANTIATE_TEST_SUITE_P(IpVersionsClientTypeDelta, AdsConfigIntegrationTest,
                         DELTA_SOTW_GRPC_CLIENT_INTEGRATION_PARAMS);

// This is s regression validating that we don't crash on EDS static Cluster that uses ADS.
TEST_P(AdsConfigIntegrationTest, EdsClusterWithAdsConfigSource) {
  initialize();
  createXdsConnection();
  ASSERT_TRUE(xds_connection_->waitForNewStream(*dispatcher_, xds_stream_));
  xds_stream_->startGrpcStream();
  xds_stream_->finishGrpcStream(Grpc::Status::Ok);
}

// Validates that the initial xDS request batches all resources referred to in static config
TEST_P(AdsIntegrationTest, XdsBatching) {
  config_helper_.addConfigModifier([this](envoy::config::bootstrap::v3::Bootstrap& bootstrap) {
    bootstrap.mutable_dynamic_resources()->clear_cds_config();
    bootstrap.mutable_dynamic_resources()->clear_lds_config();

    auto static_resources = bootstrap.mutable_static_resources();
    static_resources->add_clusters()->MergeFrom(buildCluster("eds_cluster"));
    static_resources->add_clusters()->MergeFrom(buildCluster("eds_cluster2"));

    static_resources->add_listeners()->MergeFrom(buildListener("rds_listener", "route_config"));
    static_resources->add_listeners()->MergeFrom(buildListener("rds_listener2", "route_config2"));
  });

  on_server_init_function_ = [this]() {
    createXdsConnection();
    ASSERT_TRUE(xds_connection_->waitForNewStream(*dispatcher_, xds_stream_));
    xds_stream_->startGrpcStream();

    EXPECT_TRUE(compareDiscoveryRequest(Config::TypeUrl::get().ClusterLoadAssignment, "",
                                        {"eds_cluster2", "eds_cluster"},
                                        {"eds_cluster2", "eds_cluster"}, {}, true));
    sendDiscoveryResponse<envoy::config::endpoint::v3::ClusterLoadAssignment>(
        Config::TypeUrl::get().ClusterLoadAssignment,
        {buildClusterLoadAssignment("eds_cluster"), buildClusterLoadAssignment("eds_cluster2")},
        {buildClusterLoadAssignment("eds_cluster"), buildClusterLoadAssignment("eds_cluster2")}, {},
        "1");

    EXPECT_TRUE(compareDiscoveryRequest(Config::TypeUrl::get().RouteConfiguration, "",
                                        {"route_config2", "route_config"},
                                        {"route_config2", "route_config"}, {}));
    sendDiscoveryResponse<envoy::config::route::v3::RouteConfiguration>(
        Config::TypeUrl::get().RouteConfiguration,
        {buildRouteConfig("route_config2", "eds_cluster2"),
         buildRouteConfig("route_config", "dummy_cluster")},
        {buildRouteConfig("route_config2", "eds_cluster2"),
         buildRouteConfig("route_config", "dummy_cluster")},
        {}, "1");
  };

  initialize();
}

// Validates that listeners can be removed before server start.
TEST_P(AdsIntegrationTest, ListenerDrainBeforeServerStart) {
  initialize();

  // Initial request for cluster, response for cluster_0.
  EXPECT_TRUE(compareDiscoveryRequest(Config::TypeUrl::get().Cluster, "", {}, {}, {}, true));
  sendDiscoveryResponse<envoy::config::cluster::v3::Cluster>(Config::TypeUrl::get().Cluster,
                                                             {buildCluster("cluster_0")},
                                                             {buildCluster("cluster_0")}, {}, "1");

  // Initial request for load assignment for cluster_0, respond with version 1
  EXPECT_TRUE(compareDiscoveryRequest(Config::TypeUrl::get().ClusterLoadAssignment, "",
                                      {"cluster_0"}, {"cluster_0"}, {}));
  sendDiscoveryResponse<envoy::config::endpoint::v3::ClusterLoadAssignment>(
      Config::TypeUrl::get().ClusterLoadAssignment, {buildClusterLoadAssignment("cluster_0")},
      {buildClusterLoadAssignment("cluster_0")}, {}, "1");
  // Request for updates to cluster_0 version 1, no response
  EXPECT_TRUE(compareDiscoveryRequest(Config::TypeUrl::get().Cluster, "1", {}, {}, {}));

  // Initial request for any listener, respond with listener_0 version 1
  EXPECT_TRUE(compareDiscoveryRequest(Config::TypeUrl::get().Listener, "", {}, {}, {}));
  sendDiscoveryResponse<envoy::config::listener::v3::Listener>(
      Config::TypeUrl::get().Listener, {buildListener("listener_0", "route_config_0")},
      {buildListener("listener_0", "route_config_0")}, {}, "1");

  // Request for updates to load assignment version 1, no response
  EXPECT_TRUE(compareDiscoveryRequest(Config::TypeUrl::get().ClusterLoadAssignment, "1",
                                      {"cluster_0"}, {}, {}));

  // Initial request for route_config_0 (referenced by listener_0), respond with version 1
  EXPECT_TRUE(compareDiscoveryRequest(Config::TypeUrl::get().RouteConfiguration, "",
                                      {"route_config_0"}, {"route_config_0"}, {}));

  test_server_->waitForGaugeGe("listener_manager.total_listeners_active", 1);
  // Before server is started, even though listeners are added to active list
  // we mark them as "warming" in config dump since they're not initialized yet.
  ASSERT_EQ(getListenersConfigDump().dynamic_listeners().size(), 1);
  EXPECT_TRUE(getListenersConfigDump().dynamic_listeners(0).has_warming_state());

  // Remove listener.
  EXPECT_TRUE(compareDiscoveryRequest(Config::TypeUrl::get().Listener, "1", {}, {}, {}));
  sendDiscoveryResponse<envoy::config::listener::v3::Listener>(Config::TypeUrl::get().Listener, {},
                                                               {}, {"listener_0"}, "2");
  test_server_->waitForGaugeEq("listener_manager.total_listeners_active", 0);
}

// Validate that Node message is well formed.
TEST_P(AdsIntegrationTest, NodeMessage) {
  initialize();
  API_NO_BOOST(envoy::api::v2::DiscoveryRequest) sotw_request;
  API_NO_BOOST(envoy::api::v2::DeltaDiscoveryRequest) delta_request;
  const envoy::api::v2::core::Node* node = nullptr;
  if (sotw_or_delta_ == Grpc::SotwOrDelta::Sotw) {
    EXPECT_TRUE(xds_stream_->waitForGrpcMessage(*dispatcher_, sotw_request));
    EXPECT_TRUE(sotw_request.has_node());
    node = &sotw_request.node();
  } else {
    EXPECT_TRUE(xds_stream_->waitForGrpcMessage(*dispatcher_, delta_request));
    EXPECT_TRUE(delta_request.has_node());
    node = &delta_request.node();
  }
  envoy::config::core::v3::BuildVersion build_version_msg;
  Config::VersionConverter::upgrade(node->user_agent_build_version(), build_version_msg);
  EXPECT_THAT(build_version_msg, ProtoEq(VersionInfo::buildVersion()));
  EXPECT_GE(node->extensions().size(), 0);
  EXPECT_EQ(0, node->client_features().size());
  xds_stream_->finishGrpcStream(Grpc::Status::Ok);
}

// Check if EDS cluster defined in file is loaded before ADS request and used as xDS server
class AdsClusterFromFileIntegrationTest : public Grpc::DeltaSotwIntegrationParamTest,
                                          public HttpIntegrationTest {
public:
  AdsClusterFromFileIntegrationTest()
      : HttpIntegrationTest(Http::CodecClient::Type::HTTP2, ipVersion(),
<<<<<<< HEAD
                            ConfigHelper::adsBootstrap(
=======
                            adsIntegrationConfig(
>>>>>>> 9aa85a31
                                sotwOrDelta() == Grpc::SotwOrDelta::Sotw ? "GRPC" : "DELTA_GRPC")) {
    create_xds_upstream_ = true;
    use_lds_ = false;
    sotw_or_delta_ = sotwOrDelta();
  }

  void TearDown() override { cleanUpXdsConnection(); }

  void initialize() override {
    config_helper_.addConfigModifier([this](envoy::config::bootstrap::v3::Bootstrap& bootstrap) {
      auto* grpc_service =
          bootstrap.mutable_dynamic_resources()->mutable_ads_config()->add_grpc_services();
      setGrpcService(*grpc_service, "ads_cluster", xds_upstream_->localAddress());
      // Define ADS cluster
      auto* ads_cluster = bootstrap.mutable_static_resources()->add_clusters();
      ads_cluster->set_name("ads_cluster");
      ads_cluster->mutable_http2_protocol_options();
      ads_cluster->set_type(envoy::config::cluster::v3::Cluster::EDS);
      auto* ads_cluster_config = ads_cluster->mutable_eds_cluster_config();
      auto* ads_cluster_eds_config = ads_cluster_config->mutable_eds_config();
      // Define port of ADS cluster
      TestEnvironment::PortMap port_map_;
      port_map_["upstream_0"] = xds_upstream_->localAddress()->ip()->port();
      // Path to EDS for ads_cluster
      const std::string eds_path = TestEnvironment::temporaryFileSubstitute(
          "test/config/integration/server_xds.eds.ads_cluster.yaml", port_map_, version_);
      ads_cluster_eds_config->set_path(eds_path);

      // Add EDS static Cluster that uses ADS as config Source.
      auto* ads_eds_cluster = bootstrap.mutable_static_resources()->add_clusters();
      ads_eds_cluster->set_name("ads_eds_cluster");
      ads_eds_cluster->set_type(envoy::config::cluster::v3::Cluster::EDS);
      auto* eds_cluster_config = ads_eds_cluster->mutable_eds_cluster_config();
      auto* eds_config = eds_cluster_config->mutable_eds_config();
      eds_config->mutable_ads();
    });
    setUpstreamProtocol(FakeHttpConnection::Type::HTTP2);
    HttpIntegrationTest::initialize();
  }

  envoy::config::endpoint::v3::ClusterLoadAssignment
  buildClusterLoadAssignment(const std::string& name) {
    return TestUtility::parseYaml<envoy::config::endpoint::v3::ClusterLoadAssignment>(
        fmt::format(R"EOF(
      cluster_name: {}
      endpoints:
      - lb_endpoints:
        - endpoint:
            address:
              socket_address:
                address: {}
                port_value: {}
    )EOF",
                    name, Network::Test::getLoopbackAddressString(ipVersion()),
                    fake_upstreams_[0]->localAddress()->ip()->port()));
  }
};

INSTANTIATE_TEST_SUITE_P(IpVersionsClientTypeDelta, AdsClusterFromFileIntegrationTest,
                         DELTA_SOTW_GRPC_CLIENT_INTEGRATION_PARAMS);

// Validate if ADS cluster defined as EDS will be loaded from file and connection with ADS cluster
// will be established.
TEST_P(AdsClusterFromFileIntegrationTest, BasicTestWidsAdsEndpointLoadedFromFile) {
  initialize();
  createXdsConnection();
  ASSERT_TRUE(xds_connection_->waitForNewStream(*dispatcher_, xds_stream_));
  xds_stream_->startGrpcStream();

  EXPECT_TRUE(compareDiscoveryRequest(Config::TypeUrl::get().ClusterLoadAssignment, "",
                                      {"ads_eds_cluster"}, {"ads_eds_cluster"}, {}));
  sendDiscoveryResponse<envoy::config::endpoint::v3::ClusterLoadAssignment>(
      Config::TypeUrl::get().ClusterLoadAssignment, {buildClusterLoadAssignment("ads_eds_cluster")},
      {buildClusterLoadAssignment("ads_eds_cluster")}, {}, "1");

  EXPECT_TRUE(compareDiscoveryRequest(Config::TypeUrl::get().Cluster, "", {}, {}, {}));

  EXPECT_TRUE(compareDiscoveryRequest(Config::TypeUrl::get().ClusterLoadAssignment, "1",
                                      {"ads_eds_cluster"}, {}, {}));
}

class AdsIntegrationTestWithRtds : public AdsIntegrationTest {
public:
  AdsIntegrationTestWithRtds() = default;

  void initialize() override {
    config_helper_.addConfigModifier([](envoy::config::bootstrap::v3::Bootstrap& bootstrap) {
      auto* layered_runtime = bootstrap.mutable_layered_runtime();
      auto* layer = layered_runtime->add_layers();
      layer->set_name("foobar");
      auto* rtds_layer = layer->mutable_rtds_layer();
      rtds_layer->set_name("ads_rtds_layer");
      auto* rtds_config = rtds_layer->mutable_rtds_config();
      rtds_config->mutable_ads();

      auto* ads_config = bootstrap.mutable_dynamic_resources()->mutable_ads_config();
      ads_config->set_set_node_on_first_message_only(true);
    });
    AdsIntegrationTest::initialize();
  }

  void testBasicFlow() {
    // Test that runtime discovery request comes first and cluster discovery request comes after
    // runtime was loaded.
    EXPECT_TRUE(compareDiscoveryRequest(Config::TypeUrl::get().Runtime, "", {"ads_rtds_layer"},
                                        {"ads_rtds_layer"}, {}, true));
    auto some_rtds_layer = TestUtility::parseYaml<envoy::service::runtime::v3::Runtime>(R"EOF(
      name: ads_rtds_layer
      layer:
        foo: bar
        baz: meh
    )EOF");
    sendDiscoveryResponse<envoy::service::runtime::v3::Runtime>(
        Config::TypeUrl::get().Runtime, {some_rtds_layer}, {some_rtds_layer}, {}, "1");

    test_server_->waitForCounterGe("runtime.load_success", 1);
    EXPECT_TRUE(compareDiscoveryRequest(Config::TypeUrl::get().Cluster, "", {}, {}, {}, false));
    EXPECT_TRUE(compareDiscoveryRequest(Config::TypeUrl::get().Runtime, "1", {"ads_rtds_layer"}, {},
                                        {}, false));
  }
};

INSTANTIATE_TEST_SUITE_P(IpVersionsClientTypeDelta, AdsIntegrationTestWithRtds,
                         DELTA_SOTW_GRPC_CLIENT_INTEGRATION_PARAMS);

TEST_P(AdsIntegrationTestWithRtds, Basic) {
  initialize();
  testBasicFlow();
}

class AdsIntegrationTestWithRtdsAndSecondaryClusters : public AdsIntegrationTestWithRtds {
public:
  AdsIntegrationTestWithRtdsAndSecondaryClusters() = default;

  void initialize() override {
    config_helper_.addConfigModifier([](envoy::config::bootstrap::v3::Bootstrap& bootstrap) {
      // Add secondary cluster to the list of static resources.
      auto* eds_cluster = bootstrap.mutable_static_resources()->add_clusters();
      eds_cluster->set_name("eds_cluster");
      eds_cluster->set_type(envoy::config::cluster::v3::Cluster::EDS);
      auto* eds_cluster_config = eds_cluster->mutable_eds_cluster_config();
      eds_cluster_config->mutable_eds_config()->mutable_ads();
    });
    AdsIntegrationTestWithRtds::initialize();
  }

  void testBasicFlow() {
    // Test that runtime discovery request comes first followed by the cluster load assignment
    // discovery request for secondary cluster and then CDS discovery request.
    EXPECT_TRUE(compareDiscoveryRequest(Config::TypeUrl::get().Runtime, "", {"ads_rtds_layer"},
                                        {"ads_rtds_layer"}, {}, true));
    auto some_rtds_layer = TestUtility::parseYaml<envoy::service::runtime::v3::Runtime>(R"EOF(
      name: ads_rtds_layer
      layer:
        foo: bar
        baz: meh
    )EOF");
    sendDiscoveryResponse<envoy::service::runtime::v3::Runtime>(
        Config::TypeUrl::get().Runtime, {some_rtds_layer}, {some_rtds_layer}, {}, "1");

    test_server_->waitForCounterGe("runtime.load_success", 1);
    EXPECT_TRUE(compareDiscoveryRequest(Config::TypeUrl::get().ClusterLoadAssignment, "",
                                        {"eds_cluster"}, {"eds_cluster"}, {}, false));
    sendDiscoveryResponse<envoy::config::endpoint::v3::ClusterLoadAssignment>(
        Config::TypeUrl::get().ClusterLoadAssignment, {buildClusterLoadAssignment("eds_cluster")},
        {buildClusterLoadAssignment("eds_cluster")}, {}, "1");

    EXPECT_TRUE(compareDiscoveryRequest(Config::TypeUrl::get().Runtime, "1", {"ads_rtds_layer"}, {},
                                        {}, false));
    EXPECT_TRUE(compareDiscoveryRequest(Config::TypeUrl::get().Cluster, "", {}, {}, {}, false));
    sendDiscoveryResponse<envoy::config::cluster::v3::Cluster>(
        Config::TypeUrl::get().Cluster, {buildCluster("cluster_0")}, {buildCluster("cluster_0")},
        {}, "1");
  }
};

INSTANTIATE_TEST_SUITE_P(IpVersionsClientTypeDelta, AdsIntegrationTestWithRtdsAndSecondaryClusters,
                         DELTA_SOTW_GRPC_CLIENT_INTEGRATION_PARAMS);

TEST_P(AdsIntegrationTestWithRtdsAndSecondaryClusters, Basic) {
  initialize();
  testBasicFlow();
}

// Check if EDS cluster defined in file is loaded before ADS request and used as xDS server
class AdsClusterV3Test : public AdsIntegrationTest {
public:
  AdsClusterV3Test() : AdsIntegrationTest(envoy::config::core::v3::ApiVersion::V3) {}
};

INSTANTIATE_TEST_SUITE_P(IpVersionsClientTypeDelta, AdsClusterV3Test,
                         DELTA_SOTW_GRPC_CLIENT_INTEGRATION_PARAMS);

// Verify CDS is paused during cluster warming.
TEST_P(AdsClusterV3Test, CdsPausedDuringWarming) {
  initialize();

  const auto cds_type_url = Config::getTypeUrl<envoy::config::cluster::v3::Cluster>(
      envoy::config::core::v3::ApiVersion::V3);
  const auto eds_type_url = Config::getTypeUrl<envoy::config::endpoint::v3::ClusterLoadAssignment>(
      envoy::config::core::v3::ApiVersion::V3);
  const auto lds_type_url = Config::getTypeUrl<envoy::config::listener::v3::Listener>(
      envoy::config::core::v3::ApiVersion::V3);
  const auto rds_type_url = Config::getTypeUrl<envoy::config::route::v3::RouteConfiguration>(
      envoy::config::core::v3::ApiVersion::V3);

  // Send initial configuration, validate we can process a request.
  EXPECT_TRUE(compareDiscoveryRequest(cds_type_url, "", {}, {}, {}, true));
  sendDiscoveryResponse<envoy::config::cluster::v3::Cluster>(
      cds_type_url, {buildCluster("cluster_0")}, {buildCluster("cluster_0")}, {}, "1", false);
  EXPECT_TRUE(compareDiscoveryRequest(eds_type_url, "", {"cluster_0"}, {"cluster_0"}, {}));

  sendDiscoveryResponse<envoy::config::endpoint::v3::ClusterLoadAssignment>(
      eds_type_url, {buildClusterLoadAssignment("cluster_0")},
      {buildClusterLoadAssignment("cluster_0")}, {}, "1", false);

  EXPECT_TRUE(compareDiscoveryRequest(cds_type_url, "1", {}, {}, {}));
  EXPECT_TRUE(compareDiscoveryRequest(lds_type_url, "", {}, {}, {}));
  sendDiscoveryResponse<envoy::config::listener::v3::Listener>(
      lds_type_url, {buildListener("listener_0", "route_config_0")},
      {buildListener("listener_0", "route_config_0")}, {}, "1", false);

  EXPECT_TRUE(compareDiscoveryRequest(eds_type_url, "1", {"cluster_0"}, {}, {}));
  EXPECT_TRUE(
      compareDiscoveryRequest(rds_type_url, "", {"route_config_0"}, {"route_config_0"}, {}));
  sendDiscoveryResponse<envoy::config::route::v3::RouteConfiguration>(
      rds_type_url, {buildRouteConfig("route_config_0", "cluster_0")},
      {buildRouteConfig("route_config_0", "cluster_0")}, {}, "1", false);

  EXPECT_TRUE(compareDiscoveryRequest(lds_type_url, "1", {}, {}, {}));
  EXPECT_TRUE(compareDiscoveryRequest(rds_type_url, "1", {"route_config_0"}, {}, {}));

  test_server_->waitForCounterGe("listener_manager.listener_create_success", 1);
  makeSingleRequest();

  EXPECT_FALSE(test_server_->server().clusterManager().adsMux()->paused(cds_type_url));
  // Send the first warming cluster.
  sendDiscoveryResponse<envoy::config::cluster::v3::Cluster>(
      cds_type_url, {buildCluster("warming_cluster_1")}, {buildCluster("warming_cluster_1")},
      {"cluster_0"}, "2", false);

  test_server_->waitForGaugeEq("cluster_manager.warming_clusters", 1);
  EXPECT_TRUE(test_server_->server().clusterManager().adsMux()->paused(cds_type_url));

  EXPECT_TRUE(compareDiscoveryRequest(eds_type_url, "1", {"warming_cluster_1"},
                                      {"warming_cluster_1"}, {"cluster_0"}));

  // Send the second warming cluster.
  sendDiscoveryResponse<envoy::config::cluster::v3::Cluster>(
      cds_type_url, {buildCluster("warming_cluster_2")}, {buildCluster("warming_cluster_2")}, {},
      "3", false);
  test_server_->waitForGaugeEq("cluster_manager.warming_clusters", 2);
  // We would've got a Cluster discovery request with version 2 here, had the CDS not been paused.

  EXPECT_TRUE(compareDiscoveryRequest(eds_type_url, "1", {"warming_cluster_2", "warming_cluster_1"},
                                      {"warming_cluster_2"}, {}));

  EXPECT_TRUE(test_server_->server().clusterManager().adsMux()->paused(cds_type_url));
  // Finish warming the clusters.
  sendDiscoveryResponse<envoy::config::endpoint::v3::ClusterLoadAssignment>(
      eds_type_url,
      {buildClusterLoadAssignment("warming_cluster_1"),
       buildClusterLoadAssignment("warming_cluster_2")},
      {buildClusterLoadAssignment("warming_cluster_1"),
       buildClusterLoadAssignment("warming_cluster_2")},
      {"cluster_0"}, "2", false);

  // Validate that clusters are warmed.
  test_server_->waitForGaugeEq("cluster_manager.warming_clusters", 0);
  EXPECT_FALSE(test_server_->server().clusterManager().adsMux()->paused(cds_type_url));

  // CDS is resumed and EDS response was acknowledged.
  if (sotw_or_delta_ == Grpc::SotwOrDelta::Delta) {
    // Envoy will ACK both Cluster messages. Since they arrived while CDS was paused, they aren't
    // sent until CDS is unpaused. Since version 3 has already arrived by the time the version 2
    // ACK goes out, they're both acknowledging version 3.
    EXPECT_TRUE(compareDiscoveryRequest(cds_type_url, "3", {}, {}, {}));
  }
  EXPECT_TRUE(compareDiscoveryRequest(cds_type_url, "3", {}, {}, {}));
  EXPECT_TRUE(compareDiscoveryRequest(eds_type_url, "2", {"warming_cluster_2", "warming_cluster_1"},
                                      {}, {}));
}

// Validates that the initial xDS request batches all resources referred to in static config
TEST_P(AdsClusterV3Test, XdsBatching) {
  config_helper_.addConfigModifier([this](envoy::config::bootstrap::v3::Bootstrap& bootstrap) {
    bootstrap.mutable_dynamic_resources()->clear_cds_config();
    bootstrap.mutable_dynamic_resources()->clear_lds_config();

    auto static_resources = bootstrap.mutable_static_resources();
    static_resources->add_clusters()->MergeFrom(buildCluster("eds_cluster"));
    static_resources->add_clusters()->MergeFrom(buildCluster("eds_cluster2"));

    static_resources->add_listeners()->MergeFrom(buildListener("rds_listener", "route_config"));
    static_resources->add_listeners()->MergeFrom(buildListener("rds_listener2", "route_config2"));
  });

  on_server_init_function_ = [this]() {
    createXdsConnection();
    ASSERT_TRUE(xds_connection_->waitForNewStream(*dispatcher_, xds_stream_));
    xds_stream_->startGrpcStream();

    const auto eds_type_url =
        Config::getTypeUrl<envoy::config::endpoint::v3::ClusterLoadAssignment>(
            envoy::config::core::v3::ApiVersion::V3);
    const auto rds_type_url = Config::getTypeUrl<envoy::config::route::v3::RouteConfiguration>(
        envoy::config::core::v3::ApiVersion::V3);

    EXPECT_TRUE(compareDiscoveryRequest(eds_type_url, "", {"eds_cluster2", "eds_cluster"},
                                        {"eds_cluster2", "eds_cluster"}, {}, true));
    sendDiscoveryResponse<envoy::config::endpoint::v3::ClusterLoadAssignment>(
        eds_type_url,
        {buildClusterLoadAssignment("eds_cluster"), buildClusterLoadAssignment("eds_cluster2")},
        {buildClusterLoadAssignment("eds_cluster"), buildClusterLoadAssignment("eds_cluster2")}, {},
        "1", false);

    EXPECT_TRUE(compareDiscoveryRequest(rds_type_url, "", {"route_config2", "route_config"},
                                        {"route_config2", "route_config"}, {}));
    sendDiscoveryResponse<envoy::config::route::v3::RouteConfiguration>(
        rds_type_url,
        {buildRouteConfig("route_config2", "eds_cluster2"),
         buildRouteConfig("route_config", "dummy_cluster")},
        {buildRouteConfig("route_config2", "eds_cluster2"),
         buildRouteConfig("route_config", "dummy_cluster")},
        {}, "1", false);
  };

  initialize();
}

} // namespace Envoy<|MERGE_RESOLUTION|>--- conflicted
+++ resolved
@@ -594,11 +594,7 @@
 public:
   AdsFailIntegrationTest()
       : HttpIntegrationTest(Http::CodecClient::Type::HTTP2, ipVersion(),
-<<<<<<< HEAD
                             ConfigHelper::adsBootstrap(
-=======
-                            adsIntegrationConfig(
->>>>>>> 9aa85a31
                                 sotwOrDelta() == Grpc::SotwOrDelta::Sotw ? "GRPC" : "DELTA_GRPC")) {
     create_xds_upstream_ = true;
     use_lds_ = false;
@@ -638,11 +634,7 @@
 public:
   AdsConfigIntegrationTest()
       : HttpIntegrationTest(Http::CodecClient::Type::HTTP2, ipVersion(),
-<<<<<<< HEAD
                             ConfigHelper::adsBootstrap(
-=======
-                            adsIntegrationConfig(
->>>>>>> 9aa85a31
                                 sotwOrDelta() == Grpc::SotwOrDelta::Sotw ? "GRPC" : "DELTA_GRPC")) {
     create_xds_upstream_ = true;
     use_lds_ = false;
@@ -803,11 +795,7 @@
 public:
   AdsClusterFromFileIntegrationTest()
       : HttpIntegrationTest(Http::CodecClient::Type::HTTP2, ipVersion(),
-<<<<<<< HEAD
                             ConfigHelper::adsBootstrap(
-=======
-                            adsIntegrationConfig(
->>>>>>> 9aa85a31
                                 sotwOrDelta() == Grpc::SotwOrDelta::Sotw ? "GRPC" : "DELTA_GRPC")) {
     create_xds_upstream_ = true;
     use_lds_ = false;
