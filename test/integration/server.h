--- conflicted
+++ resolved
@@ -81,18 +81,6 @@
   }
 
   Gauge& gaugeFromStatName(StatName name) override {
-<<<<<<< HEAD
-    Thread::LockGuard lock(lock_);
-    return wrapped_scope_->gaugeFromStatName(name);
-  }
-
-  Histogram& histogramFromStatName(StatName name) override {
-    Thread::LockGuard lock(lock_);
-    return wrapped_scope_->histogramFromStatName(name);
-  }
-
-  NullGaugeImpl& nullGauge(const std::string& s) override { return wrapped_scope_->nullGauge(s); }
-=======
     Thread::LockGuard lock(lock_);
     return wrapped_scope_->gaugeFromStatName(name);
   }
@@ -104,7 +92,6 @@
   NullGaugeImpl& nullGauge(const std::string& str) override {
     return wrapped_scope_->nullGauge(str);
   }
->>>>>>> 0d087da7
 
   Counter& counter(const std::string& name) override {
     StatNameTempStorage storage(name, symbolTable());
@@ -162,11 +149,7 @@
     Thread::LockGuard lock(lock_);
     return store_.histogramFromStatName(name);
   }
-<<<<<<< HEAD
-  NullGaugeImpl& nullGauge(const std::string& s) override { return store_.nullGauge(s); }
-=======
   NullGaugeImpl& nullGauge(const std::string& name) override { return store_.nullGauge(name); }
->>>>>>> 0d087da7
   Histogram& histogram(const std::string& name) override {
     Thread::LockGuard lock(lock_);
     return store_.histogram(name);
