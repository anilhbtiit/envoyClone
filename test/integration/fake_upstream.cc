#include "test/integration/fake_upstream.h"

#include <chrono>
#include <cstdint>
#include <memory>
#include <string>

#include "common/buffer/buffer_impl.h"
#include "common/config/utility.h"
#include "common/http/header_map_impl.h"
#include "common/http/http1/codec_impl.h"
#include "common/http/http2/codec_impl.h"
#include "common/network/address_impl.h"
#include "common/network/listen_socket_impl.h"
#include "common/network/socket_option_factory.h"
#include "common/network/utility.h"

#ifdef ENVOY_ENABLE_QUIC
#include "common/quic/codec_impl.h"
#endif

#include "server/connection_handler_impl.h"

#include "test/test_common/network_utility.h"
#include "test/test_common/utility.h"

#include "absl/strings/str_cat.h"
#include "absl/synchronization/notification.h"

using namespace std::chrono_literals;

using std::chrono::milliseconds;
using testing::AssertionFailure;
using testing::AssertionResult;
using testing::AssertionSuccess;

namespace Envoy {

FakeStream::FakeStream(FakeHttpConnection& parent, Http::ResponseEncoder& encoder,
                       Event::TestTimeSystem& time_system)
    : parent_(parent), encoder_(encoder), time_system_(time_system) {
  encoder.getStream().addCallbacks(*this);
}

void FakeStream::decodeHeaders(Http::RequestHeaderMapPtr&& headers, bool end_stream) {
  absl::MutexLock lock(&lock_);
  headers_ = std::move(headers);
  setEndStream(end_stream);
}

void FakeStream::decodeData(Buffer::Instance& data, bool end_stream) {
  received_data_ = true;
  absl::MutexLock lock(&lock_);
  body_.add(data);
  setEndStream(end_stream);
}

void FakeStream::decodeTrailers(Http::RequestTrailerMapPtr&& trailers) {
  absl::MutexLock lock(&lock_);
  setEndStream(true);
  trailers_ = std::move(trailers);
}

void FakeStream::decodeMetadata(Http::MetadataMapPtr&& metadata_map_ptr) {
  for (const auto& metadata : *metadata_map_ptr) {
    duplicated_metadata_key_count_[metadata.first]++;
    metadata_map_.insert(metadata);
  }
}

void FakeStream::postToConnectionThread(std::function<void()> cb) {
  parent_.connection().dispatcher().post(cb);
}

void FakeStream::encode100ContinueHeaders(const Http::ResponseHeaderMap& headers) {
  std::shared_ptr<Http::ResponseHeaderMap> headers_copy(
      Http::createHeaderMap<Http::ResponseHeaderMapImpl>(headers));
  parent_.connection().dispatcher().post([this, headers_copy]() -> void {
    {
      absl::MutexLock lock(&lock_);
      if (saw_reset_) {
        // Encoded already deleted.
        return;
      }
    }
    encoder_.encode100ContinueHeaders(*headers_copy);
  });
}

void FakeStream::encodeHeaders(const Http::HeaderMap& headers, bool end_stream) {
  std::shared_ptr<Http::ResponseHeaderMap> headers_copy(
      Http::createHeaderMap<Http::ResponseHeaderMapImpl>(headers));
  if (add_served_by_header_) {
    headers_copy->addCopy(Http::LowerCaseString("x-served-by"),
                          parent_.connection().addressProvider().localAddress()->asString());
  }

  parent_.connection().dispatcher().post([this, headers_copy, end_stream]() -> void {
    {
      absl::MutexLock lock(&lock_);
      if (saw_reset_) {
        // Encoded already deleted.
        return;
      }
    }
    encoder_.encodeHeaders(*headers_copy, end_stream);
  });
}

void FakeStream::encodeData(absl::string_view data, bool end_stream) {
  parent_.connection().dispatcher().post([this, data, end_stream]() -> void {
    {
      absl::MutexLock lock(&lock_);
      if (saw_reset_) {
        // Encoded already deleted.
        return;
      }
    }
    Buffer::OwnedImpl fake_data(data.data(), data.size());
    encoder_.encodeData(fake_data, end_stream);
  });
}

void FakeStream::encodeData(uint64_t size, bool end_stream) {
  parent_.connection().dispatcher().post([this, size, end_stream]() -> void {
    {
      absl::MutexLock lock(&lock_);
      if (saw_reset_) {
        // Encoded already deleted.
        return;
      }
    }
    Buffer::OwnedImpl data(std::string(size, 'a'));
    encoder_.encodeData(data, end_stream);
  });
}

void FakeStream::encodeData(Buffer::Instance& data, bool end_stream) {
  std::shared_ptr<Buffer::Instance> data_copy = std::make_shared<Buffer::OwnedImpl>(data);
  parent_.connection().dispatcher().post([this, data_copy, end_stream]() -> void {
    {
      absl::MutexLock lock(&lock_);
      if (saw_reset_) {
        // Encoded already deleted.
        return;
      }
    }
    encoder_.encodeData(*data_copy, end_stream);
  });
}

void FakeStream::encodeTrailers(const Http::HeaderMap& trailers) {
  std::shared_ptr<Http::ResponseTrailerMap> trailers_copy(
      Http::createHeaderMap<Http::ResponseTrailerMapImpl>(trailers));
  parent_.connection().dispatcher().post([this, trailers_copy]() -> void {
    {
      absl::MutexLock lock(&lock_);
      if (saw_reset_) {
        // Encoded already deleted.
        return;
      }
    }
    encoder_.encodeTrailers(*trailers_copy);
  });
}

void FakeStream::encodeResetStream() {
  parent_.connection().dispatcher().post([this]() -> void {
    {
      absl::MutexLock lock(&lock_);
      if (saw_reset_) {
        // Encoded already deleted.
        return;
      }
    }
    encoder_.getStream().resetStream(Http::StreamResetReason::LocalReset);
  });
}

void FakeStream::encodeMetadata(const Http::MetadataMapVector& metadata_map_vector) {
  parent_.connection().dispatcher().post([this, &metadata_map_vector]() -> void {
    {
      absl::MutexLock lock(&lock_);
      if (saw_reset_) {
        // Encoded already deleted.
        return;
      }
    }
    encoder_.encodeMetadata(metadata_map_vector);
  });
}

void FakeStream::readDisable(bool disable) {
  parent_.connection().dispatcher().post([this, disable]() -> void {
    {
      absl::MutexLock lock(&lock_);
      if (saw_reset_) {
        // Encoded already deleted.
        return;
      }
    }
    encoder_.getStream().readDisable(disable);
  });
}

void FakeStream::onResetStream(Http::StreamResetReason, absl::string_view) {
  absl::MutexLock lock(&lock_);
  saw_reset_ = true;
}

AssertionResult FakeStream::waitForHeadersComplete(milliseconds timeout) {
  absl::MutexLock lock(&lock_);
  const auto reached = [this]()
                           ABSL_EXCLUSIVE_LOCKS_REQUIRED(lock_) { return headers_ != nullptr; };
  if (!time_system_.waitFor(lock_, absl::Condition(&reached), timeout)) {
    return AssertionFailure() << "Timed out waiting for headers.";
  }
  return AssertionSuccess();
}

namespace {
// Perform a wait on a condition while still allowing for periodic client dispatcher runs that
// occur on the current thread.
bool waitForWithDispatcherRun(Event::TestTimeSystem& time_system, absl::Mutex& lock,
                              const std::function<bool()>& condition,
                              Event::Dispatcher& client_dispatcher, milliseconds timeout)
    ABSL_EXCLUSIVE_LOCKS_REQUIRED(lock) {
  Event::TestTimeSystem::RealTimeBound bound(timeout);
  while (bound.withinBound()) {
    // Wake up every 5ms to run the client dispatcher.
    if (time_system.waitFor(lock, absl::Condition(&condition), 5ms)) {
      return true;
    }

    // Run the client dispatcher since we may need to process window updates, etc.
    client_dispatcher.run(Event::Dispatcher::RunType::NonBlock);
  }
  return false;
}
} // namespace

AssertionResult FakeStream::waitForData(Event::Dispatcher& client_dispatcher, uint64_t body_length,
                                        milliseconds timeout) {
  absl::MutexLock lock(&lock_);
  if (!waitForWithDispatcherRun(
          time_system_, lock_,
          [this, body_length]()
              ABSL_EXCLUSIVE_LOCKS_REQUIRED(lock_) { return (body_.length() >= body_length); },
          client_dispatcher, timeout)) {
    return AssertionFailure() << "Timed out waiting for data.";
  }
  return AssertionSuccess();
}

AssertionResult FakeStream::waitForData(Event::Dispatcher& client_dispatcher,
                                        absl::string_view data, milliseconds timeout) {
  auto succeeded = waitForData(client_dispatcher, data.length(), timeout);
  if (succeeded) {
    Buffer::OwnedImpl buffer(data.data(), data.length());
    if (!TestUtility::buffersEqual(body(), buffer)) {
      return AssertionFailure() << body().toString() << " not equal to " << data;
    }
  }
  return succeeded;
}

AssertionResult FakeStream::waitForEndStream(Event::Dispatcher& client_dispatcher,
                                             milliseconds timeout) {
  absl::MutexLock lock(&lock_);
  if (!waitForWithDispatcherRun(
          time_system_, lock_,
          [this]() ABSL_EXCLUSIVE_LOCKS_REQUIRED(lock_) { return end_stream_; }, client_dispatcher,
          timeout)) {
    return AssertionFailure() << "Timed out waiting for end of stream.";
  }
  return AssertionSuccess();
}

AssertionResult FakeStream::waitForReset(milliseconds timeout) {
  absl::MutexLock lock(&lock_);
  if (!time_system_.waitFor(lock_, absl::Condition(&saw_reset_), timeout)) {
    return AssertionFailure() << "Timed out waiting for reset.";
  }
  return AssertionSuccess();
}

void FakeStream::startGrpcStream() {
  encodeHeaders(Http::TestResponseHeaderMapImpl{{":status", "200"}}, false);
}

void FakeStream::finishGrpcStream(Grpc::Status::GrpcStatus status) {
  encodeTrailers(Http::TestResponseTrailerMapImpl{
      {"grpc-status", std::to_string(static_cast<uint32_t>(status))}});
}

// The TestHttp1ServerConnectionImpl outlives its underlying Network::Connection
// so must not access the Connection on teardown. To achieve this, clear the
// read disable calls to avoid checking / editing the Connection blocked state.
class TestHttp1ServerConnectionImpl : public Http::Http1::ServerConnectionImpl {
public:
  using Http::Http1::ServerConnectionImpl::ServerConnectionImpl;

  Http::Http1::ParserStatus onMessageCompleteBase() override {
    auto rc = ServerConnectionImpl::onMessageCompleteBase();

    if (activeRequest().has_value() && activeRequest().value().request_decoder_) {
      // Undo the read disable from the base class - we have many tests which
      // waitForDisconnect after a full request has been read which will not
      // receive the disconnect if reading is disabled.
      activeRequest().value().response_encoder_.readDisable(false);
    }
    return rc;
  }
  ~TestHttp1ServerConnectionImpl() override {
    if (activeRequest().has_value()) {
      activeRequest().value().response_encoder_.clearReadDisableCallsForTests();
    }
  }
};

FakeHttpConnection::FakeHttpConnection(
    FakeUpstream& fake_upstream, SharedConnectionWrapper& shared_connection, Type type,
    Event::TestTimeSystem& time_system, uint32_t max_request_headers_kb,
    uint32_t max_request_headers_count,
    envoy::config::core::v3::HttpProtocolOptions::HeadersWithUnderscoresAction
        headers_with_underscores_action)
    : FakeConnectionBase(shared_connection, time_system), type_(type) {
  ASSERT(max_request_headers_count != 0);
  if (type == Type::HTTP1) {
    Http::Http1Settings http1_settings;
    // For the purpose of testing, we always have the upstream encode the trailers if any
    http1_settings.enable_trailers_ = true;
    Http::Http1::CodecStats& stats = fake_upstream.http1CodecStats();
    codec_ = std::make_unique<TestHttp1ServerConnectionImpl>(
        shared_connection_.connection(), stats, *this, http1_settings, max_request_headers_kb,
        max_request_headers_count, headers_with_underscores_action);
  } else if (type == Type::HTTP2) {
    envoy::config::core::v3::Http2ProtocolOptions http2_options = fake_upstream.http2Options();
    Http::Http2::CodecStats& stats = fake_upstream.http2CodecStats();
    codec_ = std::make_unique<Http::Http2::ServerConnectionImpl>(
        shared_connection_.connection(), *this, stats, random_, http2_options,
        max_request_headers_kb, max_request_headers_count, headers_with_underscores_action);
  } else {
    ASSERT(type == Type::HTTP3);
<<<<<<< HEAD
    envoy::config::core::v3::Http3ProtocolOptions http3_options;
    codec_ = std::unique_ptr<Http::ServerConnection>(
        Config::Utility::getAndCheckFactoryByName<Http::QuicHttpServerConnectionFactory>(
            Http::QuicCodecNames::get().Quiche)
            .createQuicServerConnection(shared_connection_.connection(), *this,
                                        max_request_headers_kb, headers_with_underscores_action));
=======
#ifdef ENVOY_ENABLE_QUIC
    Http::Http3::CodecStats& stats = fake_upstream.http3CodecStats();
    codec_ = std::make_unique<Quic::QuicHttpServerConnectionImpl>(
        dynamic_cast<Quic::EnvoyQuicServerSession&>(shared_connection_.connection()), *this, stats,
        fake_upstream.http3Options(), max_request_headers_kb, headers_with_underscores_action);
#else
    ASSERT(false, "running a QUIC integration test without compiling QUIC");
#endif
>>>>>>> 375e211b
  }
  shared_connection_.connection().addReadFilter(
      Network::ReadFilterSharedPtr{new ReadFilter(*this)});
}

AssertionResult FakeConnectionBase::close(std::chrono::milliseconds timeout) {
  ENVOY_LOG(trace, "FakeConnectionBase close");
  if (!shared_connection_.connected()) {
    return AssertionSuccess();
  }
  return shared_connection_.executeOnDispatcher(
      [](Network::Connection& connection) {
        connection.close(Network::ConnectionCloseType::FlushWrite);
      },
      timeout);
}

AssertionResult FakeConnectionBase::readDisable(bool disable, std::chrono::milliseconds timeout) {
  return shared_connection_.executeOnDispatcher(
      [disable](Network::Connection& connection) { connection.readDisable(disable); }, timeout);
}

Http::RequestDecoder& FakeHttpConnection::newStream(Http::ResponseEncoder& encoder, bool) {
  absl::MutexLock lock(&lock_);
  new_streams_.emplace_back(new FakeStream(*this, encoder, time_system_));
  return *new_streams_.back();
}

void FakeHttpConnection::onGoAway(Http::GoAwayErrorCode code) {
  ASSERT(type_ >= Type::HTTP2);
  // Usually indicates connection level errors, no operations are needed since
  // the connection will be closed soon.
  ENVOY_LOG(info, "FakeHttpConnection receives GOAWAY: ", code);
}

void FakeHttpConnection::encodeGoAway() {
  ASSERT(type_ >= Type::HTTP2);

  shared_connection_.connection().dispatcher().post([this]() { codec_->goAway(); });
}

void FakeHttpConnection::encodeProtocolError() {
  ASSERT(type_ >= Type::HTTP2);

  Http::Http2::ServerConnectionImpl* codec =
      dynamic_cast<Http::Http2::ServerConnectionImpl*>(codec_.get());
  ASSERT(codec != nullptr);
  shared_connection_.connection().dispatcher().post([codec]() {
    Http::Status status = codec->protocolErrorForTest();
    ASSERT(Http::getStatusCode(status) == Http::StatusCode::CodecProtocolError);
  });
}

AssertionResult FakeConnectionBase::waitForDisconnect(milliseconds timeout) {
  ENVOY_LOG(trace, "FakeConnectionBase waiting for disconnect");
  absl::MutexLock lock(&lock_);
  const auto reached = [this]() ABSL_EXCLUSIVE_LOCKS_REQUIRED(lock_) {
    return !shared_connection_.connectedLockHeld();
  };

  if (!time_system_.waitFor(lock_, absl::Condition(&reached), timeout)) {
    if (timeout == TestUtility::DefaultTimeout) {
      ADD_FAILURE() << "Please don't waitForDisconnect with a 5s timeout if failure is expected\n";
    }
    return AssertionFailure() << "Timed out waiting for disconnect.";
  }
  ENVOY_LOG(trace, "FakeConnectionBase done waiting for disconnect");
  return AssertionSuccess();
}

AssertionResult FakeConnectionBase::waitForHalfClose(milliseconds timeout) {
  absl::MutexLock lock(&lock_);
  if (!time_system_.waitFor(lock_, absl::Condition(&half_closed_), timeout)) {
    return AssertionFailure() << "Timed out waiting for half close.";
  }
  return AssertionSuccess();
}

AssertionResult FakeHttpConnection::waitForNewStream(Event::Dispatcher& client_dispatcher,
                                                     FakeStreamPtr& stream,
                                                     std::chrono::milliseconds timeout) {
  absl::MutexLock lock(&lock_);
  if (!waitForWithDispatcherRun(
          time_system_, lock_,
          [this]() ABSL_EXCLUSIVE_LOCKS_REQUIRED(lock_) { return !new_streams_.empty(); },
          client_dispatcher, timeout)) {
    return AssertionFailure() << "Timed out waiting for new stream.";
  }
  stream = std::move(new_streams_.front());
  new_streams_.pop_front();
  return AssertionSuccess();
}

FakeUpstream::FakeUpstream(const std::string& uds_path, const FakeUpstreamConfig& config)
    : FakeUpstream(Network::Test::createRawBufferSocketFactory(),
                   Network::SocketPtr{new Network::UdsListenSocket(
                       std::make_shared<Network::Address::PipeInstance>(uds_path))},
                   config) {
  ENVOY_LOG(info, "starting fake server on unix domain socket {}", uds_path);
}

static Network::SocketPtr
makeTcpListenSocket(const Network::Address::InstanceConstSharedPtr& address) {
  return std::make_unique<Network::TcpListenSocket>(address, nullptr, true);
}

static Network::SocketPtr makeTcpListenSocket(uint32_t port, Network::Address::IpVersion version) {
  return makeTcpListenSocket(Network::Utility::parseInternetAddress(
      Network::Test::getLoopbackAddressString(version), port));
}

static Network::SocketPtr
makeUdpListenSocket(const Network::Address::InstanceConstSharedPtr& address) {
  auto socket = std::make_unique<Network::UdpListenSocket>(address, nullptr, true);
  // TODO(mattklein123): These options are set in multiple locations. We should centralize them for
  // UDP listeners.
  socket->addOptions(Network::SocketOptionFactory::buildIpPacketInfoOptions());
  socket->addOptions(Network::SocketOptionFactory::buildRxQueueOverFlowOptions());
  return socket;
}

static Network::SocketPtr
makeListenSocket(const FakeUpstreamConfig& config,
                 const Network::Address::InstanceConstSharedPtr& address) {
  return (config.udp_fake_upstream_.has_value() ? makeUdpListenSocket(address)
                                                : makeTcpListenSocket(address));
}

FakeUpstream::FakeUpstream(const Network::Address::InstanceConstSharedPtr& address,
                           const FakeUpstreamConfig& config)
    : FakeUpstream(Network::Test::createRawBufferSocketFactory(), makeListenSocket(config, address),
                   config) {
  ENVOY_LOG(info, "starting fake server on socket {}:{}. Address version is {}. UDP={}",
            address->ip()->addressAsString(), address->ip()->port(),
            Network::Test::addressVersionAsString(address->ip()->version()),
            config.udp_fake_upstream_.has_value());
}

FakeUpstream::FakeUpstream(uint32_t port, Network::Address::IpVersion version,
                           const FakeUpstreamConfig& config)
    : FakeUpstream(Network::Test::createRawBufferSocketFactory(),
                   makeTcpListenSocket(port, version), config) {
  ASSERT(!config.udp_fake_upstream_.has_value());
  ENVOY_LOG(info, "starting fake server on port {}. Address version is {}",
            localAddress()->ip()->port(), Network::Test::addressVersionAsString(version));
}

FakeUpstream::FakeUpstream(Network::TransportSocketFactoryPtr&& transport_socket_factory,
                           const Network::Address::InstanceConstSharedPtr& address,
                           const FakeUpstreamConfig& config)
    : FakeUpstream(std::move(transport_socket_factory), makeListenSocket(config, address), config) {
  ENVOY_LOG(info, "starting fake server on socket {}:{}. Address version is {}. UDP={}",
            address->ip()->addressAsString(), address->ip()->port(),
            Network::Test::addressVersionAsString(address->ip()->version()),
            config.udp_fake_upstream_.has_value());
}

FakeUpstream::FakeUpstream(Network::TransportSocketFactoryPtr&& transport_socket_factory,
                           uint32_t port, Network::Address::IpVersion version,
                           const FakeUpstreamConfig& config)
    : FakeUpstream(std::move(transport_socket_factory), makeTcpListenSocket(port, version),
                   config) {
  ASSERT(!config.udp_fake_upstream_.has_value());
  ENVOY_LOG(info, "starting fake server on port {}. Address version is {}",
            localAddress()->ip()->port(), Network::Test::addressVersionAsString(version));
}

FakeUpstream::FakeUpstream(Network::TransportSocketFactoryPtr&& transport_socket_factory,
                           Network::SocketPtr&& listen_socket, const FakeUpstreamConfig& config)
    : http_type_(config.upstream_protocol_), http2_options_(config.http2_options_),
      http3_options_(config.http3_options_),
      socket_(Network::SocketSharedPtr(listen_socket.release())),
      socket_factory_(std::make_shared<FakeListenSocketFactory>(socket_)),
      api_(Api::createApiForTest(stats_store_)), time_system_(config.time_system_),
      dispatcher_(api_->allocateDispatcher("fake_upstream")),
      handler_(new Server::ConnectionHandlerImpl(*dispatcher_, 0)), config_(config),
      read_disable_on_new_connection_(true), enable_half_close_(config.enable_half_close_),
      listener_(*this, http_type_ == FakeHttpConnection::Type::HTTP3),
      filter_chain_(Network::Test::createEmptyFilterChain(std::move(transport_socket_factory))) {
  if (config.udp_fake_upstream_.has_value() &&
      config.udp_fake_upstream_->max_rx_datagram_size_.has_value()) {
    listener_.udp_listener_config_.config_.mutable_downstream_socket_config()
        ->mutable_max_rx_datagram_size()
        ->set_value(config.udp_fake_upstream_->max_rx_datagram_size_.value());
  }
  thread_ = api_->threadFactory().createThread([this]() -> void { threadRoutine(); });
  server_initialized_.waitReady();
}

FakeUpstream::~FakeUpstream() { cleanUp(); };

void FakeUpstream::cleanUp() {
  if (thread_.get()) {
    dispatcher_->exit();
    thread_->join();
    thread_.reset();
  }
}

bool FakeUpstream::createNetworkFilterChain(Network::Connection& connection,
                                            const std::vector<Network::FilterFactoryCb>&) {
  absl::MutexLock lock(&lock_);
  if (read_disable_on_new_connection_) {
    // Disable early close detection to avoid closing the network connection before full
    // initialization is complete.
    connection.detectEarlyCloseWhenReadDisabled(false);
    connection.readDisable(true);
  }
  auto connection_wrapper = std::make_unique<SharedConnectionWrapper>(connection);

  LinkedList::moveIntoListBack(std::move(connection_wrapper), new_connections_);

  // Normally we don't associate a logical network connection with a FakeHttpConnection  until
  // waitForHttpConnection is called, but QUIC needs to be set up as packets come in, so we do
  // not lazily create for HTTP/3
  if (http_type_ == FakeHttpConnection::Type::HTTP3) {
    quic_connections_.push_back(std::make_unique<FakeHttpConnection>(
        *this, consumeConnection(), http_type_, time_system_, config_.max_request_headers_kb_,
        config_.max_request_headers_count_, config_.headers_with_underscores_action_));
    quic_connections_.back()->initialize();
  }
  return true;
}

bool FakeUpstream::createListenerFilterChain(Network::ListenerFilterManager&) { return true; }

void FakeUpstream::createUdpListenerFilterChain(Network::UdpListenerFilterManager& udp_listener,
                                                Network::UdpReadFilterCallbacks& callbacks) {
  udp_listener.addReadFilter(std::make_unique<FakeUdpFilter>(*this, callbacks));
}

void FakeUpstream::threadRoutine() {
  handler_->addListener(absl::nullopt, listener_);
  server_initialized_.setReady();
  dispatcher_->run(Event::Dispatcher::RunType::Block);
  handler_.reset();
  {
    absl::MutexLock lock(&lock_);
    new_connections_.clear();
    consumed_connections_.clear();
  }
}

AssertionResult FakeUpstream::waitForHttpConnection(Event::Dispatcher& client_dispatcher,
                                                    FakeHttpConnectionPtr& connection,
                                                    milliseconds timeout) {
  {
    absl::MutexLock lock(&lock_);

    // As noted in createNetworkFilterChain, HTTP3 FakeHttpConnections are not
    // lazily created, so HTTP3 needs a different wait path here.
    if (http_type_ == FakeHttpConnection::Type::HTTP3) {
      if (quic_connections_.empty() &&
          !waitForWithDispatcherRun(
              time_system_, lock_,
              [this]() ABSL_EXCLUSIVE_LOCKS_REQUIRED(lock_) { return !quic_connections_.empty(); },
              client_dispatcher, timeout)) {
        return AssertionFailure() << "Timed out waiting for new quic connection.";
      }
      if (!quic_connections_.empty()) {
        connection = std::move(quic_connections_.front());
        quic_connections_.pop_front();
        return AssertionSuccess();
      }
    }

    if (!waitForWithDispatcherRun(
            time_system_, lock_,
            [this]() ABSL_EXCLUSIVE_LOCKS_REQUIRED(lock_) { return !new_connections_.empty(); },
            client_dispatcher, timeout)) {
      if (timeout == TestUtility::DefaultTimeout) {
        ADD_FAILURE()
            << "Please don't waitForHttpConnection with a 5s timeout if failure is expected\n";
      }
      return AssertionFailure() << "Timed out waiting for new connection.";
    }
  }
  return runOnDispatcherThreadAndWait([&]() {
    absl::MutexLock lock(&lock_);
    connection = std::make_unique<FakeHttpConnection>(
        *this, consumeConnection(), http_type_, time_system_, config_.max_request_headers_kb_,
        config_.max_request_headers_count_, config_.headers_with_underscores_action_);
    connection->initialize();
    return AssertionSuccess();
  });
}

AssertionResult
FakeUpstream::waitForHttpConnection(Event::Dispatcher& client_dispatcher,
                                    std::vector<std::unique_ptr<FakeUpstream>>& upstreams,
                                    FakeHttpConnectionPtr& connection, milliseconds timeout) {
  if (upstreams.empty()) {
    return AssertionFailure() << "No upstreams configured.";
  }
  Event::TestTimeSystem::RealTimeBound bound(timeout);
  while (bound.withinBound()) {
    for (auto& it : upstreams) {
      FakeUpstream& upstream = *it;
      {
        absl::MutexLock lock(&upstream.lock_);
        if (!waitForWithDispatcherRun(
                upstream.time_system_, upstream.lock_,
                [&upstream]() ABSL_EXCLUSIVE_LOCKS_REQUIRED(upstream.lock_) {
                  return !upstream.new_connections_.empty();
                },
                client_dispatcher, 5ms)) {
          continue;
        }
      }

      return upstream.runOnDispatcherThreadAndWait([&]() {
        absl::MutexLock lock(&upstream.lock_);
        connection = std::make_unique<FakeHttpConnection>(
            upstream, upstream.consumeConnection(), upstream.http_type_, upstream.timeSystem(),
            Http::DEFAULT_MAX_REQUEST_HEADERS_KB, Http::DEFAULT_MAX_HEADERS_COUNT,
            envoy::config::core::v3::HttpProtocolOptions::ALLOW);
        connection->initialize();
        return AssertionSuccess();
      });
    }
  }
  return AssertionFailure() << "Timed out waiting for HTTP connection.";
}

AssertionResult FakeUpstream::waitForRawConnection(FakeRawConnectionPtr& connection,
                                                   milliseconds timeout) {
  {
    absl::MutexLock lock(&lock_);
    const auto reached = [this]() ABSL_EXCLUSIVE_LOCKS_REQUIRED(lock_) {
      return !new_connections_.empty();
    };

    ENVOY_LOG(debug, "waiting for raw connection");
    if (!time_system_.waitFor(lock_, absl::Condition(&reached), timeout)) {
      return AssertionFailure() << "Timed out waiting for raw connection";
    }
  }

  return runOnDispatcherThreadAndWait([&]() {
    absl::MutexLock lock(&lock_);
    connection = makeRawConnection(consumeConnection(), timeSystem());
    connection->initialize();
    // Skip enableHalfClose if the connection is already disconnected.
    if (connection->connected()) {
      connection->connection().enableHalfClose(enable_half_close_);
    }
    return AssertionSuccess();
  });
}

SharedConnectionWrapper& FakeUpstream::consumeConnection() {
  ASSERT(!new_connections_.empty());
  auto* const connection_wrapper = new_connections_.front().get();
  // Skip the thread safety check if the network connection has already been freed since there's no
  // alternate way to get access to the dispatcher.
  ASSERT(!connection_wrapper->connected() ||
         connection_wrapper->connection().dispatcher().isThreadSafe());
  connection_wrapper->setParented();
  connection_wrapper->moveBetweenLists(new_connections_, consumed_connections_);
  if (read_disable_on_new_connection_ && connection_wrapper->connected()) {
    // Re-enable read and early close detection.
    auto& connection = connection_wrapper->connection();
    connection.detectEarlyCloseWhenReadDisabled(true);
    connection.readDisable(false);
  }
  return *connection_wrapper;
}

testing::AssertionResult FakeUpstream::waitForUdpDatagram(Network::UdpRecvData& data_to_fill,
                                                          std::chrono::milliseconds timeout) {
  absl::MutexLock lock(&lock_);
  const auto reached = [this]() ABSL_EXCLUSIVE_LOCKS_REQUIRED(lock_) {
    return !received_datagrams_.empty();
  };

  if (!time_system_.waitFor(lock_, absl::Condition(&reached), timeout)) {
    return AssertionFailure() << "Timed out waiting for UDP datagram.";
  }

  data_to_fill = std::move(received_datagrams_.front());
  received_datagrams_.pop_front();
  return AssertionSuccess();
}

void FakeUpstream::onRecvDatagram(Network::UdpRecvData& data) {
  absl::MutexLock lock(&lock_);
  received_datagrams_.emplace_back(std::move(data));
}

AssertionResult FakeUpstream::runOnDispatcherThreadAndWait(std::function<AssertionResult()> cb,
                                                           std::chrono::milliseconds timeout) {
  auto result = std::make_shared<AssertionResult>(AssertionSuccess());
  auto done = std::make_shared<absl::Notification>();
  ASSERT(!dispatcher_->isThreadSafe());
  dispatcher_->post([&]() {
    *result = cb();
    done->Notify();
  });
  RELEASE_ASSERT(done->WaitForNotificationWithTimeout(absl::FromChrono(timeout)),
                 "Timed out waiting for cb to run on dispatcher");
  return *result;
}

void FakeUpstream::sendUdpDatagram(const std::string& buffer,
                                   const Network::Address::InstanceConstSharedPtr& peer) {
  dispatcher_->post([this, buffer, peer] {
    const auto rc = Network::Utility::writeToSocket(socket_->ioHandle(), Buffer::OwnedImpl(buffer),
                                                    nullptr, *peer);
    EXPECT_TRUE(rc.rc_ == buffer.length());
  });
}

testing::AssertionResult FakeUpstream::rawWriteConnection(uint32_t index, const std::string& data,
                                                          bool end_stream,
                                                          std::chrono::milliseconds timeout) {
  absl::MutexLock lock(&lock_);
  auto iter = consumed_connections_.begin();
  std::advance(iter, index);
  return (*iter)->executeOnDispatcher(
      [data, end_stream](Network::Connection& connection) {
        ASSERT(connection.state() == Network::Connection::State::Open);
        Buffer::OwnedImpl buffer(data);
        connection.write(buffer, end_stream);
      },
      timeout);
}

FakeRawConnection::~FakeRawConnection() {
  // If the filter was already deleted, it means the shared_connection_ was too, so don't try to
  // access it.
  if (auto filter = read_filter_.lock(); filter != nullptr) {
    EXPECT_TRUE(shared_connection_.executeOnDispatcher(
        [filter = std::move(filter)](Network::Connection& connection) {
          connection.removeReadFilter(filter);
        }));
  }
}

void FakeRawConnection::initialize() {
  FakeConnectionBase::initialize();
  Network::ReadFilterSharedPtr filter{new ReadFilter(*this)};
  read_filter_ = filter;
  if (!shared_connection_.connected()) {
    ENVOY_LOG(warn, "FakeRawConnection::initialize: network connection is already disconnected");
    return;
  }
  ASSERT(shared_connection_.connection().dispatcher().isThreadSafe());
  shared_connection_.connection().addReadFilter(filter);
}

AssertionResult FakeRawConnection::waitForData(uint64_t num_bytes, std::string* data,
                                               milliseconds timeout) {
  absl::MutexLock lock(&lock_);
  const auto reached = [this, num_bytes]() ABSL_EXCLUSIVE_LOCKS_REQUIRED(lock_) {
    return data_.size() == num_bytes;
  };
  ENVOY_LOG(debug, "waiting for {} bytes of data", num_bytes);
  if (!time_system_.waitFor(lock_, absl::Condition(&reached), timeout)) {
    return AssertionFailure() << fmt::format(
               "Timed out waiting for data. Got '{}', waiting for {} bytes.", data_, num_bytes);
  }
  if (data != nullptr) {
    *data = data_;
  }
  return AssertionSuccess();
}

AssertionResult
FakeRawConnection::waitForData(const std::function<bool(const std::string&)>& data_validator,
                               std::string* data, milliseconds timeout) {
  absl::MutexLock lock(&lock_);
  const auto reached = [this, &data_validator]()
                           ABSL_EXCLUSIVE_LOCKS_REQUIRED(lock_) { return data_validator(data_); };
  ENVOY_LOG(debug, "waiting for data");
  if (!time_system_.waitFor(lock_, absl::Condition(&reached), timeout)) {
    return AssertionFailure() << "Timed out waiting for data.";
  }
  if (data != nullptr) {
    *data = data_;
  }
  return AssertionSuccess();
}

AssertionResult FakeRawConnection::write(const std::string& data, bool end_stream,
                                         milliseconds timeout) {
  return shared_connection_.executeOnDispatcher(
      [data, end_stream](Network::Connection& connection) {
        Buffer::OwnedImpl to_write(data);
        connection.write(to_write, end_stream);
      },
      timeout);
}

Network::FilterStatus FakeRawConnection::ReadFilter::onData(Buffer::Instance& data,
                                                            bool end_stream) {
  absl::MutexLock lock(&parent_.lock_);
  ENVOY_LOG(debug, "got {} bytes, end_stream {}", data.length(), end_stream);
  parent_.data_.append(data.toString());
  parent_.half_closed_ = end_stream;
  data.drain(data.length());
  return Network::FilterStatus::StopIteration;
}
} // namespace Envoy<|MERGE_RESOLUTION|>--- conflicted
+++ resolved
@@ -342,14 +342,6 @@
         max_request_headers_kb, max_request_headers_count, headers_with_underscores_action);
   } else {
     ASSERT(type == Type::HTTP3);
-<<<<<<< HEAD
-    envoy::config::core::v3::Http3ProtocolOptions http3_options;
-    codec_ = std::unique_ptr<Http::ServerConnection>(
-        Config::Utility::getAndCheckFactoryByName<Http::QuicHttpServerConnectionFactory>(
-            Http::QuicCodecNames::get().Quiche)
-            .createQuicServerConnection(shared_connection_.connection(), *this,
-                                        max_request_headers_kb, headers_with_underscores_action));
-=======
 #ifdef ENVOY_ENABLE_QUIC
     Http::Http3::CodecStats& stats = fake_upstream.http3CodecStats();
     codec_ = std::make_unique<Quic::QuicHttpServerConnectionImpl>(
@@ -358,7 +350,6 @@
 #else
     ASSERT(false, "running a QUIC integration test without compiling QUIC");
 #endif
->>>>>>> 375e211b
   }
   shared_connection_.connection().addReadFilter(
       Network::ReadFilterSharedPtr{new ReadFilter(*this)});
