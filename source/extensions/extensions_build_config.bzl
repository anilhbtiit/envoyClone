--- conflicted
+++ resolved
@@ -83,12 +83,8 @@
     "envoy.filters.network.ext_authz":                  "//source/extensions/filters/network/ext_authz:config",
     "envoy.filters.network.http_connection_manager":    "//source/extensions/filters/network/http_connection_manager:config",
     # WiP
-<<<<<<< HEAD
     "envoy.filters.network.kafka_broker":               "//source/extensions/filters/network/kafka:kafka_broker_config_lib",
-=======
-    "envoy.filters.network.kafka":                      "//source/extensions/filters/network/kafka:kafka_request_codec_lib",
     "envoy.filters.network.local_ratelimit":            "//source/extensions/filters/network/local_ratelimit:config",
->>>>>>> 21aa1a72
     "envoy.filters.network.mongo_proxy":                "//source/extensions/filters/network/mongo_proxy:config",
     "envoy.filters.network.mysql_proxy":                "//source/extensions/filters/network/mysql_proxy:config",
     "envoy.filters.network.ratelimit":                  "//source/extensions/filters/network/ratelimit:config",
