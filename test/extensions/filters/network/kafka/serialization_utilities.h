#pragma once

#include "source/common/buffer/buffer_impl.h"
#include "source/extensions/filters/network/kafka/serialization.h"

#include "absl/container/fixed_array.h"
#include "absl/strings/string_view.h"
#include "gtest/gtest.h"

namespace Envoy {
namespace Extensions {
namespace NetworkFilters {
namespace Kafka {

/**
 * Verifies that 'incremented' string view is actually 'original' string view, that has incremented
 * by 'difference' bytes.
 */
void assertStringViewIncrement(absl::string_view incremented, absl::string_view original,
                               size_t difference);

// Helper function converting buffer to raw bytes.
const char* getRawData(const Buffer::Instance& buffer);
<<<<<<< HEAD
=======

// Helper methods for testing serialization and deserialization.
// We have two dimensions to test here: single-pass vs chunks (as we never know how the input is
// going to be delivered), and normal vs compact for some data types (like strings).
>>>>>>> 5bd1a500

// Exactly what is says on the tin:
// 1. serialize expected using Encoder,
// 2. deserialize byte array using testee deserializer,
// 3. verify that testee is ready, and its result is equal to expected,
// 4. verify that data pointer moved correct amount,
// 5. feed testee more data,
// 6. verify that nothing more was consumed (because the testee has been ready since step 3).
template <typename BT>
void serializeThenDeserializeAndCheckEqualityInOneGo(const typename BT::result_type expected) {
  // given
  BT testee{};

  Buffer::OwnedImpl buffer;
  EncodingContext encoder{-1};
  const uint32_t written = encoder.encode(expected, buffer);
  // Insert garbage after serialized payload.
  const uint32_t garbage_size = encoder.encode(Bytes(10000), buffer);

  // Tell parser that there is more data, it should never consume more than written.
  const absl::string_view orig_data = {getRawData(buffer), written + garbage_size};
  absl::string_view data = orig_data;

  // when
  const uint32_t consumed = testee.feed(data);

  // then
  ASSERT_EQ(consumed, written);
  ASSERT_EQ(testee.ready(), true);
  ASSERT_EQ(testee.get(), expected);
  assertStringViewIncrement(data, orig_data, consumed);

  // when - 2
  const uint32_t consumed2 = testee.feed(data);

  // then - 2 (nothing changes)
  ASSERT_EQ(consumed2, 0);
  assertStringViewIncrement(data, orig_data, consumed);
}

// Does the same thing as the above test, but instead of providing whole data at one, it provides
// it in N one-byte chunks.
// This verifies if deserializer keeps state properly (no overwrites etc.).
template <typename BT>
void serializeThenDeserializeAndCheckEqualityWithChunks(const typename BT::result_type expected) {
  // given
  BT testee{};

  Buffer::OwnedImpl buffer;
  EncodingContext encoder{-1};
  const uint32_t written = encoder.encode(expected, buffer);
  // Insert garbage after serialized payload.
  const uint32_t garbage_size = encoder.encode(Bytes(10000), buffer);

  const absl::string_view orig_data = {getRawData(buffer), written + garbage_size};

  // when
  absl::string_view data = orig_data;
  uint32_t consumed = 0;
  for (uint32_t i = 0; i < written; ++i) {
    data = {data.data(), 1}; // Consume data byte-by-byte.
    uint32_t step = testee.feed(data);
    consumed += step;
    ASSERT_EQ(step, 1);
    ASSERT_EQ(data.size(), 0);
  }

  // then
  ASSERT_EQ(consumed, written);
  ASSERT_EQ(testee.ready(), true);
  ASSERT_EQ(testee.get(), expected);

  ASSERT_EQ(data.data(), orig_data.data() + consumed);

  // when - 2
  absl::string_view more_data = {data.data(), garbage_size};
  const uint32_t consumed2 = testee.feed(more_data);

  // then - 2 (nothing changes)
  ASSERT_EQ(consumed2, 0);
  ASSERT_EQ(more_data.data(), data.data());
  ASSERT_EQ(more_data.size(), garbage_size);
}

<<<<<<< HEAD
template <typename BT, typename AT>
void deserializeCompactAndCheckEqualityInOneGo(Buffer::Instance& buffer, const AT expected) {
=======
// Deserialization (only) of compact-encoded data (for data types where we do not need serializer
// code).
template <typename BT>
void deserializeCompactAndCheckEqualityInOneGo(Buffer::Instance& buffer,
                                               const typename BT::result_type expected) {
>>>>>>> 5bd1a500
  // given
  BT testee{};

  EncodingContext encoder{-1};
  const uint32_t written = buffer.length();
  // Insert garbage after serialized payload.
  const uint32_t garbage_size = encoder.encode(Bytes(10000), buffer);
  const char* raw_buffer_ptr =
      reinterpret_cast<const char*>(buffer.linearize(written + garbage_size));
  // Tell parser that there is more data, it should never consume more than written.
  const absl::string_view orig_data = {raw_buffer_ptr, written + garbage_size};
  absl::string_view data = orig_data;

  // when
  const uint32_t consumed = testee.feed(data);

  // then
  ASSERT_EQ(consumed, written);
  ASSERT_EQ(testee.ready(), true);
  ASSERT_EQ(testee.get(), expected);
  assertStringViewIncrement(data, orig_data, consumed);

  // when - 2
  const uint32_t consumed2 = testee.feed(data);

  // then - 2 (nothing changes)
  ASSERT_EQ(consumed2, 0);
  assertStringViewIncrement(data, orig_data, consumed);
}

<<<<<<< HEAD
// Same thing as 'serializeThenDeserializeAndCheckEqualityInOneGo', just uses compact encoding.
template <typename BT, typename AT>
void serializeCompactThenDeserializeAndCheckEqualityInOneGo(AT expected) {
=======
// Does the same thing as the above test, but instead of providing whole data at one, it provides
// it in N one-byte chunks.
// This verifies if deserializer keeps state properly (no overwrites etc.).
template <typename BT>
void deserializeCompactAndCheckEqualityWithChunks(Buffer::Instance& buffer,
                                                  const typename BT::result_type expected) {
  // given
  BT testee{};

  EncodingContext encoder{-1};
  const uint32_t written = buffer.length();
  // Insert garbage after serialized payload.
  const uint32_t garbage_size = encoder.encode(Bytes(10000), buffer);

  const char* raw_buffer_ptr =
      reinterpret_cast<const char*>(buffer.linearize(written + garbage_size));
  // Tell parser that there is more data, it should never consume more than written.
  const absl::string_view orig_data = {raw_buffer_ptr, written + garbage_size};

  // when
  absl::string_view data = orig_data;
  uint32_t consumed = 0;
  for (uint32_t i = 0; i < written; ++i) {
    data = {data.data(), 1}; // Consume data byte-by-byte.
    uint32_t step = testee.feed(data);
    consumed += step;
    ASSERT_EQ(step, 1);
    ASSERT_EQ(data.size(), 0);
  }

  // then
  ASSERT_EQ(consumed, written);
  ASSERT_EQ(testee.ready(), true);
  ASSERT_EQ(testee.get(), expected);

  ASSERT_EQ(data.data(), orig_data.data() + consumed);

  // when - 2
  absl::string_view more_data = {data.data(), garbage_size};
  const uint32_t consumed2 = testee.feed(more_data);

  // then - 2 (nothing changes)
  ASSERT_EQ(consumed2, 0);
  ASSERT_EQ(more_data.data(), data.data());
  ASSERT_EQ(more_data.size(), garbage_size);
}

// Same thing as 'serializeThenDeserializeAndCheckEqualityInOneGo', just uses compact encoding.
template <typename BT>
void serializeCompactThenDeserializeAndCheckEqualityInOneGo(
    const typename BT::result_type expected) {
>>>>>>> 5bd1a500
  Buffer::OwnedImpl buffer;
  EncodingContext encoder{-1};
  const uint32_t expected_written_size = encoder.computeCompactSize(expected);
  const uint32_t written = encoder.encodeCompact(expected, buffer);
  ASSERT_EQ(written, expected_written_size);
  deserializeCompactAndCheckEqualityInOneGo<BT>(buffer, expected);
}

// Same thing as 'serializeThenDeserializeAndCheckEqualityWithChunks', just uses compact encoding.
template <typename BT>
void serializeCompactThenDeserializeAndCheckEqualityWithChunks(
    const typename BT::result_type expected) {
  // given
  BT testee{};

  Buffer::OwnedImpl buffer;
  EncodingContext encoder{-1};
  const uint32_t expected_written_size = encoder.computeCompactSize(expected);
  const uint32_t written = encoder.encodeCompact(expected, buffer);
  ASSERT_EQ(written, expected_written_size);
  // Insert garbage after serialized payload.
  const uint32_t garbage_size = encoder.encode(Bytes(10000), buffer);

  const char* raw_buffer_ptr =
      reinterpret_cast<const char*>(buffer.linearize(written + garbage_size));
  // Tell parser that there is more data, it should never consume more than written.
  const absl::string_view orig_data = {raw_buffer_ptr, written + garbage_size};

  // when
  absl::string_view data = orig_data;
  uint32_t consumed = 0;
  for (uint32_t i = 0; i < written; ++i) {
    data = {data.data(), 1}; // Consume data byte-by-byte.
    uint32_t step = testee.feed(data);
    consumed += step;
    ASSERT_EQ(step, 1);
    ASSERT_EQ(data.size(), 0);
  }

  // then
  ASSERT_EQ(consumed, written);
  ASSERT_EQ(testee.ready(), true);
  ASSERT_EQ(testee.get(), expected);

  ASSERT_EQ(data.data(), orig_data.data() + consumed);

  // when - 2
  absl::string_view more_data = {data.data(), garbage_size};
  const uint32_t consumed2 = testee.feed(more_data);

  // then - 2 (nothing changes)
  ASSERT_EQ(consumed2, 0);
  ASSERT_EQ(more_data.data(), data.data());
  ASSERT_EQ(more_data.size(), garbage_size);
}

// Wrapper to run both tests for normal serialization.
template <typename BT>
void serializeThenDeserializeAndCheckEquality(const typename BT::result_type expected) {
  serializeThenDeserializeAndCheckEqualityInOneGo<BT>(expected);
  serializeThenDeserializeAndCheckEqualityWithChunks<BT>(expected);
}

// Wrapper to run both tests for compact serialization.
template <typename BT>
void serializeCompactThenDeserializeAndCheckEquality(const typename BT::result_type expected) {
  serializeCompactThenDeserializeAndCheckEqualityInOneGo<BT>(expected);
  serializeCompactThenDeserializeAndCheckEqualityWithChunks<BT>(expected);
}

// Wrapper to run both tests for compact deserialization (for non-serializable types).
template <typename BT>
void deserializeCompactAndCheckEquality(Buffer::Instance& buffer,
                                        const typename BT::result_type expected) {
  Buffer::OwnedImpl
      copy_for_chunking_test; // Tests modify input buffers, so let's just make a copy.
  copy_for_chunking_test.add(getRawData(buffer), buffer.length());
  deserializeCompactAndCheckEqualityInOneGo<BT>(buffer, expected);
  deserializeCompactAndCheckEqualityWithChunks<BT>(copy_for_chunking_test, expected);
}

/**
 * Message callback that captures the messages.
 */
template <typename Base, typename Message, typename Failure> class CapturingCallback : public Base {
public:
  /**
   * Stores the message.
   */
  void onMessage(Message message) override { captured_messages_.push_back(message); }

  /**
   * Returns the stored messages.
   */
  const std::vector<Message>& getCapturedMessages() const { return captured_messages_; }

  void onFailedParse(Failure failure_data) override { parse_failures_.push_back(failure_data); }

  const std::vector<Failure>& getParseFailures() const { return parse_failures_; }

private:
  std::vector<Message> captured_messages_;
  std::vector<Failure> parse_failures_;
};

template <typename Base, typename Message, typename Failure>
using CapturingCallbackSharedPtr = std::shared_ptr<CapturingCallback<Base, Message, Failure>>;

} // namespace Kafka
} // namespace NetworkFilters
} // namespace Extensions
} // namespace Envoy<|MERGE_RESOLUTION|>--- conflicted
+++ resolved
@@ -21,13 +21,10 @@
 
 // Helper function converting buffer to raw bytes.
 const char* getRawData(const Buffer::Instance& buffer);
-<<<<<<< HEAD
-=======
 
 // Helper methods for testing serialization and deserialization.
 // We have two dimensions to test here: single-pass vs chunks (as we never know how the input is
 // going to be delivered), and normal vs compact for some data types (like strings).
->>>>>>> 5bd1a500
 
 // Exactly what is says on the tin:
 // 1. serialize expected using Encoder,
@@ -112,16 +109,11 @@
   ASSERT_EQ(more_data.size(), garbage_size);
 }
 
-<<<<<<< HEAD
-template <typename BT, typename AT>
-void deserializeCompactAndCheckEqualityInOneGo(Buffer::Instance& buffer, const AT expected) {
-=======
 // Deserialization (only) of compact-encoded data (for data types where we do not need serializer
 // code).
 template <typename BT>
 void deserializeCompactAndCheckEqualityInOneGo(Buffer::Instance& buffer,
                                                const typename BT::result_type expected) {
->>>>>>> 5bd1a500
   // given
   BT testee{};
 
@@ -152,11 +144,6 @@
   assertStringViewIncrement(data, orig_data, consumed);
 }
 
-<<<<<<< HEAD
-// Same thing as 'serializeThenDeserializeAndCheckEqualityInOneGo', just uses compact encoding.
-template <typename BT, typename AT>
-void serializeCompactThenDeserializeAndCheckEqualityInOneGo(AT expected) {
-=======
 // Does the same thing as the above test, but instead of providing whole data at one, it provides
 // it in N one-byte chunks.
 // This verifies if deserializer keeps state properly (no overwrites etc.).
@@ -208,7 +195,6 @@
 template <typename BT>
 void serializeCompactThenDeserializeAndCheckEqualityInOneGo(
     const typename BT::result_type expected) {
->>>>>>> 5bd1a500
   Buffer::OwnedImpl buffer;
   EncodingContext encoder{-1};
   const uint32_t expected_written_size = encoder.computeCompactSize(expected);
