#include "envoy/extensions/filters/http/ext_authz/v3/ext_authz.pb.validate.h"

#include "source/common/http/context_impl.h"
#include "source/common/network/address_impl.h"
#include "source/extensions/filters/http/ext_authz/ext_authz.h"

#include "test/extensions/filters/common/ext_authz/mocks.h"
#include "test/extensions/filters/common/ext_authz/test_common.h"
#include "test/extensions/filters/http/common/fuzz/http_filter_fuzzer.h"
#include "test/extensions/filters/http/ext_authz/ext_authz_fuzz.pb.validate.h"
#include "test/fuzz/fuzz_runner.h"
#include "test/mocks/grpc/mocks.h"
#include "test/mocks/http/mocks.h"
#include "test/mocks/network/mocks.h"
#include "test/mocks/runtime/mocks.h"
<<<<<<< HEAD
#include "test/mocks/upstream/cluster_manager.h"
=======
#include "test/mocks/server/server_factory_context.h"
>>>>>>> 0dede366

#include "gmock/gmock.h"

using Envoy::Extensions::Filters::Common::ExtAuthz::TestCommon;
using testing::Return;

namespace Envoy {
namespace Extensions {
namespace HttpFilters {
namespace ExtAuthz {
namespace {

std::unique_ptr<envoy::service::auth::v3::CheckResponse>
makeGrpcCheckResponse(const Grpc::Status::WellKnownGrpcStatus status) {
  auto response = std::make_unique<envoy::service::auth::v3::CheckResponse>();
  response->mutable_status()->set_code(status);
  // TODO: We only add the response status.
  // Add fuzzed inputs for headers_to_(set/append/add), body, status_code to the Response.
  return response;
}

Grpc::Status::WellKnownGrpcStatus resultCaseToGrpcStatus(
    const envoy::extensions::filters::http::ext_authz::ExtAuthzTestCase::AuthResult result) {
  Grpc::Status::WellKnownGrpcStatus check_status;
  switch (result) {
  case envoy::extensions::filters::http::ext_authz::ExtAuthzTestCase::OK: {
    check_status = Grpc::Status::WellKnownGrpcStatus::Ok;
    break;
  }
  case envoy::extensions::filters::http::ext_authz::ExtAuthzTestCase::ERROR: {
    check_status = Grpc::Status::WellKnownGrpcStatus::Internal;
    break;
  }
  case envoy::extensions::filters::http::ext_authz::ExtAuthzTestCase::DENIED: {
    check_status = Grpc::Status::WellKnownGrpcStatus::PermissionDenied;
    break;
  }
  default: {
    // Unhandled status.
    PANIC("not implemented");
  }
  }
  return check_status;
}

<<<<<<< HEAD
std::string resultCaseToHttpStatus(
    const envoy::extensions::filters::http::ext_authz::ExtAuthzTestCase::AuthResult result) {
  std::string check_status;
  switch (result) {
  case envoy::extensions::filters::http::ext_authz::ExtAuthzTestCase::OK: {
    check_status = "200";
    break;
  }
  case envoy::extensions::filters::http::ext_authz::ExtAuthzTestCase::ERROR: {
    check_status = "500";
    break;
  }
  case envoy::extensions::filters::http::ext_authz::ExtAuthzTestCase::DENIED: {
    check_status = "403";
    break;
  }
  default: {
    // Unhandled status.
    PANIC("not implemented");
  }
  }
  return check_status;
}

Filters::Common::ExtAuthz::ClientConfigSharedPtr createConfig() {
  envoy::extensions::filters::http::ext_authz::v3::ExtAuthz proto_config{};
  const std::string default_yaml = R"EOF(
    http_service:
      server_uri:
        uri: "ext_authz:9000"
        cluster: "ext_authz"
        timeout: 0.25s

      authorization_request:
        headers_to_add:
        - key: "x-authz-header1"
          value: "value"
        - key: "x-authz-header2"
          value: "value"

      authorization_response:
        allowed_upstream_headers:
          patterns:
          - exact: Bar
            ignore_case: true
          - prefix: "X-"
            ignore_case: true
        allowed_upstream_headers_to_append:
          patterns:
          - exact: Alice
            ignore_case: true
          - prefix: "Append-"
            ignore_case: true
        allowed_client_headers:
          patterns:
          - exact: Foo
            ignore_case: true
          - prefix: "X-"
            ignore_case: true
        allowed_client_headers_on_success:
          patterns:
          - prefix: "X-Downstream-"
            ignore_case: true
    )EOF";
  TestUtility::loadFromYaml(default_yaml, proto_config);

  return std::make_shared<Filters::Common::ExtAuthz::ClientConfig>(proto_config, 250, "/bar");
}

=======
>>>>>>> 0dede366
class StatelessFuzzerMocks {
public:
  StatelessFuzzerMocks()
      : addr_(std::make_shared<Network::Address::PipeInstance>("/test/test.sock")) {
    connection_.stream_info_.downstream_connection_info_provider_->setRemoteAddress(addr_);
    connection_.stream_info_.downstream_connection_info_provider_->setLocalAddress(addr_);
  }

  // Only add mocks here that are stateless. I.e. if you need to call ON_CALL on a mock each fuzzer
  // run, do not add the mock here, because it will leak memory.
<<<<<<< HEAD
  NiceMock<Runtime::MockLoader> runtime_;
  NiceMock<Http::MockStreamEncoderFilterCallbacks> encoder_callbacks_;
  Network::Address::InstanceConstSharedPtr addr_;
  NiceMock<Envoy::Network::MockConnection> connection_;
};

class ReusableGrpcClientFactory : public Filters::Common::ExtAuthz::Client {
public:
  ReusableGrpcClientFactory()
      : internal_grpc_mock_client_(std::make_shared<NiceMock<Grpc::MockAsyncClient>>()) {
    ON_CALL(*internal_grpc_mock_client_, sendRaw(_, _, _, _, _, _))
        .WillByDefault(
            Invoke([&](absl::string_view, absl::string_view, Buffer::InstancePtr&& serialized_req,
                       Grpc::RawAsyncRequestCallbacks&, Tracing::Span&,
                       const Http::AsyncClient::RequestOptions&) -> Grpc::AsyncRequest* {
              envoy::service::auth::v3::CheckRequest check_request;
              EXPECT_TRUE(check_request.ParseFromString(serialized_req->toString()))
                  << "Could not parse serialized check request";

              // TODO: Query the request header map in HttpFilterFuzzer to test
              // headers_to_(add/remove/append).
              // TODO: Test check request attributes against config
              // and filter metadata.
              ENVOY_LOG_MISC(trace, "Check Request attributes {}",
                             check_request.attributes().DebugString());

              if (status_ == Grpc::Status::WellKnownGrpcStatus::Ok) {
                grpc_client_->onSuccess(makeGrpcCheckResponse(status_), mock_span_);
              } else {
                grpc_client_->onFailure(status_, "Fuzz input status was not ok!", mock_span_);
              }
              return &grpc_async_request_;
            }));
  }

  std::unique_ptr<Filters::Common::ExtAuthz::GrpcClientImpl> newGrpcClientImpl(
      const envoy::extensions::filters::http::ext_authz::ExtAuthzTestCase::AuthResult result) {
    status_ = resultCaseToGrpcStatus(result);
    grpc_client_ = new Filters::Common::ExtAuthz::GrpcClientImpl(internal_grpc_mock_client_,
                                                                 std::chrono::milliseconds(1000));
    return std::unique_ptr<Filters::Common::ExtAuthz::GrpcClientImpl>{grpc_client_};
  }

  void cancel() override { grpc_client_->cancel(); }

  void check(Filter::RequestCallbacks& callback,
             const envoy::service::auth::v3::CheckRequest& request, Tracing::Span& parent_span,
             const StreamInfo::StreamInfo& stream_info) override {
    grpc_client_->check(callback, request, parent_span, stream_info);
  }

private:
  std::shared_ptr<NiceMock<Grpc::MockAsyncClient>> internal_grpc_mock_client_;
  Envoy::Tracing::MockSpan mock_span_;
  NiceMock<Grpc::MockAsyncRequest> grpc_async_request_;

  // Set but calling newGrpcClientImpl
  Grpc::Status::WellKnownGrpcStatus status_;
  Filters::Common::ExtAuthz::GrpcClientImpl* grpc_client_;
};

class ReusableHttpClientFactory : public Filters::Common::ExtAuthz::Client {
public:
  ReusableHttpClientFactory() : http_sync_request_(&internal_http_mock_client_) {
    cm_.initializeThreadLocalClusters({"ext_authz"});
    ON_CALL(cm_.thread_local_cluster_, httpAsyncClient())
        .WillByDefault(ReturnRef(internal_http_mock_client_));

    ON_CALL(internal_http_mock_client_, send_(_, _, _))
        .WillByDefault(Invoke([&](Http::RequestMessagePtr&, Http::AsyncClient::Callbacks&,
                                  const Envoy::Http::AsyncClient::RequestOptions)
                                  -> Http::AsyncClient::Request* {
          if (status_ == "200") {
            const auto headers = TestCommon::makeHeaderValueOption({{":status", status_, false}});
            http_client_->onSuccess(http_sync_request_, TestCommon::makeMessageResponse(headers));
          } else {
            http_client_->onFailure(http_sync_request_, Http::AsyncClient::FailureReason::Reset);
          }
          return &http_sync_request_;
        }));
  }

  std::unique_ptr<Filters::Common::ExtAuthz::RawHttpClientImpl> newRawHttpClientImpl(
      const envoy::extensions::filters::http::ext_authz::ExtAuthzTestCase::AuthResult result) {
    http_client_ = new Filters::Common::ExtAuthz::RawHttpClientImpl(cm_, createConfig());
    status_ = resultCaseToHttpStatus(result);
    return std::unique_ptr<Filters::Common::ExtAuthz::RawHttpClientImpl>(http_client_);
  }

  void cancel() override { http_client_->cancel(); }

  void check(Filter::RequestCallbacks& callback,
             const envoy::service::auth::v3::CheckRequest& request, Tracing::Span& parent_span,
             const StreamInfo::StreamInfo& stream_info) override {
    http_client_->check(callback, request, parent_span, stream_info);
  }

private:
  NiceMock<Upstream::MockClusterManager> cm_;
  NiceMock<Http::MockAsyncClient> internal_http_mock_client_;
  NiceMock<Http::MockAsyncClientRequest> http_sync_request_;

  // Set by calling newRawHttpClientImpl
  std::string status_;
  Filters::Common::ExtAuthz::RawHttpClientImpl* http_client_;
=======
  NiceMock<Server::Configuration::MockServerFactoryContext> factory_context_;
  NiceMock<Http::MockStreamEncoderFilterCallbacks> encoder_callbacks_;
  Network::Address::InstanceConstSharedPtr addr_;
  NiceMock<Envoy::Network::MockConnection> connection_;
  NiceMock<Grpc::MockAsyncRequest> async_request_;
  Envoy::Tracing::MockSpan mock_span_;
>>>>>>> 0dede366
};

DEFINE_PROTO_FUZZER(const envoy::extensions::filters::http::ext_authz::ExtAuthzTestCase& input) {
  try {
    TestUtility::validate(input);
  } catch (const EnvoyException& e) {
    ENVOY_LOG_MISC(debug, "EnvoyException during validation: {}", e.what());
    return;
  }

  static StatelessFuzzerMocks mocks;
  NiceMock<Stats::MockIsolatedStatsStore> stats_store;
  static ScopedInjectableLoader<Regex::Engine> engine(std::make_unique<Regex::GoogleReEngine>());

  // Prepare filter.
  const envoy::extensions::filters::http::ext_authz::v3::ExtAuthz proto_config = input.config();
  FilterConfigSharedPtr config;

  try {
    config = std::make_shared<FilterConfig>(proto_config, *stats_store.rootScope(),
                                            "ext_authz_prefix", mocks.factory_context_);
  } catch (const EnvoyException& e) {
    ENVOY_LOG_MISC(debug, "EnvoyException during filter config validation: {}", e.what());
    return;
  }

<<<<<<< HEAD
  // Set metadata context.
  NiceMock<Http::MockStreamDecoderFilterCallbacks> decoder_callbacks;
  ON_CALL(decoder_callbacks, connection())
      .WillByDefault(Return(OptRef<const Network::Connection>{mocks.connection_}));
  envoy::config::core::v3::Metadata metadata = input.filter_metadata();
  ON_CALL(decoder_callbacks.stream_info_, dynamicMetadata())
      .WillByDefault(testing::ReturnRef(metadata));

  static ReusableGrpcClientFactory grpc_client_factory;
  auto grpc_client = grpc_client_factory.newGrpcClientImpl(input.result());
  auto filter = std::make_unique<Filter>(config, std::move(grpc_client));
  filter->setDecoderFilterCallbacks(decoder_callbacks);
  filter->setEncoderFilterCallbacks(mocks.encoder_callbacks_);

  // TODO: Add response headers.
  static Envoy::Extensions::HttpFilters::HttpFilterFuzzer fuzzer;
  fuzzer.runData(static_cast<Envoy::Http::StreamDecoderFilter*>(filter.get()),
                 input.request_data());
  fuzzer.reset();

  static ReusableHttpClientFactory http_client_factory;
  auto http_client = http_client_factory.newRawHttpClientImpl(input.result());
  filter = std::make_unique<Filter>(config, std::move(http_client));
  filter->setDecoderFilterCallbacks(decoder_callbacks);
  filter->setEncoderFilterCallbacks(mocks.encoder_callbacks_);
=======
  auto internal_mock_client = std::make_shared<NiceMock<Grpc::MockAsyncClient>>();
  auto grpc_client = new Filters::Common::ExtAuthz::GrpcClientImpl(internal_mock_client,
                                                                   std::chrono::milliseconds(1000));
  auto filter = std::make_unique<Filter>(config, Filters::Common::ExtAuthz::ClientPtr{grpc_client});

  // Set metadata context.
  NiceMock<Http::MockStreamDecoderFilterCallbacks> decoder_callbacks;
  ON_CALL(decoder_callbacks, connection())
      .WillByDefault(Return(OptRef<const Network::Connection>{mocks.connection_}));
  envoy::config::core::v3::Metadata metadata = input.filter_metadata();
  ON_CALL(decoder_callbacks.stream_info_, dynamicMetadata())
      .WillByDefault(testing::ReturnRef(metadata));

  filter->setDecoderFilterCallbacks(decoder_callbacks);
  filter->setEncoderFilterCallbacks(mocks.encoder_callbacks_);

  // Set check result default action.
  ON_CALL(*internal_mock_client, sendRaw(_, _, _, _, _, _))
      .WillByDefault(
          Invoke([&](absl::string_view, absl::string_view, Buffer::InstancePtr&& serialized_req,
                     Grpc::RawAsyncRequestCallbacks&, Tracing::Span&,
                     const Http::AsyncClient::RequestOptions&) -> Grpc::AsyncRequest* {
            envoy::service::auth::v3::CheckRequest check_request;
            EXPECT_TRUE(check_request.ParseFromString(serialized_req->toString()))
                << "Could not parse serialized check request";

            // TODO: Query the request header map in HttpFilterFuzzer to test
            // headers_to_(add/remove/append).
            // TODO: Test check request attributes against config
            // and filter metadata.
            ENVOY_LOG_MISC(trace, "Check Request attributes {}",
                           check_request.attributes().DebugString());

            const Grpc::Status::WellKnownGrpcStatus status = resultCaseToGrpcStatus(input.result());
            if (status == Grpc::Status::WellKnownGrpcStatus::Ok) {
              grpc_client->onSuccess(makeGrpcCheckResponse(status), mocks.mock_span_);
            } else {
              grpc_client->onFailure(status, "Fuzz input status was not ok!", mocks.mock_span_);
            }
            return &mocks.async_request_;
          }));
>>>>>>> 0dede366

  // TODO: Add response headers.
  fuzzer.runData(static_cast<Envoy::Http::StreamDecoderFilter*>(filter.get()),
                 input.request_data());
<<<<<<< HEAD
  fuzzer.reset();
=======
>>>>>>> 0dede366
}

} // namespace
} // namespace ExtAuthz
} // namespace HttpFilters
} // namespace Extensions
} // namespace Envoy<|MERGE_RESOLUTION|>--- conflicted
+++ resolved
@@ -12,12 +12,8 @@
 #include "test/mocks/grpc/mocks.h"
 #include "test/mocks/http/mocks.h"
 #include "test/mocks/network/mocks.h"
-#include "test/mocks/runtime/mocks.h"
-<<<<<<< HEAD
+#include "test/mocks/server/server_factory_context.h"
 #include "test/mocks/upstream/cluster_manager.h"
-=======
-#include "test/mocks/server/server_factory_context.h"
->>>>>>> 0dede366
 
 #include "gmock/gmock.h"
 
@@ -63,7 +59,6 @@
   return check_status;
 }
 
-<<<<<<< HEAD
 std::string resultCaseToHttpStatus(
     const envoy::extensions::filters::http::ext_authz::ExtAuthzTestCase::AuthResult result) {
   std::string check_status;
@@ -88,53 +83,7 @@
   return check_status;
 }
 
-Filters::Common::ExtAuthz::ClientConfigSharedPtr createConfig() {
-  envoy::extensions::filters::http::ext_authz::v3::ExtAuthz proto_config{};
-  const std::string default_yaml = R"EOF(
-    http_service:
-      server_uri:
-        uri: "ext_authz:9000"
-        cluster: "ext_authz"
-        timeout: 0.25s
-
-      authorization_request:
-        headers_to_add:
-        - key: "x-authz-header1"
-          value: "value"
-        - key: "x-authz-header2"
-          value: "value"
-
-      authorization_response:
-        allowed_upstream_headers:
-          patterns:
-          - exact: Bar
-            ignore_case: true
-          - prefix: "X-"
-            ignore_case: true
-        allowed_upstream_headers_to_append:
-          patterns:
-          - exact: Alice
-            ignore_case: true
-          - prefix: "Append-"
-            ignore_case: true
-        allowed_client_headers:
-          patterns:
-          - exact: Foo
-            ignore_case: true
-          - prefix: "X-"
-            ignore_case: true
-        allowed_client_headers_on_success:
-          patterns:
-          - prefix: "X-Downstream-"
-            ignore_case: true
-    )EOF";
-  TestUtility::loadFromYaml(default_yaml, proto_config);
-
-  return std::make_shared<Filters::Common::ExtAuthz::ClientConfig>(proto_config, 250, "/bar");
-}
-
-=======
->>>>>>> 0dede366
+
 class StatelessFuzzerMocks {
 public:
   StatelessFuzzerMocks()
@@ -145,14 +94,13 @@
 
   // Only add mocks here that are stateless. I.e. if you need to call ON_CALL on a mock each fuzzer
   // run, do not add the mock here, because it will leak memory.
-<<<<<<< HEAD
-  NiceMock<Runtime::MockLoader> runtime_;
+  NiceMock<Server::Configuration::MockServerFactoryContext> factory_context_;
   NiceMock<Http::MockStreamEncoderFilterCallbacks> encoder_callbacks_;
   Network::Address::InstanceConstSharedPtr addr_;
   NiceMock<Envoy::Network::MockConnection> connection_;
 };
 
-class ReusableGrpcClientFactory : public Filters::Common::ExtAuthz::Client {
+class ReusableGrpcClientFactory {
 public:
   ReusableGrpcClientFactory()
       : internal_grpc_mock_client_(std::make_shared<NiceMock<Grpc::MockAsyncClient>>()) {
@@ -189,14 +137,6 @@
     return std::unique_ptr<Filters::Common::ExtAuthz::GrpcClientImpl>{grpc_client_};
   }
 
-  void cancel() override { grpc_client_->cancel(); }
-
-  void check(Filter::RequestCallbacks& callback,
-             const envoy::service::auth::v3::CheckRequest& request, Tracing::Span& parent_span,
-             const StreamInfo::StreamInfo& stream_info) override {
-    grpc_client_->check(callback, request, parent_span, stream_info);
-  }
-
 private:
   std::shared_ptr<NiceMock<Grpc::MockAsyncClient>> internal_grpc_mock_client_;
   Envoy::Tracing::MockSpan mock_span_;
@@ -207,7 +147,7 @@
   Filters::Common::ExtAuthz::GrpcClientImpl* grpc_client_;
 };
 
-class ReusableHttpClientFactory : public Filters::Common::ExtAuthz::Client {
+class ReusableHttpClientFactory {
 public:
   ReusableHttpClientFactory() : http_sync_request_(&internal_http_mock_client_) {
     cm_.initializeThreadLocalClusters({"ext_authz"});
@@ -235,30 +175,61 @@
     return std::unique_ptr<Filters::Common::ExtAuthz::RawHttpClientImpl>(http_client_);
   }
 
-  void cancel() override { http_client_->cancel(); }
-
-  void check(Filter::RequestCallbacks& callback,
-             const envoy::service::auth::v3::CheckRequest& request, Tracing::Span& parent_span,
-             const StreamInfo::StreamInfo& stream_info) override {
-    http_client_->check(callback, request, parent_span, stream_info);
-  }
-
 private:
+  Filters::Common::ExtAuthz::ClientConfigSharedPtr createConfig() {
+    envoy::extensions::filters::http::ext_authz::v3::ExtAuthz proto_config{};
+    const std::string default_yaml = R"EOF(
+      http_service:
+        server_uri:
+          uri: "ext_authz:9000"
+          cluster: "ext_authz"
+          timeout: 0.25s
+
+        authorization_request:
+          headers_to_add:
+          - key: "x-authz-header1"
+            value: "value"
+          - key: "x-authz-header2"
+            value: "value"
+
+        authorization_response:
+          allowed_upstream_headers:
+            patterns:
+            - exact: Bar
+              ignore_case: true
+            - prefix: "X-"
+              ignore_case: true
+          allowed_upstream_headers_to_append:
+            patterns:
+            - exact: Alice
+              ignore_case: true
+            - prefix: "Append-"
+              ignore_case: true
+          allowed_client_headers:
+            patterns:
+            - exact: Foo
+              ignore_case: true
+            - prefix: "X-"
+              ignore_case: true
+          allowed_client_headers_on_success:
+            patterns:
+            - prefix: "X-Downstream-"
+              ignore_case: true
+      )EOF";
+    TestUtility::loadFromYaml(default_yaml, proto_config);
+
+    return std::make_shared<Filters::Common::ExtAuthz::ClientConfig>(proto_config, 250, "/bar",
+                                                                     factory_context_);
+  }
+
   NiceMock<Upstream::MockClusterManager> cm_;
   NiceMock<Http::MockAsyncClient> internal_http_mock_client_;
   NiceMock<Http::MockAsyncClientRequest> http_sync_request_;
+  NiceMock<Server::Configuration::MockServerFactoryContext> factory_context_;
 
   // Set by calling newRawHttpClientImpl
   std::string status_;
   Filters::Common::ExtAuthz::RawHttpClientImpl* http_client_;
-=======
-  NiceMock<Server::Configuration::MockServerFactoryContext> factory_context_;
-  NiceMock<Http::MockStreamEncoderFilterCallbacks> encoder_callbacks_;
-  Network::Address::InstanceConstSharedPtr addr_;
-  NiceMock<Envoy::Network::MockConnection> connection_;
-  NiceMock<Grpc::MockAsyncRequest> async_request_;
-  Envoy::Tracing::MockSpan mock_span_;
->>>>>>> 0dede366
 };
 
 DEFINE_PROTO_FUZZER(const envoy::extensions::filters::http::ext_authz::ExtAuthzTestCase& input) {
@@ -280,12 +251,12 @@
   try {
     config = std::make_shared<FilterConfig>(proto_config, *stats_store.rootScope(),
                                             "ext_authz_prefix", mocks.factory_context_);
+
   } catch (const EnvoyException& e) {
     ENVOY_LOG_MISC(debug, "EnvoyException during filter config validation: {}", e.what());
     return;
   }
 
-<<<<<<< HEAD
   // Set metadata context.
   NiceMock<Http::MockStreamDecoderFilterCallbacks> decoder_callbacks;
   ON_CALL(decoder_callbacks, connection())
@@ -311,57 +282,11 @@
   filter = std::make_unique<Filter>(config, std::move(http_client));
   filter->setDecoderFilterCallbacks(decoder_callbacks);
   filter->setEncoderFilterCallbacks(mocks.encoder_callbacks_);
-=======
-  auto internal_mock_client = std::make_shared<NiceMock<Grpc::MockAsyncClient>>();
-  auto grpc_client = new Filters::Common::ExtAuthz::GrpcClientImpl(internal_mock_client,
-                                                                   std::chrono::milliseconds(1000));
-  auto filter = std::make_unique<Filter>(config, Filters::Common::ExtAuthz::ClientPtr{grpc_client});
-
-  // Set metadata context.
-  NiceMock<Http::MockStreamDecoderFilterCallbacks> decoder_callbacks;
-  ON_CALL(decoder_callbacks, connection())
-      .WillByDefault(Return(OptRef<const Network::Connection>{mocks.connection_}));
-  envoy::config::core::v3::Metadata metadata = input.filter_metadata();
-  ON_CALL(decoder_callbacks.stream_info_, dynamicMetadata())
-      .WillByDefault(testing::ReturnRef(metadata));
-
-  filter->setDecoderFilterCallbacks(decoder_callbacks);
-  filter->setEncoderFilterCallbacks(mocks.encoder_callbacks_);
-
-  // Set check result default action.
-  ON_CALL(*internal_mock_client, sendRaw(_, _, _, _, _, _))
-      .WillByDefault(
-          Invoke([&](absl::string_view, absl::string_view, Buffer::InstancePtr&& serialized_req,
-                     Grpc::RawAsyncRequestCallbacks&, Tracing::Span&,
-                     const Http::AsyncClient::RequestOptions&) -> Grpc::AsyncRequest* {
-            envoy::service::auth::v3::CheckRequest check_request;
-            EXPECT_TRUE(check_request.ParseFromString(serialized_req->toString()))
-                << "Could not parse serialized check request";
-
-            // TODO: Query the request header map in HttpFilterFuzzer to test
-            // headers_to_(add/remove/append).
-            // TODO: Test check request attributes against config
-            // and filter metadata.
-            ENVOY_LOG_MISC(trace, "Check Request attributes {}",
-                           check_request.attributes().DebugString());
-
-            const Grpc::Status::WellKnownGrpcStatus status = resultCaseToGrpcStatus(input.result());
-            if (status == Grpc::Status::WellKnownGrpcStatus::Ok) {
-              grpc_client->onSuccess(makeGrpcCheckResponse(status), mocks.mock_span_);
-            } else {
-              grpc_client->onFailure(status, "Fuzz input status was not ok!", mocks.mock_span_);
-            }
-            return &mocks.async_request_;
-          }));
->>>>>>> 0dede366
 
   // TODO: Add response headers.
   fuzzer.runData(static_cast<Envoy::Http::StreamDecoderFilter*>(filter.get()),
                  input.request_data());
-<<<<<<< HEAD
   fuzzer.reset();
-=======
->>>>>>> 0dede366
 }
 
 } // namespace
