--- conflicted
+++ resolved
@@ -1552,9 +1552,6 @@
     const absl::optional<Grpc::Status::GrpcStatus> grpc_status, absl::string_view details) {
   stream_info_.setResponseCodeDetails(details);
 
-<<<<<<< HEAD
-  stream_info_.setResponseCodeDetails(details);
-=======
   // The BadRequest error code indicates there has been a messaging error.
   if (Runtime::runtimeFeatureEnabled(
           "envoy.reloadable_features.hcm_stream_error_on_invalid_message") &&
@@ -1620,7 +1617,6 @@
   // a no-op.
   createFilterChain();
 
->>>>>>> 54652f03
   Utility::sendLocalReply(
       state_.destroyed_,
       Utility::EncodeFunctions{
@@ -2056,6 +2052,8 @@
     }
   }
 
+  // Some browsers (e.g. WebKit-based browsers: https://bugs.webkit.org/show_bug.cgi?id=210108) have
+  // a problem when processing empty trailers. https://github.com/envoyproxy/envoy/issues/10514.
   const bool skip_encoding_empty_trailers =
       Runtime::runtimeFeatureEnabled("envoy.reloadable_features.skip_encoding_empty_trailers");
   if (trailers.empty() && skip_encoding_empty_trailers) {
