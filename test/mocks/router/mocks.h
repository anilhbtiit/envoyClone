--- conflicted
+++ resolved
@@ -413,11 +413,7 @@
 class MockScopedConfig : public ScopedConfig {
 public:
   MockScopedConfig();
-<<<<<<< HEAD
-  ~MockScopedConfig() = default;
-=======
   ~MockScopedConfig() override;
->>>>>>> abfe558c
 
   MOCK_CONST_METHOD1(getRouteConfig, ConfigConstSharedPtr(const Http::HeaderMap& headers));
 
