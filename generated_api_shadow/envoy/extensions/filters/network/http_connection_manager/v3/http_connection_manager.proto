syntax = "proto3";

package envoy.extensions.filters.network.http_connection_manager.v3;

import "envoy/config/accesslog/v3/accesslog.proto";
import "envoy/config/core/v3/config_source.proto";
import "envoy/config/core/v3/protocol.proto";
import "envoy/config/route/v3/route.proto";
import "envoy/config/route/v3/scoped_route.proto";
import "envoy/config/trace/v3/http_tracer.proto";
import "envoy/type/tracing/v3/custom_tag.proto";
import "envoy/type/v3/percent.proto";

import "google/protobuf/any.proto";
import "google/protobuf/duration.proto";
import "google/protobuf/struct.proto";
import "google/protobuf/wrappers.proto";

import "envoy/annotations/deprecation.proto";
import "udpa/annotations/status.proto";
import "udpa/annotations/versioning.proto";
import "validate/validate.proto";

option java_package = "io.envoyproxy.envoy.extensions.filters.network.http_connection_manager.v3";
option java_outer_classname = "HttpConnectionManagerProto";
option java_multiple_files = true;
option (udpa.annotations.file_status).package_version_status = ACTIVE;

// [#protodoc-title: HTTP connection manager]
// HTTP connection manager :ref:`configuration overview <config_http_conn_man>`.
// [#extension: envoy.filters.network.http_connection_manager]

// [#next-free-field: 39]
message HttpConnectionManager {
  option (udpa.annotations.versioning).previous_message_type =
      "envoy.config.filter.network.http_connection_manager.v2.HttpConnectionManager";

  enum CodecType {
    // For every new connection, the connection manager will determine which
    // codec to use. This mode supports both ALPN for TLS listeners as well as
    // protocol inference for plaintext listeners. If ALPN data is available, it
    // is preferred, otherwise protocol inference is used. In almost all cases,
    // this is the right option to choose for this setting.
    AUTO = 0;

    // The connection manager will assume that the client is speaking HTTP/1.1.
    HTTP1 = 1;

    // The connection manager will assume that the client is speaking HTTP/2
    // (Envoy does not require HTTP/2 to take place over TLS or to use ALPN.
    // Prior knowledge is allowed).
    HTTP2 = 2;

    // [#not-implemented-hide:] QUIC implementation is not production ready yet. Use this enum with
    // caution to prevent accidental execution of QUIC code. I.e. `!= HTTP2` is no longer sufficient
    // to distinguish HTTP1 and HTTP2 traffic.
    HTTP3 = 3;
  }

  enum ServerHeaderTransformation {
    // Overwrite any Server header with the contents of server_name.
    OVERWRITE = 0;

    // If no Server header is present, append Server server_name
    // If a Server header is present, pass it through.
    APPEND_IF_ABSENT = 1;

    // Pass through the value of the server header, and do not append a header
    // if none is present.
    PASS_THROUGH = 2;
  }

  // How to handle the :ref:`config_http_conn_man_headers_x-forwarded-client-cert` (XFCC) HTTP
  // header.
  enum ForwardClientCertDetails {
    // Do not send the XFCC header to the next hop. This is the default value.
    SANITIZE = 0;

    // When the client connection is mTLS (Mutual TLS), forward the XFCC header
    // in the request.
    FORWARD_ONLY = 1;

    // When the client connection is mTLS, append the client certificate
    // information to the request’s XFCC header and forward it.
    APPEND_FORWARD = 2;

    // When the client connection is mTLS, reset the XFCC header with the client
    // certificate information and send it to the next hop.
    SANITIZE_SET = 3;

    // Always forward the XFCC header in the request, regardless of whether the
    // client connection is mTLS.
    ALWAYS_FORWARD_ONLY = 4;
  }

  // [#next-free-field: 10]
  message Tracing {
    option (udpa.annotations.versioning).previous_message_type =
        "envoy.config.filter.network.http_connection_manager.v2.HttpConnectionManager.Tracing";

    enum OperationName {
      // The HTTP listener is used for ingress/incoming requests.
      INGRESS = 0;

      // The HTTP listener is used for egress/outgoing requests.
      EGRESS = 1;
    }

    // Target percentage of requests managed by this HTTP connection manager that will be force
    // traced if the :ref:`x-client-trace-id <config_http_conn_man_headers_x-client-trace-id>`
    // header is set. This field is a direct analog for the runtime variable
    // 'tracing.client_sampling' in the :ref:`HTTP Connection Manager
    // <config_http_conn_man_runtime>`.
    // Default: 100%
    type.v3.Percent client_sampling = 3;

    // Target percentage of requests managed by this HTTP connection manager that will be randomly
    // selected for trace generation, if not requested by the client or not forced. This field is
    // a direct analog for the runtime variable 'tracing.random_sampling' in the
    // :ref:`HTTP Connection Manager <config_http_conn_man_runtime>`.
    // Default: 100%
    type.v3.Percent random_sampling = 4;

    // Target percentage of requests managed by this HTTP connection manager that will be traced
    // after all other sampling checks have been applied (client-directed, force tracing, random
    // sampling). This field functions as an upper limit on the total configured sampling rate. For
    // instance, setting client_sampling to 100% but overall_sampling to 1% will result in only 1%
    // of client requests with the appropriate headers to be force traced. This field is a direct
    // analog for the runtime variable 'tracing.global_enabled' in the
    // :ref:`HTTP Connection Manager <config_http_conn_man_runtime>`.
    // Default: 100%
    type.v3.Percent overall_sampling = 5;

    // Whether to annotate spans with additional data. If true, spans will include logs for stream
    // events.
    bool verbose = 6;

    // Maximum length of the request path to extract and include in the HttpUrl tag. Used to
    // truncate lengthy request paths to meet the needs of a tracing backend.
    // Default: 256
    google.protobuf.UInt32Value max_path_tag_length = 7;

    // A list of custom tags with unique tag name to create tags for the active span.
    repeated type.tracing.v3.CustomTag custom_tags = 8;

    // Configuration for an external tracing provider.
    // If not specified, no tracing will be performed.
    //
    // .. attention::
    //   Please be aware that *envoy.tracers.opencensus* provider can only be configured once
    //   in Envoy lifetime.
    //   Any attempts to reconfigure it or to use different configurations for different HCM filters
    //   will be rejected.
    //   Such a constraint is inherent to OpenCensus itself. It cannot be overcome without changes
    //   on OpenCensus side.
    config.trace.v3.Tracing.Http provider = 9;

    OperationName hidden_envoy_deprecated_operation_name = 1 [
      deprecated = true,
      (validate.rules).enum = {defined_only: true},
      (envoy.annotations.disallowed_by_default) = true
    ];

    repeated string hidden_envoy_deprecated_request_headers_for_tags = 2 [deprecated = true];
  }

  message InternalAddressConfig {
    option (udpa.annotations.versioning).previous_message_type =
        "envoy.config.filter.network.http_connection_manager.v2.HttpConnectionManager."
        "InternalAddressConfig";

    // Whether unix socket addresses should be considered internal.
    bool unix_sockets = 1;
  }

  // [#next-free-field: 7]
  message SetCurrentClientCertDetails {
    option (udpa.annotations.versioning).previous_message_type =
        "envoy.config.filter.network.http_connection_manager.v2.HttpConnectionManager."
        "SetCurrentClientCertDetails";

    reserved 2;

    // Whether to forward the subject of the client cert. Defaults to false.
    google.protobuf.BoolValue subject = 1;

    // Whether to forward the entire client cert in URL encoded PEM format. This will appear in the
    // XFCC header comma separated from other values with the value Cert="PEM".
    // Defaults to false.
    bool cert = 3;

    // Whether to forward the entire client cert chain (including the leaf cert) in URL encoded PEM
    // format. This will appear in the XFCC header comma separated from other values with the value
    // Chain="PEM".
    // Defaults to false.
    bool chain = 6;

    // Whether to forward the DNS type Subject Alternative Names of the client cert.
    // Defaults to false.
    bool dns = 4;

    // Whether to forward the URI type Subject Alternative Name of the client cert. Defaults to
    // false.
    bool uri = 5;
  }

  // The configuration for HTTP upgrades.
  // For each upgrade type desired, an UpgradeConfig must be added.
  //
  // .. warning::
  //
  //    The current implementation of upgrade headers does not handle
  //    multi-valued upgrade headers. Support for multi-valued headers may be
  //    added in the future if needed.
  //
  // .. warning::
  //    The current implementation of upgrade headers does not work with HTTP/2
  //    upstreams.
  message UpgradeConfig {
    option (udpa.annotations.versioning).previous_message_type =
        "envoy.config.filter.network.http_connection_manager.v2.HttpConnectionManager."
        "UpgradeConfig";

    // The case-insensitive name of this upgrade, e.g. "websocket".
    // For each upgrade type present in upgrade_configs, requests with
    // Upgrade: [upgrade_type]
    // will be proxied upstream.
    string upgrade_type = 1;

    // If present, this represents the filter chain which will be created for
    // this type of upgrade. If no filters are present, the filter chain for
    // HTTP connections will be used for this upgrade type.
    repeated HttpFilter filters = 2;

    // Determines if upgrades are enabled or disabled by default. Defaults to true.
    // This can be overridden on a per-route basis with :ref:`cluster
    // <envoy_api_field_config.route.v3.RouteAction.upgrade_configs>` as documented in the
    // :ref:`upgrade documentation <arch_overview_websocket>`.
    google.protobuf.BoolValue enabled = 3;
  }

  reserved 27;

  // Supplies the type of codec that the connection manager should use.
  CodecType codec_type = 1 [(validate.rules).enum = {defined_only: true}];

  // The human readable prefix to use when emitting statistics for the
  // connection manager. See the :ref:`statistics documentation <config_http_conn_man_stats>` for
  // more information.
  string stat_prefix = 2 [(validate.rules).string = {min_bytes: 1}];

  oneof route_specifier {
    option (validate.required) = true;

    // The connection manager’s route table will be dynamically loaded via the RDS API.
    Rds rds = 3;

    // The route table for the connection manager is static and is specified in this property.
    config.route.v3.RouteConfiguration route_config = 4;

    // A route table will be dynamically assigned to each request based on request attributes
    // (e.g., the value of a header). The "routing scopes" (i.e., route tables) and "scope keys" are
    // specified in this message.
    ScopedRoutes scoped_routes = 31;
  }

  // A list of individual HTTP filters that make up the filter chain for
  // requests made to the connection manager. :ref:`Order matters <arch_overview_http_filters_ordering>`
  // as the filters are processed sequentially as request events happen.
  repeated HttpFilter http_filters = 5;

  // Whether the connection manager manipulates the :ref:`config_http_conn_man_headers_user-agent`
  // and :ref:`config_http_conn_man_headers_downstream-service-cluster` headers. See the linked
  // documentation for more information. Defaults to false.
  google.protobuf.BoolValue add_user_agent = 6;

  // Presence of the object defines whether the connection manager
  // emits :ref:`tracing <arch_overview_tracing>` data to the :ref:`configured tracing provider
  // <envoy_api_msg_config.trace.v3.Tracing>`.
  Tracing tracing = 7;

  // Additional settings for HTTP requests handled by the connection manager. These will be
  // applicable to both HTTP1 and HTTP2 requests.
  config.core.v3.HttpProtocolOptions common_http_protocol_options = 35;

  // Additional HTTP/1 settings that are passed to the HTTP/1 codec.
  config.core.v3.Http1ProtocolOptions http_protocol_options = 8;

  // Additional HTTP/2 settings that are passed directly to the HTTP/2 codec.
  config.core.v3.Http2ProtocolOptions http2_protocol_options = 9;

  // An optional override that the connection manager will write to the server
  // header in responses. If not set, the default is *envoy*.
  string server_name = 10;

  // Defines the action to be applied to the Server header on the response path.
  // By default, Envoy will overwrite the header with the value specified in
  // server_name.
  ServerHeaderTransformation server_header_transformation = 34
      [(validate.rules).enum = {defined_only: true}];

  // The maximum request headers size for incoming connections.
  // If unconfigured, the default max request headers allowed is 60 KiB.
  // Requests that exceed this limit will receive a 431 response.
  // The max configurable limit is 96 KiB, based on current implementation
  // constraints.
  google.protobuf.UInt32Value max_request_headers_kb = 29
      [(validate.rules).uint32 = {lte: 96 gt: 0}];

  // The stream idle timeout for connections managed by the connection manager.
  // If not specified, this defaults to 5 minutes. The default value was selected
  // so as not to interfere with any smaller configured timeouts that may have
  // existed in configurations prior to the introduction of this feature, while
  // introducing robustness to TCP connections that terminate without a FIN.
  //
  // This idle timeout applies to new streams and is overridable by the
  // :ref:`route-level idle_timeout
  // <envoy_api_field_config.route.v3.RouteAction.idle_timeout>`. Even on a stream in
  // which the override applies, prior to receipt of the initial request
  // headers, the :ref:`stream_idle_timeout
  // <envoy_api_field_extensions.filters.network.http_connection_manager.v3.HttpConnectionManager.stream_idle_timeout>`
  // applies. Each time an encode/decode event for headers or data is processed
  // for the stream, the timer will be reset. If the timeout fires, the stream
  // is terminated with a 408 Request Timeout error code if no upstream response
  // header has been received, otherwise a stream reset occurs.
  //
  // Note that it is possible to idle timeout even if the wire traffic for a stream is non-idle, due
  // to the granularity of events presented to the connection manager. For example, while receiving
  // very large request headers, it may be the case that there is traffic regularly arriving on the
  // wire while the connection manage is only able to observe the end-of-headers event, hence the
  // stream may still idle timeout.
  //
  // A value of 0 will completely disable the connection manager stream idle
  // timeout, although per-route idle timeout overrides will continue to apply.
  google.protobuf.Duration stream_idle_timeout = 24;

  // The amount of time that Envoy will wait for the entire request to be received.
  // The timer is activated when the request is initiated, and is disarmed when the last byte of the
  // request is sent upstream (i.e. all decoding filters have processed the request), OR when the
  // response is initiated. If not specified or set to 0, this timeout is disabled.
  google.protobuf.Duration request_timeout = 28;

  // The time that Envoy will wait between sending an HTTP/2 “shutdown
  // notification” (GOAWAY frame with max stream ID) and a final GOAWAY frame.
  // This is used so that Envoy provides a grace period for new streams that
  // race with the final GOAWAY frame. During this grace period, Envoy will
  // continue to accept new streams. After the grace period, a final GOAWAY
  // frame is sent and Envoy will start refusing new streams. Draining occurs
  // both when a connection hits the idle timeout or during general server
  // draining. The default grace period is 5000 milliseconds (5 seconds) if this
  // option is not specified.
  google.protobuf.Duration drain_timeout = 12;

  // The delayed close timeout is for downstream connections managed by the HTTP connection manager.
  // It is defined as a grace period after connection close processing has been locally initiated
  // during which Envoy will wait for the peer to close (i.e., a TCP FIN/RST is received by Envoy
  // from the downstream connection) prior to Envoy closing the socket associated with that
  // connection.
  // NOTE: This timeout is enforced even when the socket associated with the downstream connection
  // is pending a flush of the write buffer. However, any progress made writing data to the socket
  // will restart the timer associated with this timeout. This means that the total grace period for
  // a socket in this state will be
  // <total_time_waiting_for_write_buffer_flushes>+<delayed_close_timeout>.
  //
  // Delaying Envoy's connection close and giving the peer the opportunity to initiate the close
  // sequence mitigates a race condition that exists when downstream clients do not drain/process
  // data in a connection's receive buffer after a remote close has been detected via a socket
  // write(). This race leads to such clients failing to process the response code sent by Envoy,
  // which could result in erroneous downstream processing.
  //
  // If the timeout triggers, Envoy will close the connection's socket.
  //
  // The default timeout is 1000 ms if this option is not specified.
  //
  // .. NOTE::
  //    To be useful in avoiding the race condition described above, this timeout must be set
  //    to *at least* <max round trip time expected between clients and Envoy>+<100ms to account for
  //    a reasonable "worst" case processing time for a full iteration of Envoy's event loop>.
  //
  // .. WARNING::
  //    A value of 0 will completely disable delayed close processing. When disabled, the downstream
  //    connection's socket will be closed immediately after the write flush is completed or will
  //    never close if the write flush does not complete.
  google.protobuf.Duration delayed_close_timeout = 26;

  // Configuration for :ref:`HTTP access logs <arch_overview_access_logs>`
  // emitted by the connection manager.
  repeated config.accesslog.v3.AccessLog access_log = 13;

  // If set to true, the connection manager will use the real remote address
  // of the client connection when determining internal versus external origin and manipulating
  // various headers. If set to false or absent, the connection manager will use the
  // :ref:`config_http_conn_man_headers_x-forwarded-for` HTTP header. See the documentation for
  // :ref:`config_http_conn_man_headers_x-forwarded-for`,
  // :ref:`config_http_conn_man_headers_x-envoy-internal`, and
  // :ref:`config_http_conn_man_headers_x-envoy-external-address` for more information.
  google.protobuf.BoolValue use_remote_address = 14;

  // The number of additional ingress proxy hops from the right side of the
  // :ref:`config_http_conn_man_headers_x-forwarded-for` HTTP header to trust when
  // determining the origin client's IP address. The default is zero if this option
  // is not specified. See the documentation for
  // :ref:`config_http_conn_man_headers_x-forwarded-for` for more information.
  uint32 xff_num_trusted_hops = 19;

  // Configures what network addresses are considered internal for stats and header sanitation
  // purposes. If unspecified, only RFC1918 IP addresses will be considered internal.
  // See the documentation for :ref:`config_http_conn_man_headers_x-envoy-internal` for more
  // information about internal/external addresses.
  InternalAddressConfig internal_address_config = 25;

  // If set, Envoy will not append the remote address to the
  // :ref:`config_http_conn_man_headers_x-forwarded-for` HTTP header. This may be used in
  // conjunction with HTTP filters that explicitly manipulate XFF after the HTTP connection manager
  // has mutated the request headers. While :ref:`use_remote_address
  // <envoy_api_field_extensions.filters.network.http_connection_manager.v3.HttpConnectionManager.use_remote_address>`
  // will also suppress XFF addition, it has consequences for logging and other
  // Envoy uses of the remote address, so *skip_xff_append* should be used
  // when only an elision of XFF addition is intended.
  bool skip_xff_append = 21;

  // Via header value to append to request and response headers. If this is
  // empty, no via header will be appended.
  string via = 22;

  // Whether the connection manager will generate the :ref:`x-request-id
  // <config_http_conn_man_headers_x-request-id>` header if it does not exist. This defaults to
  // true. Generating a random UUID4 is expensive so in high throughput scenarios where this feature
  // is not desired it can be disabled.
  google.protobuf.BoolValue generate_request_id = 15;

  // Whether the connection manager will keep the :ref:`x-request-id
  // <config_http_conn_man_headers_x-request-id>` header if passed for a request that is edge
  // (Edge request is the request from external clients to front Envoy) and not reset it, which
  // is the current Envoy behaviour. This defaults to false.
  bool preserve_external_request_id = 32;

  // If set, Envoy will always set :ref:`x-request-id <config_http_conn_man_headers_x-request-id>` header in response.
  // If this is false or not set, the request ID is returned in responses only if tracing is forced using
  // :ref:`x-envoy-force-trace <config_http_conn_man_headers_x-envoy-force-trace>` header.
  bool always_set_request_id_in_response = 37;

  // How to handle the :ref:`config_http_conn_man_headers_x-forwarded-client-cert` (XFCC) HTTP
  // header.
  ForwardClientCertDetails forward_client_cert_details = 16
      [(validate.rules).enum = {defined_only: true}];

  // This field is valid only when :ref:`forward_client_cert_details
  // <envoy_api_field_extensions.filters.network.http_connection_manager.v3.HttpConnectionManager.forward_client_cert_details>`
  // is APPEND_FORWARD or SANITIZE_SET and the client connection is mTLS. It specifies the fields in
  // the client certificate to be forwarded. Note that in the
  // :ref:`config_http_conn_man_headers_x-forwarded-client-cert` header, *Hash* is always set, and
  // *By* is always set when the client certificate presents the URI type Subject Alternative Name
  // value.
  SetCurrentClientCertDetails set_current_client_cert_details = 17;

  // If proxy_100_continue is true, Envoy will proxy incoming "Expect:
  // 100-continue" headers upstream, and forward "100 Continue" responses
  // downstream. If this is false or not set, Envoy will instead strip the
  // "Expect: 100-continue" header, and send a "100 Continue" response itself.
  bool proxy_100_continue = 18;

  // If
  // :ref:`use_remote_address
  // <envoy_api_field_extensions.filters.network.http_connection_manager.v3.HttpConnectionManager.use_remote_address>`
  // is true and represent_ipv4_remote_address_as_ipv4_mapped_ipv6 is true and the remote address is
  // an IPv4 address, the address will be mapped to IPv6 before it is appended to *x-forwarded-for*.
  // This is useful for testing compatibility of upstream services that parse the header value. For
  // example, 50.0.0.1 is represented as ::FFFF:50.0.0.1. See `IPv4-Mapped IPv6 Addresses
  // <https://tools.ietf.org/html/rfc4291#section-2.5.5.2>`_ for details. This will also affect the
  // :ref:`config_http_conn_man_headers_x-envoy-external-address` header. See
  // :ref:`http_connection_manager.represent_ipv4_remote_address_as_ipv4_mapped_ipv6
  // <config_http_conn_man_runtime_represent_ipv4_remote_address_as_ipv4_mapped_ipv6>` for runtime
  // control.
  // [#not-implemented-hide:]
  bool represent_ipv4_remote_address_as_ipv4_mapped_ipv6 = 20;

  repeated UpgradeConfig upgrade_configs = 23;

  // Should paths be normalized according to RFC 3986 before any processing of
  // requests by HTTP filters or routing? This affects the upstream *:path* header
  // as well. For paths that fail this check, Envoy will respond with 400 to
  // paths that are malformed. This defaults to false currently but will default
  // true in the future. When not specified, this value may be overridden by the
  // runtime variable
  // :ref:`http_connection_manager.normalize_path<config_http_conn_man_runtime_normalize_path>`.
  // See `Normalization and Comparison <https://tools.ietf.org/html/rfc3986#section-6>`
  // for details of normalization.
  // Note that Envoy does not perform
  // `case normalization <https://tools.ietf.org/html/rfc3986#section-6.2.2.1>`
<<<<<<< HEAD
  bool strip_matching_host_port = 38;

  // Determines if adjacent slashes in the path are merged into one before any processing of
  // requests by HTTP filters or routing. This affects the upstream *:path* header as well. Without
  // setting this option, incoming requests with path `//dir///file` will not match against route
  // with `prefix` match set to `/dir`. Defaults to `false`. Note that slash merging is not part of
  // `HTTP spec <https://tools.ietf.org/html/rfc3986>` and is provided for convenience.
  google.protobuf.Duration hidden_envoy_deprecated_idle_timeout = 11
      [deprecated = true, (envoy.annotations.disallowed_by_default) = true];

  oneof route_specifier {
    option (validate.required) = true;

    // The configuration of the request ID extension. This includes operations such as
    // generation, validation, and associated tracing operations.
    //
    // If not set, Envoy uses the default UUID-based behavior:
    //
    // 1. Request ID is propagated using *x-request-id* header.
    //
    // 2. Request ID is a universally unique identifier (UUID).
    //
    // 3. Tracing decision (sampled, forced, etc) is set in 14th byte of the UUID.
    Rds rds = 3;

    // Determines if the port part should be removed from host/authority header before any processing
    // of request by HTTP filters or routing. The port would be removed only if it is equal to the :ref:`listener's<envoy_api_field_config.listener.v3.Listener.address>`
    // local port and request method is not CONNECT. This affects the upstream host header as well.
    // Without setting this option, incoming requests with host `example:443` will not match against
    // route with :ref:`domains<envoy_api_field_config.route.v3.VirtualHost.domains>` match set to `example`. Defaults to `false`. Note that port removal is not part
    // of `HTTP spec <https://tools.ietf.org/html/rfc3986>` and is provided for convenience.
    config.route.v3.RouteConfiguration route_config = 4;
=======
  google.protobuf.BoolValue normalize_path = 30;

  // Determines if adjacent slashes in the path are merged into one before any processing of
  // requests by HTTP filters or routing. This affects the upstream *:path* header as well. Without
  // setting this option, incoming requests with path `//dir///file` will not match against route
  // with `prefix` match set to `/dir`. Defaults to `false`. Note that slash merging is not part of
  // `HTTP spec <https://tools.ietf.org/html/rfc3986>` and is provided for convenience.
  bool merge_slashes = 33;

  // The configuration of the request ID extension. This includes operations such as
  // generation, validation, and associated tracing operations.
  //
  // If not set, Envoy uses the default UUID-based behavior:
  //
  // 1. Request ID is propagated using *x-request-id* header.
  //
  // 2. Request ID is a universally unique identifier (UUID).
  //
  // 3. Tracing decision (sampled, forced, etc) is set in 14th byte of the UUID.
  RequestIDExtension request_id_extension = 36;
>>>>>>> 10e7c9de

  google.protobuf.Duration hidden_envoy_deprecated_idle_timeout = 11
      [deprecated = true, (envoy.annotations.disallowed_by_default) = true];
}

message Rds {
  option (udpa.annotations.versioning).previous_message_type =
      "envoy.config.filter.network.http_connection_manager.v2.Rds";

  // Configuration source specifier for RDS.
  config.core.v3.ConfigSource config_source = 1 [(validate.rules).message = {required: true}];

  // The name of the route configuration. This name will be passed to the RDS
  // API. This allows an Envoy configuration with multiple HTTP listeners (and
  // associated HTTP connection manager filters) to use different route
  // configurations.
  string route_config_name = 2 [(validate.rules).string = {min_bytes: 1}];
}

// This message is used to work around the limitations with 'oneof' and repeated fields.
message ScopedRouteConfigurationsList {
  option (udpa.annotations.versioning).previous_message_type =
      "envoy.config.filter.network.http_connection_manager.v2.ScopedRouteConfigurationsList";

  repeated config.route.v3.ScopedRouteConfiguration scoped_route_configurations = 1
      [(validate.rules).repeated = {min_items: 1}];
}

// [#next-free-field: 6]
message ScopedRoutes {
  option (udpa.annotations.versioning).previous_message_type =
      "envoy.config.filter.network.http_connection_manager.v2.ScopedRoutes";

  // Specifies the mechanism for constructing "scope keys" based on HTTP request attributes. These
  // keys are matched against a set of :ref:`Key<envoy_api_msg_config.route.v3.ScopedRouteConfiguration.Key>`
  // objects assembled from :ref:`ScopedRouteConfiguration<envoy_api_msg_config.route.v3.ScopedRouteConfiguration>`
  // messages distributed via SRDS (the Scoped Route Discovery Service) or assigned statically via
  // :ref:`scoped_route_configurations_list<envoy_api_field_extensions.filters.network.http_connection_manager.v3.ScopedRoutes.scoped_route_configurations_list>`.
  //
  // Upon receiving a request's headers, the Router will build a key using the algorithm specified
  // by this message. This key will be used to look up the routing table (i.e., the
  // :ref:`RouteConfiguration<envoy_api_msg_config.route.v3.RouteConfiguration>`) to use for the request.
  message ScopeKeyBuilder {
    option (udpa.annotations.versioning).previous_message_type =
        "envoy.config.filter.network.http_connection_manager.v2.ScopedRoutes.ScopeKeyBuilder";

    // Specifies the mechanism for constructing key fragments which are composed into scope keys.
    message FragmentBuilder {
      option (udpa.annotations.versioning).previous_message_type =
          "envoy.config.filter.network.http_connection_manager.v2.ScopedRoutes.ScopeKeyBuilder."
          "FragmentBuilder";

      // Specifies how the value of a header should be extracted.
      // The following example maps the structure of a header to the fields in this message.
      //
      // .. code::
      //
      //              <0> <1>   <-- index
      //    X-Header: a=b;c=d
      //    |         || |
      //    |         || \----> <element_separator>
      //    |         ||
      //    |         |\----> <element.separator>
      //    |         |
      //    |         \----> <element.key>
      //    |
      //    \----> <name>
      //
      //    Each 'a=b' key-value pair constitutes an 'element' of the header field.
      message HeaderValueExtractor {
        option (udpa.annotations.versioning).previous_message_type =
            "envoy.config.filter.network.http_connection_manager.v2.ScopedRoutes.ScopeKeyBuilder."
            "FragmentBuilder.HeaderValueExtractor";

        // Specifies a header field's key value pair to match on.
        message KvElement {
          option (udpa.annotations.versioning).previous_message_type =
              "envoy.config.filter.network.http_connection_manager.v2.ScopedRoutes.ScopeKeyBuilder."
              "FragmentBuilder.HeaderValueExtractor.KvElement";

          // The separator between key and value (e.g., '=' separates 'k=v;...').
          // If an element is an empty string, the element is ignored.
          // If an element contains no separator, the whole element is parsed as key and the
          // fragment value is an empty string.
          // If there are multiple values for a matched key, the first value is returned.
          string separator = 1 [(validate.rules).string = {min_bytes: 1}];

          // The key to match on.
          string key = 2 [(validate.rules).string = {min_bytes: 1}];
        }

        // The name of the header field to extract the value from.
        string name = 1 [(validate.rules).string = {min_bytes: 1}];

        // The element separator (e.g., ';' separates 'a;b;c;d').
        // Default: empty string. This causes the entirety of the header field to be extracted.
        // If this field is set to an empty string and 'index' is used in the oneof below, 'index'
        // must be set to 0.
        string element_separator = 2;

        oneof extract_type {
          // Specifies the zero based index of the element to extract.
          // Note Envoy concatenates multiple values of the same header key into a comma separated
          // string, the splitting always happens after the concatenation.
          uint32 index = 3;

          // Specifies the key value pair to extract the value from.
          KvElement element = 4;
        }
      }

      oneof type {
        option (validate.required) = true;

        // Specifies how a header field's value should be extracted.
        HeaderValueExtractor header_value_extractor = 1;
      }
    }

    // The final(built) scope key consists of the ordered union of these fragments, which are compared in order with the
    // fragments of a :ref:`ScopedRouteConfiguration<envoy_api_msg_config.route.v3.ScopedRouteConfiguration>`.
    // A missing fragment during comparison will make the key invalid, i.e., the computed key doesn't match any key.
    repeated FragmentBuilder fragments = 1 [(validate.rules).repeated = {min_items: 1}];
  }

  // The name assigned to the scoped routing configuration.
  string name = 1 [(validate.rules).string = {min_bytes: 1}];

  // The algorithm to use for constructing a scope key for each request.
  ScopeKeyBuilder scope_key_builder = 2 [(validate.rules).message = {required: true}];

  // Configuration source specifier for RDS.
  // This config source is used to subscribe to RouteConfiguration resources specified in
  // ScopedRouteConfiguration messages.
  config.core.v3.ConfigSource rds_config_source = 3 [(validate.rules).message = {required: true}];

  oneof config_specifier {
    option (validate.required) = true;

    // The set of routing scopes corresponding to the HCM. A scope is assigned to a request by
    // matching a key constructed from the request's attributes according to the algorithm specified
    // by the
    // :ref:`ScopeKeyBuilder<envoy_api_msg_extensions.filters.network.http_connection_manager.v3.ScopedRoutes.ScopeKeyBuilder>`
    // in this message.
    ScopedRouteConfigurationsList scoped_route_configurations_list = 4;

    // The set of routing scopes associated with the HCM will be dynamically loaded via the SRDS
    // API. A scope is assigned to a request by matching a key constructed from the request's
    // attributes according to the algorithm specified by the
    // :ref:`ScopeKeyBuilder<envoy_api_msg_extensions.filters.network.http_connection_manager.v3.ScopedRoutes.ScopeKeyBuilder>`
    // in this message.
    ScopedRds scoped_rds = 5;
  }
}

message ScopedRds {
  option (udpa.annotations.versioning).previous_message_type =
      "envoy.config.filter.network.http_connection_manager.v2.ScopedRds";

  // Configuration source specifier for scoped RDS.
  config.core.v3.ConfigSource scoped_rds_config_source = 1
      [(validate.rules).message = {required: true}];
}

message HttpFilter {
  option (udpa.annotations.versioning).previous_message_type =
      "envoy.config.filter.network.http_connection_manager.v2.HttpFilter";

  reserved 3;

  // The name of the filter to instantiate. The name must match a
  // :ref:`supported filter <config_http_filters>`.
  string name = 1 [(validate.rules).string = {min_bytes: 1}];

  // Filter specific configuration which depends on the filter being instantiated. See the supported
  // filters for further documentation.
  oneof config_type {
    google.protobuf.Any typed_config = 4;

    google.protobuf.Struct hidden_envoy_deprecated_config = 2 [deprecated = true];
  }
}

message RequestIDExtension {
  option (udpa.annotations.versioning).previous_message_type =
      "envoy.config.filter.network.http_connection_manager.v2.RequestIDExtension";

  // Request ID extension specific configuration.
  google.protobuf.Any typed_config = 1;
}<|MERGE_RESOLUTION|>--- conflicted
+++ resolved
@@ -30,7 +30,7 @@
 // HTTP connection manager :ref:`configuration overview <config_http_conn_man>`.
 // [#extension: envoy.filters.network.http_connection_manager]
 
-// [#next-free-field: 39]
+// [#next-free-field: 38]
 message HttpConnectionManager {
   option (udpa.annotations.versioning).previous_message_type =
       "envoy.config.filter.network.http_connection_manager.v2.HttpConnectionManager";
@@ -488,40 +488,6 @@
   // for details of normalization.
   // Note that Envoy does not perform
   // `case normalization <https://tools.ietf.org/html/rfc3986#section-6.2.2.1>`
-<<<<<<< HEAD
-  bool strip_matching_host_port = 38;
-
-  // Determines if adjacent slashes in the path are merged into one before any processing of
-  // requests by HTTP filters or routing. This affects the upstream *:path* header as well. Without
-  // setting this option, incoming requests with path `//dir///file` will not match against route
-  // with `prefix` match set to `/dir`. Defaults to `false`. Note that slash merging is not part of
-  // `HTTP spec <https://tools.ietf.org/html/rfc3986>` and is provided for convenience.
-  google.protobuf.Duration hidden_envoy_deprecated_idle_timeout = 11
-      [deprecated = true, (envoy.annotations.disallowed_by_default) = true];
-
-  oneof route_specifier {
-    option (validate.required) = true;
-
-    // The configuration of the request ID extension. This includes operations such as
-    // generation, validation, and associated tracing operations.
-    //
-    // If not set, Envoy uses the default UUID-based behavior:
-    //
-    // 1. Request ID is propagated using *x-request-id* header.
-    //
-    // 2. Request ID is a universally unique identifier (UUID).
-    //
-    // 3. Tracing decision (sampled, forced, etc) is set in 14th byte of the UUID.
-    Rds rds = 3;
-
-    // Determines if the port part should be removed from host/authority header before any processing
-    // of request by HTTP filters or routing. The port would be removed only if it is equal to the :ref:`listener's<envoy_api_field_config.listener.v3.Listener.address>`
-    // local port and request method is not CONNECT. This affects the upstream host header as well.
-    // Without setting this option, incoming requests with host `example:443` will not match against
-    // route with :ref:`domains<envoy_api_field_config.route.v3.VirtualHost.domains>` match set to `example`. Defaults to `false`. Note that port removal is not part
-    // of `HTTP spec <https://tools.ietf.org/html/rfc3986>` and is provided for convenience.
-    config.route.v3.RouteConfiguration route_config = 4;
-=======
   google.protobuf.BoolValue normalize_path = 30;
 
   // Determines if adjacent slashes in the path are merged into one before any processing of
@@ -542,7 +508,6 @@
   //
   // 3. Tracing decision (sampled, forced, etc) is set in 14th byte of the UUID.
   RequestIDExtension request_id_extension = 36;
->>>>>>> 10e7c9de
 
   google.protobuf.Duration hidden_envoy_deprecated_idle_timeout = 11
       [deprecated = true, (envoy.annotations.disallowed_by_default) = true];
