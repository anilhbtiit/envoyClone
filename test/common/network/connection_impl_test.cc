--- conflicted
+++ resolved
@@ -79,12 +79,8 @@
   Stats::IsolatedStoreImpl stats_store;
   Api::ApiPtr api = Api::createApiForTest(stats_store);
   Event::SimulatedTimeSystem time_system;
-<<<<<<< HEAD
-  Event::DispatcherImpl dispatcher(time_system);
+  Event::DispatcherImpl dispatcher(time_system, *api);
   IoHandlePtr io_handle = std::make_unique<IoSocketHandle>();
-=======
-  Event::DispatcherImpl dispatcher(time_system, *api);
->>>>>>> 80d64bd8
   EXPECT_DEATH_LOG_TO_STDERR(
       ConnectionImpl(dispatcher,
                      std::make_unique<ConnectionSocketImpl>(std::move(io_handle), nullptr, nullptr),
