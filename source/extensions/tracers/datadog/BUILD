load(
    "//bazel:envoy_build_system.bzl",
    "envoy_cc_extension",
    "envoy_cc_library",
    "envoy_extension_package",
)

licenses(["notice"])  # Apache 2

# Trace driver for Datadog (https://datadoghq.com/)

envoy_extension_package()

envoy_cc_library(
    name = "datadog_tracer_lib",
    srcs = [
        "datadog_tracer_impl.cc",
<<<<<<< HEAD
        "dict_util.cc",
    ],
    hdrs = [
        "datadog_tracer_impl.h",
        "dict_util.h",
=======
        "time_util.cc",
    ],
    hdrs = [
        "datadog_tracer_impl.h",
        "time_util.h",
>>>>>>> 268e1c5b
    ],
    copts = [
        # Make sure that headers included from dd_trace_cpp use Abseil
        # equivalents of std::string_view and std::optional.
        "-DDD_USE_ABSEIL_FOR_ENVOY",
    ],
    external_deps = [
        "dd_opentracing_cpp",
        "dd_trace_cpp",
    ],
    deps = [
        "//source/common/config:utility_lib",
        "//source/common/http:async_client_utility_lib",
        "//source/common/upstream:cluster_update_tracker_lib",
        "//source/common/version:version_lib",
        "//source/extensions/tracers/common/ot:opentracing_driver_lib",
        "@envoy_api//envoy/config/trace/v3:pkg_cc_proto",
    ],
)

envoy_cc_extension(
    name = "config",
    srcs = ["config.cc"],
    hdrs = ["config.h"],
    deps = [
        ":datadog_tracer_lib",
        "//source/extensions/tracers/common:factory_base_lib",
        "@envoy_api//envoy/config/trace/v3:pkg_cc_proto",
    ],
)<|MERGE_RESOLUTION|>--- conflicted
+++ resolved
@@ -15,19 +15,13 @@
     name = "datadog_tracer_lib",
     srcs = [
         "datadog_tracer_impl.cc",
-<<<<<<< HEAD
         "dict_util.cc",
+        "time_util.cc",
     ],
     hdrs = [
         "datadog_tracer_impl.h",
         "dict_util.h",
-=======
-        "time_util.cc",
-    ],
-    hdrs = [
-        "datadog_tracer_impl.h",
         "time_util.h",
->>>>>>> 268e1c5b
     ],
     copts = [
         # Make sure that headers included from dd_trace_cpp use Abseil
