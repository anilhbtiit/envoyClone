--- conflicted
+++ resolved
@@ -152,21 +152,13 @@
   ScopedRouteInfo(envoy::api::v2::ScopedRouteConfiguration&& config_proto,
                   ConfigConstSharedPtr&& route_config);
 
-<<<<<<< HEAD
-  ConfigConstSharedPtr routeConfig() const { return route_config_; }
-=======
   const ConfigConstSharedPtr& routeConfig() const { return route_config_; }
->>>>>>> 8addd254
   const ScopeKey& scopeKey() const { return scope_key_; }
   const envoy::api::v2::ScopedRouteConfiguration& configProto() const { return config_proto_; }
   const std::string& scopeName() const { return config_proto_.name(); }
 
 private:
-<<<<<<< HEAD
-  const envoy::api::v2::ScopedRouteConfiguration config_proto_;
-=======
   envoy::api::v2::ScopedRouteConfiguration config_proto_;
->>>>>>> 8addd254
   ScopeKey scope_key_;
   ConfigConstSharedPtr route_config_;
 };
