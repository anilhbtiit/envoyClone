--- conflicted
+++ resolved
@@ -136,29 +136,10 @@
   MockUdpListenerCallbacks();
   ~MockUdpListenerCallbacks() override;
 
-<<<<<<< HEAD
-  void onData(UdpRecvData& data) override { onData_(data); }
-
-  void onReadReady() override { onReadReady_(); }
-
-  void onWriteReady(const Socket& socket) override { onWriteReady_(socket); }
-
-  void onReceiveError(const ErrorCode& err_code, Api::IoError::IoErrorCode err) override {
-    onReceiveError_(err_code, err);
-  }
-
-  MOCK_METHOD1(onData_, void(UdpRecvData& data));
-
-  MOCK_METHOD0(onReadReady_, void());
-
-  MOCK_METHOD1(onWriteReady_, void(const Socket& socket));
-
-  MOCK_METHOD2(onReceiveError_, void(const ErrorCode& err_code, Api::IoError::IoErrorCode err));
-=======
   MOCK_METHOD1(onData, void(UdpRecvData& data));
+  MOCK_METHOD0(onReadReady, void());
   MOCK_METHOD1(onWriteReady, void(const Socket& socket));
   MOCK_METHOD1(onReceiveError, void(Api::IoError::IoErrorCode err));
->>>>>>> 6c2beaa2
 };
 
 class MockDrainDecision : public DrainDecision {
