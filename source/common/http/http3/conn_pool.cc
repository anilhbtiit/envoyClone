#include "source/common/http/http3/conn_pool.h"

#include <cstdint>
#include <memory>

#include "envoy/event/dispatcher.h"
#include "envoy/upstream/upstream.h"

#include "source/common/config/utility.h"
#include "source/common/http/utility.h"
#include "source/common/network/address_impl.h"
#include "source/common/network/utility.h"
#include "source/common/runtime/runtime_features.h"

#include "quiche/quic/core/crypto/quic_client_session_cache.h"

namespace Envoy {
namespace Http {
namespace Http3 {
namespace {

uint32_t getMaxStreams(const Upstream::ClusterInfo& cluster) {
  return PROTOBUF_GET_WRAPPED_OR_DEFAULT(cluster.http3Options().quic_protocol_options(),
                                         max_concurrent_streams, 100);
}

} // namespace

ActiveClient::ActiveClient(Envoy::Http::HttpConnPoolImplBase& parent,
                           Upstream::Host::CreateConnectionData& data)
    : MultiplexedActiveClientBase(parent, getMaxStreams(parent.host()->cluster()),
                                  parent.host()->cluster().stats().upstream_cx_http3_total_, data),
      async_connect_callback_(parent_.dispatcher().createSchedulableCallback([this]() {
        if (state() == Envoy::ConnectionPool::ActiveClient::State::CONNECTING) {
          codec_client_->connect();
        }
      })) {
  ASSERT(codec_client_);
  if (dynamic_cast<CodecClientProd*>(codec_client_.get()) == nullptr) {
    ASSERT(Runtime::runtimeFeatureEnabled(
        "envoy.reloadable_features.postpone_h3_client_connect_to_next_loop"));
    // Hasn't called connect() yet, schedule one for the next event loop.
    async_connect_callback_->scheduleCallbackNextIteration();
  }
}

void ActiveClient::onMaxStreamsChanged(uint32_t num_streams) {
  updateCapacity(num_streams);
  if (state() == ActiveClient::State::BUSY && currentUnusedCapacity() != 0) {
    parent_.transitionActiveClientState(*this, ActiveClient::State::READY);
    // If there's waiting streams, make sure the pool will now serve them.
    parent_.onUpstreamReady();
  } else if (currentUnusedCapacity() == 0 && state() == ActiveClient::State::READY) {
    // With HTTP/3 this can only happen during a rejected 0-RTT handshake.
    parent_.transitionActiveClientState(*this, ActiveClient::State::BUSY);
  }
}

const Envoy::Ssl::ClientContextConfig&
getConfig(Network::TransportSocketFactory& transport_socket_factory) {
  return dynamic_cast<Quic::QuicClientTransportSocketFactory&>(transport_socket_factory)
      .clientContextConfig();
}

ConnectionPool::Cancellable* Http3ConnPoolImpl::newStream(Http::ResponseDecoder& response_decoder,
                                                          ConnectionPool::Callbacks& callbacks,
                                                          const Instance::StreamOptions& options) {
  ENVOY_BUG(options.can_use_http3_,
            "Trying to send request over h3 while alternate protocols is disabled.");
  return FixedHttpConnPoolImpl::newStream(response_decoder, callbacks, options);
}

Http3ConnPoolImpl::Http3ConnPoolImpl(
    Upstream::HostConstSharedPtr host, Upstream::ResourcePriority priority,
    Event::Dispatcher& dispatcher, const Network::ConnectionSocket::OptionsSharedPtr& options,
    const Network::TransportSocketOptionsConstSharedPtr& transport_socket_options,
    Random::RandomGenerator& random_generator, Upstream::ClusterConnectivityState& state,
    CreateClientFn client_fn, CreateCodecFn codec_fn, std::vector<Http::Protocol> protocol,
<<<<<<< HEAD
    OptRef<PoolConnectResultCallback> connect_callback, Http::PersistentQuicInfo& quic_info)
    : FixedHttpConnPoolImpl(host, priority, dispatcher, options, transport_socket_options,
                            random_generator, state, client_fn, codec_fn, protocol),
      quic_info_(dynamic_cast<Quic::PersistentQuicInfoImpl&>(quic_info)),
      server_id_(getConfig(host_->transportSocketFactory()).serverNameIndication(),
=======
    OptRef<PoolConnectResultCallback> connect_callback)
    : FixedHttpConnPoolImpl(host, priority, dispatcher, options, transport_socket_options,
                            random_generator, state, client_fn, codec_fn, protocol),
      quic_info_(Quic::createPersistentQuicInfoForCluster(dispatcher, host->cluster())),
      server_id_(getConfig(host->transportSocketFactory()).serverNameIndication(),
>>>>>>> dc82ec26
                 static_cast<uint16_t>(host_->address()->ip()->port()), false),
      connect_callback_(connect_callback) {}

void Http3ConnPoolImpl::onConnected(Envoy::ConnectionPool::ActiveClient&) {
  if (connect_callback_ != absl::nullopt) {
    connect_callback_->onHandshakeComplete();
  }
}

// Make sure all connections are torn down before quic_info_ is deleted.
Http3ConnPoolImpl::~Http3ConnPoolImpl() { destructAllConnections(); }

std::shared_ptr<quic::QuicCryptoClientConfig> Http3ConnPoolImpl::cryptoConfig() {
  Envoy::Ssl::ClientContextSharedPtr context =
      dynamic_cast<Quic::QuicClientTransportSocketFactory&>(host_->transportSocketFactory())
          .sslCtx();
  // If the secrets haven't been loaded, there is no crypto config.
  if (context == nullptr) {
    return nullptr;
  }

  // If the secret has been updated, update the proof source.
  if (context.get() != client_context_.get()) {
    client_context_ = context;
    crypto_config_ = std::make_shared<quic::QuicCryptoClientConfig>(
        std::make_unique<Quic::EnvoyQuicProofVerifier>(std::move(context)),
<<<<<<< HEAD
        quic_info_.getQuicSessionCacheDelegate());
=======
        std::make_unique<quic::QuicClientSessionCache>());
>>>>>>> dc82ec26
  }
  // Return the latest client config.
  return crypto_config_;
}

std::unique_ptr<Network::ClientConnection>
Http3ConnPoolImpl::createClientConnection(Quic::QuicStatNames& quic_stat_names,
                                          OptRef<Http::AlternateProtocolsCache> rtt_cache,
                                          Stats::Scope& scope) {
  std::shared_ptr<quic::QuicCryptoClientConfig> crypto_config = cryptoConfig();
  if (crypto_config == nullptr) {
    return nullptr; // no secrets available yet.
  }
  auto source_address = host()->cluster().sourceAddress();
  if (!source_address.get()) {
    auto host_address = host()->address();
    source_address = Network::Utility::getLocalAddress(host_address->ip()->version());
  }

<<<<<<< HEAD
  return Quic::createQuicNetworkConnection(quic_info_, std::move(crypto_config), server_id_,
=======
  return Quic::createQuicNetworkConnection(*quic_info_, std::move(crypto_config), server_id_,
>>>>>>> dc82ec26
                                           dispatcher(), host()->address(), source_address,
                                           quic_stat_names, rtt_cache, scope);
}

std::unique_ptr<Http3ConnPoolImpl>
allocateConnPool(Event::Dispatcher& dispatcher, Random::RandomGenerator& random_generator,
                 Upstream::HostConstSharedPtr host, Upstream::ResourcePriority priority,
                 const Network::ConnectionSocket::OptionsSharedPtr& options,
                 const Network::TransportSocketOptionsConstSharedPtr& transport_socket_options,
                 Upstream::ClusterConnectivityState& state, Quic::QuicStatNames& quic_stat_names,
                 OptRef<Http::AlternateProtocolsCache> rtt_cache, Stats::Scope& scope,
                 OptRef<PoolConnectResultCallback> connect_callback,
                 Http::PersistentQuicInfo& quic_info) {
  return std::make_unique<Http3ConnPoolImpl>(
      host, priority, dispatcher, options, transport_socket_options, random_generator, state,
      [&quic_stat_names, rtt_cache,
       &scope](HttpConnPoolImplBase* pool) -> ::Envoy::ConnectionPool::ActiveClientPtr {
        ENVOY_LOG_TO_LOGGER(Envoy::Logger::Registry::getLog(Envoy::Logger::Id::pool), debug,
                            "Creating Http/3 client");
        // If there's no ssl context, the secrets are not loaded. Fast-fail by returning null.
        auto factory = &pool->host()->transportSocketFactory();
        ASSERT(dynamic_cast<Quic::QuicClientTransportSocketFactory*>(factory) != nullptr);
        if (static_cast<Quic::QuicClientTransportSocketFactory*>(factory)->sslCtx() == nullptr) {
          ENVOY_LOG_EVERY_POW_2_TO_LOGGER(Envoy::Logger::Registry::getLog(Envoy::Logger::Id::pool),
                                          warn,
                                          "Failed to create Http/3 client. Transport socket "
                                          "factory is not configured correctly.");
          return nullptr;
        }
        Http3ConnPoolImpl* h3_pool = reinterpret_cast<Http3ConnPoolImpl*>(pool);
        Upstream::Host::CreateConnectionData data{};
        data.host_description_ = pool->host();
        data.connection_ = h3_pool->createClientConnection(quic_stat_names, rtt_cache, scope);
        if (data.connection_ == nullptr) {
          ENVOY_LOG_EVERY_POW_2_TO_LOGGER(
              Envoy::Logger::Registry::getLog(Envoy::Logger::Id::pool), warn,
              "Failed to create Http/3 client. Failed to create quic network connection.");
          return nullptr;
        }
        // Store a handle to connection as it will be moved during client construction.
        Network::Connection& connection = *data.connection_;
        auto client = std::make_unique<ActiveClient>(*pool, data);
        if (connection.state() == Network::Connection::State::Closed) {
          // TODO(danzh) remove this branch once
          // "envoy.reloadable_features.postpone_h3_client_connect_to_next_loop" is deprecated.
          ASSERT(dynamic_cast<CodecClientProd*>(client->codec_client_.get()) != nullptr);
          return nullptr;
        }
        return client;
      },
      [](Upstream::Host::CreateConnectionData& data, HttpConnPoolImplBase* pool) {
        // Because HTTP/3 codec client connect() can close connection inline and can raise 0-RTT
        // event inline, and both cases need to have network callbacks and http callbacks wired up
        // to propagate the event, so do not call connect() during codec client construction.
        CodecClientPtr codec =
            Runtime::runtimeFeatureEnabled(
                "envoy.reloadable_features.postpone_h3_client_connect_to_next_loop")
                ? std::make_unique<NoConnectCodecClientProd>(
                      CodecType::HTTP3, std::move(data.connection_), data.host_description_,
                      pool->dispatcher(), pool->randomGenerator())
                : std::make_unique<CodecClientProd>(CodecType::HTTP3, std::move(data.connection_),
                                                    data.host_description_, pool->dispatcher(),
                                                    pool->randomGenerator());
        return codec;
      },
<<<<<<< HEAD
      std::vector<Protocol>{Protocol::Http3}, connect_callback, quic_info);
=======
      std::vector<Protocol>{Protocol::Http3}, connect_callback);
>>>>>>> dc82ec26
}

} // namespace Http3
} // namespace Http
} // namespace Envoy<|MERGE_RESOLUTION|>--- conflicted
+++ resolved
@@ -76,19 +76,11 @@
     const Network::TransportSocketOptionsConstSharedPtr& transport_socket_options,
     Random::RandomGenerator& random_generator, Upstream::ClusterConnectivityState& state,
     CreateClientFn client_fn, CreateCodecFn codec_fn, std::vector<Http::Protocol> protocol,
-<<<<<<< HEAD
     OptRef<PoolConnectResultCallback> connect_callback, Http::PersistentQuicInfo& quic_info)
     : FixedHttpConnPoolImpl(host, priority, dispatcher, options, transport_socket_options,
                             random_generator, state, client_fn, codec_fn, protocol),
       quic_info_(dynamic_cast<Quic::PersistentQuicInfoImpl&>(quic_info)),
       server_id_(getConfig(host_->transportSocketFactory()).serverNameIndication(),
-=======
-    OptRef<PoolConnectResultCallback> connect_callback)
-    : FixedHttpConnPoolImpl(host, priority, dispatcher, options, transport_socket_options,
-                            random_generator, state, client_fn, codec_fn, protocol),
-      quic_info_(Quic::createPersistentQuicInfoForCluster(dispatcher, host->cluster())),
-      server_id_(getConfig(host->transportSocketFactory()).serverNameIndication(),
->>>>>>> dc82ec26
                  static_cast<uint16_t>(host_->address()->ip()->port()), false),
       connect_callback_(connect_callback) {}
 
@@ -115,11 +107,7 @@
     client_context_ = context;
     crypto_config_ = std::make_shared<quic::QuicCryptoClientConfig>(
         std::make_unique<Quic::EnvoyQuicProofVerifier>(std::move(context)),
-<<<<<<< HEAD
         quic_info_.getQuicSessionCacheDelegate());
-=======
-        std::make_unique<quic::QuicClientSessionCache>());
->>>>>>> dc82ec26
   }
   // Return the latest client config.
   return crypto_config_;
@@ -139,11 +127,7 @@
     source_address = Network::Utility::getLocalAddress(host_address->ip()->version());
   }
 
-<<<<<<< HEAD
   return Quic::createQuicNetworkConnection(quic_info_, std::move(crypto_config), server_id_,
-=======
-  return Quic::createQuicNetworkConnection(*quic_info_, std::move(crypto_config), server_id_,
->>>>>>> dc82ec26
                                            dispatcher(), host()->address(), source_address,
                                            quic_stat_names, rtt_cache, scope);
 }
@@ -209,11 +193,7 @@
                                                     pool->randomGenerator());
         return codec;
       },
-<<<<<<< HEAD
       std::vector<Protocol>{Protocol::Http3}, connect_callback, quic_info);
-=======
-      std::vector<Protocol>{Protocol::Http3}, connect_callback);
->>>>>>> dc82ec26
 }
 
 } // namespace Http3
