<<<<<<< HEAD
#include "envoy/common/exception.h"

#include "common/network/io_socket_handle_impl.h"
=======
>>>>>>> 00663d89
#include "common/network/listen_socket_impl.h"
#include "common/network/utility.h"

#include "test/mocks/network/mocks.h"
#include "test/test_common/environment.h"
#include "test/test_common/network_utility.h"
#include "test/test_common/utility.h"

#include "gtest/gtest.h"

using testing::_;
using testing::Return;

namespace Envoy {
namespace Network {

template <Network::Address::SocketType Type>
class ListenSocketImplTest : public testing::TestWithParam<Address::IpVersion> {
protected:
  ListenSocketImplTest() : version_(GetParam()) {}
  const Address::IpVersion version_;

  template <typename... Args>
  std::unique_ptr<ListenSocketImpl> createListenSocketPtr(Args&&... args) {
    using NetworkSocketTraitType = NetworkSocketTrait<Type>;

    return std::make_unique<NetworkListenSocket<NetworkSocketTraitType>>(
        std::forward<Args>(args)...);
  }

  void testBindSpecificPort() {
<<<<<<< HEAD
    auto addr_fd = Network::Test::bindFreeLoopbackPort(version_, Address::SocketType::Stream);
    auto addr = addr_fd.first;
    EXPECT_LE(0, addr_fd.second);

    // Confirm that we got a reasonable address and port.
    ASSERT_EQ(Address::Type::Ip, addr->type());
    ASSERT_EQ(version_, addr->ip()->version());
    ASSERT_LT(0U, addr->ip()->port());

    // Release the socket and re-bind it.
    // WARNING: This test has a small but real risk of flaky behavior if another thread or process
    // should bind to our assigned port during the interval between closing the fd and re-binding.
    // TODO(jamessynge): Consider adding a loop or other such approach to this test so that a
    // bind failure (in the TcpListenSocket ctor) once isn't considered an error.
    EXPECT_EQ(0, close(addr_fd.second));

    auto option = std::make_unique<MockSocketOption>();
    auto options = std::make_shared<std::vector<Network::Socket::OptionConstSharedPtr>>();
    EXPECT_CALL(*option, setOption(_, envoy::api::v2::core::SocketOption::STATE_PREBIND))
        .WillOnce(Return(true));
    options->emplace_back(std::move(option));
    auto socket1 = createListenSocketPtr(addr, options, true);
    // TODO (conqerAtapple): This is unfortunate. We should be able to templatize this
    // instead of if block.
    if (NetworkSocketTrait<Type>::type == Address::SocketType::Stream) {
      EXPECT_EQ(0, listen(socket1->ioHandle()->fd(), 0));
    }

    EXPECT_EQ(addr->ip()->port(), socket1->localAddress()->ip()->port());
    EXPECT_EQ(addr->ip()->addressAsString(), socket1->localAddress()->ip()->addressAsString());

    auto option2 = std::make_unique<MockSocketOption>();
    auto options2 = std::make_shared<std::vector<Network::Socket::OptionConstSharedPtr>>();
    EXPECT_CALL(*option2, setOption(_, envoy::api::v2::core::SocketOption::STATE_PREBIND))
        .WillOnce(Return(true));
    options2->emplace_back(std::move(option2));
    // The address and port are bound already, should throw exception.
    EXPECT_THROW(createListenSocketPtr(addr, options2, true), EnvoyException);

    // Test the case of a socket with fd and given address and port.
    IoHandlePtr dup_handle = std::make_unique<IoSocketHandle>(dup(socket1->ioHandle()->fd()));
    auto socket3 = createListenSocketPtr(std::move(dup_handle), addr, nullptr);
    EXPECT_EQ(addr->asString(), socket3->localAddress()->asString());
=======
    // This test has a small but real risk of flaky behavior if another thread or process should
    // bind to our assigned port during the interval between closing the fd and re-binding. In an
    // attempt to avoid this, we allow for retrying by placing the core of the test in a loop with
    // a catch of the SocketBindException, indicating we couldn't bind, at which point we retry.
    const int kLoopLimit = 20;
    int loop_number = 0;
    while (true) {
      ++loop_number;

      auto addr_fd = Network::Test::bindFreeLoopbackPort(version_, Address::SocketType::Stream);
      auto addr = addr_fd.first;
      EXPECT_LE(0, addr_fd.second);

      // Confirm that we got a reasonable address and port.
      ASSERT_EQ(Address::Type::Ip, addr->type());
      ASSERT_EQ(version_, addr->ip()->version());
      ASSERT_LT(0U, addr->ip()->port());

      // Release the socket and re-bind it.
      EXPECT_EQ(0, close(addr_fd.second));

      auto option = std::make_unique<MockSocketOption>();
      auto options = std::make_shared<std::vector<Network::Socket::OptionConstSharedPtr>>();
      EXPECT_CALL(*option, setOption(_, envoy::api::v2::core::SocketOption::STATE_PREBIND))
          .WillOnce(Return(true));
      options->emplace_back(std::move(option));
      std::unique_ptr<ListenSocketImpl> socket1;
      try {
        socket1 = createListenSocketPtr(addr, options);
      } catch (SocketBindException& e) {
        if (e.errorNumber() != EADDRINUSE) {
          ADD_FAILURE() << "Unexpected failure (" << e.errorNumber()
                        << ") to bind a free port: " << e.what();
          throw;
        } else if (loop_number >= kLoopLimit) {
          ADD_FAILURE() << "Too many failures (" << loop_number
                        << ") to bind a specific port: " << e.what();
          return;
        }
        continue;
      }
      // TODO (conqerAtapple): This is unfortunate. We should be able to templatize this
      // instead of if block.
      if (NetworkSocketTrait<Type>::type == Address::SocketType::Stream) {
        EXPECT_EQ(0, listen(socket1->fd(), 0));
      }

      EXPECT_EQ(addr->ip()->port(), socket1->localAddress()->ip()->port());
      EXPECT_EQ(addr->ip()->addressAsString(), socket1->localAddress()->ip()->addressAsString());

      auto option2 = std::make_unique<MockSocketOption>();
      auto options2 = std::make_shared<std::vector<Network::Socket::OptionConstSharedPtr>>();
      EXPECT_CALL(*option2, setOption(_, envoy::api::v2::core::SocketOption::STATE_PREBIND))
          .WillOnce(Return(true));
      options2->emplace_back(std::move(option2));
      // The address and port are bound already, should throw exception.
      EXPECT_THROW(createListenSocketPtr(addr, options2), SocketBindException);

      // Test the case of a socket with fd and given address and port.
      auto socket3 = createListenSocketPtr(dup(socket1->fd()), addr, nullptr);
      EXPECT_EQ(addr->asString(), socket3->localAddress()->asString());

      // Test successful.
      return;
    }
>>>>>>> 00663d89
  }

  void testBindPortZero() {
    auto loopback = Network::Test::getCanonicalLoopbackAddress(version_);
    auto socket = createListenSocketPtr(loopback, nullptr);
    EXPECT_EQ(Address::Type::Ip, socket->localAddress()->type());
    EXPECT_EQ(version_, socket->localAddress()->ip()->version());
    EXPECT_EQ(loopback->ip()->addressAsString(), socket->localAddress()->ip()->addressAsString());
    EXPECT_GT(socket->localAddress()->ip()->port(), 0U);
  }
};

using ListenSocketImplTestTcp = ListenSocketImplTest<Network::Address::SocketType::Stream>;
using ListenSocketImplTestUdp = ListenSocketImplTest<Network::Address::SocketType::Datagram>;

INSTANTIATE_TEST_CASE_P(IpVersions, ListenSocketImplTestTcp,
                        testing::ValuesIn(TestEnvironment::getIpVersionsForTest()),
                        TestUtility::ipTestParamsToString);

INSTANTIATE_TEST_CASE_P(IpVersions, ListenSocketImplTestUdp,
                        testing::ValuesIn(TestEnvironment::getIpVersionsForTest()),
                        TestUtility::ipTestParamsToString);

TEST_P(ListenSocketImplTestTcp, BindSpecificPort) { testBindSpecificPort(); }

TEST_P(ListenSocketImplTestUdp, BindSpecificPort) { testBindSpecificPort(); }

// Validate that we get port allocation when binding to port zero.
TEST_P(ListenSocketImplTestTcp, BindPortZero) { testBindPortZero(); }

TEST_P(ListenSocketImplTestUdp, BindPortZero) { testBindPortZero(); }

} // namespace Network
} // namespace Envoy<|MERGE_RESOLUTION|>--- conflicted
+++ resolved
@@ -1,9 +1,4 @@
-<<<<<<< HEAD
-#include "envoy/common/exception.h"
-
 #include "common/network/io_socket_handle_impl.h"
-=======
->>>>>>> 00663d89
 #include "common/network/listen_socket_impl.h"
 #include "common/network/utility.h"
 
@@ -35,51 +30,6 @@
   }
 
   void testBindSpecificPort() {
-<<<<<<< HEAD
-    auto addr_fd = Network::Test::bindFreeLoopbackPort(version_, Address::SocketType::Stream);
-    auto addr = addr_fd.first;
-    EXPECT_LE(0, addr_fd.second);
-
-    // Confirm that we got a reasonable address and port.
-    ASSERT_EQ(Address::Type::Ip, addr->type());
-    ASSERT_EQ(version_, addr->ip()->version());
-    ASSERT_LT(0U, addr->ip()->port());
-
-    // Release the socket and re-bind it.
-    // WARNING: This test has a small but real risk of flaky behavior if another thread or process
-    // should bind to our assigned port during the interval between closing the fd and re-binding.
-    // TODO(jamessynge): Consider adding a loop or other such approach to this test so that a
-    // bind failure (in the TcpListenSocket ctor) once isn't considered an error.
-    EXPECT_EQ(0, close(addr_fd.second));
-
-    auto option = std::make_unique<MockSocketOption>();
-    auto options = std::make_shared<std::vector<Network::Socket::OptionConstSharedPtr>>();
-    EXPECT_CALL(*option, setOption(_, envoy::api::v2::core::SocketOption::STATE_PREBIND))
-        .WillOnce(Return(true));
-    options->emplace_back(std::move(option));
-    auto socket1 = createListenSocketPtr(addr, options, true);
-    // TODO (conqerAtapple): This is unfortunate. We should be able to templatize this
-    // instead of if block.
-    if (NetworkSocketTrait<Type>::type == Address::SocketType::Stream) {
-      EXPECT_EQ(0, listen(socket1->ioHandle()->fd(), 0));
-    }
-
-    EXPECT_EQ(addr->ip()->port(), socket1->localAddress()->ip()->port());
-    EXPECT_EQ(addr->ip()->addressAsString(), socket1->localAddress()->ip()->addressAsString());
-
-    auto option2 = std::make_unique<MockSocketOption>();
-    auto options2 = std::make_shared<std::vector<Network::Socket::OptionConstSharedPtr>>();
-    EXPECT_CALL(*option2, setOption(_, envoy::api::v2::core::SocketOption::STATE_PREBIND))
-        .WillOnce(Return(true));
-    options2->emplace_back(std::move(option2));
-    // The address and port are bound already, should throw exception.
-    EXPECT_THROW(createListenSocketPtr(addr, options2, true), EnvoyException);
-
-    // Test the case of a socket with fd and given address and port.
-    IoHandlePtr dup_handle = std::make_unique<IoSocketHandle>(dup(socket1->ioHandle()->fd()));
-    auto socket3 = createListenSocketPtr(std::move(dup_handle), addr, nullptr);
-    EXPECT_EQ(addr->asString(), socket3->localAddress()->asString());
-=======
     // This test has a small but real risk of flaky behavior if another thread or process should
     // bind to our assigned port during the interval between closing the fd and re-binding. In an
     // attempt to avoid this, we allow for retrying by placing the core of the test in a loop with
@@ -124,7 +74,7 @@
       // TODO (conqerAtapple): This is unfortunate. We should be able to templatize this
       // instead of if block.
       if (NetworkSocketTrait<Type>::type == Address::SocketType::Stream) {
-        EXPECT_EQ(0, listen(socket1->fd(), 0));
+        EXPECT_EQ(0, listen(socket1->ioHandle()->fd(), 0));
       }
 
       EXPECT_EQ(addr->ip()->port(), socket1->localAddress()->ip()->port());
@@ -139,13 +89,13 @@
       EXPECT_THROW(createListenSocketPtr(addr, options2), SocketBindException);
 
       // Test the case of a socket with fd and given address and port.
-      auto socket3 = createListenSocketPtr(dup(socket1->fd()), addr, nullptr);
+      IoHandlePtr dup_handle = std::make_unique<IoSocketHandle>(dup(socket1->ioHandle()->fd()));
+      auto socket3 = createListenSocketPtr(std::move(dup_handle), addr, nullptr);
       EXPECT_EQ(addr->asString(), socket3->localAddress()->asString());
 
       // Test successful.
       return;
     }
->>>>>>> 00663d89
   }
 
   void testBindPortZero() {
