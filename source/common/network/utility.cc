#include "source/common/network/utility.h"

#include <cstdint>
#include <list>
#include <memory>
#include <sstream>
#include <string>
#include <vector>

#include "envoy/buffer/buffer.h"
#include "envoy/common/exception.h"
#include "envoy/common/platform.h"
#include "envoy/config/core/v3/address.pb.h"
#include "envoy/network/address.h"
#include "envoy/network/connection.h"

#include "source/common/api/os_sys_calls_impl.h"
#include "source/common/buffer/buffer_impl.h"
#include "source/common/common/assert.h"
#include "source/common/common/cleanup.h"
#include "source/common/common/fmt.h"
#include "source/common/common/utility.h"
#include "source/common/network/address_impl.h"
#include "source/common/network/io_socket_error_impl.h"
#include "source/common/network/socket_option_impl.h"
#include "source/common/protobuf/protobuf.h"
#include "source/common/protobuf/utility.h"
#include "source/common/runtime/runtime_features.h"

#include "absl/container/fixed_array.h"
#include "absl/strings/match.h"
#include "absl/strings/string_view.h"

namespace Envoy {
namespace Network {
namespace {

Address::InstanceConstSharedPtr instanceOrNull(StatusOr<Address::InstanceConstSharedPtr> address) {
  if (address.ok()) {
    return *address;
  }
  return nullptr;
}

Api::IoCallUint64Result receiveMessage(uint64_t max_rx_datagram_size, Buffer::InstancePtr& buffer,
                                       IoHandle::RecvMsgOutput& output, IoHandle& handle,
                                       const Address::Instance& local_address) {

  auto reservation = buffer->reserveSingleSlice(max_rx_datagram_size);
  Buffer::RawSlice slice = reservation.slice();
  Api::IoCallUint64Result result = handle.recvmsg(&slice, 1, local_address.ip()->port(), output);

  if (result.ok()) {
    reservation.commit(std::min(max_rx_datagram_size, result.return_value_));
  }

  return result;
}

StatusOr<sockaddr_in> parseV4Address(const std::string& ip_address, uint16_t port) {
  sockaddr_in sa4;
  memset(&sa4, 0, sizeof(sa4));
  if (inet_pton(AF_INET, ip_address.c_str(), &sa4.sin_addr) != 1) {
    return absl::FailedPreconditionError("failed parsing ipv4");
  }
  sa4.sin_family = AF_INET;
  sa4.sin_port = htons(port);
  return sa4;
}

StatusOr<sockaddr_in6> parseV6Address(const std::string& ip_address, uint16_t port) {
  // Parse IPv6 with optional scope using getaddrinfo().
  struct addrinfo hints;
  memset(&hints, 0, sizeof(hints));
  struct addrinfo* res = nullptr;
  // Suppresses any potentially lengthy network host address lookups and inhibit the invocation of
  // a name resolution service.
  hints.ai_flags = AI_NUMERICHOST | AI_NUMERICSERV;
  hints.ai_family = AF_INET6;
  // Given that we don't specify a service but we use getaddrinfo() to only parse the node
  // address, specifying the socket type allows to hint the getaddrinfo() to return only an
  // element with the below socket type. The behavior though remains platform dependent and anyway
  // we consume only the first element (if the call succeeds).
  hints.ai_socktype = SOCK_DGRAM;
  hints.ai_protocol = IPPROTO_UDP;
  const Api::SysCallIntResult rc = Api::OsSysCallsSingleton::get().getaddrinfo(
      ip_address.c_str(), /*service=*/nullptr, &hints, &res);
  if (rc.return_value_ != 0) {
    return absl::FailedPreconditionError(fmt::format("getaddrinfo error: {}", rc.return_value_));
  }
  sockaddr_in6 sa6 = *reinterpret_cast<sockaddr_in6*>(res->ai_addr);
  freeaddrinfo(res);
  sa6.sin6_port = htons(port);
  return sa6;
}

void passPayloadToProcessor(uint64_t bytes_read, Buffer::InstancePtr buffer,
                            Address::InstanceConstSharedPtr peer_addess,
                            Address::InstanceConstSharedPtr local_address,
                            UdpPacketProcessor& udp_packet_processor, MonotonicTime receive_time) {
  RELEASE_ASSERT(
      peer_addess != nullptr,
      fmt::format("Unable to get remote address on the socket bount to local address: {} ",
                  local_address->asString()));

  // Unix domain sockets are not supported
  RELEASE_ASSERT(peer_addess->type() == Address::Type::Ip,
                 fmt::format("Unsupported remote address: {} local address: {}, receive size: "
                             "{}",
                             peer_addess->asString(), local_address->asString(), bytes_read));
  udp_packet_processor.processPacket(std::move(local_address), std::move(peer_addess),
                                     std::move(buffer), receive_time);
}

// This function is used by readFromSocket() when the UdpRecvMsgMethod is RecvMsg.
Api::IoCallUint64Result recvMsgFromSocket(IoHandle& handle, const Address::Instance& local_address,
                                          UdpPacketProcessor& udp_packet_processor,
                                          MonotonicTime receive_time, uint32_t* packets_dropped) {
  Buffer::InstancePtr buffer = std::make_unique<Buffer::OwnedImpl>();
  IoHandle::RecvMsgOutput output(1, packets_dropped);

  ENVOY_LOG_MISC(trace, "starting recvmsg with max={}", udp_packet_processor.maxDatagramSize());
  Api::IoCallUint64Result result =
      receiveMessage(udp_packet_processor.maxDatagramSize(), buffer, output, handle, local_address);

  if (!result.ok() || output.msg_[0].truncated_and_dropped_) {
    return result;
  }

  ENVOY_LOG_MISC(trace, "recvmsg bytes {}", result.return_value_);

  passPayloadToProcessor(
      result.return_value_, std::move(buffer), std::move(output.msg_[0].peer_address_),
      std::move(output.msg_[0].local_address_), udp_packet_processor, receive_time);
  return result;
}

// This function is used by readFromSocket() when the UdpRecvMsgMethod is RecvMsgWithGro.
Api::IoCallUint64Result recvMsgWithGroFromSocket(IoHandle& handle,
                                                 const Address::Instance& local_address,
                                                 UdpPacketProcessor& udp_packet_processor,
                                                 MonotonicTime receive_time,
                                                 uint32_t* packets_dropped) {
  Buffer::InstancePtr buffer = std::make_unique<Buffer::OwnedImpl>();
  IoHandle::RecvMsgOutput output(1, packets_dropped);

  // TODO(yugant): Avoid allocating 24k for each read by getting memory from UdpPacketProcessor
  const uint64_t max_rx_datagram_size_with_gro =
      NUM_DATAGRAMS_PER_RECEIVE * udp_packet_processor.maxDatagramSize();
  ENVOY_LOG_MISC(trace, "starting gro recvmsg with max={}", max_rx_datagram_size_with_gro);

  Api::IoCallUint64Result result =
      receiveMessage(max_rx_datagram_size_with_gro, buffer, output, handle, local_address);

  if (!result.ok() || output.msg_[0].truncated_and_dropped_) {
    return result;
  }

  const uint64_t gso_size = output.msg_[0].gso_size_;
  ENVOY_LOG_MISC(trace, "gro recvmsg bytes {} with gso_size as {}", result.return_value_, gso_size);

  // Skip gso segmentation and proceed as a single payload.
  if (gso_size == 0u) {
    passPayloadToProcessor(
        result.return_value_, std::move(buffer), std::move(output.msg_[0].peer_address_),
        std::move(output.msg_[0].local_address_), udp_packet_processor, receive_time);
    return result;
  }

  // Segment the buffer read by the recvmsg syscall into gso_sized sub buffers.
  // TODO(mattklein123): The following code should be optimized to avoid buffer copies, either by
  // switching to slices or by using a CoW buffer type.
  while (buffer->length() > 0) {
    const uint64_t bytes_to_copy = std::min(buffer->length(), gso_size);
    Buffer::InstancePtr sub_buffer = std::make_unique<Buffer::OwnedImpl>();
    sub_buffer->move(*buffer, bytes_to_copy);
    passPayloadToProcessor(bytes_to_copy, std::move(sub_buffer), output.msg_[0].peer_address_,
                           output.msg_[0].local_address_, udp_packet_processor, receive_time);
  }

  return result;
}

// This function is used by readFromSocket() when the UdpRecvMsgMethod is RecvMmsg.
Api::IoCallUint64Result recvMmsgFromSocket(IoHandle& handle, const Address::Instance& local_address,
                                           UdpPacketProcessor& udp_packet_processor,
                                           MonotonicTime receive_time, uint32_t* packets_dropped) {
  const auto max_rx_datagram_size = udp_packet_processor.maxDatagramSize();

  // Buffer::ReservationSingleSlice is always passed by value, and can only be constructed
  // by Buffer::Instance::reserve(), so this is needed to keep a fixed array
  // in which all elements are legally constructed.
  struct BufferAndReservation {
    BufferAndReservation(uint64_t max_rx_datagram_size)
        : buffer_(std::make_unique<Buffer::OwnedImpl>()),
          reservation_(buffer_->reserveSingleSlice(max_rx_datagram_size, true)) {}

    Buffer::InstancePtr buffer_;
    Buffer::ReservationSingleSlice reservation_;
  };

  constexpr uint32_t num_slices_per_packet = 1u;
  absl::InlinedVector<BufferAndReservation, NUM_DATAGRAMS_PER_RECEIVE> buffers;
  RawSliceArrays slices(NUM_DATAGRAMS_PER_RECEIVE,
                        absl::FixedArray<Buffer::RawSlice>(num_slices_per_packet));
  for (uint32_t i = 0; i < NUM_DATAGRAMS_PER_RECEIVE; i++) {
    buffers.push_back(max_rx_datagram_size);
    slices[i][0] = buffers[i].reservation_.slice();
  }

  IoHandle::RecvMsgOutput output(NUM_DATAGRAMS_PER_RECEIVE, packets_dropped);
  ENVOY_LOG_MISC(trace, "starting recvmmsg with packets={} max={}", NUM_DATAGRAMS_PER_RECEIVE,
                 max_rx_datagram_size);
  Api::IoCallUint64Result result = handle.recvmmsg(slices, local_address.ip()->port(), output);
  if (!result.ok()) {
    return result;
  }

  uint64_t packets_read = result.return_value_;
  ENVOY_LOG_MISC(trace, "recvmmsg read {} packets", packets_read);
  for (uint64_t i = 0; i < packets_read; ++i) {
    if (output.msg_[i].truncated_and_dropped_) {
      continue;
    }

    Buffer::RawSlice* slice = slices[i].data();
    const uint64_t msg_len = output.msg_[i].msg_len_;
    ASSERT(msg_len <= slice->len_);
    ENVOY_LOG_MISC(debug, "Receive a packet with {} bytes from {}", msg_len,
                   output.msg_[i].peer_address_->asString());

    buffers[i].reservation_.commit(std::min(max_rx_datagram_size, msg_len));

    passPayloadToProcessor(msg_len, std::move(buffers[i].buffer_), output.msg_[i].peer_address_,
                           output.msg_[i].local_address_, udp_packet_processor, receive_time);
  }
  return result;
}

} // namespace

std::string Utility::urlFromDatagramAddress(const Address::Instance& addr) {
  if (addr.ip() != nullptr) {
    return absl::StrCat(UDP_SCHEME, addr.asStringView());
  } else {
    return absl::StrCat(UNIX_SCHEME, addr.asStringView());
  }
}

Address::InstanceConstSharedPtr Utility::resolveUrl(const std::string& url) {
  if (urlIsTcpScheme(url)) {
    return parseInternetAddressAndPort(url.substr(TCP_SCHEME.size()));
  } else if (urlIsUdpScheme(url)) {
    return parseInternetAddressAndPort(url.substr(UDP_SCHEME.size()));
  } else if (urlIsUnixScheme(url)) {
    return std::make_shared<Address::PipeInstance>(url.substr(UNIX_SCHEME.size()));
  } else {
    throwEnvoyExceptionOrPanic(absl::StrCat("unknown protocol scheme: ", url));
  }
}

StatusOr<Socket::Type> Utility::socketTypeFromUrl(const std::string& url) {
  if (urlIsTcpScheme(url)) {
    return Socket::Type::Stream;
  } else if (urlIsUdpScheme(url)) {
    return Socket::Type::Datagram;
  } else if (urlIsUnixScheme(url)) {
    return Socket::Type::Stream;
  } else {
    return absl::InvalidArgumentError(absl::StrCat("unknown protocol scheme: ", url));
  }
}

bool Utility::urlIsTcpScheme(absl::string_view url) { return absl::StartsWith(url, TCP_SCHEME); }

bool Utility::urlIsUdpScheme(absl::string_view url) { return absl::StartsWith(url, UDP_SCHEME); }

bool Utility::urlIsUnixScheme(absl::string_view url) { return absl::StartsWith(url, UNIX_SCHEME); }

Address::InstanceConstSharedPtr Utility::parseInternetAddressNoThrow(const std::string& ip_address,
                                                                     uint16_t port, bool v6only) {
  StatusOr<sockaddr_in> sa4 = parseV4Address(ip_address, port);
  if (sa4.ok()) {
    return instanceOrNull(
        Address::InstanceFactory::createInstancePtr<Address::Ipv4Instance>(&sa4.value()));
  }

  StatusOr<sockaddr_in6> sa6 = parseV6Address(ip_address, port);
  if (sa6.ok()) {
    return instanceOrNull(
        Address::InstanceFactory::createInstancePtr<Address::Ipv6Instance>(*sa6, v6only));
  }
  return nullptr;
}

Address::InstanceConstSharedPtr Utility::parseInternetAddress(const std::string& ip_address,
                                                              uint16_t port, bool v6only) {
  const Address::InstanceConstSharedPtr address =
      parseInternetAddressNoThrow(ip_address, port, v6only);
  if (address == nullptr) {
    throwWithMalformedIp(ip_address);
  }
  return address;
}

Address::InstanceConstSharedPtr
Utility::parseInternetAddressAndPortNoThrow(const std::string& ip_address, bool v6only) {
  if (ip_address.empty()) {
    return nullptr;
  }
  if (ip_address[0] == '[') {
    // Appears to be an IPv6 address. Find the "]:" that separates the address from the port.
    const auto pos = ip_address.rfind("]:");
    if (pos == std::string::npos) {
      return nullptr;
    }
    const auto ip_str = ip_address.substr(1, pos - 1);
    const auto port_str = ip_address.substr(pos + 2);
    uint64_t port64 = 0;
    if (port_str.empty() || !absl::SimpleAtoi(port_str, &port64) || port64 > 65535) {
      return nullptr;
    }
    StatusOr<sockaddr_in6> sa6 = parseV6Address(ip_str, port64);
    if (sa6.ok()) {
      return instanceOrNull(
          Address::InstanceFactory::createInstancePtr<Address::Ipv6Instance>(*sa6, v6only));
    }
    return nullptr;
  }
  // Treat it as an IPv4 address followed by a port.
  const auto pos = ip_address.rfind(':');
  if (pos == std::string::npos) {
    return nullptr;
  }
  const auto ip_str = ip_address.substr(0, pos);
  const auto port_str = ip_address.substr(pos + 1);
  uint64_t port64 = 0;
  if (port_str.empty() || !absl::SimpleAtoi(port_str, &port64) || port64 > 65535) {
    return nullptr;
  }
  StatusOr<sockaddr_in> sa4 = parseV4Address(ip_str, port64);
  if (sa4.ok()) {
    return instanceOrNull(
        Address::InstanceFactory::createInstancePtr<Address::Ipv4Instance>(&sa4.value()));
  }
  return nullptr;
}

Address::InstanceConstSharedPtr Utility::parseInternetAddressAndPort(const std::string& ip_address,
                                                                     bool v6only) {

  const Address::InstanceConstSharedPtr address =
      parseInternetAddressAndPortNoThrow(ip_address, v6only);
  if (address == nullptr) {
    throwWithMalformedIp(ip_address);
  }
  return address;
}

Address::InstanceConstSharedPtr Utility::copyInternetAddressAndPort(const Address::Ip& ip) {
  if (ip.version() == Address::IpVersion::v4) {
    return std::make_shared<Address::Ipv4Instance>(ip.addressAsString(), ip.port());
  }
  return std::make_shared<Address::Ipv6Instance>(ip.addressAsString(), ip.port());
}

void Utility::throwWithMalformedIp(absl::string_view ip_address) {
  throwEnvoyExceptionOrPanic(absl::StrCat("malformed IP address: ", ip_address));
}

// TODO(hennna): Currently getLocalAddress does not support choosing between
// multiple interfaces and addresses not returned by getifaddrs. In addition,
// the default is to return a loopback address of type version. This function may
// need to be updated in the future. Discussion can be found at Github issue #939.
Address::InstanceConstSharedPtr Utility::getLocalAddress(const Address::IpVersion version) {
  Address::InstanceConstSharedPtr ret;
  if (Api::OsSysCallsSingleton::get().supportsGetifaddrs()) {
    Api::InterfaceAddressVector interface_addresses{};

    const Api::SysCallIntResult rc =
        Api::OsSysCallsSingleton::get().getifaddrs(interface_addresses);
    if (rc.return_value_ != 0) {
      ENVOY_LOG_MISC(debug, fmt::format("getifaddrs error: {}", rc.errno_));
    } else {
      // man getifaddrs(3)
      for (const auto& interface_address : interface_addresses) {
        if (!isLoopbackAddress(*interface_address.interface_addr_) &&
            interface_address.interface_addr_->ip()->version() == version) {
          ret = interface_address.interface_addr_;
          if (ret->ip()->version() == Address::IpVersion::v6) {
            ret = ret->ip()->ipv6()->addressWithoutScopeId();
          }
          break;
        }
      }
    }
  }

  // If the local address is not found above, then return the loopback address by default.
  if (ret == nullptr) {
    if (version == Address::IpVersion::v4) {
      ret = std::make_shared<Address::Ipv4Instance>("127.0.0.1");
    } else if (version == Address::IpVersion::v6) {
      ret = std::make_shared<Address::Ipv6Instance>("::1");
    }
  }
  return ret;
}

bool Utility::isSameIpOrLoopback(const ConnectionInfoProvider& connection_info_provider) {
  // These are local:
  // - Pipes
  // - Sockets to a loopback address
  // - Sockets where the local and remote address (ignoring port) are the same
  const auto& remote_address = connection_info_provider.remoteAddress();
  if (remote_address->type() == Address::Type::Pipe || isLoopbackAddress(*remote_address)) {
    return true;
  }
  const auto local_ip = connection_info_provider.localAddress()->ip();
  const auto remote_ip = remote_address->ip();
  if (remote_ip != nullptr && local_ip != nullptr &&
      remote_ip->addressAsString() == local_ip->addressAsString()) {
    return true;
  }
  return false;
}

bool Utility::isInternalAddress(const Address::Instance& address) {
  if (address.type() != Address::Type::Ip) {
    return false;
  }

  if (address.ip()->version() == Address::IpVersion::v4) {
    // Handle the RFC1918 space for IPV4. Also count loopback as internal.
    const uint32_t address4 = address.ip()->ipv4()->address();
    const uint8_t* address4_bytes = reinterpret_cast<const uint8_t*>(&address4);
    if ((address4_bytes[0] == 10) || (address4_bytes[0] == 192 && address4_bytes[1] == 168) ||
        (address4_bytes[0] == 172 && address4_bytes[1] >= 16 && address4_bytes[1] <= 31) ||
        address4 == htonl(INADDR_LOOPBACK)) {
      return true;
    } else {
      return false;
    }
  }

  // Local IPv6 address prefix defined in RFC4193. Local addresses have prefix FC00::/7.
  // Currently, the FD00::/8 prefix is locally assigned and FC00::/8 may be defined in the
  // future.
  static_assert(sizeof(absl::uint128) == sizeof(in6addr_loopback),
                "sizeof(absl::uint128) != sizeof(in6addr_loopback)");
  const absl::uint128 address6 = address.ip()->ipv6()->address();
  const uint8_t* address6_bytes = reinterpret_cast<const uint8_t*>(&address6);
  if (address6_bytes[0] == 0xfd ||
      memcmp(&address6, &in6addr_loopback, sizeof(in6addr_loopback)) == 0) {
    return true;
  }

  return false;
}

bool Utility::isLoopbackAddress(const Address::Instance& address) {
  if (address.type() != Address::Type::Ip) {
    return false;
  }

  if (address.ip()->version() == Address::IpVersion::v4) {
    // Compare to the canonical v4 loopback address: 127.0.0.1.
    return address.ip()->ipv4()->address() == htonl(INADDR_LOOPBACK);
  } else if (address.ip()->version() == Address::IpVersion::v6) {
    static_assert(sizeof(absl::uint128) == sizeof(in6addr_loopback),
                  "sizeof(absl::uint128) != sizeof(in6addr_loopback)");
    absl::uint128 addr = address.ip()->ipv6()->address();
    return 0 == memcmp(&addr, &in6addr_loopback, sizeof(in6addr_loopback));
  }
  IS_ENVOY_BUG("unexpected address type");
  return false;
}

Address::InstanceConstSharedPtr Utility::getCanonicalIpv4LoopbackAddress() {
  CONSTRUCT_ON_FIRST_USE(Address::InstanceConstSharedPtr,
                         new Address::Ipv4Instance("127.0.0.1", 0, nullptr));
}

Address::InstanceConstSharedPtr Utility::getIpv6LoopbackAddress() {
  CONSTRUCT_ON_FIRST_USE(Address::InstanceConstSharedPtr,
                         new Address::Ipv6Instance("::1", 0, nullptr));
}

Address::InstanceConstSharedPtr Utility::getIpv4AnyAddress() {
  CONSTRUCT_ON_FIRST_USE(Address::InstanceConstSharedPtr,
                         new Address::Ipv4Instance(static_cast<uint32_t>(0)));
}

Address::InstanceConstSharedPtr Utility::getIpv6AnyAddress() {
  CONSTRUCT_ON_FIRST_USE(Address::InstanceConstSharedPtr,
                         new Address::Ipv6Instance(static_cast<uint32_t>(0)));
}

const std::string& Utility::getIpv4CidrCatchAllAddress() {
  CONSTRUCT_ON_FIRST_USE(std::string, "0.0.0.0/0");
}

const std::string& Utility::getIpv6CidrCatchAllAddress() {
  CONSTRUCT_ON_FIRST_USE(std::string, "::/0");
}

Address::InstanceConstSharedPtr Utility::getAddressWithPort(const Address::Instance& address,
                                                            uint32_t port) {
  switch (address.ip()->version()) {
  case Address::IpVersion::v4:
    return std::make_shared<Address::Ipv4Instance>(address.ip()->addressAsString(), port);
  case Address::IpVersion::v6:
    return std::make_shared<Address::Ipv6Instance>(address.ip()->addressAsString(), port);
  }
  PANIC("not handled");
}

Address::InstanceConstSharedPtr Utility::getOriginalDst(Socket& sock) {
#ifdef SOL_IP

  if (sock.addressType() != Address::Type::Ip) {
    return nullptr;
  }

  auto ipVersion = sock.ipVersion();
  if (!ipVersion.has_value()) {
    return nullptr;
  }

  SocketOptionName opt_dst;
  SocketOptionName opt_tp;
  if (*ipVersion == Address::IpVersion::v4) {
    opt_dst = ENVOY_SOCKET_SO_ORIGINAL_DST;
    opt_tp = ENVOY_SOCKET_IP_TRANSPARENT;
  } else {
    opt_dst = ENVOY_SOCKET_IP6T_SO_ORIGINAL_DST;
    opt_tp = ENVOY_SOCKET_IPV6_TRANSPARENT;
  }

  sockaddr_storage orig_addr;
  memset(&orig_addr, 0, sizeof(orig_addr));
  socklen_t addr_len = sizeof(sockaddr_storage);
  int status =
      sock.getSocketOption(opt_dst.level(), opt_dst.option(), &orig_addr, &addr_len).return_value_;

  if (status != 0) {
    if (Api::OsSysCallsSingleton::get().supportsIpTransparent(*ipVersion)) {
      socklen_t flag_len = sizeof(int);
      int is_tp;
      status =
          sock.getSocketOption(opt_tp.level(), opt_tp.option(), &is_tp, &flag_len).return_value_;
      if (status == 0 && is_tp) {
        return sock.ioHandle().localAddress();
      }
    }
    return nullptr;
  }

  return Address::addressFromSockAddrOrDie(orig_addr, 0, -1, true /* default for v6 constructor */);

#else
  // TODO(zuercher): determine if connection redirection is possible under macOS (c.f. pfctl and
  // divert), and whether it's possible to find the learn destination address.
  UNREFERENCED_PARAMETER(sock);
  return nullptr;
#endif
}

void Utility::parsePortRangeList(absl::string_view string, std::list<PortRange>& list) {
  const auto ranges = StringUtil::splitToken(string, ",");
  for (const auto& s : ranges) {
    const std::string s_string{s};
    std::stringstream ss(s_string);
    uint32_t min = 0;
    uint32_t max = 0;

    if (absl::StrContains(s, '-')) {
      char dash = 0;
      ss >> min;
      ss >> dash;
      ss >> max;
    } else {
      ss >> min;
      max = min;
    }

    if (s.empty() || (min > 65535) || (max > 65535) || ss.fail() || !ss.eof()) {
      throwEnvoyExceptionOrPanic(fmt::format("invalid port number or range '{}'", s_string));
    }

    list.emplace_back(PortRange(min, max));
  }
}

bool Utility::portInRangeList(const Address::Instance& address, const std::list<PortRange>& list) {
  if (address.type() != Address::Type::Ip) {
    return false;
  }

  for (const PortRange& p : list) {
    if (p.contains(address.ip()->port())) {
      return true;
    }
  }
  return false;
}

absl::uint128 Utility::Ip6ntohl(const absl::uint128& address) {
#ifdef ABSL_IS_LITTLE_ENDIAN
  return flipOrder(address);
#else
  return address;
#endif
}

absl::uint128 Utility::Ip6htonl(const absl::uint128& address) {
#ifdef ABSL_IS_LITTLE_ENDIAN
  return flipOrder(address);
#else
  return address;
#endif
}

absl::uint128 Utility::flipOrder(const absl::uint128& input) {
  absl::uint128 result{0};
  absl::uint128 data = input;
  for (int i = 0; i < 16; i++) {
    result <<= 8;
    result |= (data & 0x000000000000000000000000000000FF);
    data >>= 8;
  }
  return result;
}

Address::InstanceConstSharedPtr
Utility::protobufAddressToAddress(const envoy::config::core::v3::Address& proto_address) {
  switch (proto_address.address_case()) {
  case envoy::config::core::v3::Address::AddressCase::kSocketAddress:
    return Utility::parseInternetAddress(proto_address.socket_address().address(),
                                         proto_address.socket_address().port_value(),
                                         !proto_address.socket_address().ipv4_compat());
  case envoy::config::core::v3::Address::AddressCase::kPipe:
    return std::make_shared<Address::PipeInstance>(proto_address.pipe().path(),
                                                   proto_address.pipe().mode());
  case envoy::config::core::v3::Address::AddressCase::kEnvoyInternalAddress:
    return std::make_shared<Address::EnvoyInternalInstance>(
        proto_address.envoy_internal_address().server_listener_name(),
        proto_address.envoy_internal_address().endpoint_id());
  case envoy::config::core::v3::Address::AddressCase::ADDRESS_NOT_SET:
    PANIC_DUE_TO_PROTO_UNSET;
  }
  PANIC_DUE_TO_CORRUPT_ENUM;
}

void Utility::addressToProtobufAddress(const Address::Instance& address,
                                       envoy::config::core::v3::Address& proto_address) {
  if (address.type() == Address::Type::Pipe) {
    proto_address.mutable_pipe()->set_path(address.asString());
  } else if (address.type() == Address::Type::Ip) {
    auto* socket_address = proto_address.mutable_socket_address();
    socket_address->set_address(address.ip()->addressAsString());
    socket_address->set_port_value(address.ip()->port());
  } else {
    ASSERT(address.type() == Address::Type::EnvoyInternal);
    auto* internal_address = proto_address.mutable_envoy_internal_address();
    internal_address->set_server_listener_name(address.envoyInternalAddress()->addressId());
    internal_address->set_endpoint_id(address.envoyInternalAddress()->endpointId());
  }
}

Socket::Type
Utility::protobufAddressSocketType(const envoy::config::core::v3::Address& proto_address) {
  switch (proto_address.address_case()) {
  case envoy::config::core::v3::Address::AddressCase::kSocketAddress: {
    const auto protocol = proto_address.socket_address().protocol();
    switch (protocol) {
      PANIC_ON_PROTO_ENUM_SENTINEL_VALUES;
    case envoy::config::core::v3::SocketAddress::TCP:
      return Socket::Type::Stream;
    case envoy::config::core::v3::SocketAddress::UDP:
      return Socket::Type::Datagram;
    }
  }
    PANIC_DUE_TO_CORRUPT_ENUM;
  case envoy::config::core::v3::Address::AddressCase::kPipe:
    return Socket::Type::Stream;
  case envoy::config::core::v3::Address::AddressCase::kEnvoyInternalAddress:
    // Currently internal address supports stream operation only.
    return Socket::Type::Stream;
  case envoy::config::core::v3::Address::AddressCase::ADDRESS_NOT_SET:
    PANIC_DUE_TO_PROTO_UNSET;
  }
  PANIC_DUE_TO_CORRUPT_ENUM;
}

Api::IoCallUint64Result Utility::writeToSocket(IoHandle& handle, const Buffer::Instance& buffer,
                                               const Address::Ip* local_ip,
                                               const Address::Instance& peer_address) {
  Buffer::RawSliceVector slices = buffer.getRawSlices();
  return writeToSocket(handle, slices.data(), slices.size(), local_ip, peer_address);
}

Api::IoCallUint64Result Utility::writeToSocket(IoHandle& handle, Buffer::RawSlice* slices,
                                               uint64_t num_slices, const Address::Ip* local_ip,
                                               const Address::Instance& peer_address) {
  Api::IoCallUint64Result send_result(
      /*rc=*/0, /*err=*/Api::IoError::none());
  do {
    send_result = handle.sendmsg(slices, num_slices, 0, local_ip, peer_address);
  } while (!send_result.ok() &&
           // Send again if interrupted.
           send_result.err_->getErrorCode() == Api::IoError::IoErrorCode::Interrupt);

  if (send_result.ok()) {
    ENVOY_LOG_MISC(trace, "sendmsg bytes {}", send_result.return_value_);
  } else {
    ENVOY_LOG_MISC(debug, "sendmsg failed with error code {}: {}",
                   static_cast<int>(send_result.err_->getErrorCode()),
                   send_result.err_->getErrorDetails());
  }
  return send_result;
}

<<<<<<< HEAD
Api::IoCallUint64Result
Utility::readFromSocket(IoHandle& handle, const Address::Instance& local_address,
                        UdpPacketProcessor& udp_packet_processor, MonotonicTime receive_time,
                        UdpRecvMsgMethod recv_msg_method, uint32_t* packets_dropped) {
  switch (recv_msg_method) {
  case UdpRecvMsgMethod::RecvMsgWithGro:
    return recvMsgWithGroFromSocket(handle, local_address, udp_packet_processor, receive_time,
                                    packets_dropped);
  case UdpRecvMsgMethod::RecvMmsg:
    return recvMmsgFromSocket(handle, local_address, udp_packet_processor, receive_time,
                              packets_dropped);
  case UdpRecvMsgMethod::RecvMsg:
    return recvMsgFromSocket(handle, local_address, udp_packet_processor, receive_time,
                             packets_dropped);
=======
void passPayloadToProcessor(uint64_t bytes_read, Buffer::InstancePtr buffer,
                            Address::InstanceConstSharedPtr peer_addess,
                            Address::InstanceConstSharedPtr local_address,
                            UdpPacketProcessor& udp_packet_processor, MonotonicTime receive_time) {
  ENVOY_BUG(peer_addess != nullptr,
            fmt::format("Unable to get remote address on the socket bound to local address: {}.",
                        (local_address == nullptr ? "unknown" : local_address->asString())));

  // Unix domain sockets are not supported
  ENVOY_BUG(peer_addess != nullptr && peer_addess->type() == Address::Type::Ip,
            fmt::format("Unsupported remote address: {} local address: {}, receive size: "
                        "{}",
                        peer_addess->asString(),
                        (local_address == nullptr ? "unknown" : local_address->asString()),
                        bytes_read));
  udp_packet_processor.processPacket(std::move(local_address), std::move(peer_addess),
                                     std::move(buffer), receive_time);
}

Api::IoCallUint64Result Utility::readFromSocket(IoHandle& handle,
                                                const Address::Instance& local_address,
                                                UdpPacketProcessor& udp_packet_processor,
                                                MonotonicTime receive_time, bool use_gro,
                                                uint32_t* packets_dropped) {

  if (use_gro) {
    Buffer::InstancePtr buffer = std::make_unique<Buffer::OwnedImpl>();
    IoHandle::RecvMsgOutput output(1, packets_dropped);

    // TODO(yugant): Avoid allocating 24k for each read by getting memory from UdpPacketProcessor
    const uint64_t max_rx_datagram_size_with_gro =
        NUM_DATAGRAMS_PER_RECEIVE * udp_packet_processor.maxDatagramSize();
    ENVOY_LOG_MISC(trace, "starting gro recvmsg with max={}", max_rx_datagram_size_with_gro);

    Api::IoCallUint64Result result =
        receiveMessage(max_rx_datagram_size_with_gro, buffer, output, handle, local_address);

    if (!result.ok() || output.msg_[0].truncated_and_dropped_) {
      return result;
    }

    const uint64_t gso_size = output.msg_[0].gso_size_;
    ENVOY_LOG_MISC(trace, "gro recvmsg bytes {} with gso_size as {}", result.return_value_,
                   gso_size);

    // Skip gso segmentation and proceed as a single payload.
    if (gso_size == 0u) {
      passPayloadToProcessor(
          result.return_value_, std::move(buffer), std::move(output.msg_[0].peer_address_),
          std::move(output.msg_[0].local_address_), udp_packet_processor, receive_time);
      return result;
    }

    // Segment the buffer read by the recvmsg syscall into gso_sized sub buffers.
    // TODO(mattklein123): The following code should be optimized to avoid buffer copies, either by
    // switching to slices or by using a CoW buffer type.
    while (buffer->length() > 0) {
      const uint64_t bytes_to_copy = std::min(buffer->length(), gso_size);
      Buffer::InstancePtr sub_buffer = std::make_unique<Buffer::OwnedImpl>();
      sub_buffer->move(*buffer, bytes_to_copy);
      passPayloadToProcessor(bytes_to_copy, std::move(sub_buffer), output.msg_[0].peer_address_,
                             output.msg_[0].local_address_, udp_packet_processor, receive_time);
    }

    return result;
>>>>>>> 5fc7662f
  }
}

Api::IoErrorPtr Utility::readPacketsFromSocket(IoHandle& handle,
                                               const Address::Instance& local_address,
                                               UdpPacketProcessor& udp_packet_processor,
                                               TimeSource& time_source, bool allow_gro,
                                               bool allow_mmsg, uint32_t& packets_dropped) {
  UdpRecvMsgMethod recv_msg_method = UdpRecvMsgMethod::RecvMsg;
  if (allow_gro && handle.supportsUdpGro()) {
    recv_msg_method = UdpRecvMsgMethod::RecvMsgWithGro;
  } else if (allow_mmsg && handle.supportsMmsg()) {
    recv_msg_method = UdpRecvMsgMethod::RecvMmsg;
  }

  // Read at least one time, and attempt to read numPacketsExpectedPerEventLoop() packets unless
  // this goes over MAX_NUM_PACKETS_PER_EVENT_LOOP.
  size_t num_packets_to_read = std::min<size_t>(
      MAX_NUM_PACKETS_PER_EVENT_LOOP, udp_packet_processor.numPacketsExpectedPerEventLoop());
  size_t num_reads;
  switch (recv_msg_method) {
  case UdpRecvMsgMethod::RecvMsgWithGro:
    num_reads = (num_packets_to_read / NUM_DATAGRAMS_PER_RECEIVE);
    break;
  case UdpRecvMsgMethod::RecvMmsg:
    num_reads = (num_packets_to_read / NUM_DATAGRAMS_PER_RECEIVE);
    break;
  case UdpRecvMsgMethod::RecvMsg:
    num_reads = num_packets_to_read;
    break;
  }
  // Make sure to read at least once.
  num_reads = std::max<size_t>(1, num_reads);

  do {
    const uint32_t old_packets_dropped = packets_dropped;
    const MonotonicTime receive_time = time_source.monotonicTime();
    Api::IoCallUint64Result result =
        Utility::readFromSocket(handle, local_address, udp_packet_processor, receive_time,
                                recv_msg_method, &packets_dropped);

    if (!result.ok()) {
      // No more to read or encountered a system error.
      return std::move(result.err_);
    }

    if (packets_dropped != old_packets_dropped) {
      // The kernel tracks SO_RXQ_OVFL as a uint32 which can overflow to a smaller
      // value. So as long as this count differs from previously recorded value,
      // more packets are dropped by kernel.
      const uint32_t delta =
          (packets_dropped > old_packets_dropped)
              ? (packets_dropped - old_packets_dropped)
              : (packets_dropped + (std::numeric_limits<uint32_t>::max() - old_packets_dropped) +
                 1);
      ENVOY_LOG_EVERY_POW_2_MISC(
          warn,
          "Kernel dropped {} datagram(s). Consider increasing receive buffer size and/or "
          "max datagram size.",
          delta);
      udp_packet_processor.onDatagramsDropped(delta);
    }
    --num_reads;
    if (num_reads == 0) {
      return std::move(result.err_);
    }
  } while (true);
}

ResolvedUdpSocketConfig::ResolvedUdpSocketConfig(
    const envoy::config::core::v3::UdpSocketConfig& config, bool prefer_gro_default)
    : max_rx_datagram_size_(PROTOBUF_GET_WRAPPED_OR_DEFAULT(config, max_rx_datagram_size,
                                                            DEFAULT_UDP_MAX_DATAGRAM_SIZE)),
      prefer_gro_(PROTOBUF_GET_WRAPPED_OR_DEFAULT(config, prefer_gro, prefer_gro_default)) {
  if (prefer_gro_ && !Api::OsSysCallsSingleton::get().supportsUdpGro()) {
    ENVOY_LOG_MISC(
        warn, "GRO requested but not supported by the OS. Check OS config or disable prefer_gro.");
  }
}

} // namespace Network
} // namespace Envoy<|MERGE_RESOLUTION|>--- conflicted
+++ resolved
@@ -98,16 +98,17 @@
                             Address::InstanceConstSharedPtr peer_addess,
                             Address::InstanceConstSharedPtr local_address,
                             UdpPacketProcessor& udp_packet_processor, MonotonicTime receive_time) {
-  RELEASE_ASSERT(
-      peer_addess != nullptr,
-      fmt::format("Unable to get remote address on the socket bount to local address: {} ",
-                  local_address->asString()));
+  ENVOY_BUG(peer_addess != nullptr,
+            fmt::format("Unable to get remote address on the socket bound to local address: {}.",
+                        (local_address == nullptr ? "unknown" : local_address->asString())));
 
   // Unix domain sockets are not supported
-  RELEASE_ASSERT(peer_addess->type() == Address::Type::Ip,
-                 fmt::format("Unsupported remote address: {} local address: {}, receive size: "
-                             "{}",
-                             peer_addess->asString(), local_address->asString(), bytes_read));
+  ENVOY_BUG(peer_addess != nullptr && peer_addess->type() == Address::Type::Ip,
+            fmt::format("Unsupported remote address: {} local address: {}, receive size: "
+                        "{}",
+                        peer_addess->asString(),
+                        (local_address == nullptr ? "unknown" : local_address->asString()),
+                        bytes_read));
   udp_packet_processor.processPacket(std::move(local_address), std::move(peer_addess),
                                      std::move(buffer), receive_time);
 }
@@ -721,7 +722,6 @@
   return send_result;
 }
 
-<<<<<<< HEAD
 Api::IoCallUint64Result
 Utility::readFromSocket(IoHandle& handle, const Address::Instance& local_address,
                         UdpPacketProcessor& udp_packet_processor, MonotonicTime receive_time,
@@ -736,73 +736,6 @@
   case UdpRecvMsgMethod::RecvMsg:
     return recvMsgFromSocket(handle, local_address, udp_packet_processor, receive_time,
                              packets_dropped);
-=======
-void passPayloadToProcessor(uint64_t bytes_read, Buffer::InstancePtr buffer,
-                            Address::InstanceConstSharedPtr peer_addess,
-                            Address::InstanceConstSharedPtr local_address,
-                            UdpPacketProcessor& udp_packet_processor, MonotonicTime receive_time) {
-  ENVOY_BUG(peer_addess != nullptr,
-            fmt::format("Unable to get remote address on the socket bound to local address: {}.",
-                        (local_address == nullptr ? "unknown" : local_address->asString())));
-
-  // Unix domain sockets are not supported
-  ENVOY_BUG(peer_addess != nullptr && peer_addess->type() == Address::Type::Ip,
-            fmt::format("Unsupported remote address: {} local address: {}, receive size: "
-                        "{}",
-                        peer_addess->asString(),
-                        (local_address == nullptr ? "unknown" : local_address->asString()),
-                        bytes_read));
-  udp_packet_processor.processPacket(std::move(local_address), std::move(peer_addess),
-                                     std::move(buffer), receive_time);
-}
-
-Api::IoCallUint64Result Utility::readFromSocket(IoHandle& handle,
-                                                const Address::Instance& local_address,
-                                                UdpPacketProcessor& udp_packet_processor,
-                                                MonotonicTime receive_time, bool use_gro,
-                                                uint32_t* packets_dropped) {
-
-  if (use_gro) {
-    Buffer::InstancePtr buffer = std::make_unique<Buffer::OwnedImpl>();
-    IoHandle::RecvMsgOutput output(1, packets_dropped);
-
-    // TODO(yugant): Avoid allocating 24k for each read by getting memory from UdpPacketProcessor
-    const uint64_t max_rx_datagram_size_with_gro =
-        NUM_DATAGRAMS_PER_RECEIVE * udp_packet_processor.maxDatagramSize();
-    ENVOY_LOG_MISC(trace, "starting gro recvmsg with max={}", max_rx_datagram_size_with_gro);
-
-    Api::IoCallUint64Result result =
-        receiveMessage(max_rx_datagram_size_with_gro, buffer, output, handle, local_address);
-
-    if (!result.ok() || output.msg_[0].truncated_and_dropped_) {
-      return result;
-    }
-
-    const uint64_t gso_size = output.msg_[0].gso_size_;
-    ENVOY_LOG_MISC(trace, "gro recvmsg bytes {} with gso_size as {}", result.return_value_,
-                   gso_size);
-
-    // Skip gso segmentation and proceed as a single payload.
-    if (gso_size == 0u) {
-      passPayloadToProcessor(
-          result.return_value_, std::move(buffer), std::move(output.msg_[0].peer_address_),
-          std::move(output.msg_[0].local_address_), udp_packet_processor, receive_time);
-      return result;
-    }
-
-    // Segment the buffer read by the recvmsg syscall into gso_sized sub buffers.
-    // TODO(mattklein123): The following code should be optimized to avoid buffer copies, either by
-    // switching to slices or by using a CoW buffer type.
-    while (buffer->length() > 0) {
-      const uint64_t bytes_to_copy = std::min(buffer->length(), gso_size);
-      Buffer::InstancePtr sub_buffer = std::make_unique<Buffer::OwnedImpl>();
-      sub_buffer->move(*buffer, bytes_to_copy);
-      passPayloadToProcessor(bytes_to_copy, std::move(sub_buffer), output.msg_[0].peer_address_,
-                             output.msg_[0].local_address_, udp_packet_processor, receive_time);
-    }
-
-    return result;
->>>>>>> 5fc7662f
   }
 }
 
