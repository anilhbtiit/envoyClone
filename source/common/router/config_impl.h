#pragma once

#include <chrono>
#include <cstdint>
#include <iterator>
#include <list>
#include <map>
#include <memory>
#include <regex>
#include <string>
#include <vector>

#include "envoy/config/core/v3/base.pb.h"
#include "envoy/config/route/v3/route.pb.h"
#include "envoy/config/route/v3/route_components.pb.h"
#include "envoy/config/route/v3/route_components.pb.validate.h"
#include "envoy/router/cluster_specifier_plugin.h"
#include "envoy/router/router.h"
#include "envoy/runtime/runtime.h"
#include "envoy/server/filter_config.h"
#include "envoy/type/v3/percent.pb.h"
#include "envoy/upstream/cluster_manager.h"

#include "source/common/common/matchers.h"
#include "source/common/config/metadata.h"
#include "source/common/http/hash_policy.h"
#include "source/common/http/header_utility.h"
#include "source/common/matcher/matcher.h"
#include "source/common/router/config_utility.h"
#include "source/common/router/header_formatter.h"
#include "source/common/router/header_parser.h"
#include "source/common/router/metadatamatchcriteria_impl.h"
#include "source/common/router/router_ratelimit.h"
#include "source/common/router/tls_context_match_criteria_impl.h"
#include "source/common/stats/symbol_table.h"

#include "source/extensions/path/match/pattern_template/pattern_template_match.h"

#include "absl/container/node_hash_map.h"
#include "absl/types/optional.h"

namespace Envoy {
namespace Router {

/**
 * Original port from the authority header.
 */
class OriginalConnectPort : public StreamInfo::FilterState::Object {
public:
  explicit OriginalConnectPort(uint32_t port) : port_(port) {}
  const uint32_t& value() const { return port_; }
  static const std::string& key();

private:
  const uint32_t port_;
};

/**
 * Base interface for something that matches a header.
 */
class Matchable {
public:
  virtual ~Matchable() = default;

  /**
   * See if this object matches the incoming headers.
   * @param headers supplies the headers to match.
   * @param random_value supplies the random seed to use if a runtime choice is required. This
   *        allows stable choices between calls if desired.
   * @return true if input headers match this object.
   */
  virtual RouteConstSharedPtr matches(const Http::RequestHeaderMap& headers,
                                      const StreamInfo::StreamInfo& stream_info,
                                      uint64_t random_value) const PURE;

  // By default, matchers do not support null Path headers.
  virtual bool supportsPathlessHeaders() const { return false; }
};

using OptionalHttpFilters = absl::flat_hash_set<std::string>;

class PerFilterConfigs : public Logger::Loggable<Logger::Id::http> {
public:
  PerFilterConfigs(const Protobuf::Map<std::string, ProtobufWkt::Any>& typed_configs,
                   const OptionalHttpFilters& optional_http_filters,
                   Server::Configuration::ServerFactoryContext& factory_context,
                   ProtobufMessage::ValidationVisitor& validator);

  const RouteSpecificFilterConfig* get(const std::string& name) const;

private:
  RouteSpecificFilterConfigConstSharedPtr
  createRouteSpecificFilterConfig(const std::string& name, const ProtobufWkt::Any& typed_config,
                                  const OptionalHttpFilters& optional_http_filters,
                                  Server::Configuration::ServerFactoryContext& factory_context,
                                  ProtobufMessage::ValidationVisitor& validator);

  absl::node_hash_map<std::string, RouteSpecificFilterConfigConstSharedPtr> configs_;
};

class RouteEntryImplBase;
using RouteEntryImplBaseConstSharedPtr = std::shared_ptr<const RouteEntryImplBase>;

/**
 * Direct response entry that does an SSL redirect.
 */
class SslRedirector : public DirectResponseEntry {
public:
  // Router::DirectResponseEntry
  void finalizeResponseHeaders(Http::ResponseHeaderMap&,
                               const StreamInfo::StreamInfo&) const override {}
  Http::HeaderTransforms responseHeaderTransforms(const StreamInfo::StreamInfo&,
                                                  bool) const override {
    return {};
  }
  std::string newPath(const Http::RequestHeaderMap& headers) const override;
  void rewritePathHeader(Http::RequestHeaderMap&, bool) const override {}
  Http::Code responseCode() const override { return Http::Code::MovedPermanently; }
  const std::string& responseBody() const override { return EMPTY_STRING; }
  const std::string& routeName() const override { return route_name_; }

private:
  const std::string route_name_;
};

class SslRedirectRoute : public Route {
public:
  // Router::Route
  const DirectResponseEntry* directResponseEntry() const override { return &SSL_REDIRECTOR; }
  const RouteEntry* routeEntry() const override { return nullptr; }
  const Decorator* decorator() const override { return nullptr; }
  const RouteTracing* tracingConfig() const override { return nullptr; }
  const RouteSpecificFilterConfig* mostSpecificPerFilterConfig(const std::string&) const override {
    return nullptr;
  }
  void traversePerFilterConfig(
      const std::string&,
      std::function<void(const Router::RouteSpecificFilterConfig&)>) const override {}
  const envoy::config::core::v3::Metadata& metadata() const override { return metadata_; }
  const Envoy::Config::TypedMetadata& typedMetadata() const override { return typed_metadata_; }

private:
  static const SslRedirector SSL_REDIRECTOR;
  static const envoy::config::core::v3::Metadata metadata_;
  static const Envoy::Config::TypedMetadataImpl<Envoy::Config::TypedMetadataFactory>
      typed_metadata_;
};

/**
 * Implementation of CorsPolicy that reads from the proto route and virtual host config.
 */
class CorsPolicyImpl : public CorsPolicy {
public:
  CorsPolicyImpl(const envoy::config::route::v3::CorsPolicy& config, Runtime::Loader& loader);

  // Router::CorsPolicy
  const std::vector<Matchers::StringMatcherPtr>& allowOrigins() const override {
    return allow_origins_;
  };
  const std::string& allowMethods() const override { return allow_methods_; };
  const std::string& allowHeaders() const override { return allow_headers_; };
  const std::string& exposeHeaders() const override { return expose_headers_; };
  const std::string& maxAge() const override { return max_age_; };
  const absl::optional<bool>& allowCredentials() const override { return allow_credentials_; };
  bool enabled() const override {
    if (config_.has_filter_enabled()) {
      const auto& filter_enabled = config_.filter_enabled();
      return loader_.snapshot().featureEnabled(filter_enabled.runtime_key(),
                                               filter_enabled.default_value());
    }
    return true;
  };
  bool shadowEnabled() const override {
    if (config_.has_shadow_enabled()) {
      const auto& shadow_enabled = config_.shadow_enabled();
      return loader_.snapshot().featureEnabled(shadow_enabled.runtime_key(),
                                               shadow_enabled.default_value());
    }
    return false;
  };

private:
  const envoy::config::route::v3::CorsPolicy config_;
  Runtime::Loader& loader_;
  std::vector<Matchers::StringMatcherPtr> allow_origins_;
  const std::string allow_methods_;
  const std::string allow_headers_;
  const std::string expose_headers_;
  const std::string max_age_;
  absl::optional<bool> allow_credentials_{};
};

class ConfigImpl;
/**
 * Holds all routing configuration for an entire virtual host.
 */
class VirtualHostImpl : public VirtualHost, Logger::Loggable<Logger::Id::router> {
public:
  VirtualHostImpl(
      const envoy::config::route::v3::VirtualHost& virtual_host,
      const OptionalHttpFilters& optional_http_filters, const ConfigImpl& global_route_config,
      Server::Configuration::ServerFactoryContext& factory_context, Stats::Scope& scope,
      ProtobufMessage::ValidationVisitor& validator,
      const absl::optional<Upstream::ClusterManager::ClusterInfoMaps>& validation_clusters);

  RouteConstSharedPtr getRouteFromEntries(const RouteCallback& cb,
                                          const Http::RequestHeaderMap& headers,
                                          const StreamInfo::StreamInfo& stream_info,
                                          uint64_t random_value) const;
  const VirtualCluster* virtualClusterFromEntries(const Http::HeaderMap& headers) const;
  const ConfigImpl& globalRouteConfig() const { return global_route_config_; }
  const HeaderParser& requestHeaderParser() const { return *request_headers_parser_; }
  const HeaderParser& responseHeaderParser() const { return *response_headers_parser_; }

  // Router::VirtualHost
  const CorsPolicy* corsPolicy() const override { return cors_policy_.get(); }
  Stats::StatName statName() const override { return stat_name_storage_.statName(); }
  const RateLimitPolicy& rateLimitPolicy() const override { return rate_limit_policy_; }
  const Config& routeConfig() const override;
  const RouteSpecificFilterConfig* perFilterConfig(const std::string&) const;
  bool includeAttemptCountInRequest() const override { return include_attempt_count_in_request_; }
  bool includeAttemptCountInResponse() const override { return include_attempt_count_in_response_; }
  const std::vector<ShadowPolicyPtr>& shadowPolicies() const { return shadow_policies_; }
  const absl::optional<envoy::config::route::v3::RetryPolicy>& retryPolicy() const {
    return retry_policy_;
  }
  const absl::optional<envoy::config::route::v3::HedgePolicy>& hedgePolicy() const {
    return hedge_policy_;
  }
  uint32_t retryShadowBufferLimit() const override { return retry_shadow_buffer_limit_; }

private:
  enum class SslRequirements { None, ExternalOnly, All };

  struct StatNameProvider {
    StatNameProvider(absl::string_view name, Stats::SymbolTable& symbol_table)
        : stat_name_storage_(name, symbol_table) {}
    Stats::StatNameManagedStorage stat_name_storage_;
  };

  struct VirtualClusterBase : public VirtualCluster {
  public:
    VirtualClusterBase(const absl::optional<std::string>& name, Stats::StatName stat_name,
                       Stats::ScopeSharedPtr&& scope, const VirtualClusterStatNames& stat_names)
        : name_(name), stat_name_(stat_name), scope_(std::move(scope)),
          stats_(generateStats(*scope_, stat_names)) {}

    // Router::VirtualCluster
    // name_ and stat_name_ are two different representations for the same string, retained in
    // memory to avoid symbol-table locks that would be needed when converting on-the-fly.
    const absl::optional<std::string>& name() const override { return name_; }
    Stats::StatName statName() const override { return stat_name_; }
    VirtualClusterStats& stats() const override { return stats_; }

  private:
    const absl::optional<std::string> name_;
    const Stats::StatName stat_name_;
    Stats::ScopeSharedPtr scope_;
    mutable VirtualClusterStats stats_;
  };

  struct VirtualClusterEntry : public StatNameProvider, public VirtualClusterBase {
    VirtualClusterEntry(const envoy::config::route::v3::VirtualCluster& virtual_cluster,
                        Stats::Scope& scope, const VirtualClusterStatNames& stat_names);
    std::vector<Http::HeaderUtility::HeaderDataPtr> headers_;
  };

  struct CatchAllVirtualCluster : public VirtualClusterBase {
    CatchAllVirtualCluster(Stats::Scope& scope, const VirtualClusterStatNames& stat_names)
        : VirtualClusterBase(absl::nullopt, stat_names.other_,
                             scope.scopeFromStatName(stat_names.other_), stat_names) {}
  };

  static const std::shared_ptr<const SslRedirectRoute> SSL_REDIRECT_ROUTE;

  const Stats::StatNameManagedStorage stat_name_storage_;
  Stats::ScopeSharedPtr vcluster_scope_;
  std::vector<RouteEntryImplBaseConstSharedPtr> routes_;
  std::vector<VirtualClusterEntry> virtual_clusters_;
  SslRequirements ssl_requirements_;
  const RateLimitPolicyImpl rate_limit_policy_;
  std::vector<ShadowPolicyPtr> shadow_policies_;
  std::unique_ptr<const CorsPolicyImpl> cors_policy_;
  const ConfigImpl& global_route_config_; // See note in RouteEntryImplBase::clusterEntry() on why
                                          // raw ref to the top level config is currently safe.
  HeaderParserPtr request_headers_parser_;
  HeaderParserPtr response_headers_parser_;
  PerFilterConfigs per_filter_configs_;
  uint32_t retry_shadow_buffer_limit_{std::numeric_limits<uint32_t>::max()};
  const bool include_attempt_count_in_request_;
  const bool include_attempt_count_in_response_;
  absl::optional<envoy::config::route::v3::RetryPolicy> retry_policy_;
  absl::optional<envoy::config::route::v3::HedgePolicy> hedge_policy_;
  const CatchAllVirtualCluster virtual_cluster_catch_all_;
  Matcher::MatchTreeSharedPtr<Http::HttpMatchingData> matcher_;
};

using VirtualHostSharedPtr = std::shared_ptr<VirtualHostImpl>;

/**
 * Implementation of RetryPolicy that reads from the proto route or virtual host config.
 */
class RetryPolicyImpl : public RetryPolicy {

public:
  RetryPolicyImpl(const envoy::config::route::v3::RetryPolicy& retry_policy,
                  ProtobufMessage::ValidationVisitor& validation_visitor,
                  Upstream::RetryExtensionFactoryContext& factory_context);
  RetryPolicyImpl() = default;

  // Router::RetryPolicy
  std::chrono::milliseconds perTryTimeout() const override { return per_try_timeout_; }
  std::chrono::milliseconds perTryIdleTimeout() const override { return per_try_idle_timeout_; }
  uint32_t numRetries() const override { return num_retries_; }
  uint32_t retryOn() const override { return retry_on_; }
  std::vector<Upstream::RetryHostPredicateSharedPtr> retryHostPredicates() const override;
  Upstream::RetryPrioritySharedPtr retryPriority() const override;
  absl::Span<const Upstream::RetryOptionsPredicateConstSharedPtr>
  retryOptionsPredicates() const override {
    return retry_options_predicates_;
  }
  uint32_t hostSelectionMaxAttempts() const override { return host_selection_attempts_; }
  const std::vector<uint32_t>& retriableStatusCodes() const override {
    return retriable_status_codes_;
  }
  const std::vector<Http::HeaderMatcherSharedPtr>& retriableHeaders() const override {
    return retriable_headers_;
  }
  const std::vector<Http::HeaderMatcherSharedPtr>& retriableRequestHeaders() const override {
    return retriable_request_headers_;
  }
  absl::optional<std::chrono::milliseconds> baseInterval() const override { return base_interval_; }
  absl::optional<std::chrono::milliseconds> maxInterval() const override { return max_interval_; }
  const std::vector<ResetHeaderParserSharedPtr>& resetHeaders() const override {
    return reset_headers_;
  }
  std::chrono::milliseconds resetMaxInterval() const override { return reset_max_interval_; }

private:
  std::chrono::milliseconds per_try_timeout_{0};
  std::chrono::milliseconds per_try_idle_timeout_{0};
  // We set the number of retries to 1 by default (i.e. when no route or vhost level retry policy is
  // set) so that when retries get enabled through the x-envoy-retry-on header we default to 1
  // retry.
  uint32_t num_retries_{1};
  uint32_t retry_on_{};
  // Each pair contains the name and config proto to be used to create the RetryHostPredicates
  // that should be used when with this policy.
  std::vector<std::pair<Upstream::RetryHostPredicateFactory&, ProtobufTypes::MessagePtr>>
      retry_host_predicate_configs_;
  Upstream::RetryPrioritySharedPtr retry_priority_;
  // Name and config proto to use to create the RetryPriority to use with this policy. Default
  // initialized when no RetryPriority should be used.
  std::pair<Upstream::RetryPriorityFactory*, ProtobufTypes::MessagePtr> retry_priority_config_;
  uint32_t host_selection_attempts_{1};
  std::vector<uint32_t> retriable_status_codes_;
  std::vector<Http::HeaderMatcherSharedPtr> retriable_headers_;
  std::vector<Http::HeaderMatcherSharedPtr> retriable_request_headers_;
  absl::optional<std::chrono::milliseconds> base_interval_;
  absl::optional<std::chrono::milliseconds> max_interval_;
  std::vector<ResetHeaderParserSharedPtr> reset_headers_{};
  std::chrono::milliseconds reset_max_interval_{300000};
  ProtobufMessage::ValidationVisitor* validation_visitor_{};
  std::vector<Upstream::RetryOptionsPredicateConstSharedPtr> retry_options_predicates_;
};

/**
 * Implementation of ShadowPolicy that reads from the proto route config.
 */
class ShadowPolicyImpl : public ShadowPolicy {
public:
  using RequestMirrorPolicy = envoy::config::route::v3::RouteAction::RequestMirrorPolicy;
  explicit ShadowPolicyImpl(const RequestMirrorPolicy& config);

  // Router::ShadowPolicy
  const std::string& cluster() const override { return cluster_; }
  const Http::LowerCaseString& clusterHeader() const override { return cluster_header_; }
  const std::string& runtimeKey() const override { return runtime_key_; }
  const envoy::type::v3::FractionalPercent& defaultValue() const override { return default_value_; }
  bool traceSampled() const override { return trace_sampled_; }

private:
  const std::string cluster_;
  const Http::LowerCaseString cluster_header_;
  std::string runtime_key_;
  envoy::type::v3::FractionalPercent default_value_;
  bool trace_sampled_;
};

/**
 * Implementation of HedgePolicy that reads from the proto route or virtual host config.
 */
class HedgePolicyImpl : public HedgePolicy {

public:
  explicit HedgePolicyImpl(const envoy::config::route::v3::HedgePolicy& hedge_policy);
  HedgePolicyImpl();

  // Router::HedgePolicy
  uint32_t initialRequests() const override { return initial_requests_; }
  const envoy::type::v3::FractionalPercent& additionalRequestChance() const override {
    return additional_request_chance_;
  }
  bool hedgeOnPerTryTimeout() const override { return hedge_on_per_try_timeout_; }

private:
  const uint32_t initial_requests_;
  const envoy::type::v3::FractionalPercent additional_request_chance_;
  const bool hedge_on_per_try_timeout_;
};

/**
 * Implementation of Decorator that reads from the proto route decorator.
 */
class DecoratorImpl : public Decorator {
public:
  explicit DecoratorImpl(const envoy::config::route::v3::Decorator& decorator);

  // Decorator::apply
  void apply(Tracing::Span& span) const override;

  // Decorator::getOperation
  const std::string& getOperation() const override;

  // Decorator::getOperation
  bool propagate() const override;

private:
  const std::string operation_;
  const bool propagate_;
};

/**
 * Implementation of RouteTracing that reads from the proto route tracing.
 */
class RouteTracingImpl : public RouteTracing {
public:
  explicit RouteTracingImpl(const envoy::config::route::v3::Tracing& tracing);

  // Tracing::getClientSampling
  const envoy::type::v3::FractionalPercent& getClientSampling() const override;

  // Tracing::getRandomSampling
  const envoy::type::v3::FractionalPercent& getRandomSampling() const override;

  // Tracing::getOverallSampling
  const envoy::type::v3::FractionalPercent& getOverallSampling() const override;

  const Tracing::CustomTagMap& getCustomTags() const override;

private:
  envoy::type::v3::FractionalPercent client_sampling_;
  envoy::type::v3::FractionalPercent random_sampling_;
  envoy::type::v3::FractionalPercent overall_sampling_;
  Tracing::CustomTagMap custom_tags_;
};

/**
 * Implementation of InternalRedirectPolicy that reads from the proto
 * InternalRedirectPolicy of the RouteAction.
 */
class PathMatchPolicyImpl : public PathMatchPolicy {
public:
 PathMatchPolicyImpl(const envoy::config::core::v3::TypedExtensionConfig typed_config, std::string url_pattern,
                                         ProtobufMessage::ValidationVisitor& validator);

  // Default constructor that disables internal redirect.
  PathMatchPolicyImpl();

  bool enabled() const override { return enabled_; }

  PathMatchPredicateSharedPtr predicate() const override;

  const std::string url_pattern_;

private:
  const bool enabled_;
  ProtobufTypes::MessagePtr predicate_config_;
  PathMatchPredicateFactory* predicate_factory_;
};


/**
 * Implementation of InternalRedirectPolicy that reads from the proto
 * InternalRedirectPolicy of the RouteAction.
 */
class PathRewritePolicyImpl : public PathRewritePolicy {
public:
   PathMatchPolicyImpl(const envoy::config::core::v3::TypedExtensionConfig typed_config,
                                         ProtobufMessage::ValidationVisitor& validator, std::string url_pattern,, std::string url_rewrite_pattern);
  // Constructor that enables internal redirect with policy_config controlling the configurable
  // behaviors.
  PathRewritePolicyImpl(std::string url_pattern, std::string url_rewrite_pattern);

  // Default constructor that disables internal redirect.
  PathRewritePolicyImpl();

  bool enabled() const override { return enabled_; }

  PathRewritePredicateSharedPtr predicate() const override;

  const std::string url_pattern_;
  const std::string url_rewrite_pattern_;

private:
  const bool enabled_;
  PathRewritePredicateFactory* predicate_factory_;
};

/**
 * Implementation of InternalRedirectPolicy that reads from the proto
 * InternalRedirectPolicy of the RouteAction.
 */
class InternalRedirectPolicyImpl : public InternalRedirectPolicy {
public:
  // Constructor that enables internal redirect with policy_config controlling the configurable
  // behaviors.
  InternalRedirectPolicyImpl(const envoy::config::route::v3::InternalRedirectPolicy& policy_config,
                             ProtobufMessage::ValidationVisitor& validator,
                             absl::string_view current_route_name);
  // Default constructor that disables internal redirect.
  InternalRedirectPolicyImpl() = default;

  bool enabled() const override { return enabled_; }

  bool shouldRedirectForResponseCode(const Http::Code& response_code) const override {
    return redirect_response_codes_.contains(response_code);
  }

  std::vector<InternalRedirectPredicateSharedPtr> predicates() const override;

  uint32_t maxInternalRedirects() const override { return max_internal_redirects_; }

  bool isCrossSchemeRedirectAllowed() const override { return allow_cross_scheme_redirect_; }

private:
  absl::flat_hash_set<Http::Code> buildRedirectResponseCodes(
      const envoy::config::route::v3::InternalRedirectPolicy& policy_config) const;

  const std::string current_route_name_;
  const absl::flat_hash_set<Http::Code> redirect_response_codes_;
  const uint32_t max_internal_redirects_{1};
  const bool enabled_{false};
  const bool allow_cross_scheme_redirect_{false};

  std::vector<std::pair<InternalRedirectPredicateFactory*, ProtobufTypes::MessagePtr>>
      predicate_factories_;
};

/**
 * Base implementation for all route entries.
 */
class RouteEntryImplBase : public RouteEntry,
                           public Matchable,
                           public DirectResponseEntry,
                           public Route,
                           public PathMatchCriterion,
                           public std::enable_shared_from_this<RouteEntryImplBase>,
                           Logger::Loggable<Logger::Id::router> {
public:
  /**
   * @throw EnvoyException with reason if the route configuration contains any errors
   */
  RouteEntryImplBase(const VirtualHostImpl& vhost, const envoy::config::route::v3::Route& route,
                     const OptionalHttpFilters& optional_http_filters,
                     Server::Configuration::ServerFactoryContext& factory_context,
                     ProtobufMessage::ValidationVisitor& validator);

  bool isDirectResponse() const { return direct_response_code_.has_value(); }

  bool isRedirect() const {
    if (!isDirectResponse()) {
      return false;
    }
    return !host_redirect_.empty() || !path_redirect_.empty() ||
           !prefix_rewrite_redirect_.empty() || regex_rewrite_redirect_ != nullptr;
  }

  bool matchRoute(const Http::RequestHeaderMap& headers, const StreamInfo::StreamInfo& stream_info,
                  uint64_t random_value) const;
  void validateClusters(const Upstream::ClusterManager::ClusterInfoMaps& cluster_info_maps) const;

  // Router::RouteEntry
  const std::string& clusterName() const override;
  const RouteStatsContextOptRef routeStatsContext() const override {
    if (route_stats_context_ != nullptr) {
      return *route_stats_context_;
    }
    return RouteStatsContextOptRef();
  }
  Http::Code clusterNotFoundResponseCode() const override {
    return cluster_not_found_response_code_;
  }
  const std::string& routeName() const override { return route_name_; }
  const CorsPolicy* corsPolicy() const override { return cors_policy_.get(); }
  void finalizeRequestHeaders(Http::RequestHeaderMap& headers,
                              const StreamInfo::StreamInfo& stream_info,
                              bool insert_envoy_original_path) const override;
  Http::HeaderTransforms requestHeaderTransforms(const StreamInfo::StreamInfo& stream_info,
                                                 bool do_formatting = true) const override;
  void finalizeResponseHeaders(Http::ResponseHeaderMap& headers,
                               const StreamInfo::StreamInfo& stream_info) const override;
  Http::HeaderTransforms responseHeaderTransforms(const StreamInfo::StreamInfo& stream_info,
                                                  bool do_formatting = true) const override;
  const Http::HashPolicy* hashPolicy() const override { return hash_policy_.get(); }

  const HedgePolicy& hedgePolicy() const override { return hedge_policy_; }

  const MetadataMatchCriteria* metadataMatchCriteria() const override {
    return metadata_match_criteria_.get();
  }
  const TlsContextMatchCriteria* tlsContextMatchCriteria() const override {
    return tls_context_match_criteria_.get();
  }
  Upstream::ResourcePriority priority() const override { return priority_; }
  const RateLimitPolicy& rateLimitPolicy() const override { return rate_limit_policy_; }
  const RetryPolicy& retryPolicy() const override { return retry_policy_; }
  const InternalRedirectPolicy& internalRedirectPolicy() const override {
    return internal_redirect_policy_;
  }
  const PathMatchPolicyImpl& pathMatchPolicy() const override {
    return path_match_policy_;
  }
  uint32_t retryShadowBufferLimit() const override { return retry_shadow_buffer_limit_; }
  const std::vector<ShadowPolicyPtr>& shadowPolicies() const override { return shadow_policies_; }
  const VirtualCluster* virtualCluster(const Http::HeaderMap& headers) const override {
    return vhost_.virtualClusterFromEntries(headers);
  }
  std::chrono::milliseconds timeout() const override { return timeout_; }
  absl::optional<std::chrono::milliseconds> idleTimeout() const override { return idle_timeout_; }
  bool usingNewTimeouts() const override { return using_new_timeouts_; }
  absl::optional<std::chrono::milliseconds> maxStreamDuration() const override {
    return max_stream_duration_;
  }
  absl::optional<std::chrono::milliseconds> grpcTimeoutHeaderMax() const override {
    return grpc_timeout_header_max_;
  }
  absl::optional<std::chrono::milliseconds> grpcTimeoutHeaderOffset() const override {
    return grpc_timeout_header_offset_;
  }
  absl::optional<std::chrono::milliseconds> maxGrpcTimeout() const override {
    return max_grpc_timeout_;
  }
  absl::optional<std::chrono::milliseconds> grpcTimeoutOffset() const override {
    return grpc_timeout_offset_;
  }
  const VirtualHost& virtualHost() const override { return vhost_; }
  bool autoHostRewrite() const override { return auto_host_rewrite_; }
  bool appendXfh() const override { return append_xfh_; }
  const std::multimap<std::string, std::string>& opaqueConfig() const override {
    return opaque_config_;
  }
  bool includeVirtualHostRateLimits() const override { return include_vh_rate_limits_; }
  const envoy::config::core::v3::Metadata& metadata() const override { return metadata_; }
  const Envoy::Config::TypedMetadata& typedMetadata() const override { return typed_metadata_; }
  const PathMatchCriterion& pathMatchCriterion() const override { return *this; }
  bool includeAttemptCountInRequest() const override {
    return vhost_.includeAttemptCountInRequest();
  }
  bool includeAttemptCountInResponse() const override {
    return vhost_.includeAttemptCountInResponse();
  }
  const absl::optional<ConnectConfig>& connectConfig() const override { return connect_config_; }
  const UpgradeMap& upgradeMap() const override { return upgrade_map_; }
  const EarlyDataPolicy& earlyDataPolicy() const override { return *early_data_policy_; }

  // Router::DirectResponseEntry
  std::string newPath(const Http::RequestHeaderMap& headers) const override;
  absl::string_view processRequestHost(const Http::RequestHeaderMap& headers,
                                       absl::string_view new_scheme,
                                       absl::string_view new_port) const;
  void rewritePathHeader(Http::RequestHeaderMap&, bool) const override {}
  Http::Code responseCode() const override { return direct_response_code_.value(); }
  const std::string& responseBody() const override { return direct_response_body_; }

  // Router::Route
  const DirectResponseEntry* directResponseEntry() const override;
  const RouteEntry* routeEntry() const override;
  const Decorator* decorator() const override { return decorator_.get(); }
  const RouteTracing* tracingConfig() const override { return route_tracing_.get(); }
  const RouteSpecificFilterConfig*
  mostSpecificPerFilterConfig(const std::string& name) const override {
    auto* config = per_filter_configs_.get(name);
    return config ? config : vhost_.perFilterConfig(name);
  }
  void traversePerFilterConfig(
      const std::string& filter_name,
      std::function<void(const Router::RouteSpecificFilterConfig&)> cb) const override;

  // Sanitizes the |path| before passing it to PathMatcher, if configured, this method makes the
  // path matching to ignore the path-parameters.
  absl::string_view sanitizePathBeforePathMatching(const absl::string_view path) const;

  class DynamicRouteEntry : public RouteEntry, public Route {
  public:
    DynamicRouteEntry(const RouteEntryImplBase* parent, const std::string& name)
        : parent_(parent), cluster_name_(name) {}

    const std::string& routeName() const override { return parent_->routeName(); }
    // Router::RouteEntry
    const std::string& clusterName() const override { return cluster_name_; }
    Http::Code clusterNotFoundResponseCode() const override {
      return parent_->clusterNotFoundResponseCode();
    }

    absl::optional<std::string>
    currentUrlPathAfterRewrite(const Http::RequestHeaderMap& headers) const override {
      return parent_->currentUrlPathAfterRewrite(headers);
    }
    void finalizeRequestHeaders(Http::RequestHeaderMap& headers,
                                const StreamInfo::StreamInfo& stream_info,
                                bool insert_envoy_original_path) const override {
      return parent_->finalizeRequestHeaders(headers, stream_info, insert_envoy_original_path);
    }
    Http::HeaderTransforms requestHeaderTransforms(const StreamInfo::StreamInfo& stream_info,
                                                   bool do_formatting = true) const override {
      return parent_->requestHeaderTransforms(stream_info, do_formatting);
    }
    void finalizeResponseHeaders(Http::ResponseHeaderMap& headers,
                                 const StreamInfo::StreamInfo& stream_info) const override {
      return parent_->finalizeResponseHeaders(headers, stream_info);
    }
    Http::HeaderTransforms responseHeaderTransforms(const StreamInfo::StreamInfo& stream_info,
                                                    bool do_formatting = true) const override {
      return parent_->responseHeaderTransforms(stream_info, do_formatting);
    }

    const CorsPolicy* corsPolicy() const override { return parent_->corsPolicy(); }
    const Http::HashPolicy* hashPolicy() const override { return parent_->hashPolicy(); }
    const HedgePolicy& hedgePolicy() const override { return parent_->hedgePolicy(); }
    Upstream::ResourcePriority priority() const override { return parent_->priority(); }
    const RateLimitPolicy& rateLimitPolicy() const override { return parent_->rateLimitPolicy(); }
    const RetryPolicy& retryPolicy() const override { return parent_->retryPolicy(); }
    const InternalRedirectPolicy& internalRedirectPolicy() const override {
      return parent_->internalRedirectPolicy();
    }
    const PathMatchPolicyImpl& pathMatchPolicy() const override {
      return parent_->pathMatchPolicy();
    }
    uint32_t retryShadowBufferLimit() const override { return parent_->retryShadowBufferLimit(); }
    const std::vector<ShadowPolicyPtr>& shadowPolicies() const override {
      return parent_->shadowPolicies();
    }
    std::chrono::milliseconds timeout() const override { return parent_->timeout(); }
    absl::optional<std::chrono::milliseconds> idleTimeout() const override {
      return parent_->idleTimeout();
    }
    bool usingNewTimeouts() const override { return parent_->usingNewTimeouts(); }
    absl::optional<std::chrono::milliseconds> maxStreamDuration() const override {
      return parent_->max_stream_duration_;
    }
    absl::optional<std::chrono::milliseconds> grpcTimeoutHeaderMax() const override {
      return parent_->grpc_timeout_header_max_;
    }
    absl::optional<std::chrono::milliseconds> grpcTimeoutHeaderOffset() const override {
      return parent_->grpc_timeout_header_offset_;
    }
    absl::optional<std::chrono::milliseconds> maxGrpcTimeout() const override {
      return parent_->maxGrpcTimeout();
    }
    absl::optional<std::chrono::milliseconds> grpcTimeoutOffset() const override {
      return parent_->grpcTimeoutOffset();
    }
    const MetadataMatchCriteria* metadataMatchCriteria() const override {
      return parent_->metadataMatchCriteria();
    }
    const TlsContextMatchCriteria* tlsContextMatchCriteria() const override {
      return parent_->tlsContextMatchCriteria();
    }

    const VirtualCluster* virtualCluster(const Http::HeaderMap& headers) const override {
      return parent_->virtualCluster(headers);
    }

    const std::multimap<std::string, std::string>& opaqueConfig() const override {
      return parent_->opaqueConfig();
    }

    const VirtualHost& virtualHost() const override { return parent_->virtualHost(); }
    bool autoHostRewrite() const override { return parent_->autoHostRewrite(); }
    bool appendXfh() const override { return parent_->appendXfh(); }
    bool includeVirtualHostRateLimits() const override {
      return parent_->includeVirtualHostRateLimits();
    }
    const envoy::config::core::v3::Metadata& metadata() const override {
      return parent_->metadata();
    }
    const Envoy::Config::TypedMetadata& typedMetadata() const override {
      return parent_->typedMetadata();
    }
    const PathMatchCriterion& pathMatchCriterion() const override {
      return parent_->pathMatchCriterion();
    }

    bool includeAttemptCountInRequest() const override {
      return parent_->includeAttemptCountInRequest();
    }
    bool includeAttemptCountInResponse() const override {
      return parent_->includeAttemptCountInResponse();
    }
    const absl::optional<ConnectConfig>& connectConfig() const override {
      return parent_->connectConfig();
    }
    const RouteStatsContextOptRef routeStatsContext() const override {
      return parent_->routeStatsContext();
    }
    const UpgradeMap& upgradeMap() const override { return parent_->upgradeMap(); }
    const EarlyDataPolicy& earlyDataPolicy() const override { return parent_->earlyDataPolicy(); }

    // Router::Route
    const DirectResponseEntry* directResponseEntry() const override { return nullptr; }
    const RouteEntry* routeEntry() const override { return this; }
    const Decorator* decorator() const override { return parent_->decorator(); }
    const RouteTracing* tracingConfig() const override { return parent_->tracingConfig(); }
    const RouteSpecificFilterConfig*
    mostSpecificPerFilterConfig(const std::string& name) const override {
      return parent_->mostSpecificPerFilterConfig(name);
    }
    void traversePerFilterConfig(
        const std::string& filter_name,
        std::function<void(const Router::RouteSpecificFilterConfig&)> cb) const override {
      parent_->traversePerFilterConfig(filter_name, cb);
    };

  private:
    const RouteEntryImplBase* parent_;
    const std::string cluster_name_;
  };

  /**
   * Route entry implementation for weighted clusters. The RouteEntryImplBase object holds
   * one or more weighted cluster objects, where each object has a back pointer to the parent
   * RouteEntryImplBase object. Almost all functions in this class forward calls back to the
   * parent, with the exception of clusterName, routeEntry, and metadataMatchCriteria.
   */
  class WeightedClusterEntry : public DynamicRouteEntry {
  public:
    WeightedClusterEntry(const RouteEntryImplBase* parent, const std::string& rutime_key,
                         Server::Configuration::ServerFactoryContext& factory_context,
                         ProtobufMessage::ValidationVisitor& validator,
                         const envoy::config::route::v3::WeightedCluster::ClusterWeight& cluster,
                         const OptionalHttpFilters& optional_http_filters);

    uint64_t clusterWeight() const {
      return loader_.snapshot().getInteger(runtime_key_, cluster_weight_);
    }

    const MetadataMatchCriteria* metadataMatchCriteria() const override {
      if (cluster_metadata_match_criteria_) {
        return cluster_metadata_match_criteria_.get();
      }
      return DynamicRouteEntry::metadataMatchCriteria();
    }

    void finalizeRequestHeaders(Http::RequestHeaderMap& headers,
                                const StreamInfo::StreamInfo& stream_info,
                                bool insert_envoy_original_path) const override {
      request_headers_parser_->evaluateHeaders(headers, stream_info);
      if (!host_rewrite_.empty()) {
        headers.setHost(host_rewrite_);
      }
      DynamicRouteEntry::finalizeRequestHeaders(headers, stream_info, insert_envoy_original_path);
    }
    Http::HeaderTransforms requestHeaderTransforms(const StreamInfo::StreamInfo& stream_info,
                                                   bool do_formatting = true) const override;
    void finalizeResponseHeaders(Http::ResponseHeaderMap& headers,
                                 const StreamInfo::StreamInfo& stream_info) const override {
      response_headers_parser_->evaluateHeaders(headers, stream_info);
      DynamicRouteEntry::finalizeResponseHeaders(headers, stream_info);
    }
    Http::HeaderTransforms responseHeaderTransforms(const StreamInfo::StreamInfo& stream_info,
                                                    bool do_formatting = true) const override;

    const RouteSpecificFilterConfig*
    mostSpecificPerFilterConfig(const std::string& name) const override {
      auto* config = per_filter_configs_.get(name);
      return config ? config : DynamicRouteEntry::mostSpecificPerFilterConfig(name);
    }

    void traversePerFilterConfig(
        const std::string& filter_name,
        std::function<void(const Router::RouteSpecificFilterConfig&)> cb) const override;

    const Http::LowerCaseString& clusterHeaderName() const { return cluster_header_name_; }

  private:
    const std::string runtime_key_;
    Runtime::Loader& loader_;
    const uint64_t cluster_weight_;
    MetadataMatchCriteriaConstPtr cluster_metadata_match_criteria_;
    HeaderParserPtr request_headers_parser_;
    HeaderParserPtr response_headers_parser_;
    PerFilterConfigs per_filter_configs_;
    const std::string host_rewrite_;
    const Http::LowerCaseString cluster_header_name_;
  };

  using WeightedClusterEntrySharedPtr = std::shared_ptr<WeightedClusterEntry>;

protected:
  const bool case_sensitive_;
  const std::string prefix_rewrite_;
  Regex::CompiledMatcherPtr regex_rewrite_;
  Regex::CompiledMatcherPtr regex_rewrite_redirect_;
  const PathMatchPolicyImpl path_match_policy_;
  const PathRewritePolicyImpl path_rewrite_policy_;
  std::string regex_rewrite_substitution_;
  std::string regex_rewrite_redirect_substitution_;
  const std::string host_rewrite_;
  bool include_vh_rate_limits_;
  absl::optional<ConnectConfig> connect_config_;

  RouteConstSharedPtr clusterEntry(const Http::RequestHeaderMap& headers,
                                   uint64_t random_value) const;

  /**
   * Returns the correct path rewrite string for this route.
   *
   * The provided container may be used to store memory backing the return value
   * therefore it must outlive any use of the return value.
   */
  const std::string& getPathRewrite(const Http::RequestHeaderMap& headers,
                                    absl::optional<std::string>& container) const;

  void finalizePathHeader(Http::RequestHeaderMap& headers, absl::string_view matched_path,
                          bool insert_envoy_original_path) const;

  absl::optional<std::string>
  currentUrlPathAfterRewriteWithMatchedPath(const Http::RequestHeaderMap& headers,
                                            absl::string_view matched_path) const;

private:
  struct RuntimeData {
    std::string fractional_runtime_key_{};
    envoy::type::v3::FractionalPercent fractional_runtime_default_{};
  };

  /**
   * Returns a vector of request header parsers which applied or will apply header transformations
   * to the request in this route.
   * @param specificity_ascend specifies whether the returned parsers will be sorted from least
   *        specific to most specific (global connection manager level header parser, virtual host
   *        level header parser and finally route-level parser.) or the reverse.
   * @return a vector of request header parsers.
   */
  absl::InlinedVector<const HeaderParser*, 3>
  getRequestHeaderParsers(bool specificity_ascend) const;

  /**
   * Returns a vector of response header parsers which applied or will apply header transformations
   * to the response in this route.
   * @param specificity_ascend specifies whether the returned parsers will be sorted from least
   *        specific to most specific (global connection manager level header parser, virtual host
   *        level header parser and finally route-level parser.) or the reverse.
   * @return a vector of request header parsers.
   */
  absl::InlinedVector<const HeaderParser*, 3>
  getResponseHeaderParsers(bool specificity_ascend) const;

  absl::optional<RuntimeData> loadRuntimeData(const envoy::config::route::v3::RouteMatch& route);

  static std::multimap<std::string, std::string>
  parseOpaqueConfig(const envoy::config::route::v3::Route& route);

  static DecoratorConstPtr parseDecorator(const envoy::config::route::v3::Route& route);

  static RouteTracingConstPtr parseRouteTracing(const envoy::config::route::v3::Route& route);

  bool evaluateRuntimeMatch(const uint64_t random_value) const;

  bool evaluateTlsContextMatch(const StreamInfo::StreamInfo& stream_info) const;

  HedgePolicyImpl
  buildHedgePolicy(const absl::optional<envoy::config::route::v3::HedgePolicy>& vhost_hedge_policy,
                   const envoy::config::route::v3::RouteAction& route_config) const;

  RetryPolicyImpl
  buildRetryPolicy(const absl::optional<envoy::config::route::v3::RetryPolicy>& vhost_retry_policy,
                   const envoy::config::route::v3::RouteAction& route_config,
                   ProtobufMessage::ValidationVisitor& validation_visitor,
                   Server::Configuration::ServerFactoryContext& factory_context) const;

  InternalRedirectPolicyImpl
  buildInternalRedirectPolicy(const envoy::config::route::v3::RouteAction& route_config,
                              ProtobufMessage::ValidationVisitor& validator,
                              absl::string_view current_route_name) const;

  PathMatchPolicyImpl
  buildPathMatchPolicy(envoy::config::route::v3::Route route,
                                         ProtobufMessage::ValidationVisitor& validator) const;

  PathRewritePolicyImpl
  buildPathRewritePolicy(envoy::config::route::v3::Route route,
                                         ProtobufMessage::ValidationVisitor& validator) const;

  RouteConstSharedPtr pickClusterViaClusterHeader(const Http::LowerCaseString& cluster_header_name,
                                                  const Http::HeaderMap& headers) const;

  RouteConstSharedPtr pickWeightedCluster(const Http::HeaderMap& headers, uint64_t random_value,
                                          bool ignore_overflow) const;

  // Default timeout is 15s if nothing is specified in the route config.
  static const uint64_t DEFAULT_ROUTE_TIMEOUT_MS = 15000;

  std::unique_ptr<const CorsPolicyImpl> cors_policy_;
  const VirtualHostImpl& vhost_; // See note in RouteEntryImplBase::clusterEntry() on why raw ref
                                 // to virtual host is currently safe.
  const bool auto_host_rewrite_;
  const absl::optional<Http::LowerCaseString> auto_host_rewrite_header_;
  const Regex::CompiledMatcherPtr host_rewrite_path_regex_;
  const std::string host_rewrite_path_regex_substitution_;
  const bool append_xfh_;
  const std::string cluster_name_;
  RouteStatsContextPtr route_stats_context_;
  const Http::LowerCaseString cluster_header_name_;
  ClusterSpecifierPluginSharedPtr cluster_specifier_plugin_;
  const Http::Code cluster_not_found_response_code_;
  const std::chrono::milliseconds timeout_;
  const absl::optional<std::chrono::milliseconds> idle_timeout_;
  const absl::optional<std::chrono::milliseconds> max_stream_duration_;
  const absl::optional<std::chrono::milliseconds> grpc_timeout_header_max_;
  const absl::optional<std::chrono::milliseconds> grpc_timeout_header_offset_;
  const absl::optional<std::chrono::milliseconds> max_grpc_timeout_;
  const absl::optional<std::chrono::milliseconds> grpc_timeout_offset_;
  Runtime::Loader& loader_;
  const absl::optional<RuntimeData> runtime_;
  const std::string scheme_redirect_;
  const std::string host_redirect_;
  const std::string port_redirect_;
  const std::string path_redirect_;
  const bool path_redirect_has_query_;
  const bool https_redirect_;
  const bool using_new_timeouts_;
  const std::string prefix_rewrite_redirect_;
  const bool strip_query_;
  const HedgePolicyImpl hedge_policy_;
  const RetryPolicyImpl retry_policy_;
  const InternalRedirectPolicyImpl internal_redirect_policy_;
  const RateLimitPolicyImpl rate_limit_policy_;
  std::vector<ShadowPolicyPtr> shadow_policies_;
  const Upstream::ResourcePriority priority_;
  std::vector<Http::HeaderUtility::HeaderDataPtr> config_headers_;
  std::vector<ConfigUtility::QueryParameterMatcherPtr> config_query_parameters_;
  std::vector<WeightedClusterEntrySharedPtr> weighted_clusters_;

  UpgradeMap upgrade_map_;
  uint64_t total_cluster_weight_;
  std::unique_ptr<const Http::HashPolicyImpl> hash_policy_;
  MetadataMatchCriteriaConstPtr metadata_match_criteria_;
  TlsContextMatchCriteriaConstPtr tls_context_match_criteria_;
  HeaderParserPtr request_headers_parser_;
  HeaderParserPtr response_headers_parser_;
  uint32_t retry_shadow_buffer_limit_{std::numeric_limits<uint32_t>::max()};
  envoy::config::core::v3::Metadata metadata_;
  Envoy::Config::TypedMetadataImpl<HttpRouteTypedMetadataFactory> typed_metadata_;
  const bool match_grpc_;
  const std::vector<Envoy::Matchers::MetadataMatcher> dynamic_metadata_;

  // TODO(danielhochman): refactor multimap into unordered_map since JSON is unordered map.
  const std::multimap<std::string, std::string> opaque_config_;

  const DecoratorConstPtr decorator_;
  const RouteTracingConstPtr route_tracing_;
  const absl::optional<Http::Code> direct_response_code_;
  std::string direct_response_body_;
  PerFilterConfigs per_filter_configs_;
  const std::string route_name_;
  TimeSource& time_source_;
  const std::string random_value_header_name_;
  EarlyDataPolicyPtr early_data_policy_;
};

/**
 * Route entry implementation for path match policy based routing.
 */
class PathMatchPolicyRouteEntryImpl : public RouteEntryImplBase {
public:
  PathMatchPolicyRouteEntryImpl(const VirtualHostImpl& vhost,
                             const envoy::config::route::v3::Route& route,
                             const OptionalHttpFilters& optional_http_filters,
                             Server::Configuration::ServerFactoryContext& factory_context,
                             ProtobufMessage::ValidationVisitor& validator);

  // Router::PathMatchCriterion
<<<<<<< HEAD
  const std::string& matcher() const override { return match_pattern_; }
  PathMatchType matchType() const override { return PathMatchType::Policy; }
=======
  const std::string& matcher() const override { return url_pattern_; }

  PathMatchType matchType() const override { return PathMatchType::Pattern; }
>>>>>>> c9582ef8

  // Router::Matchable
  RouteConstSharedPtr matches(const Http::RequestHeaderMap& headers,
                              const StreamInfo::StreamInfo& stream_info,
                              uint64_t random_value) const override;

  // Router::DirectResponseEntry
  void rewritePathHeader(Http::RequestHeaderMap& headers,
                         bool insert_envoy_original_path) const override;

  // Router::RouteEntry
  absl::optional<std::string>
  currentUrlPathAfterRewrite(const Http::RequestHeaderMap& headers) const override;

<<<<<<< HEAD
  private:
    const std::string match_pattern_;
=======
private:
  std::string url_pattern_{nullptr};
>>>>>>> c9582ef8
};

/**
 * Route entry implementation for prefix path match routing.
 */
class PrefixRouteEntryImpl : public RouteEntryImplBase {
public:
  PrefixRouteEntryImpl(const VirtualHostImpl& vhost, const envoy::config::route::v3::Route& route,
                       const OptionalHttpFilters& optional_http_filters,
                       Server::Configuration::ServerFactoryContext& factory_context,
                       ProtobufMessage::ValidationVisitor& validator);

  // Router::PathMatchCriterion
  const std::string& matcher() const override { return prefix_; }
  PathMatchType matchType() const override { return PathMatchType::Prefix; }

  // Router::Matchable
  RouteConstSharedPtr matches(const Http::RequestHeaderMap& headers,
                              const StreamInfo::StreamInfo& stream_info,
                              uint64_t random_value) const override;

  // Router::DirectResponseEntry
  void rewritePathHeader(Http::RequestHeaderMap& headers,
                         bool insert_envoy_original_path) const override;

  // Router::RouteEntry
  absl::optional<std::string>
  currentUrlPathAfterRewrite(const Http::RequestHeaderMap& headers) const override;

private:
  const std::string prefix_;
  const Matchers::PathMatcherConstSharedPtr path_matcher_;
};

/**
 * Route entry implementation for exact path match routing.
 */
class PathRouteEntryImpl : public RouteEntryImplBase {
public:
  PathRouteEntryImpl(const VirtualHostImpl& vhost, const envoy::config::route::v3::Route& route,
                     const OptionalHttpFilters& optional_http_filters,
                     Server::Configuration::ServerFactoryContext& factory_context,
                     ProtobufMessage::ValidationVisitor& validator);

  // Router::PathMatchCriterion
  const std::string& matcher() const override { return path_; }
  PathMatchType matchType() const override { return PathMatchType::Exact; }

  // Router::Matchable
  RouteConstSharedPtr matches(const Http::RequestHeaderMap& headers,
                              const StreamInfo::StreamInfo& stream_info,
                              uint64_t random_value) const override;

  // Router::DirectResponseEntry
  void rewritePathHeader(Http::RequestHeaderMap& headers,
                         bool insert_envoy_original_path) const override;

  // Router::RouteEntry
  absl::optional<std::string>
  currentUrlPathAfterRewrite(const Http::RequestHeaderMap& headers) const override;

private:
  const std::string path_;
  const Matchers::PathMatcherConstSharedPtr path_matcher_;
};

/**
 * Route entry implementation for regular expression match routing.
 */
class RegexRouteEntryImpl : public RouteEntryImplBase {
public:
  RegexRouteEntryImpl(const VirtualHostImpl& vhost, const envoy::config::route::v3::Route& route,
                      const OptionalHttpFilters& optional_http_filters,
                      Server::Configuration::ServerFactoryContext& factory_context,
                      ProtobufMessage::ValidationVisitor& validator);

  // Router::PathMatchCriterion
  const std::string& matcher() const override { return regex_str_; }
  PathMatchType matchType() const override { return PathMatchType::Regex; }

  // Router::Matchable
  RouteConstSharedPtr matches(const Http::RequestHeaderMap& headers,
                              const StreamInfo::StreamInfo& stream_info,
                              uint64_t random_value) const override;

  // Router::DirectResponseEntry
  void rewritePathHeader(Http::RequestHeaderMap& headers,
                         bool insert_envoy_original_path) const override;

  // Router::RouteEntry
  absl::optional<std::string>
  currentUrlPathAfterRewrite(const Http::RequestHeaderMap& headers) const override;

private:
  const std::string regex_str_;
  const Matchers::PathMatcherConstSharedPtr path_matcher_;
};

/**
 * Route entry implementation for CONNECT requests.
 */
class ConnectRouteEntryImpl : public RouteEntryImplBase {
public:
  ConnectRouteEntryImpl(const VirtualHostImpl& vhost, const envoy::config::route::v3::Route& route,
                        const OptionalHttpFilters& optional_http_filters,
                        Server::Configuration::ServerFactoryContext& factory_context,
                        ProtobufMessage::ValidationVisitor& validator);

  // Router::PathMatchCriterion
  const std::string& matcher() const override { return EMPTY_STRING; }
  PathMatchType matchType() const override { return PathMatchType::None; }

  // Router::Matchable
  RouteConstSharedPtr matches(const Http::RequestHeaderMap& headers,
                              const StreamInfo::StreamInfo& stream_info,
                              uint64_t random_value) const override;

  // Router::DirectResponseEntry
  void rewritePathHeader(Http::RequestHeaderMap&, bool) const override;

  // Router::RouteEntry
  absl::optional<std::string>
  currentUrlPathAfterRewrite(const Http::RequestHeaderMap& headers) const override;

  bool supportsPathlessHeaders() const override { return true; }
};

/**
 * Route entry implementation for path separated prefix match routing.
 */
class PathSeparatedPrefixRouteEntryImpl : public RouteEntryImplBase {
public:
  PathSeparatedPrefixRouteEntryImpl(const VirtualHostImpl& vhost,
                                    const envoy::config::route::v3::Route& route,
                                    const OptionalHttpFilters& optional_http_filters,
                                    Server::Configuration::ServerFactoryContext& factory_context,
                                    ProtobufMessage::ValidationVisitor& validator);

  // Router::PathMatchCriterion
  const std::string& matcher() const override { return prefix_; }
  PathMatchType matchType() const override { return PathMatchType::PathSeparatedPrefix; }

  // Router::Matchable
  RouteConstSharedPtr matches(const Http::RequestHeaderMap& headers,
                              const StreamInfo::StreamInfo& stream_info,
                              uint64_t random_value) const override;

  // Router::DirectResponseEntry
  void rewritePathHeader(Http::RequestHeaderMap& headers,
                         bool insert_envoy_original_path) const override;

  // Router::RouteEntry
  absl::optional<std::string>
  currentUrlPathAfterRewrite(const Http::RequestHeaderMap& headers) const override;

private:
  const std::string prefix_;
  const Matchers::PathMatcherConstSharedPtr path_matcher_;
};

// Contextual information used to construct the route actions for a match tree.
struct RouteActionContext {
  const VirtualHostImpl& vhost;
  const OptionalHttpFilters& optional_http_filters;
  Server::Configuration::ServerFactoryContext& factory_context;
};

// Action used with the matching tree to specify route to use for an incoming stream.
class RouteMatchAction : public Matcher::ActionBase<envoy::config::route::v3::Route> {
public:
  explicit RouteMatchAction(RouteEntryImplBaseConstSharedPtr route) : route_(std::move(route)) {}

  RouteEntryImplBaseConstSharedPtr route() const { return route_; }

private:
  const RouteEntryImplBaseConstSharedPtr route_;
};

// Registered factory for RouteMatchAction.
class RouteMatchActionFactory : public Matcher::ActionFactory<RouteActionContext> {
public:
  Matcher::ActionFactoryCb
  createActionFactoryCb(const Protobuf::Message& config, RouteActionContext& context,
                        ProtobufMessage::ValidationVisitor& validation_visitor) override;
  std::string name() const override { return "route"; }
  ProtobufTypes::MessagePtr createEmptyConfigProto() override {
    return std::make_unique<envoy::config::route::v3::Route>();
  }
};

/**
 * Wraps the route configuration which matches an incoming request headers to a backend cluster.
 * This is split out mainly to help with unit testing.
 */
class RouteMatcher {
public:
  RouteMatcher(const envoy::config::route::v3::RouteConfiguration& config,
               const OptionalHttpFilters& optional_http_filters,
               const ConfigImpl& global_http_config,
               Server::Configuration::ServerFactoryContext& factory_context,
               ProtobufMessage::ValidationVisitor& validator, bool validate_clusters);

  RouteConstSharedPtr route(const RouteCallback& cb, const Http::RequestHeaderMap& headers,
                            const StreamInfo::StreamInfo& stream_info, uint64_t random_value) const;

  const VirtualHostImpl* findVirtualHost(const Http::RequestHeaderMap& headers) const;

private:
  using WildcardVirtualHosts =
      std::map<int64_t, absl::node_hash_map<std::string, VirtualHostSharedPtr>, std::greater<>>;
  using SubstringFunction = std::function<std::string(const std::string&, int)>;
  const VirtualHostImpl* findWildcardVirtualHost(const std::string& host,
                                                 const WildcardVirtualHosts& wildcard_virtual_hosts,
                                                 SubstringFunction substring_function) const;
  bool ignorePortInHostMatching() const { return ignore_port_in_host_matching_; }

  Stats::ScopeSharedPtr vhost_scope_;
  absl::node_hash_map<std::string, VirtualHostSharedPtr> virtual_hosts_;
  // std::greater as a minor optimization to iterate from more to less specific
  //
  // A note on using an unordered_map versus a vector of (string, VirtualHostSharedPtr) pairs:
  //
  // Based on local benchmarks, each vector entry costs around 20ns for recall and (string)
  // comparison with a fixed cost of about 25ns. For unordered_map, the empty map costs about 65ns
  // and climbs to about 110ns once there are any entries.
  //
  // The break-even is 4 entries.
  WildcardVirtualHosts wildcard_virtual_host_suffixes_;
  WildcardVirtualHosts wildcard_virtual_host_prefixes_;

  VirtualHostSharedPtr default_virtual_host_;
  const bool ignore_port_in_host_matching_{false};
};

/**
 * Implementation of Config that reads from a proto file.
 */
class ConfigImpl : public Config {
public:
  ConfigImpl(const envoy::config::route::v3::RouteConfiguration& config,
             const OptionalHttpFilters& optional_http_filters,
             Server::Configuration::ServerFactoryContext& factory_context,
             ProtobufMessage::ValidationVisitor& validator, bool validate_clusters_default);

  const HeaderParser& requestHeaderParser() const { return *request_headers_parser_; };
  const HeaderParser& responseHeaderParser() const { return *response_headers_parser_; };

  bool virtualHostExists(const Http::RequestHeaderMap& headers) const {
    return route_matcher_->findVirtualHost(headers) != nullptr;
  }

  // Router::Config
  RouteConstSharedPtr route(const Http::RequestHeaderMap& headers,
                            const StreamInfo::StreamInfo& stream_info,
                            uint64_t random_value) const override {
    return route(nullptr, headers, stream_info, random_value);
  }

  RouteConstSharedPtr route(const RouteCallback& cb, const Http::RequestHeaderMap& headers,
                            const StreamInfo::StreamInfo& stream_info,
                            uint64_t random_value) const override;

  const std::list<Http::LowerCaseString>& internalOnlyHeaders() const override {
    return internal_only_headers_;
  }

  const std::string& name() const override { return name_; }

  bool usesVhds() const override { return uses_vhds_; }

  bool mostSpecificHeaderMutationsWins() const override {
    return most_specific_header_mutations_wins_;
  }

  uint32_t maxDirectResponseBodySizeBytes() const override {
    return max_direct_response_body_size_bytes_;
  }

  const std::vector<ShadowPolicyPtr>& shadowPolicies() const { return shadow_policies_; }

  ClusterSpecifierPluginSharedPtr clusterSpecifierPlugin(absl::string_view provider) const;
  bool ignorePathParametersInPathMatching() const {
    return ignore_path_parameters_in_path_matching_;
  }

private:
  std::unique_ptr<RouteMatcher> route_matcher_;
  std::list<Http::LowerCaseString> internal_only_headers_;
  HeaderParserPtr request_headers_parser_;
  HeaderParserPtr response_headers_parser_;
  const std::string name_;
  Stats::SymbolTable& symbol_table_;
  const bool uses_vhds_;
  const bool most_specific_header_mutations_wins_;
  const uint32_t max_direct_response_body_size_bytes_;
  std::vector<ShadowPolicyPtr> shadow_policies_;
  // Cluster specifier plugins/providers.
  absl::flat_hash_map<std::string, ClusterSpecifierPluginSharedPtr> cluster_specifier_plugins_;
  const bool ignore_path_parameters_in_path_matching_;
};

/**
 * Implementation of Config that is empty.
 */
class NullConfigImpl : public Config {
public:
  // Router::Config
  RouteConstSharedPtr route(const Http::RequestHeaderMap&, const StreamInfo::StreamInfo&,
                            uint64_t) const override {
    return nullptr;
  }

  RouteConstSharedPtr route(const RouteCallback&, const Http::RequestHeaderMap&,
                            const StreamInfo::StreamInfo&, uint64_t) const override {
    return nullptr;
  }

  const std::list<Http::LowerCaseString>& internalOnlyHeaders() const override {
    return internal_only_headers_;
  }

  const std::string& name() const override { return name_; }
  bool usesVhds() const override { return false; }
  bool mostSpecificHeaderMutationsWins() const override { return false; }
  uint32_t maxDirectResponseBodySizeBytes() const override { return 0; }

private:
  std::list<Http::LowerCaseString> internal_only_headers_;
  const std::string name_;
};

} // namespace Router
} // namespace Envoy<|MERGE_RESOLUTION|>--- conflicted
+++ resolved
@@ -1082,14 +1082,8 @@
                              ProtobufMessage::ValidationVisitor& validator);
 
   // Router::PathMatchCriterion
-<<<<<<< HEAD
   const std::string& matcher() const override { return match_pattern_; }
   PathMatchType matchType() const override { return PathMatchType::Policy; }
-=======
-  const std::string& matcher() const override { return url_pattern_; }
-
-  PathMatchType matchType() const override { return PathMatchType::Pattern; }
->>>>>>> c9582ef8
 
   // Router::Matchable
   RouteConstSharedPtr matches(const Http::RequestHeaderMap& headers,
@@ -1103,14 +1097,8 @@
   // Router::RouteEntry
   absl::optional<std::string>
   currentUrlPathAfterRewrite(const Http::RequestHeaderMap& headers) const override;
-
-<<<<<<< HEAD
   private:
     const std::string match_pattern_;
-=======
-private:
-  std::string url_pattern_{nullptr};
->>>>>>> c9582ef8
 };
 
 /**
