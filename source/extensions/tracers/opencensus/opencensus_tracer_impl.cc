--- conflicted
+++ resolved
@@ -243,14 +243,11 @@
   if (oc_config.stackdriver_exporter_enabled()) {
     ::opencensus::exporters::trace::StackdriverOptions opts;
     opts.project_id = oc_config.stackdriver_project_id();
-<<<<<<< HEAD
-=======
     if (!oc_config.stackdriver_address().empty()) {
       auto channel =
           grpc::CreateChannel(oc_config.stackdriver_address(), grpc::InsecureChannelCredentials());
       opts.trace_service_stub = ::google::devtools::cloudtrace::v2::TraceService::NewStub(channel);
     }
->>>>>>> 3e63182c
     ::opencensus::exporters::trace::StackdriverExporter::Register(std::move(opts));
   }
   if (oc_config.zipkin_exporter_enabled()) {
