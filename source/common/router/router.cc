--- conflicted
+++ resolved
@@ -533,20 +533,6 @@
     upstream_request_->resetStream();
   }
 
-<<<<<<< HEAD
-  onUpstreamReset(UpstreamResetType::GlobalTimeout, absl::optional<Http::StreamResetReason>(),
-                  absl::string_view());
-}
-
-void Filter::onUpstreamReset(UpstreamResetType type,
-                             const absl::optional<Http::StreamResetReason> reset_reason,
-                             absl::string_view transport_failure) {
-  ASSERT(type == UpstreamResetType::GlobalTimeout || upstream_request_);
-  if (type == UpstreamResetType::Reset) {
-    ENVOY_STREAM_LOG(debug, "upstream reset: reset reason {}, transport failure {}", *callbacks_,
-                     reset_reason ? Http::Utility::resetReasonToString(reset_reason.value()) : "",
-                     transport_failure);
-=======
   updateOutlierDetection(timeout_response_code_);
   onUpstreamTimeoutAbort(StreamInfo::ResponseFlag::UpstreamRequestTimeout);
 }
@@ -556,7 +542,6 @@
 
   if (maybeRetryReset(Http::StreamResetReason::LocalReset)) {
     return;
->>>>>>> 191c8b02
   }
 
   onUpstreamTimeoutAbort(StreamInfo::ResponseFlag::UpstreamRequestTimeout);
@@ -599,22 +584,7 @@
     // This will destroy any created retry timers.
     cleanup();
 
-<<<<<<< HEAD
-      code = timeout_response_code_;
-      body = code == Http::Code::GatewayTimeout ? "upstream request timeout" : "";
-    } else {
-      StreamInfo::ResponseFlag response_flags =
-          streamResetReasonToResponseFlag(reset_reason.value());
-      callbacks_->streamInfo().setResponseFlag(response_flags);
-      callbacks_->streamInfo().setUpstreamTransportFailureReason(transport_failure);
-      code = Http::Code::ServiceUnavailable;
-      body = absl::StrCat(
-          "upstream connect error or disconnect/reset before headers. reset reason: ",
-          reset_reason ? Http::Utility::resetReasonToString(reset_reason.value()) : "");
-    }
-=======
     callbacks_->streamInfo().setResponseFlag(response_flags);
->>>>>>> 191c8b02
 
     chargeUpstreamCode(code, upstream_host, dropped);
     // If we had non-5xx but still have been reset by backend or timeout before
@@ -667,7 +637,8 @@
   return false;
 }
 
-void Filter::onUpstreamReset(Http::StreamResetReason reset_reason) {
+void Filter::onUpstreamReset(Http::StreamResetReason reset_reason,
+                             absl::string_view transport_failure_reason) {
   ASSERT(upstream_request_);
   ENVOY_STREAM_LOG(debug, "upstream reset: reset reason {}", *callbacks_,
                    Http::Utility::resetReasonToString(reset_reason));
@@ -684,6 +655,7 @@
                    Http::Utility::resetReasonToString(reset_reason));
 
   const bool dropped = reset_reason == Http::StreamResetReason::Overflow;
+  callbacks_->streamInfo().setUpstreamTransportFailureReason(transport_failure_reason);
   onUpstreamAbort(Http::Code::ServiceUnavailable, response_flags, body, dropped);
 }
 
@@ -1121,13 +1093,7 @@
   clearRequestEncoder();
   if (!calling_encode_headers_) {
     stream_info_.setResponseFlag(parent_.streamResetReasonToResponseFlag(reason));
-<<<<<<< HEAD
-    parent_.onUpstreamReset(UpstreamResetType::Reset,
-                            absl::optional<Http::StreamResetReason>(reason),
-                            transport_failure_reason);
-=======
-    parent_.onUpstreamReset(reason);
->>>>>>> 191c8b02
+    parent_.onUpstreamReset(reason, transport_failure_reason);
   } else {
     deferred_reset_reason_ = reason;
   }
@@ -1168,14 +1134,7 @@
     }
     resetStream();
     stream_info_.setResponseFlag(StreamInfo::ResponseFlag::UpstreamRequestTimeout);
-<<<<<<< HEAD
-    parent_.onUpstreamReset(
-        UpstreamResetType::PerTryTimeout,
-        absl::optional<Http::StreamResetReason>(Http::StreamResetReason::LocalReset),
-        absl::string_view());
-=======
     parent_.onPerTryTimeout();
->>>>>>> 191c8b02
   } else {
     ENVOY_STREAM_LOG(debug,
                      "ignored upstream per try timeout due to already started downstream response",
