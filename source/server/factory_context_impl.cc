--- conflicted
+++ resolved
@@ -3,24 +3,16 @@
 namespace Envoy {
 namespace Server {
 
-<<<<<<< HEAD
 FactoryContextImplBase::FactoryContextImplBase(
     Server::Instance& server, ProtobufMessage::ValidationVisitor& validation_visitor,
     Stats::ScopeSharedPtr scope, Stats::ScopeSharedPtr listener_scope,
-    const envoy::config::core::v3::Metadata& metadata,
-    envoy::config::core::v3::TrafficDirection direction, bool is_quic)
+    ListenerInfoSharedPtr listener_info)
     : server_(server), validation_visitor_(validation_visitor), scope_(std::move(scope)),
-      listener_scope_(std::move(listener_scope)), metadata_(metadata), is_quic_(is_quic),
-      direction_(direction) {}
-=======
-FactoryContextImpl::FactoryContextImpl(Server::Instance& server,
-                                       const envoy::config::listener::v3::Listener&,
-                                       Network::DrainDecision& drain_decision,
-                                       Stats::Scope& global_scope, Stats::Scope& listener_scope,
-                                       bool is_quic)
-    : server_(server), drain_decision_(drain_decision), global_scope_(global_scope),
-      listener_scope_(listener_scope), listener_info_(is_quic) {}
->>>>>>> 148fd48b
+      listener_scope_(std::move(listener_scope)), listener_info_(std::move(listener_info)) {
+  if (listener_info == nullptr) {
+    listener_info_ = std::make_shared<ListenerInfoImpl>();
+  }
+}
 
 Configuration::ServerFactoryContext& FactoryContextImplBase::serverFactoryContext() const {
   return server_.serverFactoryContext();
@@ -36,41 +28,25 @@
 FactoryContextImplBase::getTransportSocketFactoryContext() const {
   return server_.transportSocketFactoryContext();
 }
-<<<<<<< HEAD
-
-const envoy::config::core::v3::Metadata& FactoryContextImplBase::listenerMetadata() const {
-  return metadata_.proto_metadata_;
-}
-const Envoy::Config::TypedMetadata& FactoryContextImplBase::listenerTypedMetadata() const {
-  return metadata_.typed_metadata_;
-}
-
-envoy::config::core::v3::TrafficDirection FactoryContextImplBase::direction() const {
-  return direction_;
-}
 
 Stats::Scope& FactoryContextImplBase::listenerScope() { return *listener_scope_; }
 
-bool FactoryContextImplBase::isQuicListener() const { return is_quic_; }
+const Network::ListenerInfo& FactoryContextImplBase::listenerInfo() const {
+  return *listener_info_;
+}
 
 FactoryContextImpl::FactoryContextImpl(Server::Instance& server,
-                                       const envoy::config::listener::v3::Listener& config,
                                        Network::DrainDecision& drain_decision,
                                        Stats::ScopeSharedPtr scope,
-                                       Stats::ScopeSharedPtr listener_scope, bool is_quic)
+                                       Stats::ScopeSharedPtr listener_scope,
+                                       ListenerInfoSharedPtr listener_info)
     : FactoryContextImplBase(server, server.messageValidationContext().staticValidationVisitor(),
-                             std::move(scope), std::move(listener_scope), config.metadata(),
-                             config.traffic_direction(), is_quic),
+                             std::move(scope), std::move(listener_scope), std::move(listener_info)),
       drain_decision_(drain_decision) {}
 
 Init::Manager& FactoryContextImpl::initManager() { return server_.initManager(); }
 
 Network::DrainDecision& FactoryContextImpl::drainDecision() { return drain_decision_; }
-=======
-const Network::ListenerInfo& FactoryContextImpl::listenerInfo() const { return listener_info_; }
-Network::DrainDecision& FactoryContextImpl::drainDecision() { return drain_decision_; }
-Stats::Scope& FactoryContextImpl::listenerScope() { return listener_scope_; }
->>>>>>> 148fd48b
 
 } // namespace Server
 } // namespace Envoy