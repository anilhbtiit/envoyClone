--- conflicted
+++ resolved
@@ -30,7 +30,6 @@
     store_->initializeThreading(main_thread_dispatcher_, tls_);
   }
 
-<<<<<<< HEAD
   std::shared_ptr<MockInstance> setupMockedInstance() {
     auto instance = std::make_shared<MockInstance>();
     EXPECT_CALL(stats_config_, flushOnAdmin()).WillRepeatedly(testing::Return(false));
@@ -66,19 +65,14 @@
   Stats::StatName makeStat(absl::string_view name) { return pool_.add(name); }
   Stats::CustomStatNamespaces& customNamespaces() { return custom_namespaces_; }
 
-  void shutdownThreading() {
-=======
   ~StatsHandlerTest() {
->>>>>>> b6bc5ca5
     tls_.shutdownGlobalThreading();
     store_->shutdownThreading();
     tls_.shutdownThread();
   }
 
-<<<<<<< HEAD
   Api::MockApi api_;
   Configuration::MockStatsConfig stats_config_;
-=======
   using CodeResponse = std::pair<Http::Code, std::string>;
 
   /**
@@ -141,7 +135,6 @@
 
   Stats::StatName makeStat(absl::string_view name) { return pool_.add(name); }
 
->>>>>>> b6bc5ca5
   Stats::SymbolTableImpl symbol_table_;
   Stats::StatNamePool pool_;
   NiceMock<Event::MockDispatcher> main_thread_dispatcher_;
@@ -202,27 +195,17 @@
                          TestUtility::ipTestParamsToString);
 
 TEST_P(AdminStatsTest, HandlerStatsInvalidFormat) {
-<<<<<<< HEAD
   Buffer::OwnedImpl data;
   Http::Code code = handlerStats("/stats?format=blergh", data);
   EXPECT_EQ(Http::Code::BadRequest, code);
   EXPECT_EQ("usage: /stats?format=json  or /stats?format=prometheus \n\n", data.toString());
-=======
-  const std::string url = "/stats?format=blergh";
-  CodeResponse code_response(handlerStats(url));
-  EXPECT_EQ(Http::Code::NotFound, code_response.first);
-  EXPECT_EQ("usage: /stats?format=json  or /stats?format=prometheus \n\n", code_response.second);
->>>>>>> b6bc5ca5
 }
 
 TEST_P(AdminStatsTest, HandlerStatsPlainText) {
   store_->initializeThreading(main_thread_dispatcher_, tls_);
 
   const std::string url = "/stats";
-<<<<<<< HEAD
   Buffer::OwnedImpl data, used_data;
-=======
->>>>>>> b6bc5ca5
 
   Stats::Counter& c1 = store_->counterFromString("c1");
   Stats::Counter& c2 = store_->counterFromString("c2");
@@ -244,13 +227,8 @@
 
   store_->mergeHistograms([]() -> void {});
 
-<<<<<<< HEAD
-  Http::Code code = handlerStats(url, data);
-  EXPECT_EQ(Http::Code::OK, code);
-=======
   CodeResponse code_response = handlerStats(url);
   EXPECT_EQ(Http::Code::OK, code_response.first);
->>>>>>> b6bc5ca5
   constexpr char expected[] =
       "t: \"hello world\"\n"
       "c1: 10\n"
@@ -261,18 +239,6 @@
       "h2: P0(100.0,100.0) P25(102.5,102.5) P50(105.0,105.0) P75(107.5,107.5) "
       "P90(109.0,109.0) P95(109.5,109.5) P99(109.9,109.9) P99.5(109.95,109.95) "
       "P99.9(109.99,109.99) P100(110.0,110.0)\n";
-<<<<<<< HEAD
-  EXPECT_EQ(expected, data.toString());
-
-  code = handlerStats(url + "?usedonly", used_data);
-  EXPECT_EQ(Http::Code::OK, code);
-  EXPECT_EQ(expected, used_data.toString());
-=======
-  EXPECT_EQ(expected, code_response.second);
->>>>>>> b6bc5ca5
-
-  code_response = handlerStats(url + "?usedonly");
-  EXPECT_EQ(Http::Code::OK, code_response.first);
   EXPECT_EQ(expected, code_response.second);
 }
 
@@ -313,11 +279,14 @@
 }
 
 TEST_P(AdminStatsTest, HandlerStatsJson) {
-<<<<<<< HEAD
   InSequence s;
   store_->initializeThreading(main_thread_dispatcher_, tls_);
-=======
->>>>>>> b6bc5ca5
+  code_response = handlerStats(url + "?usedonly");
+  EXPECT_EQ(Http::Code::OK, code_response.first);
+  EXPECT_EQ(expected, code_response.second);
+}
+
+TEST_P(AdminStatsTest, HandlerStatsJson) {
   const std::string url = "/stats?format=json";
 
   Stats::Counter& c1 = store_->counterFromString("c1");
@@ -336,13 +305,8 @@
 
   store_->mergeHistograms([]() -> void {});
 
-<<<<<<< HEAD
-  std::string json_out;
-  EXPECT_EQ(Http::Code::OK, statsAsJsonHandler(json_out));
-=======
   CodeResponse code_response = handlerStats(url);
   EXPECT_EQ(Http::Code::OK, code_response.first);
->>>>>>> b6bc5ca5
 
   const std::string expected_json_old = R"EOF({
     "stats": [
@@ -424,13 +388,7 @@
     ]
 })EOF";
 
-<<<<<<< HEAD
-  EXPECT_THAT(expected_json_old, JsonStringEq(json_out));
-
-  shutdownThreading();
-=======
   EXPECT_THAT(expected_json_old, JsonStringEq(code_response.second));
->>>>>>> b6bc5ca5
 }
 
 TEST_P(AdminStatsTest, StatsAsJson) {
@@ -453,12 +411,7 @@
   h1.recordValue(100);
 
   store_->mergeHistograms([]() -> void {});
-<<<<<<< HEAD
-  std::string actual_json;
-  ASSERT_EQ(Http::Code::OK, statsAsJsonHandler(actual_json));
-=======
   const std::string actual_json = statsAsJsonHandler(false).second;
->>>>>>> b6bc5ca5
 
   const std::string expected_json = R"EOF({
     "stats": [
@@ -596,12 +549,7 @@
   h1.recordValue(100);
 
   store_->mergeHistograms([]() -> void {});
-<<<<<<< HEAD
-  std::string actual_json;
-  ASSERT_EQ(Http::Code::OK, statsAsJsonHandler(actual_json, "&usedonly"));
-=======
   const std::string actual_json = statsAsJsonHandler(true).second;
->>>>>>> b6bc5ca5
 
   // Expected JSON should not have h2 values as it is not used.
   const std::string expected_json = R"EOF({
@@ -695,12 +643,7 @@
   h1.recordValue(100);
 
   store_->mergeHistograms([]() -> void {});
-<<<<<<< HEAD
-  std::string actual_json;
-  ASSERT_EQ(Http::Code::OK, statsAsJsonHandler(actual_json, "&filter=[a-z]1"));
-=======
   const std::string actual_json = statsAsJsonHandler(false, "[a-z]1").second;
->>>>>>> b6bc5ca5
 
   // Because this is a filter case, we don't expect to see any stats except for those containing
   // "h1" in their name.
@@ -804,12 +747,7 @@
   h3.recordValue(100);
 
   store_->mergeHistograms([]() -> void {});
-<<<<<<< HEAD
-  std::string actual_json;
-  ASSERT_EQ(Http::Code::OK, statsAsJsonHandler(actual_json, "&usedonly&filter=h[12]"));
-=======
   const std::string actual_json = statsAsJsonHandler(true, "h[12]").second;
->>>>>>> b6bc5ca5
 
   // Expected JSON should not have h2 values as it is not used, and should not have h3 values as
   // they are used but do not match.
@@ -1002,13 +940,6 @@
 
 class StatsHandlerPrometheusTest : public StatsHandlerTest {
 public:
-<<<<<<< HEAD
-  Http::TestResponseHeaderMapImpl response_headers;
-  Buffer::OwnedImpl data;
-  MockAdminStream admin_stream;
-
-=======
->>>>>>> b6bc5ca5
   void createTestStats() {
     Stats::StatNameTagVector c1Tags{{makeStat("cluster"), makeStat("c1")}};
     Stats::StatNameTagVector c2Tags{{makeStat("cluster"), makeStat("c2")}};
