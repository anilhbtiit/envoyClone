#import <Foundation/Foundation.h>

@class EMODirectResponse;
@class EnvoyHTTPFilterFactory;
@class EnvoyNativeFilterConfig;
@class EnvoyStringAccessor;
@protocol EnvoyKeyValueStore;

NS_ASSUME_NONNULL_BEGIN

/// Typed configuration that may be used for starting Envoy.
@interface EnvoyConfiguration : NSObject

@property (nonatomic, assign) BOOL adminInterfaceEnabled;
@property (nonatomic, strong, nullable) NSString *grpcStatsDomain;
@property (nonatomic, assign) UInt32 connectTimeoutSeconds;
@property (nonatomic, assign) UInt32 dnsFailureRefreshSecondsBase;
@property (nonatomic, assign) UInt32 dnsFailureRefreshSecondsMax;
@property (nonatomic, assign) UInt32 dnsQueryTimeoutSeconds;
@property (nonatomic, assign) UInt32 dnsMinRefreshSeconds;
@property (nonatomic, strong) NSArray<NSString *> *dnsPreresolveHostnames;
@property (nonatomic, assign) UInt32 dnsRefreshSeconds;
@property (nonatomic, assign) BOOL enableDNSCache;
@property (nonatomic, assign) UInt32 dnsCacheSaveIntervalSeconds;
@property (nonatomic, assign) BOOL enableHappyEyeballs;
@property (nonatomic, assign) BOOL enableHttp3;
@property (nonatomic, assign) BOOL enableGzipDecompression;
@property (nonatomic, assign) BOOL enableGzipCompression;
@property (nonatomic, assign) BOOL enableBrotliDecompression;
@property (nonatomic, assign) BOOL enableBrotliCompression;
@property (nonatomic, assign) BOOL enableInterfaceBinding;
@property (nonatomic, assign) BOOL enableDrainPostDnsRefresh;
@property (nonatomic, assign) BOOL enforceTrustChainVerification;
@property (nonatomic, assign) BOOL forceIPv6;
@property (nonatomic, assign) BOOL enablePlatformCertificateValidation;
@property (nonatomic, assign) BOOL useLegacyBuilder;
@property (nonatomic, assign) UInt32 h2ConnectionKeepaliveIdleIntervalMilliseconds;
@property (nonatomic, assign) UInt32 h2ConnectionKeepaliveTimeoutSeconds;
@property (nonatomic, assign) UInt32 maxConnectionsPerHost;
@property (nonatomic, assign) UInt32 statsFlushSeconds;
@property (nonatomic, assign) UInt32 streamIdleTimeoutSeconds;
@property (nonatomic, assign) UInt32 perTryIdleTimeoutSeconds;
@property (nonatomic, strong) NSString *appVersion;
@property (nonatomic, strong) NSString *appId;
@property (nonatomic, strong) NSArray<NSString *> *virtualClusters;
@property (nonatomic, strong) NSString *directResponseMatchers;
@property (nonatomic, strong) NSString *directResponses;
<<<<<<< HEAD
@property (nonatomic, strong) NSDictionary<NSString *, NSString *> *runtimeGuards;
=======
@property (nonatomic, strong) NSArray<EMODirectResponse *> *typedDirectResponses;
>>>>>>> 7850b6bb
@property (nonatomic, strong) NSArray<EnvoyNativeFilterConfig *> *nativeFilterChain;
@property (nonatomic, strong) NSArray<EnvoyHTTPFilterFactory *> *httpPlatformFilterFactories;
@property (nonatomic, strong) NSDictionary<NSString *, EnvoyStringAccessor *> *stringAccessors;
@property (nonatomic, strong) NSDictionary<NSString *, id<EnvoyKeyValueStore>> *keyValueStores;
@property (nonatomic, strong) NSArray<NSString *> *statsSinks;
@property (nonatomic, copy, nullable) void (^experimentalValidateYAMLCallback)(BOOL);

/**
 Create a new instance of the configuration.
 */
- (instancetype)initWithAdminInterfaceEnabled:(BOOL)adminInterfaceEnabled
                                  grpcStatsDomain:(nullable NSString *)grpcStatsDomain
                            connectTimeoutSeconds:(UInt32)connectTimeoutSeconds
                                dnsRefreshSeconds:(UInt32)dnsRefreshSeconds
                     dnsFailureRefreshSecondsBase:(UInt32)dnsFailureRefreshSecondsBase
                      dnsFailureRefreshSecondsMax:(UInt32)dnsFailureRefreshSecondsMax
                           dnsQueryTimeoutSeconds:(UInt32)dnsQueryTimeoutSeconds
                             dnsMinRefreshSeconds:(UInt32)dnsMinRefreshSeconds
                           dnsPreresolveHostnames:(NSArray<NSString *> *)dnsPreresolveHostnames
                                   enableDNSCache:(BOOL)enableDNSCache
                      dnsCacheSaveIntervalSeconds:(UInt32)dnsCacheSaveIntervalSeconds
                              enableHappyEyeballs:(BOOL)enableHappyEyeballs
                                      enableHttp3:(BOOL)enableHttp3
                          enableGzipDecompression:(BOOL)enableGzipDecompression
                            enableGzipCompression:(BOOL)enableGzipCompression
                        enableBrotliDecompression:(BOOL)enableBrotliDecompression
                          enableBrotliCompression:(BOOL)enableBrotliCompression
                           enableInterfaceBinding:(BOOL)enableInterfaceBinding
                        enableDrainPostDnsRefresh:(BOOL)enableDrainPostDnsRefresh
                    enforceTrustChainVerification:(BOOL)enforceTrustChainVerification
                                        forceIPv6:(BOOL)forceIPv6
              enablePlatformCertificateValidation:(BOOL)enablePlatformCertificateValidation
    h2ConnectionKeepaliveIdleIntervalMilliseconds:
        (UInt32)h2ConnectionKeepaliveIdleIntervalMilliseconds
              h2ConnectionKeepaliveTimeoutSeconds:(UInt32)h2ConnectionKeepaliveTimeoutSeconds
                            maxConnectionsPerHost:(UInt32)maxConnectionsPerHost
                                statsFlushSeconds:(UInt32)statsFlushSeconds
                         streamIdleTimeoutSeconds:(UInt32)streamIdleTimeoutSeconds
                         perTryIdleTimeoutSeconds:(UInt32)perTryIdleTimeoutSeconds
                                       appVersion:(NSString *)appVersion
                                            appId:(NSString *)appId
                                  virtualClusters:(NSArray<NSString *> *)virtualClusters
                           directResponseMatchers:(NSString *)directResponseMatchers
                                  directResponses:(NSString *)directResponses
<<<<<<< HEAD
                                    runtimeGuards:
                                        (NSDictionary<NSString *, NSString *> *)runtimeGuards
=======
                             typedDirectResponses:
                                 (NSArray<EMODirectResponse *> *)typedDirectResponses
>>>>>>> 7850b6bb
                                nativeFilterChain:
                                    (NSArray<EnvoyNativeFilterConfig *> *)nativeFilterChain
                              platformFilterChain:
                                  (NSArray<EnvoyHTTPFilterFactory *> *)httpPlatformFilterFactories
                                  stringAccessors:
                                      (NSDictionary<NSString *, EnvoyStringAccessor *> *)
                                          stringAccessors
                                   keyValueStores:
                                       (NSDictionary<NSString *, id<EnvoyKeyValueStore>> *)
                                           keyValueStores
                                       statsSinks:(NSArray<NSString *> *)statsSinks
                 experimentalValidateYAMLCallback:
                     (nullable void (^)(BOOL))experimentalValidateYAMLCallback
                                 useLegacyBuilder:(BOOL)useLegacyBuilder;

/**
 Resolves the provided configuration template using properties on this configuration.

 @param templateYAML The template configuration to resolve.
 @return The resolved template. Nil if the template fails to fully resolve.
 */
- (nullable NSString *)resolveTemplate:(NSString *)templateYAML;

/**
 * Takes the various fields from EnvoyConfiguration, and the YAML it generates
 * and compares the YAML generated by the C++ builder to the YAML generated by this
 * `EnvoyConfiguration`.
 *
 * @param yaml The yaml generated by this `EnvoyConfiguration`
 *
 * @return True if the YAML matched, false if a difference was found.
 */
- (BOOL)compareYAMLWithProtoBuilder:(NSString *)yaml;

@end

NS_ASSUME_NONNULL_END<|MERGE_RESOLUTION|>--- conflicted
+++ resolved
@@ -45,11 +45,8 @@
 @property (nonatomic, strong) NSArray<NSString *> *virtualClusters;
 @property (nonatomic, strong) NSString *directResponseMatchers;
 @property (nonatomic, strong) NSString *directResponses;
-<<<<<<< HEAD
 @property (nonatomic, strong) NSDictionary<NSString *, NSString *> *runtimeGuards;
-=======
 @property (nonatomic, strong) NSArray<EMODirectResponse *> *typedDirectResponses;
->>>>>>> 7850b6bb
 @property (nonatomic, strong) NSArray<EnvoyNativeFilterConfig *> *nativeFilterChain;
 @property (nonatomic, strong) NSArray<EnvoyHTTPFilterFactory *> *httpPlatformFilterFactories;
 @property (nonatomic, strong) NSDictionary<NSString *, EnvoyStringAccessor *> *stringAccessors;
@@ -94,13 +91,10 @@
                                   virtualClusters:(NSArray<NSString *> *)virtualClusters
                            directResponseMatchers:(NSString *)directResponseMatchers
                                   directResponses:(NSString *)directResponses
-<<<<<<< HEAD
                                     runtimeGuards:
                                         (NSDictionary<NSString *, NSString *> *)runtimeGuards
-=======
                              typedDirectResponses:
                                  (NSArray<EMODirectResponse *> *)typedDirectResponses
->>>>>>> 7850b6bb
                                 nativeFilterChain:
                                     (NSArray<EnvoyNativeFilterConfig *> *)nativeFilterChain
                               platformFilterChain:
