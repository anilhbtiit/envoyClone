--- conflicted
+++ resolved
@@ -380,30 +380,6 @@
   ASSERT_TRUE(tcp_client->write("hello", false));
   tcp_client->close();
   ASSERT_TRUE(upstream_request_->waitForData(*dispatcher_, 5));
-<<<<<<< HEAD
-  ASSERT_TRUE(upstream_request_->waitForEndStream(*dispatcher_));
-
-  // If the upstream now sends 'end stream' the connection is fully closed.
-  upstream_request_->encodeData(0, true);
-}
-
-// Validates that if the cluster is not configured with HTTP/2 we don't attempt
-// to tunnel the data.
-TEST_P(TcpTunnelingIntegrationTest, InvalidCluster) {
-  config_helper_.addConfigModifier([&](envoy::config::bootstrap::v3::Bootstrap& bootstrap) -> void {
-    auto* cluster = bootstrap.mutable_static_resources()->mutable_clusters()->Mutable(0);
-    ConfigHelper::HttpProtocolOptions protocol_options;
-    (*cluster->mutable_typed_extension_protocol_options())
-        ["envoy.extensions.upstreams.http.v3.HttpProtocolOptions"]
-            .PackFrom(protocol_options);
-  });
-  initialize();
-
-  // Start a connection and see it close immediately due to the invalid cluster.
-  IntegrationTcpClientPtr tcp_client = makeTcpConnection(lookupPort("tcp_proxy"));
-  tcp_client->waitForHalfClose();
-  tcp_client->close();
-=======
   if (upstreamProtocol() == FakeHttpConnection::Type::HTTP1) {
     ASSERT_TRUE(fake_upstream_connection_->waitForDisconnect());
   } else {
@@ -411,7 +387,6 @@
     // If the upstream now sends 'end stream' the connection is fully closed.
     upstream_request_->encodeData(0, true);
   }
->>>>>>> c3cddf7c
 }
 
 TEST_P(TcpTunnelingIntegrationTest, InvalidResponseHeaders) {
