--- conflicted
+++ resolved
@@ -153,15 +153,9 @@
       : HttpIntegrationTest(Http::CodecType::HTTP3, GetParam(),
                             ConfigHelper::quicHttpProxyConfig()),
         supported_versions_(quic::CurrentSupportedHttp3Versions()), conn_helper_(*dispatcher_),
-<<<<<<< HEAD
         alarm_factory_(*dispatcher_, *conn_helper_.GetClock()) {
-    // Enable this flag for test coverage.
-    SetQuicReloadableFlag(quic_tls_set_signature_algorithm_prefs, true);
-    SetQuicReloadableFlag(quic_remove_connection_migration_connection_option, true);
-  }
-=======
-        alarm_factory_(*dispatcher_, *conn_helper_.GetClock()) {}
->>>>>>> 3791753e
+          SetQuicReloadableFlag(quic_remove_connection_migration_connection_option, true);
+        }
 
   ~QuicHttpIntegrationTest() override {
     cleanupUpstreamAndDownstream();
