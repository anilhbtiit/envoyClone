--- conflicted
+++ resolved
@@ -21,11 +21,7 @@
   virtual ~GrpcWebFilter(){};
 
   // Http::StreamFilterBase
-<<<<<<< HEAD
-  void onDestroy() override {}
-=======
   void onDestroy() override { stream_destroyed_ = true; };
->>>>>>> a901ebda
 
   // Implements StreamDecoderFilter.
   Http::FilterHeadersStatus decodeHeaders(Http::HeaderMap&, bool) override;
