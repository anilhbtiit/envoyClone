#pragma once

#include <chrono>
#include <cstdint>
#include <functional>
#include <list>
#include <memory>
#include <string>
#include <vector>

#include "envoy/access_log/access_log.h"
#include "envoy/common/scope_tracker.h"
#include "envoy/event/deferred_deletable.h"
#include "envoy/http/codec.h"
#include "envoy/http/codes.h"
#include "envoy/http/context.h"
#include "envoy/http/filter.h"
#include "envoy/network/connection.h"
#include "envoy/network/drain_decision.h"
#include "envoy/network/filter.h"
#include "envoy/router/rds.h"
#include "envoy/router/scopes.h"
#include "envoy/runtime/runtime.h"
#include "envoy/server/overload_manager.h"
#include "envoy/ssl/connection.h"
#include "envoy/stats/scope.h"
#include "envoy/stats/stats_macros.h"
#include "envoy/upstream/upstream.h"

#include "common/buffer/watermark_buffer.h"
#include "common/common/dump_state_utils.h"
#include "common/common/linked_object.h"
#include "common/grpc/common.h"
#include "common/http/conn_manager_config.h"
#include "common/http/user_agent.h"
#include "common/http/utility.h"
#include "common/stream_info/stream_info_impl.h"
#include "common/tracing/http_tracer_impl.h"

namespace Envoy {
namespace Http {

/**
 * Implementation of both ConnectionManager and ServerConnectionCallbacks. This is a
 * Network::Filter that can be installed on a connection that will perform HTTP protocol agnostic
 * handling of a connection and all requests/pushes that occur on a connection.
 */
class ConnectionManagerImpl : Logger::Loggable<Logger::Id::http>,
                              public Network::ReadFilter,
                              public ServerConnectionCallbacks,
                              public Network::ConnectionCallbacks {
public:
  ConnectionManagerImpl(ConnectionManagerConfig& config, const Network::DrainDecision& drain_close,
                        Runtime::RandomGenerator& random_generator, Http::Context& http_context,
                        Runtime::Loader& runtime, const LocalInfo::LocalInfo& local_info,
                        Upstream::ClusterManager& cluster_manager,
                        Server::OverloadManager* overload_manager, TimeSource& time_system);

  ~ConnectionManagerImpl() override;

  static ConnectionManagerStats generateStats(const std::string& prefix, Stats::Scope& scope);

  static ConnectionManagerTracingStats generateTracingStats(const std::string& prefix,
                                                            Stats::Scope& scope);

  static void chargeTracingStats(const Tracing::Reason& tracing_reason,
                                 ConnectionManagerTracingStats& tracing_stats);

  static ConnectionManagerListenerStats generateListenerStats(const std::string& prefix,
                                                              Stats::Scope& scope);

  static const HeaderMapImpl& continueHeader();

  // Network::ReadFilter
  Network::FilterStatus onData(Buffer::Instance& data, bool end_stream) override;
  Network::FilterStatus onNewConnection() override;
  void initializeReadFilterCallbacks(Network::ReadFilterCallbacks& callbacks) override;

  // Http::ConnectionCallbacks
  void onGoAway() override;

  // Http::ServerConnectionCallbacks
  StreamDecoder& newStream(StreamEncoder& response_encoder,
                           bool is_internally_created = false) override;

  // Network::ConnectionCallbacks
  void onEvent(Network::ConnectionEvent event) override;

  // Pass connection watermark events on to all the streams associated with that connection.
  void onAboveWriteBufferHighWatermark() override {
    codec_->onUnderlyingConnectionAboveWriteBufferHighWatermark();
  }

  void onBelowWriteBufferLowWatermark() override {
    codec_->onUnderlyingConnectionBelowWriteBufferLowWatermark();
  }

  TimeSource& timeSource() { return time_source_; }

private:
  struct ActiveStream;

  /**
   * Base class wrapper for both stream encoder and decoder filters.
   */
  struct ActiveStreamFilterBase : public virtual StreamFilterCallbacks {
    ActiveStreamFilterBase(ActiveStream& parent, bool dual_filter)
        : parent_(parent), iteration_state_(IterationState::Continue),
          iterate_from_current_filter_(false), headers_continued_(false),
          continue_headers_continued_(false), end_stream_(false), dual_filter_(dual_filter),
          decode_headers_called_(false), encode_headers_called_(false) {}

    // Functions in the following block are called after the filter finishes processing
    // corresponding data. Those functions handle state updates and data storage (if needed)
    // according to the status returned by filter's callback functions.
    bool commonHandleAfter100ContinueHeadersCallback(FilterHeadersStatus status);

    bool commonHandleAfterHeadersCallback(FilterHeadersStatus status, bool& headers_only);

    bool commonHandleAfterDataCallback(FilterDataStatus status, Buffer::Instance& provided_data,
                                       bool& buffer_was_streaming);

    bool commonHandleAfterTrailersCallback(FilterTrailersStatus status);

    // Buffers provided_data.
    void commonHandleBufferData(Buffer::Instance& provided_data);

    // If iteration has stopped for all frame types, calls this function to buffer the data before
    // the filter processes data. The function also updates streaming state.
    void commonBufferDataIfStopAll(Buffer::Instance& provided_data, bool& buffer_was_streaming);

    void commonContinue();

    virtual bool canContinue() PURE;

    virtual Buffer::WatermarkBufferPtr createBuffer() PURE;
    virtual Buffer::WatermarkBufferPtr& bufferedData() PURE;

    virtual bool complete() PURE;

    virtual void do100ContinueHeaders() PURE;

    virtual void doHeaders(bool end_stream) PURE;

    virtual void doData(bool end_stream) PURE;

    virtual void doTrailers() PURE;

    virtual const HeaderMapPtr& trailers() PURE;

    virtual void doMetadata() PURE;
    // TODO(soya3129): make this pure when adding impl to encoder filter.
    virtual void handleMetadataAfterHeadersCallback() PURE;

    // Http::StreamFilterCallbacks
    const Network::Connection* connection() override;

    Event::Dispatcher& dispatcher() override;

    void resetStream() override;

    Router::RouteConstSharedPtr route() override;

    Upstream::ClusterInfoConstSharedPtr clusterInfo() override;

    void clearRouteCache() override;

    uint64_t streamId() override;

    StreamInfo::StreamInfo& streamInfo() override;

    Tracing::Span& activeSpan() override;

    Tracing::Config& tracingConfig() override;

    const ScopeTrackedObject& scope() override { return parent_; }

    // Functions to set or get iteration state.
    bool canIterate() { return iteration_state_ == IterationState::Continue; }

    bool stoppedAll() {
      return iteration_state_ == IterationState::StopAllBuffer ||
             iteration_state_ == IterationState::StopAllWatermark;
    }

    void allowIteration() {
      ASSERT(iteration_state_ != IterationState::Continue);
      iteration_state_ = IterationState::Continue;
    }

    MetadataMapVector* getSavedRequestMetadata() {
      if (saved_request_metadata_ == nullptr) {
        saved_request_metadata_ = std::make_unique<MetadataMapVector>();
      }
      return saved_request_metadata_.get();
    }

    MetadataMapVector* getSavedResponseMetadata() {
      if (saved_response_metadata_ == nullptr) {
        saved_response_metadata_ = std::make_unique<MetadataMapVector>();
      }
      return saved_response_metadata_.get();
    }

    // A vector to save metadata when the current filter's [de|en]codeMetadata() can not be called,
    // either because [de|en]codeHeaders() of the current filter returns StopAllIteration or because
    // [de|en]codeHeaders() adds new metadata to [de|en]code, but we don't know
    // [de|en]codeHeaders()'s return value yet. The storage is created on demand.
    std::unique_ptr<MetadataMapVector> saved_request_metadata_{nullptr};
    std::unique_ptr<MetadataMapVector> saved_response_metadata_{nullptr};
    // The state of iteration.
    enum class IterationState {
      Continue,            // Iteration has not stopped for any frame type.
      StopSingleIteration, // Iteration has stopped for headers, 100-continue, or data.
      StopAllBuffer,       // Iteration has stopped for all frame types, and following data should
                           // be buffered.
      StopAllWatermark,    // Iteration has stopped for all frame types, and following data should
                           // be buffered until high watermark is reached.
    };
    ActiveStream& parent_;
    IterationState iteration_state_;
    // If the filter resumes iteration from a StopAllBuffer/Watermark state, the current filter
    // hasn't parsed data and trailers. As a result, the filter iteration should start with the
    // current filter instead of the next one. If true, filter iteration starts with the current
    // filter. Otherwise, starts with the next filter in the chain.
    bool iterate_from_current_filter_ : 1;
    bool headers_continued_ : 1;
    bool continue_headers_continued_ : 1;
    // If true, end_stream is called for this filter.
    bool end_stream_ : 1;
    const bool dual_filter_ : 1;
    bool decode_headers_called_ : 1;
    bool encode_headers_called_ : 1;
  };

  /**
   * Wrapper for a stream decoder filter.
   */
  struct ActiveStreamDecoderFilter : public ActiveStreamFilterBase,
                                     public StreamDecoderFilterCallbacks,
                                     LinkedObject<ActiveStreamDecoderFilter> {
    ActiveStreamDecoderFilter(ActiveStream& parent, StreamDecoderFilterSharedPtr filter,
                              bool dual_filter)
        : ActiveStreamFilterBase(parent, dual_filter), handle_(filter) {}

    // ActiveStreamFilterBase
    bool canContinue() override {
      // It is possible for the connection manager to respond directly to a request even while
      // a filter is trying to continue. If a response has already happened, we should not
      // continue to further filters. A concrete example of this is a filter buffering data, the
      // last data frame comes in and the filter continues, but the final buffering takes the stream
      // over the high watermark such that a 413 is returned.
      return !parent_.state_.local_complete_;
    }

    Buffer::WatermarkBufferPtr createBuffer() override;

    Buffer::WatermarkBufferPtr& bufferedData() override { return parent_.buffered_request_data_; }

    bool complete() override { return parent_.state_.remote_complete_; }

    void do100ContinueHeaders() override { NOT_REACHED_GCOVR_EXCL_LINE; }

    void doHeaders(bool end_stream) override {
      parent_.decodeHeaders(this, *parent_.request_headers_, end_stream);
    }

    void doData(bool end_stream) override {
      parent_.decodeData(this, *parent_.buffered_request_data_, end_stream,
                         ActiveStream::FilterIterationStartState::CanStartFromCurrent);
    }

    void doMetadata() override {
      if (saved_request_metadata_ != nullptr) {
        drainSavedRequestMetadata();
      }
    }

    void doTrailers() override { parent_.decodeTrailers(this, *parent_.request_trailers_); }

    const HeaderMapPtr& trailers() override { return parent_.request_trailers_; }

    void drainSavedRequestMetadata() {
      ASSERT(saved_request_metadata_ != nullptr);
      for (auto& metadata_map : *getSavedRequestMetadata()) {
        parent_.decodeMetadata(this, *metadata_map);
      }
      getSavedRequestMetadata()->clear();
    }

    // This function is called after the filter calls decodeHeaders() to drain accumulated metadata.
    void handleMetadataAfterHeadersCallback() override;

    // Http::StreamDecoderFilterCallbacks
    void addDecodedData(Buffer::Instance& data, bool streaming) override;

    void injectDecodedDataToFilterChain(Buffer::Instance& data, bool end_stream) override;

    HeaderMap& addDecodedTrailers() override;

    MetadataMapVector& addDecodedMetadata() override;

    void continueDecoding() override;

    const Buffer::Instance* decodingBuffer() override {
      return parent_.buffered_request_data_.get();
    }

    void modifyDecodingBuffer(std::function<void(Buffer::Instance&)> callback) override {
      ASSERT(parent_.state_.latest_data_decoding_filter_ == this);
      callback(*parent_.buffered_request_data_.get());
    }

    void sendLocalReply(Code code, absl::string_view body,
                        std::function<void(HeaderMap& headers)> modify_headers,
                        const absl::optional<Grpc::Status::GrpcStatus> grpc_status,
                        absl::string_view details) override {
      parent_.stream_info_.setResponseCodeDetails(details);
      parent_.sendLocalReply(is_grpc_request_, code, body, modify_headers, parent_.is_head_request_,
                             grpc_status, details);
    }

    void encode100ContinueHeaders(HeaderMapPtr&& headers) override;

    void encodeHeaders(HeaderMapPtr&& headers, bool end_stream) override;

    void encodeData(Buffer::Instance& data, bool end_stream) override;

    void encodeTrailers(HeaderMapPtr&& trailers) override;

    void encodeMetadata(MetadataMapPtr&& metadata_map_ptr) override;

    void onDecoderFilterAboveWriteBufferHighWatermark() override;

    void onDecoderFilterBelowWriteBufferLowWatermark() override;

    void
    addDownstreamWatermarkCallbacks(DownstreamWatermarkCallbacks& watermark_callbacks) override;

    void
    removeDownstreamWatermarkCallbacks(DownstreamWatermarkCallbacks& watermark_callbacks) override;

    void setDecoderBufferLimit(uint32_t limit) override { parent_.setBufferLimit(limit); }

    uint32_t decoderBufferLimit() override { return parent_.buffer_limit_; }

    bool recreateStream() override;

    void addUpstreamSocketOptions(const Network::Socket::OptionsSharedPtr& options) override {
      Network::Socket::appendOptions(parent_.upstream_options_, options);
    }

    Network::Socket::OptionsSharedPtr getUpstreamSocketOptions() const override {
      return parent_.upstream_options_;
    }

    // Each decoder filter instance checks if the request passed to the filter is gRPC
    // so that we can issue gRPC local responses to gRPC requests. Filter's decodeHeaders()
    // called here may change the content type, so we must check it before the call.
    FilterHeadersStatus decodeHeaders(HeaderMap& headers, bool end_stream) {
      is_grpc_request_ = Grpc::Common::hasGrpcContentType(headers);
      FilterHeadersStatus status = handle_->decodeHeaders(headers, end_stream);
      if (end_stream) {
        handle_->decodeComplete();
      }
      return status;
    }

    void requestDataTooLarge();

    void requestDataDrained();

    void requestRouteConfigUpdate(
        Http::RouteConfigUpdatedCallbackSharedPtr route_config_updated_cb) override;
    bool canRequestRouteConfigUpdate() override;

    StreamDecoderFilterSharedPtr handle_;
    bool is_grpc_request_{};
  };

  using ActiveStreamDecoderFilterPtr = std::unique_ptr<ActiveStreamDecoderFilter>;

  /**
   * Wrapper for a stream encoder filter.
   */
  struct ActiveStreamEncoderFilter : public ActiveStreamFilterBase,
                                     public StreamEncoderFilterCallbacks,
                                     LinkedObject<ActiveStreamEncoderFilter> {
    ActiveStreamEncoderFilter(ActiveStream& parent, StreamEncoderFilterSharedPtr filter,
                              bool dual_filter)
        : ActiveStreamFilterBase(parent, dual_filter), handle_(filter) {}

    // ActiveStreamFilterBase
    bool canContinue() override { return true; }

    Buffer::WatermarkBufferPtr createBuffer() override;

    Buffer::WatermarkBufferPtr& bufferedData() override { return parent_.buffered_response_data_; }

    bool complete() override { return parent_.state_.local_complete_; }

    void do100ContinueHeaders() override {
      parent_.encode100ContinueHeaders(this, *parent_.continue_headers_);
    }

    void doHeaders(bool end_stream) override {
      parent_.encodeHeaders(this, *parent_.response_headers_, end_stream);
    }

    void doData(bool end_stream) override {
      parent_.encodeData(this, *parent_.buffered_response_data_, end_stream,
                         ActiveStream::FilterIterationStartState::CanStartFromCurrent);
    }

    void drainSavedResponseMetadata() {
      ASSERT(saved_response_metadata_ != nullptr);
      for (auto& metadata_map : *getSavedResponseMetadata()) {
        parent_.encodeMetadata(this, std::move(metadata_map));
      }
      getSavedResponseMetadata()->clear();
    }

    void handleMetadataAfterHeadersCallback() override;

    void doMetadata() override {
      if (saved_response_metadata_ != nullptr) {
        drainSavedResponseMetadata();
      }
    }

    void doTrailers() override { parent_.encodeTrailers(this, *parent_.response_trailers_); }

    const HeaderMapPtr& trailers() override { return parent_.response_trailers_; }

    // Http::StreamEncoderFilterCallbacks
    void addEncodedData(Buffer::Instance& data, bool streaming) override;

    void injectEncodedDataToFilterChain(Buffer::Instance& data, bool end_stream) override;

    HeaderMap& addEncodedTrailers() override;

    void addEncodedMetadata(MetadataMapPtr&& metadata_map) override;

    void onEncoderFilterAboveWriteBufferHighWatermark() override;

    void onEncoderFilterBelowWriteBufferLowWatermark() override;

    void setEncoderBufferLimit(uint32_t limit) override { parent_.setBufferLimit(limit); }

    uint32_t encoderBufferLimit() override { return parent_.buffer_limit_; }

    void continueEncoding() override;

    const Buffer::Instance* encodingBuffer() override {
      return parent_.buffered_response_data_.get();
    }

    void modifyEncodingBuffer(std::function<void(Buffer::Instance&)> callback) override {
      ASSERT(parent_.state_.latest_data_encoding_filter_ == this);
      callback(*parent_.buffered_response_data_.get());
    }

    void responseDataTooLarge();

    void responseDataDrained();

    StreamEncoderFilterSharedPtr handle_;
  };

  using ActiveStreamEncoderFilterPtr = std::unique_ptr<ActiveStreamEncoderFilter>;

  class RouteConfigUpdateRequester {
  public:
    virtual ~RouteConfigUpdateRequester() = default;
    virtual void requestRouteConfigUpdate(const HeaderString&,
                                          Http::RouteConfigUpdatedCallbackSharedPtr) {
      NOT_IMPLEMENTED_GCOVR_EXCL_LINE;
    };
    virtual bool canRequestRouteConfigUpdate() { return false; }
  };

  class RdsRouteConfigUpdateRequester : public RouteConfigUpdateRequester {
  public:
    RdsRouteConfigUpdateRequester(Router::RouteConfigProvider* route_config_provider)
        : route_config_provider_(route_config_provider) {}
    void requestRouteConfigUpdate(
        const HeaderString& host,
        Http::RouteConfigUpdatedCallbackSharedPtr route_config_updated_cb) override;
    bool canRequestRouteConfigUpdate() override;

  private:
    Router::RouteConfigProvider* route_config_provider_;
  };

  class NullRouteConfigUpdateRequester : public RouteConfigUpdateRequester {
  public:
    NullRouteConfigUpdateRequester() = default;
  };

  /**
   * Wraps a single active stream on the connection. These are either full request/response pairs
   * or pushes.
   */
  struct ActiveStream : LinkedObject<ActiveStream>,
                        public Event::DeferredDeletable,
                        public StreamCallbacks,
                        public StreamDecoder,
                        public FilterChainFactoryCallbacks,
                        public Tracing::Config,
                        public ScopeTrackedObject {
    ActiveStream(ConnectionManagerImpl& connection_manager);
    ~ActiveStream() override;

    // Indicates which filter to start the iteration with.
    enum class FilterIterationStartState { AlwaysStartFromNext, CanStartFromCurrent };

    void addStreamDecoderFilterWorker(StreamDecoderFilterSharedPtr filter, bool dual_filter);
    void addStreamEncoderFilterWorker(StreamEncoderFilterSharedPtr filter, bool dual_filter);
    void chargeStats(const HeaderMap& headers);
    // Returns the encoder filter to start iteration with.
    std::list<ActiveStreamEncoderFilterPtr>::iterator
    commonEncodePrefix(ActiveStreamEncoderFilter* filter, bool end_stream,
                       FilterIterationStartState filter_iteration_start_state);
    // Returns the decoder filter to start iteration with.
    std::list<ActiveStreamDecoderFilterPtr>::iterator
    commonDecodePrefix(ActiveStreamDecoderFilter* filter,
                       FilterIterationStartState filter_iteration_start_state);
    const Network::Connection* connection();
    void addDecodedData(ActiveStreamDecoderFilter& filter, Buffer::Instance& data, bool streaming);
    HeaderMap& addDecodedTrailers();
    MetadataMapVector& addDecodedMetadata();
    void decodeHeaders(ActiveStreamDecoderFilter* filter, HeaderMap& headers, bool end_stream);
    // Sends data through decoding filter chains. filter_iteration_start_state indicates which
    // filter to start the iteration with.
    void decodeData(ActiveStreamDecoderFilter* filter, Buffer::Instance& data, bool end_stream,
                    FilterIterationStartState filter_iteration_start_state);
    void decodeTrailers(ActiveStreamDecoderFilter* filter, HeaderMap& trailers);
    void decodeMetadata(ActiveStreamDecoderFilter* filter, MetadataMap& metadata_map);
    void disarmRequestTimeout();
    void maybeEndDecode(bool end_stream);
    void addEncodedData(ActiveStreamEncoderFilter& filter, Buffer::Instance& data, bool streaming);
    HeaderMap& addEncodedTrailers();
    void sendLocalReply(bool is_grpc_request, Code code, absl::string_view body,
                        const std::function<void(HeaderMap& headers)>& modify_headers,
                        bool is_head_request,
                        const absl::optional<Grpc::Status::GrpcStatus> grpc_status,
                        absl::string_view details);
    void encode100ContinueHeaders(ActiveStreamEncoderFilter* filter, HeaderMap& headers);
    void encodeHeaders(ActiveStreamEncoderFilter* filter, HeaderMap& headers, bool end_stream);
    // Sends data through encoding filter chains. filter_iteration_start_state indicates which
    // filter to start the iteration with.
    void encodeData(ActiveStreamEncoderFilter* filter, Buffer::Instance& data, bool end_stream,
                    FilterIterationStartState filter_iteration_start_state);
    void encodeTrailers(ActiveStreamEncoderFilter* filter, HeaderMap& trailers);
    void encodeMetadata(ActiveStreamEncoderFilter* filter, MetadataMapPtr&& metadata_map_ptr);
    void maybeEndEncode(bool end_stream);
    // Returns true if new metadata is decoded. Otherwise, returns false.
    bool processNewlyAddedMetadata();
    uint64_t streamId() { return stream_id_; }
    // Returns true if filter has stopped iteration for all frame types. Otherwise, returns false.
    // filter_streaming is the variable to indicate if stream is streaming, and its value may be
    // changed by the function.
    bool handleDataIfStopAll(ActiveStreamFilterBase& filter, Buffer::Instance& data,
                             bool& filter_streaming);

    // Http::StreamCallbacks
    void onResetStream(StreamResetReason reason,
                       absl::string_view transport_failure_reason) override;
    void onAboveWriteBufferHighWatermark() override;
    void onBelowWriteBufferLowWatermark() override;

    // Http::StreamDecoder
    void decode100ContinueHeaders(HeaderMapPtr&&) override { NOT_REACHED_GCOVR_EXCL_LINE; }
    void decodeHeaders(HeaderMapPtr&& headers, bool end_stream) override;
    void decodeData(Buffer::Instance& data, bool end_stream) override;
    void decodeTrailers(HeaderMapPtr&& trailers) override;
    void decodeMetadata(MetadataMapPtr&&) override;

    // Http::FilterChainFactoryCallbacks
    void addStreamDecoderFilter(StreamDecoderFilterSharedPtr filter) override {
      addStreamDecoderFilterWorker(filter, false);
    }
    void addStreamEncoderFilter(StreamEncoderFilterSharedPtr filter) override {
      addStreamEncoderFilterWorker(filter, false);
    }
    void addStreamFilter(StreamFilterSharedPtr filter) override {
      addStreamDecoderFilterWorker(filter, true);
      addStreamEncoderFilterWorker(filter, true);
    }
    void addAccessLogHandler(AccessLog::InstanceSharedPtr handler) override;

    // Tracing::TracingConfig
    Tracing::OperationName operationName() const override;
    const Tracing::CustomTagMap* customTags() const override;
    bool verbose() const override;
    uint32_t maxPathTagLength() const override;

    // ScopeTrackedObject
    void dumpState(std::ostream& os, int indent_level = 0) const override {
      const char* spaces = spacesForLevel(indent_level);
      os << spaces << "ActiveStream " << this << DUMP_MEMBER(stream_id_)
         << DUMP_MEMBER(has_continue_headers_) << DUMP_MEMBER(is_head_request_)
         << DUMP_MEMBER(decoding_headers_only_) << DUMP_MEMBER(encoding_headers_only_) << "\n";

      DUMP_DETAILS(request_headers_);
      DUMP_DETAILS(request_trailers_);
      DUMP_DETAILS(response_headers_);
      DUMP_DETAILS(response_trailers_);
      DUMP_DETAILS(&stream_info_);
    }

    void traceRequest();

    // Updates the snapped_route_config_ (by reselecting scoped route configuration), if a scope is
    // not found, snapped_route_config_ is set to Router::NullConfigImpl.
    void snapScopedRouteConfig();

    void refreshCachedRoute();
    void
    requestRouteConfigUpdate(Http::RouteConfigUpdatedCallbackSharedPtr route_config_updated_cb);
    bool canRequestRouteConfigUpdate();

    void refreshCachedTracingCustomTags();

    // Pass on watermark callbacks to watermark subscribers. This boils down to passing watermark
    // events for this stream and the downstream connection to the router filter.
    void callHighWatermarkCallbacks();
    void callLowWatermarkCallbacks();

    /**
     * Flags that keep track of which filter calls are currently in progress.
     */
    // clang-format off
    struct FilterCallState {
      static constexpr uint32_t DecodeHeaders   = 0x01;
      static constexpr uint32_t DecodeData      = 0x02;
      static constexpr uint32_t DecodeTrailers  = 0x04;
      static constexpr uint32_t EncodeHeaders   = 0x08;
      static constexpr uint32_t EncodeData      = 0x10;
      static constexpr uint32_t EncodeTrailers  = 0x20;
      // Encode100ContinueHeaders is a bit of a special state as 100 continue
      // headers may be sent during request processing. This state is only used
      // to verify we do not encode100Continue headers more than once per
      // filter.
      static constexpr uint32_t Encode100ContinueHeaders  = 0x40;
      // Used to indicate that we're processing the final [En|De]codeData frame,
      // i.e. end_stream = true
      static constexpr uint32_t LastDataFrame = 0x80;
    };
    // clang-format on

    // All state for the stream. Put here for readability.
    struct State {
      State()
          : remote_complete_(false), local_complete_(false), codec_saw_local_complete_(false),
            saw_connection_close_(false), successful_upgrade_(false), created_filter_chain_(false),
            is_internally_created_(false) {}

      uint32_t filter_call_state_{0};
      // The following 3 members are booleans rather than part of the space-saving bitfield as they
      // are passed as arguments to functions expecting bools. Extend State using the bitfield
      // where possible.
      bool encoder_filters_streaming_{true};
      bool decoder_filters_streaming_{true};
      bool destroyed_{false};
      bool remote_complete_ : 1;
      bool local_complete_ : 1; // This indicates that local is complete prior to filter processing.
                                // A filter can still stop the stream from being complete as seen
                                // by the codec.
      bool codec_saw_local_complete_ : 1; // This indicates that local is complete as written all
                                          // the way through to the codec.
      bool saw_connection_close_ : 1;
      bool successful_upgrade_ : 1;
      bool created_filter_chain_ : 1;

      // True if this stream is internally created. Currently only used for
      // internal redirects or other streams created via recreateStream().
      bool is_internally_created_ : 1;

      // Used to track which filter is the latest filter that has received data.
      ActiveStreamEncoderFilter* latest_data_encoding_filter_{};
      ActiveStreamDecoderFilter* latest_data_decoding_filter_{};
    };

    // Possibly increases buffer_limit_ to the value of limit.
    void setBufferLimit(uint32_t limit);
    // Set up the Encoder/Decoder filter chain.
    bool createFilterChain();
    // Per-stream idle timeout callback.
    void onIdleTimeout();
    // Reset per-stream idle timer.
    void resetIdleTimer();
    // Per-stream request timeout callback
    void onRequestTimeout();

    bool hasCachedRoute() { return cached_route_.has_value() && cached_route_.value(); }

    friend std::ostream& operator<<(std::ostream& os, const ActiveStream& s) {
      s.dumpState(os);
      return os;
    }

    MetadataMapVector* getRequestMetadataMapVector() {
      if (request_metadata_map_vector_ == nullptr) {
        request_metadata_map_vector_ = std::make_unique<MetadataMapVector>();
      }
      return request_metadata_map_vector_.get();
    }

    Tracing::CustomTagMap& getOrMakeTracingCustomTagMap() {
      if (tracing_custom_tags_ == nullptr) {
        tracing_custom_tags_ = std::make_unique<Tracing::CustomTagMap>();
      }
      return *tracing_custom_tags_;
    }

    ConnectionManagerImpl& connection_manager_;
    Router::RouteConfigProvider* route_config_provider_;
    Router::ConfigConstSharedPtr snapped_route_config_;
    Router::ScopedConfigConstSharedPtr snapped_scoped_routes_config_;
    Tracing::SpanPtr active_span_;
    const uint64_t stream_id_;
    StreamEncoder* response_encoder_{};
    HeaderMapPtr continue_headers_;
    HeaderMapPtr response_headers_;
    Buffer::WatermarkBufferPtr buffered_response_data_;
    HeaderMapPtr response_trailers_{};
    HeaderMapPtr request_headers_;
    Buffer::WatermarkBufferPtr buffered_request_data_;
    HeaderMapPtr request_trailers_;
    std::list<ActiveStreamDecoderFilterPtr> decoder_filters_;
    std::list<ActiveStreamEncoderFilterPtr> encoder_filters_;
    std::list<AccessLog::InstanceSharedPtr> access_log_handlers_;
    Stats::TimespanPtr request_response_timespan_;
    // Per-stream idle timeout.
    Event::TimerPtr stream_idle_timer_;
    // Per-stream request timeout.
    Event::TimerPtr request_timer_;
    std::chrono::milliseconds idle_timeout_ms_{};
    State state_;
    StreamInfo::StreamInfoImpl stream_info_;
    absl::optional<Router::RouteConstSharedPtr> cached_route_;
    absl::optional<Upstream::ClusterInfoConstSharedPtr> cached_cluster_info_;
    std::list<DownstreamWatermarkCallbacks*> watermark_callbacks_{};
    // Stores metadata added in the decoding filter that is being processed. Will be cleared before
    // processing the next filter. The storage is created on demand. We need to store metadata
    // temporarily in the filter in case the filter has stopped all while processing headers.
    std::unique_ptr<MetadataMapVector> request_metadata_map_vector_{nullptr};
    uint32_t buffer_limit_{0};
    uint32_t high_watermark_count_{0};
    const std::string* decorated_operation_{nullptr};
    // By default, we will assume there are no 100-Continue headers. If encode100ContinueHeaders
    // is ever called, this is set to true so commonContinue resumes processing the 100-Continue.
    bool has_continue_headers_{};
    bool is_head_request_{};
    // Whether a filter has indicated that the request should be treated as a headers only request.
    bool decoding_headers_only_{};
    // Whether a filter has indicated that the response should be treated as a headers only
    // response.
    bool encoding_headers_only_{};
    Network::Socket::OptionsSharedPtr upstream_options_;
<<<<<<< HEAD
    std::unique_ptr<RouteConfigUpdateRequester> route_config_update_requester_;
=======
    std::unique_ptr<Tracing::CustomTagMap> tracing_custom_tags_{nullptr};
>>>>>>> 04362e97
  };

  using ActiveStreamPtr = std::unique_ptr<ActiveStream>;

  /**
   * Check to see if the connection can be closed after gracefully waiting to send pending codec
   * data.
   */
  void checkForDeferredClose();

  /**
   * Do a delayed destruction of a stream to allow for stack unwind. Also calls onDestroy() for
   * each filter.
   */
  void doDeferredStreamDestroy(ActiveStream& stream);

  /**
   * Process a stream that is ending due to upstream response or reset.
   */
  void doEndStream(ActiveStream& stream);

  void resetAllStreams(absl::optional<StreamInfo::ResponseFlag> response_flag);
  void onIdleTimeout();
  void onConnectionDurationTimeout();
  void onDrainTimeout();
  void startDrainSequence();
  Tracing::HttpTracer& tracer() { return http_context_.tracer(); }
  void handleCodecException(const char* error);

  enum class DrainState { NotDraining, Draining, Closing };

  ConnectionManagerConfig& config_;
  ConnectionManagerStats& stats_; // We store a reference here to avoid an extra stats() call on the
                                  // config in the hot path.
  ServerConnectionPtr codec_;
  std::list<ActiveStreamPtr> streams_;
  Stats::TimespanPtr conn_length_;
  const Network::DrainDecision& drain_close_;
  DrainState drain_state_{DrainState::NotDraining};
  UserAgent user_agent_;
  // An idle timer for the connection. This is only armed when there are no streams on the
  // connection. When there are active streams it is disarmed in favor of each stream's
  // stream_idle_timer_.
  Event::TimerPtr connection_idle_timer_;
  // A connection duration timer. Armed during handling new connection if enabled in config.
  Event::TimerPtr connection_duration_timer_;
  Event::TimerPtr drain_timer_;
  Runtime::RandomGenerator& random_generator_;
  Http::Context& http_context_;
  Runtime::Loader& runtime_;
  const LocalInfo::LocalInfo& local_info_;
  Upstream::ClusterManager& cluster_manager_;
  Network::ReadFilterCallbacks* read_callbacks_{};
  ConnectionManagerListenerStats& listener_stats_;
  // References into the overload manager thread local state map. Using these lets us avoid a map
  // lookup in the hot path of processing each request.
  const Server::OverloadActionState& overload_stop_accepting_requests_ref_;
  const Server::OverloadActionState& overload_disable_keepalive_ref_;
  TimeSource& time_source_;
};

} // namespace Http
} // namespace Envoy<|MERGE_RESOLUTION|>--- conflicted
+++ resolved
@@ -759,11 +759,8 @@
     // response.
     bool encoding_headers_only_{};
     Network::Socket::OptionsSharedPtr upstream_options_;
-<<<<<<< HEAD
     std::unique_ptr<RouteConfigUpdateRequester> route_config_update_requester_;
-=======
     std::unique_ptr<Tracing::CustomTagMap> tracing_custom_tags_{nullptr};
->>>>>>> 04362e97
   };
 
   using ActiveStreamPtr = std::unique_ptr<ActiveStream>;
