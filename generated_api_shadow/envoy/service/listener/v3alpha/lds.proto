syntax = "proto3";

package envoy.service.listener.v3alpha;

import "envoy/service/discovery/v3alpha/discovery.proto";

import "google/api/annotations.proto";
import "google/protobuf/duration.proto";
import "google/protobuf/wrappers.proto";

import "udpa/annotations/versioning.proto";

import "validate/validate.proto";

option java_package = "io.envoyproxy.envoy.service.listener.v3alpha";
option java_outer_classname = "LdsProto";
option java_multiple_files = true;
option java_generic_services = true;

// [#protodoc-title: Listener]
// Listener :ref:`configuration overview <config_listeners>`

// The Envoy instance initiates an RPC at startup to discover a list of
// listeners. Updates are delivered via streaming from the LDS server and
// consist of a complete update of all listeners. Existing connections will be
// allowed to drain from listeners that are no longer present.
service ListenerDiscoveryService {
  rpc DeltaListeners(stream discovery.v3alpha.DeltaDiscoveryRequest)
      returns (stream discovery.v3alpha.DeltaDiscoveryResponse) {
  }

  rpc StreamListeners(stream discovery.v3alpha.DiscoveryRequest)
      returns (stream discovery.v3alpha.DiscoveryResponse) {
  }

  rpc FetchListeners(discovery.v3alpha.DiscoveryRequest)
      returns (discovery.v3alpha.DiscoveryResponse) {
    option (google.api.http).post = "/v3alpha/discovery:listeners";
    option (google.api.http).body = "*";
  }
}

<<<<<<< HEAD
// [#next-free-field: 22]
message Listener {
  option (udpa.annotations.versioning).previous_message_type = "envoy.api.v2.Listener";

  enum DrainType {
    // Drain in response to calling /healthcheck/fail admin endpoint (along with the health check
    // filter), listener removal/modification, and hot restart.
    DEFAULT = 0;

    // Drain in response to listener removal/modification and hot restart. This setting does not
    // include /healthcheck/fail. This setting may be desirable if Envoy is hosting both ingress
    // and egress listeners.
    MODIFY_ONLY = 1;
  }

  // [#not-implemented-hide:]
  message DeprecatedV1 {
    option (udpa.annotations.versioning).previous_message_type =
        "envoy.api.v2.Listener.DeprecatedV1";

    // Whether the listener should bind to the port. A listener that doesn't
    // bind can only receive connections redirected from other listeners that
    // set use_original_dst parameter to true. Default is true.
    //
    // This is deprecated in v2, all Listeners will bind to their port. An
    // additional filter chain must be created for every original destination
    // port this listener may redirect to in v2, with the original port
    // specified in the FilterChainMatch destination_port field.
    //
    // [#comment:TODO(PiotrSikora): Remove this once verified that we no longer need it.]
    google.protobuf.BoolValue bind_to_port = 1;
  }

  // Configuration for listener connection balancing.
  message ConnectionBalanceConfig {
    option (udpa.annotations.versioning).previous_message_type =
        "envoy.api.v2.Listener.ConnectionBalanceConfig";

    // A connection balancer implementation that does exact balancing. This means that a lock is
    // held during balancing so that connection counts are nearly exactly balanced between worker
    // threads. This is "nearly" exact in the sense that a connection might close in parallel thus
    // making the counts incorrect, but this should be rectified on the next accept. This balancer
    // sacrifices accept throughput for accuracy and should be used when there are a small number of
    // connections that rarely cycle (e.g., service mesh gRPC egress).
    message ExactBalance {
      option (udpa.annotations.versioning).previous_message_type =
          "envoy.api.v2.Listener.ConnectionBalanceConfig.ExactBalance";
    }

    oneof balance_type {
      option (validate.required) = true;

      // If specified, the listener will use the exact connection balancer.
      ExactBalance exact_balance = 1;
    }
  }

  reserved 14;

  // The unique name by which this listener is known. If no name is provided,
  // Envoy will allocate an internal UUID for the listener. If the listener is to be dynamically
  // updated or removed via :ref:`LDS <config_listeners_lds>` a unique name must be provided.
  string name = 1;

  // The address that the listener should listen on. In general, the address must be unique, though
  // that is governed by the bind rules of the OS. E.g., multiple listeners can listen on port 0 on
  // Linux as the actual port will be allocated by the OS.
  config.core.v3alpha.Address address = 2 [(validate.rules).message = {required: true}];

  // A list of filter chains to consider for this listener. The
  // :ref:`FilterChain <envoy_api_msg_config.listener.v3alpha.FilterChain>` with the most specific
  // :ref:`FilterChainMatch <envoy_api_msg_config.listener.v3alpha.FilterChainMatch>` criteria is
  // used on a connection.
  //
  // Example using SNI for filter chain selection can be found in the
  // :ref:`FAQ entry <faq_how_to_setup_sni>`.
  repeated config.listener.v3alpha.FilterChain filter_chains = 3;

  // If a connection is redirected using *iptables*, the port on which the proxy
  // receives it might be different from the original destination address. When this flag is set to
  // true, the listener hands off redirected connections to the listener associated with the
  // original destination address. If there is no listener associated with the original destination
  // address, the connection is handled by the listener that receives it. Defaults to false.
  //
  // .. attention::
  //
  //   This field is deprecated. Use :ref:`an original_dst <config_listener_filters_original_dst>`
  //   :ref:`listener filter <envoy_api_field_service.listener.v3alpha.Listener.listener_filters>`
  //   instead.
  //
  //   Note that hand off to another listener is *NOT* performed without this flag. Once
  //   :ref:`FilterChainMatch <envoy_api_msg_config.listener.v3alpha.FilterChainMatch>` is
  //   implemented this flag will be removed, as filter chain matching can be used to select a
  //   filter chain based on the restored destination address.
  google.protobuf.BoolValue hidden_envoy_deprecated_use_original_dst = 4 [deprecated = true];

  // Soft limit on size of the listener’s new connection read and write buffers.
  // If unspecified, an implementation defined default is applied (1MiB).
  google.protobuf.UInt32Value per_connection_buffer_limit_bytes = 5;

  // Listener metadata.
  config.core.v3alpha.Metadata metadata = 6;

  // [#not-implemented-hide:]
  DeprecatedV1 deprecated_v1 = 7;

  // The type of draining to perform at a listener-wide level.
  DrainType drain_type = 8;

  // Listener filters have the opportunity to manipulate and augment the connection metadata that
  // is used in connection filter chain matching, for example. These filters are run before any in
  // :ref:`filter_chains <envoy_api_field_service.listener.v3alpha.Listener.filter_chains>`. Order
  // matters as the filters are processed sequentially right after a socket has been accepted by the
  // listener, and before a connection is created. UDP Listener filters can be specified when the
  // protocol in the listener socket address in :ref:`protocol
  // <envoy_api_field_config.core.v3alpha.SocketAddress.protocol>` is :ref:`UDP
  // <envoy_api_enum_value_config.core.v3alpha.SocketAddress.Protocol.UDP>`.
  // UDP listeners currently support a single filter.
  repeated config.listener.v3alpha.ListenerFilter listener_filters = 9;

  // The timeout to wait for all listener filters to complete operation. If the timeout is reached,
  // the accepted socket is closed without a connection being created unless
  // `continue_on_listener_filters_timeout` is set to true. Specify 0 to disable the
  // timeout. If not specified, a default timeout of 15s is used.
  google.protobuf.Duration listener_filters_timeout = 15;

  // Whether a connection should be created when listener filters timeout. Default is false.
  //
  // .. attention::
  //
  //   Some listener filters, such as :ref:`Proxy Protocol filter
  //   <config_listener_filters_proxy_protocol>`, should not be used with this option. It will cause
  //   unexpected behavior when a connection is created.
  bool continue_on_listener_filters_timeout = 17;

  // Whether the listener should be set as a transparent socket.
  // When this flag is set to true, connections can be redirected to the listener using an
  // *iptables* *TPROXY* target, in which case the original source and destination addresses and
  // ports are preserved on accepted connections. This flag should be used in combination with
  // :ref:`an original_dst <config_listener_filters_original_dst>` :ref:`listener filter
  // <envoy_api_field_service.listener.v3alpha.Listener.listener_filters>` to mark the connections'
  // local addresses as "restored." This can be used to hand off each redirected connection to
  // another listener associated with the connection's destination address. Direct connections to
  // the socket without using *TPROXY* cannot be distinguished from connections redirected using
  // *TPROXY* and are therefore treated as if they were redirected. When this flag is set to false,
  // the listener's socket is explicitly reset as non-transparent. Setting this flag requires Envoy
  // to run with the *CAP_NET_ADMIN* capability. When this flag is not set (default), the socket is
  // not modified, i.e. the transparent option is neither set nor reset.
  google.protobuf.BoolValue transparent = 10;

  // Whether the listener should set the *IP_FREEBIND* socket option. When this
  // flag is set to true, listeners can be bound to an IP address that is not
  // configured on the system running Envoy. When this flag is set to false, the
  // option *IP_FREEBIND* is disabled on the socket. When this flag is not set
  // (default), the socket is not modified, i.e. the option is neither enabled
  // nor disabled.
  google.protobuf.BoolValue freebind = 11;

  // Additional socket options that may not be present in Envoy source code or
  // precompiled binaries.
  repeated config.core.v3alpha.SocketOption socket_options = 13;

  // Whether the listener should accept TCP Fast Open (TFO) connections.
  // When this flag is set to a value greater than 0, the option TCP_FASTOPEN is enabled on
  // the socket, with a queue length of the specified size
  // (see `details in RFC7413 <https://tools.ietf.org/html/rfc7413#section-5.1>`_).
  // When this flag is set to 0, the option TCP_FASTOPEN is disabled on the socket.
  // When this flag is not set (default), the socket is not modified,
  // i.e. the option is neither enabled nor disabled.
  //
  // On Linux, the net.ipv4.tcp_fastopen kernel parameter must include flag 0x2 to enable
  // TCP_FASTOPEN.
  // See `ip-sysctl.txt <https://www.kernel.org/doc/Documentation/networking/ip-sysctl.txt>`_.
  //
  // On macOS, only values of 0, 1, and unset are valid; other values may result in an error.
  // To set the queue length on macOS, set the net.inet.tcp.fastopen_backlog kernel parameter.
  google.protobuf.UInt32Value tcp_fast_open_queue_length = 12;

  // Specifies the intended direction of the traffic relative to the local Envoy.
  config.core.v3alpha.TrafficDirection traffic_direction = 16;

  // If the protocol in the listener socket address in :ref:`protocol
  // <envoy_api_field_config.core.v3alpha.SocketAddress.protocol>` is :ref:`UDP
  // <envoy_api_enum_value_config.core.v3alpha.SocketAddress.Protocol.UDP>`, this field specifies
  // the actual udp listener to create, i.e. :ref:`udp_listener_name
  // <envoy_api_field_config.listener.v3alpha.UdpListenerConfig.udp_listener_name>` =
  // "raw_udp_listener" for creating a packet-oriented UDP listener. If not present, treat it as
  // "raw_udp_listener".
  config.listener.v3alpha.UdpListenerConfig udp_listener_config = 18;

  // Used to represent an API listener, which is used in non-proxy clients. The type of API
  // exposed to the non-proxy application depends on the type of API listener.
  // When this field is set, no other field except for
  // :ref:`name<envoy_api_field_service.listener.v3alpha.Listener.name>` should be set.
  // [#next-major-version: In the v3 API, instead of this messy approach where the socket
  // listener fields are directly in the top-level Listener message and the API listener types
  // are in the ApiListener message, the socket listener messages should be in their own message,
  // and the top-level Listener should essentially be a oneof that selects between the
  // socket listener and the various types of API listener. That way, a given Listener message
  // can structurally only contain the fields of the relevant type.]
  config.listener.v2.ApiListener api_listener = 19;

  // The listener's connection balancer configuration, currently only applicable to TCP listeners.
  // If no configuration is specified, Envoy will not attempt to balance active connections between
  // worker threads.
  ConnectionBalanceConfig connection_balance_config = 20;

  // When this flag is set to true, listeners set the *SO_REUSEPORT* socket option and
  // create one socket for each worker thread. This makes inbound connections
  // distribute among worker threads roughly evenly in cases where there are a high number
  // of connections. When this flag is set to false, all worker threads share one socket.
  //
  // Before Linux v4.19-rc1, new TCP connections may be rejected during hot restart
  // (see `3rd paragraph in 'soreuseport' commit message
  // <https://github.com/torvalds/linux/commit/c617f398edd4db2b8567a28e89>`_).
  // This issue was fixed by `tcp: Avoid TCP syncookie rejected by SO_REUSEPORT socket
  // <https://github.com/torvalds/linux/commit/40a1227ea845a37ab197dd1caffb60b047fa36b1>`_.
  bool reuse_port = 21;
=======
// [#not-implemented-hide:] Not configuration. Workaround c++ protobuf issue with importing
// services: https://github.com/google/protobuf/issues/4221 and protoxform to upgrade the file.
message LdsDummy {
  option (udpa.annotations.versioning).previous_message_type = "envoy.api.v2.LdsDummy";
>>>>>>> a60f6853
}<|MERGE_RESOLUTION|>--- conflicted
+++ resolved
@@ -40,229 +40,8 @@
   }
 }
 
-<<<<<<< HEAD
-// [#next-free-field: 22]
-message Listener {
-  option (udpa.annotations.versioning).previous_message_type = "envoy.api.v2.Listener";
-
-  enum DrainType {
-    // Drain in response to calling /healthcheck/fail admin endpoint (along with the health check
-    // filter), listener removal/modification, and hot restart.
-    DEFAULT = 0;
-
-    // Drain in response to listener removal/modification and hot restart. This setting does not
-    // include /healthcheck/fail. This setting may be desirable if Envoy is hosting both ingress
-    // and egress listeners.
-    MODIFY_ONLY = 1;
-  }
-
-  // [#not-implemented-hide:]
-  message DeprecatedV1 {
-    option (udpa.annotations.versioning).previous_message_type =
-        "envoy.api.v2.Listener.DeprecatedV1";
-
-    // Whether the listener should bind to the port. A listener that doesn't
-    // bind can only receive connections redirected from other listeners that
-    // set use_original_dst parameter to true. Default is true.
-    //
-    // This is deprecated in v2, all Listeners will bind to their port. An
-    // additional filter chain must be created for every original destination
-    // port this listener may redirect to in v2, with the original port
-    // specified in the FilterChainMatch destination_port field.
-    //
-    // [#comment:TODO(PiotrSikora): Remove this once verified that we no longer need it.]
-    google.protobuf.BoolValue bind_to_port = 1;
-  }
-
-  // Configuration for listener connection balancing.
-  message ConnectionBalanceConfig {
-    option (udpa.annotations.versioning).previous_message_type =
-        "envoy.api.v2.Listener.ConnectionBalanceConfig";
-
-    // A connection balancer implementation that does exact balancing. This means that a lock is
-    // held during balancing so that connection counts are nearly exactly balanced between worker
-    // threads. This is "nearly" exact in the sense that a connection might close in parallel thus
-    // making the counts incorrect, but this should be rectified on the next accept. This balancer
-    // sacrifices accept throughput for accuracy and should be used when there are a small number of
-    // connections that rarely cycle (e.g., service mesh gRPC egress).
-    message ExactBalance {
-      option (udpa.annotations.versioning).previous_message_type =
-          "envoy.api.v2.Listener.ConnectionBalanceConfig.ExactBalance";
-    }
-
-    oneof balance_type {
-      option (validate.required) = true;
-
-      // If specified, the listener will use the exact connection balancer.
-      ExactBalance exact_balance = 1;
-    }
-  }
-
-  reserved 14;
-
-  // The unique name by which this listener is known. If no name is provided,
-  // Envoy will allocate an internal UUID for the listener. If the listener is to be dynamically
-  // updated or removed via :ref:`LDS <config_listeners_lds>` a unique name must be provided.
-  string name = 1;
-
-  // The address that the listener should listen on. In general, the address must be unique, though
-  // that is governed by the bind rules of the OS. E.g., multiple listeners can listen on port 0 on
-  // Linux as the actual port will be allocated by the OS.
-  config.core.v3alpha.Address address = 2 [(validate.rules).message = {required: true}];
-
-  // A list of filter chains to consider for this listener. The
-  // :ref:`FilterChain <envoy_api_msg_config.listener.v3alpha.FilterChain>` with the most specific
-  // :ref:`FilterChainMatch <envoy_api_msg_config.listener.v3alpha.FilterChainMatch>` criteria is
-  // used on a connection.
-  //
-  // Example using SNI for filter chain selection can be found in the
-  // :ref:`FAQ entry <faq_how_to_setup_sni>`.
-  repeated config.listener.v3alpha.FilterChain filter_chains = 3;
-
-  // If a connection is redirected using *iptables*, the port on which the proxy
-  // receives it might be different from the original destination address. When this flag is set to
-  // true, the listener hands off redirected connections to the listener associated with the
-  // original destination address. If there is no listener associated with the original destination
-  // address, the connection is handled by the listener that receives it. Defaults to false.
-  //
-  // .. attention::
-  //
-  //   This field is deprecated. Use :ref:`an original_dst <config_listener_filters_original_dst>`
-  //   :ref:`listener filter <envoy_api_field_service.listener.v3alpha.Listener.listener_filters>`
-  //   instead.
-  //
-  //   Note that hand off to another listener is *NOT* performed without this flag. Once
-  //   :ref:`FilterChainMatch <envoy_api_msg_config.listener.v3alpha.FilterChainMatch>` is
-  //   implemented this flag will be removed, as filter chain matching can be used to select a
-  //   filter chain based on the restored destination address.
-  google.protobuf.BoolValue hidden_envoy_deprecated_use_original_dst = 4 [deprecated = true];
-
-  // Soft limit on size of the listener’s new connection read and write buffers.
-  // If unspecified, an implementation defined default is applied (1MiB).
-  google.protobuf.UInt32Value per_connection_buffer_limit_bytes = 5;
-
-  // Listener metadata.
-  config.core.v3alpha.Metadata metadata = 6;
-
-  // [#not-implemented-hide:]
-  DeprecatedV1 deprecated_v1 = 7;
-
-  // The type of draining to perform at a listener-wide level.
-  DrainType drain_type = 8;
-
-  // Listener filters have the opportunity to manipulate and augment the connection metadata that
-  // is used in connection filter chain matching, for example. These filters are run before any in
-  // :ref:`filter_chains <envoy_api_field_service.listener.v3alpha.Listener.filter_chains>`. Order
-  // matters as the filters are processed sequentially right after a socket has been accepted by the
-  // listener, and before a connection is created. UDP Listener filters can be specified when the
-  // protocol in the listener socket address in :ref:`protocol
-  // <envoy_api_field_config.core.v3alpha.SocketAddress.protocol>` is :ref:`UDP
-  // <envoy_api_enum_value_config.core.v3alpha.SocketAddress.Protocol.UDP>`.
-  // UDP listeners currently support a single filter.
-  repeated config.listener.v3alpha.ListenerFilter listener_filters = 9;
-
-  // The timeout to wait for all listener filters to complete operation. If the timeout is reached,
-  // the accepted socket is closed without a connection being created unless
-  // `continue_on_listener_filters_timeout` is set to true. Specify 0 to disable the
-  // timeout. If not specified, a default timeout of 15s is used.
-  google.protobuf.Duration listener_filters_timeout = 15;
-
-  // Whether a connection should be created when listener filters timeout. Default is false.
-  //
-  // .. attention::
-  //
-  //   Some listener filters, such as :ref:`Proxy Protocol filter
-  //   <config_listener_filters_proxy_protocol>`, should not be used with this option. It will cause
-  //   unexpected behavior when a connection is created.
-  bool continue_on_listener_filters_timeout = 17;
-
-  // Whether the listener should be set as a transparent socket.
-  // When this flag is set to true, connections can be redirected to the listener using an
-  // *iptables* *TPROXY* target, in which case the original source and destination addresses and
-  // ports are preserved on accepted connections. This flag should be used in combination with
-  // :ref:`an original_dst <config_listener_filters_original_dst>` :ref:`listener filter
-  // <envoy_api_field_service.listener.v3alpha.Listener.listener_filters>` to mark the connections'
-  // local addresses as "restored." This can be used to hand off each redirected connection to
-  // another listener associated with the connection's destination address. Direct connections to
-  // the socket without using *TPROXY* cannot be distinguished from connections redirected using
-  // *TPROXY* and are therefore treated as if they were redirected. When this flag is set to false,
-  // the listener's socket is explicitly reset as non-transparent. Setting this flag requires Envoy
-  // to run with the *CAP_NET_ADMIN* capability. When this flag is not set (default), the socket is
-  // not modified, i.e. the transparent option is neither set nor reset.
-  google.protobuf.BoolValue transparent = 10;
-
-  // Whether the listener should set the *IP_FREEBIND* socket option. When this
-  // flag is set to true, listeners can be bound to an IP address that is not
-  // configured on the system running Envoy. When this flag is set to false, the
-  // option *IP_FREEBIND* is disabled on the socket. When this flag is not set
-  // (default), the socket is not modified, i.e. the option is neither enabled
-  // nor disabled.
-  google.protobuf.BoolValue freebind = 11;
-
-  // Additional socket options that may not be present in Envoy source code or
-  // precompiled binaries.
-  repeated config.core.v3alpha.SocketOption socket_options = 13;
-
-  // Whether the listener should accept TCP Fast Open (TFO) connections.
-  // When this flag is set to a value greater than 0, the option TCP_FASTOPEN is enabled on
-  // the socket, with a queue length of the specified size
-  // (see `details in RFC7413 <https://tools.ietf.org/html/rfc7413#section-5.1>`_).
-  // When this flag is set to 0, the option TCP_FASTOPEN is disabled on the socket.
-  // When this flag is not set (default), the socket is not modified,
-  // i.e. the option is neither enabled nor disabled.
-  //
-  // On Linux, the net.ipv4.tcp_fastopen kernel parameter must include flag 0x2 to enable
-  // TCP_FASTOPEN.
-  // See `ip-sysctl.txt <https://www.kernel.org/doc/Documentation/networking/ip-sysctl.txt>`_.
-  //
-  // On macOS, only values of 0, 1, and unset are valid; other values may result in an error.
-  // To set the queue length on macOS, set the net.inet.tcp.fastopen_backlog kernel parameter.
-  google.protobuf.UInt32Value tcp_fast_open_queue_length = 12;
-
-  // Specifies the intended direction of the traffic relative to the local Envoy.
-  config.core.v3alpha.TrafficDirection traffic_direction = 16;
-
-  // If the protocol in the listener socket address in :ref:`protocol
-  // <envoy_api_field_config.core.v3alpha.SocketAddress.protocol>` is :ref:`UDP
-  // <envoy_api_enum_value_config.core.v3alpha.SocketAddress.Protocol.UDP>`, this field specifies
-  // the actual udp listener to create, i.e. :ref:`udp_listener_name
-  // <envoy_api_field_config.listener.v3alpha.UdpListenerConfig.udp_listener_name>` =
-  // "raw_udp_listener" for creating a packet-oriented UDP listener. If not present, treat it as
-  // "raw_udp_listener".
-  config.listener.v3alpha.UdpListenerConfig udp_listener_config = 18;
-
-  // Used to represent an API listener, which is used in non-proxy clients. The type of API
-  // exposed to the non-proxy application depends on the type of API listener.
-  // When this field is set, no other field except for
-  // :ref:`name<envoy_api_field_service.listener.v3alpha.Listener.name>` should be set.
-  // [#next-major-version: In the v3 API, instead of this messy approach where the socket
-  // listener fields are directly in the top-level Listener message and the API listener types
-  // are in the ApiListener message, the socket listener messages should be in their own message,
-  // and the top-level Listener should essentially be a oneof that selects between the
-  // socket listener and the various types of API listener. That way, a given Listener message
-  // can structurally only contain the fields of the relevant type.]
-  config.listener.v2.ApiListener api_listener = 19;
-
-  // The listener's connection balancer configuration, currently only applicable to TCP listeners.
-  // If no configuration is specified, Envoy will not attempt to balance active connections between
-  // worker threads.
-  ConnectionBalanceConfig connection_balance_config = 20;
-
-  // When this flag is set to true, listeners set the *SO_REUSEPORT* socket option and
-  // create one socket for each worker thread. This makes inbound connections
-  // distribute among worker threads roughly evenly in cases where there are a high number
-  // of connections. When this flag is set to false, all worker threads share one socket.
-  //
-  // Before Linux v4.19-rc1, new TCP connections may be rejected during hot restart
-  // (see `3rd paragraph in 'soreuseport' commit message
-  // <https://github.com/torvalds/linux/commit/c617f398edd4db2b8567a28e89>`_).
-  // This issue was fixed by `tcp: Avoid TCP syncookie rejected by SO_REUSEPORT socket
-  // <https://github.com/torvalds/linux/commit/40a1227ea845a37ab197dd1caffb60b047fa36b1>`_.
-  bool reuse_port = 21;
-=======
 // [#not-implemented-hide:] Not configuration. Workaround c++ protobuf issue with importing
 // services: https://github.com/google/protobuf/issues/4221 and protoxform to upgrade the file.
 message LdsDummy {
   option (udpa.annotations.versioning).previous_message_type = "envoy.api.v2.LdsDummy";
->>>>>>> a60f6853
 }