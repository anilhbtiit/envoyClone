#include <string>

#include "source/extensions/tracers/xray/tracer.h"
#include "source/extensions/tracers/xray/xray_configuration.h"
#include "source/extensions/tracers/xray/xray_tracer_impl.h"

#include "test/mocks/server/tracer_factory_context.h"
#include "test/mocks/stream_info/mocks.h"
#include "test/mocks/thread_local/mocks.h"
#include "test/mocks/tracing/mocks.h"
#include "test/test_common/utility.h"

#include "gmock/gmock.h"
#include "gtest/gtest.h"

namespace Envoy {
namespace Extensions {
namespace Tracers {
namespace XRay {

namespace {

class XRayDriverTest : public ::testing::Test {
public:
  XRayDriverTest() {
    // To ensure the start_time_ is set to zero for each test to avoid flakiness.
    stream_info_.start_time_ = Envoy::SystemTime{};
    // To ensure the monotonicTime is set to value larger than 1s for each test
    // to avoid flakiness.
    stream_info_.ts_.setMonotonicTime(std::chrono::seconds(2048));
  }

  const std::string operation_name_ = "test_operation_name";
  // The MockStreamInfo will register the singleton time system to SimulatedTimeSystem and ignore
  // the TestRealTimeSystem in the MockTracerFactoryContext.
  NiceMock<StreamInfo::MockStreamInfo> stream_info_;
  absl::flat_hash_map<std::string, ProtobufWkt::Value> aws_metadata_;
  NiceMock<Server::Configuration::MockTracerFactoryContext> context_;
  NiceMock<ThreadLocal::MockInstance> tls_;
  NiceMock<Tracing::MockConfig> tracing_config_;
  Tracing::TestTraceContextImpl request_headers_{
      {":authority", "api.amazon.com"}, {":path", "/"}, {":method", "GET"}};
};

TEST_F(XRayDriverTest, XRayTraceHeaderNotSampled) {
<<<<<<< HEAD
  request_headers_.addCopy(xRayTraceHeader().key(), "Root=1-272793;Parent=5398ad8;Sampled=0");
=======
  request_headers_.set(std::string(XRayTraceHeader), "Root=1-272793;Parent=5398ad8;Sampled=0");
>>>>>>> 3bd27f85

  XRayConfiguration config{"" /*daemon_endpoint*/, "test_segment_name", "" /*sampling_rules*/,
                           "" /*origin*/, aws_metadata_};
  Driver driver(config, context_);

  Tracing::Decision tracing_decision{Tracing::Reason::Sampling, false /*sampled*/};

  auto span = driver.startSpan(tracing_config_, request_headers_, stream_info_, operation_name_,
                               tracing_decision);
  ASSERT_NE(span, nullptr);
  auto* xray_span = static_cast<XRay::Span*>(span.get());
  ASSERT_FALSE(xray_span->sampled());
}

TEST_F(XRayDriverTest, XRayTraceHeaderSampled) {
<<<<<<< HEAD
  request_headers_.addCopy(xRayTraceHeader().key(), "Root=1-272793;Parent=5398ad8;Sampled=1");
=======
  request_headers_.set(std::string(XRayTraceHeader), "Root=1-272793;Parent=5398ad8;Sampled=1");
>>>>>>> 3bd27f85

  XRayConfiguration config{"" /*daemon_endpoint*/, "test_segment_name", "" /*sampling_rules*/,
                           "" /*origin*/, aws_metadata_};
  Driver driver(config, context_);

  Tracing::Decision tracing_decision{Tracing::Reason::Sampling, false /*sampled*/};

  auto span = driver.startSpan(tracing_config_, request_headers_, stream_info_, operation_name_,
                               tracing_decision);
  ASSERT_NE(span, nullptr);
}

TEST_F(XRayDriverTest, XRayTraceHeaderSamplingUnknown) {
<<<<<<< HEAD
  request_headers_.addCopy(xRayTraceHeader().key(), "Root=1-272793;Parent=5398ad8;Sampled=");
=======
  request_headers_.set(std::string(XRayTraceHeader), "Root=1-272793;Parent=5398ad8;Sampled=");
>>>>>>> 3bd27f85

  XRayConfiguration config{"" /*daemon_endpoint*/, "test_segment_name", "" /*sampling_rules*/,
                           "" /*origin*/, aws_metadata_};
  Driver driver(config, context_);

  Tracing::Decision tracing_decision{Tracing::Reason::Sampling, false /*sampled*/};

  auto span = driver.startSpan(tracing_config_, request_headers_, stream_info_, operation_name_,
                               tracing_decision);
  // sampling should fall back to the default manifest since:
  // a) there is no valid sampling decision in the X-Ray header
  // b) there are no sampling rules passed, so the default rules apply (1 req/sec and 5% after that
  // within that second)
  ASSERT_NE(span, nullptr);
}

TEST_F(XRayDriverTest, XRayTraceHeaderWithoutSamplingDecision) {
<<<<<<< HEAD
  request_headers_.addCopy(xRayTraceHeader().key(), "Root=1-272793;Parent=5398ad8;");
=======
  request_headers_.set(std::string(XRayTraceHeader), "Root=1-272793;Parent=5398ad8;");
>>>>>>> 3bd27f85
  // sampling rules with default fixed_target = 0 & rate = 0
  XRayConfiguration config{"" /*daemon_endpoint*/, "test_segment_name", R"EOF(
{
  "version": 2,
  "default": {
    "fixed_target": 0,
    "rate": 0
  }
}
        )EOF" /*sampling_rules*/,
                           "" /*origin*/, aws_metadata_};
  Driver driver(config, context_);

  Tracing::Decision tracing_decision{Tracing::Reason::Sampling, false /*sampled*/};

  auto span = driver.startSpan(tracing_config_, request_headers_, stream_info_, operation_name_,
                               tracing_decision);
  // sampling will not be done since:
  // a) there is no sampling decision in the X-Ray header
  // b) there is a custom sampling rule passed which still doesn't enforce sampling
  ASSERT_NE(span, nullptr);
  auto* xray_span = static_cast<XRay::Span*>(span.get());
  ASSERT_FALSE(xray_span->sampled());
}

TEST_F(XRayDriverTest, NoXRayTracerHeader) {
  XRayConfiguration config{"" /*daemon_endpoint*/, "test_segment_name", "" /*sampling_rules*/,
                           "" /*origin*/, aws_metadata_};
  Driver driver(config, context_);

  Tracing::Decision tracing_decision{Tracing::Reason::Sampling, false /*sampled*/};

  auto span = driver.startSpan(tracing_config_, request_headers_, stream_info_, operation_name_,
                               tracing_decision);
  // sampling should fall back to the default manifest since:
  // a) there is no X-Ray header to determine the sampling decision
  // b) there are no sampling rules passed, so the default rules apply (1 req/sec and 5% after that
  // within that second)
  ASSERT_NE(span, nullptr);
}

TEST_F(XRayDriverTest, XForwardedForHeaderSet) {
<<<<<<< HEAD
  request_headers_.addCopy(xForwardedForHeader().key(), "191.251.191.251");
=======
  request_headers_.set(std::string(XForwardedForHeader), "191.251.191.251");
>>>>>>> 3bd27f85
  XRayConfiguration config{"" /*daemon_endpoint*/, "test_segment_name", "" /*sampling_rules*/,
                           "" /*origin*/, aws_metadata_};
  Driver driver(config, context_);

  Tracing::Decision tracing_decision{Tracing::Reason::Sampling, false /*sampled*/};

  auto span = driver.startSpan(tracing_config_, request_headers_, stream_info_, operation_name_,
                               tracing_decision);

  ASSERT_NE(span, nullptr);
  auto* xray_span = static_cast<XRay::Span*>(span.get());
  ASSERT_TRUE(xray_span->hasKeyInHttpRequestAnnotations(SpanXForwardedFor));
  ASSERT_TRUE(xray_span->hasKeyInHttpRequestAnnotations(SpanClientIp));
}

TEST_F(XRayDriverTest, XForwardedForHeaderNotSet) {
  XRayConfiguration config{"" /*daemon_endpoint*/, "test_segment_name", "" /*sampling_rules*/,
                           "" /*origin*/, aws_metadata_};
  Driver driver(config, context_);

  Tracing::Decision tracing_decision{Tracing::Reason::Sampling, false /*sampled*/};

  auto span = driver.startSpan(tracing_config_, request_headers_, stream_info_, operation_name_,
                               tracing_decision);

  ASSERT_NE(span, nullptr);
  auto* xray_span = static_cast<XRay::Span*>(span.get());
  ASSERT_FALSE(xray_span->hasKeyInHttpRequestAnnotations(SpanXForwardedFor));
  ASSERT_FALSE(xray_span->hasKeyInHttpRequestAnnotations(SpanClientIp));
}

} // namespace
} // namespace XRay
} // namespace Tracers
} // namespace Extensions
} // namespace Envoy<|MERGE_RESOLUTION|>--- conflicted
+++ resolved
@@ -43,11 +43,7 @@
 };
 
 TEST_F(XRayDriverTest, XRayTraceHeaderNotSampled) {
-<<<<<<< HEAD
-  request_headers_.addCopy(xRayTraceHeader().key(), "Root=1-272793;Parent=5398ad8;Sampled=0");
-=======
-  request_headers_.set(std::string(XRayTraceHeader), "Root=1-272793;Parent=5398ad8;Sampled=0");
->>>>>>> 3bd27f85
+  request_headers_.set(xRayTraceHeader().key(), "Root=1-272793;Parent=5398ad8;Sampled=0");
 
   XRayConfiguration config{"" /*daemon_endpoint*/, "test_segment_name", "" /*sampling_rules*/,
                            "" /*origin*/, aws_metadata_};
@@ -63,11 +59,7 @@
 }
 
 TEST_F(XRayDriverTest, XRayTraceHeaderSampled) {
-<<<<<<< HEAD
-  request_headers_.addCopy(xRayTraceHeader().key(), "Root=1-272793;Parent=5398ad8;Sampled=1");
-=======
-  request_headers_.set(std::string(XRayTraceHeader), "Root=1-272793;Parent=5398ad8;Sampled=1");
->>>>>>> 3bd27f85
+  request_headers_.set(xRayTraceHeader().key(), "Root=1-272793;Parent=5398ad8;Sampled=1");
 
   XRayConfiguration config{"" /*daemon_endpoint*/, "test_segment_name", "" /*sampling_rules*/,
                            "" /*origin*/, aws_metadata_};
@@ -81,11 +73,7 @@
 }
 
 TEST_F(XRayDriverTest, XRayTraceHeaderSamplingUnknown) {
-<<<<<<< HEAD
-  request_headers_.addCopy(xRayTraceHeader().key(), "Root=1-272793;Parent=5398ad8;Sampled=");
-=======
-  request_headers_.set(std::string(XRayTraceHeader), "Root=1-272793;Parent=5398ad8;Sampled=");
->>>>>>> 3bd27f85
+  request_headers_.set(xRayTraceHeader().key(), "Root=1-272793;Parent=5398ad8;Sampled=");
 
   XRayConfiguration config{"" /*daemon_endpoint*/, "test_segment_name", "" /*sampling_rules*/,
                            "" /*origin*/, aws_metadata_};
@@ -103,11 +91,7 @@
 }
 
 TEST_F(XRayDriverTest, XRayTraceHeaderWithoutSamplingDecision) {
-<<<<<<< HEAD
-  request_headers_.addCopy(xRayTraceHeader().key(), "Root=1-272793;Parent=5398ad8;");
-=======
-  request_headers_.set(std::string(XRayTraceHeader), "Root=1-272793;Parent=5398ad8;");
->>>>>>> 3bd27f85
+  request_headers_.set(xRayTraceHeader().key(), "Root=1-272793;Parent=5398ad8;");
   // sampling rules with default fixed_target = 0 & rate = 0
   XRayConfiguration config{"" /*daemon_endpoint*/, "test_segment_name", R"EOF(
 {
@@ -150,11 +134,7 @@
 }
 
 TEST_F(XRayDriverTest, XForwardedForHeaderSet) {
-<<<<<<< HEAD
-  request_headers_.addCopy(xForwardedForHeader().key(), "191.251.191.251");
-=======
-  request_headers_.set(std::string(XForwardedForHeader), "191.251.191.251");
->>>>>>> 3bd27f85
+  request_headers_.set(xForwardedForHeader().key(), "191.251.191.251");
   XRayConfiguration config{"" /*daemon_endpoint*/, "test_segment_name", "" /*sampling_rules*/,
                            "" /*origin*/, aws_metadata_};
   Driver driver(config, context_);
