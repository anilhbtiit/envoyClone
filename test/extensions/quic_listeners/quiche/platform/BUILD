--- conflicted
+++ resolved
@@ -33,13 +33,8 @@
     ],
     external_deps = ["quiche_quic_platform"],
     deps = [
-<<<<<<< HEAD
-        "//source/extensions/quic_listeners/quiche/platform:quic_epoll_impl_lib",
-        "//source/extensions/quic_listeners/quiche/platform:quiche_epoll_impl_lib",
-=======
         "//source/common/memory:stats_lib",
         "//test/common/stats:stat_test_utility_lib",
->>>>>>> cdddf54e
         "//test/extensions/transport_sockets/tls:ssl_test_utils",
         "//test/mocks/api:api_mocks",
         "//test/test_common:logging_lib",
