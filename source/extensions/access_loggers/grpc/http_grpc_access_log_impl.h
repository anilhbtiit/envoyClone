#pragma once

#include <memory>
#include <vector>

#include "envoy/extensions/access_loggers/grpc/v3/als.pb.h"
#include "envoy/grpc/async_client.h"
#include "envoy/grpc/async_client_manager.h"
#include "envoy/local_info/local_info.h"
#include "envoy/singleton/instance.h"
#include "envoy/thread_local/thread_local.h"

#include "source/common/grpc/typed_async_client.h"
#include "source/extensions/access_loggers/common/access_log_base.h"
#include "source/extensions/access_loggers/grpc/grpc_access_log_impl.h"

namespace Envoy {
namespace Extensions {
namespace AccessLoggers {
namespace HttpGrpc {

// TODO(mattklein123): Stats

using envoy::extensions::access_loggers::grpc::v3::HttpGrpcAccessLogConfig;
using HttpGrpcAccessLogConfigConstSharedPtr = std::shared_ptr<const HttpGrpcAccessLogConfig>;

/**
 * Access log Instance that streams HTTP logs over gRPC.
 */
class HttpGrpcAccessLog : public Common::ImplBase {
public:
  HttpGrpcAccessLog(AccessLog::FilterPtr&& filter, const HttpGrpcAccessLogConfig config,
<<<<<<< HEAD
                    GrpcCommon::GrpcAccessLoggerCacheSharedPtr access_logger_cache,
                    Server::Configuration::CommonFactoryContext& context);
=======
                    ThreadLocal::SlotAllocator& tls,
                    GrpcCommon::GrpcAccessLoggerCacheSharedPtr access_logger_cache);
>>>>>>> 7136c3ad

private:
  /**
   * Per-thread cached logger.
   */
  struct ThreadLocalLogger : public ThreadLocal::ThreadLocalObject {
    ThreadLocalLogger(GrpcCommon::GrpcAccessLoggerSharedPtr logger);

    const GrpcCommon::GrpcAccessLoggerSharedPtr logger_;
  };

  // Common::ImplBase
  void emitLog(const Http::RequestHeaderMap& request_headers,
               const Http::ResponseHeaderMap& response_headers,
               const Http::ResponseTrailerMap& response_trailers,
               const StreamInfo::StreamInfo& stream_info) override;

  const HttpGrpcAccessLogConfigConstSharedPtr config_;
  const ThreadLocal::SlotPtr tls_slot_;
  const GrpcCommon::GrpcAccessLoggerCacheSharedPtr access_logger_cache_;
  std::vector<Http::LowerCaseString> request_headers_to_log_;
  std::vector<Http::LowerCaseString> response_headers_to_log_;
  std::vector<Http::LowerCaseString> response_trailers_to_log_;
  std::vector<std::string> filter_states_to_log_;
  AccessLog::FilterPtr critical_log_filter_;
};

using HttpGrpcAccessLogPtr = std::unique_ptr<HttpGrpcAccessLog>;

} // namespace HttpGrpc
} // namespace AccessLoggers
} // namespace Extensions
} // namespace Envoy<|MERGE_RESOLUTION|>--- conflicted
+++ resolved
@@ -30,13 +30,8 @@
 class HttpGrpcAccessLog : public Common::ImplBase {
 public:
   HttpGrpcAccessLog(AccessLog::FilterPtr&& filter, const HttpGrpcAccessLogConfig config,
-<<<<<<< HEAD
                     GrpcCommon::GrpcAccessLoggerCacheSharedPtr access_logger_cache,
                     Server::Configuration::CommonFactoryContext& context);
-=======
-                    ThreadLocal::SlotAllocator& tls,
-                    GrpcCommon::GrpcAccessLoggerCacheSharedPtr access_logger_cache);
->>>>>>> 7136c3ad
 
 private:
   /**
