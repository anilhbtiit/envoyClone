#include "envoy/config/filter/network/http_connection_manager/v2/http_connection_manager.pb.validate.h"

#include "common/buffer/buffer_impl.h"
#include "common/http/date_provider_impl.h"

#include "extensions/filters/network/http_connection_manager/config.h"

#include "test/mocks/config/mocks.h"
#include "test/mocks/http/mocks.h"
#include "test/mocks/network/mocks.h"
#include "test/mocks/server/mocks.h"
#include "test/test_common/environment.h"
#include "test/test_common/printers.h"
#include "test/test_common/utility.h"

#include "gmock/gmock.h"
#include "gtest/gtest.h"

using testing::_;
using testing::An;
using testing::Return;
<<<<<<< HEAD
using testing::UnorderedElementsAre;
=======
using testing::ReturnRef;
>>>>>>> 44a4f1c6

namespace Envoy {
namespace Extensions {
namespace NetworkFilters {
namespace HttpConnectionManager {

envoy::config::filter::network::http_connection_manager::v2::HttpConnectionManager
parseHttpConnectionManagerFromV2Yaml(const std::string& yaml) {
  envoy::config::filter::network::http_connection_manager::v2::HttpConnectionManager
      http_connection_manager;
  TestUtility::loadFromYaml(yaml, http_connection_manager);
  return http_connection_manager;
}

class HttpConnectionManagerConfigTest : public testing::Test {
public:
  HttpConnectionManagerConfigTest() {
    ON_CALL(context_, getServerFactoryContext()).WillByDefault(ReturnRef(server_context_));
  }
  NiceMock<Server::Configuration::MockFactoryContext> context_;
  NiceMock<Server::Configuration::MockServerFactoryContext> server_context_;
  Http::SlowDateProviderImpl date_provider_{context_.dispatcher().timeSource()};
  NiceMock<Router::MockRouteConfigProviderManager> route_config_provider_manager_;
  NiceMock<Config::MockConfigProviderManager> scoped_routes_config_provider_manager_;
};

TEST_F(HttpConnectionManagerConfigTest, ValidateFail) {
  EXPECT_THROW(
      HttpConnectionManagerFilterConfigFactory().createFilterFactoryFromProto(
          envoy::config::filter::network::http_connection_manager::v2::HttpConnectionManager(),
          context_),
      ProtoValidationException);
}

// Verify that the v1 JSON config path still works. This will be deleted when v1 is fully removed.
TEST_F(HttpConnectionManagerConfigTest, V1Config) {
  const std::string yaml_string = R"EOF(
drain_timeout_ms: 5000
route_config:
  virtual_hosts:
  - require_ssl: all
    routes:
    - cluster: cluster_1
      prefix: "/"
    domains:
    - www.redirect.com
    name: redirect
  - routes:
    - prefix: "/"
      cluster: cluster_1
      runtime:
        key: some_key
        default: 0
    - prefix: "/test/long/url"
      rate_limits:
      - actions:
        - type: destination_cluster
      cluster: cluster_1
    - prefix: "/test/"
      cluster: cluster_2
    - prefix: "/websocket/test"
      prefix_rewrite: "/websocket"
      cluster: cluster_1
    domains:
    - "*"
    name: integration
codec_type: http1
stat_prefix: router
filters:
- name: health_check
  config:
    endpoint: "/healthcheck"
    pass_through_mode: false
- name: rate_limit
  config:
    domain: foo
- name: router
  config: {}
access_log:
- format: '[%START_TIME%] "%REQ(:METHOD)% %REQ(X-ENVOY-ORIGINAL-PATH?:PATH)%
    %PROTOCOL%" %RESPONSE_CODE% %RESPONSE_FLAGS% %BYTES_RECEIVED% %BYTES_SENT%
    %DURATION% %RESP(X-ENVOY-UPSTREAM-SERVICE-TIME)% "%REQ(X-FORWARDED-FOR)%"
    "%REQ(USER-AGENT)%" "%REQ(X-REQUEST-ID)%" "%REQ(:AUTHORITY)%" "%UPSTREAM_HOST%"
    "%REQUEST_DURATION%" "%RESPONSE_DURATION%"'
  path: "/dev/null"
  filter:
    filters:
    - type: status_code
      op: ">="
      value: 500
    - type: duration
      op: ">="
      value: 1000000
    type: logical_or
- path: "/dev/null"
  )EOF";

  ON_CALL(context_.runtime_loader_.snapshot_,
          deprecatedFeatureEnabled("envoy.deprecated_features.v1_filter_json_config"))
      .WillByDefault(Return(true));
  HttpConnectionManagerFilterConfigFactory().createFilterFactory(
      *Json::Factory::loadFromYamlString(yaml_string), context_);
}

TEST_F(HttpConnectionManagerConfigTest, InvalidFilterName) {
  const std::string yaml_string = R"EOF(
codec_type: http1
stat_prefix: router
route_config:
  virtual_hosts:
  - name: service
    domains:
    - "*"
    routes:
    - match:
        prefix: "/"
      route:
        cluster: cluster
http_filters:
- name: foo
  config: {}
  )EOF";

  EXPECT_THROW_WITH_MESSAGE(
      HttpConnectionManagerConfig(parseHttpConnectionManagerFromV2Yaml(yaml_string), context_,
                                  date_provider_, route_config_provider_manager_,
                                  scoped_routes_config_provider_manager_),
      EnvoyException, "Didn't find a registered implementation for name: 'foo'");
}

TEST_F(HttpConnectionManagerConfigTest, RouterInverted) {
  const std::string yaml_string = R"EOF(
codec_type: http1
server_name: foo
stat_prefix: router
route_config:
  virtual_hosts:
  - name: service
    domains:
    - "*"
    routes:
    - match:
        prefix: "/"
      route:
        cluster: cluster
http_filters:
- name: envoy.router
  config: {}
- name: envoy.health_check
  config:
      pass_through_mode: false
  )EOF";

  EXPECT_THROW_WITH_MESSAGE(
      HttpConnectionManagerConfig(parseHttpConnectionManagerFromV2Yaml(yaml_string), context_,
                                  date_provider_, route_config_provider_manager_,
                                  scoped_routes_config_provider_manager_),
      EnvoyException, "Error: envoy.router must be the terminal http filter.");
}

TEST_F(HttpConnectionManagerConfigTest, NonTerminalFilter) {
  const std::string yaml_string = R"EOF(
codec_type: http1
server_name: foo
stat_prefix: router
route_config:
  virtual_hosts:
  - name: service
    domains:
    - "*"
    routes:
    - match:
        prefix: "/"
      route:
        cluster: cluster
http_filters:
- name: envoy.health_check
  config:
      pass_through_mode: false
  )EOF";

  EXPECT_THROW_WITH_MESSAGE(
      HttpConnectionManagerConfig(parseHttpConnectionManagerFromV2Yaml(yaml_string), context_,
                                  date_provider_, route_config_provider_manager_,
                                  scoped_routes_config_provider_manager_),
      EnvoyException,
      "Error: non-terminal filter envoy.health_check is the last filter in a http filter chain.");
}

TEST_F(HttpConnectionManagerConfigTest, MiscConfig) {
  const std::string yaml_string = R"EOF(
codec_type: http1
server_name: foo
stat_prefix: router
route_config:
  virtual_hosts:
  - name: service
    domains:
    - "*"
    routes:
    - match:
        prefix: "/"
      route:
        cluster: cluster
tracing:
  operation_name: ingress
  request_headers_for_tags:
  - foo
  custom_tags:
  - tag: ltag
    literal:
      value: lvalue
  - tag: etag
    environment:
      name: E_TAG
  - tag: etag-n
    environment:
      name: E_TAG_N
      default_value: evalue
  - tag: rtag
    request_header:
      name: X-Tag
  - tag: rtag-n
    request_header:
      name: X-Tag-N
      default_value: rvalue
  - tag: req_mtag
    request_metadata:
      metadata_key:
        filter: com.bar.foo
        path: [ { key: xx }, { key: yy } ]
  - tag: rot_mtag
    route_metadata:
      metadata_key:
        filter: com.bar.foo
        path: [ { key: xx }, { key: yy } ]
      default_value: mvalue
  max_path_tag_length: 128
http_filters:
- name: envoy.router
  config: {}
  )EOF";

  TestEnvironment::setEnvVar("E_TAG", "e_val", 0);
  HttpConnectionManagerConfig config(parseHttpConnectionManagerFromV2Yaml(yaml_string), context_,
                                     date_provider_, route_config_provider_manager_,
                                     scoped_routes_config_provider_manager_);

  const Tracing::CustomTagMap& custom_tags = config.tracingConfig()->custom_tags_;
  std::vector<std::string> custom_tag_views;
  for (const auto& it : custom_tags) {
    custom_tag_views.emplace_back(
        dynamic_cast<const Tracing::GeneralCustomTag*>(it.second.get())->toString());
  }
  ASSERT_THAT(custom_tag_views,
              UnorderedElementsAre(
                  "REQUEST_HEADER|foo|foo|", "LITERAL|ltag|lvalue", "ENVIRONMENT|etag|E_TAG||e_val",
                  "ENVIRONMENT|etag-n|E_TAG_N|evalue|evalue", "REQUEST_HEADER|rtag|x-tag|",
                  "REQUEST_HEADER|rtag-n|x-tag-n|rvalue",
                  "REQUEST_METADATA|req_mtag|com.bar.foo|xx.yy|",
                  "ROUTE_METADATA|rot_mtag|com.bar.foo|xx.yy|mvalue"));
  EXPECT_EQ(128, config.tracingConfig()->max_path_tag_length_);
  EXPECT_EQ(*context_.local_info_.address_, config.localAddress());
  EXPECT_EQ("foo", config.serverName());
  EXPECT_EQ(HttpConnectionManagerConfig::HttpConnectionManagerProto::OVERWRITE,
            config.serverHeaderTransformation());
  EXPECT_EQ(5 * 60 * 1000, config.streamIdleTimeout().count());
}

TEST_F(HttpConnectionManagerConfigTest, ListenerDirectionOutboundOverride) {
  const std::string yaml_string = R"EOF(
stat_prefix: router
route_config:
  virtual_hosts:
  - name: service
    domains:
    - "*"
    routes:
    - match:
        prefix: "/"
      route:
        cluster: cluster
tracing:
  operation_name: ingress
http_filters:
- name: envoy.router
  config: {}
  )EOF";

  ON_CALL(context_, direction())
      .WillByDefault(Return(envoy::api::v2::core::TrafficDirection::OUTBOUND));
  HttpConnectionManagerConfig config(parseHttpConnectionManagerFromV2Yaml(yaml_string), context_,
                                     date_provider_, route_config_provider_manager_,
                                     scoped_routes_config_provider_manager_);
  EXPECT_EQ(Tracing::OperationName::Egress, config.tracingConfig()->operation_name_);
}

TEST_F(HttpConnectionManagerConfigTest, ListenerDirectionInboundOverride) {
  const std::string yaml_string = R"EOF(
stat_prefix: router
route_config:
  virtual_hosts:
  - name: service
    domains:
    - "*"
    routes:
    - match:
        prefix: "/"
      route:
        cluster: cluster
tracing:
  operation_name: egress
http_filters:
- name: envoy.router
  config: {}
  )EOF";

  ON_CALL(context_, direction())
      .WillByDefault(Return(envoy::api::v2::core::TrafficDirection::INBOUND));
  HttpConnectionManagerConfig config(parseHttpConnectionManagerFromV2Yaml(yaml_string), context_,
                                     date_provider_, route_config_provider_manager_,
                                     scoped_routes_config_provider_manager_);
  EXPECT_EQ(Tracing::OperationName::Ingress, config.tracingConfig()->operation_name_);
}

TEST_F(HttpConnectionManagerConfigTest, SamplingDefault) {
  const std::string yaml_string = R"EOF(
  stat_prefix: ingress_http
  internal_address_config:
    unix_sockets: true
  route_config:
    name: local_route
  tracing:
    operation_name: ingress
  http_filters:
  - name: envoy.router
  )EOF";

  HttpConnectionManagerConfig config(parseHttpConnectionManagerFromV2Yaml(yaml_string), context_,
                                     date_provider_, route_config_provider_manager_,
                                     scoped_routes_config_provider_manager_);

  EXPECT_EQ(100, config.tracingConfig()->client_sampling_.numerator());
  EXPECT_EQ(Tracing::DefaultMaxPathTagLength, config.tracingConfig()->max_path_tag_length_);
  EXPECT_EQ(envoy::type::FractionalPercent::HUNDRED,
            config.tracingConfig()->client_sampling_.denominator());
  EXPECT_EQ(10000, config.tracingConfig()->random_sampling_.numerator());
  EXPECT_EQ(envoy::type::FractionalPercent::TEN_THOUSAND,
            config.tracingConfig()->random_sampling_.denominator());
  EXPECT_EQ(100, config.tracingConfig()->overall_sampling_.numerator());
  EXPECT_EQ(envoy::type::FractionalPercent::HUNDRED,
            config.tracingConfig()->overall_sampling_.denominator());
}

TEST_F(HttpConnectionManagerConfigTest, SamplingConfigured) {
  const std::string yaml_string = R"EOF(
  stat_prefix: ingress_http
  internal_address_config:
    unix_sockets: true
  route_config:
    name: local_route
  tracing:
    operation_name: ingress
    client_sampling:
      value: 1
    random_sampling:
      value: 2
    overall_sampling:
      value: 3
  http_filters:
  - name: envoy.router
  )EOF";

  HttpConnectionManagerConfig config(parseHttpConnectionManagerFromV2Yaml(yaml_string), context_,
                                     date_provider_, route_config_provider_manager_,
                                     scoped_routes_config_provider_manager_);

  EXPECT_EQ(1, config.tracingConfig()->client_sampling_.numerator());
  EXPECT_EQ(envoy::type::FractionalPercent::HUNDRED,
            config.tracingConfig()->client_sampling_.denominator());
  EXPECT_EQ(200, config.tracingConfig()->random_sampling_.numerator());
  EXPECT_EQ(envoy::type::FractionalPercent::TEN_THOUSAND,
            config.tracingConfig()->random_sampling_.denominator());
  EXPECT_EQ(3, config.tracingConfig()->overall_sampling_.numerator());
  EXPECT_EQ(envoy::type::FractionalPercent::HUNDRED,
            config.tracingConfig()->overall_sampling_.denominator());
}

TEST_F(HttpConnectionManagerConfigTest, FractionalSamplingConfigured) {
  const std::string yaml_string = R"EOF(
  stat_prefix: ingress_http
  internal_address_config:
    unix_sockets: true
  route_config:
    name: local_route
  tracing:
    operation_name: ingress
    client_sampling:
      value: 0.1
    random_sampling:
      value: 0.2
    overall_sampling:
      value: 0.3
  http_filters:
  - name: envoy.router
  )EOF";

  HttpConnectionManagerConfig config(parseHttpConnectionManagerFromV2Yaml(yaml_string), context_,
                                     date_provider_, route_config_provider_manager_,
                                     scoped_routes_config_provider_manager_);

  EXPECT_EQ(0, config.tracingConfig()->client_sampling_.numerator());
  EXPECT_EQ(envoy::type::FractionalPercent::HUNDRED,
            config.tracingConfig()->client_sampling_.denominator());
  EXPECT_EQ(20, config.tracingConfig()->random_sampling_.numerator());
  EXPECT_EQ(envoy::type::FractionalPercent::TEN_THOUSAND,
            config.tracingConfig()->random_sampling_.denominator());
  EXPECT_EQ(0, config.tracingConfig()->overall_sampling_.numerator());
  EXPECT_EQ(envoy::type::FractionalPercent::HUNDRED,
            config.tracingConfig()->overall_sampling_.denominator());
}

TEST_F(HttpConnectionManagerConfigTest, UnixSocketInternalAddress) {
  const std::string yaml_string = R"EOF(
  stat_prefix: ingress_http
  internal_address_config:
    unix_sockets: true
  route_config:
    name: local_route
  http_filters:
  - name: envoy.router
  )EOF";

  HttpConnectionManagerConfig config(parseHttpConnectionManagerFromV2Yaml(yaml_string), context_,
                                     date_provider_, route_config_provider_manager_,
                                     scoped_routes_config_provider_manager_);
  Network::Address::PipeInstance unixAddress{"/foo"};
  Network::Address::Ipv4Instance internalIpAddress{"127.0.0.1", 0};
  Network::Address::Ipv4Instance externalIpAddress{"12.0.0.1", 0};
  EXPECT_TRUE(config.internalAddressConfig().isInternalAddress(unixAddress));
  EXPECT_TRUE(config.internalAddressConfig().isInternalAddress(internalIpAddress));
  EXPECT_FALSE(config.internalAddressConfig().isInternalAddress(externalIpAddress));
}

TEST_F(HttpConnectionManagerConfigTest, MaxRequestHeadersKbDefault) {
  const std::string yaml_string = R"EOF(
  stat_prefix: ingress_http
  route_config:
    name: local_route
  http_filters:
  - name: envoy.router
  )EOF";

  HttpConnectionManagerConfig config(parseHttpConnectionManagerFromV2Yaml(yaml_string), context_,
                                     date_provider_, route_config_provider_manager_,
                                     scoped_routes_config_provider_manager_);
  EXPECT_EQ(60, config.maxRequestHeadersKb());
}

TEST_F(HttpConnectionManagerConfigTest, MaxRequestHeadersKbConfigured) {
  const std::string yaml_string = R"EOF(
  stat_prefix: ingress_http
  max_request_headers_kb: 16
  route_config:
    name: local_route
  http_filters:
  - name: envoy.router
  )EOF";

  HttpConnectionManagerConfig config(parseHttpConnectionManagerFromV2Yaml(yaml_string), context_,
                                     date_provider_, route_config_provider_manager_,
                                     scoped_routes_config_provider_manager_);
  EXPECT_EQ(16, config.maxRequestHeadersKb());
}

TEST_F(HttpConnectionManagerConfigTest, MaxRequestHeadersKbMaxConfigurable) {
  const std::string yaml_string = R"EOF(
  stat_prefix: ingress_http
  max_request_headers_kb: 96
  route_config:
    name: local_route
  http_filters:
  - name: envoy.router
  )EOF";

  HttpConnectionManagerConfig config(parseHttpConnectionManagerFromV2Yaml(yaml_string), context_,
                                     date_provider_, route_config_provider_manager_,
                                     scoped_routes_config_provider_manager_);
  EXPECT_EQ(96, config.maxRequestHeadersKb());
}

// Validated that an explicit zero stream idle timeout disables.
TEST_F(HttpConnectionManagerConfigTest, DisabledStreamIdleTimeout) {
  const std::string yaml_string = R"EOF(
  stat_prefix: ingress_http
  stream_idle_timeout: 0s
  route_config:
    name: local_route
  http_filters:
  - name: envoy.router
  )EOF";

  HttpConnectionManagerConfig config(parseHttpConnectionManagerFromV2Yaml(yaml_string), context_,
                                     date_provider_, route_config_provider_manager_,
                                     scoped_routes_config_provider_manager_);
  EXPECT_EQ(0, config.streamIdleTimeout().count());
}

// Validate that deprecated idle_timeout is still ingested.
TEST_F(HttpConnectionManagerConfigTest, DeprecatedIdleTimeout) {
  const std::string yaml_string = R"EOF(
  stat_prefix: ingress_http
  idle_timeout: 1s
  route_config:
    name: local_route
  http_filters:
  - name: envoy.router
  )EOF";

  HttpConnectionManagerConfig config(parseHttpConnectionManagerFromV2Yaml(yaml_string), context_,
                                     date_provider_, route_config_provider_manager_,
                                     scoped_routes_config_provider_manager_);
  EXPECT_EQ(1000, config.idleTimeout().value().count());
}

// Validate that idle_timeout set in common_http_protocol_options is used.
TEST_F(HttpConnectionManagerConfigTest, CommonHttpProtocolIdleTimeout) {
  const std::string yaml_string = R"EOF(
  stat_prefix: ingress_http
  common_http_protocol_options:
    idle_timeout: 1s
  route_config:
    name: local_route
  http_filters:
  - name: envoy.router
  )EOF";

  HttpConnectionManagerConfig config(parseHttpConnectionManagerFromV2Yaml(yaml_string), context_,
                                     date_provider_, route_config_provider_manager_,
                                     scoped_routes_config_provider_manager_);
  EXPECT_EQ(1000, config.idleTimeout().value().count());
}

// Validate that idle_timeout defaults to 1h
TEST_F(HttpConnectionManagerConfigTest, CommonHttpProtocolIdleTimeoutDefault) {
  const std::string yaml_string = R"EOF(
  stat_prefix: ingress_http
  route_config:
    name: local_route
  http_filters:
  - name: envoy.router
  )EOF";

  HttpConnectionManagerConfig config(parseHttpConnectionManagerFromV2Yaml(yaml_string), context_,
                                     date_provider_, route_config_provider_manager_,
                                     scoped_routes_config_provider_manager_);
  EXPECT_EQ(std::chrono::hours(1), config.idleTimeout().value());
}

// Validate that idle_timeouts can be turned off
TEST_F(HttpConnectionManagerConfigTest, CommonHttpProtocolIdleTimeoutOff) {
  const std::string yaml_string = R"EOF(
  stat_prefix: ingress_http
  common_http_protocol_options:
    idle_timeout: 0s
  route_config:
    name: local_route
  http_filters:
  - name: envoy.router
  )EOF";

  HttpConnectionManagerConfig config(parseHttpConnectionManagerFromV2Yaml(yaml_string), context_,
                                     date_provider_, route_config_provider_manager_,
                                     scoped_routes_config_provider_manager_);
  EXPECT_FALSE(config.idleTimeout().has_value());
}

// Check that the default max request header count is 100.
TEST_F(HttpConnectionManagerConfigTest, DefaultMaxRequestHeaderCount) {
  const std::string yaml_string = R"EOF(
  stat_prefix: ingress_http
  route_config:
    name: local_route
  http_filters:
  - name: envoy.router
  )EOF";

  HttpConnectionManagerConfig config(parseHttpConnectionManagerFromV2Yaml(yaml_string), context_,
                                     date_provider_, route_config_provider_manager_,
                                     scoped_routes_config_provider_manager_);
  EXPECT_EQ(100, config.maxRequestHeadersCount());
}

// Check that max request header count is configured.
TEST_F(HttpConnectionManagerConfigTest, MaxRequestHeaderCountConfigurable) {
  const std::string yaml_string = R"EOF(
  stat_prefix: ingress_http
  common_http_protocol_options:
    max_headers_count: 200
  route_config:
    name: local_route
  http_filters:
  - name: envoy.router
  )EOF";

  HttpConnectionManagerConfig config(parseHttpConnectionManagerFromV2Yaml(yaml_string), context_,
                                     date_provider_, route_config_provider_manager_,
                                     scoped_routes_config_provider_manager_);
  EXPECT_EQ(200, config.maxRequestHeadersCount());
}

TEST_F(HttpConnectionManagerConfigTest, ServerOverwrite) {
  const std::string yaml_string = R"EOF(
  stat_prefix: ingress_http
  server_header_transformation: OVERWRITE
  route_config:
    name: local_route
  http_filters:
  - name: envoy.router
  )EOF";

  EXPECT_CALL(context_.runtime_loader_.snapshot_, featureEnabled(_, An<uint64_t>()))
      .WillOnce(Invoke(&context_.runtime_loader_.snapshot_,
                       &Runtime::MockSnapshot::featureEnabledDefault));
  HttpConnectionManagerConfig config(parseHttpConnectionManagerFromV2Yaml(yaml_string), context_,
                                     date_provider_, route_config_provider_manager_,
                                     scoped_routes_config_provider_manager_);
  EXPECT_EQ(HttpConnectionManagerConfig::HttpConnectionManagerProto::OVERWRITE,
            config.serverHeaderTransformation());
}

TEST_F(HttpConnectionManagerConfigTest, ServerAppendIfAbsent) {
  const std::string yaml_string = R"EOF(
  stat_prefix: ingress_http
  server_header_transformation: APPEND_IF_ABSENT
  route_config:
    name: local_route
  http_filters:
  - name: envoy.router
  )EOF";

  EXPECT_CALL(context_.runtime_loader_.snapshot_, featureEnabled(_, An<uint64_t>()))
      .WillOnce(Invoke(&context_.runtime_loader_.snapshot_,
                       &Runtime::MockSnapshot::featureEnabledDefault));
  HttpConnectionManagerConfig config(parseHttpConnectionManagerFromV2Yaml(yaml_string), context_,
                                     date_provider_, route_config_provider_manager_,
                                     scoped_routes_config_provider_manager_);
  EXPECT_EQ(HttpConnectionManagerConfig::HttpConnectionManagerProto::APPEND_IF_ABSENT,
            config.serverHeaderTransformation());
}

TEST_F(HttpConnectionManagerConfigTest, ServerPassThrough) {
  const std::string yaml_string = R"EOF(
  stat_prefix: ingress_http
  server_header_transformation: PASS_THROUGH
  route_config:
    name: local_route
  http_filters:
  - name: envoy.router
  )EOF";

  EXPECT_CALL(context_.runtime_loader_.snapshot_, featureEnabled(_, An<uint64_t>()))
      .WillOnce(Invoke(&context_.runtime_loader_.snapshot_,
                       &Runtime::MockSnapshot::featureEnabledDefault));
  HttpConnectionManagerConfig config(parseHttpConnectionManagerFromV2Yaml(yaml_string), context_,
                                     date_provider_, route_config_provider_manager_,
                                     scoped_routes_config_provider_manager_);
  EXPECT_EQ(HttpConnectionManagerConfig::HttpConnectionManagerProto::PASS_THROUGH,
            config.serverHeaderTransformation());
}

// Validated that by default we don't normalize paths
// unless set build flag path_normalization_by_default=true
TEST_F(HttpConnectionManagerConfigTest, NormalizePathDefault) {
  const std::string yaml_string = R"EOF(
  stat_prefix: ingress_http
  route_config:
    name: local_route
  http_filters:
  - name: envoy.router
  )EOF";

  EXPECT_CALL(context_.runtime_loader_.snapshot_, featureEnabled(_, An<uint64_t>()))
      .WillOnce(Invoke(&context_.runtime_loader_.snapshot_,
                       &Runtime::MockSnapshot::featureEnabledDefault));
  HttpConnectionManagerConfig config(parseHttpConnectionManagerFromV2Yaml(yaml_string), context_,
                                     date_provider_, route_config_provider_manager_,
                                     scoped_routes_config_provider_manager_);
#ifdef ENVOY_NORMALIZE_PATH_BY_DEFAULT
  EXPECT_TRUE(config.shouldNormalizePath());
#else
  EXPECT_FALSE(config.shouldNormalizePath());
#endif
}

// Validated that we normalize paths with runtime override when not specified.
TEST_F(HttpConnectionManagerConfigTest, NormalizePathRuntime) {
  const std::string yaml_string = R"EOF(
  stat_prefix: ingress_http
  route_config:
    name: local_route
  http_filters:
  - name: envoy.router
  )EOF";

  EXPECT_CALL(context_.runtime_loader_.snapshot_,
              featureEnabled("http_connection_manager.normalize_path", An<uint64_t>()))
      .WillOnce(Return(true));
  HttpConnectionManagerConfig config(parseHttpConnectionManagerFromV2Yaml(yaml_string), context_,
                                     date_provider_, route_config_provider_manager_,
                                     scoped_routes_config_provider_manager_);
  EXPECT_TRUE(config.shouldNormalizePath());
}

// Validated that when configured, we normalize paths, ignoring runtime.
TEST_F(HttpConnectionManagerConfigTest, NormalizePathTrue) {
  const std::string yaml_string = R"EOF(
  stat_prefix: ingress_http
  route_config:
    name: local_route
  normalize_path: true
  http_filters:
  - name: envoy.router
  )EOF";

  EXPECT_CALL(context_.runtime_loader_.snapshot_,
              featureEnabled("http_connection_manager.normalize_path", An<uint64_t>()))
      .Times(0);
  HttpConnectionManagerConfig config(parseHttpConnectionManagerFromV2Yaml(yaml_string), context_,
                                     date_provider_, route_config_provider_manager_,
                                     scoped_routes_config_provider_manager_);
  EXPECT_TRUE(config.shouldNormalizePath());
}

// Validated that when explicitly set false, we don't normalize, ignoring runtime.
TEST_F(HttpConnectionManagerConfigTest, NormalizePathFalse) {
  const std::string yaml_string = R"EOF(
  stat_prefix: ingress_http
  route_config:
    name: local_route
  normalize_path: false
  http_filters:
  - name: envoy.router
  )EOF";

  EXPECT_CALL(context_.runtime_loader_.snapshot_,
              featureEnabled("http_connection_manager.normalize_path", An<uint64_t>()))
      .Times(0);
  HttpConnectionManagerConfig config(parseHttpConnectionManagerFromV2Yaml(yaml_string), context_,
                                     date_provider_, route_config_provider_manager_,
                                     scoped_routes_config_provider_manager_);
  EXPECT_FALSE(config.shouldNormalizePath());
}

// Validated that by default we don't merge slashes.
TEST_F(HttpConnectionManagerConfigTest, MergeSlashesDefault) {
  const std::string yaml_string = R"EOF(
  stat_prefix: ingress_http
  route_config:
    name: local_route
  http_filters:
  - name: envoy.router
  )EOF";

  HttpConnectionManagerConfig config(parseHttpConnectionManagerFromV2Yaml(yaml_string), context_,
                                     date_provider_, route_config_provider_manager_,
                                     scoped_routes_config_provider_manager_);
  EXPECT_FALSE(config.shouldMergeSlashes());
}

// Validated that when configured, we merge slashes.
TEST_F(HttpConnectionManagerConfigTest, MergeSlashesTrue) {
  const std::string yaml_string = R"EOF(
  stat_prefix: ingress_http
  route_config:
    name: local_route
  merge_slashes: true
  http_filters:
  - name: envoy.router
  )EOF";

  HttpConnectionManagerConfig config(parseHttpConnectionManagerFromV2Yaml(yaml_string), context_,
                                     date_provider_, route_config_provider_manager_,
                                     scoped_routes_config_provider_manager_);
  EXPECT_TRUE(config.shouldMergeSlashes());
}

// Validated that when explicitly set false, we don't merge slashes.
TEST_F(HttpConnectionManagerConfigTest, MergeSlashesFalse) {
  const std::string yaml_string = R"EOF(
  stat_prefix: ingress_http
  route_config:
    name: local_route
  merge_slashes: false
  http_filters:
  - name: envoy.router
  )EOF";

  HttpConnectionManagerConfig config(parseHttpConnectionManagerFromV2Yaml(yaml_string), context_,
                                     date_provider_, route_config_provider_manager_,
                                     scoped_routes_config_provider_manager_);
  EXPECT_FALSE(config.shouldMergeSlashes());
}

TEST_F(HttpConnectionManagerConfigTest, ConfiguredRequestTimeout) {
  const std::string yaml_string = R"EOF(
  stat_prefix: ingress_http
  request_timeout: 53s
  route_config:
    name: local_route
  http_filters:
  - name: envoy.router
  )EOF";

  HttpConnectionManagerConfig config(parseHttpConnectionManagerFromV2Yaml(yaml_string), context_,
                                     date_provider_, route_config_provider_manager_,
                                     scoped_routes_config_provider_manager_);
  EXPECT_EQ(53 * 1000, config.requestTimeout().count());
}

TEST_F(HttpConnectionManagerConfigTest, DisabledRequestTimeout) {
  const std::string yaml_string = R"EOF(
  stat_prefix: ingress_http
  request_timeout: 0s
  route_config:
    name: local_route
  http_filters:
  - name: envoy.router
  )EOF";

  HttpConnectionManagerConfig config(parseHttpConnectionManagerFromV2Yaml(yaml_string), context_,
                                     date_provider_, route_config_provider_manager_,
                                     scoped_routes_config_provider_manager_);
  EXPECT_EQ(0, config.requestTimeout().count());
}

TEST_F(HttpConnectionManagerConfigTest, UnconfiguredRequestTimeout) {
  const std::string yaml_string = R"EOF(
  stat_prefix: ingress_http
  route_config:
    name: local_route
  http_filters:
  - name: envoy.router
  )EOF";

  HttpConnectionManagerConfig config(parseHttpConnectionManagerFromV2Yaml(yaml_string), context_,
                                     date_provider_, route_config_provider_manager_,
                                     scoped_routes_config_provider_manager_);
  EXPECT_EQ(0, config.requestTimeout().count());
}

TEST_F(HttpConnectionManagerConfigTest, SingleDateProvider) {
  const std::string yaml_string = R"EOF(
codec_type: http1
stat_prefix: router
route_config:
  virtual_hosts:
  - name: service
    domains:
    - "*"
    routes:
    - match:
        prefix: "/"
      route:
        cluster: cluster
http_filters:
- name: envoy.http_dynamo_filter
  config: {}
- name: envoy.router
  )EOF";

  auto proto_config = parseHttpConnectionManagerFromV2Yaml(yaml_string);
  HttpConnectionManagerFilterConfigFactory factory;
  // We expect a single slot allocation vs. multiple.
  EXPECT_CALL(context_.thread_local_, allocateSlot());
  Network::FilterFactoryCb cb1 = factory.createFilterFactoryFromProto(proto_config, context_);
  Network::FilterFactoryCb cb2 = factory.createFilterFactoryFromProto(proto_config, context_);
  EXPECT_TRUE(factory.isTerminalFilter());
}

TEST_F(HttpConnectionManagerConfigTest, BadHttpConnectionMangerConfig) {
  std::string yaml_string = R"EOF(
codec_type: http1
stat_prefix: my_stat_prefix
route_config:
  virtual_hosts:
  - name: default
    domains:
    - "*"
    routes:
    - match:
        prefix: "/"
      route:
        cluster: fake_cluster
filter:
- {}
  )EOF";

  EXPECT_THROW(parseHttpConnectionManagerFromV2Yaml(yaml_string), EnvoyException);
}

TEST_F(HttpConnectionManagerConfigTest, BadAccessLogConfig) {
  std::string yaml_string = R"EOF(
codec_type: http1
stat_prefix: my_stat_prefix
route_config:
  virtual_hosts:
  - name: default
    domains:
    - "*"
    routes:
    - match:
        prefix: "/"
      route:
        cluster: fake_cluster
http_filters:
- name: envoy.http_dynamo_filter
  config: {}
access_log:
- name: envoy.file_access_log
  typed_config:
    "@type": type.googleapis.com/envoy.config.accesslog.v2.FileAccessLog
    path: "/dev/null"
  filter: []
  )EOF";

  EXPECT_THROW_WITH_REGEX(parseHttpConnectionManagerFromV2Yaml(yaml_string), EnvoyException,
                          "filter: Proto field is not repeating, cannot start list.");
}

TEST_F(HttpConnectionManagerConfigTest, BadAccessLogType) {
  std::string yaml_string = R"EOF(
codec_type: http1
stat_prefix: my_stat_prefix
route_config:
  virtual_hosts:
  - name: default
    domains:
    - "*"
    routes:
    - match:
        prefix: "/"
      route:
        cluster: fake_cluster
http_filters:
- name: envoy.http_dynamo_filter
  config: {}
access_log:
- name: envoy.file_access_log
  typed_config:
    "@type": type.googleapis.com/envoy.config.accesslog.v2.FileAccessLog
    path: "/dev/null"
  filter:
    bad_type: {}
  )EOF";

  EXPECT_THROW_WITH_REGEX(parseHttpConnectionManagerFromV2Yaml(yaml_string), EnvoyException,
                          "bad_type: Cannot find field");
}

TEST_F(HttpConnectionManagerConfigTest, BadAccessLogNestedTypes) {
  std::string yaml_string = R"EOF(
codec_type: http1
stat_prefix: my_stat_prefix
route_config:
  virtual_hosts:
  - name: default
    domains:
    - "*"
    routes:
    - match:
        prefix: "/"
      route:
        cluster: fake_cluster
http_filters:
- name: envoy.http_dynamo_filter
  config: {}
access_log:
- name: envoy.file_access_log
  typed_config:
    "@type": type.googleapis.com/envoy.config.accesslog.v2.FileAccessLog
    path: "/dev/null"
  filter:
    and_filter:
      filters:
      - or_filter:
          filters:
          - duration_filter:
              op: ">="
              value: 10000
          - bad_type: {}
      - not_health_check_filter: {}
  )EOF";

  EXPECT_THROW_WITH_REGEX(parseHttpConnectionManagerFromV2Yaml(yaml_string), EnvoyException,
                          "bad_type: Cannot find field");
}

class FilterChainTest : public HttpConnectionManagerConfigTest {
public:
  const std::string basic_config_ = R"EOF(
codec_type: http1
server_name: foo
stat_prefix: router
route_config:
  virtual_hosts:
  - name: service
    domains:
    - "*"
    routes:
    - match:
        prefix: "/"
      route:
        cluster: cluster
http_filters:
- name: envoy.http_dynamo_filter
  config: {}
- name: envoy.router
  config: {}

  )EOF";
};

TEST_F(FilterChainTest, createFilterChain) {
  HttpConnectionManagerConfig config(parseHttpConnectionManagerFromV2Yaml(basic_config_), context_,
                                     date_provider_, route_config_provider_manager_,
                                     scoped_routes_config_provider_manager_);

  Http::MockFilterChainFactoryCallbacks callbacks;
  EXPECT_CALL(callbacks, addStreamFilter(_));        // Dynamo
  EXPECT_CALL(callbacks, addStreamDecoderFilter(_)); // Router
  config.createFilterChain(callbacks);
}

// Tests where upgrades are configured on via the HCM.
TEST_F(FilterChainTest, createUpgradeFilterChain) {
  auto hcm_config = parseHttpConnectionManagerFromV2Yaml(basic_config_);
  hcm_config.add_upgrade_configs()->set_upgrade_type("websocket");

  HttpConnectionManagerConfig config(hcm_config, context_, date_provider_,
                                     route_config_provider_manager_,
                                     scoped_routes_config_provider_manager_);

  NiceMock<Http::MockFilterChainFactoryCallbacks> callbacks;
  // Check the case where WebSockets are configured in the HCM, and no router
  // config is present. We should create an upgrade filter chain for
  // WebSockets.
  {
    EXPECT_CALL(callbacks, addStreamFilter(_));        // Dynamo
    EXPECT_CALL(callbacks, addStreamDecoderFilter(_)); // Router
    EXPECT_TRUE(config.createUpgradeFilterChain("WEBSOCKET", nullptr, callbacks));
  }

  // Check the case where WebSockets are configured in the HCM, and no router
  // config is present. We should not create an upgrade filter chain for Foo
  {
    EXPECT_CALL(callbacks, addStreamFilter(_)).Times(0);
    EXPECT_CALL(callbacks, addStreamDecoderFilter(_)).Times(0);
    EXPECT_FALSE(config.createUpgradeFilterChain("foo", nullptr, callbacks));
  }

  // Now override the HCM with a route-specific disabling of WebSocket to
  // verify route-specific disabling works.
  {
    std::map<std::string, bool> upgrade_map;
    upgrade_map.emplace(std::make_pair("WebSocket", false));
    EXPECT_FALSE(config.createUpgradeFilterChain("WEBSOCKET", &upgrade_map, callbacks));
  }

  // For paranoia's sake make sure route-specific enabling doesn't break
  // anything.
  {
    EXPECT_CALL(callbacks, addStreamFilter(_));        // Dynamo
    EXPECT_CALL(callbacks, addStreamDecoderFilter(_)); // Router
    std::map<std::string, bool> upgrade_map;
    upgrade_map.emplace(std::make_pair("WebSocket", true));
    EXPECT_TRUE(config.createUpgradeFilterChain("WEBSOCKET", &upgrade_map, callbacks));
  }
}

// Tests where upgrades are configured off via the HCM.
TEST_F(FilterChainTest, createUpgradeFilterChainHCMDisabled) {
  auto hcm_config = parseHttpConnectionManagerFromV2Yaml(basic_config_);
  hcm_config.add_upgrade_configs()->set_upgrade_type("websocket");
  hcm_config.mutable_upgrade_configs(0)->mutable_enabled()->set_value(false);

  HttpConnectionManagerConfig config(hcm_config, context_, date_provider_,
                                     route_config_provider_manager_,
                                     scoped_routes_config_provider_manager_);

  NiceMock<Http::MockFilterChainFactoryCallbacks> callbacks;
  // Check the case where WebSockets are off in the HCM, and no router config is present.
  { EXPECT_FALSE(config.createUpgradeFilterChain("WEBSOCKET", nullptr, callbacks)); }

  // Check the case where WebSockets are off in the HCM and in router config.
  {
    std::map<std::string, bool> upgrade_map;
    upgrade_map.emplace(std::make_pair("WebSocket", false));
    EXPECT_FALSE(config.createUpgradeFilterChain("WEBSOCKET", &upgrade_map, callbacks));
  }

  // With a route-specific enabling for WebSocket, WebSocket should work.
  {
    std::map<std::string, bool> upgrade_map;
    upgrade_map.emplace(std::make_pair("WebSocket", true));
    EXPECT_TRUE(config.createUpgradeFilterChain("WEBSOCKET", &upgrade_map, callbacks));
  }

  // With only a route-config we should do what the route config says.
  {
    std::map<std::string, bool> upgrade_map;
    upgrade_map.emplace(std::make_pair("foo", true));
    upgrade_map.emplace(std::make_pair("bar", false));
    EXPECT_TRUE(config.createUpgradeFilterChain("foo", &upgrade_map, callbacks));
    EXPECT_FALSE(config.createUpgradeFilterChain("bar", &upgrade_map, callbacks));
    EXPECT_FALSE(config.createUpgradeFilterChain("eep", &upgrade_map, callbacks));
  }
}

TEST_F(FilterChainTest, createCustomUpgradeFilterChain) {
  auto hcm_config = parseHttpConnectionManagerFromV2Yaml(basic_config_);
  auto websocket_config = hcm_config.add_upgrade_configs();
  websocket_config->set_upgrade_type("websocket");

  ASSERT_TRUE(websocket_config->add_filters()->ParseFromString("\n\fenvoy.router"));

  auto foo_config = hcm_config.add_upgrade_configs();
  foo_config->set_upgrade_type("foo");
  foo_config->add_filters()->ParseFromString("\n"
                                             "\x18"
                                             "envoy.http_dynamo_filter");
  foo_config->add_filters()->ParseFromString("\n"
                                             "\x18"
                                             "envoy.http_dynamo_filter");
  foo_config->add_filters()->ParseFromString("\n\fenvoy.router");

  HttpConnectionManagerConfig config(hcm_config, context_, date_provider_,
                                     route_config_provider_manager_,
                                     scoped_routes_config_provider_manager_);

  {
    Http::MockFilterChainFactoryCallbacks callbacks;
    EXPECT_CALL(callbacks, addStreamFilter(_));        // Dynamo
    EXPECT_CALL(callbacks, addStreamDecoderFilter(_)); // Router
    config.createFilterChain(callbacks);
  }

  {
    Http::MockFilterChainFactoryCallbacks callbacks;
    EXPECT_CALL(callbacks, addStreamDecoderFilter(_)); // Router
    EXPECT_TRUE(config.createUpgradeFilterChain("websocket", nullptr, callbacks));
  }

  {
    Http::MockFilterChainFactoryCallbacks callbacks;
    EXPECT_CALL(callbacks, addStreamDecoderFilter(_));   // Router
    EXPECT_CALL(callbacks, addStreamFilter(_)).Times(2); // Dynamo
    EXPECT_TRUE(config.createUpgradeFilterChain("Foo", nullptr, callbacks));
  }
}

TEST_F(FilterChainTest, createCustomUpgradeFilterChainWithRouterNotLast) {
  auto hcm_config = parseHttpConnectionManagerFromV2Yaml(basic_config_);
  auto websocket_config = hcm_config.add_upgrade_configs();
  websocket_config->set_upgrade_type("websocket");

  ASSERT_TRUE(websocket_config->add_filters()->ParseFromString("\n\fenvoy.router"));

  auto foo_config = hcm_config.add_upgrade_configs();
  foo_config->set_upgrade_type("foo");
  foo_config->add_filters()->ParseFromString("\n\fenvoy.router");
  foo_config->add_filters()->ParseFromString("\n"
                                             "\x18"
                                             "envoy.http_dynamo_filter");

  EXPECT_THROW_WITH_MESSAGE(HttpConnectionManagerConfig(hcm_config, context_, date_provider_,
                                                        route_config_provider_manager_,
                                                        scoped_routes_config_provider_manager_),
                            EnvoyException,
                            "Error: envoy.router must be the terminal http upgrade filter.");
}

TEST_F(FilterChainTest, invalidConfig) {
  auto hcm_config = parseHttpConnectionManagerFromV2Yaml(basic_config_);
  hcm_config.add_upgrade_configs()->set_upgrade_type("WEBSOCKET");
  hcm_config.add_upgrade_configs()->set_upgrade_type("websocket");

  EXPECT_THROW_WITH_MESSAGE(HttpConnectionManagerConfig(hcm_config, context_, date_provider_,
                                                        route_config_provider_manager_,
                                                        scoped_routes_config_provider_manager_),
                            EnvoyException,
                            "Error: multiple upgrade configs with the same name: 'websocket'");
}

} // namespace HttpConnectionManager
} // namespace NetworkFilters
} // namespace Extensions
} // namespace Envoy<|MERGE_RESOLUTION|>--- conflicted
+++ resolved
@@ -19,11 +19,8 @@
 using testing::_;
 using testing::An;
 using testing::Return;
-<<<<<<< HEAD
+using testing::ReturnRef;
 using testing::UnorderedElementsAre;
-=======
-using testing::ReturnRef;
->>>>>>> 44a4f1c6
 
 namespace Envoy {
 namespace Extensions {
