load(
    "//bazel:envoy_build_system.bzl",
    "envoy_cc_library",
    "envoy_package",
)

licenses(["notice"])  # Apache 2

envoy_package()

envoy_cc_library(
    name = "address_lib",
    srcs = ["address_impl.cc"],
    hdrs = ["address_impl.h"],
    deps = [
        ":socket_interface_lib",
        "//include/envoy/network:address_interface",
        "//source/common/api:os_sys_calls_lib",
        "//source/common/common:assert_lib",
        "//source/common/common:utility_lib",
    ],
)

envoy_cc_library(
    name = "application_protocol_lib",
    srcs = ["application_protocol.cc"],
    hdrs = ["application_protocol.h"],
    deps = [
        "//include/envoy/stream_info:filter_state_interface",
        "//source/common/common:macros",
    ],
)

envoy_cc_library(
    name = "cidr_range_lib",
    srcs = ["cidr_range.cc"],
    hdrs = ["cidr_range.h"],
    deps = [
        ":address_lib",
        ":utility_lib",
        "//include/envoy/network:address_interface",
        "//source/common/common:assert_lib",
        "//source/common/common:utility_lib",
        "@envoy_api//envoy/config/core/v3:pkg_cc_proto",
    ],
)

envoy_cc_library(
    name = "connection_balancer_lib",
    srcs = ["connection_balancer_impl.cc"],
    hdrs = ["connection_balancer_impl.h"],
    deps = [
        "//include/envoy/network:connection_balancer_interface",
    ],
)

envoy_cc_library(
    name = "connection_base_lib",
    srcs = ["connection_impl_base.cc"],
    hdrs = ["connection_impl_base.h"],
    deps = [
        ":filter_manager_lib",
        "//include/envoy/event:dispatcher_interface",
        "//source/common/common:assert_lib",
    ],
)

envoy_cc_library(
    name = "connection_lib",
    srcs = ["connection_impl.cc"],
    hdrs = ["connection_impl.h"],
    external_deps = ["abseil_optional"],
    deps = [
        ":address_lib",
        ":connection_base_lib",
        ":raw_buffer_socket_lib",
        ":utility_lib",
        "//include/envoy/event:timer_interface",
        "//include/envoy/network:connection_interface",
        "//include/envoy/network:filter_interface",
        "//source/common/buffer:buffer_lib",
        "//source/common/buffer:watermark_buffer_lib",
        "//source/common/common:assert_lib",
        "//source/common/common:empty_string",
        "//source/common/common:enum_to_int",
        "//source/common/common:minimal_logger_lib",
        "//source/common/event:libevent_lib",
        "//source/common/network:listen_socket_lib",
        "//source/common/stream_info:stream_info_lib",
        "@envoy_api//envoy/config/core/v3:pkg_cc_proto",
    ],
)

envoy_cc_library(
    name = "apple_dns_lib",
    srcs = select({
        "//bazel:apple": ["apple_dns_impl.cc"],
        "//conditions:default": [],
    }),
    hdrs = select({
        "//bazel:apple": ["apple_dns_impl.h"],
        "//conditions:default": [],
    }),
    deps = [
        ":address_lib",
        ":utility_lib",
        "//include/envoy/event:dispatcher_interface",
        "//include/envoy/event:file_event_interface",
        "//include/envoy/network:dns_interface",
        "//source/common/common:assert_lib",
        "//source/common/common:linked_object",
    ],
)

envoy_cc_library(
    name = "dns_lib",
    srcs = ["dns_impl.cc"],
    hdrs = ["dns_impl.h"],
    external_deps = ["ares"],
    deps = [
        ":address_lib",
        ":utility_lib",
        "//include/envoy/event:dispatcher_interface",
        "//include/envoy/event:file_event_interface",
        "//include/envoy/network:dns_interface",
        "//source/common/common:assert_lib",
        "//source/common/common:linked_object",
    ],
)

envoy_cc_library(
    name = "filter_lib",
    hdrs = ["filter_impl.h"],
    deps = [
        "//include/envoy/network:filter_interface",
    ],
)

envoy_cc_library(
    name = "filter_manager_lib",
    srcs = ["filter_manager_impl.cc"],
    hdrs = ["filter_manager_impl.h"],
    deps = [
        "//include/envoy/network:connection_interface",
        "//include/envoy/network:filter_interface",
        "//source/common/common:assert_lib",
        "//source/common/common:linked_object",
    ],
)

envoy_cc_library(
    name = "hash_policy_lib",
    srcs = ["hash_policy.cc"],
    hdrs = ["hash_policy.h"],
    deps = [
        "//include/envoy/network:hash_policy_interface",
        "//source/common/common:assert_lib",
        "//source/common/common:hash_lib",
        "@envoy_api//envoy/type/v3:pkg_cc_proto",
    ],
)

envoy_cc_library(
    name = "io_socket_error_lib",
    srcs = ["io_socket_error_impl.cc"],
    hdrs = ["io_socket_error_impl.h"],
    deps = [
        "//include/envoy/api:io_error_interface",
        "//include/envoy/api:os_sys_calls_interface",
        "//source/common/common:assert_lib",
        "//source/common/common:utility_lib",
    ],
)

envoy_cc_library(
    name = "lc_trie_lib",
    hdrs = ["lc_trie.h"],
    external_deps = [
        "abseil_node_hash_set",
        "abseil_int128",
    ],
    deps = [
        ":address_lib",
        ":cidr_range_lib",
        ":utility_lib",
        "//source/common/common:assert_lib",
    ],
)

envoy_cc_library(
    name = "socket_interface_lib",
    hdrs = ["socket_interface.h"],
    deps = [
        "//include/envoy/config:typed_config_interface",
        "//include/envoy/network:socket_interface_interface",
        "//include/envoy/registry",
        "//include/envoy/server:bootstrap_extension_config_interface",
    ],
)

envoy_cc_library(
    name = "default_socket_interface_lib",
    srcs = [
        "io_socket_handle_impl.cc",
        "socket_interface_impl.cc",
    ],
    hdrs = [
        "io_socket_handle_impl.h",
        "socket_interface_impl.h",
    ],
    deps = [
        ":address_lib",
        ":io_socket_error_lib",
        ":socket_interface_lib",
        ":socket_lib",
        "//include/envoy/event:dispatcher_interface",
        "//include/envoy/network:io_handle_interface",
        "//source/common/api:os_sys_calls_lib",
        "//source/common/event:dispatcher_includes",
        "@envoy_api//envoy/extensions/network/socket_interface/v3:pkg_cc_proto",
    ],
)

envoy_cc_library(
    name = "socket_lib",
    srcs = ["socket_impl.cc"],
    hdrs = ["socket_impl.h"],
    deps = [
        "//include/envoy/network:socket_interface",
        "//include/envoy/network:socket_interface_interface",
        "//source/common/api:os_sys_calls_lib",
        "//source/common/common:assert_lib",
        "//source/common/common:utility_lib",
    ],
)

envoy_cc_library(
    name = "listen_socket_lib",
    srcs = ["listen_socket_impl.cc"],
    hdrs = ["listen_socket_impl.h"],
    deps = [
        ":socket_lib",
        ":utility_lib",
        "//include/envoy/network:exception_interface",
        "//include/envoy/network:listen_socket_interface",
        "//source/common/common:assert_lib",
        "@envoy_api//envoy/config/core/v3:pkg_cc_proto",
    ],
)

envoy_cc_library(
    name = "generic_listener_filter_lib",
    hdrs = ["generic_listener_filter.h"],
    deps = [
        "//include/envoy/network:filter_interface",
    ],
)

envoy_cc_library(
    name = "listener_lib",
    srcs = [
        "base_listener_impl.cc",
        "internal_listener_impl.cc",
        "tcp_listener_impl.cc",
        "udp_listener_impl.cc",
    ],
    hdrs = [
        "base_listener_impl.h",
        "internal_listener_impl.h",
        "tcp_listener_impl.h",
        "udp_listener_impl.h",
    ],
    deps = [
        ":address_lib",
        ":listen_socket_lib",
        ":udp_default_writer_config",
        "//include/envoy/event:dispatcher_interface",
        "//include/envoy/event:file_event_interface",
        "//include/envoy/network:exception_interface",
        "//include/envoy/network:listener_interface",
        "//include/envoy/runtime:runtime_interface",
        "//include/envoy/stats:stats_interface",
        "//include/envoy/stats:stats_macros",
        "//source/common/buffer:buffer_lib",
        "//source/common/common:assert_lib",
        "//source/common/common:empty_string",
        "//source/common/common:linked_object",
        "//source/common/event:dispatcher_includes",
        "//source/common/network:buffered_io_socket_handle_lib",
        "@envoy_api//envoy/config/core/v3:pkg_cc_proto",
    ],
)

envoy_cc_library(
    name = "raw_buffer_socket_lib",
    srcs = ["raw_buffer_socket.cc"],
    hdrs = ["raw_buffer_socket.h"],
    deps = [
        ":utility_lib",
        "//include/envoy/network:connection_interface",
        "//include/envoy/network:transport_socket_interface",
        "//source/common/buffer:buffer_lib",
        "//source/common/common:empty_string",
        "//source/common/http:headers_lib",
    ],
)

envoy_cc_library(
    name = "resolver_lib",
    srcs = ["resolver_impl.cc"],
    hdrs = ["resolver_impl.h"],
    deps = [
        ":utility_lib",
        "//include/envoy/network:address_interface",
        "//include/envoy/network:resolver_interface",
        "//include/envoy/registry",
        "//source/common/config:well_known_names",
        "//source/common/network:address_lib",
        "//source/common/protobuf",
        "@envoy_api//envoy/config/core/v3:pkg_cc_proto",
    ],
)

envoy_cc_library(
    name = "socket_option_lib",
    srcs = ["socket_option_impl.cc"],
    hdrs = ["socket_option_impl.h"],
    external_deps = ["abseil_optional"],
    deps = [
        ":address_lib",
        ":listen_socket_lib",
        "//include/envoy/api:os_sys_calls_interface",
        "//include/envoy/network:listen_socket_interface",
        "//source/common/api:os_sys_calls_lib",
        "//source/common/common:assert_lib",
        "//source/common/common:minimal_logger_lib",
        "//source/common/common:utility_lib",
        "@envoy_api//envoy/config/core/v3:pkg_cc_proto",
    ],
)

envoy_cc_library(
    name = "addr_family_aware_socket_option_lib",
    srcs = ["addr_family_aware_socket_option_impl.cc"],
    hdrs = ["addr_family_aware_socket_option_impl.h"],
    external_deps = ["abseil_optional"],
    deps = [
        ":address_lib",
        ":socket_lib",
        ":socket_option_lib",
        "//include/envoy/network:listen_socket_interface",
        "//source/common/api:os_sys_calls_lib",
        "//source/common/common:assert_lib",
        "//source/common/common:logger_lib",
        "@envoy_api//envoy/config/core/v3:pkg_cc_proto",
    ],
)

envoy_cc_library(
    name = "socket_option_factory_lib",
    srcs = ["socket_option_factory.cc"],
    hdrs = ["socket_option_factory.h"],
    external_deps = ["abseil_optional"],
    deps = [
        ":addr_family_aware_socket_option_lib",
        ":address_lib",
        ":socket_option_lib",
        "//include/envoy/network:listen_socket_interface",
        "//source/common/common:logger_lib",
        "@envoy_api//envoy/config/core/v3:pkg_cc_proto",
    ],
)

envoy_cc_library(
    name = "utility_lib",
    srcs = ["utility.cc"],
    hdrs = ["utility.h"],
    deps = [
        ":address_lib",
        ":default_socket_interface_lib",
        ":socket_lib",
        "//include/envoy/network:connection_interface",
        "//include/envoy/network:listener_interface",
        "//include/envoy/stats:stats_interface",
        "//source/common/api:os_sys_calls_lib",
        "//source/common/buffer:buffer_lib",
        "//source/common/common:assert_lib",
        "//source/common/common:cleanup_lib",
        "//source/common/common:utility_lib",
        "//source/common/protobuf",
        "@envoy_api//envoy/config/core/v3:pkg_cc_proto",
    ],
)

envoy_cc_library(
    name = "transport_socket_options_lib",
    srcs = ["transport_socket_options_impl.cc"],
    hdrs = ["transport_socket_options_impl.h"],
    deps = [
        ":application_protocol_lib",
        ":proxy_protocol_filter_state_lib",
        ":upstream_server_name_lib",
        ":upstream_subject_alt_names_lib",
        "//include/envoy/network:proxy_protocol_options_lib",
        "//include/envoy/network:transport_socket_interface",
        "//include/envoy/stream_info:filter_state_interface",
        "//source/common/common:scalar_to_byte_vector_lib",
        "//source/common/common:utility_lib",
    ],
)

envoy_cc_library(
    name = "upstream_server_name_lib",
    srcs = ["upstream_server_name.cc"],
    hdrs = ["upstream_server_name.h"],
    deps = [
        "//include/envoy/stream_info:filter_state_interface",
        "//source/common/common:macros",
    ],
)

envoy_cc_library(
    name = "upstream_subject_alt_names_lib",
    srcs = ["upstream_subject_alt_names.cc"],
    hdrs = ["upstream_subject_alt_names.h"],
    deps = [
        "//include/envoy/stream_info:filter_state_interface",
        "//source/common/common:macros",
    ],
)

envoy_cc_library(
    name = "filter_matcher_lib",
    srcs = [
        "filter_matcher.cc",
    ],
    hdrs = ["filter_matcher.h"],
    external_deps = [
        "abseil_str_format",
    ],
    deps = [
        "//include/envoy/network:filter_interface",
        "//include/envoy/network:listen_socket_interface",
        "@envoy_api//envoy/config/listener/v3:pkg_cc_proto",
    ],
)

envoy_cc_library(
    name = "udp_packet_writer_handler_lib",
    srcs = ["udp_packet_writer_handler_impl.cc"],
    hdrs = ["udp_packet_writer_handler_impl.h"],
    deps = [
        ":io_socket_error_lib",
        ":utility_lib",
        "//include/envoy/network:socket_interface",
        "//include/envoy/network:udp_packet_writer_config_interface",
        "//include/envoy/network:udp_packet_writer_handler_interface",
        "//source/common/buffer:buffer_lib",
    ],
)

envoy_cc_library(
    name = "udp_default_writer_config",
    srcs = ["udp_default_writer_config.cc"],
    hdrs = ["udp_default_writer_config.h"],
    deps = [
        ":udp_packet_writer_handler_lib",
        "//include/envoy/network:udp_packet_writer_config_interface",
        "//include/envoy/registry",
        "@envoy_api//envoy/config/listener/v3:pkg_cc_proto",
    ],
)

envoy_cc_library(
    name = "proxy_protocol_filter_state_lib",
    srcs = ["proxy_protocol_filter_state.cc"],
    hdrs = ["proxy_protocol_filter_state.h"],
    deps = [
        "//include/envoy/network:proxy_protocol_options_lib",
        "//include/envoy/stream_info:filter_state_interface",
        "//source/common/common:macros",
    ],
)

envoy_cc_library(
    name = "peer_buffer_lib",
    hdrs = ["peer_buffer.h"],
    deps = [
<<<<<<< HEAD
        ":utility_lib",
        "//include/envoy/network:connection_interface",
        "//include/envoy/network:transport_socket_interface",
        "//source/common/buffer:buffer_lib",
        "//source/common/buffer:watermark_buffer_lib",
        "//source/common/common:empty_string",
        "//source/common/http:headers_lib",
=======
        "//source/common/buffer:buffer_lib",
        "//source/common/buffer:watermark_buffer_lib",
        "//source/common/common:empty_string",
>>>>>>> 812a288b
    ],
)

envoy_cc_library(
    name = "buffered_io_socket_handle_lib",
    srcs = ["buffered_io_socket_handle_impl.cc"],
    hdrs = ["buffered_io_socket_handle_impl.h"],
    deps = [
        "default_socket_interface_lib",
        ":peer_buffer_lib",
    ],
)<|MERGE_RESOLUTION|>--- conflicted
+++ resolved
@@ -486,19 +486,9 @@
     name = "peer_buffer_lib",
     hdrs = ["peer_buffer.h"],
     deps = [
-<<<<<<< HEAD
-        ":utility_lib",
-        "//include/envoy/network:connection_interface",
-        "//include/envoy/network:transport_socket_interface",
         "//source/common/buffer:buffer_lib",
         "//source/common/buffer:watermark_buffer_lib",
         "//source/common/common:empty_string",
-        "//source/common/http:headers_lib",
-=======
-        "//source/common/buffer:buffer_lib",
-        "//source/common/buffer:watermark_buffer_lib",
-        "//source/common/common:empty_string",
->>>>>>> 812a288b
     ],
 )
 
