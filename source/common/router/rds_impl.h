--- conflicted
+++ resolved
@@ -207,11 +207,7 @@
   RouteConfigProviderPtr createRdsRouteConfigProvider(
       const envoy::config::filter::network::http_connection_manager::v2::Rds& rds,
       Server::Configuration::FactoryContext& factory_context, const std::string& stat_prefix,
-<<<<<<< HEAD
-      bool is_delta) override;
-=======
-      Init::Manager& init_manager) override;
->>>>>>> e67923fc
+      Init::Manager& init_manager, bool is_delta) override;
 
   RouteConfigProviderPtr
   createStaticRouteConfigProvider(const envoy::api::v2::RouteConfiguration& route_config,
