#pragma once

#include "envoy/extensions/http/header_validators/envoy_default/v3/header_validator.pb.h"
#include "envoy/http/header_validator.h"

#include "source/extensions/http/header_validators/envoy_default/config_overrides.h"

namespace Envoy {
namespace Extensions {
namespace Http {
namespace HeaderValidators {
namespace EnvoyDefault {

class PathNormalizer {
public:
  PathNormalizer(
      const envoy::extensions::http::header_validators::envoy_default::v3::HeaderValidatorConfig&
          config,
<<<<<<< HEAD
      bool translate_backslash_to_slash);
=======
      const ConfigOverrides& config_overrides);
>>>>>>> cae5358e

  using PathNormalizationResult = ::Envoy::Http::HeaderValidator::RejectOrRedirectResult;

  /*
   * Normalize the path component of the :path header and update the header value. This method does
   * not perform any validation of the normalized :path such as validating the character set.
   */
  PathNormalizationResult normalizePathUri(::Envoy::Http::RequestHeaderMap& header_map) const;

  /*
   * The result of attempting to normalize and decode a percent-encoded octet.
   */
  enum class PercentDecodeResult {
    // The percent encoding is invalid and could not be decoded.
    Invalid,
    // The percent encoding is valid but decodes to an unallowed character.
    Reject,
    // The percent encoding is valid and was normalized to UPPERCASE.
    Normalized,
    // The percent encoding is valid and was decoded.
    Decoded,
    // The percent ending is valid, was decoded, and, based on the active configuration, the
    // response should redirect to the normalized path.
    DecodedRedirect
  };

  /*
   * A decoded octet consisting of the decode result and the decoded character.
   */
  class DecodedOctet {
  public:
    DecodedOctet(PercentDecodeResult result, char octet = '\0') : result_(result), octet_(octet) {}

    PercentDecodeResult result() const { return result_; }
    char octet() const { return octet_; }

  private:
    PercentDecodeResult result_;
    char octet_;
  };

  /*
   * Normalize a percent encoded octet (%XX) to uppercase and attempt to decode to a character. The
   * octet argument must start with the "%" character and is normalized in-place to UPPERCASE.
   */
  DecodedOctet normalizeAndDecodeOctet(std::string::iterator iter, std::string::iterator end) const;

private:
  /*
   * Normalization pass: normalize percent-encoded octets to UPPERCASE and decode valid octets.
   */
  PathNormalizationResult decodePass(std::string& path) const;
  /*
   * Normalization pass: merge duplicate slashes.
   */
  PathNormalizationResult mergeSlashesPass(std::string& path) const;
  /*
   * Normalization pass: collapse dot and dot-dot segments.
   */
  PathNormalizationResult collapseDotSegmentsPass(std::string& path) const;
  /*
   * Split the path and query parameters / fragment components. The return value is a 2-item tuple:
   * (path, query_params).
   */
  std::tuple<absl::string_view, absl::string_view>
  splitPathAndQueryParams(absl::string_view path_and_query_params) const;
  /**
   * Translate backslash to forward slash. Enabled by the
   * envoy.reloadable_features.uhv_translate_backslash_to_slash flag.
   */
  void translateBackToForwardSlashes(std::string& path) const;

  const envoy::extensions::http::header_validators::envoy_default::v3::HeaderValidatorConfig
      config_;
<<<<<<< HEAD

  const bool translate_backslash_to_slash_{false};
=======
  const ConfigOverrides config_overrides_;
>>>>>>> cae5358e
};

using PathNormalizerPtr = std::unique_ptr<PathNormalizer>;

} // namespace EnvoyDefault
} // namespace HeaderValidators
} // namespace Http
} // namespace Extensions
} // namespace Envoy<|MERGE_RESOLUTION|>--- conflicted
+++ resolved
@@ -16,11 +16,7 @@
   PathNormalizer(
       const envoy::extensions::http::header_validators::envoy_default::v3::HeaderValidatorConfig&
           config,
-<<<<<<< HEAD
-      bool translate_backslash_to_slash);
-=======
       const ConfigOverrides& config_overrides);
->>>>>>> cae5358e
 
   using PathNormalizationResult = ::Envoy::Http::HeaderValidator::RejectOrRedirectResult;
 
@@ -95,12 +91,7 @@
 
   const envoy::extensions::http::header_validators::envoy_default::v3::HeaderValidatorConfig
       config_;
-<<<<<<< HEAD
-
-  const bool translate_backslash_to_slash_{false};
-=======
   const ConfigOverrides config_overrides_;
->>>>>>> cae5358e
 };
 
 using PathNormalizerPtr = std::unique_ptr<PathNormalizer>;
