#include "source/common/http/http3/conn_pool.h"

#include <cstdint>
#include <memory>

#include "envoy/event/dispatcher.h"
#include "envoy/upstream/upstream.h"

#include "source/common/config/utility.h"
#include "source/common/http/utility.h"
#include "source/common/network/address_impl.h"
#include "source/common/network/utility.h"
#include "source/common/runtime/runtime_features.h"

namespace Envoy {
namespace Http {
namespace Http3 {
namespace {

uint32_t getMaxStreams(const Upstream::ClusterInfo& cluster) {
  return PROTOBUF_GET_WRAPPED_OR_DEFAULT(cluster.http3Options().quic_protocol_options(),
                                         max_concurrent_streams, 100);
}

} // namespace

ActiveClient::ActiveClient(Envoy::Http::HttpConnPoolImplBase& parent,
                           Upstream::Host::CreateConnectionData& data)
    : MultiplexedActiveClientBase(parent, getMaxStreams(parent.host()->cluster()),
                                  parent.host()->cluster().stats().upstream_cx_http3_total_, data) {
}

void ActiveClient::onEnlisted() {
  // HTTP/3 codec hasn't tried to connect yet.
  MultiplexedActiveClientBase::onEnlisted();
  ASSERT(codec_client_);
  codec_client_->connect();
}

void ActiveClient::onMaxStreamsChanged(uint32_t num_streams) {
  updateCapacity(num_streams);
  if (state() == ActiveClient::State::BUSY && currentUnusedCapacity() != 0) {
    parent_.transitionActiveClientState(*this, ActiveClient::State::READY);
    // If there's waiting streams, make sure the pool will now serve them.
    parent_.onUpstreamReady();
  } else if (currentUnusedCapacity() == 0 && state() == ActiveClient::State::READY) {
    // With HTTP/3 this can only happen during a rejected 0-RTT handshake.
    parent_.transitionActiveClientState(*this, ActiveClient::State::BUSY);
  }
}

const Envoy::Ssl::ClientContextConfig&
getConfig(Network::TransportSocketFactory& transport_socket_factory) {
  auto* quic_socket_factory =
      dynamic_cast<Quic::QuicClientTransportSocketFactory*>(&transport_socket_factory);
  ASSERT(quic_socket_factory != nullptr);
  return quic_socket_factory->clientContextConfig();
}

Http3ConnPoolImpl::Http3ConnPoolImpl(
    Upstream::HostConstSharedPtr host, Upstream::ResourcePriority priority,
    Event::Dispatcher& dispatcher, const Network::ConnectionSocket::OptionsSharedPtr& options,
    const Network::TransportSocketOptionsConstSharedPtr& transport_socket_options,
    Random::RandomGenerator& random_generator, Upstream::ClusterConnectivityState& state,
    CreateClientFn client_fn, CreateCodecFn codec_fn, std::vector<Http::Protocol> protocol,
    OptRef<PoolConnectResultCallback> connect_callback, Http::PersistentQuicInfo& quic_info)
    : FixedHttpConnPoolImpl(host, priority, dispatcher, options, transport_socket_options,
                            random_generator, state, client_fn, codec_fn, protocol),
<<<<<<< HEAD
      quic_info_(dynamic_cast<Quic::PersistentQuicInfoImpl&>(quic_info)),
      server_id_(getConfig(host_->transportSocketFactory()).serverNameIndication(),
                 static_cast<uint16_t>(host_->address()->ip()->port()), false),
      connect_callback_(connect_callback) {}
=======
      connect_callback_(connect_callback) {
  uint32_t remote_port = host->address()->ip()->port();
  Network::TransportSocketFactory& transport_socket_factory = host->transportSocketFactory();
  quic::QuicConfig quic_config;
  setQuicConfigFromClusterConfig(host_->cluster(), quic_config);
  quic_info_ = std::make_unique<Quic::PersistentQuicInfoImpl>(
      dispatcher, transport_socket_factory, time_source, remote_port, quic_config,
      host->cluster().perConnectionBufferLimitBytes());
}
>>>>>>> f6da340b

void Http3ConnPoolImpl::onConnected(Envoy::ConnectionPool::ActiveClient&) {
  if (connect_callback_ != absl::nullopt) {
    connect_callback_->onHandshakeComplete();
  }
}

// Make sure all connections are torn down before quic_info_ is deleted.
Http3ConnPoolImpl::~Http3ConnPoolImpl() { destructAllConnections(); }

std::shared_ptr<quic::QuicCryptoClientConfig> Http3ConnPoolImpl::cryptoConfig() {
  auto* quic_socket_factory =
      dynamic_cast<Quic::QuicClientTransportSocketFactory*>(&host_->transportSocketFactory());
  ASSERT(quic_socket_factory != nullptr);
  auto context = quic_socket_factory->sslCtx();
  // If the secrets haven't been loaded, there is no crypto config.
  if (context == nullptr) {
    return nullptr;
  }

  // If the secret has been updated, update the proof source.
  if (context.get() != client_context_.get()) {
    client_context_ = context;
    crypto_config_ = std::make_shared<quic::QuicCryptoClientConfig>(
        std::make_unique<Quic::EnvoyQuicProofVerifier>(std::move(context)),
        quic_info_.getQuicSessionCacheDelegate());
  }
  // Return the latest client config.
  return crypto_config_;
}

std::unique_ptr<Network::ClientConnection>
Http3ConnPoolImpl::createClientConnection(Quic::QuicStatNames& quic_stat_names,
                                          Stats::Scope& scope) {
  auto source_address = host()->cluster().sourceAddress();
  if (!source_address.get()) {
    auto host_address = host()->address();
    source_address = Network::Utility::getLocalAddress(host_address->ip()->version());
  }
  return Quic::createQuicNetworkConnection(quic_info_, cryptoConfig(), server_id_, dispatcher(),
                                           host()->address(), source_address, quic_stat_names,
                                           scope);
}

std::unique_ptr<Http3ConnPoolImpl>
allocateConnPool(Event::Dispatcher& dispatcher, Random::RandomGenerator& random_generator,
                 Upstream::HostConstSharedPtr host, Upstream::ResourcePriority priority,
                 const Network::ConnectionSocket::OptionsSharedPtr& options,
                 const Network::TransportSocketOptionsConstSharedPtr& transport_socket_options,
<<<<<<< HEAD
                 Upstream::ClusterConnectivityState& state, Quic::QuicStatNames& quic_stat_names,
                 Stats::Scope& scope, OptRef<PoolConnectResultCallback> connect_callback,
                 Http::PersistentQuicInfo& quic_info) {
=======
                 Upstream::ClusterConnectivityState& state, TimeSource& time_source,
                 Quic::QuicStatNames& quic_stat_names,
                 OptRef<Http::AlternateProtocolsCache> rtt_cache, Stats::Scope& scope,
                 OptRef<PoolConnectResultCallback> connect_callback) {
>>>>>>> f6da340b
  return std::make_unique<Http3ConnPoolImpl>(
      host, priority, dispatcher, options, transport_socket_options, random_generator, state,
      [&quic_stat_names, rtt_cache,
       &scope](HttpConnPoolImplBase* pool) -> ::Envoy::ConnectionPool::ActiveClientPtr {
        ENVOY_LOG_TO_LOGGER(Envoy::Logger::Registry::getLog(Envoy::Logger::Id::pool), debug,
                            "Creating Http/3 client");
        // If there's no ssl context, the secrets are not loaded. Fast-fail by returning null.
        auto factory = &pool->host()->transportSocketFactory();
        ASSERT(dynamic_cast<Quic::QuicClientTransportSocketFactory*>(factory) != nullptr);
        if (static_cast<Quic::QuicClientTransportSocketFactory*>(factory)->sslCtx() == nullptr) {
          ENVOY_LOG_EVERY_POW_2_TO_LOGGER(Envoy::Logger::Registry::getLog(Envoy::Logger::Id::pool),
                                          warn,
                                          "Failed to create Http/3 client. Transport socket "
                                          "factory is not configured correctly.");
          return nullptr;
        }
        Http3ConnPoolImpl* h3_pool = reinterpret_cast<Http3ConnPoolImpl*>(pool);
        Upstream::Host::CreateConnectionData data{};
        data.host_description_ = pool->host();
<<<<<<< HEAD
        data.connection_ = h3_pool->createClientConnection(quic_stat_names, scope);
=======
        auto host_address = data.host_description_->address();
        auto source_address = data.host_description_->cluster().sourceAddress();
        if (!source_address.get()) {
          source_address = Network::Utility::getLocalAddress(host_address->ip()->version());
        }
        data.connection_ =
            Quic::createQuicNetworkConnection(h3_pool->quicInfo(), pool->dispatcher(), host_address,
                                              source_address, quic_stat_names, rtt_cache, scope);
>>>>>>> f6da340b
        if (data.connection_ == nullptr) {
          ENVOY_LOG_EVERY_POW_2_TO_LOGGER(
              Envoy::Logger::Registry::getLog(Envoy::Logger::Id::pool), warn,
              "Failed to create Http/3 client. Failed to create quic network connection.");
          return nullptr;
        }
        // Store a handle to connection as it will be moved during client construction.
        Network::Connection& connection = *data.connection_;
        auto client = std::make_unique<ActiveClient>(*pool, data);
        if (connection.state() == Network::Connection::State::Closed) {
          return nullptr;
        }
        return client;
      },
      [](Upstream::Host::CreateConnectionData& data, HttpConnPoolImplBase* pool) {
        CodecClientPtr codec{new NoConnectCodecClientProd(
            CodecType::HTTP3, std::move(data.connection_), data.host_description_,
            pool->dispatcher(), pool->randomGenerator())};
        return codec;
      },
      std::vector<Protocol>{Protocol::Http3}, connect_callback, quic_info);
}

} // namespace Http3
} // namespace Http
} // namespace Envoy<|MERGE_RESOLUTION|>--- conflicted
+++ resolved
@@ -66,22 +66,10 @@
     OptRef<PoolConnectResultCallback> connect_callback, Http::PersistentQuicInfo& quic_info)
     : FixedHttpConnPoolImpl(host, priority, dispatcher, options, transport_socket_options,
                             random_generator, state, client_fn, codec_fn, protocol),
-<<<<<<< HEAD
       quic_info_(dynamic_cast<Quic::PersistentQuicInfoImpl&>(quic_info)),
       server_id_(getConfig(host_->transportSocketFactory()).serverNameIndication(),
                  static_cast<uint16_t>(host_->address()->ip()->port()), false),
       connect_callback_(connect_callback) {}
-=======
-      connect_callback_(connect_callback) {
-  uint32_t remote_port = host->address()->ip()->port();
-  Network::TransportSocketFactory& transport_socket_factory = host->transportSocketFactory();
-  quic::QuicConfig quic_config;
-  setQuicConfigFromClusterConfig(host_->cluster(), quic_config);
-  quic_info_ = std::make_unique<Quic::PersistentQuicInfoImpl>(
-      dispatcher, transport_socket_factory, time_source, remote_port, quic_config,
-      host->cluster().perConnectionBufferLimitBytes());
-}
->>>>>>> f6da340b
 
 void Http3ConnPoolImpl::onConnected(Envoy::ConnectionPool::ActiveClient&) {
   if (connect_callback_ != absl::nullopt) {
@@ -115,6 +103,7 @@
 
 std::unique_ptr<Network::ClientConnection>
 Http3ConnPoolImpl::createClientConnection(Quic::QuicStatNames& quic_stat_names,
+                                          OptRef<Http::AlternateProtocolsCache> rtt_cache,
                                           Stats::Scope& scope) {
   auto source_address = host()->cluster().sourceAddress();
   if (!source_address.get()) {
@@ -123,7 +112,7 @@
   }
   return Quic::createQuicNetworkConnection(quic_info_, cryptoConfig(), server_id_, dispatcher(),
                                            host()->address(), source_address, quic_stat_names,
-                                           scope);
+                                           rtt_cache, scope);
 }
 
 std::unique_ptr<Http3ConnPoolImpl>
@@ -131,16 +120,10 @@
                  Upstream::HostConstSharedPtr host, Upstream::ResourcePriority priority,
                  const Network::ConnectionSocket::OptionsSharedPtr& options,
                  const Network::TransportSocketOptionsConstSharedPtr& transport_socket_options,
-<<<<<<< HEAD
                  Upstream::ClusterConnectivityState& state, Quic::QuicStatNames& quic_stat_names,
-                 Stats::Scope& scope, OptRef<PoolConnectResultCallback> connect_callback,
+                 OptRef<Http::AlternateProtocolsCache> rtt_cache, Stats::Scope& scope,
+                 OptRef<PoolConnectResultCallback> connect_callback,
                  Http::PersistentQuicInfo& quic_info) {
-=======
-                 Upstream::ClusterConnectivityState& state, TimeSource& time_source,
-                 Quic::QuicStatNames& quic_stat_names,
-                 OptRef<Http::AlternateProtocolsCache> rtt_cache, Stats::Scope& scope,
-                 OptRef<PoolConnectResultCallback> connect_callback) {
->>>>>>> f6da340b
   return std::make_unique<Http3ConnPoolImpl>(
       host, priority, dispatcher, options, transport_socket_options, random_generator, state,
       [&quic_stat_names, rtt_cache,
@@ -160,18 +143,7 @@
         Http3ConnPoolImpl* h3_pool = reinterpret_cast<Http3ConnPoolImpl*>(pool);
         Upstream::Host::CreateConnectionData data{};
         data.host_description_ = pool->host();
-<<<<<<< HEAD
-        data.connection_ = h3_pool->createClientConnection(quic_stat_names, scope);
-=======
-        auto host_address = data.host_description_->address();
-        auto source_address = data.host_description_->cluster().sourceAddress();
-        if (!source_address.get()) {
-          source_address = Network::Utility::getLocalAddress(host_address->ip()->version());
-        }
-        data.connection_ =
-            Quic::createQuicNetworkConnection(h3_pool->quicInfo(), pool->dispatcher(), host_address,
-                                              source_address, quic_stat_names, rtt_cache, scope);
->>>>>>> f6da340b
+        data.connection_ = h3_pool->createClientConnection(quic_stat_names, rtt_cache, scope);
         if (data.connection_ == nullptr) {
           ENVOY_LOG_EVERY_POW_2_TO_LOGGER(
               Envoy::Logger::Registry::getLog(Envoy::Logger::Id::pool), warn,
