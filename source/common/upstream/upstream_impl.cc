--- conflicted
+++ resolved
@@ -62,6 +62,9 @@
   if (config.protocol_selection() == envoy::api::v2::Cluster::USE_DOWNSTREAM_PROTOCOL) {
     features |= ClusterInfoImpl::Features::USE_DOWNSTREAM_PROTOCOL;
   }
+  if (config.close_connections_on_host_health_failure()) {
+    features |= ClusterInfoImpl::Features::CLOSE_CONNECTIONS_ON_HOST_HEALTH_FAILURE;
+  }
   return features;
 }
 
@@ -85,12 +88,6 @@
     Network::Socket::appendOptions(cluster_options,
                                    Network::SocketOptionFactory::buildIpFreebindOptions());
   }
-<<<<<<< HEAD
-  if (config.close_connections_on_host_health_failure()) {
-    features |= ClusterInfoImpl::Features::CLOSE_CONNECTIONS_ON_HOST_HEALTH_FAILURE;
-  }
-  return features;
-=======
   if (config.upstream_connection_options().has_tcp_keepalive()) {
     Network::Socket::appendOptions(
         cluster_options,
@@ -100,7 +97,6 @@
     return nullptr;
   }
   return cluster_options;
->>>>>>> d338e45e
 }
 
 } // namespace
