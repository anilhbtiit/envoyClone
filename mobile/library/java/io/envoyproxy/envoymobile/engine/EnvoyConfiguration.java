package io.envoyproxy.envoymobile.engine;

import java.util.Collections;
import java.util.List;
import java.util.ArrayList;
import java.util.Map;
import java.util.HashMap;
import java.util.regex.Pattern;
import java.util.regex.Matcher;
import java.lang.StringBuilder;
import javax.annotation.Nullable;

import io.envoyproxy.envoymobile.engine.types.EnvoyHTTPFilterFactory;
import io.envoyproxy.envoymobile.engine.types.EnvoyStringAccessor;
import io.envoyproxy.envoymobile.engine.types.EnvoyKeyValueStore;
import io.envoyproxy.envoymobile.engine.JniLibrary;

/* Typed configuration that may be used for starting Envoy. */
public class EnvoyConfiguration {
  // Peer certificate verification mode.
  // Must match the CertificateValidationContext.TrustChainVerification proto enum.
  public enum TrustChainVerification {
    // Perform default certificate verification (e.g., against CA / verification lists)
    VERIFY_TRUST_CHAIN,
    // Connections where the certificate fails verification will be permitted.
    // For HTTP connections, the result of certificate verification can be used in route matching.
    // Used for testing.
    ACCEPT_UNTRUSTED;
  }

  public final Boolean adminInterfaceEnabled;
  public final String grpcStatsDomain;
  public final Integer connectTimeoutSeconds;
  public final Integer dnsRefreshSeconds;
  public final Integer dnsFailureRefreshSecondsBase;
  public final Integer dnsFailureRefreshSecondsMax;
  public final Integer dnsQueryTimeoutSeconds;
  public final Integer dnsMinRefreshSeconds;
  public final List<String> dnsPreresolveHostnames;
  public final Boolean enableDNSCache;
  public final Integer dnsCacheSaveIntervalSeconds;
  public final Boolean enableDrainPostDnsRefresh;
  public final Boolean enableHttp3;
  public final Boolean enableGzipDecompression;
  public final Boolean enableBrotliDecompression;
  public final Boolean enableSocketTagging;
  public final Boolean enableHappyEyeballs;
  public final Boolean enableInterfaceBinding;
  public final Integer h2ConnectionKeepaliveIdleIntervalMilliseconds;
  public final Integer h2ConnectionKeepaliveTimeoutSeconds;
  public final Integer maxConnectionsPerHost;
  public final List<EnvoyHTTPFilterFactory> httpPlatformFilterFactories;
  public final Integer statsFlushSeconds;
  public final Integer streamIdleTimeoutSeconds;
  public final Integer perTryIdleTimeoutSeconds;
  public final String appVersion;
  public final String appId;
  public final TrustChainVerification trustChainVerification;
  public final List<String> virtualClusters;
  public final List<EnvoyNativeFilterConfig> nativeFilterChain;
  public final Map<String, EnvoyStringAccessor> stringAccessors;
  public final Map<String, EnvoyKeyValueStore> keyValueStores;
  public final List<String> statSinks;
  Map<String, String> runtimeGuards;
  public final Boolean enablePlatformCertificatesValidation;
  public final Boolean enableSkipDNSLookupForProxiedRequests;
  public final Boolean useLegacyBuilder;

  private static final Pattern UNRESOLVED_KEY_PATTERN = Pattern.compile("\\{\\{ (.+) \\}\\}");

  /**
   * Create a new instance of the configuration.
   *
   * @param adminInterfaceEnabled                         whether admin interface should be enabled
   *     or not.
   * @param grpcStatsDomain                               the domain to flush stats to.
   * @param connectTimeoutSeconds                         timeout for new network connections to
   *     hosts in
   *                                                      the cluster.
   * @param dnsRefreshSeconds                             default rate in seconds at which to
   *     refresh DNS.
   * @param dnsFailureRefreshSecondsBase                  base rate in seconds to refresh DNS on
   *     failure.
   * @param dnsFailureRefreshSecondsMax                   max rate in seconds to refresh DNS on
   *     failure.
   * @param dnsQueryTimeoutSeconds                        rate in seconds to timeout DNS queries.
   * @param dnsMinRefreshSeconds                          minimum rate in seconds at which to
   *     refresh DNS.
   * @param dnsPreresolveHostnames                        hostnames to preresolve on Envoy Client
   *     construction.
   * @param enableDNSCache                                whether to enable DNS cache.
   * @param dnsCacheSaveIntervalSeconds                   the interval at which to save results to
   *     the configured key value store.
   * @param enableDrainPostDnsRefresh                     whether to drain connections after soft
   *     DNS refresh.
   * @param enableHttp3                                   whether to enable experimental support for
   *     HTTP/3 (QUIC).
   * @param enableGzipDecompression                       whether to enable response gzip
   *     decompression.
   *     compression.
   * @param enableBrotliDecompression                     whether to enable response brotli
   *     decompression.
   *     compression.
   * @param enableSocketTagging                           whether to enable socket tagging.
   * @param enableHappyEyeballs                           whether to enable RFC 6555 handling for
   *     IPv4/IPv6.
   * @param enableInterfaceBinding                        whether to allow interface binding.
   * @param h2ConnectionKeepaliveIdleIntervalMilliseconds rate in milliseconds seconds to send h2
   *                                                      pings on stream creation.
   * @param h2ConnectionKeepaliveTimeoutSeconds           rate in seconds to timeout h2 pings.
   * @param maxConnectionsPerHost                         maximum number of connections to open to a
   *                                                      single host.
   * @param statsFlushSeconds                             interval at which to flush Envoy stats.
   * @param streamIdleTimeoutSeconds                      idle timeout for HTTP streams.
   * @param perTryIdleTimeoutSeconds                      per try idle timeout for HTTP streams.
   * @param appVersion                                    the App Version of the App using this
   *     Envoy Client.
   * @param appId                                         the App ID of the App using this Envoy
   *     Client.
   * @param trustChainVerification                        whether to mute TLS Cert verification -
   *     for tests.
   * @param virtualClusters                               the JSON list of virtual cluster configs.
   * @param nativeFilterChain                             the configuration for native filters.
   * @param httpPlatformFilterFactories                   the configuration for platform filters.
   * @param stringAccessors                               platform string accessors to register.
   * @param keyValueStores                                platform key-value store implementations.
   * @param enableSkipDNSLookupForProxiedRequests         whether to skip waiting on DNS response
   *     for proxied requests.
   * @param enablePlatformCertificatesValidation          whether to use the platform verifier.
   * @param useLegacyBuilder                              whether the string-based legacy mode
   *     should be used to build the engine.
   */
  public EnvoyConfiguration(
      boolean adminInterfaceEnabled, String grpcStatsDomain, int connectTimeoutSeconds,
      int dnsRefreshSeconds, int dnsFailureRefreshSecondsBase, int dnsFailureRefreshSecondsMax,
      int dnsQueryTimeoutSeconds, int dnsMinRefreshSeconds, List<String> dnsPreresolveHostnames,
      boolean enableDNSCache, int dnsCacheSaveIntervalSeconds, boolean enableDrainPostDnsRefresh,
      boolean enableHttp3, boolean enableGzipDecompression, boolean enableBrotliDecompression,
      boolean enableSocketTagging, boolean enableHappyEyeballs, boolean enableInterfaceBinding,
      int h2ConnectionKeepaliveIdleIntervalMilliseconds, int h2ConnectionKeepaliveTimeoutSeconds,
      int maxConnectionsPerHost, int statsFlushSeconds, int streamIdleTimeoutSeconds,
      int perTryIdleTimeoutSeconds, String appVersion, String appId,
      TrustChainVerification trustChainVerification, List<String> virtualClusters,
      List<EnvoyNativeFilterConfig> nativeFilterChain,
      List<EnvoyHTTPFilterFactory> httpPlatformFilterFactories,
      Map<String, EnvoyStringAccessor> stringAccessors,
      Map<String, EnvoyKeyValueStore> keyValueStores, List<String> statSinks,
      Map<String, Boolean> runtimeGuards, Boolean enableSkipDNSLookupForProxiedRequests,
      boolean enablePlatformCertificatesValidation, boolean useLegacyBuilder) {
    JniLibrary.load();
    this.adminInterfaceEnabled = adminInterfaceEnabled;
    this.grpcStatsDomain = grpcStatsDomain;
    this.connectTimeoutSeconds = connectTimeoutSeconds;
    this.dnsRefreshSeconds = dnsRefreshSeconds;
    this.dnsFailureRefreshSecondsBase = dnsFailureRefreshSecondsBase;
    this.dnsFailureRefreshSecondsMax = dnsFailureRefreshSecondsMax;
    this.dnsQueryTimeoutSeconds = dnsQueryTimeoutSeconds;
    this.dnsMinRefreshSeconds = dnsMinRefreshSeconds;
    this.dnsPreresolveHostnames = dnsPreresolveHostnames;
    this.enableDNSCache = enableDNSCache;
    this.dnsCacheSaveIntervalSeconds = dnsCacheSaveIntervalSeconds;
    this.enableDrainPostDnsRefresh = enableDrainPostDnsRefresh;
    this.enableHttp3 = enableHttp3;
    this.enableGzipDecompression = enableGzipDecompression;
    this.enableBrotliDecompression = enableBrotliDecompression;
    this.enableSocketTagging = enableSocketTagging;
    this.enableHappyEyeballs = enableHappyEyeballs;
    this.enableInterfaceBinding = enableInterfaceBinding;
    this.h2ConnectionKeepaliveIdleIntervalMilliseconds =
        h2ConnectionKeepaliveIdleIntervalMilliseconds;
    this.h2ConnectionKeepaliveTimeoutSeconds = h2ConnectionKeepaliveTimeoutSeconds;
    this.maxConnectionsPerHost = maxConnectionsPerHost;
    this.statsFlushSeconds = statsFlushSeconds;
    this.streamIdleTimeoutSeconds = streamIdleTimeoutSeconds;
    this.perTryIdleTimeoutSeconds = perTryIdleTimeoutSeconds;
    this.appVersion = appVersion;
    this.appId = appId;
    this.trustChainVerification = trustChainVerification;
    this.virtualClusters = virtualClusters;
    int index = 0;
    // Insert in this order to preserve prior ordering constraints.
    for (EnvoyHTTPFilterFactory filterFactory : httpPlatformFilterFactories) {
      String config =
          "{'@type': type.googleapis.com/envoymobile.extensions.filters.http.platform_bridge.PlatformBridge, platform_filter_name: " +
          filterFactory.getFilterName() + "}";
      EnvoyNativeFilterConfig ins =
          new EnvoyNativeFilterConfig("envoy.filters.http.platform_bridge", config);
      nativeFilterChain.add(index++, ins);
    }
    this.nativeFilterChain = nativeFilterChain;

    this.httpPlatformFilterFactories = httpPlatformFilterFactories;
    this.stringAccessors = stringAccessors;
    this.keyValueStores = keyValueStores;
    this.statSinks = statSinks;

    this.runtimeGuards = new HashMap<String, String>();
    for (Map.Entry<String, Boolean> guardAndValue : runtimeGuards.entrySet()) {
      this.runtimeGuards.put(guardAndValue.getKey(), String.valueOf(guardAndValue.getValue()));
    }
    this.enablePlatformCertificatesValidation = enablePlatformCertificatesValidation;
    this.enableSkipDNSLookupForProxiedRequests = enableSkipDNSLookupForProxiedRequests;
    this.useLegacyBuilder = useLegacyBuilder;
  }

  /**
   * Creates configuration YAML based on the configuration of the class
   *
   * @return String, the resolved yaml.
   * @throws ConfigurationException, when the yaml provided is not fully
   *                                 resolved.
   */
  String createYaml() {
    final String configTemplate = JniLibrary.configTemplate();
    final String certValidationTemplate =
        JniLibrary.certValidationTemplate(enablePlatformCertificatesValidation);
    final String platformFilterTemplate = JniLibrary.platformFilterTemplate();
    final String nativeFilterTemplate = JniLibrary.nativeFilterTemplate();

    final StringBuilder customFiltersBuilder = new StringBuilder();

    for (EnvoyNativeFilterConfig filter : nativeFilterChain) {
      String filterConfig = nativeFilterTemplate.replace("{{ native_filter_name }}", filter.name)
                                .replace("{{ native_filter_typed_config }}", filter.typedConfig);
      customFiltersBuilder.append(filterConfig);
    }

    if (enableHttp3) {
      final String altProtocolCacheFilterInsert = JniLibrary.altProtocolCacheFilterInsert();
      customFiltersBuilder.append(altProtocolCacheFilterInsert);
    }

    if (enableGzipDecompression) {
      final String gzipFilterInsert = JniLibrary.gzipDecompressorConfigInsert();
      customFiltersBuilder.append(gzipFilterInsert);
    }

    if (enableBrotliDecompression) {
      final String brotliFilterInsert = JniLibrary.brotliDecompressorConfigInsert();
      customFiltersBuilder.append(brotliFilterInsert);
    }

    final String compressorFilterInsert = JniLibrary.compressorConfigInsert();
    customFiltersBuilder.append(compressorFilterInsert);

    if (enableSocketTagging) {
      final String socketTagFilterInsert = JniLibrary.socketTagConfigInsert();
      customFiltersBuilder.append(socketTagFilterInsert);
    }

    String processedTemplate =
        configTemplate.replace("#{custom_filters}", customFiltersBuilder.toString());
    String maybeComma = "";
    StringBuilder virtualClustersBuilder = new StringBuilder("[");
    for (String cluster : virtualClusters) {
      virtualClustersBuilder.append(maybeComma);
      virtualClustersBuilder.append(cluster);
      maybeComma = ",";
    }
    virtualClustersBuilder.append("]");

    maybeComma = "";
    StringBuilder dnsBuilder = new StringBuilder("[");
    for (String dns : dnsPreresolveHostnames) {
      dnsBuilder.append(maybeComma);
      dnsBuilder.append("{address: " + dns + ", port_value: 443}");
      maybeComma = ",";
    }
    dnsBuilder.append("]");

    StringBuilder runtimeGuardBuilder = new StringBuilder("");
    for (Map.Entry<String, String> guardAndValue : runtimeGuards.entrySet()) {
      runtimeGuardBuilder.append("            " + guardAndValue.getKey() + ": " +
                                 guardAndValue.getValue() + "\n");
    }
    processedTemplate =
        processedTemplate.replace("#{custom_runtime}\n", runtimeGuardBuilder.toString());

    StringBuilder configBuilder = new StringBuilder("!ignore platform_defs:\n");
    configBuilder.append(String.format("- &connect_timeout %ss\n", connectTimeoutSeconds))
        .append(String.format("- &dns_fail_base_interval %ss\n", dnsFailureRefreshSecondsBase))
        .append(String.format("- &dns_fail_max_interval %ss\n", dnsFailureRefreshSecondsMax))
        .append(String.format("- &dns_query_timeout %ss\n", dnsQueryTimeoutSeconds))
        .append(String.format("- &dns_min_refresh_rate %ss\n", dnsMinRefreshSeconds))
        .append(String.format("- &dns_preresolve_hostnames %s\n", dnsBuilder.toString()))
        .append(String.format("- &dns_lookup_family %s\n",
                              enableHappyEyeballs ? "ALL" : "V4_PREFERRED"))
        .append(String.format("- &dns_refresh_rate %ss\n", dnsRefreshSeconds))
        .append(String.format("- &enable_drain_post_dns_refresh %s\n",
                              enableDrainPostDnsRefresh ? "true" : "false"))
        .append(String.format("- &enable_interface_binding %s\n",
                              enableInterfaceBinding ? "true" : "false"))
        .append("- &force_ipv6 true\n")
        .append(String.format("- &h2_connection_keepalive_idle_interval %ss\n",
                              h2ConnectionKeepaliveIdleIntervalMilliseconds / 1000.0))
        .append(String.format("- &h2_connection_keepalive_timeout %ss\n",
                              h2ConnectionKeepaliveTimeoutSeconds))
        .append(String.format("- &max_connections_per_host %s\n", maxConnectionsPerHost))
        .append(String.format("- &stream_idle_timeout %ss\n", streamIdleTimeoutSeconds))
        .append(String.format("- &per_try_idle_timeout %ss\n", perTryIdleTimeoutSeconds))
        .append(String.format(
            "- &metadata { device_os: Android, app_version: \"%s\", app_id: \"%s\" }\n", appVersion,
            appId))
        .append(String.format("- &trust_chain_verification %s\n", trustChainVerification.name()))
        .append(String.format("- &skip_dns_lookup_for_proxied_requests %s\n",
                              enableSkipDNSLookupForProxiedRequests ? "true" : "false"))
        .append("- &virtual_clusters ")
        .append(virtualClustersBuilder.toString())
        .append("\n");

    if (enableDNSCache) {
      configBuilder.append(
          String.format("- &persistent_dns_cache_save_interval %s\n", dnsCacheSaveIntervalSeconds));
      final String persistentDNSCacheConfigInsert = JniLibrary.persistentDNSCacheConfigInsert();
      configBuilder.append(
          String.format("- &persistent_dns_cache_config %s\n", persistentDNSCacheConfigInsert));
    }

    configBuilder.append(String.format("- &stats_flush_interval %ss\n", statsFlushSeconds));

    List<String> stat_sinks_config = new ArrayList<>(statSinks);
    if (grpcStatsDomain != null) {
      if (!grpcStatsDomain.isEmpty()) {
        stat_sinks_config.add("*base_metrics_service");
        configBuilder.append("- &stats_domain ").append(grpcStatsDomain).append("\n");
      } else {
        configBuilder.append("- &stats_domain ").append("127.0.0.1").append("\n");
      }
    }

    if (!stat_sinks_config.isEmpty()) {
      configBuilder.append("- &stats_sinks [");
      configBuilder.append(stat_sinks_config.get(0));
      for (int i = 1; i < stat_sinks_config.size(); i++) {
        configBuilder.append(',').append(stat_sinks_config.get(i));
      }
      configBuilder.append("] \n");
    }

    // Add a new anchor to override the default anchors in config header.
    configBuilder.append(certValidationTemplate).append("\n");

    if (adminInterfaceEnabled) {
      configBuilder.append("admin: *admin_interface\n");
    }

    configBuilder.append(processedTemplate);
    String resolvedConfiguration = configBuilder.toString();

    final Matcher unresolvedKeys = UNRESOLVED_KEY_PATTERN.matcher(resolvedConfiguration);
    if (unresolvedKeys.find()) {
      throw new ConfigurationException(unresolvedKeys.group(1));
    }

    for (StackTraceElement element : Thread.currentThread().getStackTrace()) {
      if (element.getClassName().startsWith("org.junit.")) {
        List<EnvoyNativeFilterConfig> reverseFilterChain = new ArrayList<>(nativeFilterChain);
        Collections.reverse(reverseFilterChain);
        Boolean enforceTrustChainVerification =
            trustChainVerification == EnvoyConfiguration.TrustChainVerification.VERIFY_TRUST_CHAIN;

        byte[][] filter_chain = JniBridgeUtility.toJniBytes(reverseFilterChain);
        byte[][] clusters = JniBridgeUtility.stringsToJniBytes(virtualClusters);
        byte[][] stats_sinks = JniBridgeUtility.stringsToJniBytes(statSinks);
        byte[][] dns_preresolve = JniBridgeUtility.stringsToJniBytes(dnsPreresolveHostnames);
        byte[][] runtime_guards = JniBridgeUtility.mapToJniBytes(runtimeGuards);

        JniLibrary.compareYaml(
            resolvedConfiguration, grpcStatsDomain, adminInterfaceEnabled, connectTimeoutSeconds,
            dnsRefreshSeconds, dnsFailureRefreshSecondsBase, dnsFailureRefreshSecondsMax,
            dnsQueryTimeoutSeconds, dnsMinRefreshSeconds, dns_preresolve, enableDNSCache,
            dnsCacheSaveIntervalSeconds, enableDrainPostDnsRefresh, enableHttp3,
<<<<<<< HEAD
            enableGzipDecompression, enableGzipCompression, enableBrotliDecompression,
            enableBrotliCompression, enableSocketTagging, enableHappyEyeballs,
            enableInterfaceBinding, h2ConnectionKeepaliveIdleIntervalMilliseconds,
            h2ConnectionKeepaliveTimeoutSeconds, maxConnectionsPerHost, statsFlushSeconds,
            streamIdleTimeoutSeconds, perTryIdleTimeoutSeconds, appVersion, appId,
            enforceTrustChainVerification, clusters, filter_chain, stats_sinks,
            enablePlatformCertificatesValidation, enableSkipDNSLookupForProxiedRequests,
            runtime_guards);
=======
            enableGzipDecompression, enableBrotliDecompression, enableSocketTagging,
            enableHappyEyeballs, enableInterfaceBinding,
            h2ConnectionKeepaliveIdleIntervalMilliseconds, h2ConnectionKeepaliveTimeoutSeconds,
            maxConnectionsPerHost, statsFlushSeconds, streamIdleTimeoutSeconds,
            perTryIdleTimeoutSeconds, appVersion, appId, enforceTrustChainVerification, clusters,
            filter_chain, stats_sinks, enablePlatformCertificatesValidation,
            enableSkipDNSLookupForProxiedRequests);
>>>>>>> 02d09172
        break;
      }
    }

    return resolvedConfiguration;
  }

  long createBootstrap() {
    Boolean enforceTrustChainVerification =
        trustChainVerification == EnvoyConfiguration.TrustChainVerification.VERIFY_TRUST_CHAIN;
    List<EnvoyNativeFilterConfig> reverseFilterChain = new ArrayList<>(nativeFilterChain);
    Collections.reverse(reverseFilterChain);

    byte[][] filter_chain = JniBridgeUtility.toJniBytes(reverseFilterChain);
    byte[][] clusters = JniBridgeUtility.stringsToJniBytes(virtualClusters);
    byte[][] stats_sinks = JniBridgeUtility.stringsToJniBytes(statSinks);
    byte[][] dns_preresolve = JniBridgeUtility.stringsToJniBytes(dnsPreresolveHostnames);
    byte[][] runtime_guards = JniBridgeUtility.mapToJniBytes(runtimeGuards);
    return JniLibrary.createBootstrap(
        grpcStatsDomain, adminInterfaceEnabled, connectTimeoutSeconds, dnsRefreshSeconds,
        dnsFailureRefreshSecondsBase, dnsFailureRefreshSecondsMax, dnsQueryTimeoutSeconds,
        dnsMinRefreshSeconds, dns_preresolve, enableDNSCache, dnsCacheSaveIntervalSeconds,
<<<<<<< HEAD
        enableDrainPostDnsRefresh, enableHttp3, enableGzipDecompression, enableGzipCompression,
        enableBrotliDecompression, enableBrotliCompression, enableSocketTagging,
        enableHappyEyeballs, enableInterfaceBinding, h2ConnectionKeepaliveIdleIntervalMilliseconds,
        h2ConnectionKeepaliveTimeoutSeconds, maxConnectionsPerHost, statsFlushSeconds,
        streamIdleTimeoutSeconds, perTryIdleTimeoutSeconds, appVersion, appId,
        enforceTrustChainVerification, clusters, filter_chain, stats_sinks,
        enablePlatformCertificatesValidation, enableSkipDNSLookupForProxiedRequests,
        runtime_guards);
=======
        enableDrainPostDnsRefresh, enableHttp3, enableGzipDecompression, enableBrotliDecompression,
        enableSocketTagging, enableHappyEyeballs, enableInterfaceBinding,
        h2ConnectionKeepaliveIdleIntervalMilliseconds, h2ConnectionKeepaliveTimeoutSeconds,
        maxConnectionsPerHost, statsFlushSeconds, streamIdleTimeoutSeconds,
        perTryIdleTimeoutSeconds, appVersion, appId, enforceTrustChainVerification, clusters,
        filter_chain, stats_sinks, enablePlatformCertificatesValidation,
        enableSkipDNSLookupForProxiedRequests);
>>>>>>> 02d09172
  }

  static class ConfigurationException extends RuntimeException {
    ConfigurationException(String unresolvedKey) {
      super("Unresolved template key: " + unresolvedKey);
    }
  }
}<|MERGE_RESOLUTION|>--- conflicted
+++ resolved
@@ -370,24 +370,13 @@
             dnsRefreshSeconds, dnsFailureRefreshSecondsBase, dnsFailureRefreshSecondsMax,
             dnsQueryTimeoutSeconds, dnsMinRefreshSeconds, dns_preresolve, enableDNSCache,
             dnsCacheSaveIntervalSeconds, enableDrainPostDnsRefresh, enableHttp3,
-<<<<<<< HEAD
-            enableGzipDecompression, enableGzipCompression, enableBrotliDecompression,
-            enableBrotliCompression, enableSocketTagging, enableHappyEyeballs,
-            enableInterfaceBinding, h2ConnectionKeepaliveIdleIntervalMilliseconds,
-            h2ConnectionKeepaliveTimeoutSeconds, maxConnectionsPerHost, statsFlushSeconds,
-            streamIdleTimeoutSeconds, perTryIdleTimeoutSeconds, appVersion, appId,
-            enforceTrustChainVerification, clusters, filter_chain, stats_sinks,
-            enablePlatformCertificatesValidation, enableSkipDNSLookupForProxiedRequests,
-            runtime_guards);
-=======
             enableGzipDecompression, enableBrotliDecompression, enableSocketTagging,
             enableHappyEyeballs, enableInterfaceBinding,
             h2ConnectionKeepaliveIdleIntervalMilliseconds, h2ConnectionKeepaliveTimeoutSeconds,
             maxConnectionsPerHost, statsFlushSeconds, streamIdleTimeoutSeconds,
             perTryIdleTimeoutSeconds, appVersion, appId, enforceTrustChainVerification, clusters,
             filter_chain, stats_sinks, enablePlatformCertificatesValidation,
-            enableSkipDNSLookupForProxiedRequests);
->>>>>>> 02d09172
+            enableSkipDNSLookupForProxiedRequests, runtime_guards);
         break;
       }
     }
@@ -410,24 +399,13 @@
         grpcStatsDomain, adminInterfaceEnabled, connectTimeoutSeconds, dnsRefreshSeconds,
         dnsFailureRefreshSecondsBase, dnsFailureRefreshSecondsMax, dnsQueryTimeoutSeconds,
         dnsMinRefreshSeconds, dns_preresolve, enableDNSCache, dnsCacheSaveIntervalSeconds,
-<<<<<<< HEAD
-        enableDrainPostDnsRefresh, enableHttp3, enableGzipDecompression, enableGzipCompression,
-        enableBrotliDecompression, enableBrotliCompression, enableSocketTagging,
-        enableHappyEyeballs, enableInterfaceBinding, h2ConnectionKeepaliveIdleIntervalMilliseconds,
-        h2ConnectionKeepaliveTimeoutSeconds, maxConnectionsPerHost, statsFlushSeconds,
-        streamIdleTimeoutSeconds, perTryIdleTimeoutSeconds, appVersion, appId,
-        enforceTrustChainVerification, clusters, filter_chain, stats_sinks,
-        enablePlatformCertificatesValidation, enableSkipDNSLookupForProxiedRequests,
-        runtime_guards);
-=======
         enableDrainPostDnsRefresh, enableHttp3, enableGzipDecompression, enableBrotliDecompression,
         enableSocketTagging, enableHappyEyeballs, enableInterfaceBinding,
         h2ConnectionKeepaliveIdleIntervalMilliseconds, h2ConnectionKeepaliveTimeoutSeconds,
         maxConnectionsPerHost, statsFlushSeconds, streamIdleTimeoutSeconds,
         perTryIdleTimeoutSeconds, appVersion, appId, enforceTrustChainVerification, clusters,
         filter_chain, stats_sinks, enablePlatformCertificatesValidation,
-        enableSkipDNSLookupForProxiedRequests);
->>>>>>> 02d09172
+        enableSkipDNSLookupForProxiedRequests, runtime_guards);
   }
 
   static class ConfigurationException extends RuntimeException {
