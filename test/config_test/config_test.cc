--- conflicted
+++ resolved
@@ -101,17 +101,10 @@
     }));
     ON_CALL(server_, listenerManager()).WillByDefault(ReturnRef(listener_manager_));
     ON_CALL(component_factory_, createNetworkFilterFactoryList(_, _))
-<<<<<<< HEAD
-        .WillByDefault(
-            Invoke([&](const Protobuf::RepeatedPtrField<envoy::api::v2::listener::Filter>& filters,
-                       Server::Configuration::FilterChainFactoryContext& context)
-                       -> std::vector<Network::FilterFactoryCb> {
-=======
         .WillByDefault(Invoke(
             [&](const Protobuf::RepeatedPtrField<envoy::config::listener::v3alpha::Filter>& filters,
-                Server::Configuration::FactoryContext& context)
+                Server::Configuration::FilterChainFactoryContext& context)
                 -> std::vector<Network::FilterFactoryCb> {
->>>>>>> 21aa1a72
               return Server::ProdListenerComponentFactory::createNetworkFilterFactoryList_(filters,
                                                                                            context);
             }));
