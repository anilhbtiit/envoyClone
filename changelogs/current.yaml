--- conflicted
+++ resolved
@@ -249,17 +249,14 @@
   change: |
     Added support for emitting per opcode decoder error metrics via :ref:`enable_per_opcode_decoder_error_metrics
     <envoy_v3_api_field_extensions.filters.network.zookeeper_proxy.v3.ZooKeeperProxy.enable_per_opcode_decoder_error_metrics>`.
-<<<<<<< HEAD
-- area: access_log
-  change: |
-    Added new access log command operator ``%EMIT_TIME%`` to get the time when the log entry is emitted.
-=======
 - area: stream info
   change: |
     Added time spent reading request headers to ``DownstreamTiming``.
 - area: redis
   change: |
     Added support for the watch command (aborts multi transactions if watched keys change).
->>>>>>> 7c6a3822
+- area: access_log
+  change: |
+    Added new access log command operator ``%EMIT_TIME%`` to get the time when the log entry is emitted.
 
 deprecated: