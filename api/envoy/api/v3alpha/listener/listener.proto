syntax = "proto3";

package envoy.api.v3alpha.listener;

option java_outer_classname = "ListenerProto";
option java_multiple_files = true;
option java_package = "io.envoyproxy.envoy.api.v3alpha.listener";

import "envoy/api/v3alpha/auth/cert.proto";
import "envoy/api/v3alpha/core/address.proto";
import "envoy/api/v3alpha/core/base.proto";

import "google/protobuf/any.proto";
import "google/protobuf/struct.proto";
import "google/protobuf/wrappers.proto";

import "validate/validate.proto";

// [#protodoc-title: Listener components]
// Listener :ref:`configuration overview <config_listeners>`

message Filter {
  reserved 3;

  // The name of the filter to instantiate. The name must match a
  // :ref:`supported filter <config_network_filters>`.
  string name = 1 [(validate.rules).string = {min_bytes: 1}];

  // Filter specific configuration which depends on the filter being
  // instantiated. See the supported filters for further documentation.
  oneof config_type {
    google.protobuf.Struct config = 2;

    google.protobuf.Any typed_config = 4;
  }
}

// Specifies the match criteria for selecting a specific filter chain for a
// listener.
//
// In order for a filter chain to be selected, *ALL* of its criteria must be
// fulfilled by the incoming connection, properties of which are set by the
// networking stack and/or listener filters.
//
// The following order applies:
//
// 1. Destination port.
// 2. Destination IP address.
// 3. Server name (e.g. SNI for TLS protocol),
// 4. Transport protocol.
// 5. Application protocols (e.g. ALPN for TLS protocol).
// 6. Source type (e.g. any, local or external network).
// 7. Source IP address.
// 8. Source port.
//
// For criteria that allow ranges or wildcards, the most specific value in any
// of the configured filter chains that matches the incoming connection is going
// to be used (e.g. for SNI ``www.example.com`` the most specific match would be
// ``www.example.com``, then ``*.example.com``, then ``*.com``, then any filter
// chain without ``server_names`` requirements).
//
// [#comment: Implemented rules are kept in the preference order, with deprecated fields
// listed at the end, because that's how we want to list them in the docs.
//
// [#comment:TODO(PiotrSikora): Add support for configurable precedence of the rules]
message FilterChainMatch {
  enum ConnectionSourceType {
    // Any connection source matches.
    ANY = 0;

    // Match a connection originating from the same host.
    LOCAL = 1;

    // Match a connection originating from a different host.
    EXTERNAL = 2;
  }

  reserved 1;

  // Optional destination port to consider when use_original_dst is set on the
  // listener in determining a filter chain match.
  google.protobuf.UInt32Value destination_port = 8 [(validate.rules).uint32 = {lte: 65535 gte: 1}];

  // If non-empty, an IP address and prefix length to match addresses when the
  // listener is bound to 0.0.0.0/:: or when use_original_dst is specified.
  repeated core.CidrRange prefix_ranges = 3;

  // If non-empty, an IP address and suffix length to match addresses when the
  // listener is bound to 0.0.0.0/:: or when use_original_dst is specified.
  // [#not-implemented-hide:]
  string address_suffix = 4;

  // [#not-implemented-hide:]
  google.protobuf.UInt32Value suffix_len = 5;

  // Specifies the connection source IP match type. Can be any, local or external network.
  ConnectionSourceType source_type = 12 [(validate.rules).enum = {defined_only: true}];

  // The criteria is satisfied if the source IP address of the downstream
  // connection is contained in at least one of the specified subnets. If the
  // parameter is not specified or the list is empty, the source IP address is
  // ignored.
  repeated core.CidrRange source_prefix_ranges = 6;

  // The criteria is satisfied if the source port of the downstream connection
  // is contained in at least one of the specified ports. If the parameter is
  // not specified, the source port is ignored.
  repeated uint32 source_ports = 7
      [(validate.rules).repeated = {items {uint32 {lte: 65535 gte: 1}}}];

  // If non-empty, a list of server names (e.g. SNI for TLS protocol) to consider when determining
  // a filter chain match. Those values will be compared against the server names of a new
  // connection, when detected by one of the listener filters.
  //
  // The server name will be matched against all wildcard domains, i.e. ``www.example.com``
  // will be first matched against ``www.example.com``, then ``*.example.com``, then ``*.com``.
  //
  // Note that partial wildcards are not supported, and values like ``*w.example.com`` are invalid.
  //
  // .. attention::
  //
  //   See the :ref:`FAQ entry <faq_how_to_setup_sni>` on how to configure SNI for more
  //   information.
  repeated string server_names = 11;

  // If non-empty, a transport protocol to consider when determining a filter chain match.
  // This value will be compared against the transport protocol of a new connection, when
  // it's detected by one of the listener filters.
  //
  // Suggested values include:
  //
  // * ``raw_buffer`` - default, used when no transport protocol is detected,
  // * ``tls`` - set by :ref:`envoy.listener.tls_inspector <config_listener_filters_tls_inspector>`
  //   when TLS protocol is detected.
  string transport_protocol = 9;

  // If non-empty, a list of application protocols (e.g. ALPN for TLS protocol) to consider when
  // determining a filter chain match. Those values will be compared against the application
  // protocols of a new connection, when detected by one of the listener filters.
  //
  // Suggested values include:
  //
  // * ``http/1.1`` - set by :ref:`envoy.listener.tls_inspector
  //   <config_listener_filters_tls_inspector>`,
  // * ``h2`` - set by :ref:`envoy.listener.tls_inspector <config_listener_filters_tls_inspector>`
  //
  // .. attention::
  //
  //   Currently, only :ref:`TLS Inspector <config_listener_filters_tls_inspector>` provides
  //   application protocol detection based on the requested
  //   `ALPN <https://en.wikipedia.org/wiki/Application-Layer_Protocol_Negotiation>`_ values.
  //
  //   However, the use of ALPN is pretty much limited to the HTTP/2 traffic on the Internet,
  //   and matching on values other than ``h2`` is going to lead to a lot of false negatives,
  //   unless all connecting clients are known to use ALPN.
  repeated string application_protocols = 10;
}

// A filter chain wraps a set of match criteria, an option TLS context, a set of filters, and
// various other parameters.
message FilterChain {
  reserved 2;

  reserved "tls_context";

  // The criteria to use when matching a connection to this filter chain.
  FilterChainMatch filter_chain_match = 1;

  // A list of individual network filters that make up the filter chain for
  // connections established with the listener. Order matters as the filters are
  // processed sequentially as connection events happen. Note: If the filter
  // list is empty, the connection will close by default.
  repeated Filter filters = 3;

  // Whether the listener should expect a PROXY protocol V1 header on new
  // connections. If this option is enabled, the listener will assume that that
  // remote address of the connection is the one specified in the header. Some
  // load balancers including the AWS ELB support this option. If the option is
  // absent or set to false, Envoy will use the physical peer address of the
  // connection as the remote address.
  google.protobuf.BoolValue use_proxy_proto = 4;

  // [#not-implemented-hide:] filter chain metadata.
  core.Metadata metadata = 5;

<<<<<<< HEAD
  // Optional custom transport socket implementation to use for downstream connections.
  // To setup TLS, set a transport socket with name `tls` and
  // :ref:`DownstreamTlsContext <envoy_api_msg_auth.DownstreamTlsContext>` in the `typed_config`.
  // If no transport socket configuration is specified, new connections
  // will be set up with plaintext.
=======
  // See :ref:`base.TransportSocket<envoy_api_msg_api.v3alpha.core.TransportSocket>` description.
>>>>>>> cc057ce6
  core.TransportSocket transport_socket = 6;

  // [#not-implemented-hide:] The unique name (or empty) by which this filter chain is known. If no
  // name is provided, Envoy will allocate an internal UUID for the filter chain. If the filter
  // chain is to be dynamically updated or removed via FCDS a unique name must be provided.
  string name = 7;
}

message ListenerFilter {
  // The name of the filter to instantiate. The name must match a
  // :ref:`supported filter <config_listener_filters>`.
  string name = 1 [(validate.rules).string = {min_bytes: 1}];

  // Filter specific configuration which depends on the filter being instantiated.
  // See the supported filters for further documentation.
  oneof config_type {
    google.protobuf.Struct config = 2;

    google.protobuf.Any typed_config = 3;
  }
}<|MERGE_RESOLUTION|>--- conflicted
+++ resolved
@@ -6,7 +6,7 @@
 option java_multiple_files = true;
 option java_package = "io.envoyproxy.envoy.api.v3alpha.listener";
 
-import "envoy/api/v3alpha/auth/cert.proto";
+import "envoy/api/v2/auth/cert.proto";
 import "envoy/api/v3alpha/core/address.proto";
 import "envoy/api/v3alpha/core/base.proto";
 
@@ -183,15 +183,11 @@
   // [#not-implemented-hide:] filter chain metadata.
   core.Metadata metadata = 5;
 
-<<<<<<< HEAD
   // Optional custom transport socket implementation to use for downstream connections.
   // To setup TLS, set a transport socket with name `tls` and
-  // :ref:`DownstreamTlsContext <envoy_api_msg_auth.DownstreamTlsContext>` in the `typed_config`.
-  // If no transport socket configuration is specified, new connections
-  // will be set up with plaintext.
-=======
-  // See :ref:`base.TransportSocket<envoy_api_msg_api.v3alpha.core.TransportSocket>` description.
->>>>>>> cc057ce6
+  // :ref:`DownstreamTlsContext <envoy_api_msg_api.v3alpha.auth.DownstreamTlsContext>` in the
+  // `typed_config`. If no transport socket configuration is specified, new connections will be set
+  // up with plaintext.
   core.TransportSocket transport_socket = 6;
 
   // [#not-implemented-hide:] The unique name (or empty) by which this filter chain is known. If no
