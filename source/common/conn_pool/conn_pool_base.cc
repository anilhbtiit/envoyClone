#include "source/common/conn_pool/conn_pool_base.h"

#include "source/common/common/assert.h"
#include "source/common/common/debug_recursion_checker.h"
#include "source/common/network/transport_socket_options_impl.h"
#include "source/common/runtime/runtime_features.h"
#include "source/common/stats/timespan_impl.h"
#include "source/common/upstream/upstream_impl.h"

namespace Envoy {
namespace ConnectionPool {
namespace {
[[maybe_unused]] ssize_t connectingCapacity(const std::list<ActiveClientPtr>& connecting_clients) {
  ssize_t ret = 0;
  for (const auto& client : connecting_clients) {
    ret += client->currentUnusedCapacity();
  }
  return ret;
}
} // namespace

ConnPoolImplBase::ConnPoolImplBase(
    Upstream::HostConstSharedPtr host, Upstream::ResourcePriority priority,
    Event::Dispatcher& dispatcher, const Network::ConnectionSocket::OptionsSharedPtr& options,
    const Network::TransportSocketOptionsConstSharedPtr& transport_socket_options,
    Upstream::ClusterConnectivityState& state)
    : state_(state), host_(host), priority_(priority), dispatcher_(dispatcher),
      socket_options_(options), transport_socket_options_(transport_socket_options),
      upstream_ready_cb_(dispatcher_.createSchedulableCallback([this]() { onUpstreamReady(); })) {}

ConnPoolImplBase::~ConnPoolImplBase() {
  ASSERT(isIdleImpl());
  ASSERT(connecting_stream_capacity_ == 0);
}

void ConnPoolImplBase::deleteIsPendingImpl() {
  deferred_deleting_ = true;
  ASSERT(isIdleImpl());
  ASSERT(connecting_stream_capacity_ == 0);
}

void ConnPoolImplBase::destructAllConnections() {
  for (auto* list : {&ready_clients_, &busy_clients_, &connecting_clients_}) {
    while (!list->empty()) {
      list->front()->close();
    }
  }

  // Make sure all clients are destroyed before we are destroyed.
  dispatcher_.clearDeferredDeleteList();
}

bool ConnPoolImplBase::shouldConnect(size_t pending_streams, size_t active_streams,
                                     int64_t connecting_and_connected_capacity,
                                     float preconnect_ratio, bool anticipate_incoming_stream) {
  // This is set to true any time global preconnect is being calculated.
  // ClusterManagerImpl::maybePreconnect is called directly before a stream is created, so the
  // stream must be anticipated.
  //
  // Also without this, we would never pre-establish a connection as the first
  // connection in a pool because pending/active streams could both be 0.
  int anticipated_streams = anticipate_incoming_stream ? 1 : 0;

  // The number of streams we want to be provisioned for is the number of
  // pending, active, and anticipated streams times the preconnect ratio.
  // The number of streams we are (theoretically) provisioned for is the
  // connecting stream capacity plus the number of active streams.
  //
  // If preconnect ratio is not set, it defaults to 1, and this simplifies to the
  // legacy value of pending_streams_.size() > connecting_stream_capacity_
  return (pending_streams + active_streams + anticipated_streams) * preconnect_ratio >
         connecting_and_connected_capacity + active_streams;
}

bool ConnPoolImplBase::shouldCreateNewConnection(float global_preconnect_ratio) const {
  // If the host is not healthy, don't make it do extra work, especially as
  // upstream selection logic may result in bypassing this upstream entirely.
  // If an Envoy user wants preconnecting for degraded upstreams this could be
  // added later via extending the preconnect config.
  if (host_->health() != Upstream::Host::Health::Healthy) {
    return pending_streams_.size() > connecting_stream_capacity_;
  }

  // Determine if we are trying to prefetch for global preconnect or local preconnect.
  if (global_preconnect_ratio != 0) {
    // If global preconnecting is on, and this connection is within the global
    // preconnect limit, preconnect.
    // For global preconnect, we anticipate an incoming stream to this pool, since it is
    // prefetching for the next upcoming stream, which will likely be assigned to this pool.
    // We may eventually want to track preconnect_attempts to allow more preconnecting for
    // heavily weighted upstreams or sticky picks.
    return shouldConnect(pending_streams_.size(), num_active_streams_, connecting_stream_capacity_,
                         global_preconnect_ratio, true);
  } else {
    // Ensure this local pool has adequate connections for the given load.
    //
    // Local preconnect does not need to anticipate a stream. It is called as
    // new streams are established or torn down and simply attempts to maintain
    // the correct ratio of streams and anticipated capacity.
    return shouldConnect(pending_streams_.size(), num_active_streams_, connecting_stream_capacity_,
                         perUpstreamPreconnectRatio());
  }
}

float ConnPoolImplBase::perUpstreamPreconnectRatio() const {
  return host_->cluster().perUpstreamPreconnectRatio();
}

ConnPoolImplBase::ConnectionResult ConnPoolImplBase::tryCreateNewConnections() {
  ASSERT(!is_draining_for_deletion_);
  ConnPoolImplBase::ConnectionResult result;
  // Somewhat arbitrarily cap the number of connections preconnected due to new
  // incoming connections. The preconnect ratio is capped at 3, so in steady
  // state, no more than 3 connections should be preconnected. If hosts go
  // unhealthy, and connections are not immediately preconnected, it could be that
  // many connections are desired when the host becomes healthy again, but
  // overwhelming it with connections is not desirable.
  for (int i = 0; i < 3; ++i) {
    result = tryCreateNewConnection();
    if (result != ConnectionResult::CreatedNewConnection) {
      break;
    }
  }
  return result;
}

ConnPoolImplBase::ConnectionResult
ConnPoolImplBase::tryCreateNewConnection(float global_preconnect_ratio) {
  // There are already enough CONNECTING connections for the number of queued streams.
  if (!shouldCreateNewConnection(global_preconnect_ratio)) {
    ENVOY_LOG(trace, "not creating a new connection, shouldCreateNewConnection returned false.");
    return ConnectionResult::ShouldNotConnect;
  }

  const bool can_create_connection =
      host_->cluster().resourceManager(priority_).connections().canCreate();
  if (!can_create_connection) {
    host_->cluster().stats().upstream_cx_overflow_.inc();
  }
  // If we are at the connection circuit-breaker limit due to other upstreams having
  // too many open connections, and this upstream has no connections, always create one, to
  // prevent pending streams being queued to this upstream with no way to be processed.
  if (can_create_connection ||
      (ready_clients_.empty() && busy_clients_.empty() && connecting_clients_.empty())) {
    ENVOY_LOG(debug, "creating a new connection");
    ActiveClientPtr client = instantiateActiveClient();
    if (client.get() == nullptr) {
      ENVOY_LOG(trace, "connection creation failed");
      return ConnectionResult::FailedToCreateConnection;
    }
    ASSERT(client->state() == ActiveClient::State::CONNECTING);
    ASSERT(std::numeric_limits<uint64_t>::max() - connecting_stream_capacity_ >=
           static_cast<uint64_t>(client->currentUnusedCapacity()));
    ASSERT(client->real_host_description_);
    // Increase the connecting capacity to reflect the streams this connection can serve.
    incrConnectingAndConnectedStreamCapacity(client->currentUnusedCapacity(), *client);
    LinkedList::moveIntoList(std::move(client), owningList(client->state()));
    return can_create_connection ? ConnectionResult::CreatedNewConnection
                                 : ConnectionResult::CreatedButRateLimited;
  } else {
    ENVOY_LOG(trace, "not creating a new connection: connection constrained");
    return ConnectionResult::NoConnectionRateLimited;
  }
}

void ConnPoolImplBase::attachStreamToClient(Envoy::ConnectionPool::ActiveClient& client,
                                            AttachContext& context) {
  ASSERT(client.state() == Envoy::ConnectionPool::ActiveClient::State::READY);

  if (enforceMaxRequests() && !host_->cluster().resourceManager(priority_).requests().canCreate()) {
    ENVOY_LOG(debug, "max streams overflow");
    onPoolFailure(client.real_host_description_, absl::string_view(),
                  ConnectionPool::PoolFailureReason::Overflow, context);
    host_->cluster().stats().upstream_rq_pending_overflow_.inc();
    return;
  }
  ENVOY_CONN_LOG(debug, "creating stream", client);

  // Latch capacity before updating remaining streams.
  uint64_t capacity = client.currentUnusedCapacity();
  client.remaining_streams_--;
  if (client.remaining_streams_ == 0) {
    ENVOY_CONN_LOG(debug, "maximum streams per connection, DRAINING", client);
    host_->cluster().stats().upstream_cx_max_requests_.inc();
    transitionActiveClientState(client, Envoy::ConnectionPool::ActiveClient::State::DRAINING);
  } else if (capacity == 1) {
    // As soon as the new stream is created, the client will be maxed out.
    transitionActiveClientState(client, Envoy::ConnectionPool::ActiveClient::State::BUSY);
  }

  // Decrement the capacity, as there's one less stream available for serving.
  // For HTTP/3, the capacity is updated in newStreamEncoder.
  if (trackStreamCapacity()) {
    decrConnectingAndConnectedStreamCapacity(1, client);
  }
  // Track the new active stream.
  state_.incrActiveStreams(1);
  num_active_streams_++;
  host_->stats().rq_total_.inc();
  host_->stats().rq_active_.inc();
  host_->cluster().stats().upstream_rq_total_.inc();
  host_->cluster().stats().upstream_rq_active_.inc();
  host_->cluster().resourceManager(priority_).requests().inc();

  onPoolReady(client, context);
}

void ConnPoolImplBase::onStreamClosed(Envoy::ConnectionPool::ActiveClient& client,
                                      bool delay_attaching_stream) {
  ENVOY_CONN_LOG(debug, "destroying stream: {} remaining", client, client.numActiveStreams());
  ASSERT(num_active_streams_ > 0);
  state_.decrActiveStreams(1);
  num_active_streams_--;
  host_->stats().rq_active_.dec();
  host_->cluster().stats().upstream_rq_active_.dec();
  host_->cluster().resourceManager(priority_).requests().dec();
  // We don't update the capacity for HTTP/3 as the stream count should only
  // increase when a MAX_STREAMS frame is received.
  if (trackStreamCapacity()) {
    // If the effective client capacity was limited by concurrency, increase connecting capacity.
    bool limited_by_concurrency =
        client.remaining_streams_ > client.concurrent_stream_limit_ - client.numActiveStreams() - 1;
    // The capacity calculated by concurrency could be negative if a SETTINGS frame lowered the
    // number of allowed streams. In this case, effective client capacity was still limited by
    // concurrency, compare client.concurrent_stream_limit_ and client.numActiveStreams() directly
    // to avoid overflow.
    bool negative_capacity = client.concurrent_stream_limit_ < client.numActiveStreams() + 1;
    if (negative_capacity || limited_by_concurrency) {
      incrConnectingAndConnectedStreamCapacity(1, client);
    }
  }
  if (client.state() == ActiveClient::State::DRAINING && client.numActiveStreams() == 0) {
    // Close out the draining client if we no longer have active streams.
    client.close();
  } else if (client.state() == ActiveClient::State::BUSY && client.currentUnusedCapacity() > 0) {
    transitionActiveClientState(client, ActiveClient::State::READY);
    if (!delay_attaching_stream) {
      onUpstreamReady();
    }
  }
}

ConnectionPool::Cancellable* ConnPoolImplBase::newStreamImpl(AttachContext& context,
                                                             bool can_send_early_data) {
  ASSERT(!is_draining_for_deletion_);
  ASSERT(!deferred_deleting_);

  ASSERT(static_cast<ssize_t>(connecting_stream_capacity_) ==
         connectingCapacity(connecting_clients_)); // O(n) debug check.
  if (!ready_clients_.empty()) {
    ActiveClient& client = *ready_clients_.front();
    ENVOY_CONN_LOG(debug, "using existing connection", client);
    attachStreamToClient(client, context);
    // Even if there's a ready client, we may want to preconnect to handle the next incoming stream.
    tryCreateNewConnections();
    return nullptr;
  }

  if (!host_->cluster().resourceManager(priority_).pendingRequests().canCreate()) {
    ENVOY_LOG(debug, "max pending streams overflow");
    onPoolFailure(nullptr, absl::string_view(), ConnectionPool::PoolFailureReason::Overflow,
                  context);
    host_->cluster().stats().upstream_rq_pending_overflow_.inc();
    return nullptr;
  }

  ConnectionPool::Cancellable* pending = newPendingStream(context, can_send_early_data);
  ENVOY_LOG(debug, "trying to create new connection");
  ENVOY_LOG(trace, fmt::format("{}", *this));

  auto old_capacity = connecting_stream_capacity_;
  // This must come after newPendingStream() because this function uses the
  // length of pending_streams_ to determine if a new connection is needed.
  const ConnectionResult result = tryCreateNewConnections();
  // If there is not enough connecting capacity, the only reason to not
  // increase capacity is if the connection limits are exceeded.
  ENVOY_BUG(pending_streams_.size() <= connecting_stream_capacity_ ||
                connecting_stream_capacity_ > old_capacity ||
                (result == ConnectionResult::NoConnectionRateLimited ||
                 result == ConnectionResult::FailedToCreateConnection),
            fmt::format("Failed to create expected connection: {}", *this));
  if (result == ConnectionResult::FailedToCreateConnection) {
    // This currently only happens for HTTP/3 if secrets aren't yet loaded.
    // Trigger connection failure.
    pending->cancel(Envoy::ConnectionPool::CancelPolicy::CloseExcess);
    onPoolFailure(nullptr, absl::string_view(),
                  ConnectionPool::PoolFailureReason::LocalConnectionFailure, context);
    return nullptr;
  }
  return pending;
}

bool ConnPoolImplBase::maybePreconnectImpl(float global_preconnect_ratio) {
  ASSERT(!deferred_deleting_);
  return tryCreateNewConnection(global_preconnect_ratio) == ConnectionResult::CreatedNewConnection;
}

void ConnPoolImplBase::scheduleOnUpstreamReady() {
  upstream_ready_cb_->scheduleCallbackCurrentIteration();
}

void ConnPoolImplBase::onUpstreamReady() {
  while (!pending_streams_.empty() && !ready_clients_.empty()) {
    ActiveClientPtr& client = ready_clients_.front();
    ENVOY_CONN_LOG(debug, "attaching to next stream", *client);
    // Pending streams are pushed onto the front, so pull from the back.
    attachStreamToClient(*client, pending_streams_.back()->context());
    state_.decrPendingStreams(1);
    pending_streams_.pop_back();
  }
  if (!pending_streams_.empty()) {
    tryCreateNewConnections();
  }
}

std::list<ActiveClientPtr>& ConnPoolImplBase::owningList(ActiveClient::State state) {
  switch (state) {
  case ActiveClient::State::CONNECTING:
    return connecting_clients_;
  case ActiveClient::State::READY:
    return ready_clients_;
  case ActiveClient::State::BUSY:
    return busy_clients_;
  case ActiveClient::State::DRAINING:
    return busy_clients_;
  case ActiveClient::State::CLOSED:
    break; // Fall through to PANIC.
  }
  PANIC("unexpected");
}

void ConnPoolImplBase::transitionActiveClientState(ActiveClient& client,
                                                   ActiveClient::State new_state) {
  auto& old_list = owningList(client.state());
  auto& new_list = owningList(new_state);
  client.setState(new_state);

  // old_list and new_list can be equal when transitioning from BUSY to DRAINING.
  //
  // The documentation for list.splice() (which is what moveBetweenLists() calls) is
  // unclear whether it is allowed for src and dst to be the same, so check here
  // since it is a no-op anyways.
  if (&old_list != &new_list) {
    client.moveBetweenLists(old_list, new_list);
  }
}

void ConnPoolImplBase::addIdleCallbackImpl(Instance::IdleCb cb) { idle_callbacks_.push_back(cb); }

void ConnPoolImplBase::closeIdleConnectionsForDrainingPool() {
  Common::AutoDebugRecursionChecker assert_not_in(recursion_checker_);

  // Create a separate list of elements to close to avoid mutate-while-iterating problems.
  std::list<ActiveClient*> to_close;

  for (auto& client : ready_clients_) {
    if (client->numActiveStreams() == 0) {
      to_close.push_back(client.get());
    }
  }

  if (pending_streams_.empty()) {
    for (auto& client : connecting_clients_) {
      to_close.push_back(client.get());
    }
  }

  for (auto& entry : to_close) {
    ENVOY_LOG_EVENT(debug, "closing_idle_client", "closing idle client {} for cluster {}",
                    entry->id(), host_->cluster().name());
    entry->close();
  }
}

void ConnPoolImplBase::drainConnectionsImpl(DrainBehavior drain_behavior) {
  if (drain_behavior == Envoy::ConnectionPool::DrainBehavior::DrainAndDelete) {
    is_draining_for_deletion_ = true;
    checkForIdleAndCloseIdleConnsIfDraining();
    return;
  }
  closeIdleConnectionsForDrainingPool();

  // closeIdleConnections() closes all connections in ready_clients_ with no active streams,
  // so all remaining entries in ready_clients_ are serving streams. Move them and all entries
  // in busy_clients_ to draining.
  while (!ready_clients_.empty()) {
    ENVOY_LOG_EVENT(debug, "draining_ready_client", "draining active client {} for cluster {}",
                    ready_clients_.front()->id(), host_->cluster().name());
    transitionActiveClientState(*ready_clients_.front(), ActiveClient::State::DRAINING);
  }

  // Changing busy_clients_ to DRAINING does not move them between lists,
  // so use a for-loop since the list is not mutated.
  ASSERT(&owningList(ActiveClient::State::DRAINING) == &busy_clients_);
  for (auto& busy_client : busy_clients_) {
    ENVOY_LOG_EVENT(debug, "draining_busy_client", "draining busy client {} for cluster {}",
                    busy_client->id(), host_->cluster().name());
    transitionActiveClientState(*busy_client, ActiveClient::State::DRAINING);
  }
}

bool ConnPoolImplBase::isIdleImpl() const {
  return pending_streams_.empty() && ready_clients_.empty() && busy_clients_.empty() &&
         connecting_clients_.empty();
}

void ConnPoolImplBase::checkForIdleAndNotify() {
  if (isIdleImpl()) {
    ENVOY_LOG(debug, "invoking idle callbacks - is_draining_for_deletion_={}",
              is_draining_for_deletion_);
    for (const Instance::IdleCb& cb : idle_callbacks_) {
      cb();
    }
  }
}

void ConnPoolImplBase::checkForIdleAndCloseIdleConnsIfDraining() {
  if (is_draining_for_deletion_) {
    closeIdleConnectionsForDrainingPool();
  }

  checkForIdleAndNotify();
}

void ConnPoolImplBase::onConnectionEvent(ActiveClient& client, absl::string_view failure_reason,
                                         Network::ConnectionEvent event) {
<<<<<<< HEAD
  switch (event) {
  case Network::ConnectionEvent::RemoteClose:
  case Network::ConnectionEvent::LocalClose: {
    if (client.state() == ActiveClient::State::CONNECTING) {
      ASSERT(connecting_stream_capacity_ >= client.effectiveConcurrentStreamLimit());
      connecting_stream_capacity_ -= client.effectiveConcurrentStreamLimit();
    }

    if (client.connect_timer_) {
      client.connect_timer_->disableTimer();
      client.connect_timer_.reset();
    }

    state_.decrConnectingAndConnectedStreamCapacity(client.currentUnusedCapacity());
=======
  if (client.connect_timer_) {
    ASSERT(!client.has_handshake_completed_);
    client.connect_timer_->disableTimer();
    client.connect_timer_.reset();
  }
  if (event == Network::ConnectionEvent::RemoteClose ||
      event == Network::ConnectionEvent::LocalClose) {
    decrConnectingAndConnectedStreamCapacity(client.currentUnusedCapacity(), client);
>>>>>>> 1e20ccd8
    // Make sure that onStreamClosed won't double count.
    client.remaining_streams_ = 0;
    // The client died.
    ENVOY_CONN_LOG(debug, "client disconnected, failure reason: {}", client, failure_reason);

    Envoy::Upstream::reportUpstreamCxDestroy(host_, event);
    const bool incomplete_stream = client.closingWithIncompleteStream();
    if (incomplete_stream) {
      Envoy::Upstream::reportUpstreamCxDestroyActiveRequest(host_, event);
    }

    if (!client.hasHandshakeCompleted()) {
      client.has_handshake_completed_ = true;
      host_->cluster().stats().upstream_cx_connect_fail_.inc();
      host_->stats().cx_connect_fail_.inc();

      // Purge pending streams only if this is not a 0-RTT handshake failure.
      ConnectionPool::PoolFailureReason reason;
      if (client.timed_out_) {
        reason = ConnectionPool::PoolFailureReason::Timeout;
      } else if (event == Network::ConnectionEvent::RemoteClose) {
        reason = ConnectionPool::PoolFailureReason::RemoteConnectionFailure;
      } else {
        reason = ConnectionPool::PoolFailureReason::LocalConnectionFailure;
      }

      // Raw connect failures should never happen under normal circumstances. If we have an
      // upstream that is behaving badly, streams can get stuck here in the pending state. If we
      // see a connect failure, we purge all pending streams so that calling code can determine
      // what to do with the stream.
      // NOTE: We move the existing pending streams to a temporary list. This is done so that
      //       if retry logic submits a new stream to the pool, we don't fail it inline.
      purgePendingStreams(client.real_host_description_, failure_reason, reason);
      // See if we should preconnect based on active connections.
      if (!is_draining_for_deletion_) {
        tryCreateNewConnections();
      }
    }

    // We need to release our resourceManager() resources before checking below for
    // whether we can create a new connection. Normally this would happen when
    // client's destructor runs, but this object needs to be deferredDelete'd(), so
    // this forces part of its cleanup to happen now.
    client.releaseResources();

    // Again, since we know this object is going to be deferredDelete'd(), we take
    // this opportunity to disable and reset the connection duration timer so that
    // it doesn't trigger while on the deferred delete list. In theory it is safe
    // to handle the CLOSED state in onConnectionDurationTimeout, but we handle
    // it here for simplicity and safety anyway.
    if (client.connection_duration_timer_) {
      client.connection_duration_timer_->disableTimer();
      client.connection_duration_timer_.reset();
    }

    dispatcher_.deferredDelete(client.removeFromList(owningList(client.state())));

    // Check if the pool transitioned to idle state after removing closed client
    // from one of the client tracking lists.
    // There is no need to check if other connections are idle in a draining pool
    // because the pool will close all idle connection when it is starting to
    // drain.
    // Trying to close other connections here can lead to deep recursion when
    // a large number idle connections are closed at the start of pool drain.
    // See CdsIntegrationTest.CdsClusterDownWithLotsOfIdleConnections for an example.
    checkForIdleAndNotify();

    client.setState(ActiveClient::State::CLOSED);

    // If we have pending streams and we just lost a connection we should make a new one.
    if (!pending_streams_.empty()) {
      tryCreateNewConnections();
    }
<<<<<<< HEAD
    break;
  }
  case Network::ConnectionEvent::Connected: {
    ASSERT(connecting_stream_capacity_ >= client.effectiveConcurrentStreamLimit());
    connecting_stream_capacity_ -= client.effectiveConcurrentStreamLimit();

    if (client.connect_timer_) {
      client.connect_timer_->disableTimer();
      client.connect_timer_.reset();
    }

=======
  } else if (event == Network::ConnectionEvent::Connected) {
    ASSERT(connecting_stream_capacity_ >= client.currentUnusedCapacity());
    connecting_stream_capacity_ -= client.currentUnusedCapacity();
    client.has_handshake_completed_ = true;
>>>>>>> 1e20ccd8
    client.conn_connect_ms_->complete();
    client.conn_connect_ms_.reset();
    ASSERT(client.state() == ActiveClient::State::CONNECTING);
    bool streams_available = client.currentUnusedCapacity() > 0;
    transitionActiveClientState(client, streams_available ? ActiveClient::State::READY
                                                          : ActiveClient::State::BUSY);

    // Now that the active client is ready, set up a timer for max connection duration.
    const absl::optional<std::chrono::milliseconds> max_connection_duration =
        client.parent_.host()->cluster().maxConnectionDuration();
    if (max_connection_duration.has_value()) {
      client.connection_duration_timer_ = client.parent_.dispatcher().createTimer(
          [&client]() { client.onConnectionDurationTimeout(); });
      client.connection_duration_timer_->enableTimer(max_connection_duration.value());
    }

    // At this point, for the mixed ALPN pool, the client may be deleted. Do not
    // refer to client after this point.
    onConnected(client);
    if (streams_available) {
      onUpstreamReady();
    }
    checkForIdleAndCloseIdleConnsIfDraining();
    break;
  }
  case Network::ConnectionEvent::ConnectedZeroRtt: {
    // No need to update connecting capacity and connect_timer_ as the client is still connecting.
    ASSERT(client.state() == ActiveClient::State::CONNECTING);
    host()->cluster().stats().upstream_cx_connect_with_0_rtt_.inc();
    // TODO(danzh) mark the client able to handle early data requests.
    break;
  }
  }
}

PendingStream::PendingStream(ConnPoolImplBase& parent, bool can_send_early_data)
    : parent_(parent), can_send_early_data_(can_send_early_data) {
  parent_.host()->cluster().stats().upstream_rq_pending_total_.inc();
  parent_.host()->cluster().stats().upstream_rq_pending_active_.inc();
  parent_.host()->cluster().resourceManager(parent_.priority()).pendingRequests().inc();
}

PendingStream::~PendingStream() {
  parent_.host()->cluster().stats().upstream_rq_pending_active_.dec();
  parent_.host()->cluster().resourceManager(parent_.priority()).pendingRequests().dec();
}

void PendingStream::cancel(Envoy::ConnectionPool::CancelPolicy policy) {
  parent_.onPendingStreamCancel(*this, policy);
}

void ConnPoolImplBase::purgePendingStreams(
    const Upstream::HostDescriptionConstSharedPtr& host_description,
    absl::string_view failure_reason, ConnectionPool::PoolFailureReason reason) {
  // NOTE: We move the existing pending streams to a temporary list. This is done so that
  //       if retry logic submits a new stream to the pool, we don't fail it inline.
  state_.decrPendingStreams(pending_streams_.size());
  pending_streams_to_purge_ = std::move(pending_streams_);
  while (!pending_streams_to_purge_.empty()) {
    PendingStreamPtr stream =
        pending_streams_to_purge_.front()->removeFromList(pending_streams_to_purge_);
    host_->cluster().stats().upstream_rq_pending_failure_eject_.inc();
    onPoolFailure(host_description, failure_reason, reason, stream->context());
  }
}

bool ConnPoolImplBase::connectingConnectionIsExcess() const {
  ASSERT(connecting_stream_capacity_ >= connecting_clients_.front()->currentUnusedCapacity());
  // If perUpstreamPreconnectRatio is one, this simplifies to checking if there would still be
  // sufficient connecting stream capacity to serve all pending streams if the most recent client
  // were removed from the picture.
  //
  // If preconnect ratio is set, it also factors in the anticipated load based on both queued
  // streams and active streams, and makes sure the connecting capacity would still be sufficient to
  // serve that even with the most recent client removed.
  return (pending_streams_.size() + num_active_streams_) * perUpstreamPreconnectRatio() <=
         (connecting_stream_capacity_ - connecting_clients_.front()->currentUnusedCapacity() +
          num_active_streams_);
}

void ConnPoolImplBase::onPendingStreamCancel(PendingStream& stream,
                                             Envoy::ConnectionPool::CancelPolicy policy) {
  ENVOY_LOG(debug, "cancelling pending stream");
  if (!pending_streams_to_purge_.empty()) {
    // If pending_streams_to_purge_ is not empty, it means that we are called from
    // with-in a onPoolFailure callback invoked in purgePendingStreams (i.e. purgePendingStreams
    // is down in the call stack). Remove this stream from the list as it is cancelled,
    // and there is no need to call its onPoolFailure callback.
    stream.removeFromList(pending_streams_to_purge_);
  } else {
    state_.decrPendingStreams(1);
    stream.removeFromList(pending_streams_);
  }
  if (policy == Envoy::ConnectionPool::CancelPolicy::CloseExcess && !connecting_clients_.empty() &&
      connectingConnectionIsExcess()) {
    auto& client = *connecting_clients_.front();
    transitionActiveClientState(client, ActiveClient::State::DRAINING);
    client.close();
  }

  host_->cluster().stats().upstream_rq_cancelled_.inc();
  checkForIdleAndCloseIdleConnsIfDraining();
}

void ConnPoolImplBase::decrConnectingAndConnectedStreamCapacity(uint32_t delta,
                                                                ActiveClient& client) {
  state_.decrConnectingAndConnectedStreamCapacity(delta);
  if (!client.hasHandshakeCompleted()) {
    // If still doing handshake, it is contributing to the local connecting stream capacity. Update
    // the capacity as well.
    ASSERT(connecting_stream_capacity_ >= delta);
    connecting_stream_capacity_ -= delta;
  }
}

void ConnPoolImplBase::incrConnectingAndConnectedStreamCapacity(uint32_t delta,
                                                                ActiveClient& client) {
  state_.incrConnectingAndConnectedStreamCapacity(delta);
  if (!client.hasHandshakeCompleted()) {
    connecting_stream_capacity_ += delta;
  }
}

namespace {
// Translate zero to UINT64_MAX so that the zero/unlimited case doesn't
// have to be handled specially.
uint32_t translateZeroToUnlimited(uint32_t limit) {
  return (limit != 0) ? limit : std::numeric_limits<uint32_t>::max();
}
} // namespace

ActiveClient::ActiveClient(ConnPoolImplBase& parent, uint32_t lifetime_stream_limit,
                           uint32_t concurrent_stream_limit)
    : parent_(parent), remaining_streams_(translateZeroToUnlimited(lifetime_stream_limit)),
      configured_stream_limit_(translateZeroToUnlimited(concurrent_stream_limit)),
      concurrent_stream_limit_(translateZeroToUnlimited(concurrent_stream_limit)),
      connect_timer_(parent_.dispatcher().createTimer([this]() { onConnectTimeout(); })) {
  conn_connect_ms_ = std::make_unique<Stats::HistogramCompletableTimespanImpl>(
      parent_.host()->cluster().stats().upstream_cx_connect_ms_, parent_.dispatcher().timeSource());
  conn_length_ = std::make_unique<Stats::HistogramCompletableTimespanImpl>(
      parent_.host()->cluster().stats().upstream_cx_length_ms_, parent_.dispatcher().timeSource());
  connect_timer_->enableTimer(parent_.host()->cluster().connectTimeout());
  parent_.host()->stats().cx_total_.inc();
  parent_.host()->stats().cx_active_.inc();
  parent_.host()->cluster().stats().upstream_cx_total_.inc();
  parent_.host()->cluster().stats().upstream_cx_active_.inc();
  parent_.host()->cluster().resourceManager(parent_.priority()).connections().inc();
}

ActiveClient::~ActiveClient() { releaseResourcesBase(); }

void ActiveClient::releaseResourcesBase() {
  if (!resources_released_) {
    resources_released_ = true;

    conn_length_->complete();

    parent_.host()->cluster().stats().upstream_cx_active_.dec();
    parent_.host()->stats().cx_active_.dec();
    parent_.host()->cluster().resourceManager(parent_.priority()).connections().dec();
  }
}

void ActiveClient::onConnectTimeout() {
  ENVOY_CONN_LOG(debug, "connect timeout", *this);
  parent_.host()->cluster().stats().upstream_cx_connect_timeout_.inc();
  timed_out_ = true;
  close();
}

void ActiveClient::onConnectionDurationTimeout() {
  // The connection duration timer should only have started after we left the CONNECTING state.
  ENVOY_BUG(state_ != ActiveClient::State::CONNECTING,
            "max connection duration reached while connecting");

  // The connection duration timer should have been disabled and reset in onConnectionEvent
  // for closing connections.
  ENVOY_BUG(state_ != ActiveClient::State::CLOSED, "max connection duration reached while closed");

  // There's nothing to do if the client is connecting, closed or draining.
  // Two of these cases are bugs (see above), but it is safe to no-op either way.
  if (state_ == ActiveClient::State::CONNECTING || state_ == ActiveClient::State::CLOSED ||
      state_ == ActiveClient::State::DRAINING) {
    return;
  }

  ENVOY_CONN_LOG(debug, "max connection duration reached, DRAINING", *this);
  parent_.host()->cluster().stats().upstream_cx_max_duration_reached_.inc();
  parent_.transitionActiveClientState(*this, Envoy::ConnectionPool::ActiveClient::State::DRAINING);

  // Close out the draining client if we no longer have active streams.
  // We have to do this here because there won't be an onStreamClosed (because there are
  // no active streams) to do it for us later.
  if (numActiveStreams() == 0) {
    close();
  }
}

void ActiveClient::drain() {
  if (currentUnusedCapacity() <= 0) {
    return;
  }
  parent_.decrConnectingAndConnectedStreamCapacity(currentUnusedCapacity(), *this);

  remaining_streams_ = 0;
}

} // namespace ConnectionPool
} // namespace Envoy<|MERGE_RESOLUTION|>--- conflicted
+++ resolved
@@ -424,31 +424,16 @@
 
 void ConnPoolImplBase::onConnectionEvent(ActiveClient& client, absl::string_view failure_reason,
                                          Network::ConnectionEvent event) {
-<<<<<<< HEAD
   switch (event) {
   case Network::ConnectionEvent::RemoteClose:
   case Network::ConnectionEvent::LocalClose: {
-    if (client.state() == ActiveClient::State::CONNECTING) {
-      ASSERT(connecting_stream_capacity_ >= client.effectiveConcurrentStreamLimit());
-      connecting_stream_capacity_ -= client.effectiveConcurrentStreamLimit();
-    }
-
     if (client.connect_timer_) {
+      ASSERT(!client.has_handshake_completed_);
       client.connect_timer_->disableTimer();
       client.connect_timer_.reset();
     }
-
-    state_.decrConnectingAndConnectedStreamCapacity(client.currentUnusedCapacity());
-=======
-  if (client.connect_timer_) {
-    ASSERT(!client.has_handshake_completed_);
-    client.connect_timer_->disableTimer();
-    client.connect_timer_.reset();
-  }
-  if (event == Network::ConnectionEvent::RemoteClose ||
-      event == Network::ConnectionEvent::LocalClose) {
     decrConnectingAndConnectedStreamCapacity(client.currentUnusedCapacity(), client);
->>>>>>> 1e20ccd8
+
     // Make sure that onStreamClosed won't double count.
     client.remaining_streams_ = 0;
     // The client died.
@@ -522,24 +507,17 @@
     if (!pending_streams_.empty()) {
       tryCreateNewConnections();
     }
-<<<<<<< HEAD
     break;
   }
   case Network::ConnectionEvent::Connected: {
-    ASSERT(connecting_stream_capacity_ >= client.effectiveConcurrentStreamLimit());
-    connecting_stream_capacity_ -= client.effectiveConcurrentStreamLimit();
-
     if (client.connect_timer_) {
       client.connect_timer_->disableTimer();
       client.connect_timer_.reset();
     }
 
-=======
-  } else if (event == Network::ConnectionEvent::Connected) {
     ASSERT(connecting_stream_capacity_ >= client.currentUnusedCapacity());
     connecting_stream_capacity_ -= client.currentUnusedCapacity();
     client.has_handshake_completed_ = true;
->>>>>>> 1e20ccd8
     client.conn_connect_ms_->complete();
     client.conn_connect_ms_.reset();
     ASSERT(client.state() == ActiveClient::State::CONNECTING);
