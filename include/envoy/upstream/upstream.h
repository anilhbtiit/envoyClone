--- conflicted
+++ resolved
@@ -532,24 +532,17 @@
  * can be handled differently by passing in different macros.
  */
 // clang-format off
-<<<<<<< HEAD
-#define ALL_CLUSTER_CIRCUIT_BREAKERS_STATS(GAUGE)                                                  \
-  GAUGE (cx_open)                                                                                  \
-  GAUGE (rq_pending_open)                                                                          \
-  GAUGE (rq_open)                                                                                  \
-  GAUGE (rq_retry_open)                                                                            \
-  GAUGE (cx_pool_open)
-=======
 #define ALL_CLUSTER_CIRCUIT_BREAKERS_STATS(OPEN_GAUGE, REMAINING_GAUGE)                            \
   OPEN_GAUGE      (cx_open)                                                                        \
   OPEN_GAUGE      (rq_pending_open)                                                                \
   OPEN_GAUGE      (rq_open)                                                                        \
   OPEN_GAUGE      (rq_retry_open)                                                                  \
+  OPEN_GAUGE      (cx_pool_open)                                                                   \
   REMAINING_GAUGE (remaining_cx)                                                                   \
   REMAINING_GAUGE (remaining_pending)                                                              \
   REMAINING_GAUGE (remaining_rq)                                                                   \
-  REMAINING_GAUGE (remaining_retries)
->>>>>>> 873d74a1
+  REMAINING_GAUGE (remaining_retries)                                                              \
+  REMAINING_GAUGE (remaining_cx_pools)
 // clang-format on
 
 /**
