licenses(["notice"])  # Apache 2

# QUICHE is Google's implementation of QUIC and related protocols. It is the
# same code used in Chromium and Google's servers, but packaged in a form that
# is intended to be easier to incorporate into third-party projects.
#
# QUICHE code falls into three groups:
# 1. Platform-independent code. Most QUICHE code is in this category.
# 2. APIs and type aliases to platform-dependent code/types, referenced by code
#    in group 1. This group is called the "Platform API".
# 3. Definitions of types declared in group 2. This group is called the
#    "Platform impl", and must be provided by the codebase that embeds QUICHE.
#
# Concretely, header files in group 2 (the Platform API) #include header and
# source files in group 3 (the Platform impl). Unfortunately, QUICHE does not
# yet provide a built-in way to customize this dependency, e.g. to override the
# directory or namespace in which Platform impl types are defined. Hence the
# gross hacks in quiche.genrule_cmd, invoked from here to tweak QUICHE source
# files into a form usable by Envoy.
#
# The mechanics of this will change as QUICHE evolves, supplies its own Bazel
# buildfiles, and provides a built-in way to override platform impl directory
# location. However, the end result (QUICHE files placed under
# quiche/{http2,quic,spdy}/, with the Envoy-specific implementation of the
# QUICHE platform APIs in //source/extensions/quic_listeners/quiche/platform/,
# should remain largely the same.

load(":genrule_cmd.bzl", "genrule_cmd")
load(
    "@envoy//bazel:envoy_build_system.bzl",
    "envoy_cc_library",
    "envoy_cc_test",
<<<<<<< HEAD
    "envoy_copts",
=======
    "envoy_cc_test_library",
>>>>>>> 3c367db2
    "envoy_select_quiche",
)

src_files = glob([
    "**/*.h",
    "**/*.c",
    "**/*.cc",
    "**/*.inc",
    "**/*.proto",
])

genrule(
    name = "quiche_files",
    srcs = src_files,
    outs = ["quiche/" + f for f in src_files],
    cmd = genrule_cmd("@envoy//bazel/external:quiche.genrule_cmd"),
    visibility = ["//visibility:private"],
)

quiche_copt = ["-Wno-unused-parameter"]

envoy_cc_library(
    name = "http2_platform",
    hdrs = [
        "quiche/http2/platform/api/http2_arraysize.h",
        "quiche/http2/platform/api/http2_containers.h",
        "quiche/http2/platform/api/http2_estimate_memory_usage.h",
        "quiche/http2/platform/api/http2_export.h",
        "quiche/http2/platform/api/http2_flag_utils.h",
        "quiche/http2/platform/api/http2_macros.h",
        "quiche/http2/platform/api/http2_optional.h",
        "quiche/http2/platform/api/http2_ptr_util.h",
        "quiche/http2/platform/api/http2_string.h",
        "quiche/http2/platform/api/http2_string_piece.h",
        # TODO: uncomment the following files as implementations are added.
        # "quiche/http2/platform/api/http2_flags.h",
        # "quiche/http2/platform/api/http2_reconstruct_object.h",
        # "quiche/http2/platform/api/http2_test_helpers.h",
    ] + envoy_select_quiche(
        [
            "quiche/http2/platform/api/http2_bug_tracker.h",
            "quiche/http2/platform/api/http2_logging.h",
            "quiche/http2/platform/api/http2_string_utils.h",
        ],
        "@envoy",
    ),
    repository = "@envoy",
    visibility = ["//visibility:public"],
    deps = ["@envoy//source/extensions/quic_listeners/quiche/platform:http2_platform_impl_lib"],
)

envoy_cc_library(
    name = "spdy_platform",
    hdrs = [
        "quiche/spdy/platform/api/spdy_arraysize.h",
        "quiche/spdy/platform/api/spdy_containers.h",
        "quiche/spdy/platform/api/spdy_endianness_util.h",
        "quiche/spdy/platform/api/spdy_estimate_memory_usage.h",
        "quiche/spdy/platform/api/spdy_export.h",
        "quiche/spdy/platform/api/spdy_mem_slice.h",
        "quiche/spdy/platform/api/spdy_ptr_util.h",
        "quiche/spdy/platform/api/spdy_string.h",
        "quiche/spdy/platform/api/spdy_string_piece.h",
        # TODO: uncomment the following files as implementations are added.
        # "quiche/spdy/platform/api/spdy_flags.h",
    ] + envoy_select_quiche(
        [
            "quiche/spdy/platform/api/spdy_bug_tracker.h",
            "quiche/spdy/platform/api/spdy_logging.h",
            "quiche/spdy/platform/api/spdy_string_utils.h",
        ],
        "@envoy",
    ),
    repository = "@envoy",
    visibility = ["//visibility:public"],
    deps = ["@envoy//source/extensions/quic_listeners/quiche/platform:spdy_platform_impl_lib"],
)

envoy_cc_library(
    name = "spdy_simple_arena_lib",
    srcs = ["quiche/spdy/core/spdy_simple_arena.cc"],
    hdrs = ["quiche/spdy/core/spdy_simple_arena.h"],
    repository = "@envoy",
    visibility = ["//visibility:public"],
    deps = [":spdy_platform"],
)

envoy_cc_library(
    name = "spdy_platform_unsafe_arena_lib",
    hdrs = ["quiche/spdy/platform/api/spdy_unsafe_arena.h"],
    repository = "@envoy",
    visibility = ["//visibility:public"],
    deps = ["@envoy//source/extensions/quic_listeners/quiche/platform:spdy_platform_unsafe_arena_impl_lib"],
)

envoy_cc_library(
    name = "quic_platform",
    srcs = ["quiche/quic/platform/api/quic_mutex.cc"] + envoy_select_quiche(
        [
            "quiche/quic/platform/api/quic_file_utils.cc",
            "quiche/quic/platform/api/quic_hostname_utils.cc",
        ],
        "@envoy",
    ),
    hdrs = [
        "quiche/quic/platform/api/quic_cert_utils.h",
        "quiche/quic/platform/api/quic_mutex.h",
        "quiche/quic/platform/api/quic_str_cat.h",
    ] + envoy_select_quiche(
        [
            "quiche/quic/platform/api/quic_file_utils.h",
            "quiche/quic/platform/api/quic_hostname_utils.h",
        ],
        "@envoy",
    ),
    repository = "@envoy",
    visibility = ["//visibility:public"],
    deps = [
        ":quic_platform_base",
        "@envoy//source/extensions/quic_listeners/quiche/platform:quic_platform_impl_lib",
    ],
)

envoy_cc_test_library(
    name = "quic_platform_expect_bug",
    hdrs = ["quiche/quic/platform/api/quic_expect_bug.h"],
    repository = "@envoy",
    deps = ["@envoy//test/extensions/quic_listeners/quiche/platform:quic_platform_expect_bug_impl_lib"],
)

envoy_cc_library(
    name = "quic_platform_export",
    hdrs = ["quiche/quic/platform/api/quic_export.h"],
    repository = "@envoy",
    visibility = ["//visibility:public"],
    deps = ["@envoy//source/extensions/quic_listeners/quiche/platform:quic_platform_export_impl_lib"],
)

<<<<<<< HEAD
cc_library(
    name = "quic_platform_ip_address_family",
    hdrs = ["quiche/quic/platform/api/quic_ip_address_family.h"],
    visibility = ["//visibility:public"],
)

cc_library(
=======
envoy_cc_test_library(
    name = "quic_platform_mock_log",
    hdrs = ["quiche/quic/platform/api/quic_mock_log.h"],
    repository = "@envoy",
    deps = ["@envoy//test/extensions/quic_listeners/quiche/platform:quic_platform_mock_log_impl_lib"],
)

envoy_cc_test_library(
>>>>>>> 3c367db2
    name = "quic_platform_port_utils",
    hdrs = ["quiche/quic/platform/api/quic_port_utils.h"],
    repository = "@envoy",
    deps = ["@envoy//test/extensions/quic_listeners/quiche/platform:quic_platform_port_utils_impl_lib"],
)

envoy_cc_test_library(
    name = "quic_platform_test",
    hdrs = ["quiche/quic/platform/api/quic_test.h"],
    repository = "@envoy",
    deps = ["@envoy//test/extensions/quic_listeners/quiche/platform:quic_platform_test_impl_lib"],
)

envoy_cc_test_library(
    name = "quic_platform_test_output",
    hdrs = ["quiche/quic/platform/api/quic_test_output.h"],
    repository = "@envoy",
    deps = ["@envoy//test/extensions/quic_listeners/quiche/platform:quic_platform_test_output_impl_lib"],
)

envoy_cc_test_library(
    name = "quic_platform_thread",
    hdrs = ["quiche/quic/platform/api/quic_thread.h"],
    repository = "@envoy",
    deps = ["@envoy//test/extensions/quic_listeners/quiche/platform:quic_platform_thread_impl_lib"],
)

envoy_cc_library(
    name = "quic_platform_base",
    srcs = envoy_select_quiche(
        [
            "quiche/quic/platform/api/quic_ip_address.cc",
            "quiche/quic/platform/api/quic_socket_address.cc",
        ],
        "@envoy",
    ),
    hdrs = [
        "quiche/quic/platform/api/quic_aligned.h",
        "quiche/quic/platform/api/quic_arraysize.h",
        "quiche/quic/platform/api/quic_client_stats.h",
        "quiche/quic/platform/api/quic_containers.h",
        "quiche/quic/platform/api/quic_endian.h",
        "quiche/quic/platform/api/quic_estimate_memory_usage.h",
        "quiche/quic/platform/api/quic_exported_stats.h",
        "quiche/quic/platform/api/quic_fallthrough.h",
        "quiche/quic/platform/api/quic_flag_utils.h",
        "quiche/quic/platform/api/quic_flags.h",
        "quiche/quic/platform/api/quic_iovec.h",
        "quiche/quic/platform/api/quic_ip_address.h",
        "quiche/quic/platform/api/quic_map_util.h",
        "quiche/quic/platform/api/quic_mem_slice.h",
        "quiche/quic/platform/api/quic_prefetch.h",
        "quiche/quic/platform/api/quic_ptr_util.h",
        "quiche/quic/platform/api/quic_reference_counted.h",
        "quiche/quic/platform/api/quic_server_stats.h",
        "quiche/quic/platform/api/quic_socket_address.h",
        "quiche/quic/platform/api/quic_stream_buffer_allocator.h",
        "quiche/quic/platform/api/quic_string_piece.h",
        "quiche/quic/platform/api/quic_uint128.h",
        # TODO: uncomment the following files as implementations are added.
        # "quiche/quic/platform/api/quic_clock.h",
        # "quiche/quic/platform/api/quic_fuzzed_data_provider.h",
        # "quiche/quic/platform/api/quic_goog_cc_sender.h",
        # "quiche/quic/platform/api/quic_ip_address_family.h",
        # "quiche/quic/platform/api/quic_lru_cache.h",
        # "quiche/quic/platform/api/quic_pcc_sender.h",
        # "quiche/quic/platform/api/quic_test_loopback.h",
    ] + envoy_select_quiche(
        [
            "quiche/quic/platform/api/quic_bug_tracker.h",
            "quiche/quic/platform/api/quic_logging.h",
            "quiche/quic/platform/api/quic_stack_trace.h",
            "quiche/quic/platform/api/quic_string_utils.h",
            "quiche/quic/platform/api/quic_text_utils.h",
        ],
        "@envoy",
    ),
    repository = "@envoy",
    visibility = ["//visibility:public"],
    deps = [
        ":quic_platform_export",
        "@envoy//source/extensions/quic_listeners/quiche/platform:quic_platform_base_impl_lib",
    ],
)

envoy_cc_library(
    name = "quic_platform_sleep",
    hdrs = ["quiche/quic/platform/api/quic_sleep.h"],
    repository = "@envoy",
    visibility = ["//visibility:public"],
    deps = ["@envoy//source/extensions/quic_listeners/quiche/platform:quic_platform_sleep_impl_lib"],
)

envoy_cc_library(
    name = "quic_time_lib",
    srcs = ["quiche/quic/core/quic_time.cc"],
    hdrs = ["quiche/quic/core/quic_time.h"],
    repository = "@envoy",
    visibility = ["//visibility:public"],
    deps = [":quic_platform"],
)

envoy_cc_library(
    name = "quic_buffer_allocator_lib",
    srcs = [
        "quiche/quic/core/quic_buffer_allocator.cc",
        "quiche/quic/core/quic_simple_buffer_allocator.cc",
    ],
    hdrs = [
        "quiche/quic/core/quic_buffer_allocator.h",
        "quiche/quic/core/quic_simple_buffer_allocator.h",
    ],
    repository = "@envoy",
    visibility = ["//visibility:public"],
    deps = [":quic_platform_export"],
)

envoy_cc_test_library(
    name = "epoll_server_platform",
    hdrs = [
        "quiche/epoll_server/platform/api/epoll_address_test_utils.h",
        "quiche/epoll_server/platform/api/epoll_bug.h",
        "quiche/epoll_server/platform/api/epoll_expect_bug.h",
        "quiche/epoll_server/platform/api/epoll_export.h",
        "quiche/epoll_server/platform/api/epoll_logging.h",
        "quiche/epoll_server/platform/api/epoll_ptr_util.h",
        "quiche/epoll_server/platform/api/epoll_test.h",
        "quiche/epoll_server/platform/api/epoll_thread.h",
        "quiche/epoll_server/platform/api/epoll_time.h",
    ],
    repository = "@envoy",
    deps = ["@envoy//test/extensions/quic_listeners/quiche/platform:epoll_server_platform_impl_lib"],
)

envoy_cc_test_library(
    name = "epoll_server_lib",
    srcs = [
        "quiche/epoll_server/fake_simple_epoll_server.cc",
        "quiche/epoll_server/simple_epoll_server.cc",
    ],
    hdrs = [
        "quiche/epoll_server/fake_simple_epoll_server.h",
        "quiche/epoll_server/simple_epoll_server.h",
    ],
    copts = quiche_copt,
    repository = "@envoy",
    deps = [":epoll_server_platform"],
)

envoy_cc_test(
    name = "epoll_server_test",
    srcs = ["quiche/epoll_server/simple_epoll_server_test.cc"],
    copts = quiche_copt,
    repository = "@envoy",
    deps = [":epoll_server_lib"],
)

envoy_cc_test(
    name = "http2_platform_api_test",
    srcs = envoy_select_quiche(
        ["quiche/http2/platform/api/http2_string_utils_test.cc"],
        "@envoy",
    ),
    repository = "@envoy",
    deps = [":http2_platform"],
)

envoy_cc_test(
    name = "spdy_platform_api_test",
    srcs = envoy_select_quiche(
        ["quiche/spdy/platform/api/spdy_string_utils_test.cc"],
        "@envoy",
    ),
    repository = "@envoy",
    deps = [":spdy_platform"],
)

cc_library(
    name = "quic_platform_mem_slice_span_lib",
    hdrs = [
        "quiche/quic/platform/api/quic_mem_slice_span.h",
    ],
    visibility = ["//visibility:public"],
    copts = envoy_copts("@envoy") + [
        "-Wno-unused-parameter",
    ],
    deps = ["@envoy//source/extensions/quic_listeners/quiche/platform:quic_platform_mem_slice_span_impl_lib"],
)

cc_library(
    name = "quic_platform_test_mem_slice_vector_lib",
    testonly = 1,
    hdrs = ["quiche/quic/platform/api/quic_test_mem_slice_vector.h"],
    visibility = ["//visibility:public"],
    deps = ["@envoy//source/extensions/quic_listeners/quiche/platform:quic_platform_test_mem_slice_vector_impl_lib"],
)

cc_library(
    name = "quic_platform_mem_slice_storage_lib",
    hdrs = ["quiche/quic/platform/api/quic_mem_slice_storage.h"],
    visibility = ["//visibility:public"],
    deps = ["@envoy//source/extensions/quic_listeners/quiche/platform:quic_platform_mem_slice_storage_impl_lib"],
)

cc_library(
    name = "quiche_quic_core_base",
    srcs = envoy_select_quiche(
        [
            "quiche/quic/core/crypto/quic_random.cc",
            "quiche/quic/core/quic_connection_id.cc",
            "quiche/quic/core/quic_constants.cc",
            "quiche/quic/core/quic_error_codes.cc",
            "quiche/quic/core/quic_packet_number.cc",
            "quiche/quic/core/quic_tag.cc",
            "quiche/quic/core/quic_types.cc",
            "quiche/quic/core/quic_versions.cc",
        ],
        "@envoy",
    ),
    hdrs = envoy_select_quiche(
        [
            "quiche/quic/core/crypto/quic_random.h",
            "quiche/quic/core/quic_connection_id.h",
            "quiche/quic/core/quic_constants.h",
            "quiche/quic/core/quic_error_codes.h",
            "quiche/quic/core/quic_interval.h",
            "quiche/quic/core/quic_interval_set.h",
            "quiche/quic/core/quic_packet_number.h",
            "quiche/quic/core/quic_tag.h",
            "quiche/quic/core/quic_types.h",
            "quiche/quic/core/quic_versions.h",
        ],
        "@envoy",
    ),
    # Need to use same compiler options as envoy_cc_library uses to enforce compiler version and c++ version.
    copts = envoy_copts("@envoy") + [
        "-Wno-error=invalid-offsetof",
        "-Wno-unused-parameter",
    ],
    visibility = ["//visibility:public"],
    deps = [
        ":quic_platform_base",
        ":quic_time_lib",
        "//external:ssl",
    ],
)

cc_library(
    name = "quiche_quic_core_frames",
    srcs = envoy_select_quiche(
        [
            "quiche/quic/core/frames/quic_ack_frame.cc",
            "quiche/quic/core/frames/quic_blocked_frame.cc",
            "quiche/quic/core/frames/quic_connection_close_frame.cc",
            "quiche/quic/core/frames/quic_crypto_frame.cc",
            "quiche/quic/core/frames/quic_frame.cc",
            "quiche/quic/core/frames/quic_goaway_frame.cc",
            "quiche/quic/core/frames/quic_max_streams_frame.cc",
            "quiche/quic/core/frames/quic_message_frame.cc",
            "quiche/quic/core/frames/quic_new_connection_id_frame.cc",
            "quiche/quic/core/frames/quic_new_token_frame.cc",
            "quiche/quic/core/frames/quic_padding_frame.cc",
            "quiche/quic/core/frames/quic_path_challenge_frame.cc",
            "quiche/quic/core/frames/quic_path_response_frame.cc",
            "quiche/quic/core/frames/quic_ping_frame.cc",
            "quiche/quic/core/frames/quic_retire_connection_id_frame.cc",
            "quiche/quic/core/frames/quic_rst_stream_frame.cc",
            "quiche/quic/core/frames/quic_stop_sending_frame.cc",
            "quiche/quic/core/frames/quic_stop_waiting_frame.cc",
            "quiche/quic/core/frames/quic_stream_frame.cc",
            "quiche/quic/core/frames/quic_streams_blocked_frame.cc",
            "quiche/quic/core/frames/quic_window_update_frame.cc",
        ],
        "@envoy",
    ),
    hdrs = envoy_select_quiche(
        [
            "quiche/quic/core/frames/quic_ack_frame.h",
            "quiche/quic/core/frames/quic_blocked_frame.h",
            "quiche/quic/core/frames/quic_connection_close_frame.h",
            "quiche/quic/core/frames/quic_crypto_frame.h",
            "quiche/quic/core/frames/quic_frame.h",
            "quiche/quic/core/frames/quic_goaway_frame.h",
            "quiche/quic/core/frames/quic_inlined_frame.h",
            "quiche/quic/core/frames/quic_max_streams_frame.h",
            "quiche/quic/core/frames/quic_message_frame.h",
            "quiche/quic/core/frames/quic_mtu_discovery_frame.h",
            "quiche/quic/core/frames/quic_new_connection_id_frame.h",
            "quiche/quic/core/frames/quic_new_token_frame.h",
            "quiche/quic/core/frames/quic_padding_frame.h",
            "quiche/quic/core/frames/quic_path_challenge_frame.h",
            "quiche/quic/core/frames/quic_path_response_frame.h",
            "quiche/quic/core/frames/quic_ping_frame.h",
            "quiche/quic/core/frames/quic_retire_connection_id_frame.h",
            "quiche/quic/core/frames/quic_rst_stream_frame.h",
            "quiche/quic/core/frames/quic_stop_sending_frame.h",
            "quiche/quic/core/frames/quic_stop_waiting_frame.h",
            "quiche/quic/core/frames/quic_stream_frame.h",
            "quiche/quic/core/frames/quic_streams_blocked_frame.h",
            "quiche/quic/core/frames/quic_window_update_frame.h",
        ],
        "@envoy",
    ),
    # Need to use same compiler options as envoy_cc_library uses to enforce compiler version and c++ version.
    # QUIC uses offsetof() to optimize memory usage in frames.
    copts = envoy_copts("@envoy") + [
        "-Wno-error=invalid-offsetof",
        "-Wno-unused-parameter",
    ],
    visibility = ["//visibility:public"],
    deps = [
        ":quic_platform_base",
        ":quic_platform_mem_slice_span_lib",
        ":quiche_quic_core_base",
    ],
)

cc_library(
    name = "quiche_quic_core",
    srcs = envoy_select_quiche(
        [
            "quiche/quic/core/quic_ack_listener_interface.cc",
            "quiche/quic/core/quic_bandwidth.cc",
            "quiche/quic/core/quic_data_writer.cc",
            "quiche/quic/core/quic_stream_send_buffer.cc",
            "quiche/quic/core/quic_utils.cc",
        ],
        "@envoy",
    ),
    hdrs = envoy_select_quiche(
        [
            "quiche/quic/core/quic_ack_listener_interface.h",
            "quiche/quic/core/quic_bandwidth.h",
            "quiche/quic/core/quic_data_writer.h",
            "quiche/quic/core/quic_stream_send_buffer.h",
            "quiche/quic/core/quic_utils.h",
        ],
        "@envoy",
    ),
    copts = envoy_copts("@envoy") + [
    	"-Wno-error=invalid-offsetof",
    	"-Wno-unused-parameter",
    ],
    visibility = ["//visibility:public"],
    deps = [
        ":quiche_quic_core_base",
        ":quiche_quic_core_frames",
    ],
)

envoy_cc_test(
    name = "quic_platform_api_test",
    srcs = envoy_select_quiche(
        [
            "quiche/quic/platform/api/quic_endian_test.cc",
            "quiche/quic/platform/api/quic_mem_slice_span_test.cc",
            "quiche/quic/platform/api/quic_mem_slice_storage_test.cc",
            "quiche/quic/platform/api/quic_mem_slice_test.cc",
            "quiche/quic/platform/api/quic_reference_counted_test.cc",
            "quiche/quic/platform/api/quic_string_utils_test.cc",
            "quiche/quic/platform/api/quic_text_utils_test.cc",
        ],
        "@envoy",
    ),
    repository = "@envoy",
<<<<<<< HEAD
    copts = ["-Wno-unused-parameter"],
    deps = [
        ":quic_buffer_allocator_lib",
        ":quic_platform",
        ":quic_platform_mem_slice_span_lib",
        ":quic_platform_mem_slice_storage_lib",
        ":quic_platform_test_mem_slice_vector_lib",
=======
    deps = [
        ":quic_platform",
        ":quic_platform_test",
>>>>>>> 3c367db2
    ],
)<|MERGE_RESOLUTION|>--- conflicted
+++ resolved
@@ -30,11 +30,7 @@
     "@envoy//bazel:envoy_build_system.bzl",
     "envoy_cc_library",
     "envoy_cc_test",
-<<<<<<< HEAD
-    "envoy_copts",
-=======
     "envoy_cc_test_library",
->>>>>>> 3c367db2
     "envoy_select_quiche",
 )
 
@@ -54,7 +50,10 @@
     visibility = ["//visibility:private"],
 )
 
-quiche_copt = ["-Wno-unused-parameter"]
+quiche_copt = [
+    "-Wno-unused-parameter",
+    "-Wno-invalid-offsetof",
+]
 
 envoy_cc_library(
     name = "http2_platform",
@@ -173,15 +172,13 @@
     deps = ["@envoy//source/extensions/quic_listeners/quiche/platform:quic_platform_export_impl_lib"],
 )
 
-<<<<<<< HEAD
-cc_library(
+envoy_cc_library(
     name = "quic_platform_ip_address_family",
     hdrs = ["quiche/quic/platform/api/quic_ip_address_family.h"],
-    visibility = ["//visibility:public"],
-)
-
-cc_library(
-=======
+    repository = "@envoy",
+    visibility = ["//visibility:public"],
+)
+
 envoy_cc_test_library(
     name = "quic_platform_mock_log",
     hdrs = ["quiche/quic/platform/api/quic_mock_log.h"],
@@ -190,7 +187,6 @@
 )
 
 envoy_cc_test_library(
->>>>>>> 3c367db2
     name = "quic_platform_port_utils",
     hdrs = ["quiche/quic/platform/api/quic_port_utils.h"],
     repository = "@envoy",
@@ -368,34 +364,33 @@
     deps = [":spdy_platform"],
 )
 
-cc_library(
+envoy_cc_library(
     name = "quic_platform_mem_slice_span_lib",
     hdrs = [
         "quiche/quic/platform/api/quic_mem_slice_span.h",
     ],
-    visibility = ["//visibility:public"],
-    copts = envoy_copts("@envoy") + [
-        "-Wno-unused-parameter",
-    ],
+    copts = quiche_copt,
+    repository = "@envoy",
+    visibility = ["//visibility:public"],
     deps = ["@envoy//source/extensions/quic_listeners/quiche/platform:quic_platform_mem_slice_span_impl_lib"],
 )
 
-cc_library(
+envoy_cc_test_library(
     name = "quic_platform_test_mem_slice_vector_lib",
-    testonly = 1,
     hdrs = ["quiche/quic/platform/api/quic_test_mem_slice_vector.h"],
-    visibility = ["//visibility:public"],
+    repository = "@envoy",
     deps = ["@envoy//source/extensions/quic_listeners/quiche/platform:quic_platform_test_mem_slice_vector_impl_lib"],
 )
 
-cc_library(
+envoy_cc_library(
     name = "quic_platform_mem_slice_storage_lib",
     hdrs = ["quiche/quic/platform/api/quic_mem_slice_storage.h"],
+    repository = "@envoy",
     visibility = ["//visibility:public"],
     deps = ["@envoy//source/extensions/quic_listeners/quiche/platform:quic_platform_mem_slice_storage_impl_lib"],
 )
 
-cc_library(
+envoy_cc_library(
     name = "quiche_quic_core_base",
     srcs = envoy_select_quiche(
         [
@@ -426,10 +421,8 @@
         "@envoy",
     ),
     # Need to use same compiler options as envoy_cc_library uses to enforce compiler version and c++ version.
-    copts = envoy_copts("@envoy") + [
-        "-Wno-error=invalid-offsetof",
-        "-Wno-unused-parameter",
-    ],
+    copts = quiche_copt,
+    repository = "@envoy",
     visibility = ["//visibility:public"],
     deps = [
         ":quic_platform_base",
@@ -438,7 +431,7 @@
     ],
 )
 
-cc_library(
+envoy_cc_library(
     name = "quiche_quic_core_frames",
     srcs = envoy_select_quiche(
         [
@@ -496,10 +489,8 @@
     ),
     # Need to use same compiler options as envoy_cc_library uses to enforce compiler version and c++ version.
     # QUIC uses offsetof() to optimize memory usage in frames.
-    copts = envoy_copts("@envoy") + [
-        "-Wno-error=invalid-offsetof",
-        "-Wno-unused-parameter",
-    ],
+    copts = quiche_copt,
+    repository = "@envoy",
     visibility = ["//visibility:public"],
     deps = [
         ":quic_platform_base",
@@ -508,7 +499,7 @@
     ],
 )
 
-cc_library(
+envoy_cc_library(
     name = "quiche_quic_core",
     srcs = envoy_select_quiche(
         [
@@ -530,10 +521,8 @@
         ],
         "@envoy",
     ),
-    copts = envoy_copts("@envoy") + [
-    	"-Wno-error=invalid-offsetof",
-    	"-Wno-unused-parameter",
-    ],
+    copts = quiche_copt,
+    repository = "@envoy",
     visibility = ["//visibility:public"],
     deps = [
         ":quiche_quic_core_base",
@@ -555,19 +544,14 @@
         ],
         "@envoy",
     ),
-    repository = "@envoy",
-<<<<<<< HEAD
-    copts = ["-Wno-unused-parameter"],
+    copts = quiche_copt,
+    repository = "@envoy",
     deps = [
         ":quic_buffer_allocator_lib",
         ":quic_platform",
         ":quic_platform_mem_slice_span_lib",
         ":quic_platform_mem_slice_storage_lib",
+        ":quic_platform_test",
         ":quic_platform_test_mem_slice_vector_lib",
-=======
-    deps = [
-        ":quic_platform",
-        ":quic_platform_test",
->>>>>>> 3c367db2
     ],
 )