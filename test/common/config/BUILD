--- conflicted
+++ resolved
@@ -41,13 +41,8 @@
     srcs = ["delta_subscription_impl_test.cc"],
     deps = [
         ":delta_subscription_test_harness",
-<<<<<<< HEAD
         "//source/common/config:api_version_lib",
         "//source/common/config:grpc_subscription_lib",
-        "//source/common/config:new_grpc_mux_lib",
-=======
-        "//source/common/config:grpc_subscription_lib",
->>>>>>> 23b8270c
         "//source/common/stats:isolated_store_lib",
         "//test/mocks:common_lib",
         "//test/mocks/config:config_mocks",
@@ -68,11 +63,6 @@
     srcs = ["delta_subscription_state_test.cc"],
     deps = [
         "//source/common/config:delta_subscription_state_lib",
-<<<<<<< HEAD
-        "//source/common/config:grpc_subscription_lib",
-        "//source/common/config:new_grpc_mux_lib",
-=======
->>>>>>> 23b8270c
         "//source/common/stats:isolated_store_lib",
         "//test/mocks:common_lib",
         "//test/mocks/config:config_mocks",
@@ -125,37 +115,7 @@
     deps = [
         "//source/common/config:api_version_lib",
         "//source/common/config:grpc_mux_lib",
-<<<<<<< HEAD
-        "//source/common/config:protobuf_link_hacks",
-        "//source/common/config:version_converter_lib",
-        "//source/common/protobuf",
-        "//source/common/stats:isolated_store_lib",
-        "//test/common/stats:stat_test_utility_lib",
-        "//test/mocks:common_lib",
-        "//test/mocks/config:config_mocks",
-        "//test/mocks/event:event_mocks",
-        "//test/mocks/grpc:grpc_mocks",
-        "//test/mocks/local_info:local_info_mocks",
-        "//test/mocks/runtime:runtime_mocks",
-        "//test/test_common:logging_lib",
-        "//test/test_common:resources_lib",
-        "//test/test_common:simulated_time_system_lib",
-        "//test/test_common:test_runtime_lib",
-        "//test/test_common:utility_lib",
-        "@envoy_api//envoy/api/v2:pkg_cc_proto",
-        "@envoy_api//envoy/config/endpoint/v3:pkg_cc_proto",
-        "@envoy_api//envoy/service/discovery/v3:pkg_cc_proto",
-    ],
-)
-
-envoy_cc_test(
-    name = "new_grpc_mux_impl_test",
-    srcs = ["new_grpc_mux_impl_test.cc"],
-    deps = [
-        "//source/common/config:new_grpc_mux_lib",
-=======
         "//source/common/config:grpc_subscription_lib",
->>>>>>> 23b8270c
         "//source/common/config:protobuf_link_hacks",
         "//source/common/config:version_converter_lib",
         "//source/common/protobuf",
@@ -173,6 +133,7 @@
         "//test/test_common:utility_lib",
         "@envoy_api//envoy/config/endpoint/v3:pkg_cc_proto",
         "@envoy_api//envoy/service/discovery/v3:pkg_cc_proto",
+        "@envoy_api//envoy/config/route/v3:pkg_cc_proto",
     ],
 )
 
@@ -228,12 +189,8 @@
     hdrs = ["delta_subscription_test_harness.h"],
     deps = [
         ":subscription_test_harness",
-<<<<<<< HEAD
-        "//source/common/config:new_grpc_mux_lib",
         "//source/common/config:version_converter_lib",
-=======
         "//source/common/config:grpc_subscription_lib",
->>>>>>> 23b8270c
         "//source/common/grpc:common_lib",
         "//test/mocks/config:config_mocks",
         "//test/mocks/event:event_mocks",
@@ -292,6 +249,7 @@
     name = "sotw_subscription_state_test",
     srcs = ["sotw_subscription_state_test.cc"],
     deps = [
+        "//source/common/config:resource_name_lib",
         "//source/common/config:sotw_subscription_state_lib",
         "//source/common/stats:isolated_store_lib",
         "//test/mocks:common_lib",
