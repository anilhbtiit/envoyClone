--- conflicted
+++ resolved
@@ -272,16 +272,13 @@
 - area: redis
   change: |
     Added support for the watch command (aborts multi transactions if watched keys change).
-<<<<<<< HEAD
-- area: access_log
-  change: |
-    Added new access log command operator ``%EMIT_TIME%`` to get the time when the log entry is emitted.
-=======
 - area: grpc_http_bridge
   change: |
     added :ref:`ignore_query_parameters
     <envoy_v3_api_field_extensions.filters.http.grpc_http1_bridge.v3.Config.ignore_query_parameters>` option for
     automatically stripping query parameters in request URL path.
->>>>>>> da09811e
+- area: access_log
+  change: |
+    Added new access log command operator ``%EMIT_TIME%`` to get the time when the log entry is emitted.
 
 deprecated: