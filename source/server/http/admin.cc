#include "server/http/admin.h"

#include <algorithm>
#include <cstdint>
#include <fstream>
#include <string>
#include <unordered_map>
#include <unordered_set>
#include <utility>
#include <vector>

#include "envoy/filesystem/filesystem.h"
#include "envoy/runtime/runtime.h"
#include "envoy/server/hot_restart.h"
#include "envoy/server/instance.h"
#include "envoy/server/options.h"
#include "envoy/stats/stats.h"
#include "envoy/upstream/cluster_manager.h"
#include "envoy/upstream/upstream.h"

#include "common/access_log/access_log_formatter.h"
#include "common/access_log/access_log_impl.h"
#include "common/buffer/buffer_impl.h"
#include "common/common/assert.h"
#include "common/common/enum_to_int.h"
#include "common/common/utility.h"
#include "common/common/version.h"
#include "common/html/utility.h"
#include "common/http/codes.h"
#include "common/http/header_map_impl.h"
#include "common/http/headers.h"
#include "common/http/http1/codec_impl.h"
#include "common/json/json_loader.h"
#include "common/network/listen_socket_impl.h"
#include "common/profiler/profiler.h"
#include "common/router/config_impl.h"
#include "common/upstream/host_utility.h"

#include "absl/strings/str_replace.h"
#include "fmt/format.h"

// TODO(mattklein123): Switch to JSON interface methods and remove rapidjson dependency.
#include "rapidjson/document.h"
#include "rapidjson/error/en.h"
#include "rapidjson/prettywriter.h"
#include "rapidjson/reader.h"
#include "rapidjson/schema.h"
#include "rapidjson/stream.h"
#include "rapidjson/stringbuffer.h"
#include "spdlog/spdlog.h"

using namespace rapidjson;

namespace Envoy {
namespace Server {

namespace {

/**
 * Favicon base64 image was harvested by screen-capturing the favicon from a Chrome tab
 * while visiting https://www.envoyproxy.io/. The resulting PNG was translated to base64
 * by dropping it into https://www.base64-image.de/ and then pasting the resulting string
 * below.
 *
 * The actual favicon source for that, https://www.envoyproxy.io/img/favicon.ico is nicer
 * because it's transparent, but is also 67646 bytes, which is annoying to inline. We could
 * just reference that rather than inlining it, but then the favicon won't work when visiting
 * the admin page from a network that can't see the internet.
 */
const char EnvoyFavicon[] =
    "data:image/png;base64,iVBORw0KGgoAAAANSUhEUgAAABgAAAAYCAYAAADgdz34AAAAAXNSR0IArs4c6QAAAARnQU1"
    "BAACxjwv8YQUAAAAJcEhZcwAAEnQAABJ0Ad5mH3gAAAH9SURBVEhL7ZRdTttAFIUrUFaAX5w9gIhgUfzshFRK+gIbaVbA"
    "zwaqCly1dSpKk5A485/YCdXpHTB4BsdgVe0bD0cZ3Xsm38yZ8byTUuJ/6g3wqqoBrBhPTzmmLfptMbAzttJTpTKAF2MWC"
    "7ADCdNIwXZpvMMwayiIwwS874CcOc9VuQPR1dBBChPMITpFXXU45hukIIH6kHhzVqkEYB8F5HYGvZ5B7EvwmHt9K/59Cr"
    "U3QbY2RNYaQPYmJc+jPIBICNCcg20ZsAsCPfbcrFlRF+cJZpvXSJt9yMTxO/IAzJrCOfhJXiOgFEX/SbZmezTWxyNk4Q9"
    "anHMmjnzAhEyhAW8LCE6wl26J7ZFHH1FMYQxh567weQBOO1AW8D7P/UXAQySq/QvL8Fu9HfCEw4SKALm5BkC3bwjwhSKr"
    "A5hYAMXTJnPNiMyRBVzVjcgCyHiSm+8P+WGlnmwtP2RzbCMiQJ0d2KtmmmPorRHEhfMROVfTG5/fYrF5iWXzE80tfy9WP"
    "sCqx5Buj7FYH0LvDyHiqd+3otpsr4/fa5+xbEVQPfrYnntylQG5VGeMLBhgEfyE7o6e6qYzwHIjwl0QwXSvvTmrVAY4D5"
    "ddvT64wV0jRrr7FekO/XEjwuwwhuw7Ef7NY+dlfXpLb06EtHUJdVbsxvNUqBrwj/QGeEUSfwBAkmWHn5Bb/gAAAABJRU5"
    "ErkJggg==";

const char AdminHtmlStart[] = R"(
<head>
  <title>Envoy Admin</title>
  <link rel='shortcut icon' type='image/png' href='@FAVICON@'/>
  <style>
    .home-table {
      font-family: sans-serif;
      font-size: medium;
      border-collapse: collapse;
    }

    .home-row:nth-child(even) {
      background-color: #dddddd;
    }

    .home-data {
      border: 1px solid #dddddd;
      text-align: left;
      padding: 8px;
    }

    .home-form {
      margin-bottom: 0;
    }
  </style>
</head>
<body>
  <table class='home-table'>
    <thead>
      <th class='home-data'>Command</th>
      <th class='home-data'>Description</th>
     </thead>
     <tbody>
)";

const char AdminHtmlEnd[] = R"(
    </tbody>
  </table>
</body>
)";

} // namespace

AdminFilter::AdminFilter(AdminImpl& parent) : parent_(parent) {}

Http::FilterHeadersStatus AdminFilter::decodeHeaders(Http::HeaderMap& response_headers,
                                                     bool end_stream) {
  request_headers_ = &response_headers;
  if (end_stream) {
    onComplete();
  }

  return Http::FilterHeadersStatus::StopIteration;
}

Http::FilterDataStatus AdminFilter::decodeData(Buffer::Instance&, bool end_stream) {
  if (end_stream) {
    onComplete();
  }

  return Http::FilterDataStatus::StopIterationNoBuffer;
}

Http::FilterTrailersStatus AdminFilter::decodeTrailers(Http::HeaderMap&) {
  onComplete();
  return Http::FilterTrailersStatus::StopIteration;
}

bool AdminImpl::changeLogLevel(const Http::Utility::QueryParams& params) {
  if (params.size() != 1) {
    return false;
  }

  std::string name = params.begin()->first;
  std::string level = params.begin()->second;

  // First see if the level is valid.
  size_t level_to_use = std::numeric_limits<size_t>::max();
  for (size_t i = 0; i < ARRAY_SIZE(spdlog::level::level_names); i++) {
    if (level == spdlog::level::level_names[i]) {
      level_to_use = i;
      break;
    }
  }

  if (level_to_use == std::numeric_limits<size_t>::max()) {
    return false;
  }

  // Now either change all levels or a single level.
  if (name == "level") {
    ENVOY_LOG(debug, "change all log levels: level='{}'", level);
    for (const Logger::Logger& logger : Logger::Registry::loggers()) {
      logger.setLevel(static_cast<spdlog::level::level_enum>(level_to_use));
    }
  } else {
    ENVOY_LOG(debug, "change log level: name='{}' level='{}'", name, level);
    const Logger::Logger* logger_to_change = nullptr;
    for (const Logger::Logger& logger : Logger::Registry::loggers()) {
      if (logger.name() == name) {
        logger_to_change = &logger;
        break;
      }
    }

    if (!logger_to_change) {
      return false;
    }

    logger_to_change->setLevel(static_cast<spdlog::level::level_enum>(level_to_use));
  }

  return true;
}

void AdminImpl::addOutlierInfo(const std::string& cluster_name,
                               const Upstream::Outlier::Detector* outlier_detector,
                               Buffer::Instance& response) {
  if (outlier_detector) {
    response.add(fmt::format("{}::outlier::success_rate_average::{}\n", cluster_name,
                             outlier_detector->successRateAverage()));
    response.add(fmt::format("{}::outlier::success_rate_ejection_threshold::{}\n", cluster_name,
                             outlier_detector->successRateEjectionThreshold()));
  }
}

void AdminImpl::addCircuitSettings(const std::string& cluster_name, const std::string& priority_str,
                                   Upstream::ResourceManager& resource_manager,
                                   Buffer::Instance& response) {
  response.add(fmt::format("{}::{}_priority::max_connections::{}\n", cluster_name, priority_str,
                           resource_manager.connections().max()));
  response.add(fmt::format("{}::{}_priority::max_pending_requests::{}\n", cluster_name,
                           priority_str, resource_manager.pendingRequests().max()));
  response.add(fmt::format("{}::{}_priority::max_requests::{}\n", cluster_name, priority_str,
                           resource_manager.requests().max()));
  response.add(fmt::format("{}::{}_priority::max_retries::{}\n", cluster_name, priority_str,
                           resource_manager.retries().max()));
}

Http::Code AdminImpl::handlerClusters(const std::string&, Http::HeaderMap&,
                                      Buffer::Instance& response) {
  response.add(fmt::format("version_info::{}\n", server_.clusterManager().versionInfo()));

  for (auto& cluster : server_.clusterManager().clusters()) {
    addOutlierInfo(cluster.second.get().info()->name(), cluster.second.get().outlierDetector(),
                   response);

    addCircuitSettings(
        cluster.second.get().info()->name(), "default",
        cluster.second.get().info()->resourceManager(Upstream::ResourcePriority::Default),
        response);
    addCircuitSettings(
        cluster.second.get().info()->name(), "high",
        cluster.second.get().info()->resourceManager(Upstream::ResourcePriority::High), response);

    response.add(fmt::format("{}::added_via_api::{}\n", cluster.second.get().info()->name(),
                             cluster.second.get().info()->addedViaApi()));
    for (auto& host_set : cluster.second.get().prioritySet().hostSetsPerPriority()) {
      for (auto& host : host_set->hosts()) {
        std::map<std::string, uint64_t> all_stats;
        for (const Stats::CounterSharedPtr& counter : host->counters()) {
          all_stats[counter->name()] = counter->value();
        }

        for (const Stats::GaugeSharedPtr& gauge : host->gauges()) {
          all_stats[gauge->name()] = gauge->value();
        }

        for (auto stat : all_stats) {
          response.add(fmt::format("{}::{}::{}::{}\n", cluster.second.get().info()->name(),
                                   host->address()->asString(), stat.first, stat.second));
        }

        response.add(fmt::format("{}::{}::health_flags::{}\n", cluster.second.get().info()->name(),
                                 host->address()->asString(),
                                 Upstream::HostUtility::healthFlagsToString(*host)));
        response.add(fmt::format("{}::{}::weight::{}\n", cluster.second.get().info()->name(),
                                 host->address()->asString(), host->weight()));
        response.add(fmt::format("{}::{}::region::{}\n", cluster.second.get().info()->name(),
                                 host->address()->asString(), host->locality().region()));
        response.add(fmt::format("{}::{}::zone::{}\n", cluster.second.get().info()->name(),
                                 host->address()->asString(), host->locality().zone()));
        response.add(fmt::format("{}::{}::sub_zone::{}\n", cluster.second.get().info()->name(),
                                 host->address()->asString(), host->locality().sub_zone()));
        response.add(fmt::format("{}::{}::canary::{}\n", cluster.second.get().info()->name(),
                                 host->address()->asString(), host->canary()));
        response.add(fmt::format("{}::{}::success_rate::{}\n", cluster.second.get().info()->name(),
                                 host->address()->asString(),
                                 host->outlierDetector().successRate()));
      }
    }
  }

  return Http::Code::OK;
}

Http::Code AdminImpl::handlerCpuProfiler(const std::string& url, Http::HeaderMap&,
                                         Buffer::Instance& response) {
  Http::Utility::QueryParams query_params = Http::Utility::parseQueryString(url);
  if (query_params.size() != 1 || query_params.begin()->first != "enable" ||
      (query_params.begin()->second != "y" && query_params.begin()->second != "n")) {
    response.add("?enable=<y|n>\n");
    return Http::Code::BadRequest;
  }

  bool enable = query_params.begin()->second == "y";
  if (enable && !Profiler::Cpu::profilerEnabled()) {
    if (!Profiler::Cpu::startProfiler(profile_path_)) {
      response.add("failure to start the profiler");
      return Http::Code::InternalServerError;
    }

  } else if (!enable && Profiler::Cpu::profilerEnabled()) {
    Profiler::Cpu::stopProfiler();
  }

  response.add("OK\n");
  return Http::Code::OK;
}

Http::Code AdminImpl::handlerHealthcheckFail(const std::string&, Http::HeaderMap&,
                                             Buffer::Instance& response) {
  server_.failHealthcheck(true);
  response.add("OK\n");
  return Http::Code::OK;
}

Http::Code AdminImpl::handlerHealthcheckOk(const std::string&, Http::HeaderMap&,
                                           Buffer::Instance& response) {
  server_.failHealthcheck(false);
  response.add("OK\n");
  return Http::Code::OK;
}

Http::Code AdminImpl::handlerHotRestartVersion(const std::string&, Http::HeaderMap&,
                                               Buffer::Instance& response) {
  response.add(server_.hotRestart().version());
  return Http::Code::OK;
}

Http::Code AdminImpl::handlerLogging(const std::string& url, Http::HeaderMap&,
                                     Buffer::Instance& response) {
  Http::Utility::QueryParams query_params = Http::Utility::parseQueryString(url);

  Http::Code rc = Http::Code::OK;
  if (!changeLogLevel(query_params)) {
    response.add("usage: /logging?<name>=<level> (change single level)\n");
    response.add("usage: /logging?level=<level> (change all levels)\n");
    response.add("levels: ");
    for (size_t i = 0; i < ARRAY_SIZE(spdlog::level::level_names); i++) {
      response.add(fmt::format("{} ", spdlog::level::level_names[i]));
    }

    response.add("\n");
    rc = Http::Code::NotFound;
  }

  response.add("active loggers:\n");
  for (const Logger::Logger& logger : Logger::Registry::loggers()) {
    response.add(fmt::format("  {}: {}\n", logger.name(), logger.levelString()));
  }

  response.add("\n");
  return rc;
}

Http::Code AdminImpl::handlerResetCounters(const std::string&, Http::HeaderMap&,
                                           Buffer::Instance& response) {
  for (const Stats::CounterSharedPtr& counter : server_.stats().counters()) {
    counter->reset();
  }

  response.add("OK\n");
  return Http::Code::OK;
}

Http::Code AdminImpl::handlerServerInfo(const std::string&, Http::HeaderMap&,
                                        Buffer::Instance& response) {
  time_t current_time = time(nullptr);
  response.add(fmt::format("envoy {} {} {} {} {}\n", VersionInfo::version(),
                           server_.healthCheckFailed() ? "draining" : "live",
                           current_time - server_.startTimeCurrentEpoch(),
                           current_time - server_.startTimeFirstEpoch(),
                           server_.options().restartEpoch()));
  return Http::Code::OK;
}

Http::Code AdminImpl::handlerStats(const std::string& url, Http::HeaderMap& response_headers,
                                   Buffer::Instance& response) {
  // We currently don't support timers locally (only via statsd) so just group all the counters
  // and gauges together, alpha sort them, and spit them out.
  Http::Code rc = Http::Code::OK;
  const Http::Utility::QueryParams params = Http::Utility::parseQueryString(url);
  std::map<std::string, uint64_t> all_stats;
  for (const Stats::CounterSharedPtr& counter : server_.stats().counters()) {
    all_stats.emplace(counter->name(), counter->value());
  }

  for (const Stats::GaugeSharedPtr& gauge : server_.stats().gauges()) {
    all_stats.emplace(gauge->name(), gauge->value());
  }

  if (params.size() == 0) {
    // No Arguments so use the standard.
    for (auto stat : all_stats) {
      response.add(fmt::format("{}: {}\n", stat.first, stat.second));
    }
  } else {
    const std::string format_key = params.begin()->first;
    const std::string format_value = params.begin()->second;
    if (format_key == "format" && format_value == "json") {
      response_headers.insertContentType().value().setReference(
          Http::Headers::get().ContentTypeValues.Json);
      response.add(AdminImpl::statsAsJson(all_stats));
    } else if (format_key == "format" && format_value == "prometheus") {
      PrometheusStatsFormatter::statsAsPrometheus(server_.stats().counters(),
                                                  server_.stats().gauges(), response);
    } else {
      response.add("usage: /stats?format=json \n");
      response.add("\n");
      rc = Http::Code::NotFound;
    }
  }
  return rc;
}

std::string PrometheusStatsFormatter::sanitizeName(const std::string& name) {
  std::string stats_name = name;
  std::replace(stats_name.begin(), stats_name.end(), '.', '_');
  std::replace(stats_name.begin(), stats_name.end(), '-', '_');
  return stats_name;
}

std::string PrometheusStatsFormatter::formattedTags(const std::vector<Stats::Tag>& tags) {
  std::vector<std::string> buf;
  for (const Stats::Tag& tag : tags) {
    buf.push_back(fmt::format("{}=\"{}\"", sanitizeName(tag.name_), tag.value_));
  }
  return StringUtil::join(buf, ",");
}

std::string PrometheusStatsFormatter::metricName(const std::string& extractedName) {
  // Add namespacing prefix to avoid conflicts, as per best practice:
  // https://prometheus.io/docs/practices/naming/#metric-names
  // Also, naming conventions on https://prometheus.io/docs/concepts/data_model/
  return fmt::format("envoy_{0}", sanitizeName(extractedName));
}

void PrometheusStatsFormatter::statsAsPrometheus(const std::list<Stats::CounterSharedPtr>& counters,
                                                 const std::list<Stats::GaugeSharedPtr>& gauges,
                                                 Buffer::Instance& response) {
  for (const auto& counter : counters) {
    const std::string tags = formattedTags(counter->tags());
    const std::string metric_name = metricName(counter->tagExtractedName());
    response.add(fmt::format("# TYPE {0} counter\n", metric_name));
    response.add(fmt::format("{0}{{{1}}} {2}\n", metric_name, tags, counter->value()));
  }

  for (const auto& gauge : gauges) {
    const std::string tags = formattedTags(gauge->tags());
    const std::string metric_name = metricName(gauge->tagExtractedName());
    response.add(fmt::format("# TYPE {0} gauge\n", metric_name));
    response.add(fmt::format("{0}{{{1}}} {2}\n", metric_name, tags, gauge->value()));
  }
}

std::string AdminImpl::statsAsJson(const std::map<std::string, uint64_t>& all_stats) {
  rapidjson::Document document;
  document.SetObject();
  rapidjson::Value stats_array(rapidjson::kArrayType);
  rapidjson::Document::AllocatorType& allocator = document.GetAllocator();
  for (auto stat : all_stats) {
    Value stat_obj;
    stat_obj.SetObject();
    Value stat_name;
    stat_name.SetString(stat.first.c_str(), allocator);
    stat_obj.AddMember("name", stat_name, allocator);
    Value stat_value;
    stat_value.SetInt(stat.second);
    stat_obj.AddMember("value", stat_value, allocator);
    stats_array.PushBack(stat_obj, allocator);
  }
  document.AddMember("stats", stats_array, allocator);
  rapidjson::StringBuffer strbuf;
  rapidjson::PrettyWriter<StringBuffer> writer(strbuf);
  document.Accept(writer);
  return strbuf.GetString();
}

Http::Code AdminImpl::handlerQuitQuitQuit(const std::string&, Http::HeaderMap&,
                                          Buffer::Instance& response) {
  server_.shutdown();
  response.add("OK\n");
  return Http::Code::OK;
}

Http::Code AdminImpl::handlerListenerInfo(const std::string&, Http::HeaderMap& response_headers,
                                          Buffer::Instance& response) {
  response_headers.insertContentType().value().setReference(
      Http::Headers::get().ContentTypeValues.Json);
  std::list<std::string> listeners;
  for (auto listener : server_.listenerManager().listeners()) {
    listeners.push_back(listener.get().socket().localAddress()->asString());
  }
  response.add(Json::Factory::listAsJsonString(listeners));
  return Http::Code::OK;
}

Http::Code AdminImpl::handlerCerts(const std::string&, Http::HeaderMap&,
                                   Buffer::Instance& response) {
  // This set is used to track distinct certificates. We may have multiple listeners, upstreams, etc
  // using the same cert.
  std::unordered_set<std::string> context_info_set;
  std::string context_format = "{{\n\t\"ca_cert\": \"{}\",\n\t\"cert_chain\": \"{}\"\n}}\n";
  server_.sslContextManager().iterateContexts([&](const Ssl::Context& context) -> void {
    context_info_set.insert(fmt::format(context_format, context.getCaCertInformation(),
                                        context.getCertChainInformation()));
  });

  std::string cert_result_string;
  for (const std::string& context_info : context_info_set) {
    cert_result_string += context_info;
  }
  response.add(cert_result_string);
  return Http::Code::OK;
}

Http::Code AdminImpl::handlerRuntime(const std::string& url, Http::HeaderMap& response_headers,
                                     Buffer::Instance& response) {
  Http::Code rc = Http::Code::OK;
  const Http::Utility::QueryParams params = Http::Utility::parseQueryString(url);
  const auto& entries = server_.runtime().snapshot().getAll();
  const auto pairs = sortedRuntime(entries);

  if (params.size() == 0) {
    for (const auto& entry : pairs) {
      response.add(fmt::format("{}: {}\n", entry.first, entry.second.string_value_));
    }
  } else {
    if (params.begin()->first == "format" && params.begin()->second == "json") {
      response_headers.insertContentType().value().setReference(
          Http::Headers::get().ContentTypeValues.Json);
      response.add(runtimeAsJson(pairs));
      response.add("\n");
    } else {
      response.add("usage: /runtime?format=json\n");
      rc = Http::Code::BadRequest;
    }
  }

  return rc;
}

const std::vector<std::pair<std::string, Runtime::Snapshot::Entry>> AdminImpl::sortedRuntime(
    const std::unordered_map<std::string, const Runtime::Snapshot::Entry>& entries) {
  std::vector<std::pair<std::string, Runtime::Snapshot::Entry>> pairs(entries.begin(),
                                                                      entries.end());

  std::sort(pairs.begin(), pairs.end(),
            [](const std::pair<std::string, const Runtime::Snapshot::Entry>& a,
               const std::pair<std::string, const Runtime::Snapshot::Entry>& b) -> bool {
              return a.first < b.first;
            });

  return pairs;
}

std::string AdminImpl::runtimeAsJson(
    const std::vector<std::pair<std::string, Runtime::Snapshot::Entry>>& entries) {
  rapidjson::Document document;
  document.SetObject();
  rapidjson::Value entries_array(rapidjson::kArrayType);
  rapidjson::Document::AllocatorType& allocator = document.GetAllocator();
  for (const auto& entry : entries) {
    Value entry_obj;
    entry_obj.SetObject();

    entry_obj.AddMember("name", {entry.first.c_str(), allocator}, allocator);

    Value entry_value;
    if (entry.second.uint_value_.valid()) {
      entry_value.SetUint64(entry.second.uint_value_.value());
    } else {
      entry_value.SetString(entry.second.string_value_.c_str(), allocator);
    }
    entry_obj.AddMember("value", entry_value, allocator);

    entries_array.PushBack(entry_obj, allocator);
  }
  document.AddMember("runtime", entries_array, allocator);
  rapidjson::StringBuffer strbuf;
  rapidjson::PrettyWriter<StringBuffer> writer(strbuf);
  document.Accept(writer);
  return strbuf.GetString();
}

void AdminFilter::onComplete() {
  std::string path = request_headers_->Path()->value().c_str();
  ENVOY_STREAM_LOG(debug, "request complete: path: {}", *callbacks_, path);

  Buffer::OwnedImpl response;
  Http::HeaderMapPtr header_map{new Http::HeaderMapImpl};
  Http::Code code = parent_.runCallback(path, *header_map, response);
  header_map->insertStatus().value(std::to_string(enumToInt(code)));
  const auto& headers = Http::Headers::get();
  if (header_map->ContentType() == nullptr) {
    // Default to text-plain if unset.
    header_map->insertContentType().value().setReference(headers.ContentTypeValues.TextUtf8);
  }
  // Default to 'no-cache' if unset, but not 'no-store' which may break the back button.
  if (header_map->CacheControl() == nullptr) {
    header_map->insertCacheControl().value().setReference(
        headers.CacheControlValues.NoCacheMaxAge0);
  }

  // Under no circumstance should browsers sniff content-type.
  header_map->addReference(headers.XContentTypeOptions, headers.XContentTypeOptionValues.Nosniff);
  callbacks_->encodeHeaders(std::move(header_map), response.length() == 0);

  if (response.length() > 0) {
    callbacks_->encodeData(response, true);
  }
}

AdminImpl::NullRouteConfigProvider::NullRouteConfigProvider()
    : config_(new Router::NullConfigImpl()) {}

AdminImpl::AdminImpl(const std::string& access_log_path, const std::string& profile_path,
                     const std::string& address_out_path,
                     Network::Address::InstanceConstSharedPtr address, Server::Instance& server,
                     Stats::ScopePtr&& listener_scope)
    : server_(server), profile_path_(profile_path),
      socket_(new Network::TcpListenSocket(address, true)),
      stats_(Http::ConnectionManagerImpl::generateStats("http.admin.", server_.stats())),
      tracing_stats_(Http::ConnectionManagerImpl::generateTracingStats("http.admin.tracing.",
                                                                       server_.stats())),
      handlers_{
          {"/", "Admin home page", MAKE_ADMIN_HANDLER(handlerAdminHome), false, false},
          {"/certs", "print certs on machine", MAKE_ADMIN_HANDLER(handlerCerts), false, false},
          {"/clusters", "upstream cluster status", MAKE_ADMIN_HANDLER(handlerClusters), false,
           false},
          {"/cpuprofiler", "enable/disable the CPU profiler",
           MAKE_ADMIN_HANDLER(handlerCpuProfiler), false, true},
          {"/healthcheck/fail", "cause the server to fail health checks",
           MAKE_ADMIN_HANDLER(handlerHealthcheckFail), false, true},
          {"/healthcheck/ok", "cause the server to pass health checks",
           MAKE_ADMIN_HANDLER(handlerHealthcheckOk), false, true},
          {"/help", "print out list of admin commands", MAKE_ADMIN_HANDLER(handlerHelp), false,
           false},
          {"/hot_restart_version", "print the hot restart compatability version",
           MAKE_ADMIN_HANDLER(handlerHotRestartVersion), false, false},
          {"/logging", "query/change logging levels", MAKE_ADMIN_HANDLER(handlerLogging), false,
           true},
          {"/quitquitquit", "exit the server", MAKE_ADMIN_HANDLER(handlerQuitQuitQuit), false,
           true},
          {"/reset_counters", "reset all counters to zero",
           MAKE_ADMIN_HANDLER(handlerResetCounters), false, true},
          {"/server_info", "print server version/status information",
           MAKE_ADMIN_HANDLER(handlerServerInfo), false, false},
          {"/stats", "print server stats", MAKE_ADMIN_HANDLER(handlerStats), false, false},
          {"/listeners", "print listener addresses", MAKE_ADMIN_HANDLER(handlerListenerInfo), false,
<<<<<<< HEAD
           false}},
      listener_(*this, std::move(listener_scope)) {
=======
           false},
          {"/runtime", "print runtime values", MAKE_ADMIN_HANDLER(handlerRuntime), false, false}},
      listener_stats_(
          Http::ConnectionManagerImpl::generateListenerStats("http.admin.", listener_scope)) {
>>>>>>> 088573b2

  if (!address_out_path.empty()) {
    std::ofstream address_out_file(address_out_path);
    if (!address_out_file) {
      ENVOY_LOG(critical, "cannot open admin address output file {} for writing.",
                address_out_path);
    } else {
      address_out_file << socket_->localAddress()->asString();
    }
  }

  access_logs_.emplace_back(new AccessLog::FileAccessLog(
      access_log_path, {}, AccessLog::AccessLogFormatUtils::defaultAccessLogFormatter(),
      server.accessLogManager()));
}

Http::ServerConnectionPtr AdminImpl::createCodec(Network::Connection& connection,
                                                 const Buffer::Instance&,
                                                 Http::ServerConnectionCallbacks& callbacks) {
  return Http::ServerConnectionPtr{
      new Http::Http1::ServerConnectionImpl(connection, callbacks, Http::Http1Settings())};
}

bool AdminImpl::createFilterChain(Network::Connection& connection) {
  connection.addReadFilter(Network::ReadFilterSharedPtr{new Http::ConnectionManagerImpl(
      *this, server_.drainManager(), server_.random(), server_.httpTracer(), server_.runtime(),
      server_.localInfo(), server_.clusterManager())});
  return true;
}

void AdminImpl::createFilterChain(Http::FilterChainFactoryCallbacks& callbacks) {
  callbacks.addStreamDecoderFilter(Http::StreamDecoderFilterSharedPtr{new AdminFilter(*this)});
}

Http::Code AdminImpl::runCallback(const std::string& path_and_query,
                                  Http::HeaderMap& response_headers, Buffer::Instance& response) {
  Http::Code code = Http::Code::OK;
  bool found_handler = false;

  std::string::size_type query_index = path_and_query.find('?');
  if (query_index == std::string::npos) {
    query_index = path_and_query.size();
  }

  for (const UrlHandler& handler : handlers_) {
    if (path_and_query.compare(0, query_index, handler.prefix_) == 0) {
      code = handler.handler_(path_and_query, response_headers, response);
      found_handler = true;
      break;
    }
  }

  if (!found_handler) {
    // Extra space is emitted below to have "invalid path." be a separate sentence in the
    // 404 output from "admin commands are:" in handlerHelp.
    response.add("invalid path. ");
    handlerHelp(path_and_query, response_headers, response);
    code = Http::Code::NotFound;
  }

  return code;
}

std::vector<const AdminImpl::UrlHandler*> AdminImpl::sortedHandlers() const {
  std::vector<const UrlHandler*> sorted_handlers;
  for (const UrlHandler& handler : handlers_) {
    sorted_handlers.push_back(&handler);
  }
  // Note: it's generally faster to sort a vector with std::vector than to construct a std::map.
  std::sort(sorted_handlers.begin(), sorted_handlers.end(),
            [&](const UrlHandler* h1, const UrlHandler* h2) { return h1->prefix_ < h2->prefix_; });
  return sorted_handlers;
}

Http::Code AdminImpl::handlerHelp(const std::string&, Http::HeaderMap&,
                                  Buffer::Instance& response) {
  response.add("admin commands are:\n");

  // Prefix order is used during searching, but for printing do them in alpha order.
  for (const UrlHandler* handler : sortedHandlers()) {
    response.add(fmt::format("  {}: {}\n", handler->prefix_, handler->help_text_));
  }
  return Http::Code::OK;
}

Http::Code AdminImpl::handlerAdminHome(const std::string&, Http::HeaderMap& response_headers,
                                       Buffer::Instance& response) {
  response_headers.insertContentType().value().setReference(
      Http::Headers::get().ContentTypeValues.Html);

  response.add(absl::StrReplaceAll(AdminHtmlStart, {{"@FAVICON@", EnvoyFavicon}}));

  // Prefix order is used during searching, but for printing do them in alpha order.
  for (const UrlHandler* handler : sortedHandlers()) {
    const std::string& url = handler->prefix_;

    // For handlers that mutate state, render the link as a button in a POST form,
    // rather than an anchor tag. This should discourage crawlers that find the /
    // page from accidentally mutating all the server state by GETting all the hrefs.
    const char* link_format =
        handler->mutates_server_state_
            ? "<form action='{}' method='post' class='home-form'><button>{}</button></form>"
            : "<a href='{}'>{}</a>";
    const std::string link = fmt::format(link_format, url, url);

    // Handlers are all specified by statically above, and are thus trusted and do
    // not require escaping.
    response.add(fmt::format("<tr class='home-row'><td class='home-data'>{}</td>"
                             "<td class='home-data'>{}</td></tr>\n",
                             link, Html::Utility::sanitize(handler->help_text_)));
  }
  response.add(AdminHtmlEnd);
  return Http::Code::OK;
}

const Network::Address::Instance& AdminImpl::localAddress() {
  return *server_.localInfo().address();
}

bool AdminImpl::addHandler(const std::string& prefix, const std::string& help_text,
                           HandlerCb callback, bool removable, bool mutates_state) {
  // Sanitize prefix and help_text to ensure no XSS can be injected, as
  // we are injecting these strings into HTML that runs in a domain that
  // can mutate Envoy server state. Also rule out some characters that
  // make no sense as part of a URL path: ? and :.
  const std::string::size_type pos = prefix.find_first_of("&\"'<>?:");
  if (pos != std::string::npos) {
    ENVOY_LOG(error, "filter \"{}\" contains invalid character '{}'", prefix[pos]);
    return false;
  }

  auto it = std::find_if(handlers_.cbegin(), handlers_.cend(),
                         [&prefix](const UrlHandler& entry) { return prefix == entry.prefix_; });
  if (it == handlers_.end()) {
    handlers_.push_back({prefix, help_text, callback, removable, mutates_state});
    return true;
  }
  return false;
}

bool AdminImpl::removeHandler(const std::string& prefix) {
  const uint size_before_removal = handlers_.size();
  handlers_.remove_if(
      [&prefix](const UrlHandler& entry) { return prefix == entry.prefix_ && entry.removable_; });
  if (handlers_.size() != size_before_removal) {
    return true;
  }
  return false;
}

} // namespace Server
} // namespace Envoy<|MERGE_RESOLUTION|>--- conflicted
+++ resolved
@@ -640,15 +640,9 @@
            MAKE_ADMIN_HANDLER(handlerServerInfo), false, false},
           {"/stats", "print server stats", MAKE_ADMIN_HANDLER(handlerStats), false, false},
           {"/listeners", "print listener addresses", MAKE_ADMIN_HANDLER(handlerListenerInfo), false,
-<<<<<<< HEAD
-           false}},
-      listener_(*this, std::move(listener_scope)) {
-=======
            false},
           {"/runtime", "print runtime values", MAKE_ADMIN_HANDLER(handlerRuntime), false, false}},
-      listener_stats_(
-          Http::ConnectionManagerImpl::generateListenerStats("http.admin.", listener_scope)) {
->>>>>>> 088573b2
+      listener_(*this, std::move(listener_scope)) {
 
   if (!address_out_path.empty()) {
     std::ofstream address_out_file(address_out_path);
