--- conflicted
+++ resolved
@@ -109,15 +109,12 @@
       request_handle:headers():add("request_body_size", body_length)
       request_handle:headers():add("request_metadata_foo", metadata["foo"])
       request_handle:headers():add("request_metadata_baz", metadata["baz"])
-<<<<<<< HEAD
       if request_handle:connection():ssl() == nil then
         request_handle:headers():add("request_secure", "false")
       else
         request_handle:headers():add("request_secure", "true")
       end
-=======
       request_handle:headers():add("request_protocol", request_handle:requestInfo():protocol())
->>>>>>> 2c3c3e75
     end
 
     function envoy_on_response(response_handle)
@@ -162,15 +159,13 @@
                           .get(Http::LowerCaseString("request_metadata_baz"))
                           ->value()
                           .c_str());
-
-  EXPECT_STREQ(
-<<<<<<< HEAD
+  EXPECT_STREQ(
       "false",
       upstream_request_->headers().get(Http::LowerCaseString("request_secure"))->value().c_str());
-=======
+
+  EXPECT_STREQ(
       "HTTP/1.1",
       upstream_request_->headers().get(Http::LowerCaseString("request_protocol"))->value().c_str());
->>>>>>> 2c3c3e75
 
   Http::TestHeaderMapImpl response_headers{{":status", "200"}, {"foo", "bar"}};
   upstream_request_->encodeHeaders(response_headers, false);
