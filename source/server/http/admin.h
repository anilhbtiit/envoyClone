#pragma once

#include "envoy/http/filter.h"
#include "envoy/network/listen_socket.h"
#include "envoy/server/admin.h"
#include "envoy/upstream/resource_manager.h"

#include "common/common/logger.h"
#include "common/http/conn_manager_impl.h"
#include "common/http/date_provider_impl.h"
#include "common/http/utility.h"
#include "server/config/network/http_connection_manager.h"

namespace Server {

/**
 * Implementation of Server::admin.
 */
class AdminImpl : public Admin,
                  public Network::FilterChainFactory,
                  public Http::FilterChainFactory,
                  public Http::ConnectionManagerConfig,
                  Logger::Loggable<Logger::Id::admin> {
public:
<<<<<<< HEAD
  AdminImpl(const std::string& access_log_path, const std::string& profiler_path,
            Network::Address::InstancePtr address, Server::Instance& server);
=======
  AdminImpl(const std::string& access_log_path, Network::Address::InstanceConstSharedPtr address,
            Server::Instance& server);
>>>>>>> 5c294fc7

  Http::Code runCallback(const std::string& path, Buffer::Instance& response);
  Network::ListenSocket& socket() { return *socket_; }

  // Server::Admin
  void addHandler(const std::string& prefix, const std::string& help_text,
                  HandlerCb callback) override {
    handlers_.push_back({prefix, help_text, callback});
  }

  // Network::FilterChainFactory
  bool createFilterChain(Network::Connection& connection) override;

  // Http::FilterChainFactory
  void createFilterChain(Http::FilterChainFactoryCallbacks& callbacks) override;

  // Http::ConnectionManagerConfig
  const std::list<Http::AccessLog::InstanceSharedPtr>& accessLogs() override {
    return access_logs_;
  }
  Http::ServerConnectionPtr createCodec(Network::Connection& connection,
                                        const Buffer::Instance& data,
                                        Http::ServerConnectionCallbacks& callbacks) override;
  Http::DateProvider& dateProvider() override { return date_provider_; }
  std::chrono::milliseconds drainTimeout() override { return std::chrono::milliseconds(100); }
  Http::FilterChainFactory& filterFactory() override { return *this; }
  bool generateRequestId() override { return false; }
  const Optional<std::chrono::milliseconds>& idleTimeout() override { return idle_timeout_; }
  Router::RouteConfigProvider& routeConfigProvider() override { return route_config_provider_; }
  const std::string& serverName() override {
    return Server::Configuration::HttpConnectionManagerConfig::DEFAULT_SERVER_STRING;
  }
  Http::ConnectionManagerStats& stats() override { return stats_; }
  Http::ConnectionManagerTracingStats& tracingStats() override { return tracing_stats_; }
  bool useRemoteAddress() override { return true; }
  const Network::Address::Instance& localAddress() override;
  const Optional<std::string>& userAgent() override { return user_agent_; }
  const Optional<Http::TracingConnectionManagerConfig>& tracingConfig() override {
    return tracing_config_;
  }

private:
  /**
   * Individual admin handler including prefix, help text, and callback.
   */
  struct UrlHandler {
    const std::string prefix_;
    const std::string help_text_;
    const HandlerCb handler_;
  };

  /**
   * Implementation of RouteConfigProvider that returns a static null route config.
   */
  struct NullRouteConfigProvider : public Router::RouteConfigProvider {
    NullRouteConfigProvider();

    // Router::RouteConfigProvider
    Router::ConfigConstSharedPtr config() override { return config_; }

    Router::ConfigConstSharedPtr config_;
  };

  /**
   * Attempt to change the log level of a logger or all loggers
   * @param params supplies the incoming endpoint query params.
   * @return TRUE if level change succeeded, FALSE otherwise.
   */
  bool changeLogLevel(const Http::Utility::QueryParams& params);
  void addCircuitSettings(const std::string& cluster_name, const std::string& priority_str,
                          Upstream::ResourceManager& resource_manager, Buffer::Instance& response);

  /**
   * URL handlers.
   */
  Http::Code handlerCerts(const std::string& url, Buffer::Instance& response);
  Http::Code handlerClusters(const std::string& url, Buffer::Instance& response);
  Http::Code handlerCpuProfiler(const std::string& url, Buffer::Instance& response);
  Http::Code handlerHealthcheckFail(const std::string& url, Buffer::Instance& response);
  Http::Code handlerHealthcheckOk(const std::string& url, Buffer::Instance& response);
  Http::Code handlerHotRestartVersion(const std::string& url, Buffer::Instance& response);
  Http::Code handlerLogging(const std::string& url, Buffer::Instance& response);
  Http::Code handlerResetCounters(const std::string& url, Buffer::Instance& response);
  Http::Code handlerServerInfo(const std::string& url, Buffer::Instance& response);
  Http::Code handlerStats(const std::string& url, Buffer::Instance& response);
  Http::Code handlerQuitQuitQuit(const std::string& url, Buffer::Instance& response);

  Server::Instance& server_;
<<<<<<< HEAD
  std::list<Http::AccessLog::InstancePtr> access_logs_;
  // TODO(hennna): Remove default value after making profile_path a configurable
  // parameter via the Envoy config JSON
  std::string profile_path_ = "/var/log/envoy/envoy.prof";
=======
  std::list<Http::AccessLog::InstanceSharedPtr> access_logs_;
>>>>>>> 5c294fc7
  Network::ListenSocketPtr socket_;
  Http::ConnectionManagerStats stats_;
  Http::ConnectionManagerTracingStats tracing_stats_;
  NullRouteConfigProvider route_config_provider_;
  std::list<UrlHandler> handlers_;
  Optional<std::chrono::milliseconds> idle_timeout_;
  Optional<std::string> user_agent_;
  Optional<Http::TracingConnectionManagerConfig> tracing_config_;
  Http::SlowDateProviderImpl date_provider_;
};

/**
 * A terminal HTTP filter that implements server admin functionality.
 */
class AdminFilter : public Http::StreamDecoderFilter, Logger::Loggable<Logger::Id::admin> {
public:
  AdminFilter(AdminImpl& parent);

  // Http::StreamDecoderFilter
  Http::FilterHeadersStatus decodeHeaders(Http::HeaderMap& headers, bool end_stream) override;
  Http::FilterDataStatus decodeData(Buffer::Instance& data, bool end_stream) override;
  Http::FilterTrailersStatus decodeTrailers(Http::HeaderMap& trailers) override;
  void setDecoderFilterCallbacks(Http::StreamDecoderFilterCallbacks& callbacks) override {
    callbacks_ = &callbacks;
  }

private:
  /**
   * Called when an admin request has been completely received.
   */
  void onComplete();

  AdminImpl& parent_;
  Http::StreamDecoderFilterCallbacks* callbacks_{};
  Http::HeaderMap* request_headers_{};
};

} // Server<|MERGE_RESOLUTION|>--- conflicted
+++ resolved
@@ -22,13 +22,8 @@
                   public Http::ConnectionManagerConfig,
                   Logger::Loggable<Logger::Id::admin> {
 public:
-<<<<<<< HEAD
   AdminImpl(const std::string& access_log_path, const std::string& profiler_path,
-            Network::Address::InstancePtr address, Server::Instance& server);
-=======
-  AdminImpl(const std::string& access_log_path, Network::Address::InstanceConstSharedPtr address,
-            Server::Instance& server);
->>>>>>> 5c294fc7
+            Network::Address::InstanceConstSharedPtr address, Server::Instance& server);
 
   Http::Code runCallback(const std::string& path, Buffer::Instance& response);
   Network::ListenSocket& socket() { return *socket_; }
@@ -117,14 +112,10 @@
   Http::Code handlerQuitQuitQuit(const std::string& url, Buffer::Instance& response);
 
   Server::Instance& server_;
-<<<<<<< HEAD
-  std::list<Http::AccessLog::InstancePtr> access_logs_;
+  std::list<Http::AccessLog::InstanceSharedPtr> access_logs_;
   // TODO(hennna): Remove default value after making profile_path a configurable
   // parameter via the Envoy config JSON
   std::string profile_path_ = "/var/log/envoy/envoy.prof";
-=======
-  std::list<Http::AccessLog::InstanceSharedPtr> access_logs_;
->>>>>>> 5c294fc7
   Network::ListenSocketPtr socket_;
   Http::ConnectionManagerStats stats_;
   Http::ConnectionManagerTracingStats tracing_stats_;
