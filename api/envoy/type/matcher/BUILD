load("@envoy_api//bazel:api_build_system.bzl", "api_proto_library_internal", "api_proto_package")

licenses(["notice"])  # Apache 2

api_proto_package(
    name = "matcher",
    deps = ["//envoy/type"],
)

api_proto_library_internal(
    name = "metadata",
    srcs = ["metadata.proto"],
    visibility = ["//visibility:public"],
    deps = [
        ":value",
    ],
)

api_proto_library_internal(
    name = "number",
    srcs = ["number.proto"],
    visibility = ["//visibility:public"],
    deps = [
        "//envoy/type:range",
    ],
)

api_proto_library_internal(
    name = "string",
    srcs = ["string.proto"],
    visibility = ["//visibility:public"],
    deps = [
        ":regex",
    ],
)

<<<<<<< HEAD
=======
api_go_proto_library(
    name = "string",
    proto = ":string",
    deps = [
        ":regex_go_proto",
    ],
)

>>>>>>> eff02017
api_proto_library_internal(
    name = "value",
    srcs = ["value.proto"],
    visibility = ["//visibility:public"],
    deps = [
        ":number",
        ":string",
    ],
<<<<<<< HEAD
=======
)

api_go_proto_library(
    name = "value",
    proto = ":value",
    deps = [
        ":number_go_proto",
        ":string_go_proto",
    ],
)

api_proto_library_internal(
    name = "regex",
    srcs = ["regex.proto"],
    visibility = ["//visibility:public"],
)

api_go_proto_library(
    name = "regex",
    proto = ":regex",
>>>>>>> eff02017
)<|MERGE_RESOLUTION|>--- conflicted
+++ resolved
@@ -34,17 +34,6 @@
     ],
 )
 
-<<<<<<< HEAD
-=======
-api_go_proto_library(
-    name = "string",
-    proto = ":string",
-    deps = [
-        ":regex_go_proto",
-    ],
-)
-
->>>>>>> eff02017
 api_proto_library_internal(
     name = "value",
     srcs = ["value.proto"],
@@ -53,27 +42,10 @@
         ":number",
         ":string",
     ],
-<<<<<<< HEAD
-=======
-)
-
-api_go_proto_library(
-    name = "value",
-    proto = ":value",
-    deps = [
-        ":number_go_proto",
-        ":string_go_proto",
-    ],
 )
 
 api_proto_library_internal(
     name = "regex",
     srcs = ["regex.proto"],
     visibility = ["//visibility:public"],
-)
-
-api_go_proto_library(
-    name = "regex",
-    proto = ":regex",
->>>>>>> eff02017
 )