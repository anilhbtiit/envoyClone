#include "source/extensions/http/header_formatters/preserve_case/config.h"

#include "envoy/extensions/http/header_formatters/preserve_case/v3/preserve_case.pb.validate.h"
#include "envoy/registry/registry.h"

#include "source/common/protobuf/message_validator_impl.h"

namespace Envoy {
namespace Extensions {
namespace Http {
namespace HeaderFormatters {
namespace PreserveCase {

Envoy::Http::StatefulHeaderKeyFormatterFactorySharedPtr
PreserveCaseFormatterFactoryConfig::createFromProto(const Protobuf::Message& message) {
  auto config =
      MessageUtil::downcastAndValidate<const envoy::extensions::http::header_formatters::
                                           preserve_case::v3::PreserveCaseFormatterConfig&>(
          message, ProtobufMessage::getStrictValidationVisitor());

  return std::make_shared<PreserveCaseFormatterFactory>(config.forward_reason_phrase(),
                                                        config.formatter_type_on_envoy_headers());
}

<<<<<<< HEAD
REGISTER_FACTORY_D(PreserveCaseFormatterFactoryConfig,
                   Envoy::Http::StatefulHeaderKeyFormatterFactoryConfig, "preserve_case");
=======
LEGACY_REGISTER_FACTORY(PreserveCaseFormatterFactoryConfig,
                        Envoy::Http::StatefulHeaderKeyFormatterFactoryConfig, "preserve_case");
>>>>>>> 2ce0bf39

} // namespace PreserveCase
} // namespace HeaderFormatters
} // namespace Http
} // namespace Extensions
} // namespace Envoy<|MERGE_RESOLUTION|>--- conflicted
+++ resolved
@@ -22,13 +22,8 @@
                                                         config.formatter_type_on_envoy_headers());
 }
 
-<<<<<<< HEAD
-REGISTER_FACTORY_D(PreserveCaseFormatterFactoryConfig,
-                   Envoy::Http::StatefulHeaderKeyFormatterFactoryConfig, "preserve_case");
-=======
 LEGACY_REGISTER_FACTORY(PreserveCaseFormatterFactoryConfig,
                         Envoy::Http::StatefulHeaderKeyFormatterFactoryConfig, "preserve_case");
->>>>>>> 2ce0bf39
 
 } // namespace PreserveCase
 } // namespace HeaderFormatters
