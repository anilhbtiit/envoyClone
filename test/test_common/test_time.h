#pragma once

#include "common/event/real_time_system.h"

#include "test/test_common/global.h"
#include "test/test_common/only_one_thread.h"
#include "test/test_common/test_time_system.h"

namespace Envoy {
namespace Event {

class TestRealTimeSystem : public TestTimeSystem {
public:
  // TestTimeSystem
  bool await(const bool& cond, Thread::MutexBasicLockable& mutex, const Duration& duration) override;
  bool await(BoolFn cond, Thread::MutexBasicLockable& mutex, const Duration& duration) override;
  void advanceTimeAsync(const Duration& duration) override;
  void advanceTimeWait(const Duration& duration) override;
<<<<<<< HEAD
  void waitFor(Thread::MutexBasicLockable& mutex, Thread::CondVar& condvar,
               const Duration& duration) noexcept EXCLUSIVE_LOCKS_REQUIRED(mutex) override;
=======
  Thread::CondVar::WaitStatus waitFor(Thread::MutexBasicLockable& mutex, Thread::CondVar& condvar,
                                      const Duration& duration) noexcept
      ABSL_EXCLUSIVE_LOCKS_REQUIRED(mutex) override;
>>>>>>> c9c4709c

  // Event::TimeSystem
  Event::SchedulerPtr createScheduler(Scheduler& base_scheduler,
                                      CallbackScheduler& cb_scheduler) override {
    return real_time_system_.createScheduler(base_scheduler, cb_scheduler);
  }

  // TimeSource
  SystemTime systemTime() override;
  MonotonicTime monotonicTime() override;

private:
  Event::RealTimeSystem real_time_system_;
  Thread::OnlyOneThread only_one_thread_;
};

class GlobalTimeSystem : public DelegatingTestTimeSystemBase<TestTimeSystem> {
public:
  TestTimeSystem& timeSystem() override;

private:
  Test::Global<SingletonTimeSystemHelper> singleton_;
};

} // namespace Event

// Instantiates real-time sources for testing purposes. In general, this is a
// bad idea, and tests should use simulated or mock time.
//
// TODO(#4160): change most references to this class to SimulatedTimeSystem.
class DangerousDeprecatedTestTime {
public:
  DangerousDeprecatedTestTime();

  Event::TestTimeSystem& timeSystem() { return time_system_.timeSystem(); }

private:
  Event::DelegatingTestTimeSystem<Event::TestRealTimeSystem> time_system_;
};

} // namespace Envoy<|MERGE_RESOLUTION|>--- conflicted
+++ resolved
@@ -16,14 +16,8 @@
   bool await(BoolFn cond, Thread::MutexBasicLockable& mutex, const Duration& duration) override;
   void advanceTimeAsync(const Duration& duration) override;
   void advanceTimeWait(const Duration& duration) override;
-<<<<<<< HEAD
   void waitFor(Thread::MutexBasicLockable& mutex, Thread::CondVar& condvar,
-               const Duration& duration) noexcept EXCLUSIVE_LOCKS_REQUIRED(mutex) override;
-=======
-  Thread::CondVar::WaitStatus waitFor(Thread::MutexBasicLockable& mutex, Thread::CondVar& condvar,
-                                      const Duration& duration) noexcept
-      ABSL_EXCLUSIVE_LOCKS_REQUIRED(mutex) override;
->>>>>>> c9c4709c
+               const Duration& duration) noexcept ABSL_EXCLUSIVE_LOCKS_REQUIRED(mutex) override;
 
   // Event::TimeSystem
   Event::SchedulerPtr createScheduler(Scheduler& base_scheduler,
