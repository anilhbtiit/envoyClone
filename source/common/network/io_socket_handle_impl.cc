#include "source/common/network/io_socket_handle_impl.h"

#include "envoy/buffer/buffer.h"

#include "source/common/api/os_sys_calls_impl.h"
#include "source/common/common/utility.h"
#include "source/common/event/file_event_impl.h"
#include "source/common/network/address_impl.h"
#include "source/common/network/socket_interface_impl.h"

#include "absl/container/fixed_array.h"
#include "absl/types/optional.h"

using Envoy::Api::SysCallIntResult;
using Envoy::Api::SysCallSizeResult;

namespace Envoy {

namespace {
<<<<<<< HEAD

=======
>>>>>>> 0268a2bd
constexpr int messageTypeContainsIP() {
#ifdef IP_RECVDSTADDR
  return IP_RECVDSTADDR;
#else
  return IP_PKTINFO;
#endif
}

in_addr addressFromMessage(const cmsghdr& cmsg) {
#ifdef IP_RECVDSTADDR
  return *reinterpret_cast<const in_addr*>(CMSG_DATA(&cmsg));
#else
  auto info = reinterpret_cast<const in_pktinfo*>(CMSG_DATA(&cmsg));
  return info->ipi_addr;
#endif
}

constexpr int messageTruncatedOption() {
#if defined(__APPLE__)
  // OSX does not support passing `MSG_TRUNC` to recvmsg and recvmmsg. This does not effect
  // functionality and it primarily used for logging.
  return 0;
#else
  return MSG_TRUNC;
#endif
}

} // namespace

namespace Network {

IoSocketHandleImpl::~IoSocketHandleImpl() {
  if (SOCKET_VALID(fd_)) {
    IoSocketHandleImpl::close();
  }
}

Api::IoCallUint64Result IoSocketHandleImpl::close() {
  if (file_event_) {
    file_event_.reset();
  }

  ASSERT(SOCKET_VALID(fd_));
  const int rc = Api::OsSysCallsSingleton::get().close(fd_).return_value_;
  SET_SOCKET_INVALID(fd_);
  return {static_cast<unsigned long>(rc), Api::IoError::none()};
}

Api::IoCallUint64Result IoSocketHandleImpl::readv(uint64_t max_length, Buffer::RawSlice* slices,
                                                  uint64_t num_slice) {
  absl::FixedArray<iovec> iov(num_slice);
  uint64_t num_slices_to_read = 0;
  uint64_t num_bytes_to_read = 0;
  for (; num_slices_to_read < num_slice && num_bytes_to_read < max_length; num_slices_to_read++) {
    iov[num_slices_to_read].iov_base = slices[num_slices_to_read].mem_;
    const size_t slice_length = std::min(slices[num_slices_to_read].len_,
                                         static_cast<size_t>(max_length - num_bytes_to_read));
    iov[num_slices_to_read].iov_len = slice_length;
    num_bytes_to_read += slice_length;
  }
  ASSERT(num_bytes_to_read <= max_length);

  if (num_slices_to_read == 1) {
    // Avoid paying the VFS overhead when there is only one IO buffer to work with
    return sysCallResultToIoCallResult(
        Api::OsSysCallsSingleton::get().recv(fd_, iov[0].iov_base, iov[0].iov_len, 0));
  }

  auto result = sysCallResultToIoCallResult(Api::OsSysCallsSingleton::get().readv(
      fd_, iov.begin(), static_cast<int>(num_slices_to_read)));
  return result;
}

Api::IoCallUint64Result IoSocketHandleImpl::read(Buffer::Instance& buffer,
                                                 absl::optional<uint64_t> max_length_opt) {
  const uint64_t max_length = max_length_opt.value_or(UINT64_MAX);
  if (max_length == 0) {
    return Api::ioCallUint64ResultNoError();
  }
  Buffer::Reservation reservation = buffer.reserveForRead();
  Api::IoCallUint64Result result = readv(std::min(reservation.length(), max_length),
                                         reservation.slices(), reservation.numSlices());
  uint64_t bytes_to_commit = result.ok() ? result.return_value_ : 0;
  ASSERT(bytes_to_commit <= max_length);
  reservation.commit(bytes_to_commit);
  return result;
}

Api::IoCallUint64Result IoSocketHandleImpl::writev(const Buffer::RawSlice* slices,
                                                   uint64_t num_slice) {
  absl::FixedArray<iovec> iov(num_slice);
  uint64_t num_slices_to_write = 0;
  for (uint64_t i = 0; i < num_slice; i++) {
    if (slices[i].mem_ != nullptr && slices[i].len_ != 0) {
      iov[num_slices_to_write].iov_base = slices[i].mem_;
      iov[num_slices_to_write].iov_len = slices[i].len_;
      num_slices_to_write++;
    }
  }
  if (num_slices_to_write == 0) {
    return Api::ioCallUint64ResultNoError();
  }

  if (num_slices_to_write == 1) {
    // Avoid paying the VFS overhead when there is only one IO buffer to work with
    return sysCallResultToIoCallResult(
        Api::OsSysCallsSingleton::get().send(fd_, iov[0].iov_base, iov[0].iov_len, 0));
  }

  auto result = sysCallResultToIoCallResult(
      Api::OsSysCallsSingleton::get().writev(fd_, iov.begin(), num_slices_to_write));
  return result;
}

Api::IoCallUint64Result IoSocketHandleImpl::write(Buffer::Instance& buffer) {
  constexpr uint64_t MaxSlices = 16;
  Buffer::RawSliceVector slices = buffer.getRawSlices(MaxSlices);
  Api::IoCallUint64Result result = writev(slices.begin(), slices.size());
  if (result.ok() && result.return_value_ > 0) {
    buffer.drain(static_cast<uint64_t>(result.return_value_));
  }
  return result;
}

Api::IoCallUint64Result IoSocketHandleImpl::sendmsg(const Buffer::RawSlice* slices,
                                                    uint64_t num_slice, int flags,
                                                    const Address::Ip* self_ip,
                                                    const Address::Instance& peer_address) {
  const auto* address_base = dynamic_cast<const Address::InstanceBase*>(&peer_address);
  sockaddr* sock_addr = const_cast<sockaddr*>(address_base->sockAddr());
  if (sock_addr == nullptr) {
    // Unlikely to happen unless the wrong peer address is passed.
    return IoSocketError::ioResultSocketInvalidAddress();
  }
  absl::FixedArray<iovec> iov(num_slice);
  uint64_t num_slices_to_write = 0;
  for (uint64_t i = 0; i < num_slice; i++) {
    if (slices[i].mem_ != nullptr && slices[i].len_ != 0) {
      iov[num_slices_to_write].iov_base = slices[i].mem_;
      iov[num_slices_to_write].iov_len = slices[i].len_;
      num_slices_to_write++;
    }
  }
  if (num_slices_to_write == 0) {
    return Api::ioCallUint64ResultNoError();
  }

  msghdr message;
  message.msg_name = reinterpret_cast<void*>(sock_addr);
  message.msg_namelen = address_base->sockAddrLen();
  message.msg_iov = iov.begin();
  message.msg_iovlen = num_slices_to_write;
  message.msg_flags = 0;
  auto& os_syscalls = Api::OsSysCallsSingleton::get();
  if (self_ip == nullptr) {
    message.msg_control = nullptr;
    message.msg_controllen = 0;
    const Api::SysCallSizeResult result = os_syscalls.sendmsg(fd_, &message, flags);
    return sysCallResultToIoCallResult(result);
  } else {
    const size_t space_v6 = CMSG_SPACE(sizeof(in6_pktinfo));
    const size_t space_v4 = CMSG_SPACE(sizeof(in_pktinfo));

    // FreeBSD only needs in_addr size, but allocates more to unify code in two platforms.
    const size_t cmsg_space = (self_ip->version() == Address::IpVersion::v4) ? space_v4 : space_v6;
    // kSpaceForIp should be big enough to hold both IPv4 and IPv6 packet info.
    absl::FixedArray<char> cbuf(cmsg_space);
    memset(cbuf.begin(), 0, cmsg_space);

    message.msg_control = cbuf.begin();
    message.msg_controllen = cmsg_space;
    cmsghdr* const cmsg = CMSG_FIRSTHDR(&message);
    RELEASE_ASSERT(cmsg != nullptr, fmt::format("cbuf with size {} is not enough, cmsghdr size {}",
                                                sizeof(cbuf), sizeof(cmsghdr)));
    if (self_ip->version() == Address::IpVersion::v4) {
      cmsg->cmsg_level = IPPROTO_IP;
#ifndef IP_SENDSRCADDR
      cmsg->cmsg_len = CMSG_LEN(sizeof(in_pktinfo));
      cmsg->cmsg_type = IP_PKTINFO;
      auto pktinfo = reinterpret_cast<in_pktinfo*>(CMSG_DATA(cmsg));
      pktinfo->ipi_ifindex = 0;
#ifdef WIN32
      pktinfo->ipi_addr.s_addr = self_ip->ipv4()->address();
#else
      pktinfo->ipi_spec_dst.s_addr = self_ip->ipv4()->address();
#endif
#else
      cmsg->cmsg_type = IP_SENDSRCADDR;
      cmsg->cmsg_len = CMSG_LEN(sizeof(in_addr));
      *(reinterpret_cast<struct in_addr*>(CMSG_DATA(cmsg))).s_addr = self_ip->ipv4()->address();
#endif
    } else if (self_ip->version() == Address::IpVersion::v6) {
      cmsg->cmsg_len = CMSG_LEN(sizeof(in6_pktinfo));
      cmsg->cmsg_level = IPPROTO_IPV6;
      cmsg->cmsg_type = IPV6_PKTINFO;
      auto pktinfo = reinterpret_cast<in6_pktinfo*>(CMSG_DATA(cmsg));
      pktinfo->ipi6_ifindex = 0;
      *(reinterpret_cast<absl::uint128*>(pktinfo->ipi6_addr.s6_addr)) = self_ip->ipv6()->address();
    }
    const Api::SysCallSizeResult result = os_syscalls.sendmsg(fd_, &message, flags);
    if (result.return_value_ < 0 && result.errno_ == SOCKET_ERROR_INVAL) {
      ENVOY_LOG(error, fmt::format("EINVAL error. Socket is open: {}, IPv{}.", isOpen(),
                                   self_ip->version() == Address::IpVersion::v6 ? 6 : 4));
    }
    return sysCallResultToIoCallResult(result);
  }
}

Address::InstanceConstSharedPtr
maybeGetDstAddressFromHeader(const cmsghdr& cmsg, uint32_t self_port, os_fd_t fd, bool v6only) {
  if (cmsg.cmsg_type == IPV6_PKTINFO) {
    auto info = reinterpret_cast<const in6_pktinfo*>(CMSG_DATA(&cmsg));
    sockaddr_storage ss;
    auto ipv6_addr = reinterpret_cast<sockaddr_in6*>(&ss);
    memset(ipv6_addr, 0, sizeof(sockaddr_in6));
    ipv6_addr->sin6_family = AF_INET6;
    ipv6_addr->sin6_addr = info->ipi6_addr;
    ipv6_addr->sin6_port = htons(self_port);
    return Address::addressFromSockAddrOrDie(ss, sizeof(sockaddr_in6), fd, v6only);
  }

  if (cmsg.cmsg_type == messageTypeContainsIP()) {
    sockaddr_storage ss;
    auto ipv4_addr = reinterpret_cast<sockaddr_in*>(&ss);
    memset(ipv4_addr, 0, sizeof(sockaddr_in));
    ipv4_addr->sin_family = AF_INET;
    ipv4_addr->sin_addr = addressFromMessage(cmsg);
    ipv4_addr->sin_port = htons(self_port);
    return Address::addressFromSockAddrOrDie(ss, sizeof(sockaddr_in), fd, v6only);
  }

  return nullptr;
}

absl::optional<uint32_t> maybeGetPacketsDroppedFromHeader([[maybe_unused]] const cmsghdr& cmsg) {
#ifdef SO_RXQ_OVFL
  if (cmsg.cmsg_type == SO_RXQ_OVFL) {
    return *reinterpret_cast<const uint32_t*>(CMSG_DATA(&cmsg));
  }
#endif
  return absl::nullopt;
}

Api::IoCallUint64Result IoSocketHandleImpl::recvmsg(Buffer::RawSlice* slices,
                                                    const uint64_t num_slice, uint32_t self_port,
                                                    RecvMsgOutput& output) {
  ASSERT(!output.msg_.empty());

  absl::FixedArray<char> cbuf(cmsg_space_);
  memset(cbuf.begin(), 0, cmsg_space_);

  absl::FixedArray<iovec> iov(num_slice);
  uint64_t num_slices_for_read = 0;
  for (uint64_t i = 0; i < num_slice; i++) {
    if (slices[i].mem_ != nullptr && slices[i].len_ != 0) {
      iov[num_slices_for_read].iov_base = slices[i].mem_;
      iov[num_slices_for_read].iov_len = slices[i].len_;
      ++num_slices_for_read;
    }
  }
  if (num_slices_for_read == 0) {
    return Api::ioCallUint64ResultNoError();
  }

  sockaddr_storage peer_addr;
  msghdr hdr;
  hdr.msg_name = &peer_addr;
  hdr.msg_namelen = sizeof(sockaddr_storage);
  hdr.msg_iov = iov.begin();
  hdr.msg_iovlen = num_slices_for_read;
  hdr.msg_flags = 0;
  hdr.msg_control = cbuf.begin();
  hdr.msg_controllen = cmsg_space_;
  Api::SysCallSizeResult result =
      Api::OsSysCallsSingleton::get().recvmsg(fd_, &hdr, messageTruncatedOption());
  if (result.return_value_ < 0) {
    return sysCallResultToIoCallResult(result);
  }
  if ((hdr.msg_flags & MSG_TRUNC) != 0) {
    ENVOY_LOG_MISC(debug, "Dropping truncated UDP packet with size: {}.", result.return_value_);
    result.return_value_ = 0;
    (*output.dropped_packets_)++;
    output.msg_[0].truncated_and_dropped_ = true;
    return sysCallResultToIoCallResult(result);
  }

  RELEASE_ASSERT((hdr.msg_flags & MSG_CTRUNC) == 0,
                 fmt::format("Incorrectly set control message length: {}", hdr.msg_controllen));
  RELEASE_ASSERT(hdr.msg_namelen > 0,
                 fmt::format("Unable to get remote address from recvmsg() for fd: {}", fd_));
  output.msg_[0].peer_address_ = Address::addressFromSockAddrOrDie(
      peer_addr, hdr.msg_namelen, fd_, socket_v6only_ || !udp_read_normalize_addresses_);
  output.msg_[0].gso_size_ = 0;

  if (hdr.msg_controllen > 0) {
    // Get overflow, local address and gso_size from control message.
    for (struct cmsghdr* cmsg = CMSG_FIRSTHDR(&hdr); cmsg != nullptr;
         cmsg = CMSG_NXTHDR(&hdr, cmsg)) {

      if (output.msg_[0].local_address_ == nullptr) {
        Address::InstanceConstSharedPtr addr = maybeGetDstAddressFromHeader(
            *cmsg, self_port, fd_, socket_v6only_ || !udp_read_normalize_addresses_);
        if (addr != nullptr) {
          // This is a IP packet info message.
          output.msg_[0].local_address_ = std::move(addr);
          continue;
        }
      }
      if (output.dropped_packets_ != nullptr) {
        absl::optional<uint32_t> maybe_dropped = maybeGetPacketsDroppedFromHeader(*cmsg);
        if (maybe_dropped) {
          *output.dropped_packets_ += *maybe_dropped;
          continue;
        }
      }
#ifdef UDP_GRO
      if (cmsg->cmsg_level == SOL_UDP && cmsg->cmsg_type == UDP_GRO) {
        output.msg_[0].gso_size_ = *reinterpret_cast<uint16_t*>(CMSG_DATA(cmsg));
      }
#endif
    }
  }

  return sysCallResultToIoCallResult(result);
}

Api::IoCallUint64Result IoSocketHandleImpl::recvmmsg(RawSliceArrays& slices, uint32_t self_port,
                                                     RecvMsgOutput& output) {
  ASSERT(output.msg_.size() == slices.size());
  if (slices.empty()) {
    return sysCallResultToIoCallResult(Api::SysCallIntResult{0, SOCKET_ERROR_AGAIN});
  }
  const uint32_t num_packets_per_mmsg_call = slices.size();
  absl::FixedArray<mmsghdr> mmsg_hdr(num_packets_per_mmsg_call);
  absl::FixedArray<absl::FixedArray<struct iovec>> iovs(
      num_packets_per_mmsg_call, absl::FixedArray<struct iovec>(slices[0].size()));
  absl::FixedArray<sockaddr_storage> raw_addresses(num_packets_per_mmsg_call);
  absl::FixedArray<absl::FixedArray<char>> cbufs(num_packets_per_mmsg_call,
                                                 absl::FixedArray<char>(cmsg_space_));

  for (uint32_t i = 0; i < num_packets_per_mmsg_call; ++i) {
    memset(&raw_addresses[i], 0, sizeof(sockaddr_storage));
    memset(cbufs[i].data(), 0, cbufs[i].size());

    mmsg_hdr[i].msg_len = 0;

    msghdr* hdr = &mmsg_hdr[i].msg_hdr;
    hdr->msg_name = &raw_addresses[i];
    hdr->msg_namelen = sizeof(sockaddr_storage);
    ASSERT(!slices[i].empty());

    for (size_t j = 0; j < slices[i].size(); ++j) {
      iovs[i][j].iov_base = slices[i][j].mem_;
      iovs[i][j].iov_len = slices[i][j].len_;
    }
    hdr->msg_iov = iovs[i].data();
    hdr->msg_iovlen = slices[i].size();
    hdr->msg_control = cbufs[i].data();
    hdr->msg_controllen = cbufs[i].size();
  }

  // Set MSG_WAITFORONE so that recvmmsg will not waiting for
  // |num_packets_per_mmsg_call| packets to arrive before returning when the
  // socket is a blocking socket.
  const Api::SysCallIntResult result =
      Api::OsSysCallsSingleton::get().recvmmsg(fd_, mmsg_hdr.data(), num_packets_per_mmsg_call,
                                               messageTruncatedOption() | MSG_WAITFORONE, nullptr);

  if (result.return_value_ <= 0) {
    return sysCallResultToIoCallResult(result);
  }

  int num_packets_read = result.return_value_;

  for (int i = 0; i < num_packets_read; ++i) {
    msghdr& hdr = mmsg_hdr[i].msg_hdr;
    if ((hdr.msg_flags & MSG_TRUNC) != 0) {
      ENVOY_LOG_MISC(debug, "Dropping truncated UDP packet with size: {}.", mmsg_hdr[i].msg_len);
      (*output.dropped_packets_)++;
      output.msg_[i].truncated_and_dropped_ = true;
      continue;
    }

    RELEASE_ASSERT((hdr.msg_flags & MSG_CTRUNC) == 0,
                   fmt::format("Incorrectly set control message length: {}", hdr.msg_controllen));
    RELEASE_ASSERT(hdr.msg_namelen > 0,
                   fmt::format("Unable to get remote address from recvmmsg() for fd: {}", fd_));

    output.msg_[i].msg_len_ = mmsg_hdr[i].msg_len;
    // Get local and peer addresses for each packet.
    output.msg_[i].peer_address_ = Address::addressFromSockAddrOrDie(
        raw_addresses[i], hdr.msg_namelen, fd_, socket_v6only_ || !udp_read_normalize_addresses_);
    if (hdr.msg_controllen > 0) {
      struct cmsghdr* cmsg;
      for (cmsg = CMSG_FIRSTHDR(&hdr); cmsg != nullptr; cmsg = CMSG_NXTHDR(&hdr, cmsg)) {
        Address::InstanceConstSharedPtr addr = maybeGetDstAddressFromHeader(
            *cmsg, self_port, fd_, socket_v6only_ || !udp_read_normalize_addresses_);
        if (addr != nullptr) {
          // This is a IP packet info message.
          output.msg_[i].local_address_ = std::move(addr);
          break;
        }
      }
    }
  }
  // Get overflow from first packet header.
  if (output.dropped_packets_ != nullptr) {
    msghdr& hdr = mmsg_hdr[0].msg_hdr;
    if (hdr.msg_controllen > 0) {
      struct cmsghdr* cmsg;
      for (cmsg = CMSG_FIRSTHDR(&hdr); cmsg != nullptr; cmsg = CMSG_NXTHDR(&hdr, cmsg)) {
        absl::optional<uint32_t> maybe_dropped = maybeGetPacketsDroppedFromHeader(*cmsg);
        if (maybe_dropped) {
          *output.dropped_packets_ += *maybe_dropped;
        }
      }
    }
  }
  return sysCallResultToIoCallResult(result);
}

Api::IoCallUint64Result IoSocketHandleImpl::recv(void* buffer, size_t length, int flags) {
  const Api::SysCallSizeResult result =
      Api::OsSysCallsSingleton::get().recv(fd_, buffer, length, flags);
  return sysCallResultToIoCallResult(result);
}

Api::SysCallIntResult IoSocketHandleImpl::bind(Address::InstanceConstSharedPtr address) {
  return Api::OsSysCallsSingleton::get().bind(fd_, address->sockAddr(), address->sockAddrLen());
}

Api::SysCallIntResult IoSocketHandleImpl::listen(int backlog) {
  return Api::OsSysCallsSingleton::get().listen(fd_, backlog);
}

IoHandlePtr IoSocketHandleImpl::accept(struct sockaddr* addr, socklen_t* addrlen) {
  auto result = Api::OsSysCallsSingleton::get().accept(fd_, addr, addrlen);
  if (SOCKET_INVALID(result.return_value_)) {
    return nullptr;
  }
  return SocketInterfaceImpl::makePlatformSpecificSocket(result.return_value_, socket_v6only_,
                                                         domain_);
}

Api::SysCallIntResult IoSocketHandleImpl::connect(Address::InstanceConstSharedPtr address) {
  auto sockaddr_to_use = address->sockAddr();
  auto sockaddr_len_to_use = address->sockAddrLen();
#if defined(__APPLE__) || defined(__ANDROID_API__)
  sockaddr_in6 sin6;
  if (sockaddr_to_use->sa_family == AF_INET && Address::forceV6()) {
    const sockaddr_in& sin4 = reinterpret_cast<const sockaddr_in&>(*sockaddr_to_use);

    // Android always uses IPv6 dual stack. Convert IPv4 to the IPv6 mapped address when
    // connecting.
    memset(&sin6, 0, sizeof(sin6));
    sin6.sin6_family = AF_INET6;
    sin6.sin6_port = sin4.sin_port;
#if defined(__ANDROID_API__)
    sin6.sin6_addr.s6_addr32[2] = htonl(0xffff);
    sin6.sin6_addr.s6_addr32[3] = sin4.sin_addr.s_addr;
#elif defined(__APPLE__)
    sin6.sin6_addr.__u6_addr.__u6_addr32[2] = htonl(0xffff);
    sin6.sin6_addr.__u6_addr.__u6_addr32[3] = sin4.sin_addr.s_addr;
#endif
    ASSERT(IN6_IS_ADDR_V4MAPPED(&sin6.sin6_addr));

    sockaddr_to_use = reinterpret_cast<sockaddr*>(&sin6);
    sockaddr_len_to_use = sizeof(sin6);
  }
#endif

  return Api::OsSysCallsSingleton::get().connect(fd_, sockaddr_to_use, sockaddr_len_to_use);
}

IoHandlePtr IoSocketHandleImpl::duplicate() {
  auto result = Api::OsSysCallsSingleton::get().duplicate(fd_);
  RELEASE_ASSERT(result.return_value_ != -1,
                 fmt::format("duplicate failed for '{}': ({}) {}", fd_, result.errno_,
                             errorDetails(result.errno_)));
  return SocketInterfaceImpl::makePlatformSpecificSocket(result.return_value_, socket_v6only_,
                                                         domain_);
}

<<<<<<< HEAD
=======
absl::optional<int> IoSocketHandleImpl::domain() { return domain_; }

Address::InstanceConstSharedPtr IoSocketHandleImpl::localAddress() {
  sockaddr_storage ss;
  socklen_t ss_len = sizeof(ss);
  memset(&ss, 0, ss_len);
  auto& os_sys_calls = Api::OsSysCallsSingleton::get();
  Api::SysCallIntResult result =
      os_sys_calls.getsockname(fd_, reinterpret_cast<sockaddr*>(&ss), &ss_len);
  if (result.return_value_ != 0) {
    throwEnvoyExceptionOrPanic(fmt::format("getsockname failed for '{}': ({}) {}", fd_,
                                           result.errno_, errorDetails(result.errno_)));
  }
  return Address::addressFromSockAddrOrThrow(ss, ss_len, socket_v6only_);
}

Address::InstanceConstSharedPtr IoSocketHandleImpl::peerAddress() {
  sockaddr_storage ss;
  socklen_t ss_len = sizeof(ss);
  memset(&ss, 0, ss_len);
  auto& os_sys_calls = Api::OsSysCallsSingleton::get();
  Api::SysCallIntResult result =
      os_sys_calls.getpeername(fd_, reinterpret_cast<sockaddr*>(&ss), &ss_len);
  if (result.return_value_ != 0) {
    throwEnvoyExceptionOrPanic(
        fmt::format("getpeername failed for '{}': {}", fd_, errorDetails(result.errno_)));
  }

  if (static_cast<unsigned int>(ss_len) >=
          (offsetof(sockaddr_storage, ss_family) + sizeof(ss.ss_family)) &&
      ss.ss_family == AF_UNIX) {
    // For Unix domain sockets, can't find out the peer name, but it should match our own
    // name for the socket (i.e. the path should match, barring any namespace or other
    // mechanisms to hide things, of which there are many).
    ss_len = sizeof(ss);
    result = os_sys_calls.getsockname(fd_, reinterpret_cast<sockaddr*>(&ss), &ss_len);
    if (result.return_value_ != 0) {
      throwEnvoyExceptionOrPanic(
          fmt::format("getsockname failed for '{}': {}", fd_, errorDetails(result.errno_)));
    }
  }
  return Address::addressFromSockAddrOrThrow(ss, ss_len, socket_v6only_);
}

>>>>>>> 0268a2bd
void IoSocketHandleImpl::initializeFileEvent(Event::Dispatcher& dispatcher, Event::FileReadyCb cb,
                                             Event::FileTriggerType trigger, uint32_t events) {
  ASSERT(file_event_ == nullptr, "Attempting to initialize two `file_event_` for the same "
                                 "file descriptor. This is not allowed.");
  file_event_ = dispatcher.createFileEvent(fd_, cb, trigger, events);
}

void IoSocketHandleImpl::activateFileEvents(uint32_t events) {
  if (file_event_) {
    file_event_->activate(events);
  } else {
    ENVOY_BUG(false, "Null file_event_");
  }
}

void IoSocketHandleImpl::enableFileEvents(uint32_t events) {
  if (file_event_) {
    file_event_->setEnabled(events);
  } else {
    ENVOY_BUG(false, "Null file_event_");
  }
}

Api::SysCallIntResult IoSocketHandleImpl::shutdown(int how) {
  return Api::OsSysCallsSingleton::get().shutdown(fd_, how);
}

} // namespace Network
} // namespace Envoy<|MERGE_RESOLUTION|>--- conflicted
+++ resolved
@@ -17,10 +17,7 @@
 namespace Envoy {
 
 namespace {
-<<<<<<< HEAD
-
-=======
->>>>>>> 0268a2bd
+
 constexpr int messageTypeContainsIP() {
 #ifdef IP_RECVDSTADDR
   return IP_RECVDSTADDR;
@@ -504,53 +501,6 @@
                                                          domain_);
 }
 
-<<<<<<< HEAD
-=======
-absl::optional<int> IoSocketHandleImpl::domain() { return domain_; }
-
-Address::InstanceConstSharedPtr IoSocketHandleImpl::localAddress() {
-  sockaddr_storage ss;
-  socklen_t ss_len = sizeof(ss);
-  memset(&ss, 0, ss_len);
-  auto& os_sys_calls = Api::OsSysCallsSingleton::get();
-  Api::SysCallIntResult result =
-      os_sys_calls.getsockname(fd_, reinterpret_cast<sockaddr*>(&ss), &ss_len);
-  if (result.return_value_ != 0) {
-    throwEnvoyExceptionOrPanic(fmt::format("getsockname failed for '{}': ({}) {}", fd_,
-                                           result.errno_, errorDetails(result.errno_)));
-  }
-  return Address::addressFromSockAddrOrThrow(ss, ss_len, socket_v6only_);
-}
-
-Address::InstanceConstSharedPtr IoSocketHandleImpl::peerAddress() {
-  sockaddr_storage ss;
-  socklen_t ss_len = sizeof(ss);
-  memset(&ss, 0, ss_len);
-  auto& os_sys_calls = Api::OsSysCallsSingleton::get();
-  Api::SysCallIntResult result =
-      os_sys_calls.getpeername(fd_, reinterpret_cast<sockaddr*>(&ss), &ss_len);
-  if (result.return_value_ != 0) {
-    throwEnvoyExceptionOrPanic(
-        fmt::format("getpeername failed for '{}': {}", fd_, errorDetails(result.errno_)));
-  }
-
-  if (static_cast<unsigned int>(ss_len) >=
-          (offsetof(sockaddr_storage, ss_family) + sizeof(ss.ss_family)) &&
-      ss.ss_family == AF_UNIX) {
-    // For Unix domain sockets, can't find out the peer name, but it should match our own
-    // name for the socket (i.e. the path should match, barring any namespace or other
-    // mechanisms to hide things, of which there are many).
-    ss_len = sizeof(ss);
-    result = os_sys_calls.getsockname(fd_, reinterpret_cast<sockaddr*>(&ss), &ss_len);
-    if (result.return_value_ != 0) {
-      throwEnvoyExceptionOrPanic(
-          fmt::format("getsockname failed for '{}': {}", fd_, errorDetails(result.errno_)));
-    }
-  }
-  return Address::addressFromSockAddrOrThrow(ss, ss_len, socket_v6only_);
-}
-
->>>>>>> 0268a2bd
 void IoSocketHandleImpl::initializeFileEvent(Event::Dispatcher& dispatcher, Event::FileReadyCb cb,
                                              Event::FileTriggerType trigger, uint32_t events) {
   ASSERT(file_event_ == nullptr, "Attempting to initialize two `file_event_` for the same "
