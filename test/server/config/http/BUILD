--- conflicted
+++ resolved
@@ -16,11 +16,8 @@
         "//source/server/config/http:dynamo_lib",
         "//source/server/config/http:fault_lib",
         "//source/server/config/http:grpc_http1_bridge_lib",
-<<<<<<< HEAD
         "//source/server/config/http:grpc_web_lib",
-=======
         "//source/server/config/http:lightstep_lib",
->>>>>>> 3a466c35
         "//source/server/config/http:ratelimit_lib",
         "//source/server/config/http:router_lib",
         "//source/server/config/http:zipkin_lib",
