--- conflicted
+++ resolved
@@ -36,16 +36,13 @@
     runtime flag and legacy code path.
 
 new_features:
-<<<<<<< HEAD
 - area: stats
   change: |
     added :ref:`per_endpoint_stats <envoy_v3_api_field_config.cluster.v3.TrackClusterStats.per_endpoint_stats>` to get some metrics
     for each endpoint in a cluster.
-=======
 - area: jwt
   change: |
     The jwt filter can now serialize non-primitive custom claims when maping claims to headers.
     These claims will be serialized as JSON and encoded as Base64.
->>>>>>> 6750243c
 
 deprecated: