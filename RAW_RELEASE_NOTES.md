--- conflicted
+++ resolved
@@ -43,10 +43,7 @@
 * Added `gateway-error` retry-on policy.
 * Added support for building envoy with exported symbols
   This change allows scripts loaded with the lua filter to load shared object libraries such as those installed via luarocks.
-<<<<<<< HEAD
 * The Google gRPC C++ library client is now supported as specified in the :ref:`gRPC services
   overview <arch_overview_grpc_services>` and :ref:`GrpcService <envoy_api_msg_GrpcService>`.
-=======
 * Added support for more granular weighted cluster routing by allowing the total weight to be specified in configuration.
-* Added support for custom request/response headers with mixed static and dynamic values.
->>>>>>> 899ed8af
+* Added support for custom request/response headers with mixed static and dynamic values.