#include "common/router/router.h"

#include <chrono>
#include <cstdint>
#include <string>

#include "envoy/event/dispatcher.h"
#include "envoy/event/timer.h"
#include "envoy/grpc/status.h"
#include "envoy/http/conn_pool.h"
#include "envoy/runtime/runtime.h"
#include "envoy/upstream/cluster_manager.h"
#include "envoy/upstream/upstream.h"

#include "common/common/assert.h"
#include "common/common/empty_string.h"
#include "common/common/enum_to_int.h"
#include "common/common/utility.h"
#include "common/filesystem/filesystem_impl.h"
#include "common/grpc/common.h"
#include "common/http/codes.h"
#include "common/http/header_map_impl.h"
#include "common/http/headers.h"
#include "common/http/message_impl.h"
#include "common/http/utility.h"
#include "common/router/config_impl.h"
#include "common/router/retry_state_impl.h"
#include "common/tracing/http_tracer_impl.h"

namespace Envoy {
namespace Router {
namespace {
uint32_t getLength(const Buffer::Instance* instance) { return instance ? instance->length() : 0; }
} // namespace

void FilterUtility::setUpstreamScheme(Http::HeaderMap& headers,
                                      const Upstream::ClusterInfo& cluster) {
  if (cluster.transportSocketFactory().implementsSecureTransport()) {
    headers.insertScheme().value().setReference(Http::Headers::get().SchemeValues.Https);
  } else {
    headers.insertScheme().value().setReference(Http::Headers::get().SchemeValues.Http);
  }
}

bool FilterUtility::shouldShadow(const ShadowPolicy& policy, Runtime::Loader& runtime,
                                 uint64_t stable_random) {
  if (policy.cluster().empty()) {
    return false;
  }

  if (!policy.runtimeKey().empty() &&
      !runtime.snapshot().featureEnabled(policy.runtimeKey(), 0, stable_random, 10000UL)) {
    return false;
  }

  return true;
}

FilterUtility::TimeoutData
FilterUtility::finalTimeout(const RouteEntry& route, Http::HeaderMap& request_headers,
                            bool insert_envoy_expected_request_timeout_ms, bool grpc_request) {
  // See if there is a user supplied timeout in a request header. If there is we take that.
  // Otherwise if the request is gRPC and a maximum gRPC timeout is configured we use the timeout
  // in the gRPC headers (or infinity when gRPC headers have no timeout), but cap that timeout to
  // the configured maximum gRPC timeout (which may also be infinity, represented by a 0 value),
  // or the default from the route config otherwise.
  TimeoutData timeout;
  if (grpc_request && route.maxGrpcTimeout()) {
    const std::chrono::milliseconds max_grpc_timeout = route.maxGrpcTimeout().value();
    std::chrono::milliseconds grpc_timeout = Grpc::Common::getGrpcTimeout(request_headers);
    // Cap gRPC timeout to the configured maximum considering that 0 means infinity.
    if (max_grpc_timeout != std::chrono::milliseconds(0) &&
        (grpc_timeout == std::chrono::milliseconds(0) || grpc_timeout > max_grpc_timeout)) {
      grpc_timeout = max_grpc_timeout;
    }
    timeout.global_timeout_ = grpc_timeout;
  } else {
    timeout.global_timeout_ = route.timeout();
  }
  timeout.per_try_timeout_ = route.retryPolicy().perTryTimeout();

  Http::HeaderEntry* header_timeout_entry = request_headers.EnvoyUpstreamRequestTimeoutMs();
  uint64_t header_timeout;
  if (header_timeout_entry) {
    if (StringUtil::atoul(header_timeout_entry->value().c_str(), header_timeout)) {
      timeout.global_timeout_ = std::chrono::milliseconds(header_timeout);
    }
    request_headers.removeEnvoyUpstreamRequestTimeoutMs();
  }

  // See if there is a per try/retry timeout. If it's >= global we just ignore it.
  Http::HeaderEntry* per_try_timeout_entry = request_headers.EnvoyUpstreamRequestPerTryTimeoutMs();
  if (per_try_timeout_entry) {
    if (StringUtil::atoul(per_try_timeout_entry->value().c_str(), header_timeout)) {
      timeout.per_try_timeout_ = std::chrono::milliseconds(header_timeout);
    }
    request_headers.removeEnvoyUpstreamRequestPerTryTimeoutMs();
  }

  if (timeout.per_try_timeout_ >= timeout.global_timeout_) {
    timeout.per_try_timeout_ = std::chrono::milliseconds(0);
  }

  // See if there is any timeout to write in the expected timeout header.
  uint64_t expected_timeout = timeout.per_try_timeout_.count();
  if (expected_timeout == 0) {
    expected_timeout = timeout.global_timeout_.count();
  }

  if (insert_envoy_expected_request_timeout_ms && expected_timeout > 0) {
    request_headers.insertEnvoyExpectedRequestTimeoutMs().value(expected_timeout);
  }

  // If we've configured max_grpc_timeout, override the grpc-timeout header with
  // the expected timeout. This ensures that the optional per try timeout is reflected
  // in grpc-timeout, ensuring that the upstream gRPC server is aware of the actual timeout.
  // If the expected timeout is 0 set no timeout, as Envoy treats 0 as infinite timeout.
  if (grpc_request && route.maxGrpcTimeout() && expected_timeout != 0) {
    Grpc::Common::toGrpcTimeout(std::chrono::milliseconds(expected_timeout),
                                request_headers.insertGrpcTimeout().value());
  }

  return timeout;
}

Filter::~Filter() {
  // Upstream resources should already have been cleaned.
  ASSERT(!upstream_request_);
  ASSERT(!retry_state_);
}

const std::string Filter::upstreamZone(Upstream::HostDescriptionConstSharedPtr upstream_host) {
  // TODO(PiotrSikora): Switch back to std::string& when string == std::string.
  return upstream_host ? upstream_host->locality().zone() : "";
}

void Filter::chargeUpstreamCode(uint64_t response_status_code,
                                const Http::HeaderMap& response_headers,
                                Upstream::HostDescriptionConstSharedPtr upstream_host,
                                bool dropped) {
  // Passing the response_status_code explicitly is an optimization to avoid
  // multiple calls to slow Http::Utility::getResponseStatus.
  ASSERT(response_status_code == Http::Utility::getResponseStatus(response_headers));
  if (config_.emit_dynamic_stats_ && !callbacks_->streamInfo().healthCheck()) {
    const Http::HeaderEntry* upstream_canary_header = response_headers.EnvoyUpstreamCanary();
    const Http::HeaderEntry* internal_request_header = downstream_headers_->EnvoyInternalRequest();

    const bool is_canary = (upstream_canary_header && upstream_canary_header->value() == "true") ||
                           (upstream_host ? upstream_host->canary() : false);
    const bool internal_request =
        internal_request_header && internal_request_header->value() == "true";

    // TODO(mattklein123): Remove copy when G string compat issues are fixed.
    const std::string zone_name = config_.local_info_.zoneName();
    const std::string upstream_zone = upstreamZone(upstream_host);

    Http::CodeUtility::ResponseStatInfo info{config_.scope_,
                                             cluster_->statsScope(),
                                             EMPTY_STRING,
                                             response_status_code,
                                             internal_request,
                                             route_entry_->virtualHost().name(),
                                             request_vcluster_ ? request_vcluster_->name()
                                                               : EMPTY_STRING,
                                             zone_name,
                                             upstream_zone,
                                             is_canary};

    Http::CodeUtility::chargeResponseStat(info);

    if (!alt_stat_prefix_.empty()) {
      Http::CodeUtility::ResponseStatInfo info{config_.scope_,   cluster_->statsScope(),
                                               alt_stat_prefix_, response_status_code,
                                               internal_request, EMPTY_STRING,
                                               EMPTY_STRING,     zone_name,
                                               upstream_zone,    is_canary};

      Http::CodeUtility::chargeResponseStat(info);
    }

    if (dropped) {
      cluster_->loadReportStats().upstream_rq_dropped_.inc();
    }
    if (upstream_host && Http::CodeUtility::is5xx(response_status_code)) {
      upstream_host->stats().rq_error_.inc();
    }
  }
}

void Filter::chargeUpstreamCode(Http::Code code,
                                Upstream::HostDescriptionConstSharedPtr upstream_host,
                                bool dropped) {
  const uint64_t response_status_code = enumToInt(code);
  Http::HeaderMapImpl fake_response_headers{
      {Http::Headers::get().Status, std::to_string(response_status_code)}};
  chargeUpstreamCode(response_status_code, fake_response_headers, upstream_host, dropped);
}

Http::FilterHeadersStatus Filter::decodeHeaders(Http::HeaderMap& headers, bool end_stream) {
  // Do a common header check. We make sure that all outgoing requests have all HTTP/2 headers.
  // These get stripped by HTTP/1 codec where applicable.
  ASSERT(headers.Path());
  ASSERT(headers.Method());
  ASSERT(headers.Host());

  downstream_headers_ = &headers;

  // TODO: Maybe add a filter API for this.
  grpc_request_ = Grpc::Common::hasGrpcContentType(headers);

  // Only increment rq total stat if we actually decode headers here. This does not count requests
  // that get handled by earlier filters.
  config_.stats_.rq_total_.inc();

  // Determine if there is a route entry or a direct response for the request.
  route_ = callbacks_->route();
  if (!route_) {
    config_.stats_.no_route_.inc();
    ENVOY_STREAM_LOG(debug, "no cluster match for URL '{}'", *callbacks_,
                     headers.Path()->value().c_str());

    callbacks_->streamInfo().setResponseFlag(StreamInfo::ResponseFlag::NoRouteFound);
    callbacks_->sendLocalReply(Http::Code::NotFound, "", nullptr);
    return Http::FilterHeadersStatus::StopIteration;
  }

  // Determine if there is a direct response for the request.
  const auto* direct_response = route_->directResponseEntry();
  if (direct_response != nullptr) {
    config_.stats_.rq_direct_response_.inc();
    direct_response->rewritePathHeader(headers, !config_.suppress_envoy_headers_);
    callbacks_->sendLocalReply(
        direct_response->responseCode(), direct_response->responseBody(),
        [this, direct_response,
         &request_headers = headers](Http::HeaderMap& response_headers) -> void {
          const auto new_path = direct_response->newPath(request_headers);
          if (!new_path.empty()) {
            response_headers.addReferenceKey(Http::Headers::get().Location, new_path);
          }
          direct_response->finalizeResponseHeaders(response_headers, callbacks_->streamInfo());
        });
    return Http::FilterHeadersStatus::StopIteration;
  }

  // A route entry matches for the request.
  route_entry_ = route_->routeEntry();
  Upstream::ThreadLocalCluster* cluster = config_.cm_.get(route_entry_->clusterName());
  if (!cluster) {
    config_.stats_.no_cluster_.inc();
    ENVOY_STREAM_LOG(debug, "unknown cluster '{}'", *callbacks_, route_entry_->clusterName());

    callbacks_->streamInfo().setResponseFlag(StreamInfo::ResponseFlag::NoRouteFound);
    callbacks_->sendLocalReply(route_entry_->clusterNotFoundResponseCode(), "", nullptr);
    return Http::FilterHeadersStatus::StopIteration;
  }
  cluster_ = cluster->info();

  // Set up stat prefixes, etc.
  request_vcluster_ = route_entry_->virtualCluster(headers);
  ENVOY_STREAM_LOG(debug, "cluster '{}' match for URL '{}'", *callbacks_,
                   route_entry_->clusterName(), headers.Path()->value().c_str());

  const Http::HeaderEntry* request_alt_name = headers.EnvoyUpstreamAltStatName();
  if (request_alt_name) {
    alt_stat_prefix_ = std::string(request_alt_name->value().c_str()) + ".";
    headers.removeEnvoyUpstreamAltStatName();
  }

  // See if we are supposed to immediately kill some percentage of this cluster's traffic.
  if (cluster_->maintenanceMode()) {
    callbacks_->streamInfo().setResponseFlag(StreamInfo::ResponseFlag::UpstreamOverflow);
    chargeUpstreamCode(Http::Code::ServiceUnavailable, nullptr, true);
    callbacks_->sendLocalReply(
        Http::Code::ServiceUnavailable, "maintenance mode", [this](Http::HeaderMap& headers) {
          if (!config_.suppress_envoy_headers_) {
            headers.insertEnvoyOverloaded().value(Http::Headers::get().EnvoyOverloadedValues.True);
          }
        });
    cluster_->stats().upstream_rq_maintenance_mode_.inc();
    return Http::FilterHeadersStatus::StopIteration;
  }

  // Fetch a connection pool for the upstream cluster.
  Http::ConnectionPool::Instance* conn_pool = getConnPool();
  if (!conn_pool) {
    sendNoHealthyUpstreamResponse();
    return Http::FilterHeadersStatus::StopIteration;
  }

  timeout_ = FilterUtility::finalTimeout(*route_entry_, headers, !config_.suppress_envoy_headers_,
                                         grpc_request_);

  // If this header is set with any value, use an alternate response code on timeout
  if (headers.EnvoyUpstreamRequestTimeoutAltResponse()) {
    timeout_response_code_ = Http::Code::NoContent;
    headers.removeEnvoyUpstreamRequestTimeoutAltResponse();
  }

  include_attempt_count_ = route_entry_->includeAttemptCount();
  if (include_attempt_count_) {
    headers.insertEnvoyAttemptCount().value(attempt_count_);
  }

  route_entry_->finalizeRequestHeaders(headers, callbacks_->streamInfo(),
                                       !config_.suppress_envoy_headers_);
  FilterUtility::setUpstreamScheme(headers, *cluster_);

  // Ensure an http transport scheme is selected before continuing with decoding.
  ASSERT(headers.Scheme());

  retry_state_ =
      createRetryState(route_entry_->retryPolicy(), headers, *cluster_, config_.runtime_,
                       config_.random_, callbacks_->dispatcher(), route_entry_->priority());
  do_shadowing_ = FilterUtility::shouldShadow(route_entry_->shadowPolicy(), config_.runtime_,
                                              callbacks_->streamId());

  ENVOY_STREAM_LOG(debug, "router decoding headers:\n{}", *callbacks_, headers);

  upstream_request_.reset(new UpstreamRequest(*this, *conn_pool));
  upstream_request_->encodeHeaders(end_stream);
  if (end_stream) {
    onRequestComplete();
  }

  return Http::FilterHeadersStatus::StopIteration;
}

Http::ConnectionPool::Instance* Filter::getConnPool() {
  // Choose protocol based on cluster configuration and downstream connection
  // Note: Cluster may downgrade HTTP2 to HTTP1 based on runtime configuration.
  auto features = cluster_->features();

  Http::Protocol protocol;
  if (features & Upstream::ClusterInfo::Features::USE_DOWNSTREAM_PROTOCOL) {
    protocol = callbacks_->streamInfo().protocol().value();
  } else {
    protocol = (features & Upstream::ClusterInfo::Features::HTTP2) ? Http::Protocol::Http2
                                                                   : Http::Protocol::Http11;
  }
  return config_.cm_.httpConnPoolForCluster(route_entry_->clusterName(), route_entry_->priority(),
                                            protocol, this);
}

void Filter::sendNoHealthyUpstreamResponse() {
  callbacks_->streamInfo().setResponseFlag(StreamInfo::ResponseFlag::NoHealthyUpstream);
  chargeUpstreamCode(Http::Code::ServiceUnavailable, nullptr, false);
  callbacks_->sendLocalReply(Http::Code::ServiceUnavailable, "no healthy upstream", nullptr);
}

Http::FilterDataStatus Filter::decodeData(Buffer::Instance& data, bool end_stream) {
  bool buffering = (retry_state_ && retry_state_->enabled()) || do_shadowing_;
  if (buffering && buffer_limit_ > 0 &&
      getLength(callbacks_->decodingBuffer()) + data.length() > buffer_limit_) {
    // The request is larger than we should buffer. Give up on the retry/shadow
    cluster_->stats().retry_or_shadow_abandoned_.inc();
    retry_state_.reset();
    buffering = false;
    do_shadowing_ = false;
  }

  // If we are going to buffer for retries or shadowing, we need to make a copy before encoding
  // since it's all moves from here on.
  if (buffering) {
    Buffer::OwnedImpl copy(data);
    upstream_request_->encodeData(copy, end_stream);
  } else {
    upstream_request_->encodeData(data, end_stream);
  }

  if (end_stream) {
    onRequestComplete();
  }

  // If we are potentially going to retry or shadow this request we need to buffer.
  // This will not cause the connection manager to 413 because before we hit the
  // buffer limit we give up on retries and buffering.
  return buffering ? Http::FilterDataStatus::StopIterationAndBuffer
                   : Http::FilterDataStatus::StopIterationNoBuffer;
}

Http::FilterTrailersStatus Filter::decodeTrailers(Http::HeaderMap& trailers) {
  downstream_trailers_ = &trailers;
  upstream_request_->encodeTrailers(trailers);
  onRequestComplete();
  return Http::FilterTrailersStatus::StopIteration;
}

void Filter::setDecoderFilterCallbacks(Http::StreamDecoderFilterCallbacks& callbacks) {
  callbacks_ = &callbacks;
  // As the decoder filter only pushes back via watermarks once data has reached
  // it, it can latch the current buffer limit and does not need to update the
  // limit if another filter increases it.
  buffer_limit_ = callbacks_->decoderBufferLimit();
}

void Filter::cleanup() {
  upstream_request_.reset();
  retry_state_.reset();
  if (response_timeout_) {
    response_timeout_->disableTimer();
    response_timeout_.reset();
  }
}

void Filter::maybeDoShadowing() {
  if (!do_shadowing_) {
    return;
  }

  ASSERT(!route_entry_->shadowPolicy().cluster().empty());
  Http::MessagePtr request(new Http::RequestMessageImpl(
      Http::HeaderMapPtr{new Http::HeaderMapImpl(*downstream_headers_)}));
  if (callbacks_->decodingBuffer()) {
    request->body().reset(new Buffer::OwnedImpl(*callbacks_->decodingBuffer()));
  }
  if (downstream_trailers_) {
    request->trailers(Http::HeaderMapPtr{new Http::HeaderMapImpl(*downstream_trailers_)});
  }

  config_.shadowWriter().shadow(route_entry_->shadowPolicy().cluster(), std::move(request),
                                timeout_.global_timeout_);
}

void Filter::onRequestComplete() {
  downstream_end_stream_ = true;
  Event::Dispatcher& dispatcher = callbacks_->dispatcher();
  downstream_request_complete_time_ = dispatcher.timeSystem().monotonicTime();

  // Possible that we got an immediate reset.
  if (upstream_request_) {
    // Even if we got an immediate reset, we could still shadow, but that is a riskier change and
    // seems unnecessary right now.
    maybeDoShadowing();

    upstream_request_->setupPerTryTimeout();
    if (timeout_.global_timeout_.count() > 0) {
      response_timeout_ = dispatcher.createTimer([this]() -> void { onResponseTimeout(); });
      response_timeout_->enableTimer(timeout_.global_timeout_);
    }
  }
}

void Filter::onDestroy() {
  if (upstream_request_) {
    upstream_request_->resetStream();
  }
  stream_destroyed_ = true;
  cleanup();
}

void Filter::onResponseTimeout() {
  ENVOY_STREAM_LOG(debug, "upstream timeout", *callbacks_);
  cluster_->stats().upstream_rq_timeout_.inc();

  // It's possible to timeout during a retry backoff delay when we have no upstream request. In
  // this case we fake a reset since onUpstreamReset() doesn't care.
  if (upstream_request_) {
    if (upstream_request_->upstream_host_) {
      upstream_request_->upstream_host_->stats().rq_timeout_.inc();
    }
    upstream_request_->resetStream();
  }

  onUpstreamReset(UpstreamResetType::GlobalTimeout, absl::optional<Http::StreamResetReason>());
}

void Filter::onUpstreamReset(UpstreamResetType type,
                             const absl::optional<Http::StreamResetReason>& reset_reason) {
  ASSERT(type == UpstreamResetType::GlobalTimeout || upstream_request_);
  if (type == UpstreamResetType::Reset) {
    ENVOY_STREAM_LOG(debug, "upstream reset", *callbacks_);
  }

  Upstream::HostDescriptionConstSharedPtr upstream_host;
  if (upstream_request_) {
    upstream_host = upstream_request_->upstream_host_;
    if (upstream_host) {
      upstream_host->outlierDetector().connectFailure();
    }
  }

  // We don't retry on a global timeout or if we already started the response.
  if (type != UpstreamResetType::GlobalTimeout && !downstream_response_started_ && retry_state_) {
    // Notify retry modifiers about the attempted host.
    retry_state_->onHostAttempted(upstream_host);

    RetryStatus retry_status =
        retry_state_->shouldRetry(nullptr, reset_reason, [this]() -> void { doRetry(); });
    if (retry_status == RetryStatus::Yes && setupRetry(true)) {
      if (upstream_host) {
        upstream_host->stats().rq_error_.inc();
      }
      return;
    } else if (retry_status == RetryStatus::NoOverflow) {
      callbacks_->streamInfo().setResponseFlag(StreamInfo::ResponseFlag::UpstreamOverflow);
    }
  }

  // If we have not yet sent anything downstream, send a response with an appropriate status code.
  // Otherwise just reset the ongoing response.
  if (downstream_response_started_) {
    if (upstream_request_ != nullptr && upstream_request_->grpc_rq_success_deferred_) {
      upstream_request_->upstream_host_->stats().rq_error_.inc();
    }
    // This will destroy any created retry timers.
    cleanup();
    callbacks_->resetStream();
  } else {
    // This will destroy any created retry timers.
    cleanup();
    Http::Code code;
    const char* body;
    if (type == UpstreamResetType::GlobalTimeout || type == UpstreamResetType::PerTryTimeout) {
      callbacks_->streamInfo().setResponseFlag(StreamInfo::ResponseFlag::UpstreamRequestTimeout);

      code = timeout_response_code_;
      body = code == Http::Code::GatewayTimeout ? "upstream request timeout" : "";
    } else {
      StreamInfo::ResponseFlag response_flags =
          streamResetReasonToResponseFlag(reset_reason.value());
      callbacks_->streamInfo().setResponseFlag(response_flags);
      code = Http::Code::ServiceUnavailable;
      body = "upstream connect error or disconnect/reset before headers";
    }

    const bool dropped = reset_reason && reset_reason.value() == Http::StreamResetReason::Overflow;
    chargeUpstreamCode(code, upstream_host, dropped);
    // If we had non-5xx but still have been reset by backend or timeout before
    // starting response, we treat this as an error. We only get non-5xx when
    // timeout_response_code_ is used for code above, where this member can
    // assume values such as 204 (NoContent).
    if (upstream_host != nullptr && !Http::CodeUtility::is5xx(enumToInt(code))) {
      upstream_host->stats().rq_error_.inc();
    }
    callbacks_->sendLocalReply(code, body, [dropped, this](Http::HeaderMap& headers) {
      if (dropped && !config_.suppress_envoy_headers_) {
        headers.insertEnvoyOverloaded().value(Http::Headers::get().EnvoyOverloadedValues.True);
      }
    });
  }
}

StreamInfo::ResponseFlag
Filter::streamResetReasonToResponseFlag(Http::StreamResetReason reset_reason) {
  switch (reset_reason) {
  case Http::StreamResetReason::ConnectionFailure:
    return StreamInfo::ResponseFlag::UpstreamConnectionFailure;
  case Http::StreamResetReason::ConnectionTermination:
    return StreamInfo::ResponseFlag::UpstreamConnectionTermination;
  case Http::StreamResetReason::LocalReset:
  case Http::StreamResetReason::LocalRefusedStreamReset:
    return StreamInfo::ResponseFlag::LocalReset;
  case Http::StreamResetReason::Overflow:
    return StreamInfo::ResponseFlag::UpstreamOverflow;
  case Http::StreamResetReason::RemoteReset:
  case Http::StreamResetReason::RemoteRefusedStreamReset:
    return StreamInfo::ResponseFlag::UpstreamRemoteReset;
  }

  throw std::invalid_argument("Unknown reset_reason");
}

void Filter::handleNon5xxResponseHeaders(const Http::HeaderMap& headers, bool end_stream) {
  // We need to defer gRPC success until after we have processed grpc-status in
  // the trailers.
  if (grpc_request_) {
    if (end_stream) {
      absl::optional<Grpc::Status::GrpcStatus> grpc_status = Grpc::Common::getGrpcStatus(headers);
      if (grpc_status &&
          !Http::CodeUtility::is5xx(Grpc::Utility::grpcToHttpStatus(grpc_status.value()))) {
        upstream_request_->upstream_host_->stats().rq_success_.inc();
      } else {
        upstream_request_->upstream_host_->stats().rq_error_.inc();
      }
    } else {
      upstream_request_->grpc_rq_success_deferred_ = true;
    }
  } else {
    upstream_request_->upstream_host_->stats().rq_success_.inc();
  }
}

void Filter::onUpstream100ContinueHeaders(Http::HeaderMapPtr&& headers) {
  ENVOY_STREAM_LOG(debug, "upstream 100 continue", *callbacks_);

  downstream_response_started_ = true;
  // Don't send retries after 100-Continue has been sent on. Arguably we could attempt to do a
  // retry, assume the next upstream would also send an 100-Continue and swallow the second one
  // but it's sketchy (as the subsequent upstream might not send a 100-Continue) and not worth
  // the complexity until someone asks for it.
  retry_state_.reset();

  callbacks_->encode100ContinueHeaders(std::move(headers));
}

void Filter::onUpstreamHeaders(const uint64_t response_code, Http::HeaderMapPtr&& headers,
                               bool end_stream) {
  ENVOY_STREAM_LOG(debug, "upstream headers complete: end_stream={}", *callbacks_, end_stream);

  upstream_request_->upstream_host_->outlierDetector().putHttpResponseCode(response_code);

  if (headers->EnvoyImmediateHealthCheckFail() != nullptr) {
    upstream_request_->upstream_host_->healthChecker().setUnhealthy();
  }

  if (retry_state_) {
    // Notify retry modifiers about the attempted host.
    retry_state_->onHostAttempted(upstream_request_->upstream_host_);

    RetryStatus retry_status = retry_state_->shouldRetry(
        headers.get(), absl::optional<Http::StreamResetReason>(), [this]() -> void { doRetry(); });
    // Capture upstream_host since setupRetry() in the following line will clear
    // upstream_request_.
    const auto upstream_host = upstream_request_->upstream_host_;
    if (retry_status == RetryStatus::Yes && setupRetry(end_stream)) {
      Http::CodeUtility::chargeBasicResponseStat(cluster_->statsScope(), "retry.",
                                                 static_cast<Http::Code>(response_code));
      upstream_host->stats().rq_error_.inc();
      return;
    } else if (retry_status == RetryStatus::NoOverflow) {
      callbacks_->streamInfo().setResponseFlag(StreamInfo::ResponseFlag::UpstreamOverflow);
    }

    // Make sure any retry timers are destroyed since we may not call cleanup() if end_stream is
    // false.
    retry_state_.reset();
  }

  // Only send upstream service time if we received the complete request and this is not a
  // premature response.
  if (DateUtil::timePointValid(downstream_request_complete_time_)) {
    Event::Dispatcher& dispatcher = callbacks_->dispatcher();
    MonotonicTime response_received_time = dispatcher.timeSystem().monotonicTime();
    std::chrono::milliseconds ms = std::chrono::duration_cast<std::chrono::milliseconds>(
        response_received_time - downstream_request_complete_time_);
    if (!config_.suppress_envoy_headers_) {
      headers->insertEnvoyUpstreamServiceTime().value(ms.count());
    }
  }

  upstream_request_->upstream_canary_ =
      (headers->EnvoyUpstreamCanary() && headers->EnvoyUpstreamCanary()->value() == "true") ||
      upstream_request_->upstream_host_->canary();
  chargeUpstreamCode(response_code, *headers, upstream_request_->upstream_host_, false);
  if (!Http::CodeUtility::is5xx(response_code)) {
    handleNon5xxResponseHeaders(*headers, end_stream);
  }

  // Append routing cookies
  for (const auto& header_value : downstream_set_cookies_) {
    headers->addReferenceKey(Http::Headers::get().SetCookie, header_value);
  }

  // TODO(zuercher): If access to response_headers_to_add (at any level) is ever needed outside
  // Router::Filter we'll need to find a better location for this work. One possibility is to
  // provide finalizeResponseHeaders functions on the Router::Config and VirtualHost interfaces.
  route_entry_->finalizeResponseHeaders(*headers, callbacks_->streamInfo());

  downstream_response_started_ = true;
  if (end_stream) {
    onUpstreamComplete();
  }

  callbacks_->encodeHeaders(std::move(headers), end_stream);
}

void Filter::onUpstreamData(Buffer::Instance& data, bool end_stream) {
  if (end_stream) {
    // gRPC request termination without trailers is an error.
    if (upstream_request_->grpc_rq_success_deferred_) {
      upstream_request_->upstream_host_->stats().rq_error_.inc();
    }
    onUpstreamComplete();
  }

  callbacks_->encodeData(data, end_stream);
}

void Filter::onUpstreamTrailers(Http::HeaderMapPtr&& trailers) {
  if (upstream_request_->grpc_rq_success_deferred_) {
    absl::optional<Grpc::Status::GrpcStatus> grpc_status = Grpc::Common::getGrpcStatus(*trailers);
    if (grpc_status &&
        !Http::CodeUtility::is5xx(Grpc::Utility::grpcToHttpStatus(grpc_status.value()))) {
      upstream_request_->upstream_host_->stats().rq_success_.inc();
    } else {
      upstream_request_->upstream_host_->stats().rq_error_.inc();
    }
  }
  onUpstreamComplete();
  callbacks_->encodeTrailers(std::move(trailers));
}

void Filter::onUpstreamComplete() {
  if (!downstream_end_stream_) {
    upstream_request_->resetStream();
  }

  if (config_.emit_dynamic_stats_ && !callbacks_->streamInfo().healthCheck() &&
      DateUtil::timePointValid(downstream_request_complete_time_)) {
    Event::Dispatcher& dispatcher = callbacks_->dispatcher();
    std::chrono::milliseconds response_time = std::chrono::duration_cast<std::chrono::milliseconds>(
        dispatcher.timeSystem().monotonicTime() - downstream_request_complete_time_);

    upstream_request_->upstream_host_->outlierDetector().putResponseTime(response_time);

    const Http::HeaderEntry* internal_request_header = downstream_headers_->EnvoyInternalRequest();
    const bool internal_request =
        internal_request_header && internal_request_header->value() == "true";

    // TODO(mattklein123): Remove copy when G string compat issues are fixed.
    const std::string zone_name = config_.local_info_.zoneName();

    Http::CodeUtility::ResponseTimingInfo info{config_.scope_,
                                               cluster_->statsScope(),
                                               EMPTY_STRING,
                                               response_time,
                                               upstream_request_->upstream_canary_,
                                               internal_request,
                                               route_entry_->virtualHost().name(),
                                               request_vcluster_ ? request_vcluster_->name()
                                                                 : EMPTY_STRING,
                                               zone_name,
                                               upstreamZone(upstream_request_->upstream_host_)};

    Http::CodeUtility::chargeResponseTiming(info);

    if (!alt_stat_prefix_.empty()) {
      Http::CodeUtility::ResponseTimingInfo info{config_.scope_,
                                                 cluster_->statsScope(),
                                                 alt_stat_prefix_,
                                                 response_time,
                                                 upstream_request_->upstream_canary_,
                                                 internal_request,
                                                 EMPTY_STRING,
                                                 EMPTY_STRING,
                                                 zone_name,
                                                 upstreamZone(upstream_request_->upstream_host_)};

      Http::CodeUtility::chargeResponseTiming(info);
    }
  }

  cleanup();
}

bool Filter::setupRetry(bool end_stream) {
  // If we responded before the request was complete we don't bother doing a retry. This may not
  // catch certain cases where we are in full streaming mode and we have a connect timeout or an
  // overflow of some kind. However, in many cases deployments will use the buffer filter before
  // this filter which will make this a non-issue. The implementation of supporting retry in cases
  // where the request is not complete is more complicated so we will start with this for now.
  if (!downstream_end_stream_) {
    return false;
  }

  ENVOY_STREAM_LOG(debug, "performing retry", *callbacks_);
  if (!end_stream) {
    upstream_request_->resetStream();
  }

  upstream_request_.reset();
  callbacks_->streamInfo().resetUpstreamTimings();
  return true;
}

void Filter::doRetry() {
  is_retry_ = true;
  attempt_count_++;
  Http::ConnectionPool::Instance* conn_pool = getConnPool();
  if (!conn_pool) {
    sendNoHealthyUpstreamResponse();
    cleanup();
    return;
  }

  if (include_attempt_count_) {
    downstream_headers_->insertEnvoyAttemptCount().value(attempt_count_);
  }

  ASSERT(response_timeout_ || timeout_.global_timeout_.count() == 0);
  ASSERT(!upstream_request_);
  upstream_request_.reset(new UpstreamRequest(*this, *conn_pool));
  upstream_request_->encodeHeaders(!callbacks_->decodingBuffer() && !downstream_trailers_);
  // It's possible we got immediately reset.
  if (upstream_request_) {
    if (callbacks_->decodingBuffer()) {
      // If we are doing a retry we need to make a copy.
      Buffer::OwnedImpl copy(*callbacks_->decodingBuffer());
      upstream_request_->encodeData(copy, !downstream_trailers_);
    }

    if (downstream_trailers_) {
      upstream_request_->encodeTrailers(*downstream_trailers_);
    }

    upstream_request_->setupPerTryTimeout();
  }
}

Filter::UpstreamRequest::UpstreamRequest(Filter& parent, Http::ConnectionPool::Instance& pool)
    : parent_(parent), conn_pool_(pool), grpc_rq_success_deferred_(false),
      stream_info_(pool.protocol(), parent_.callbacks_->dispatcher().timeSystem()),
      calling_encode_headers_(false), upstream_canary_(false), encode_complete_(false),
      encode_trailers_(false) {

  if (parent_.config_.start_child_span_) {
    span_ = parent_.callbacks_->activeSpan().spawnChild(
        parent_.callbacks_->tracingConfig(), "router " + parent.cluster_->name() + " egress",
        parent.timeSource().systemTime());
    span_->setTag(Tracing::Tags::get().COMPONENT, Tracing::Tags::get().PROXY);
  }

  stream_info_.healthCheck(parent_.callbacks_->streamInfo().healthCheck());
}

Filter::UpstreamRequest::~UpstreamRequest() {
  if (span_ != nullptr) {
    // TODO(mattklein123): Add tags based on what happened to this request (retries, reset, etc.).
    span_->finishSpan();
  }
  if (per_try_timeout_ != nullptr) {
    // Allows for testing.
    per_try_timeout_->disableTimer();
  }
  clearRequestEncoder();

  stream_info_.onRequestComplete();
  for (const auto& upstream_log : parent_.config_.upstream_logs_) {
    upstream_log->log(parent_.downstream_headers_, upstream_headers_, upstream_trailers_,
                      stream_info_);
  }
}

void Filter::UpstreamRequest::decode100ContinueHeaders(Http::HeaderMapPtr&& headers) {
  ASSERT(100 == Http::Utility::getResponseStatus(*headers));
  parent_.onUpstream100ContinueHeaders(std::move(headers));
}

void Filter::UpstreamRequest::decodeHeaders(Http::HeaderMapPtr&& headers, bool end_stream) {
  // TODO(rodaine): This is actually measuring after the headers are parsed and not the first byte.
  stream_info_.onFirstUpstreamRxByteReceived();
  parent_.callbacks_->streamInfo().onFirstUpstreamRxByteReceived();
  maybeEndDecode(end_stream);

  upstream_headers_ = headers.get();
  const uint64_t response_code = Http::Utility::getResponseStatus(*headers);
  stream_info_.response_code_ = static_cast<uint32_t>(response_code);
  parent_.onUpstreamHeaders(response_code, std::move(headers), end_stream);
}

void Filter::UpstreamRequest::decodeData(Buffer::Instance& data, bool end_stream) {
  maybeEndDecode(end_stream);
  stream_info_.addBytesReceived(data.length());
  parent_.onUpstreamData(data, end_stream);
}

void Filter::UpstreamRequest::decodeTrailers(Http::HeaderMapPtr&& trailers) {
  maybeEndDecode(true);
  upstream_trailers_ = trailers.get();
  parent_.onUpstreamTrailers(std::move(trailers));
}

void Filter::UpstreamRequest::maybeEndDecode(bool end_stream) {
  if (end_stream) {
    stream_info_.onLastUpstreamRxByteReceived();
    parent_.callbacks_->streamInfo().onLastUpstreamRxByteReceived();
  }
}

void Filter::UpstreamRequest::encodeHeaders(bool end_stream) {
  ASSERT(!encode_complete_);
  encode_complete_ = end_stream;

  // It's possible for a reset to happen inline within the newStream() call. In this case, we might
  // get deleted inline as well. Only write the returned handle out if it is not nullptr to deal
  // with this case.
  Http::ConnectionPool::Cancellable* handle = conn_pool_.newStream(*this, *this);
  if (handle) {
    conn_pool_stream_handle_ = handle;
  }
}

void Filter::UpstreamRequest::encodeData(Buffer::Instance& data, bool end_stream) {
  ASSERT(!encode_complete_);
  encode_complete_ = end_stream;

  if (!request_encoder_) {
    ENVOY_STREAM_LOG(trace, "buffering {} bytes", *parent_.callbacks_, data.length());
    if (!buffered_request_body_) {
      buffered_request_body_.reset(
          new Buffer::WatermarkBuffer([this]() -> void { this->enableDataFromDownstream(); },
                                      [this]() -> void { this->disableDataFromDownstream(); }));
      buffered_request_body_->setWatermarks(parent_.buffer_limit_);
    }

    buffered_request_body_->move(data);
  } else {
    ENVOY_STREAM_LOG(trace, "proxying {} bytes", *parent_.callbacks_, data.length());
    stream_info_.addBytesSent(data.length());
    request_encoder_->encodeData(data, end_stream);
    if (end_stream) {
      stream_info_.onLastUpstreamTxByteSent();
      parent_.callbacks_->streamInfo().onLastUpstreamTxByteSent();
    }
  }
}

void Filter::UpstreamRequest::encodeTrailers(const Http::HeaderMap& trailers) {
  ASSERT(!encode_complete_);
  encode_complete_ = true;
  encode_trailers_ = true;

  if (!request_encoder_) {
    ENVOY_STREAM_LOG(trace, "buffering trailers", *parent_.callbacks_);
  } else {
    ENVOY_STREAM_LOG(trace, "proxying trailers", *parent_.callbacks_);
    request_encoder_->encodeTrailers(trailers);
    stream_info_.onLastUpstreamTxByteSent();
    parent_.callbacks_->streamInfo().onLastUpstreamTxByteSent();
  }
}

void Filter::UpstreamRequest::onResetStream(Http::StreamResetReason reason) {
  clearRequestEncoder();
  if (!calling_encode_headers_) {
    stream_info_.setResponseFlag(parent_.streamResetReasonToResponseFlag(reason));
    parent_.onUpstreamReset(UpstreamResetType::Reset,
                            absl::optional<Http::StreamResetReason>(reason));
  } else {
    deferred_reset_reason_ = reason;
  }
}

void Filter::UpstreamRequest::resetStream() {
  if (conn_pool_stream_handle_) {
    ENVOY_STREAM_LOG(debug, "cancelling pool request", *parent_.callbacks_);
    ASSERT(!request_encoder_);
    conn_pool_stream_handle_->cancel();
    conn_pool_stream_handle_ = nullptr;
  }

  if (request_encoder_) {
    ENVOY_STREAM_LOG(debug, "resetting pool request", *parent_.callbacks_);
    request_encoder_->getStream().removeCallbacks(*this);
    request_encoder_->getStream().resetStream(Http::StreamResetReason::LocalReset);
  }
}

void Filter::UpstreamRequest::setupPerTryTimeout() {
  ASSERT(!per_try_timeout_);
  if (parent_.timeout_.per_try_timeout_.count() > 0) {
    per_try_timeout_ =
        parent_.callbacks_->dispatcher().createTimer([this]() -> void { onPerTryTimeout(); });
    per_try_timeout_->enableTimer(parent_.timeout_.per_try_timeout_);
  }
}

void Filter::UpstreamRequest::onPerTryTimeout() {
  // If we've sent anything downstream, ignore the per try timeout and let the response continue up
  // to the global timeout
  if (!parent_.downstream_response_started_) {
    ENVOY_STREAM_LOG(debug, "upstream per try timeout", *parent_.callbacks_);
    parent_.cluster_->stats().upstream_rq_per_try_timeout_.inc();
    if (upstream_host_) {
      upstream_host_->stats().rq_timeout_.inc();
    }
    resetStream();
    stream_info_.setResponseFlag(StreamInfo::ResponseFlag::UpstreamRequestTimeout);
    parent_.onUpstreamReset(
        UpstreamResetType::PerTryTimeout,
        absl::optional<Http::StreamResetReason>(Http::StreamResetReason::LocalReset));
  } else {
    ENVOY_STREAM_LOG(debug,
                     "ignored upstream per try timeout due to already started downstream response",
                     *parent_.callbacks_);
  }
}

void Filter::UpstreamRequest::onPoolFailure(Http::ConnectionPool::PoolFailureReason reason,
                                            Upstream::HostDescriptionConstSharedPtr host) {
  Http::StreamResetReason reset_reason = Http::StreamResetReason::ConnectionFailure;
  switch (reason) {
  case Http::ConnectionPool::PoolFailureReason::Overflow:
    reset_reason = Http::StreamResetReason::Overflow;
    break;
  case Http::ConnectionPool::PoolFailureReason::ConnectionFailure:
    reset_reason = Http::StreamResetReason::ConnectionFailure;
    break;
  }

  // Mimic an upstream reset.
  onUpstreamHostSelected(host);
  onResetStream(reset_reason);
}

void Filter::UpstreamRequest::onPoolReady(Http::StreamEncoder& request_encoder,
                                          Upstream::HostDescriptionConstSharedPtr host) {
  ENVOY_STREAM_LOG(debug, "pool ready", *parent_.callbacks_);

<<<<<<< HEAD
  host->outlierDetector().connectSuccess();

  // TODO(ggreenway): set upstream local address in the RequestInfo.
=======
  // TODO(ggreenway): set upstream local address in the StreamInfo.
>>>>>>> 7f4c6fff
  onUpstreamHostSelected(host);
  request_encoder.getStream().addCallbacks(*this);

  conn_pool_stream_handle_ = nullptr;
  setRequestEncoder(request_encoder);
  calling_encode_headers_ = true;
  if (parent_.route_entry_->autoHostRewrite() && !host->hostname().empty()) {
    parent_.downstream_headers_->Host()->value(host->hostname());
  }

  if (span_ != nullptr) {
    span_->injectContext(*parent_.downstream_headers_);
  }

  stream_info_.onFirstUpstreamTxByteSent();
  parent_.callbacks_->streamInfo().onFirstUpstreamTxByteSent();
  request_encoder.encodeHeaders(*parent_.downstream_headers_,
                                !buffered_request_body_ && encode_complete_ && !encode_trailers_);
  calling_encode_headers_ = false;

  // It is possible to get reset in the middle of an encodeHeaders() call. This happens for example
  // in the HTTP/2 codec if the frame cannot be encoded for some reason. This should never happen
  // but it's unclear if we have covered all cases so protect against it and test for it. One
  // specific example of a case where this happens is if we try to encode a total header size that
  // is too big in HTTP/2 (64K currently).
  if (deferred_reset_reason_) {
    onResetStream(deferred_reset_reason_.value());
  } else {
    if (buffered_request_body_) {
      stream_info_.addBytesSent(buffered_request_body_->length());
      request_encoder.encodeData(*buffered_request_body_, encode_complete_ && !encode_trailers_);
    }

    if (encode_trailers_) {
      request_encoder.encodeTrailers(*parent_.downstream_trailers_);
    }

    if (encode_complete_) {
      stream_info_.onLastUpstreamTxByteSent();
      parent_.callbacks_->streamInfo().onLastUpstreamTxByteSent();
    }
  }
}

RetryStatePtr
ProdFilter::createRetryState(const RetryPolicy& policy, Http::HeaderMap& request_headers,
                             const Upstream::ClusterInfo& cluster, Runtime::Loader& runtime,
                             Runtime::RandomGenerator& random, Event::Dispatcher& dispatcher,
                             Upstream::ResourcePriority priority) {
  return RetryStateImpl::create(policy, request_headers, cluster, runtime, random, dispatcher,
                                priority);
}

void Filter::UpstreamRequest::setRequestEncoder(Http::StreamEncoder& request_encoder) {
  request_encoder_ = &request_encoder;
  // Now that there is an encoder, have the connection manager inform the manager when the
  // downstream buffers are overrun. This may result in immediate watermark callbacks referencing
  // the encoder.
  parent_.callbacks_->addDownstreamWatermarkCallbacks(downstream_watermark_manager_);
}

void Filter::UpstreamRequest::clearRequestEncoder() {
  // Before clearing the encoder, unsubscribe from callbacks.
  if (request_encoder_) {
    parent_.callbacks_->removeDownstreamWatermarkCallbacks(downstream_watermark_manager_);
  }
  request_encoder_ = nullptr;
}

void Filter::UpstreamRequest::DownstreamWatermarkManager::onAboveWriteBufferHighWatermark() {
  ASSERT(parent_.request_encoder_);
  // The downstream connection is overrun. Pause reads from upstream.
  parent_.parent_.cluster_->stats().upstream_flow_control_paused_reading_total_.inc();
  parent_.request_encoder_->getStream().readDisable(true);
}

void Filter::UpstreamRequest::DownstreamWatermarkManager::onBelowWriteBufferLowWatermark() {
  ASSERT(parent_.request_encoder_);
  // The downstream connection has buffer available. Resume reads from upstream.
  parent_.parent_.cluster_->stats().upstream_flow_control_resumed_reading_total_.inc();
  parent_.request_encoder_->getStream().readDisable(false);
}

} // namespace Router
} // namespace Envoy<|MERGE_RESOLUTION|>--- conflicted
+++ resolved
@@ -997,13 +997,9 @@
                                           Upstream::HostDescriptionConstSharedPtr host) {
   ENVOY_STREAM_LOG(debug, "pool ready", *parent_.callbacks_);
 
-<<<<<<< HEAD
   host->outlierDetector().connectSuccess();
 
-  // TODO(ggreenway): set upstream local address in the RequestInfo.
-=======
   // TODO(ggreenway): set upstream local address in the StreamInfo.
->>>>>>> 7f4c6fff
   onUpstreamHostSelected(host);
   request_encoder.getStream().addCallbacks(*this);
 
