--- conflicted
+++ resolved
@@ -97,45 +97,6 @@
 
 
 if __name__ == '__main__':
-<<<<<<< HEAD
-  try:
-    output_path = os.getenv("EXTENSION_DB_PATH") or sys.argv[1]
-  except IndexError:
-    raise SystemExit(
-        "Output path must be either specified as arg or with EXTENSION_DB_PATH env var")
-
-  extension_db = {}
-  # Include all extensions from source/extensions/extensions_build_config.bzl
-  all_extensions = {}
-  all_extensions.update(extensions_build_config.EXTENSIONS)
-  for extension, target in all_extensions.items():
-    extension_db[extension] = get_extension_metadata(target)
-  if num_robust_to_downstream_network_filters(extension_db) != num_read_filters_fuzzed():
-    raise ExtensionDbError('Check that all network filters robust against untrusted'
-                           'downstreams are fuzzed by adding them to filterNames() in'
-                           'test/extensions/filters/network/common/uber_per_readfilter.cc')
-  # The extensions below so are not in source/extensions/extensions_build_config.bzl
-  # TODO(mattklein123): Read these special keys from all_extensions.bzl or a shared location to
-  # avoid duplicate logic.
-  extension_db['envoy.transport_sockets.tls'] = get_extension_metadata(
-      '//source/extensions/transport_sockets/tls:config')
-  extension_db['envoy.upstreams.http.generic'] = get_extension_metadata(
-      '//source/extensions/upstreams/http/generic:config')
-  extension_db['envoy.upstreams.tcp.generic'] = get_extension_metadata(
-      '//source/extensions/upstreams/tcp/generic:config')
-  extension_db['envoy.upstreams.http.http_protocol_options'] = get_extension_metadata(
-      '//source/extensions/upstreams/http:config')
-  extension_db['envoy.request_id.uuid'] = get_extension_metadata(
-      '//source/extensions/request_id/uuid:config')
-
-  extension_db['envoy.listener.quic'] = get_extension_metadata(
-      '//source/extensions/quic_listeners/quiche:quic_factory_lib')
-  extension_db['envoy.transport_sockets.quic'] = get_extension_metadata(
-      '//source/extensions/quic_listeners/quiche:quic_transport_socket_factory_lib')
-
-  pathlib.Path(os.path.dirname(output_path)).mkdir(parents=True, exist_ok=True)
-  pathlib.Path(output_path).write_text(json.dumps(extension_db))
-=======
     try:
         output_path = os.getenv("EXTENSION_DB_PATH") or sys.argv[1]
     except IndexError:
@@ -166,7 +127,10 @@
         '//source/extensions/upstreams/http:config')
     extension_db['envoy.request_id.uuid'] = get_extension_metadata(
         '//source/extensions/request_id/uuid:config')
+    extension_db['envoy.listener.quic'] = get_extension_metadata(
+        '//source/extensions/quic_listeners/quiche:quic_factory_lib')
+    extension_db['envoy.transport_sockets.quic'] = get_extension_metadata(
+        '//source/extensions/quic_listeners/quiche:quic_transport_socket_factory_lib')
 
     pathlib.Path(os.path.dirname(output_path)).mkdir(parents=True, exist_ok=True)
-    pathlib.Path(output_path).write_text(json.dumps(extension_db))
->>>>>>> 9b780f66
+    pathlib.Path(output_path).write_text(json.dumps(extension_db))