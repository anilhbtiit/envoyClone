--- conflicted
+++ resolved
@@ -347,8 +347,6 @@
   filter_manager_->destroyFilters();
 }
 
-<<<<<<< HEAD
-=======
 TEST_F(FilterManagerTest, OnLocalReply) {
   initialize();
 
@@ -450,7 +448,6 @@
   filter_manager_->destroyFilters();
 }
 
->>>>>>> db7c2b25
 } // namespace
 } // namespace Http
 } // namespace Envoy