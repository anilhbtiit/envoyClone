--- conflicted
+++ resolved
@@ -210,12 +210,8 @@
       if (proto_rule.remove()) {
         headers.remove(header);
       }
-<<<<<<< HEAD
-    }
-    if (header_entry == nullptr && rule.has_on_header_missing()) {
-=======
-    } else if (proto_rule.has_on_header_missing()) {
->>>>>>> 5f1348bb
+    }
+    if (header_entry == nullptr && proto_rule.has_on_header_missing()) {
       // Add metadata for the header missing case.
       const auto& keyval = proto_rule.on_header_missing();
 
