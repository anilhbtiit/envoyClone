--- conflicted
+++ resolved
@@ -136,11 +136,7 @@
  * This class can not be instantiated directly; instead, it provides the foundation for
  * config subscription implementations which derive from it.
  *
-<<<<<<< HEAD
- * A subscription is supposed to be co-owned by config providers with the same config source, it's
-=======
  * A subscription is intended to be co-owned by config providers with the same config source, it's
->>>>>>> abfe558c
  * designed to be created/destructed on admin thread only.
  *
  * xDS config providers and subscriptions are split to avoid lifetime issues with arguments
@@ -196,11 +192,7 @@
 
 protected:
   struct ThreadLocalConfig : public ThreadLocal::ThreadLocalObject {
-<<<<<<< HEAD
-    ThreadLocalConfig(ConfigProvider::ConfigConstSharedPtr initial_config)
-=======
     explicit ThreadLocalConfig(ConfigProvider::ConfigConstSharedPtr initial_config)
->>>>>>> abfe558c
         : config_(std::move(initial_config)) {}
 
     ConfigProvider::ConfigConstSharedPtr config_;
@@ -235,14 +227,10 @@
         [this, update_fn]() {
           tls_->getTyped<ThreadLocalConfig>().config_ = update_fn(this->getConfig());
         },
-<<<<<<< HEAD
-        /*Make sure this subscription will not be teared down during the update propagation.*/
-=======
         /*During the update propagation, a subscription may get teared down in main thread due to
         all owners/providers destructed in a xDS update (e.g. LDS demolishes RouteConfigProvider and
         its subscription). Hold a reference to the shared subscription instance to make sure the
         update can be safely pushed to workers in such an event.*/
->>>>>>> abfe558c
         [shared_this, complete_cb]() { complete_cb(); });
   }
 
@@ -254,13 +242,8 @@
 
   const std::string name_;
   absl::optional<LastConfigInfo> config_info_;
-<<<<<<< HEAD
-  // This slot holds a Config implementation in each thread, which is shared between
-  // bound providers.
-=======
   // This slot holds a Config implementation in each thread, which is intended to be shared between
   // config providers from the same config source.
->>>>>>> abfe558c
   ThreadLocal::SlotPtr tls_;
 
 private:
