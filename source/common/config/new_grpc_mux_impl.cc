#include "common/config/new_grpc_mux_impl.h"

#include "common/common/assert.h"
#include "common/common/backoff_strategy.h"
#include "common/common/token_bucket_impl.h"
#include "common/config/utility.h"
#include "common/protobuf/protobuf.h"
#include "common/protobuf/utility.h"

namespace Envoy {
namespace Config {

NewGrpcMuxImpl::NewGrpcMuxImpl(Grpc::RawAsyncClientPtr&& async_client,
                               Event::Dispatcher& dispatcher,
                               const Protobuf::MethodDescriptor& service_method,
                               Runtime::RandomGenerator& random, Stats::Scope& scope,
                               const RateLimitSettings& rate_limit_settings,
                               const LocalInfo::LocalInfo& local_info)
    : dispatcher_(dispatcher), local_info_(local_info),
      grpc_stream_(this, std::move(async_client), service_method, random, dispatcher, scope,
                   rate_limit_settings) {}

Watch* NewGrpcMuxImpl::addOrUpdateWatch(const std::string& type_url, Watch* watch,
                                        const std::set<std::string>& resources,
                                        SubscriptionCallbacks& callbacks,
                                        std::chrono::milliseconds init_fetch_timeout) {
  if (watch == nullptr) {
    return addWatch(type_url, resources, callbacks, init_fetch_timeout);
  } else {
    updateWatch(type_url, watch, resources);
    return watch;
  }
}

void NewGrpcMuxImpl::removeWatch(const std::string& type_url, Watch* watch) {
  updateWatch(type_url, watch, {});
  auto entry = subscriptions_.find(type_url);
  RELEASE_ASSERT(entry != subscriptions_.end(),
                 fmt::format("removeWatch() called for non-existent subscription {}.", type_url));
  entry->second->watch_map_.removeWatch(watch);
}

void NewGrpcMuxImpl::pause(const std::string& type_url) { pausable_ack_queue_.pause(type_url); }

void NewGrpcMuxImpl::resume(const std::string& type_url) {
  pausable_ack_queue_.resume(type_url);
  trySendDiscoveryRequests();
}

bool NewGrpcMuxImpl::paused(const std::string& type_url) const {
  return pausable_ack_queue_.paused(type_url);
}

void NewGrpcMuxImpl::onDiscoveryResponse(
    std::unique_ptr<envoy::api::v2::DeltaDiscoveryResponse>&& message) {
  ENVOY_LOG(debug, "Received DeltaDiscoveryResponse for {} at version {}", message->type_url(),
            message->system_version_info());
  auto sub = subscriptions_.find(message->type_url());
  if (sub == subscriptions_.end()) {
    ENVOY_LOG(warn,
              "Dropping received DeltaDiscoveryResponse (with version {}) for non-existent "
              "subscription {}.",
              message->system_version_info(), message->type_url());
    return;
  }
  kickOffAck(sub->second->sub_state_.handleResponse(*message));
}

<<<<<<< HEAD
void NewGrpcMuxImpl::requestAliasesResolution(const std::string& type_url,
                                              const std::set<std::string>& aliases) {
  auto sub = subscriptions_.find(type_url);
  ASSERT(sub != subscriptions_.end(),
         fmt::format("Tried to resolve aliases for non-existent subscription {}.", type_url));

  sub->second->updateSubscriptionInterest(aliases, {});
  trySendDiscoveryRequests();
}

void NewGrpcMuxImpl::start() { establishGrpcStream(); }

void NewGrpcMuxImpl::handleEstablishedStream() {
=======
void NewGrpcMuxImpl::onStreamEstablished() {
>>>>>>> 4787e0a9
  for (auto& sub : subscriptions_) {
    sub.second->sub_state_.markStreamFresh();
  }
  trySendDiscoveryRequests();
}

void NewGrpcMuxImpl::onEstablishmentFailure() {
  // If this happens while Envoy is still initializing, the onConfigUpdateFailed() we ultimately
  // call on CDS will cause LDS to start up, which adds to subscriptions_ here. So, to avoid a
  // crash, the iteration needs to dance around a little: collect pointers to all
  // SubscriptionStates, call on all those pointers we haven't yet called on, repeat if there are
  // now more SubscriptionStates.
  absl::flat_hash_map<std::string, DeltaSubscriptionState*> all_subscribed;
  absl::flat_hash_map<std::string, DeltaSubscriptionState*> already_called;
  do {
    for (auto& sub : subscriptions_) {
      all_subscribed[sub.first] = &sub.second->sub_state_;
    }
    for (auto& sub : all_subscribed) {
      if (already_called.insert(sub).second) { // insert succeeded ==> not already called
        sub.second->handleEstablishmentFailure();
      }
    }
  } while (all_subscribed.size() != subscriptions_.size());
}

void NewGrpcMuxImpl::onWriteable() { trySendDiscoveryRequests(); }

void NewGrpcMuxImpl::kickOffAck(UpdateAck ack) {
  pausable_ack_queue_.push(std::move(ack));
  trySendDiscoveryRequests();
}

// TODO(fredlas) to be removed from the GrpcMux interface very soon.
GrpcMuxWatchPtr NewGrpcMuxImpl::subscribe(const std::string&, const std::set<std::string>&,
                                          GrpcMuxCallbacks&) {
  NOT_IMPLEMENTED_GCOVR_EXCL_LINE;
}

void NewGrpcMuxImpl::start() { grpc_stream_.establishNewStream(); }

Watch* NewGrpcMuxImpl::addWatch(const std::string& type_url, const std::set<std::string>& resources,
                                SubscriptionCallbacks& callbacks,
                                std::chrono::milliseconds init_fetch_timeout) {
  auto entry = subscriptions_.find(type_url);
  if (entry == subscriptions_.end()) {
    // We don't yet have a subscription for type_url! Make one!
    addSubscription(type_url, init_fetch_timeout);
    return addWatch(type_url, resources, callbacks, init_fetch_timeout);
  }

  Watch* watch = entry->second->watch_map_.addWatch(callbacks);
  // updateWatch() queues a discovery request if any of 'resources' are not yet subscribed.
  updateWatch(type_url, watch, resources);
  return watch;
}

// Updates the list of resource names watched by the given watch. If an added name is new across
// the whole subscription, or if a removed name has no other watch interested in it, then the
// subscription will enqueue and attempt to send an appropriate discovery request.
void NewGrpcMuxImpl::updateWatch(const std::string& type_url, Watch* watch,
                                 const std::set<std::string>& resources) {
  ASSERT(watch != nullptr);
  auto sub = subscriptions_.find(type_url);
  RELEASE_ASSERT(sub != subscriptions_.end(),
                 fmt::format("Watch of {} has no subscription to update.", type_url));
  auto added_removed = sub->second->watch_map_.updateWatchInterest(watch, resources);
  sub->second->sub_state_.updateSubscriptionInterest(added_removed.added_, added_removed.removed_);
  // Tell the server about our change in interest, if any.
  if (sub->second->sub_state_.subscriptionUpdatePending()) {
    trySendDiscoveryRequests();
  }
}

void NewGrpcMuxImpl::addSubscription(const std::string& type_url,
                                     std::chrono::milliseconds init_fetch_timeout) {
  subscriptions_.emplace(type_url, std::make_unique<SubscriptionStuff>(type_url, init_fetch_timeout,
                                                                       dispatcher_, local_info_));
  subscription_ordering_.emplace_back(type_url);
}

void NewGrpcMuxImpl::trySendDiscoveryRequests() {
  while (true) {
    // Do any of our subscriptions even want to send a request?
    absl::optional<std::string> maybe_request_type = whoWantsToSendDiscoveryRequest();
    if (!maybe_request_type.has_value()) {
      break;
    }
    // If so, which one (by type_url)?
    std::string next_request_type_url = maybe_request_type.value();
    // If we don't have a subscription object for this request's type_url, drop the request.
    auto sub = subscriptions_.find(next_request_type_url);
    RELEASE_ASSERT(sub != subscriptions_.end(),
                   fmt::format("Tried to send discovery request for non-existent subscription {}.",
                               next_request_type_url));

    // Try again later if paused/rate limited/stream down.
    if (!canSendDiscoveryRequest(next_request_type_url)) {
      break;
    }
    // Get our subscription state to generate the appropriate DeltaDiscoveryRequest, and send.
    if (!pausable_ack_queue_.empty()) {
      // Because ACKs take precedence over plain requests, if there is anything in the queue, it's
      // safe to assume it's of the type_url that we're wanting to send.
      grpc_stream_.sendMessage(
          sub->second->sub_state_.getNextRequestWithAck(pausable_ack_queue_.front()));
      pausable_ack_queue_.pop();
    } else {
      grpc_stream_.sendMessage(sub->second->sub_state_.getNextRequestAckless());
    }
  }
  grpc_stream_.maybeUpdateQueueSizeStat(pausable_ack_queue_.size());
}

// Checks whether external conditions allow sending a DeltaDiscoveryRequest. (Does not check
// whether we *want* to send a DeltaDiscoveryRequest).
bool NewGrpcMuxImpl::canSendDiscoveryRequest(const std::string& type_url) {
  RELEASE_ASSERT(
      !pausable_ack_queue_.paused(type_url),
      fmt::format("canSendDiscoveryRequest() called on paused type_url {}. Pausedness is "
                  "supposed to be filtered out by whoWantsToSendDiscoveryRequest(). ",
                  type_url));

  if (!grpc_stream_.grpcStreamAvailable()) {
    ENVOY_LOG(trace, "No stream available to send a discovery request for {}.", type_url);
    return false;
  } else if (!grpc_stream_.checkRateLimitAllowsDrain()) {
    ENVOY_LOG(trace, "{} discovery request hit rate limit; will try later.", type_url);
    return false;
  }
  return true;
}

// Checks whether we have something to say in a DeltaDiscoveryRequest, which can be an ACK and/or
// a subscription update. (Does not check whether we *can* send that DeltaDiscoveryRequest).
// Returns the type_url we should send the DeltaDiscoveryRequest for (if any).
// First, prioritizes ACKs over non-ACK subscription interest updates.
// Then, prioritizes non-ACK updates in the order the various types
// of subscriptions were activated.
absl::optional<std::string> NewGrpcMuxImpl::whoWantsToSendDiscoveryRequest() {
  // All ACKs are sent before plain updates. trySendDiscoveryRequests() relies on this. So, choose
  // type_url from pausable_ack_queue_ if possible, before looking at pending updates.
  if (!pausable_ack_queue_.empty()) {
    return pausable_ack_queue_.front().type_url_;
  }
  // If we're looking to send multiple non-ACK requests, send them in the order that their
  // subscriptions were initiated.
  for (const auto& sub_type : subscription_ordering_) {
    auto sub = subscriptions_.find(sub_type);
    if (sub != subscriptions_.end() && sub->second->sub_state_.subscriptionUpdatePending() &&
        !pausable_ack_queue_.paused(sub_type)) {
      return sub->first;
    }
  }
  return absl::nullopt;
}

} // namespace Config
} // namespace Envoy<|MERGE_RESOLUTION|>--- conflicted
+++ resolved
@@ -66,23 +66,17 @@
   kickOffAck(sub->second->sub_state_.handleResponse(*message));
 }
 
-<<<<<<< HEAD
 void NewGrpcMuxImpl::requestAliasesResolution(const std::string& type_url,
                                               const std::set<std::string>& aliases) {
   auto sub = subscriptions_.find(type_url);
   ASSERT(sub != subscriptions_.end(),
          fmt::format("Tried to resolve aliases for non-existent subscription {}.", type_url));
 
-  sub->second->updateSubscriptionInterest(aliases, {});
-  trySendDiscoveryRequests();
-}
-
-void NewGrpcMuxImpl::start() { establishGrpcStream(); }
-
-void NewGrpcMuxImpl::handleEstablishedStream() {
-=======
+  sub->second->sub_state_.updateSubscriptionInterest(aliases, {});
+  trySendDiscoveryRequests();
+}
+
 void NewGrpcMuxImpl::onStreamEstablished() {
->>>>>>> 4787e0a9
   for (auto& sub : subscriptions_) {
     sub.second->sub_state_.markStreamFresh();
   }
