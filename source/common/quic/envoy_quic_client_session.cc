--- conflicted
+++ resolved
@@ -97,7 +97,6 @@
                                                    /*from_self*/ false, /*is_upstream*/ true);
 }
 
-<<<<<<< HEAD
 void EnvoyQuicClientSession::OnCanCreateNewOutgoingStream(bool unidirectional) {
   if (!http_connection_callbacks_ || unidirectional) {
     return;
@@ -108,8 +107,6 @@
   }
 }
 
-=======
->>>>>>> 8cf81213
 std::unique_ptr<quic::QuicSpdyClientStream> EnvoyQuicClientSession::CreateClientStream() {
   ASSERT(codec_stats_.has_value() && http3_options_.has_value());
   return std::make_unique<EnvoyQuicClientStream>(GetNextOutgoingBidirectionalStreamId(), this,
