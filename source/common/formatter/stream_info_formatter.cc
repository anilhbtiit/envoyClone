--- conflicted
+++ resolved
@@ -819,7 +819,6 @@
 };
 
 const StreamInfoFormatterProviderLookupTable& getKnownStreamInfoFormatterProviders() {
-<<<<<<< HEAD
   CONSTRUCT_ON_FIRST_USE(StreamInfoFormatterProviderLookupTable,
                          {
                              {"REQUEST_DURATION",
@@ -863,823 +862,740 @@
                                          result = downstream.value() - upstream.value();
                                        }
 
-                                       return result;
-                                     });
-                               }}},
-                             {"DOWNSTREAM_HANDSHAKE_DURATION",
-                              {CommandSyntaxChecker::COMMAND_ONLY,
-                               [](const std::string&, absl::optional<size_t>) {
-                                 return std::make_unique<StreamInfoDurationFormatterProvider>(
-                                     [](const StreamInfo::StreamInfo& stream_info) {
-                                       StreamInfo::TimingUtility timing(stream_info);
-                                       return timing.downstreamHandshakeComplete();
-                                     });
-                               }}},
-                             {"ROUNDTRIP_DURATION",
-                              {CommandSyntaxChecker::COMMAND_ONLY,
-                               [](const std::string&, absl::optional<size_t>) {
-                                 return std::make_unique<StreamInfoDurationFormatterProvider>(
-                                     [](const StreamInfo::StreamInfo& stream_info) {
-                                       StreamInfo::TimingUtility timing(stream_info);
-                                       return timing.lastDownstreamAckReceived();
-                                     });
-                               }}},
-                             {"BYTES_RECEIVED",
-                              {CommandSyntaxChecker::COMMAND_ONLY,
-                               [](const std::string&, absl::optional<size_t>) {
-                                 return std::make_unique<StreamInfoUInt64FormatterProvider>(
-                                     [](const StreamInfo::StreamInfo& stream_info) {
-                                       return stream_info.bytesReceived();
-                                     });
-                               }}},
-                             {"BYTES_RETRANSMITTED",
-                              {CommandSyntaxChecker::COMMAND_ONLY,
-                               [](const std::string&, absl::optional<size_t>) {
-                                 return std::make_unique<StreamInfoUInt64FormatterProvider>(
-                                     [](const StreamInfo::StreamInfo& stream_info) {
-                                       return stream_info.bytesRetransmitted();
-                                     });
-                               }}},
-                             {"PACKETS_RETRANSMITTED",
-                              {CommandSyntaxChecker::COMMAND_ONLY,
-                               [](const std::string&, absl::optional<size_t>) {
-                                 return std::make_unique<StreamInfoUInt64FormatterProvider>(
-                                     [](const StreamInfo::StreamInfo& stream_info) {
-                                       return stream_info.packetsRetransmitted();
-                                     });
-                               }}},
-                             {"UPSTREAM_WIRE_BYTES_RECEIVED",
-                              {CommandSyntaxChecker::COMMAND_ONLY,
-                               [](const std::string&, absl::optional<size_t>) {
-                                 return std::make_unique<StreamInfoUInt64FormatterProvider>(
-                                     [](const StreamInfo::StreamInfo& stream_info) {
-                                       const auto& bytes_meter =
-                                           stream_info.getUpstreamBytesMeter();
-                                       return bytes_meter ? bytes_meter->wireBytesReceived() : 0;
-                                     });
-                               }}},
-                             {"UPSTREAM_HEADER_BYTES_RECEIVED",
-                              {CommandSyntaxChecker::COMMAND_ONLY,
-                               [](const std::string&, absl::optional<size_t>) {
-                                 return std::make_unique<StreamInfoUInt64FormatterProvider>(
-                                     [](const StreamInfo::StreamInfo& stream_info) {
-                                       const auto& bytes_meter =
-                                           stream_info.getUpstreamBytesMeter();
-                                       return bytes_meter ? bytes_meter->headerBytesReceived() : 0;
-                                     });
-                               }}},
-                             {"DOWNSTREAM_WIRE_BYTES_RECEIVED",
-                              {CommandSyntaxChecker::COMMAND_ONLY,
-                               [](const std::string&, absl::optional<size_t>) {
-                                 return std::make_unique<StreamInfoUInt64FormatterProvider>(
-                                     [](const StreamInfo::StreamInfo& stream_info) {
-                                       const auto& bytes_meter =
-                                           stream_info.getDownstreamBytesMeter();
-                                       return bytes_meter ? bytes_meter->wireBytesReceived() : 0;
-                                     });
-                               }}},
-                             {"DOWNSTREAM_HEADER_BYTES_RECEIVED",
-                              {CommandSyntaxChecker::COMMAND_ONLY,
-                               [](const std::string&, absl::optional<size_t>) {
-                                 return std::make_unique<StreamInfoUInt64FormatterProvider>(
-                                     [](const StreamInfo::StreamInfo& stream_info) {
-                                       const auto& bytes_meter =
-                                           stream_info.getDownstreamBytesMeter();
-                                       return bytes_meter ? bytes_meter->headerBytesReceived() : 0;
-                                     });
-                               }}},
-                             {"PROTOCOL",
-                              {CommandSyntaxChecker::COMMAND_ONLY,
-                               [](const std::string&, absl::optional<size_t>) {
-                                 return std::make_unique<StreamInfoStringFormatterProvider>(
-                                     [](const StreamInfo::StreamInfo& stream_info) {
-                                       return SubstitutionFormatUtils::protocolToString(
-                                           stream_info.protocol());
-                                     });
-                               }}},
-                             {"UPSTREAM_PROTOCOL",
-                              {CommandSyntaxChecker::COMMAND_ONLY,
-                               [](const std::string&, absl::optional<size_t>) {
-                                 return std::make_unique<StreamInfoStringFormatterProvider>(
-                                     [](const StreamInfo::StreamInfo& stream_info) {
-                                       return stream_info.upstreamInfo()
-                                                  ? SubstitutionFormatUtils::protocolToString(
-                                                        stream_info.upstreamInfo()
-                                                            ->upstreamProtocol())
-                                                  : absl::nullopt;
-                                     });
-                               }}},
-                             {"RESPONSE_CODE",
-                              {CommandSyntaxChecker::COMMAND_ONLY,
-                               [](const std::string&, absl::optional<size_t>) {
-                                 return std::make_unique<StreamInfoUInt64FormatterProvider>(
-                                     [](const StreamInfo::StreamInfo& stream_info) {
-                                       return stream_info.responseCode().value_or(0);
-                                     });
-                               }}},
-                             {"RESPONSE_CODE_DETAILS",
-                              {CommandSyntaxChecker::COMMAND_ONLY,
-                               [](const std::string&, absl::optional<size_t>) {
-                                 return std::make_unique<StreamInfoStringFormatterProvider>(
-                                     [](const StreamInfo::StreamInfo& stream_info) {
-                                       return stream_info.responseCodeDetails();
-                                     });
-                               }}},
-                             {"CONNECTION_TERMINATION_DETAILS",
-                              {CommandSyntaxChecker::COMMAND_ONLY,
-                               [](const std::string&, absl::optional<size_t>) {
-                                 return std::make_unique<StreamInfoStringFormatterProvider>(
-                                     [](const StreamInfo::StreamInfo& stream_info) {
-                                       return stream_info.connectionTerminationDetails();
-                                     });
-                               }}},
-                             {"BYTES_SENT",
-                              {CommandSyntaxChecker::COMMAND_ONLY,
-                               [](const std::string&, absl::optional<size_t>) {
-                                 return std::make_unique<StreamInfoUInt64FormatterProvider>(
-                                     [](const StreamInfo::StreamInfo& stream_info) {
-                                       return stream_info.bytesSent();
-                                     });
-                               }}},
-                             {"UPSTREAM_WIRE_BYTES_SENT",
-                              {CommandSyntaxChecker::COMMAND_ONLY,
-                               [](const std::string&, absl::optional<size_t>) {
-                                 return std::make_unique<StreamInfoUInt64FormatterProvider>(
-                                     [](const StreamInfo::StreamInfo& stream_info) {
-                                       const auto& bytes_meter =
-                                           stream_info.getUpstreamBytesMeter();
-                                       return bytes_meter ? bytes_meter->wireBytesSent() : 0;
-                                     });
-                               }}},
-                             {"UPSTREAM_HEADER_BYTES_SENT",
-                              {CommandSyntaxChecker::COMMAND_ONLY,
-                               [](const std::string&, absl::optional<size_t>) {
-                                 return std::make_unique<StreamInfoUInt64FormatterProvider>(
-                                     [](const StreamInfo::StreamInfo& stream_info) {
-                                       const auto& bytes_meter =
-                                           stream_info.getUpstreamBytesMeter();
-                                       return bytes_meter ? bytes_meter->headerBytesSent() : 0;
-                                     });
-                               }}},
-                             {"DOWNSTREAM_WIRE_BYTES_SENT",
-                              {CommandSyntaxChecker::COMMAND_ONLY,
-                               [](const std::string&, absl::optional<size_t>) {
-                                 return std::make_unique<StreamInfoUInt64FormatterProvider>(
-                                     [](const StreamInfo::StreamInfo& stream_info) {
-                                       const auto& bytes_meter =
-                                           stream_info.getDownstreamBytesMeter();
-                                       return bytes_meter ? bytes_meter->wireBytesSent() : 0;
-                                     });
-                               }}},
-                             {"DOWNSTREAM_HEADER_BYTES_SENT",
-                              {CommandSyntaxChecker::COMMAND_ONLY,
-                               [](const std::string&, absl::optional<size_t>) {
-                                 return std::make_unique<StreamInfoUInt64FormatterProvider>(
-                                     [](const StreamInfo::StreamInfo& stream_info) {
-                                       const auto& bytes_meter =
-                                           stream_info.getDownstreamBytesMeter();
-                                       return bytes_meter ? bytes_meter->headerBytesSent() : 0;
-                                     });
-                               }}},
-                             {"DURATION",
-                              {CommandSyntaxChecker::COMMAND_ONLY,
-                               [](const std::string&, absl::optional<size_t>) {
-                                 return std::make_unique<StreamInfoDurationFormatterProvider>(
-                                     [](const StreamInfo::StreamInfo& stream_info) {
-                                       return stream_info.currentDuration();
-                                     });
-                               }}},
-                             {"COMMON_DURATION",
-                              {CommandSyntaxChecker::PARAMS_REQUIRED,
-                               [](const std::string& sub_command, absl::optional<size_t>) {
-                                 return CommonDurationFormatter::create(sub_command);
-                               }}},
-                             {"RESPONSE_FLAGS",
-                              {CommandSyntaxChecker::COMMAND_ONLY,
-                               [](const std::string&, absl::optional<size_t>) {
-                                 return std::make_unique<StreamInfoStringFormatterProvider>(
-                                     [](const StreamInfo::StreamInfo& stream_info) {
-                                       return StreamInfo::ResponseFlagUtils::toShortString(
-                                           stream_info);
-                                     });
-                               }}},
-                             {"RESPONSE_FLAGS_LONG",
-                              {CommandSyntaxChecker::COMMAND_ONLY,
-                               [](const std::string&, absl::optional<size_t>) {
-                                 return std::make_unique<StreamInfoStringFormatterProvider>(
-                                     [](const StreamInfo::StreamInfo& stream_info) {
-                                       return StreamInfo::ResponseFlagUtils::toString(stream_info);
-                                     });
-                               }}},
-                             {"UPSTREAM_HOST",
-                              {CommandSyntaxChecker::COMMAND_ONLY,
-                               [](const std::string&, absl::optional<size_t>) {
-                                 return StreamInfoAddressFormatterProvider::withPort(
-                                     [](const StreamInfo::StreamInfo& stream_info)
-                                         -> std::shared_ptr<
-                                             const Envoy::Network::Address::Instance> {
-                                       if (stream_info.upstreamInfo() &&
-                                           stream_info.upstreamInfo()->upstreamHost()) {
-                                         return stream_info.upstreamInfo()
-                                             ->upstreamHost()
-                                             ->address();
-                                       }
-                                       return nullptr;
-                                     });
-                               }}},
-                             {"UPSTREAM_CONNECTION_ID",
-                              {CommandSyntaxChecker::COMMAND_ONLY,
-                               [](const std::string&, absl::optional<size_t>) {
-                                 return std::make_unique<StreamInfoUInt64FormatterProvider>(
-                                     [](const StreamInfo::StreamInfo& stream_info) {
-                                       uint64_t upstream_connection_id = 0;
-                                       if (stream_info.upstreamInfo().has_value()) {
-                                         upstream_connection_id = stream_info.upstreamInfo()
-                                                                      ->upstreamConnectionId()
-                                                                      .value_or(0);
-                                       }
-                                       return upstream_connection_id;
-                                     });
-                               }}},
-                             {"UPSTREAM_CLUSTER",
-                              {CommandSyntaxChecker::COMMAND_ONLY,
-                               [](const std::string&, absl::optional<size_t>) {
-                                 return std::make_unique<StreamInfoStringFormatterProvider>(
-                                     [](const StreamInfo::StreamInfo& stream_info) {
-                                       std::string upstream_cluster_name;
-                                       if (stream_info.upstreamClusterInfo().has_value() &&
-                                           stream_info.upstreamClusterInfo().value() != nullptr) {
-                                         upstream_cluster_name = stream_info.upstreamClusterInfo()
-                                                                     .value()
-                                                                     ->observabilityName();
-                                       }
-
-                                       return upstream_cluster_name.empty()
-                                                  ? absl::nullopt
-                                                  : absl::make_optional<std::string>(
-                                                        upstream_cluster_name);
-                                     });
-                               }}},
-                             {"UPSTREAM_LOCAL_ADDRESS",
-                              {CommandSyntaxChecker::COMMAND_ONLY,
-                               [](const std::string&, absl::optional<size_t>) {
-                                 return StreamInfoAddressFormatterProvider::withPort(
-                                     [](const StreamInfo::StreamInfo& stream_info)
-                                         -> std::shared_ptr<
-                                             const Envoy::Network::Address::Instance> {
-                                       if (stream_info.upstreamInfo().has_value()) {
-                                         return stream_info.upstreamInfo()
-                                             .value()
-                                             .get()
-                                             .upstreamLocalAddress();
-                                       }
-                                       return nullptr;
-                                     });
-                               }}},
-                             {"UPSTREAM_LOCAL_ADDRESS_WITHOUT_PORT",
-                              {CommandSyntaxChecker::COMMAND_ONLY,
-                               [](const std::string&, absl::optional<size_t>) {
-                                 return StreamInfoAddressFormatterProvider::withoutPort(
-                                     [](const StreamInfo::StreamInfo& stream_info)
-                                         -> std::shared_ptr<
-                                             const Envoy::Network::Address::Instance> {
-                                       if (stream_info.upstreamInfo().has_value()) {
-                                         return stream_info.upstreamInfo()
-                                             .value()
-                                             .get()
-                                             .upstreamLocalAddress();
-                                       }
-                                       return nullptr;
-                                     });
-                               }}},
-                             {"UPSTREAM_LOCAL_PORT",
-                              {CommandSyntaxChecker::COMMAND_ONLY,
-                               [](const std::string&, absl::optional<size_t>) {
-                                 return StreamInfoAddressFormatterProvider::justPort(
-                                     [](const StreamInfo::StreamInfo& stream_info)
-                                         -> std::shared_ptr<
-                                             const Envoy::Network::Address::Instance> {
-                                       if (stream_info.upstreamInfo().has_value()) {
-                                         return stream_info.upstreamInfo()
-                                             .value()
-                                             .get()
-                                             .upstreamLocalAddress();
-                                       }
-                                       return nullptr;
-                                     });
-                               }}},
-                             {"UPSTREAM_REMOTE_ADDRESS",
-                              {CommandSyntaxChecker::COMMAND_ONLY,
-                               [](const std::string&, absl::optional<size_t>) {
-                                 return StreamInfoAddressFormatterProvider::withPort(
-                                     [](const StreamInfo::StreamInfo& stream_info)
-                                         -> std::shared_ptr<
-                                             const Envoy::Network::Address::Instance> {
-                                       if (stream_info.upstreamInfo() &&
-                                           stream_info.upstreamInfo()->upstreamHost()) {
-                                         return stream_info.upstreamInfo()
-                                             ->upstreamHost()
-                                             ->address();
-                                       }
-                                       return nullptr;
-                                     });
-                               }}},
-                             {"UPSTREAM_REMOTE_ADDRESS_WITHOUT_PORT",
-                              {CommandSyntaxChecker::COMMAND_ONLY,
-                               [](const std::string&, absl::optional<size_t>) {
-                                 return StreamInfoAddressFormatterProvider::withoutPort(
-                                     [](const StreamInfo::StreamInfo& stream_info)
-                                         -> std::shared_ptr<
-                                             const Envoy::Network::Address::Instance> {
-                                       if (stream_info.upstreamInfo() &&
-                                           stream_info.upstreamInfo()->upstreamHost()) {
-                                         return stream_info.upstreamInfo()
-                                             ->upstreamHost()
-                                             ->address();
-                                       }
-                                       return nullptr;
-                                     });
-                               }}},
-                             {"UPSTREAM_REMOTE_PORT",
-                              {CommandSyntaxChecker::COMMAND_ONLY,
-                               [](const std::string&, absl::optional<size_t>) {
-                                 return StreamInfoAddressFormatterProvider::justPort(
-                                     [](const StreamInfo::StreamInfo& stream_info)
-                                         -> std::shared_ptr<
-                                             const Envoy::Network::Address::Instance> {
-                                       if (stream_info.upstreamInfo() &&
-                                           stream_info.upstreamInfo()->upstreamHost()) {
-                                         return stream_info.upstreamInfo()
-                                             ->upstreamHost()
-                                             ->address();
-                                       }
-                                       return nullptr;
-                                     });
-                               }}},
-                             {"UPSTREAM_REQUEST_ATTEMPT_COUNT",
-                              {CommandSyntaxChecker::COMMAND_ONLY,
-                               [](const std::string&, absl::optional<size_t>) {
-                                 return std::make_unique<StreamInfoUInt64FormatterProvider>(
-                                     [](const StreamInfo::StreamInfo& stream_info) {
-                                       return stream_info.attemptCount().value_or(0);
-                                     });
-                               }}},
-                             {"UPSTREAM_TLS_CIPHER",
-                              {CommandSyntaxChecker::COMMAND_ONLY,
-                               [](const std::string&, absl::optional<size_t>) {
-                                 return std::make_unique<
-                                     StreamInfoUpstreamSslConnectionInfoFormatterProvider>(
-                                     [](const Ssl::ConnectionInfo& connection_info) {
-                                       return connection_info.ciphersuiteString();
-                                     });
-                               }}},
-                             {"UPSTREAM_TLS_VERSION",
-                              {CommandSyntaxChecker::COMMAND_ONLY,
-                               [](const std::string&, absl::optional<size_t>) {
-                                 return std::make_unique<
-                                     StreamInfoUpstreamSslConnectionInfoFormatterProvider>(
-                                     [](const Ssl::ConnectionInfo& connection_info) {
-                                       return connection_info.tlsVersion();
-                                     });
-                               }}},
-                             {"UPSTREAM_TLS_SESSION_ID",
-                              {CommandSyntaxChecker::COMMAND_ONLY,
-                               [](const std::string&, absl::optional<size_t>) {
-                                 return std::make_unique<
-                                     StreamInfoUpstreamSslConnectionInfoFormatterProvider>(
-                                     [](const Ssl::ConnectionInfo& connection_info) {
-                                       return connection_info.sessionId();
-                                     });
-                               }}},
-                             {"UPSTREAM_PEER_ISSUER",
-                              {CommandSyntaxChecker::COMMAND_ONLY,
-                               [](const std::string&, absl::optional<size_t>) {
-                                 return std::make_unique<
-                                     StreamInfoUpstreamSslConnectionInfoFormatterProvider>(
-                                     [](const Ssl::ConnectionInfo& connection_info) {
-                                       return connection_info.issuerPeerCertificate();
-                                     });
-                               }}},
-                             {"UPSTREAM_PEER_CERT",
-                              {CommandSyntaxChecker::COMMAND_ONLY,
-                               [](const std::string&, absl::optional<size_t>) {
-                                 return std::make_unique<
-                                     StreamInfoUpstreamSslConnectionInfoFormatterProvider>(
-                                     [](const Ssl::ConnectionInfo& connection_info) {
-                                       return connection_info.urlEncodedPemEncodedPeerCertificate();
-                                     });
-                               }}},
-                             {"UPSTREAM_PEER_SUBJECT",
-                              {CommandSyntaxChecker::COMMAND_ONLY,
-                               [](const std::string&, absl::optional<size_t>) {
-                                 return std::make_unique<
-                                     StreamInfoUpstreamSslConnectionInfoFormatterProvider>(
-                                     [](const Ssl::ConnectionInfo& connection_info) {
-                                       return connection_info.subjectPeerCertificate();
-                                     });
-                               }}},
-                             {"DOWNSTREAM_LOCAL_ADDRESS",
-                              {CommandSyntaxChecker::COMMAND_ONLY,
-                               [](const std::string&, absl::optional<size_t>) {
-                                 return StreamInfoAddressFormatterProvider::withPort(
-                                     [](const StreamInfo::StreamInfo& stream_info) {
-                                       return stream_info.downstreamAddressProvider()
-                                           .localAddress();
-                                     });
-                               }}},
-                             {"DOWNSTREAM_LOCAL_ADDRESS_WITHOUT_PORT",
-                              {CommandSyntaxChecker::COMMAND_ONLY,
-                               [](const std::string&, absl::optional<size_t>) {
-                                 return StreamInfoAddressFormatterProvider::withoutPort(
-                                     [](const Envoy::StreamInfo::StreamInfo& stream_info) {
-                                       return stream_info.downstreamAddressProvider()
-                                           .localAddress();
-                                     });
-                               }}},
-                             {"DOWNSTREAM_LOCAL_PORT",
-                              {CommandSyntaxChecker::COMMAND_ONLY,
-                               [](const std::string&, absl::optional<size_t>) {
-                                 return StreamInfoAddressFormatterProvider::justPort(
-                                     [](const Envoy::StreamInfo::StreamInfo& stream_info) {
-                                       return stream_info.downstreamAddressProvider()
-                                           .localAddress();
-                                     });
-                               }}},
-                             {"DOWNSTREAM_REMOTE_ADDRESS",
-                              {CommandSyntaxChecker::COMMAND_ONLY,
-                               [](const std::string&, absl::optional<size_t>) {
-                                 return StreamInfoAddressFormatterProvider::withPort(
-                                     [](const StreamInfo::StreamInfo& stream_info) {
-                                       return stream_info.downstreamAddressProvider()
-                                           .remoteAddress();
-                                     });
-                               }}},
-                             {"DOWNSTREAM_REMOTE_ADDRESS_WITHOUT_PORT",
-                              {CommandSyntaxChecker::COMMAND_ONLY,
-                               [](const std::string&, absl::optional<size_t>) {
-                                 return StreamInfoAddressFormatterProvider::withoutPort(
-                                     [](const StreamInfo::StreamInfo& stream_info) {
-                                       return stream_info.downstreamAddressProvider()
-                                           .remoteAddress();
-                                     });
-                               }}},
-                             {"DOWNSTREAM_REMOTE_PORT",
-                              {CommandSyntaxChecker::COMMAND_ONLY,
-                               [](const std::string&, absl::optional<size_t>) {
-                                 return StreamInfoAddressFormatterProvider::justPort(
-                                     [](const Envoy::StreamInfo::StreamInfo& stream_info) {
-                                       return stream_info.downstreamAddressProvider()
-                                           .remoteAddress();
-                                     });
-                               }}},
-                             {"DOWNSTREAM_DIRECT_REMOTE_ADDRESS",
-                              {CommandSyntaxChecker::COMMAND_ONLY,
-                               [](const std::string&, absl::optional<size_t>) {
-                                 return StreamInfoAddressFormatterProvider::withPort(
-                                     [](const StreamInfo::StreamInfo& stream_info) {
-                                       return stream_info.downstreamAddressProvider()
-                                           .directRemoteAddress();
-                                     });
-                               }}},
-                             {"DOWNSTREAM_DIRECT_REMOTE_ADDRESS_WITHOUT_PORT",
-                              {CommandSyntaxChecker::COMMAND_ONLY,
-                               [](const std::string&, absl::optional<size_t>) {
-                                 return StreamInfoAddressFormatterProvider::withoutPort(
-                                     [](const StreamInfo::StreamInfo& stream_info) {
-                                       return stream_info.downstreamAddressProvider()
-                                           .directRemoteAddress();
-                                     });
-                               }}},
-                             {"DOWNSTREAM_DIRECT_REMOTE_PORT",
-                              {CommandSyntaxChecker::COMMAND_ONLY,
-                               [](const std::string&, absl::optional<size_t>) {
-                                 return StreamInfoAddressFormatterProvider::justPort(
-                                     [](const Envoy::StreamInfo::StreamInfo& stream_info) {
-                                       return stream_info.downstreamAddressProvider()
-                                           .directRemoteAddress();
-                                     });
-                               }}},
-                             {"CONNECTION_ID",
-                              {CommandSyntaxChecker::COMMAND_ONLY,
-                               [](const std::string&, absl::optional<size_t>) {
-                                 return std::make_unique<StreamInfoUInt64FormatterProvider>(
-                                     [](const StreamInfo::StreamInfo& stream_info) {
-                                       return stream_info.downstreamAddressProvider()
-                                           .connectionID()
-                                           .value_or(0);
-                                     });
-                               }}},
-                             {"REQUESTED_SERVER_NAME",
-                              {CommandSyntaxChecker::COMMAND_ONLY,
-                               [](const std::string&, absl::optional<size_t>) {
-                                 return std::make_unique<StreamInfoStringFormatterProvider>(
-                                     [](const StreamInfo::StreamInfo& stream_info) {
-                                       absl::optional<std::string> result;
-                                       if (!stream_info.downstreamAddressProvider()
-                                                .requestedServerName()
-                                                .empty()) {
-                                         result =
-                                             std::string(stream_info.downstreamAddressProvider()
-                                                             .requestedServerName());
-                                       }
-                                       return result;
-                                     });
-                               }}},
-                             {"ROUTE_NAME",
-                              {CommandSyntaxChecker::COMMAND_ONLY,
-                               [](const std::string&, absl::optional<size_t>) {
-                                 return std::make_unique<StreamInfoStringFormatterProvider>(
-                                     [](const StreamInfo::StreamInfo& stream_info) {
-                                       absl::optional<std::string> result;
-                                       std::string route_name = stream_info.getRouteName();
-                                       if (!route_name.empty()) {
-                                         result = route_name;
-                                       }
-                                       return result;
-                                     });
-                               }}},
-                             {"DOWNSTREAM_PEER_URI_SAN",
-                              {CommandSyntaxChecker::COMMAND_ONLY,
-                               [](const std::string&, absl::optional<size_t>) {
-                                 return std::make_unique<
-                                     StreamInfoSslConnectionInfoFormatterProvider>(
-                                     [](const Ssl::ConnectionInfo& connection_info) {
-                                       return absl::StrJoin(connection_info.uriSanPeerCertificate(),
-                                                            ",");
-                                     });
-                               }}},
-                             {"DOWNSTREAM_PEER_DNS_SAN",
-                              {CommandSyntaxChecker::COMMAND_ONLY,
-                               [](const std::string&, absl::optional<size_t>) {
-                                 return std::make_unique<
-                                     StreamInfoSslConnectionInfoFormatterProvider>(
-                                     [](const Ssl::ConnectionInfo& connection_info) {
-                                       return absl::StrJoin(
-                                           connection_info.dnsSansPeerCertificate(), ",");
-                                     });
-                               }}},
-                             {"DOWNSTREAM_PEER_IP_SAN",
-                              {CommandSyntaxChecker::COMMAND_ONLY,
-                               [](const std::string&, absl::optional<size_t>) {
-                                 return std::make_unique<
-                                     StreamInfoSslConnectionInfoFormatterProvider>(
-                                     [](const Ssl::ConnectionInfo& connection_info) {
-                                       return absl::StrJoin(connection_info.ipSansPeerCertificate(),
-                                                            ",");
-                                     });
-                               }}},
-                             {"DOWNSTREAM_LOCAL_URI_SAN",
-                              {CommandSyntaxChecker::COMMAND_ONLY,
-                               [](const std::string&, absl::optional<size_t>) {
-                                 return std::make_unique<
-                                     StreamInfoSslConnectionInfoFormatterProvider>(
-                                     [](const Ssl::ConnectionInfo& connection_info) {
-                                       return absl::StrJoin(
-                                           connection_info.uriSanLocalCertificate(), ",");
-                                     });
-                               }}},
-                             {"DOWNSTREAM_LOCAL_DNS_SAN",
-                              {CommandSyntaxChecker::COMMAND_ONLY,
-                               [](const std::string&, absl::optional<size_t>) {
-                                 return std::make_unique<
-                                     StreamInfoSslConnectionInfoFormatterProvider>(
-                                     [](const Ssl::ConnectionInfo& connection_info) {
-                                       return absl::StrJoin(
-                                           connection_info.dnsSansLocalCertificate(), ",");
-                                     });
-                               }}},
-                             {"DOWNSTREAM_LOCAL_IP_SAN",
-                              {CommandSyntaxChecker::COMMAND_ONLY,
-                               [](const std::string&, absl::optional<size_t>) {
-                                 return std::make_unique<
-                                     StreamInfoSslConnectionInfoFormatterProvider>(
-                                     [](const Ssl::ConnectionInfo& connection_info) {
-                                       return absl::StrJoin(
-                                           connection_info.ipSansLocalCertificate(), ",");
-                                     });
-                               }}},
-                             {"DOWNSTREAM_PEER_SUBJECT",
-                              {CommandSyntaxChecker::COMMAND_ONLY,
-                               [](const std::string&, absl::optional<size_t>) {
-                                 return std::make_unique<
-                                     StreamInfoSslConnectionInfoFormatterProvider>(
-                                     [](const Ssl::ConnectionInfo& connection_info) {
-                                       return connection_info.subjectPeerCertificate();
-                                     });
-                               }}},
-                             {"DOWNSTREAM_LOCAL_SUBJECT",
-                              {CommandSyntaxChecker::COMMAND_ONLY,
-                               [](const std::string&, absl::optional<size_t>) {
-                                 return std::make_unique<
-                                     StreamInfoSslConnectionInfoFormatterProvider>(
-                                     [](const Ssl::ConnectionInfo& connection_info) {
-                                       return connection_info.subjectLocalCertificate();
-                                     });
-                               }}},
-                             {"DOWNSTREAM_TLS_SESSION_ID",
-                              {CommandSyntaxChecker::COMMAND_ONLY,
-                               [](const std::string&, absl::optional<size_t>) {
-                                 return std::make_unique<
-                                     StreamInfoSslConnectionInfoFormatterProvider>(
-                                     [](const Ssl::ConnectionInfo& connection_info) {
-                                       return connection_info.sessionId();
-                                     });
-                               }}},
-                             {"DOWNSTREAM_TLS_CIPHER",
-                              {CommandSyntaxChecker::COMMAND_ONLY,
-                               [](const std::string&, absl::optional<size_t>) {
-                                 return std::make_unique<
-                                     StreamInfoSslConnectionInfoFormatterProvider>(
-                                     [](const Ssl::ConnectionInfo& connection_info) {
-                                       return connection_info.ciphersuiteString();
-                                     });
-                               }}},
-                             {"DOWNSTREAM_TLS_VERSION",
-                              {CommandSyntaxChecker::COMMAND_ONLY,
-                               [](const std::string&, absl::optional<size_t>) {
-                                 return std::make_unique<
-                                     StreamInfoSslConnectionInfoFormatterProvider>(
-                                     [](const Ssl::ConnectionInfo& connection_info) {
-                                       return connection_info.tlsVersion();
-                                     });
-                               }}},
-                             {"DOWNSTREAM_PEER_FINGERPRINT_256",
-                              {CommandSyntaxChecker::COMMAND_ONLY,
-                               [](const std::string&, absl::optional<size_t>) {
-                                 return std::make_unique<
-                                     StreamInfoSslConnectionInfoFormatterProvider>(
-                                     [](const Ssl::ConnectionInfo& connection_info) {
-                                       return connection_info.sha256PeerCertificateDigest();
-                                     });
-                               }}},
-                             {"DOWNSTREAM_PEER_FINGERPRINT_1",
-                              {CommandSyntaxChecker::COMMAND_ONLY,
-                               [](const std::string&, absl::optional<size_t>) {
-                                 return std::make_unique<
-                                     StreamInfoSslConnectionInfoFormatterProvider>(
-                                     [](const Ssl::ConnectionInfo& connection_info) {
-                                       return connection_info.sha1PeerCertificateDigest();
-                                     });
-                               }}},
-                             {"DOWNSTREAM_PEER_SERIAL",
-                              {CommandSyntaxChecker::COMMAND_ONLY,
-                               [](const std::string&, absl::optional<size_t>) {
-                                 return std::make_unique<
-                                     StreamInfoSslConnectionInfoFormatterProvider>(
-                                     [](const Ssl::ConnectionInfo& connection_info) {
-                                       return connection_info.serialNumberPeerCertificate();
-                                     });
-                               }}},
-                             {"DOWNSTREAM_PEER_ISSUER",
-                              {CommandSyntaxChecker::COMMAND_ONLY,
-                               [](const std::string&, absl::optional<size_t>) {
-                                 return std::make_unique<
-                                     StreamInfoSslConnectionInfoFormatterProvider>(
-                                     [](const Ssl::ConnectionInfo& connection_info) {
-                                       return connection_info.issuerPeerCertificate();
-                                     });
-                               }}},
-                             {"DOWNSTREAM_PEER_CERT",
-                              {CommandSyntaxChecker::COMMAND_ONLY,
-                               [](const std::string&, absl::optional<size_t>) {
-                                 return std::make_unique<
-                                     StreamInfoSslConnectionInfoFormatterProvider>(
-                                     [](const Ssl::ConnectionInfo& connection_info) {
-                                       return connection_info.urlEncodedPemEncodedPeerCertificate();
-                                     });
-                               }}},
-                             {"DOWNSTREAM_TRANSPORT_FAILURE_REASON",
-                              {CommandSyntaxChecker::COMMAND_ONLY,
-                               [](const std::string&, absl::optional<size_t>) {
-                                 return std::make_unique<StreamInfoStringFormatterProvider>(
-                                     [](const StreamInfo::StreamInfo& stream_info) {
-                                       absl::optional<std::string> result;
-                                       if (!stream_info.downstreamTransportFailureReason()
-                                                .empty()) {
-                                         result = absl::StrReplaceAll(
-                                             stream_info.downstreamTransportFailureReason(),
-                                             {{" ", "_"}});
-                                       }
-                                       return result;
-                                     });
-                               }}},
-                             {"UPSTREAM_TRANSPORT_FAILURE_REASON",
-                              {CommandSyntaxChecker::COMMAND_ONLY,
-                               [](const std::string&, absl::optional<size_t>) {
-                                 return std::make_unique<StreamInfoStringFormatterProvider>(
-                                     [](const StreamInfo::StreamInfo& stream_info) {
-                                       absl::optional<std::string> result;
-                                       if (stream_info.upstreamInfo().has_value() &&
-                                           !stream_info.upstreamInfo()
-                                                .value()
-                                                .get()
-                                                .upstreamTransportFailureReason()
-                                                .empty()) {
-                                         result = stream_info.upstreamInfo()
-                                                      .value()
-                                                      .get()
-                                                      .upstreamTransportFailureReason();
-                                       }
-                                       if (result) {
-                                         std::replace(result->begin(), result->end(), ' ', '_');
-                                       }
-                                       return result;
-                                     });
-                               }}},
-                             {"HOSTNAME",
-                              {CommandSyntaxChecker::COMMAND_ONLY,
-                               [](const std::string&, absl::optional<size_t>) {
-                                 absl::optional<std::string> hostname =
-                                     SubstitutionFormatUtils::getHostname();
-                                 return std::make_unique<StreamInfoStringFormatterProvider>(
-                                     [hostname](const StreamInfo::StreamInfo&) {
-                                       return hostname;
-                                     });
-                               }}},
-                             {"FILTER_CHAIN_NAME",
-                              {CommandSyntaxChecker::COMMAND_ONLY,
-                               [](const std::string&, absl::optional<size_t>) {
-                                 return std::make_unique<StreamInfoStringFormatterProvider>(
-                                     [](const StreamInfo::StreamInfo& stream_info)
-                                         -> absl::optional<std::string> {
-                                       if (const auto info = stream_info.downstreamAddressProvider()
-                                                                 .filterChainInfo();
-                                           info.has_value()) {
-                                         if (!info->name().empty()) {
-                                           return std::string(info->name());
-                                         }
-                                       }
-                                       return absl::nullopt;
-                                     });
-                               }}},
-                             {"VIRTUAL_CLUSTER_NAME",
-                              {CommandSyntaxChecker::COMMAND_ONLY,
-                               [](const std::string&, absl::optional<size_t>) {
-                                 return std::make_unique<StreamInfoStringFormatterProvider>(
-                                     [](const StreamInfo::StreamInfo& stream_info)
-                                         -> absl::optional<std::string> {
-                                       return stream_info.virtualClusterName();
-                                     });
-                               }}},
-                             {"TLS_JA3_FINGERPRINT",
-                              {CommandSyntaxChecker::COMMAND_ONLY,
-                               [](const std::string&, absl::optional<size_t>) {
-                                 return std::make_unique<StreamInfoStringFormatterProvider>(
-                                     [](const StreamInfo::StreamInfo& stream_info) {
-                                       absl::optional<std::string> result;
-                                       if (!stream_info.downstreamAddressProvider()
-                                                .ja3Hash()
-                                                .empty()) {
-                                         result = std::string(
-                                             stream_info.downstreamAddressProvider().ja3Hash());
-                                       }
-                                       return result;
-                                     });
-                               }}},
-                             {"STREAM_ID",
-                              {CommandSyntaxChecker::COMMAND_ONLY,
-                               [](const std::string&, absl::optional<size_t>) {
-                                 return std::make_unique<StreamInfoStringFormatterProvider>(
-                                     [](const StreamInfo::StreamInfo& stream_info)
-                                         -> absl::optional<std::string> {
-                                       auto provider = stream_info.getStreamIdProvider();
-                                       if (!provider.has_value()) {
-                                         return {};
-                                       }
-                                       auto id = provider->toStringView();
-                                       if (!id.has_value()) {
-                                         return {};
-                                       }
-                                       return absl::make_optional<std::string>(id.value());
-                                     });
-                               }}},
-                             {"START_TIME",
-                              {CommandSyntaxChecker::PARAMS_OPTIONAL,
-                               [](const std::string& format, absl::optional<size_t>) {
-                                 return std::make_unique<SystemTimeFormatter>(
-                                     format,
-                                     std::make_unique<SystemTimeFormatter::TimeFieldExtractor>(
-                                         [](const StreamInfo::StreamInfo& stream_info)
-                                             -> absl::optional<SystemTime> {
-                                           return stream_info.startTime();
-                                         }));
-                               }}},
-                             {"EMIT_TIME",
-                              {CommandSyntaxChecker::PARAMS_OPTIONAL,
-                               [](const std::string& format, absl::optional<size_t>) {
-                                 return std::make_unique<SystemTimeFormatter>(
-                                     format,
-                                     std::make_unique<SystemTimeFormatter::TimeFieldExtractor>(
-                                         [](const StreamInfo::StreamInfo& stream_info)
-                                             -> absl::optional<SystemTime> {
-                                           return stream_info.timeSource().systemTime();
-                                         }));
-                               }}},
-                             {"DYNAMIC_METADATA",
-                              {CommandSyntaxChecker::PARAMS_REQUIRED,
-                               [](const std::string& format, absl::optional<size_t> max_length) {
-                                 std::string filter_namespace;
-                                 std::vector<std::string> path;
+                    return result;
+                  });
+            }}},
+          {"DOWNSTREAM_HANDSHAKE_DURATION",
+           {CommandSyntaxChecker::COMMAND_ONLY,
+            [](const std::string&, absl::optional<size_t>) {
+              return std::make_unique<StreamInfoDurationFormatterProvider>(
+                  [](const StreamInfo::StreamInfo& stream_info) {
+                    StreamInfo::TimingUtility timing(stream_info);
+                    return timing.downstreamHandshakeComplete();
+                  });
+            }}},
+          {"ROUNDTRIP_DURATION",
+           {CommandSyntaxChecker::COMMAND_ONLY,
+            [](const std::string&, absl::optional<size_t>) {
+              return std::make_unique<StreamInfoDurationFormatterProvider>(
+                  [](const StreamInfo::StreamInfo& stream_info) {
+                    StreamInfo::TimingUtility timing(stream_info);
+                    return timing.lastDownstreamAckReceived();
+                  });
+            }}},
+          {"BYTES_RECEIVED",
+           {CommandSyntaxChecker::COMMAND_ONLY,
+            [](const std::string&, absl::optional<size_t>) {
+              return std::make_unique<StreamInfoUInt64FormatterProvider>(
+                  [](const StreamInfo::StreamInfo& stream_info) {
+                    return stream_info.bytesReceived();
+                  });
+            }}},
+          {"BYTES_RETRANSMITTED",
+           {CommandSyntaxChecker::COMMAND_ONLY,
+            [](const std::string&, absl::optional<size_t>) {
+              return std::make_unique<StreamInfoUInt64FormatterProvider>(
+                  [](const StreamInfo::StreamInfo& stream_info) {
+                    return stream_info.bytesRetransmitted();
+                  });
+            }}},
+          {"PACKETS_RETRANSMITTED",
+           {CommandSyntaxChecker::COMMAND_ONLY,
+            [](const std::string&, absl::optional<size_t>) {
+              return std::make_unique<StreamInfoUInt64FormatterProvider>(
+                  [](const StreamInfo::StreamInfo& stream_info) {
+                    return stream_info.packetsRetransmitted();
+                  });
+            }}},
+          {"UPSTREAM_WIRE_BYTES_RECEIVED",
+           {CommandSyntaxChecker::COMMAND_ONLY,
+            [](const std::string&, absl::optional<size_t>) {
+              return std::make_unique<StreamInfoUInt64FormatterProvider>(
+                  [](const StreamInfo::StreamInfo& stream_info) {
+                    const auto& bytes_meter = stream_info.getUpstreamBytesMeter();
+                    return bytes_meter ? bytes_meter->wireBytesReceived() : 0;
+                  });
+            }}},
+          {"UPSTREAM_HEADER_BYTES_RECEIVED",
+           {CommandSyntaxChecker::COMMAND_ONLY,
+            [](const std::string&, absl::optional<size_t>) {
+              return std::make_unique<StreamInfoUInt64FormatterProvider>(
+                  [](const StreamInfo::StreamInfo& stream_info) {
+                    const auto& bytes_meter = stream_info.getUpstreamBytesMeter();
+                    return bytes_meter ? bytes_meter->headerBytesReceived() : 0;
+                  });
+            }}},
+          {"DOWNSTREAM_WIRE_BYTES_RECEIVED",
+           {CommandSyntaxChecker::COMMAND_ONLY,
+            [](const std::string&, absl::optional<size_t>) {
+              return std::make_unique<StreamInfoUInt64FormatterProvider>(
+                  [](const StreamInfo::StreamInfo& stream_info) {
+                    const auto& bytes_meter = stream_info.getDownstreamBytesMeter();
+                    return bytes_meter ? bytes_meter->wireBytesReceived() : 0;
+                  });
+            }}},
+          {"DOWNSTREAM_HEADER_BYTES_RECEIVED",
+           {CommandSyntaxChecker::COMMAND_ONLY,
+            [](const std::string&, absl::optional<size_t>) {
+              return std::make_unique<StreamInfoUInt64FormatterProvider>(
+                  [](const StreamInfo::StreamInfo& stream_info) {
+                    const auto& bytes_meter = stream_info.getDownstreamBytesMeter();
+                    return bytes_meter ? bytes_meter->headerBytesReceived() : 0;
+                  });
+            }}},
+          {"PROTOCOL",
+           {CommandSyntaxChecker::COMMAND_ONLY,
+            [](const std::string&, absl::optional<size_t>) {
+              return std::make_unique<StreamInfoStringFormatterProvider>(
+                  [](const StreamInfo::StreamInfo& stream_info) {
+                    return SubstitutionFormatUtils::protocolToString(stream_info.protocol());
+                  });
+            }}},
+          {"UPSTREAM_PROTOCOL",
+           {CommandSyntaxChecker::COMMAND_ONLY,
+            [](const std::string&, absl::optional<size_t>) {
+              return std::make_unique<StreamInfoStringFormatterProvider>(
+                  [](const StreamInfo::StreamInfo& stream_info) {
+                    return stream_info.upstreamInfo()
+                               ? SubstitutionFormatUtils::protocolToString(
+                                     stream_info.upstreamInfo()->upstreamProtocol())
+                               : absl::nullopt;
+                  });
+            }}},
+          {"RESPONSE_CODE",
+           {CommandSyntaxChecker::COMMAND_ONLY,
+            [](const std::string&, absl::optional<size_t>) {
+              return std::make_unique<StreamInfoUInt64FormatterProvider>(
+                  [](const StreamInfo::StreamInfo& stream_info) {
+                    return stream_info.responseCode().value_or(0);
+                  });
+            }}},
+          {"RESPONSE_CODE_DETAILS",
+           {CommandSyntaxChecker::COMMAND_ONLY,
+            [](const std::string&, absl::optional<size_t>) {
+              return std::make_unique<StreamInfoStringFormatterProvider>(
+                  [](const StreamInfo::StreamInfo& stream_info) {
+                    return stream_info.responseCodeDetails();
+                  });
+            }}},
+          {"CONNECTION_TERMINATION_DETAILS",
+           {CommandSyntaxChecker::COMMAND_ONLY,
+            [](const std::string&, absl::optional<size_t>) {
+              return std::make_unique<StreamInfoStringFormatterProvider>(
+                  [](const StreamInfo::StreamInfo& stream_info) {
+                    return stream_info.connectionTerminationDetails();
+                  });
+            }}},
+          {"BYTES_SENT",
+           {CommandSyntaxChecker::COMMAND_ONLY,
+            [](const std::string&, absl::optional<size_t>) {
+              return std::make_unique<StreamInfoUInt64FormatterProvider>(
+                  [](const StreamInfo::StreamInfo& stream_info) {
+                    return stream_info.bytesSent();
+                  });
+            }}},
+          {"UPSTREAM_WIRE_BYTES_SENT",
+           {CommandSyntaxChecker::COMMAND_ONLY,
+            [](const std::string&, absl::optional<size_t>) {
+              return std::make_unique<StreamInfoUInt64FormatterProvider>(
+                  [](const StreamInfo::StreamInfo& stream_info) {
+                    const auto& bytes_meter = stream_info.getUpstreamBytesMeter();
+                    return bytes_meter ? bytes_meter->wireBytesSent() : 0;
+                  });
+            }}},
+          {"UPSTREAM_HEADER_BYTES_SENT",
+           {CommandSyntaxChecker::COMMAND_ONLY,
+            [](const std::string&, absl::optional<size_t>) {
+              return std::make_unique<StreamInfoUInt64FormatterProvider>(
+                  [](const StreamInfo::StreamInfo& stream_info) {
+                    const auto& bytes_meter = stream_info.getUpstreamBytesMeter();
+                    return bytes_meter ? bytes_meter->headerBytesSent() : 0;
+                  });
+            }}},
+          {"DOWNSTREAM_WIRE_BYTES_SENT",
+           {CommandSyntaxChecker::COMMAND_ONLY,
+            [](const std::string&, absl::optional<size_t>) {
+              return std::make_unique<StreamInfoUInt64FormatterProvider>(
+                  [](const StreamInfo::StreamInfo& stream_info) {
+                    const auto& bytes_meter = stream_info.getDownstreamBytesMeter();
+                    return bytes_meter ? bytes_meter->wireBytesSent() : 0;
+                  });
+            }}},
+          {"DOWNSTREAM_HEADER_BYTES_SENT",
+           {CommandSyntaxChecker::COMMAND_ONLY,
+            [](const std::string&, absl::optional<size_t>) {
+              return std::make_unique<StreamInfoUInt64FormatterProvider>(
+                  [](const StreamInfo::StreamInfo& stream_info) {
+                    const auto& bytes_meter = stream_info.getDownstreamBytesMeter();
+                    return bytes_meter ? bytes_meter->headerBytesSent() : 0;
+                  });
+            }}},
+          {"DURATION",
+           {CommandSyntaxChecker::COMMAND_ONLY,
+            [](const std::string&, absl::optional<size_t>) {
+              return std::make_unique<StreamInfoDurationFormatterProvider>(
+                  [](const StreamInfo::StreamInfo& stream_info) {
+                    return stream_info.currentDuration();
+                  });
+            }}},
+          {"COMMON_DURATION",
+           {CommandSyntaxChecker::PARAMS_REQUIRED,
+            [](const std::string& sub_command, absl::optional<size_t>) {
+              return CommonDurationFormatter::create(sub_command);
+            }}},
+          {"RESPONSE_FLAGS",
+           {CommandSyntaxChecker::COMMAND_ONLY,
+            [](const std::string&, absl::optional<size_t>) {
+              return std::make_unique<StreamInfoStringFormatterProvider>(
+                  [](const StreamInfo::StreamInfo& stream_info) {
+                    return StreamInfo::ResponseFlagUtils::toShortString(stream_info);
+                  });
+            }}},
+          {"RESPONSE_FLAGS_LONG",
+           {CommandSyntaxChecker::COMMAND_ONLY,
+            [](const std::string&, absl::optional<size_t>) {
+              return std::make_unique<StreamInfoStringFormatterProvider>(
+                  [](const StreamInfo::StreamInfo& stream_info) {
+                    return StreamInfo::ResponseFlagUtils::toString(stream_info);
+                  });
+            }}},
+          {"UPSTREAM_HOST_NAME",
+           {CommandSyntaxChecker::COMMAND_ONLY,
+            [](const std::string&, absl::optional<size_t>) {
+              return std::make_unique<StreamInfoStringFormatterProvider>(
+                  [](const StreamInfo::StreamInfo& stream_info) -> absl::optional<std::string> {
+                    const auto opt_ref = stream_info.upstreamInfo();
+                    if (!opt_ref.has_value()) {
+                      return absl::nullopt;
+                    }
+                    const auto host = opt_ref->upstreamHost();
+                    if (host == nullptr) {
+                      return absl::nullopt;
+                    }
+                    std::string host_name = host->hostname();
+                    if (host_name.empty()) {
+                      // If no hostname is available, the main address is used.
+                      return host->address()->asString();
+                    }
+                    return absl::make_optional<std::string>(std::move(host_name));
+                  });
+            }}},
+          {"UPSTREAM_HOST",
+           {CommandSyntaxChecker::COMMAND_ONLY,
+            [](const std::string&, absl::optional<size_t>) {
+              return StreamInfoAddressFormatterProvider::withPort(
+                  [](const StreamInfo::StreamInfo& stream_info)
+                      -> Network::Address::InstanceConstSharedPtr {
+                    const auto opt_ref = stream_info.upstreamInfo();
+                    if (!opt_ref.has_value()) {
+                      return nullptr;
+                    }
+                    const auto host = opt_ref->upstreamHost();
+                    if (host == nullptr) {
+                      return nullptr;
+                    }
+                    return host->address();
+                  });
+            }}},
+          {"UPSTREAM_CONNECTION_ID",
+           {CommandSyntaxChecker::COMMAND_ONLY,
+            [](const std::string&, absl::optional<size_t>) {
+              return std::make_unique<StreamInfoUInt64FormatterProvider>(
+                  [](const StreamInfo::StreamInfo& stream_info) {
+                    uint64_t upstream_connection_id = 0;
+                    if (stream_info.upstreamInfo().has_value()) {
+                      upstream_connection_id =
+                          stream_info.upstreamInfo()->upstreamConnectionId().value_or(0);
+                    }
+                    return upstream_connection_id;
+                  });
+            }}},
+          {"UPSTREAM_CLUSTER",
+           {CommandSyntaxChecker::COMMAND_ONLY,
+            [](const std::string&, absl::optional<size_t>) {
+              return std::make_unique<StreamInfoStringFormatterProvider>(
+                  [](const StreamInfo::StreamInfo& stream_info) {
+                    std::string upstream_cluster_name;
+                    if (stream_info.upstreamClusterInfo().has_value() &&
+                        stream_info.upstreamClusterInfo().value() != nullptr) {
+                      upstream_cluster_name =
+                          stream_info.upstreamClusterInfo().value()->observabilityName();
+                    }
+
+                    return upstream_cluster_name.empty()
+                               ? absl::nullopt
+                               : absl::make_optional<std::string>(upstream_cluster_name);
+                  });
+            }}},
+          {"UPSTREAM_LOCAL_ADDRESS",
+           {CommandSyntaxChecker::COMMAND_ONLY,
+            [](const std::string&, absl::optional<size_t>) {
+              return StreamInfoAddressFormatterProvider::withPort(
+                  [](const StreamInfo::StreamInfo& stream_info)
+                      -> Network::Address::InstanceConstSharedPtr {
+                    if (stream_info.upstreamInfo().has_value()) {
+                      return stream_info.upstreamInfo().value().get().upstreamLocalAddress();
+                    }
+                    return nullptr;
+                  });
+            }}},
+          {"UPSTREAM_LOCAL_ADDRESS_WITHOUT_PORT",
+           {CommandSyntaxChecker::COMMAND_ONLY,
+            [](const std::string&, absl::optional<size_t>) {
+              return StreamInfoAddressFormatterProvider::withoutPort(
+                  [](const StreamInfo::StreamInfo& stream_info)
+                      -> Network::Address::InstanceConstSharedPtr {
+                    if (stream_info.upstreamInfo().has_value()) {
+                      return stream_info.upstreamInfo().value().get().upstreamLocalAddress();
+                    }
+                    return nullptr;
+                  });
+            }}},
+          {"UPSTREAM_LOCAL_PORT",
+           {CommandSyntaxChecker::COMMAND_ONLY,
+            [](const std::string&, absl::optional<size_t>) {
+              return StreamInfoAddressFormatterProvider::justPort(
+                  [](const StreamInfo::StreamInfo& stream_info)
+                      -> Network::Address::InstanceConstSharedPtr {
+                    if (stream_info.upstreamInfo().has_value()) {
+                      return stream_info.upstreamInfo().value().get().upstreamLocalAddress();
+                    }
+                    return nullptr;
+                  });
+            }}},
+          {"UPSTREAM_REMOTE_ADDRESS",
+           {CommandSyntaxChecker::COMMAND_ONLY,
+            [](const std::string&, absl::optional<size_t>) {
+              return StreamInfoAddressFormatterProvider::withPort(
+                  [](const StreamInfo::StreamInfo& stream_info)
+                      -> Network::Address::InstanceConstSharedPtr {
+                    return getUpstreamRemoteAddress(stream_info);
+                  });
+            }}},
+          {"UPSTREAM_REMOTE_ADDRESS_WITHOUT_PORT",
+           {CommandSyntaxChecker::COMMAND_ONLY,
+            [](const std::string&, absl::optional<size_t>) {
+              return StreamInfoAddressFormatterProvider::withoutPort(
+                  [](const StreamInfo::StreamInfo& stream_info)
+                      -> Network::Address::InstanceConstSharedPtr {
+                    return getUpstreamRemoteAddress(stream_info);
+                  });
+            }}},
+          {"UPSTREAM_REMOTE_PORT",
+           {CommandSyntaxChecker::COMMAND_ONLY,
+            [](const std::string&, absl::optional<size_t>) {
+              return StreamInfoAddressFormatterProvider::justPort(
+                  [](const StreamInfo::StreamInfo& stream_info)
+                      -> Network::Address::InstanceConstSharedPtr {
+                    return getUpstreamRemoteAddress(stream_info);
+                  });
+            }}},
+          {"UPSTREAM_REQUEST_ATTEMPT_COUNT",
+           {CommandSyntaxChecker::COMMAND_ONLY,
+            [](const std::string&, absl::optional<size_t>) {
+              return std::make_unique<StreamInfoUInt64FormatterProvider>(
+                  [](const StreamInfo::StreamInfo& stream_info) {
+                    return stream_info.attemptCount().value_or(0);
+                  });
+            }}},
+          {"UPSTREAM_TLS_CIPHER",
+           {CommandSyntaxChecker::COMMAND_ONLY,
+            [](const std::string&, absl::optional<size_t>) {
+              return std::make_unique<StreamInfoUpstreamSslConnectionInfoFormatterProvider>(
+                  [](const Ssl::ConnectionInfo& connection_info) {
+                    return connection_info.ciphersuiteString();
+                  });
+            }}},
+          {"UPSTREAM_TLS_VERSION",
+           {CommandSyntaxChecker::COMMAND_ONLY,
+            [](const std::string&, absl::optional<size_t>) {
+              return std::make_unique<StreamInfoUpstreamSslConnectionInfoFormatterProvider>(
+                  [](const Ssl::ConnectionInfo& connection_info) {
+                    return connection_info.tlsVersion();
+                  });
+            }}},
+          {"UPSTREAM_TLS_SESSION_ID",
+           {CommandSyntaxChecker::COMMAND_ONLY,
+            [](const std::string&, absl::optional<size_t>) {
+              return std::make_unique<StreamInfoUpstreamSslConnectionInfoFormatterProvider>(
+                  [](const Ssl::ConnectionInfo& connection_info) {
+                    return connection_info.sessionId();
+                  });
+            }}},
+          {"UPSTREAM_PEER_ISSUER",
+           {CommandSyntaxChecker::COMMAND_ONLY,
+            [](const std::string&, absl::optional<size_t>) {
+              return std::make_unique<StreamInfoUpstreamSslConnectionInfoFormatterProvider>(
+                  [](const Ssl::ConnectionInfo& connection_info) {
+                    return connection_info.issuerPeerCertificate();
+                  });
+            }}},
+          {"UPSTREAM_PEER_CERT",
+           {CommandSyntaxChecker::COMMAND_ONLY,
+            [](const std::string&, absl::optional<size_t>) {
+              return std::make_unique<StreamInfoUpstreamSslConnectionInfoFormatterProvider>(
+                  [](const Ssl::ConnectionInfo& connection_info) {
+                    return connection_info.urlEncodedPemEncodedPeerCertificate();
+                  });
+            }}},
+          {"UPSTREAM_PEER_SUBJECT",
+           {CommandSyntaxChecker::COMMAND_ONLY,
+            [](const std::string&, absl::optional<size_t>) {
+              return std::make_unique<StreamInfoUpstreamSslConnectionInfoFormatterProvider>(
+                  [](const Ssl::ConnectionInfo& connection_info) {
+                    return connection_info.subjectPeerCertificate();
+                  });
+            }}},
+          {"DOWNSTREAM_LOCAL_ADDRESS",
+           {CommandSyntaxChecker::COMMAND_ONLY,
+            [](const std::string&, absl::optional<size_t>) {
+              return StreamInfoAddressFormatterProvider::withPort(
+                  [](const StreamInfo::StreamInfo& stream_info) {
+                    return stream_info.downstreamAddressProvider().localAddress();
+                  });
+            }}},
+          {"DOWNSTREAM_LOCAL_ADDRESS_WITHOUT_PORT",
+           {CommandSyntaxChecker::COMMAND_ONLY,
+            [](const std::string&, absl::optional<size_t>) {
+              return StreamInfoAddressFormatterProvider::withoutPort(
+                  [](const Envoy::StreamInfo::StreamInfo& stream_info) {
+                    return stream_info.downstreamAddressProvider().localAddress();
+                  });
+            }}},
+          {"DOWNSTREAM_LOCAL_PORT",
+           {CommandSyntaxChecker::COMMAND_ONLY,
+            [](const std::string&, absl::optional<size_t>) {
+              return StreamInfoAddressFormatterProvider::justPort(
+                  [](const Envoy::StreamInfo::StreamInfo& stream_info) {
+                    return stream_info.downstreamAddressProvider().localAddress();
+                  });
+            }}},
+          {"DOWNSTREAM_REMOTE_ADDRESS",
+           {CommandSyntaxChecker::COMMAND_ONLY,
+            [](const std::string&, absl::optional<size_t>) {
+              return StreamInfoAddressFormatterProvider::withPort(
+                  [](const StreamInfo::StreamInfo& stream_info) {
+                    return stream_info.downstreamAddressProvider().remoteAddress();
+                  });
+            }}},
+          {"DOWNSTREAM_REMOTE_ADDRESS_WITHOUT_PORT",
+           {CommandSyntaxChecker::COMMAND_ONLY,
+            [](const std::string&, absl::optional<size_t>) {
+              return StreamInfoAddressFormatterProvider::withoutPort(
+                  [](const StreamInfo::StreamInfo& stream_info) {
+                    return stream_info.downstreamAddressProvider().remoteAddress();
+                  });
+            }}},
+          {"DOWNSTREAM_REMOTE_PORT",
+           {CommandSyntaxChecker::COMMAND_ONLY,
+            [](const std::string&, absl::optional<size_t>) {
+              return StreamInfoAddressFormatterProvider::justPort(
+                  [](const Envoy::StreamInfo::StreamInfo& stream_info) {
+                    return stream_info.downstreamAddressProvider().remoteAddress();
+                  });
+            }}},
+          {"DOWNSTREAM_DIRECT_REMOTE_ADDRESS",
+           {CommandSyntaxChecker::COMMAND_ONLY,
+            [](const std::string&, absl::optional<size_t>) {
+              return StreamInfoAddressFormatterProvider::withPort(
+                  [](const StreamInfo::StreamInfo& stream_info) {
+                    return stream_info.downstreamAddressProvider().directRemoteAddress();
+                  });
+            }}},
+          {"DOWNSTREAM_DIRECT_REMOTE_ADDRESS_WITHOUT_PORT",
+           {CommandSyntaxChecker::COMMAND_ONLY,
+            [](const std::string&, absl::optional<size_t>) {
+              return StreamInfoAddressFormatterProvider::withoutPort(
+                  [](const StreamInfo::StreamInfo& stream_info) {
+                    return stream_info.downstreamAddressProvider().directRemoteAddress();
+                  });
+            }}},
+          {"DOWNSTREAM_DIRECT_REMOTE_PORT",
+           {CommandSyntaxChecker::COMMAND_ONLY,
+            [](const std::string&, absl::optional<size_t>) {
+              return StreamInfoAddressFormatterProvider::justPort(
+                  [](const Envoy::StreamInfo::StreamInfo& stream_info) {
+                    return stream_info.downstreamAddressProvider().directRemoteAddress();
+                  });
+            }}},
+          {"CONNECTION_ID",
+           {CommandSyntaxChecker::COMMAND_ONLY,
+            [](const std::string&, absl::optional<size_t>) {
+              return std::make_unique<StreamInfoUInt64FormatterProvider>(
+                  [](const StreamInfo::StreamInfo& stream_info) {
+                    return stream_info.downstreamAddressProvider().connectionID().value_or(0);
+                  });
+            }}},
+          {"REQUESTED_SERVER_NAME",
+           {CommandSyntaxChecker::COMMAND_ONLY,
+            [](const std::string&, absl::optional<size_t>) {
+              return std::make_unique<StreamInfoStringFormatterProvider>(
+                  [](const StreamInfo::StreamInfo& stream_info) {
+                    absl::optional<std::string> result;
+                    if (!stream_info.downstreamAddressProvider().requestedServerName().empty()) {
+                      result = std::string(
+                          stream_info.downstreamAddressProvider().requestedServerName());
+                    }
+                    return result;
+                  });
+            }}},
+          {"ROUTE_NAME",
+           {CommandSyntaxChecker::COMMAND_ONLY,
+            [](const std::string&, absl::optional<size_t>) {
+              return std::make_unique<StreamInfoStringFormatterProvider>(
+                  [](const StreamInfo::StreamInfo& stream_info) {
+                    absl::optional<std::string> result;
+                    std::string route_name = stream_info.getRouteName();
+                    if (!route_name.empty()) {
+                      result = route_name;
+                    }
+                    return result;
+                  });
+            }}},
+          {"DOWNSTREAM_PEER_URI_SAN",
+           {CommandSyntaxChecker::COMMAND_ONLY,
+            [](const std::string&, absl::optional<size_t>) {
+              return std::make_unique<StreamInfoSslConnectionInfoFormatterProvider>(
+                  [](const Ssl::ConnectionInfo& connection_info) {
+                    return absl::StrJoin(connection_info.uriSanPeerCertificate(), ",");
+                  });
+            }}},
+          {"DOWNSTREAM_PEER_DNS_SAN",
+           {CommandSyntaxChecker::COMMAND_ONLY,
+            [](const std::string&, absl::optional<size_t>) {
+              return std::make_unique<StreamInfoSslConnectionInfoFormatterProvider>(
+                  [](const Ssl::ConnectionInfo& connection_info) {
+                    return absl::StrJoin(connection_info.dnsSansPeerCertificate(), ",");
+                  });
+            }}},
+          {"DOWNSTREAM_PEER_IP_SAN",
+           {CommandSyntaxChecker::COMMAND_ONLY,
+            [](const std::string&, absl::optional<size_t>) {
+              return std::make_unique<StreamInfoSslConnectionInfoFormatterProvider>(
+                  [](const Ssl::ConnectionInfo& connection_info) {
+                    return absl::StrJoin(connection_info.ipSansPeerCertificate(), ",");
+                  });
+            }}},
+          {"DOWNSTREAM_LOCAL_URI_SAN",
+           {CommandSyntaxChecker::COMMAND_ONLY,
+            [](const std::string&, absl::optional<size_t>) {
+              return std::make_unique<StreamInfoSslConnectionInfoFormatterProvider>(
+                  [](const Ssl::ConnectionInfo& connection_info) {
+                    return absl::StrJoin(connection_info.uriSanLocalCertificate(), ",");
+                  });
+            }}},
+          {"DOWNSTREAM_LOCAL_DNS_SAN",
+           {CommandSyntaxChecker::COMMAND_ONLY,
+            [](const std::string&, absl::optional<size_t>) {
+              return std::make_unique<StreamInfoSslConnectionInfoFormatterProvider>(
+                  [](const Ssl::ConnectionInfo& connection_info) {
+                    return absl::StrJoin(connection_info.dnsSansLocalCertificate(), ",");
+                  });
+            }}},
+          {"DOWNSTREAM_LOCAL_IP_SAN",
+           {CommandSyntaxChecker::COMMAND_ONLY,
+            [](const std::string&, absl::optional<size_t>) {
+              return std::make_unique<StreamInfoSslConnectionInfoFormatterProvider>(
+                  [](const Ssl::ConnectionInfo& connection_info) {
+                    return absl::StrJoin(connection_info.ipSansLocalCertificate(), ",");
+                  });
+            }}},
+          {"DOWNSTREAM_PEER_SUBJECT",
+           {CommandSyntaxChecker::COMMAND_ONLY,
+            [](const std::string&, absl::optional<size_t>) {
+              return std::make_unique<StreamInfoSslConnectionInfoFormatterProvider>(
+                  [](const Ssl::ConnectionInfo& connection_info) {
+                    return connection_info.subjectPeerCertificate();
+                  });
+            }}},
+          {"DOWNSTREAM_LOCAL_SUBJECT",
+           {CommandSyntaxChecker::COMMAND_ONLY,
+            [](const std::string&, absl::optional<size_t>) {
+              return std::make_unique<StreamInfoSslConnectionInfoFormatterProvider>(
+                  [](const Ssl::ConnectionInfo& connection_info) {
+                    return connection_info.subjectLocalCertificate();
+                  });
+            }}},
+          {"DOWNSTREAM_TLS_SESSION_ID",
+           {CommandSyntaxChecker::COMMAND_ONLY,
+            [](const std::string&, absl::optional<size_t>) {
+              return std::make_unique<StreamInfoSslConnectionInfoFormatterProvider>(
+                  [](const Ssl::ConnectionInfo& connection_info) {
+                    return connection_info.sessionId();
+                  });
+            }}},
+          {"DOWNSTREAM_TLS_CIPHER",
+           {CommandSyntaxChecker::COMMAND_ONLY,
+            [](const std::string&, absl::optional<size_t>) {
+              return std::make_unique<StreamInfoSslConnectionInfoFormatterProvider>(
+                  [](const Ssl::ConnectionInfo& connection_info) {
+                    return connection_info.ciphersuiteString();
+                  });
+            }}},
+          {"DOWNSTREAM_TLS_VERSION",
+           {CommandSyntaxChecker::COMMAND_ONLY,
+            [](const std::string&, absl::optional<size_t>) {
+              return std::make_unique<StreamInfoSslConnectionInfoFormatterProvider>(
+                  [](const Ssl::ConnectionInfo& connection_info) {
+                    return connection_info.tlsVersion();
+                  });
+            }}},
+          {"DOWNSTREAM_PEER_FINGERPRINT_256",
+           {CommandSyntaxChecker::COMMAND_ONLY,
+            [](const std::string&, absl::optional<size_t>) {
+              return std::make_unique<StreamInfoSslConnectionInfoFormatterProvider>(
+                  [](const Ssl::ConnectionInfo& connection_info) {
+                    return connection_info.sha256PeerCertificateDigest();
+                  });
+            }}},
+          {"DOWNSTREAM_PEER_FINGERPRINT_1",
+           {CommandSyntaxChecker::COMMAND_ONLY,
+            [](const std::string&, absl::optional<size_t>) {
+              return std::make_unique<StreamInfoSslConnectionInfoFormatterProvider>(
+                  [](const Ssl::ConnectionInfo& connection_info) {
+                    return connection_info.sha1PeerCertificateDigest();
+                  });
+            }}},
+          {"DOWNSTREAM_PEER_SERIAL",
+           {CommandSyntaxChecker::COMMAND_ONLY,
+            [](const std::string&, absl::optional<size_t>) {
+              return std::make_unique<StreamInfoSslConnectionInfoFormatterProvider>(
+                  [](const Ssl::ConnectionInfo& connection_info) {
+                    return connection_info.serialNumberPeerCertificate();
+                  });
+            }}},
+          {"DOWNSTREAM_PEER_ISSUER",
+           {CommandSyntaxChecker::COMMAND_ONLY,
+            [](const std::string&, absl::optional<size_t>) {
+              return std::make_unique<StreamInfoSslConnectionInfoFormatterProvider>(
+                  [](const Ssl::ConnectionInfo& connection_info) {
+                    return connection_info.issuerPeerCertificate();
+                  });
+            }}},
+          {"DOWNSTREAM_PEER_CERT",
+           {CommandSyntaxChecker::COMMAND_ONLY,
+            [](const std::string&, absl::optional<size_t>) {
+              return std::make_unique<StreamInfoSslConnectionInfoFormatterProvider>(
+                  [](const Ssl::ConnectionInfo& connection_info) {
+                    return connection_info.urlEncodedPemEncodedPeerCertificate();
+                  });
+            }}},
+          {"DOWNSTREAM_TRANSPORT_FAILURE_REASON",
+           {CommandSyntaxChecker::COMMAND_ONLY,
+            [](const std::string&, absl::optional<size_t>) {
+              return std::make_unique<StreamInfoStringFormatterProvider>(
+                  [](const StreamInfo::StreamInfo& stream_info) {
+                    absl::optional<std::string> result;
+                    if (!stream_info.downstreamTransportFailureReason().empty()) {
+                      result = absl::StrReplaceAll(stream_info.downstreamTransportFailureReason(),
+                                                   {{" ", "_"}});
+                    }
+                    return result;
+                  });
+            }}},
+          {"UPSTREAM_TRANSPORT_FAILURE_REASON",
+           {CommandSyntaxChecker::COMMAND_ONLY,
+            [](const std::string&, absl::optional<size_t>) {
+              return std::make_unique<StreamInfoStringFormatterProvider>(
+                  [](const StreamInfo::StreamInfo& stream_info) {
+                    absl::optional<std::string> result;
+                    if (stream_info.upstreamInfo().has_value() &&
+                        !stream_info.upstreamInfo()
+                             .value()
+                             .get()
+                             .upstreamTransportFailureReason()
+                             .empty()) {
+                      result =
+                          stream_info.upstreamInfo().value().get().upstreamTransportFailureReason();
+                    }
+                    if (result) {
+                      std::replace(result->begin(), result->end(), ' ', '_');
+                    }
+                    return result;
+                  });
+            }}},
+          {"HOSTNAME",
+           {CommandSyntaxChecker::COMMAND_ONLY,
+            [](const std::string&, absl::optional<size_t>) {
+              absl::optional<std::string> hostname = SubstitutionFormatUtils::getHostname();
+              return std::make_unique<StreamInfoStringFormatterProvider>(
+                  [hostname](const StreamInfo::StreamInfo&) { return hostname; });
+            }}},
+          {"FILTER_CHAIN_NAME",
+           {CommandSyntaxChecker::COMMAND_ONLY,
+            [](const std::string&, absl::optional<size_t>) {
+              return std::make_unique<StreamInfoStringFormatterProvider>(
+                  [](const StreamInfo::StreamInfo& stream_info) -> absl::optional<std::string> {
+                    if (const auto info = stream_info.downstreamAddressProvider().filterChainInfo();
+                        info.has_value()) {
+                      if (!info->name().empty()) {
+                        return std::string(info->name());
+                      }
+                    }
+                    return absl::nullopt;
+                  });
+            }}},
+          {"VIRTUAL_CLUSTER_NAME",
+           {CommandSyntaxChecker::COMMAND_ONLY,
+            [](const std::string&, absl::optional<size_t>) {
+              return std::make_unique<StreamInfoStringFormatterProvider>(
+                  [](const StreamInfo::StreamInfo& stream_info) -> absl::optional<std::string> {
+                    return stream_info.virtualClusterName();
+                  });
+            }}},
+          {"TLS_JA3_FINGERPRINT",
+           {CommandSyntaxChecker::COMMAND_ONLY,
+            [](const std::string&, absl::optional<size_t>) {
+              return std::make_unique<StreamInfoStringFormatterProvider>(
+                  [](const StreamInfo::StreamInfo& stream_info) {
+                    absl::optional<std::string> result;
+                    if (!stream_info.downstreamAddressProvider().ja3Hash().empty()) {
+                      result = std::string(stream_info.downstreamAddressProvider().ja3Hash());
+                    }
+                    return result;
+                  });
+            }}},
+          {"STREAM_ID",
+           {CommandSyntaxChecker::COMMAND_ONLY,
+            [](const std::string&, absl::optional<size_t>) {
+              return std::make_unique<StreamInfoStringFormatterProvider>(
+                  [](const StreamInfo::StreamInfo& stream_info) -> absl::optional<std::string> {
+                    auto provider = stream_info.getStreamIdProvider();
+                    if (!provider.has_value()) {
+                      return {};
+                    }
+                    auto id = provider->toStringView();
+                    if (!id.has_value()) {
+                      return {};
+                    }
+                    return absl::make_optional<std::string>(id.value());
+                  });
+            }}},
+          {"START_TIME",
+           {CommandSyntaxChecker::PARAMS_OPTIONAL,
+            [](const std::string& format, absl::optional<size_t>) {
+              return std::make_unique<SystemTimeFormatter>(
+                  format,
+                  std::make_unique<SystemTimeFormatter::TimeFieldExtractor>(
+                      [](const StreamInfo::StreamInfo& stream_info) -> absl::optional<SystemTime> {
+                        return stream_info.startTime();
+                      }));
+            }}},
+          {"EMIT_TIME",
+           {CommandSyntaxChecker::PARAMS_OPTIONAL,
+            [](const std::string& format, absl::optional<size_t>) {
+              return std::make_unique<SystemTimeFormatter>(
+                  format,
+                  std::make_unique<SystemTimeFormatter::TimeFieldExtractor>(
+                      [](const StreamInfo::StreamInfo& stream_info) -> absl::optional<SystemTime> {
+                        return stream_info.timeSource().systemTime();
+                      }));
+            }}},
+          {"DYNAMIC_METADATA",
+           {CommandSyntaxChecker::PARAMS_REQUIRED,
+            [](const std::string& format, absl::optional<size_t> max_length) {
+              std::string filter_namespace;
+              std::vector<std::string> path;
 
                                  SubstitutionFormatUtils::parseSubcommand(format, ':',
                                                                           filter_namespace, path);
@@ -1828,866 +1744,6 @@
                                      });
                                }}},
                          });
-=======
-  CONSTRUCT_ON_FIRST_USE(
-      StreamInfoFormatterProviderLookupTable,
-      {
-          {"REQUEST_DURATION",
-           {CommandSyntaxChecker::COMMAND_ONLY,
-            [](const std::string&, absl::optional<size_t>) {
-              return std::make_unique<StreamInfoDurationFormatterProvider>(
-                  [](const StreamInfo::StreamInfo& stream_info) {
-                    StreamInfo::TimingUtility timing(stream_info);
-                    return timing.lastDownstreamRxByteReceived();
-                  });
-            }}},
-          {"REQUEST_TX_DURATION",
-           {CommandSyntaxChecker::COMMAND_ONLY,
-            [](const std::string&, absl::optional<size_t>) {
-              return std::make_unique<StreamInfoDurationFormatterProvider>(
-                  [](const StreamInfo::StreamInfo& stream_info) {
-                    StreamInfo::TimingUtility timing(stream_info);
-                    return timing.lastUpstreamTxByteSent();
-                  });
-            }}},
-          {"RESPONSE_DURATION",
-           {CommandSyntaxChecker::COMMAND_ONLY,
-            [](const std::string&, absl::optional<size_t>) {
-              return std::make_unique<StreamInfoDurationFormatterProvider>(
-                  [](const StreamInfo::StreamInfo& stream_info) {
-                    StreamInfo::TimingUtility timing(stream_info);
-                    return timing.firstUpstreamRxByteReceived();
-                  });
-            }}},
-          {"RESPONSE_TX_DURATION",
-           {CommandSyntaxChecker::COMMAND_ONLY,
-            [](const std::string&, absl::optional<size_t>) {
-              return std::make_unique<StreamInfoDurationFormatterProvider>(
-                  [](const StreamInfo::StreamInfo& stream_info) {
-                    StreamInfo::TimingUtility timing(stream_info);
-                    auto downstream = timing.lastDownstreamTxByteSent();
-                    auto upstream = timing.firstUpstreamRxByteReceived();
-
-                    absl::optional<std::chrono::nanoseconds> result;
-                    if (downstream && upstream) {
-                      result = downstream.value() - upstream.value();
-                    }
-
-                    return result;
-                  });
-            }}},
-          {"DOWNSTREAM_HANDSHAKE_DURATION",
-           {CommandSyntaxChecker::COMMAND_ONLY,
-            [](const std::string&, absl::optional<size_t>) {
-              return std::make_unique<StreamInfoDurationFormatterProvider>(
-                  [](const StreamInfo::StreamInfo& stream_info) {
-                    StreamInfo::TimingUtility timing(stream_info);
-                    return timing.downstreamHandshakeComplete();
-                  });
-            }}},
-          {"ROUNDTRIP_DURATION",
-           {CommandSyntaxChecker::COMMAND_ONLY,
-            [](const std::string&, absl::optional<size_t>) {
-              return std::make_unique<StreamInfoDurationFormatterProvider>(
-                  [](const StreamInfo::StreamInfo& stream_info) {
-                    StreamInfo::TimingUtility timing(stream_info);
-                    return timing.lastDownstreamAckReceived();
-                  });
-            }}},
-          {"BYTES_RECEIVED",
-           {CommandSyntaxChecker::COMMAND_ONLY,
-            [](const std::string&, absl::optional<size_t>) {
-              return std::make_unique<StreamInfoUInt64FormatterProvider>(
-                  [](const StreamInfo::StreamInfo& stream_info) {
-                    return stream_info.bytesReceived();
-                  });
-            }}},
-          {"BYTES_RETRANSMITTED",
-           {CommandSyntaxChecker::COMMAND_ONLY,
-            [](const std::string&, absl::optional<size_t>) {
-              return std::make_unique<StreamInfoUInt64FormatterProvider>(
-                  [](const StreamInfo::StreamInfo& stream_info) {
-                    return stream_info.bytesRetransmitted();
-                  });
-            }}},
-          {"PACKETS_RETRANSMITTED",
-           {CommandSyntaxChecker::COMMAND_ONLY,
-            [](const std::string&, absl::optional<size_t>) {
-              return std::make_unique<StreamInfoUInt64FormatterProvider>(
-                  [](const StreamInfo::StreamInfo& stream_info) {
-                    return stream_info.packetsRetransmitted();
-                  });
-            }}},
-          {"UPSTREAM_WIRE_BYTES_RECEIVED",
-           {CommandSyntaxChecker::COMMAND_ONLY,
-            [](const std::string&, absl::optional<size_t>) {
-              return std::make_unique<StreamInfoUInt64FormatterProvider>(
-                  [](const StreamInfo::StreamInfo& stream_info) {
-                    const auto& bytes_meter = stream_info.getUpstreamBytesMeter();
-                    return bytes_meter ? bytes_meter->wireBytesReceived() : 0;
-                  });
-            }}},
-          {"UPSTREAM_HEADER_BYTES_RECEIVED",
-           {CommandSyntaxChecker::COMMAND_ONLY,
-            [](const std::string&, absl::optional<size_t>) {
-              return std::make_unique<StreamInfoUInt64FormatterProvider>(
-                  [](const StreamInfo::StreamInfo& stream_info) {
-                    const auto& bytes_meter = stream_info.getUpstreamBytesMeter();
-                    return bytes_meter ? bytes_meter->headerBytesReceived() : 0;
-                  });
-            }}},
-          {"DOWNSTREAM_WIRE_BYTES_RECEIVED",
-           {CommandSyntaxChecker::COMMAND_ONLY,
-            [](const std::string&, absl::optional<size_t>) {
-              return std::make_unique<StreamInfoUInt64FormatterProvider>(
-                  [](const StreamInfo::StreamInfo& stream_info) {
-                    const auto& bytes_meter = stream_info.getDownstreamBytesMeter();
-                    return bytes_meter ? bytes_meter->wireBytesReceived() : 0;
-                  });
-            }}},
-          {"DOWNSTREAM_HEADER_BYTES_RECEIVED",
-           {CommandSyntaxChecker::COMMAND_ONLY,
-            [](const std::string&, absl::optional<size_t>) {
-              return std::make_unique<StreamInfoUInt64FormatterProvider>(
-                  [](const StreamInfo::StreamInfo& stream_info) {
-                    const auto& bytes_meter = stream_info.getDownstreamBytesMeter();
-                    return bytes_meter ? bytes_meter->headerBytesReceived() : 0;
-                  });
-            }}},
-          {"PROTOCOL",
-           {CommandSyntaxChecker::COMMAND_ONLY,
-            [](const std::string&, absl::optional<size_t>) {
-              return std::make_unique<StreamInfoStringFormatterProvider>(
-                  [](const StreamInfo::StreamInfo& stream_info) {
-                    return SubstitutionFormatUtils::protocolToString(stream_info.protocol());
-                  });
-            }}},
-          {"UPSTREAM_PROTOCOL",
-           {CommandSyntaxChecker::COMMAND_ONLY,
-            [](const std::string&, absl::optional<size_t>) {
-              return std::make_unique<StreamInfoStringFormatterProvider>(
-                  [](const StreamInfo::StreamInfo& stream_info) {
-                    return stream_info.upstreamInfo()
-                               ? SubstitutionFormatUtils::protocolToString(
-                                     stream_info.upstreamInfo()->upstreamProtocol())
-                               : absl::nullopt;
-                  });
-            }}},
-          {"RESPONSE_CODE",
-           {CommandSyntaxChecker::COMMAND_ONLY,
-            [](const std::string&, absl::optional<size_t>) {
-              return std::make_unique<StreamInfoUInt64FormatterProvider>(
-                  [](const StreamInfo::StreamInfo& stream_info) {
-                    return stream_info.responseCode().value_or(0);
-                  });
-            }}},
-          {"RESPONSE_CODE_DETAILS",
-           {CommandSyntaxChecker::COMMAND_ONLY,
-            [](const std::string&, absl::optional<size_t>) {
-              return std::make_unique<StreamInfoStringFormatterProvider>(
-                  [](const StreamInfo::StreamInfo& stream_info) {
-                    return stream_info.responseCodeDetails();
-                  });
-            }}},
-          {"CONNECTION_TERMINATION_DETAILS",
-           {CommandSyntaxChecker::COMMAND_ONLY,
-            [](const std::string&, absl::optional<size_t>) {
-              return std::make_unique<StreamInfoStringFormatterProvider>(
-                  [](const StreamInfo::StreamInfo& stream_info) {
-                    return stream_info.connectionTerminationDetails();
-                  });
-            }}},
-          {"BYTES_SENT",
-           {CommandSyntaxChecker::COMMAND_ONLY,
-            [](const std::string&, absl::optional<size_t>) {
-              return std::make_unique<StreamInfoUInt64FormatterProvider>(
-                  [](const StreamInfo::StreamInfo& stream_info) {
-                    return stream_info.bytesSent();
-                  });
-            }}},
-          {"UPSTREAM_WIRE_BYTES_SENT",
-           {CommandSyntaxChecker::COMMAND_ONLY,
-            [](const std::string&, absl::optional<size_t>) {
-              return std::make_unique<StreamInfoUInt64FormatterProvider>(
-                  [](const StreamInfo::StreamInfo& stream_info) {
-                    const auto& bytes_meter = stream_info.getUpstreamBytesMeter();
-                    return bytes_meter ? bytes_meter->wireBytesSent() : 0;
-                  });
-            }}},
-          {"UPSTREAM_HEADER_BYTES_SENT",
-           {CommandSyntaxChecker::COMMAND_ONLY,
-            [](const std::string&, absl::optional<size_t>) {
-              return std::make_unique<StreamInfoUInt64FormatterProvider>(
-                  [](const StreamInfo::StreamInfo& stream_info) {
-                    const auto& bytes_meter = stream_info.getUpstreamBytesMeter();
-                    return bytes_meter ? bytes_meter->headerBytesSent() : 0;
-                  });
-            }}},
-          {"DOWNSTREAM_WIRE_BYTES_SENT",
-           {CommandSyntaxChecker::COMMAND_ONLY,
-            [](const std::string&, absl::optional<size_t>) {
-              return std::make_unique<StreamInfoUInt64FormatterProvider>(
-                  [](const StreamInfo::StreamInfo& stream_info) {
-                    const auto& bytes_meter = stream_info.getDownstreamBytesMeter();
-                    return bytes_meter ? bytes_meter->wireBytesSent() : 0;
-                  });
-            }}},
-          {"DOWNSTREAM_HEADER_BYTES_SENT",
-           {CommandSyntaxChecker::COMMAND_ONLY,
-            [](const std::string&, absl::optional<size_t>) {
-              return std::make_unique<StreamInfoUInt64FormatterProvider>(
-                  [](const StreamInfo::StreamInfo& stream_info) {
-                    const auto& bytes_meter = stream_info.getDownstreamBytesMeter();
-                    return bytes_meter ? bytes_meter->headerBytesSent() : 0;
-                  });
-            }}},
-          {"DURATION",
-           {CommandSyntaxChecker::COMMAND_ONLY,
-            [](const std::string&, absl::optional<size_t>) {
-              return std::make_unique<StreamInfoDurationFormatterProvider>(
-                  [](const StreamInfo::StreamInfo& stream_info) {
-                    return stream_info.currentDuration();
-                  });
-            }}},
-          {"COMMON_DURATION",
-           {CommandSyntaxChecker::PARAMS_REQUIRED,
-            [](const std::string& sub_command, absl::optional<size_t>) {
-              return CommonDurationFormatter::create(sub_command);
-            }}},
-          {"RESPONSE_FLAGS",
-           {CommandSyntaxChecker::COMMAND_ONLY,
-            [](const std::string&, absl::optional<size_t>) {
-              return std::make_unique<StreamInfoStringFormatterProvider>(
-                  [](const StreamInfo::StreamInfo& stream_info) {
-                    return StreamInfo::ResponseFlagUtils::toShortString(stream_info);
-                  });
-            }}},
-          {"RESPONSE_FLAGS_LONG",
-           {CommandSyntaxChecker::COMMAND_ONLY,
-            [](const std::string&, absl::optional<size_t>) {
-              return std::make_unique<StreamInfoStringFormatterProvider>(
-                  [](const StreamInfo::StreamInfo& stream_info) {
-                    return StreamInfo::ResponseFlagUtils::toString(stream_info);
-                  });
-            }}},
-          {"UPSTREAM_HOST_NAME",
-           {CommandSyntaxChecker::COMMAND_ONLY,
-            [](const std::string&, absl::optional<size_t>) {
-              return std::make_unique<StreamInfoStringFormatterProvider>(
-                  [](const StreamInfo::StreamInfo& stream_info) -> absl::optional<std::string> {
-                    const auto opt_ref = stream_info.upstreamInfo();
-                    if (!opt_ref.has_value()) {
-                      return absl::nullopt;
-                    }
-                    const auto host = opt_ref->upstreamHost();
-                    if (host == nullptr) {
-                      return absl::nullopt;
-                    }
-                    std::string host_name = host->hostname();
-                    if (host_name.empty()) {
-                      // If no hostname is available, the main address is used.
-                      return host->address()->asString();
-                    }
-                    return absl::make_optional<std::string>(std::move(host_name));
-                  });
-            }}},
-          {"UPSTREAM_HOST",
-           {CommandSyntaxChecker::COMMAND_ONLY,
-            [](const std::string&, absl::optional<size_t>) {
-              return StreamInfoAddressFormatterProvider::withPort(
-                  [](const StreamInfo::StreamInfo& stream_info)
-                      -> Network::Address::InstanceConstSharedPtr {
-                    const auto opt_ref = stream_info.upstreamInfo();
-                    if (!opt_ref.has_value()) {
-                      return nullptr;
-                    }
-                    const auto host = opt_ref->upstreamHost();
-                    if (host == nullptr) {
-                      return nullptr;
-                    }
-                    return host->address();
-                  });
-            }}},
-          {"UPSTREAM_CONNECTION_ID",
-           {CommandSyntaxChecker::COMMAND_ONLY,
-            [](const std::string&, absl::optional<size_t>) {
-              return std::make_unique<StreamInfoUInt64FormatterProvider>(
-                  [](const StreamInfo::StreamInfo& stream_info) {
-                    uint64_t upstream_connection_id = 0;
-                    if (stream_info.upstreamInfo().has_value()) {
-                      upstream_connection_id =
-                          stream_info.upstreamInfo()->upstreamConnectionId().value_or(0);
-                    }
-                    return upstream_connection_id;
-                  });
-            }}},
-          {"UPSTREAM_CLUSTER",
-           {CommandSyntaxChecker::COMMAND_ONLY,
-            [](const std::string&, absl::optional<size_t>) {
-              return std::make_unique<StreamInfoStringFormatterProvider>(
-                  [](const StreamInfo::StreamInfo& stream_info) {
-                    std::string upstream_cluster_name;
-                    if (stream_info.upstreamClusterInfo().has_value() &&
-                        stream_info.upstreamClusterInfo().value() != nullptr) {
-                      upstream_cluster_name =
-                          stream_info.upstreamClusterInfo().value()->observabilityName();
-                    }
-
-                    return upstream_cluster_name.empty()
-                               ? absl::nullopt
-                               : absl::make_optional<std::string>(upstream_cluster_name);
-                  });
-            }}},
-          {"UPSTREAM_LOCAL_ADDRESS",
-           {CommandSyntaxChecker::COMMAND_ONLY,
-            [](const std::string&, absl::optional<size_t>) {
-              return StreamInfoAddressFormatterProvider::withPort(
-                  [](const StreamInfo::StreamInfo& stream_info)
-                      -> Network::Address::InstanceConstSharedPtr {
-                    if (stream_info.upstreamInfo().has_value()) {
-                      return stream_info.upstreamInfo().value().get().upstreamLocalAddress();
-                    }
-                    return nullptr;
-                  });
-            }}},
-          {"UPSTREAM_LOCAL_ADDRESS_WITHOUT_PORT",
-           {CommandSyntaxChecker::COMMAND_ONLY,
-            [](const std::string&, absl::optional<size_t>) {
-              return StreamInfoAddressFormatterProvider::withoutPort(
-                  [](const StreamInfo::StreamInfo& stream_info)
-                      -> Network::Address::InstanceConstSharedPtr {
-                    if (stream_info.upstreamInfo().has_value()) {
-                      return stream_info.upstreamInfo().value().get().upstreamLocalAddress();
-                    }
-                    return nullptr;
-                  });
-            }}},
-          {"UPSTREAM_LOCAL_PORT",
-           {CommandSyntaxChecker::COMMAND_ONLY,
-            [](const std::string&, absl::optional<size_t>) {
-              return StreamInfoAddressFormatterProvider::justPort(
-                  [](const StreamInfo::StreamInfo& stream_info)
-                      -> Network::Address::InstanceConstSharedPtr {
-                    if (stream_info.upstreamInfo().has_value()) {
-                      return stream_info.upstreamInfo().value().get().upstreamLocalAddress();
-                    }
-                    return nullptr;
-                  });
-            }}},
-          {"UPSTREAM_REMOTE_ADDRESS",
-           {CommandSyntaxChecker::COMMAND_ONLY,
-            [](const std::string&, absl::optional<size_t>) {
-              return StreamInfoAddressFormatterProvider::withPort(
-                  [](const StreamInfo::StreamInfo& stream_info)
-                      -> Network::Address::InstanceConstSharedPtr {
-                    return getUpstreamRemoteAddress(stream_info);
-                  });
-            }}},
-          {"UPSTREAM_REMOTE_ADDRESS_WITHOUT_PORT",
-           {CommandSyntaxChecker::COMMAND_ONLY,
-            [](const std::string&, absl::optional<size_t>) {
-              return StreamInfoAddressFormatterProvider::withoutPort(
-                  [](const StreamInfo::StreamInfo& stream_info)
-                      -> Network::Address::InstanceConstSharedPtr {
-                    return getUpstreamRemoteAddress(stream_info);
-                  });
-            }}},
-          {"UPSTREAM_REMOTE_PORT",
-           {CommandSyntaxChecker::COMMAND_ONLY,
-            [](const std::string&, absl::optional<size_t>) {
-              return StreamInfoAddressFormatterProvider::justPort(
-                  [](const StreamInfo::StreamInfo& stream_info)
-                      -> Network::Address::InstanceConstSharedPtr {
-                    return getUpstreamRemoteAddress(stream_info);
-                  });
-            }}},
-          {"UPSTREAM_REQUEST_ATTEMPT_COUNT",
-           {CommandSyntaxChecker::COMMAND_ONLY,
-            [](const std::string&, absl::optional<size_t>) {
-              return std::make_unique<StreamInfoUInt64FormatterProvider>(
-                  [](const StreamInfo::StreamInfo& stream_info) {
-                    return stream_info.attemptCount().value_or(0);
-                  });
-            }}},
-          {"UPSTREAM_TLS_CIPHER",
-           {CommandSyntaxChecker::COMMAND_ONLY,
-            [](const std::string&, absl::optional<size_t>) {
-              return std::make_unique<StreamInfoUpstreamSslConnectionInfoFormatterProvider>(
-                  [](const Ssl::ConnectionInfo& connection_info) {
-                    return connection_info.ciphersuiteString();
-                  });
-            }}},
-          {"UPSTREAM_TLS_VERSION",
-           {CommandSyntaxChecker::COMMAND_ONLY,
-            [](const std::string&, absl::optional<size_t>) {
-              return std::make_unique<StreamInfoUpstreamSslConnectionInfoFormatterProvider>(
-                  [](const Ssl::ConnectionInfo& connection_info) {
-                    return connection_info.tlsVersion();
-                  });
-            }}},
-          {"UPSTREAM_TLS_SESSION_ID",
-           {CommandSyntaxChecker::COMMAND_ONLY,
-            [](const std::string&, absl::optional<size_t>) {
-              return std::make_unique<StreamInfoUpstreamSslConnectionInfoFormatterProvider>(
-                  [](const Ssl::ConnectionInfo& connection_info) {
-                    return connection_info.sessionId();
-                  });
-            }}},
-          {"UPSTREAM_PEER_ISSUER",
-           {CommandSyntaxChecker::COMMAND_ONLY,
-            [](const std::string&, absl::optional<size_t>) {
-              return std::make_unique<StreamInfoUpstreamSslConnectionInfoFormatterProvider>(
-                  [](const Ssl::ConnectionInfo& connection_info) {
-                    return connection_info.issuerPeerCertificate();
-                  });
-            }}},
-          {"UPSTREAM_PEER_CERT",
-           {CommandSyntaxChecker::COMMAND_ONLY,
-            [](const std::string&, absl::optional<size_t>) {
-              return std::make_unique<StreamInfoUpstreamSslConnectionInfoFormatterProvider>(
-                  [](const Ssl::ConnectionInfo& connection_info) {
-                    return connection_info.urlEncodedPemEncodedPeerCertificate();
-                  });
-            }}},
-          {"UPSTREAM_PEER_SUBJECT",
-           {CommandSyntaxChecker::COMMAND_ONLY,
-            [](const std::string&, absl::optional<size_t>) {
-              return std::make_unique<StreamInfoUpstreamSslConnectionInfoFormatterProvider>(
-                  [](const Ssl::ConnectionInfo& connection_info) {
-                    return connection_info.subjectPeerCertificate();
-                  });
-            }}},
-          {"DOWNSTREAM_LOCAL_ADDRESS",
-           {CommandSyntaxChecker::COMMAND_ONLY,
-            [](const std::string&, absl::optional<size_t>) {
-              return StreamInfoAddressFormatterProvider::withPort(
-                  [](const StreamInfo::StreamInfo& stream_info) {
-                    return stream_info.downstreamAddressProvider().localAddress();
-                  });
-            }}},
-          {"DOWNSTREAM_LOCAL_ADDRESS_WITHOUT_PORT",
-           {CommandSyntaxChecker::COMMAND_ONLY,
-            [](const std::string&, absl::optional<size_t>) {
-              return StreamInfoAddressFormatterProvider::withoutPort(
-                  [](const Envoy::StreamInfo::StreamInfo& stream_info) {
-                    return stream_info.downstreamAddressProvider().localAddress();
-                  });
-            }}},
-          {"DOWNSTREAM_LOCAL_PORT",
-           {CommandSyntaxChecker::COMMAND_ONLY,
-            [](const std::string&, absl::optional<size_t>) {
-              return StreamInfoAddressFormatterProvider::justPort(
-                  [](const Envoy::StreamInfo::StreamInfo& stream_info) {
-                    return stream_info.downstreamAddressProvider().localAddress();
-                  });
-            }}},
-          {"DOWNSTREAM_REMOTE_ADDRESS",
-           {CommandSyntaxChecker::COMMAND_ONLY,
-            [](const std::string&, absl::optional<size_t>) {
-              return StreamInfoAddressFormatterProvider::withPort(
-                  [](const StreamInfo::StreamInfo& stream_info) {
-                    return stream_info.downstreamAddressProvider().remoteAddress();
-                  });
-            }}},
-          {"DOWNSTREAM_REMOTE_ADDRESS_WITHOUT_PORT",
-           {CommandSyntaxChecker::COMMAND_ONLY,
-            [](const std::string&, absl::optional<size_t>) {
-              return StreamInfoAddressFormatterProvider::withoutPort(
-                  [](const StreamInfo::StreamInfo& stream_info) {
-                    return stream_info.downstreamAddressProvider().remoteAddress();
-                  });
-            }}},
-          {"DOWNSTREAM_REMOTE_PORT",
-           {CommandSyntaxChecker::COMMAND_ONLY,
-            [](const std::string&, absl::optional<size_t>) {
-              return StreamInfoAddressFormatterProvider::justPort(
-                  [](const Envoy::StreamInfo::StreamInfo& stream_info) {
-                    return stream_info.downstreamAddressProvider().remoteAddress();
-                  });
-            }}},
-          {"DOWNSTREAM_DIRECT_REMOTE_ADDRESS",
-           {CommandSyntaxChecker::COMMAND_ONLY,
-            [](const std::string&, absl::optional<size_t>) {
-              return StreamInfoAddressFormatterProvider::withPort(
-                  [](const StreamInfo::StreamInfo& stream_info) {
-                    return stream_info.downstreamAddressProvider().directRemoteAddress();
-                  });
-            }}},
-          {"DOWNSTREAM_DIRECT_REMOTE_ADDRESS_WITHOUT_PORT",
-           {CommandSyntaxChecker::COMMAND_ONLY,
-            [](const std::string&, absl::optional<size_t>) {
-              return StreamInfoAddressFormatterProvider::withoutPort(
-                  [](const StreamInfo::StreamInfo& stream_info) {
-                    return stream_info.downstreamAddressProvider().directRemoteAddress();
-                  });
-            }}},
-          {"DOWNSTREAM_DIRECT_REMOTE_PORT",
-           {CommandSyntaxChecker::COMMAND_ONLY,
-            [](const std::string&, absl::optional<size_t>) {
-              return StreamInfoAddressFormatterProvider::justPort(
-                  [](const Envoy::StreamInfo::StreamInfo& stream_info) {
-                    return stream_info.downstreamAddressProvider().directRemoteAddress();
-                  });
-            }}},
-          {"CONNECTION_ID",
-           {CommandSyntaxChecker::COMMAND_ONLY,
-            [](const std::string&, absl::optional<size_t>) {
-              return std::make_unique<StreamInfoUInt64FormatterProvider>(
-                  [](const StreamInfo::StreamInfo& stream_info) {
-                    return stream_info.downstreamAddressProvider().connectionID().value_or(0);
-                  });
-            }}},
-          {"REQUESTED_SERVER_NAME",
-           {CommandSyntaxChecker::COMMAND_ONLY,
-            [](const std::string&, absl::optional<size_t>) {
-              return std::make_unique<StreamInfoStringFormatterProvider>(
-                  [](const StreamInfo::StreamInfo& stream_info) {
-                    absl::optional<std::string> result;
-                    if (!stream_info.downstreamAddressProvider().requestedServerName().empty()) {
-                      result = std::string(
-                          stream_info.downstreamAddressProvider().requestedServerName());
-                    }
-                    return result;
-                  });
-            }}},
-          {"ROUTE_NAME",
-           {CommandSyntaxChecker::COMMAND_ONLY,
-            [](const std::string&, absl::optional<size_t>) {
-              return std::make_unique<StreamInfoStringFormatterProvider>(
-                  [](const StreamInfo::StreamInfo& stream_info) {
-                    absl::optional<std::string> result;
-                    std::string route_name = stream_info.getRouteName();
-                    if (!route_name.empty()) {
-                      result = route_name;
-                    }
-                    return result;
-                  });
-            }}},
-          {"DOWNSTREAM_PEER_URI_SAN",
-           {CommandSyntaxChecker::COMMAND_ONLY,
-            [](const std::string&, absl::optional<size_t>) {
-              return std::make_unique<StreamInfoSslConnectionInfoFormatterProvider>(
-                  [](const Ssl::ConnectionInfo& connection_info) {
-                    return absl::StrJoin(connection_info.uriSanPeerCertificate(), ",");
-                  });
-            }}},
-          {"DOWNSTREAM_PEER_DNS_SAN",
-           {CommandSyntaxChecker::COMMAND_ONLY,
-            [](const std::string&, absl::optional<size_t>) {
-              return std::make_unique<StreamInfoSslConnectionInfoFormatterProvider>(
-                  [](const Ssl::ConnectionInfo& connection_info) {
-                    return absl::StrJoin(connection_info.dnsSansPeerCertificate(), ",");
-                  });
-            }}},
-          {"DOWNSTREAM_PEER_IP_SAN",
-           {CommandSyntaxChecker::COMMAND_ONLY,
-            [](const std::string&, absl::optional<size_t>) {
-              return std::make_unique<StreamInfoSslConnectionInfoFormatterProvider>(
-                  [](const Ssl::ConnectionInfo& connection_info) {
-                    return absl::StrJoin(connection_info.ipSansPeerCertificate(), ",");
-                  });
-            }}},
-          {"DOWNSTREAM_LOCAL_URI_SAN",
-           {CommandSyntaxChecker::COMMAND_ONLY,
-            [](const std::string&, absl::optional<size_t>) {
-              return std::make_unique<StreamInfoSslConnectionInfoFormatterProvider>(
-                  [](const Ssl::ConnectionInfo& connection_info) {
-                    return absl::StrJoin(connection_info.uriSanLocalCertificate(), ",");
-                  });
-            }}},
-          {"DOWNSTREAM_LOCAL_DNS_SAN",
-           {CommandSyntaxChecker::COMMAND_ONLY,
-            [](const std::string&, absl::optional<size_t>) {
-              return std::make_unique<StreamInfoSslConnectionInfoFormatterProvider>(
-                  [](const Ssl::ConnectionInfo& connection_info) {
-                    return absl::StrJoin(connection_info.dnsSansLocalCertificate(), ",");
-                  });
-            }}},
-          {"DOWNSTREAM_LOCAL_IP_SAN",
-           {CommandSyntaxChecker::COMMAND_ONLY,
-            [](const std::string&, absl::optional<size_t>) {
-              return std::make_unique<StreamInfoSslConnectionInfoFormatterProvider>(
-                  [](const Ssl::ConnectionInfo& connection_info) {
-                    return absl::StrJoin(connection_info.ipSansLocalCertificate(), ",");
-                  });
-            }}},
-          {"DOWNSTREAM_PEER_SUBJECT",
-           {CommandSyntaxChecker::COMMAND_ONLY,
-            [](const std::string&, absl::optional<size_t>) {
-              return std::make_unique<StreamInfoSslConnectionInfoFormatterProvider>(
-                  [](const Ssl::ConnectionInfo& connection_info) {
-                    return connection_info.subjectPeerCertificate();
-                  });
-            }}},
-          {"DOWNSTREAM_LOCAL_SUBJECT",
-           {CommandSyntaxChecker::COMMAND_ONLY,
-            [](const std::string&, absl::optional<size_t>) {
-              return std::make_unique<StreamInfoSslConnectionInfoFormatterProvider>(
-                  [](const Ssl::ConnectionInfo& connection_info) {
-                    return connection_info.subjectLocalCertificate();
-                  });
-            }}},
-          {"DOWNSTREAM_TLS_SESSION_ID",
-           {CommandSyntaxChecker::COMMAND_ONLY,
-            [](const std::string&, absl::optional<size_t>) {
-              return std::make_unique<StreamInfoSslConnectionInfoFormatterProvider>(
-                  [](const Ssl::ConnectionInfo& connection_info) {
-                    return connection_info.sessionId();
-                  });
-            }}},
-          {"DOWNSTREAM_TLS_CIPHER",
-           {CommandSyntaxChecker::COMMAND_ONLY,
-            [](const std::string&, absl::optional<size_t>) {
-              return std::make_unique<StreamInfoSslConnectionInfoFormatterProvider>(
-                  [](const Ssl::ConnectionInfo& connection_info) {
-                    return connection_info.ciphersuiteString();
-                  });
-            }}},
-          {"DOWNSTREAM_TLS_VERSION",
-           {CommandSyntaxChecker::COMMAND_ONLY,
-            [](const std::string&, absl::optional<size_t>) {
-              return std::make_unique<StreamInfoSslConnectionInfoFormatterProvider>(
-                  [](const Ssl::ConnectionInfo& connection_info) {
-                    return connection_info.tlsVersion();
-                  });
-            }}},
-          {"DOWNSTREAM_PEER_FINGERPRINT_256",
-           {CommandSyntaxChecker::COMMAND_ONLY,
-            [](const std::string&, absl::optional<size_t>) {
-              return std::make_unique<StreamInfoSslConnectionInfoFormatterProvider>(
-                  [](const Ssl::ConnectionInfo& connection_info) {
-                    return connection_info.sha256PeerCertificateDigest();
-                  });
-            }}},
-          {"DOWNSTREAM_PEER_FINGERPRINT_1",
-           {CommandSyntaxChecker::COMMAND_ONLY,
-            [](const std::string&, absl::optional<size_t>) {
-              return std::make_unique<StreamInfoSslConnectionInfoFormatterProvider>(
-                  [](const Ssl::ConnectionInfo& connection_info) {
-                    return connection_info.sha1PeerCertificateDigest();
-                  });
-            }}},
-          {"DOWNSTREAM_PEER_SERIAL",
-           {CommandSyntaxChecker::COMMAND_ONLY,
-            [](const std::string&, absl::optional<size_t>) {
-              return std::make_unique<StreamInfoSslConnectionInfoFormatterProvider>(
-                  [](const Ssl::ConnectionInfo& connection_info) {
-                    return connection_info.serialNumberPeerCertificate();
-                  });
-            }}},
-          {"DOWNSTREAM_PEER_ISSUER",
-           {CommandSyntaxChecker::COMMAND_ONLY,
-            [](const std::string&, absl::optional<size_t>) {
-              return std::make_unique<StreamInfoSslConnectionInfoFormatterProvider>(
-                  [](const Ssl::ConnectionInfo& connection_info) {
-                    return connection_info.issuerPeerCertificate();
-                  });
-            }}},
-          {"DOWNSTREAM_PEER_CERT",
-           {CommandSyntaxChecker::COMMAND_ONLY,
-            [](const std::string&, absl::optional<size_t>) {
-              return std::make_unique<StreamInfoSslConnectionInfoFormatterProvider>(
-                  [](const Ssl::ConnectionInfo& connection_info) {
-                    return connection_info.urlEncodedPemEncodedPeerCertificate();
-                  });
-            }}},
-          {"DOWNSTREAM_TRANSPORT_FAILURE_REASON",
-           {CommandSyntaxChecker::COMMAND_ONLY,
-            [](const std::string&, absl::optional<size_t>) {
-              return std::make_unique<StreamInfoStringFormatterProvider>(
-                  [](const StreamInfo::StreamInfo& stream_info) {
-                    absl::optional<std::string> result;
-                    if (!stream_info.downstreamTransportFailureReason().empty()) {
-                      result = absl::StrReplaceAll(stream_info.downstreamTransportFailureReason(),
-                                                   {{" ", "_"}});
-                    }
-                    return result;
-                  });
-            }}},
-          {"UPSTREAM_TRANSPORT_FAILURE_REASON",
-           {CommandSyntaxChecker::COMMAND_ONLY,
-            [](const std::string&, absl::optional<size_t>) {
-              return std::make_unique<StreamInfoStringFormatterProvider>(
-                  [](const StreamInfo::StreamInfo& stream_info) {
-                    absl::optional<std::string> result;
-                    if (stream_info.upstreamInfo().has_value() &&
-                        !stream_info.upstreamInfo()
-                             .value()
-                             .get()
-                             .upstreamTransportFailureReason()
-                             .empty()) {
-                      result =
-                          stream_info.upstreamInfo().value().get().upstreamTransportFailureReason();
-                    }
-                    if (result) {
-                      std::replace(result->begin(), result->end(), ' ', '_');
-                    }
-                    return result;
-                  });
-            }}},
-          {"HOSTNAME",
-           {CommandSyntaxChecker::COMMAND_ONLY,
-            [](const std::string&, absl::optional<size_t>) {
-              absl::optional<std::string> hostname = SubstitutionFormatUtils::getHostname();
-              return std::make_unique<StreamInfoStringFormatterProvider>(
-                  [hostname](const StreamInfo::StreamInfo&) { return hostname; });
-            }}},
-          {"FILTER_CHAIN_NAME",
-           {CommandSyntaxChecker::COMMAND_ONLY,
-            [](const std::string&, absl::optional<size_t>) {
-              return std::make_unique<StreamInfoStringFormatterProvider>(
-                  [](const StreamInfo::StreamInfo& stream_info) -> absl::optional<std::string> {
-                    if (const auto info = stream_info.downstreamAddressProvider().filterChainInfo();
-                        info.has_value()) {
-                      if (!info->name().empty()) {
-                        return std::string(info->name());
-                      }
-                    }
-                    return absl::nullopt;
-                  });
-            }}},
-          {"VIRTUAL_CLUSTER_NAME",
-           {CommandSyntaxChecker::COMMAND_ONLY,
-            [](const std::string&, absl::optional<size_t>) {
-              return std::make_unique<StreamInfoStringFormatterProvider>(
-                  [](const StreamInfo::StreamInfo& stream_info) -> absl::optional<std::string> {
-                    return stream_info.virtualClusterName();
-                  });
-            }}},
-          {"TLS_JA3_FINGERPRINT",
-           {CommandSyntaxChecker::COMMAND_ONLY,
-            [](const std::string&, absl::optional<size_t>) {
-              return std::make_unique<StreamInfoStringFormatterProvider>(
-                  [](const StreamInfo::StreamInfo& stream_info) {
-                    absl::optional<std::string> result;
-                    if (!stream_info.downstreamAddressProvider().ja3Hash().empty()) {
-                      result = std::string(stream_info.downstreamAddressProvider().ja3Hash());
-                    }
-                    return result;
-                  });
-            }}},
-          {"STREAM_ID",
-           {CommandSyntaxChecker::COMMAND_ONLY,
-            [](const std::string&, absl::optional<size_t>) {
-              return std::make_unique<StreamInfoStringFormatterProvider>(
-                  [](const StreamInfo::StreamInfo& stream_info) -> absl::optional<std::string> {
-                    auto provider = stream_info.getStreamIdProvider();
-                    if (!provider.has_value()) {
-                      return {};
-                    }
-                    auto id = provider->toStringView();
-                    if (!id.has_value()) {
-                      return {};
-                    }
-                    return absl::make_optional<std::string>(id.value());
-                  });
-            }}},
-          {"START_TIME",
-           {CommandSyntaxChecker::PARAMS_OPTIONAL,
-            [](const std::string& format, absl::optional<size_t>) {
-              return std::make_unique<SystemTimeFormatter>(
-                  format,
-                  std::make_unique<SystemTimeFormatter::TimeFieldExtractor>(
-                      [](const StreamInfo::StreamInfo& stream_info) -> absl::optional<SystemTime> {
-                        return stream_info.startTime();
-                      }));
-            }}},
-          {"EMIT_TIME",
-           {CommandSyntaxChecker::PARAMS_OPTIONAL,
-            [](const std::string& format, absl::optional<size_t>) {
-              return std::make_unique<SystemTimeFormatter>(
-                  format,
-                  std::make_unique<SystemTimeFormatter::TimeFieldExtractor>(
-                      [](const StreamInfo::StreamInfo& stream_info) -> absl::optional<SystemTime> {
-                        return stream_info.timeSource().systemTime();
-                      }));
-            }}},
-          {"DYNAMIC_METADATA",
-           {CommandSyntaxChecker::PARAMS_REQUIRED,
-            [](const std::string& format, absl::optional<size_t> max_length) {
-              std::string filter_namespace;
-              std::vector<std::string> path;
-
-              SubstitutionFormatUtils::parseSubcommand(format, ':', filter_namespace, path);
-              return std::make_unique<DynamicMetadataFormatter>(filter_namespace, path, max_length);
-            }}},
-
-          {"CLUSTER_METADATA",
-           {CommandSyntaxChecker::PARAMS_REQUIRED,
-            [](const std::string& format, absl::optional<size_t> max_length) {
-              std::string filter_namespace;
-              std::vector<std::string> path;
-
-              SubstitutionFormatUtils::parseSubcommand(format, ':', filter_namespace, path);
-              return std::make_unique<ClusterMetadataFormatter>(filter_namespace, path, max_length);
-            }}},
-          {"UPSTREAM_METADATA",
-           {CommandSyntaxChecker::PARAMS_REQUIRED,
-            [](const std::string& format, absl::optional<size_t> max_length) {
-              std::string filter_namespace;
-              std::vector<std::string> path;
-
-              SubstitutionFormatUtils::parseSubcommand(format, ':', filter_namespace, path);
-              return std::make_unique<UpstreamHostMetadataFormatter>(filter_namespace, path,
-                                                                     max_length);
-            }}},
-          {"FILTER_STATE",
-           {CommandSyntaxChecker::PARAMS_OPTIONAL | CommandSyntaxChecker::LENGTH_ALLOWED,
-            [](const std::string& format, absl::optional<size_t> max_length) {
-              return FilterStateFormatter::create(format, max_length, false);
-            }}},
-          {"UPSTREAM_FILTER_STATE",
-           {CommandSyntaxChecker::PARAMS_OPTIONAL | CommandSyntaxChecker::LENGTH_ALLOWED,
-            [](const std::string& format, absl::optional<size_t> max_length) {
-              return FilterStateFormatter::create(format, max_length, true);
-            }}},
-          {"DOWNSTREAM_PEER_CERT_V_START",
-           {CommandSyntaxChecker::PARAMS_OPTIONAL,
-            [](const std::string& format, absl::optional<size_t>) {
-              return std::make_unique<DownstreamPeerCertVStartFormatter>(format);
-            }}},
-          {"DOWNSTREAM_PEER_CERT_V_END",
-           {CommandSyntaxChecker::PARAMS_OPTIONAL,
-            [](const std::string& format, absl::optional<size_t>) {
-              return std::make_unique<DownstreamPeerCertVEndFormatter>(format);
-            }}},
-          {"UPSTREAM_PEER_CERT_V_START",
-           {CommandSyntaxChecker::PARAMS_OPTIONAL,
-            [](const std::string& format, absl::optional<size_t>) {
-              return std::make_unique<UpstreamPeerCertVStartFormatter>(format);
-            }}},
-          {"UPSTREAM_PEER_CERT_V_END",
-           {CommandSyntaxChecker::PARAMS_OPTIONAL,
-            [](const std::string& format, absl::optional<size_t>) {
-              return std::make_unique<UpstreamPeerCertVEndFormatter>(format);
-            }}},
-          {"ENVIRONMENT",
-           {CommandSyntaxChecker::PARAMS_REQUIRED | CommandSyntaxChecker::LENGTH_ALLOWED,
-            [](const std::string& key, absl::optional<size_t> max_length) {
-              return std::make_unique<EnvironmentFormatter>(key, max_length);
-            }}},
-          {"UPSTREAM_CONNECTION_POOL_READY_DURATION",
-           {CommandSyntaxChecker::COMMAND_ONLY,
-            [](const std::string&, const absl::optional<size_t>&) {
-              return std::make_unique<StreamInfoDurationFormatterProvider>(
-                  [](const StreamInfo::StreamInfo& stream_info)
-                      -> absl::optional<std::chrono::nanoseconds> {
-                    if (auto upstream_info = stream_info.upstreamInfo();
-                        upstream_info.has_value()) {
-                      if (auto connection_pool_callback_latency =
-                              upstream_info.value()
-                                  .get()
-                                  .upstreamTiming()
-                                  .connectionPoolCallbackLatency();
-                          connection_pool_callback_latency.has_value()) {
-                        return connection_pool_callback_latency;
-                      }
-                    }
-                    return absl::nullopt;
-                  });
-            }}},
-      });
->>>>>>> 5357e7d9
 }
 
 } // namespace Formatter
