--- conflicted
+++ resolved
@@ -210,15 +210,15 @@
   // 2019/04/12  6477     59576               Implementing Endpoint lease...
   // 2019/04/23  6659     59512               Reintroduce dispatcher stats...
   // 2019/04/24  6161     49415               Pack tags and tag extracted names
-<<<<<<< HEAD
+  //<<<<<<< HEAD
   // 2019/04/26  4980     40289               Real symbol table implementation
 
-  EXPECT_EQ(m_per_cluster, 40289);
-=======
+  //=======
   // 2019/05/07  6794     49957               Stats for excluded hosts in cluster
 
-  EXPECT_EQ(m_per_cluster, 49957);
->>>>>>> 27b3e48e
+  //EXPECT_EQ(m_per_cluster, 49957);
+  //>>>>>>> master
+  EXPECT_EQ(m_per_cluster, 40737);
 }
 
 } // namespace
