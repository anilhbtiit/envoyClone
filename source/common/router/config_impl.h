#pragma once

#include <chrono>
#include <cstdint>
#include <iterator>
#include <list>
#include <map>
#include <memory>
#include <regex>
#include <string>
#include <vector>

#include "envoy/config/core/v3/base.pb.h"
#include "envoy/config/route/v3/route.pb.h"
#include "envoy/config/route/v3/route_components.pb.h"
#include "envoy/config/route/v3/route_components.pb.validate.h"
#include "envoy/router/cluster_specifier_plugin.h"
#include "envoy/router/router.h"
#include "envoy/runtime/runtime.h"
#include "envoy/server/filter_config.h"
#include "envoy/type/v3/percent.pb.h"
#include "envoy/upstream/cluster_manager.h"

#include "source/common/common/matchers.h"
#include "source/common/config/metadata.h"
#include "source/common/http/hash_policy.h"
#include "source/common/http/header_utility.h"
#include "source/common/matcher/matcher.h"
#include "source/common/router/config_utility.h"
#include "source/common/router/header_formatter.h"
#include "source/common/router/header_parser.h"
#include "source/common/router/metadatamatchcriteria_impl.h"
#include "source/common/router/router_ratelimit.h"
#include "source/common/router/tls_context_match_criteria_impl.h"
#include "source/common/stats/symbol_table.h"

#include "absl/container/node_hash_map.h"
#include "absl/types/optional.h"

namespace Envoy {
namespace Router {

/**
 * Original port from the authority header.
 */
class OriginalConnectPort : public StreamInfo::FilterState::Object {
public:
  explicit OriginalConnectPort(uint32_t port) : port_(port) {}
  const uint32_t& value() const { return port_; }
  static const std::string& key();

private:
  const uint32_t port_;
};

/**
 * Base interface for something that matches a header.
 */
class Matchable {
public:
  virtual ~Matchable() = default;

  /**
   * See if this object matches the incoming headers.
   * @param headers supplies the headers to match.
   * @param random_value supplies the random seed to use if a runtime choice is required. This
   *        allows stable choices between calls if desired.
   * @return true if input headers match this object.
   */
  virtual RouteConstSharedPtr matches(const Http::RequestHeaderMap& headers,
                                      const StreamInfo::StreamInfo& stream_info,
                                      uint64_t random_value) const PURE;

  // By default, matchers do not support null Path headers.
  virtual bool supportsPathlessHeaders() const { return false; }
};

using OptionalHttpFilters = absl::flat_hash_set<std::string>;

class PerFilterConfigs : public Logger::Loggable<Logger::Id::http> {
public:
  PerFilterConfigs(const Protobuf::Map<std::string, ProtobufWkt::Any>& typed_configs,
                   const OptionalHttpFilters& optional_http_filters,
                   Server::Configuration::ServerFactoryContext& factory_context,
                   ProtobufMessage::ValidationVisitor& validator);

  const RouteSpecificFilterConfig* get(const std::string& name) const;

private:
  RouteSpecificFilterConfigConstSharedPtr
  createRouteSpecificFilterConfig(const std::string& name, const ProtobufWkt::Any& typed_config,
                                  const OptionalHttpFilters& optional_http_filters,
                                  Server::Configuration::ServerFactoryContext& factory_context,
                                  ProtobufMessage::ValidationVisitor& validator);

  absl::node_hash_map<std::string, RouteSpecificFilterConfigConstSharedPtr> configs_;
};

class RouteEntryImplBase;
using RouteEntryImplBaseConstSharedPtr = std::shared_ptr<const RouteEntryImplBase>;

/**
 * Direct response entry that does an SSL redirect.
 */
class SslRedirector : public DirectResponseEntry {
public:
  // Router::DirectResponseEntry
  void finalizeResponseHeaders(Http::ResponseHeaderMap&,
                               const StreamInfo::StreamInfo&) const override {}
  Http::HeaderTransforms responseHeaderTransforms(const StreamInfo::StreamInfo&,
                                                  bool) const override {
    return {};
  }
  std::string newPath(const Http::RequestHeaderMap& headers) const override;
  void rewritePathHeader(Http::RequestHeaderMap&, bool) const override {}
  Http::Code responseCode() const override { return Http::Code::MovedPermanently; }
  const std::string& responseBody() const override { return EMPTY_STRING; }
  const std::string& routeName() const override { return route_name_; }

private:
  const std::string route_name_;
};

class SslRedirectRoute : public Route {
public:
  // Router::Route
  const DirectResponseEntry* directResponseEntry() const override { return &SSL_REDIRECTOR; }
  const RouteEntry* routeEntry() const override { return nullptr; }
  const Decorator* decorator() const override { return nullptr; }
  const RouteTracing* tracingConfig() const override { return nullptr; }
  const RouteSpecificFilterConfig* mostSpecificPerFilterConfig(const std::string&) const override {
    return nullptr;
  }
  void traversePerFilterConfig(
      const std::string&,
      std::function<void(const Router::RouteSpecificFilterConfig&)>) const override {}
  const envoy::config::core::v3::Metadata& metadata() const override { return metadata_; }
  const Envoy::Config::TypedMetadata& typedMetadata() const override { return typed_metadata_; }

private:
  static const SslRedirector SSL_REDIRECTOR;
  static const envoy::config::core::v3::Metadata metadata_;
  static const Envoy::Config::TypedMetadataImpl<Envoy::Config::TypedMetadataFactory>
      typed_metadata_;
};

/**
 * Implementation of CorsPolicy that reads from the proto route and virtual host config.
 * TODO(wbpcode): move all cors interfaces and implementation to 'extensions/filters/http/cors'.
 */
template <class ProtoType> class CorsPolicyImplBase : public CorsPolicy {
public:
  CorsPolicyImplBase(const ProtoType& config, Runtime::Loader& loader)
      : config_(config), loader_(loader), allow_methods_(config.allow_methods()),
        allow_headers_(config.allow_headers()), expose_headers_(config.expose_headers()),
        max_age_(config.max_age()) {
    for (const auto& string_match : config.allow_origin_string_match()) {
      allow_origins_.push_back(
          std::make_unique<Matchers::StringMatcherImpl<envoy::type::matcher::v3::StringMatcher>>(
              string_match));
    }
    if (config.has_allow_credentials()) {
      allow_credentials_ = PROTOBUF_GET_WRAPPED_REQUIRED(config, allow_credentials);
    }
    if (config.has_allow_private_network_access()) {
      allow_private_network_access_ =
          PROTOBUF_GET_WRAPPED_REQUIRED(config, allow_private_network_access);
    }
  }

  // Router::CorsPolicy
  const std::vector<Matchers::StringMatcherPtr>& allowOrigins() const override {
    return allow_origins_;
  };
  const std::string& allowMethods() const override { return allow_methods_; };
  const std::string& allowHeaders() const override { return allow_headers_; };
  const std::string& exposeHeaders() const override { return expose_headers_; };
  const std::string& maxAge() const override { return max_age_; };
  const absl::optional<bool>& allowCredentials() const override { return allow_credentials_; };
  const absl::optional<bool>& allowPrivateNetworkAccess() const override {
    return allow_private_network_access_;
  };
  bool enabled() const override {
    if (config_.has_filter_enabled()) {
      const auto& filter_enabled = config_.filter_enabled();
      return loader_.snapshot().featureEnabled(filter_enabled.runtime_key(),
                                               filter_enabled.default_value());
    }
    return true;
  };
  bool shadowEnabled() const override {
    if (config_.has_shadow_enabled()) {
      const auto& shadow_enabled = config_.shadow_enabled();
      return loader_.snapshot().featureEnabled(shadow_enabled.runtime_key(),
                                               shadow_enabled.default_value());
    }
    return false;
  };

private:
  const ProtoType config_;
  Runtime::Loader& loader_;
  std::vector<Matchers::StringMatcherPtr> allow_origins_;
  const std::string allow_methods_;
  const std::string allow_headers_;
  const std::string expose_headers_;
  const std::string max_age_;
  absl::optional<bool> allow_credentials_{};
  absl::optional<bool> allow_private_network_access_{};
};
using CorsPolicyImpl = CorsPolicyImplBase<envoy::config::route::v3::CorsPolicy>;

using RetryPolicyConstOptRef = const OptRef<const envoy::config::route::v3::RetryPolicy>;
using HedgePolicyConstOptRef = const OptRef<const envoy::config::route::v3::HedgePolicy>;

class ConfigImpl;
/**
 * Holds all routing configuration for an entire virtual host.
 */
class VirtualHostImpl : public VirtualHost, Logger::Loggable<Logger::Id::router> {
public:
  VirtualHostImpl(
      const envoy::config::route::v3::VirtualHost& virtual_host,
      const OptionalHttpFilters& optional_http_filters, const ConfigImpl& global_route_config,
      Server::Configuration::ServerFactoryContext& factory_context, Stats::Scope& scope,
      ProtobufMessage::ValidationVisitor& validator,
      const absl::optional<Upstream::ClusterManager::ClusterInfoMaps>& validation_clusters);

  RouteConstSharedPtr getRouteFromEntries(const RouteCallback& cb,
                                          const Http::RequestHeaderMap& headers,
                                          const StreamInfo::StreamInfo& stream_info,
                                          uint64_t random_value) const;
  const VirtualCluster* virtualClusterFromEntries(const Http::HeaderMap& headers) const;
  const ConfigImpl& globalRouteConfig() const { return global_route_config_; }
  const HeaderParser& requestHeaderParser() const { return *request_headers_parser_; }
  const HeaderParser& responseHeaderParser() const { return *response_headers_parser_; }

  // Router::VirtualHost
  const CorsPolicy* corsPolicy() const override { return cors_policy_.get(); }
  Stats::StatName statName() const override { return stat_name_storage_.statName(); }
  const RateLimitPolicy& rateLimitPolicy() const override {
    if (rate_limit_policy_ != nullptr) {
      return *rate_limit_policy_;
    }
    return DefaultRateLimitPolicy::get();
  }
  const Config& routeConfig() const override;
  const RouteSpecificFilterConfig* mostSpecificPerFilterConfig(const std::string&) const override;
  bool includeAttemptCountInRequest() const override { return include_attempt_count_in_request_; }
  bool includeAttemptCountInResponse() const override { return include_attempt_count_in_response_; }
  const std::vector<ShadowPolicyPtr>& shadowPolicies() const { return shadow_policies_; }
  RetryPolicyConstOptRef retryPolicy() const {
    if (retry_policy_ != nullptr) {
      return *retry_policy_;
    }
    return absl::nullopt;
  }
  HedgePolicyConstOptRef hedgePolicy() const {
    if (hedge_policy_ != nullptr) {
      return *hedge_policy_;
    }
    return absl::nullopt;
  }
  uint32_t retryShadowBufferLimit() const override { return retry_shadow_buffer_limit_; }

  void traversePerFilterConfig(
      const std::string& filter_name,
      std::function<void(const Router::RouteSpecificFilterConfig&)> cb) const override;

private:
  enum class SslRequirements { None, ExternalOnly, All };

  struct StatNameProvider {
    StatNameProvider(absl::string_view name, Stats::SymbolTable& symbol_table)
        : stat_name_storage_(name, symbol_table) {}
    Stats::StatNameManagedStorage stat_name_storage_;
  };

  struct VirtualClusterBase : public VirtualCluster {
  public:
    VirtualClusterBase(const absl::optional<std::string>& name, Stats::StatName stat_name,
                       Stats::ScopeSharedPtr&& scope, const VirtualClusterStatNames& stat_names)
        : name_(name), stat_name_(stat_name), scope_(std::move(scope)),
          stats_(generateStats(*scope_, stat_names)) {}

    // Router::VirtualCluster
    // name_ and stat_name_ are two different representations for the same string, retained in
    // memory to avoid symbol-table locks that would be needed when converting on-the-fly.
    const absl::optional<std::string>& name() const override { return name_; }
    Stats::StatName statName() const override { return stat_name_; }
    VirtualClusterStats& stats() const override { return stats_; }

  private:
    const absl::optional<std::string> name_;
    const Stats::StatName stat_name_;
    Stats::ScopeSharedPtr scope_;
    mutable VirtualClusterStats stats_;
  };

  struct VirtualClusterEntry : public StatNameProvider, public VirtualClusterBase {
    VirtualClusterEntry(const envoy::config::route::v3::VirtualCluster& virtual_cluster,
                        Stats::Scope& scope, const VirtualClusterStatNames& stat_names);
    std::vector<Http::HeaderUtility::HeaderDataPtr> headers_;
  };

  struct CatchAllVirtualCluster : public VirtualClusterBase {
    CatchAllVirtualCluster(Stats::Scope& scope, const VirtualClusterStatNames& stat_names)
        : VirtualClusterBase(absl::nullopt, stat_names.other_,
                             scope.scopeFromStatName(stat_names.other_), stat_names) {}
  };

  static const std::shared_ptr<const SslRedirectRoute> SSL_REDIRECT_ROUTE;

  const Stats::StatNameManagedStorage stat_name_storage_;
  Stats::ScopeSharedPtr vcluster_scope_;
  std::vector<RouteEntryImplBaseConstSharedPtr> routes_;
  std::vector<VirtualClusterEntry> virtual_clusters_;
  SslRequirements ssl_requirements_;
  std::unique_ptr<const RateLimitPolicyImpl> rate_limit_policy_;
  std::vector<ShadowPolicyPtr> shadow_policies_;
  std::unique_ptr<const CorsPolicyImpl> cors_policy_;
  const ConfigImpl& global_route_config_; // See note in RouteEntryImplBase::clusterEntry() on why
                                          // raw ref to the top level config is currently safe.
  HeaderParserPtr request_headers_parser_;
  HeaderParserPtr response_headers_parser_;
  PerFilterConfigs per_filter_configs_;
  uint32_t retry_shadow_buffer_limit_{std::numeric_limits<uint32_t>::max()};
  const bool include_attempt_count_in_request_;
  const bool include_attempt_count_in_response_;
  std::unique_ptr<envoy::config::route::v3::RetryPolicy> retry_policy_;
  std::unique_ptr<envoy::config::route::v3::HedgePolicy> hedge_policy_;
  const CatchAllVirtualCluster virtual_cluster_catch_all_;
  Matcher::MatchTreeSharedPtr<Http::HttpMatchingData> matcher_;
};

using VirtualHostSharedPtr = std::shared_ptr<VirtualHostImpl>;

/**
 * Implementation of RetryPolicy that reads from the proto route or virtual host config.
 */
class RetryPolicyImpl : public RetryPolicy {

public:
  RetryPolicyImpl(const envoy::config::route::v3::RetryPolicy& retry_policy,
                  ProtobufMessage::ValidationVisitor& validation_visitor,
                  Upstream::RetryExtensionFactoryContext& factory_context);
  RetryPolicyImpl() = default;

  // Router::RetryPolicy
  std::chrono::milliseconds perTryTimeout() const override { return per_try_timeout_; }
  std::chrono::milliseconds perTryIdleTimeout() const override { return per_try_idle_timeout_; }
  uint32_t numRetries() const override { return num_retries_; }
  uint32_t retryOn() const override { return retry_on_; }
  std::vector<Upstream::RetryHostPredicateSharedPtr> retryHostPredicates() const override;
  Upstream::RetryPrioritySharedPtr retryPriority() const override;
  absl::Span<const Upstream::RetryOptionsPredicateConstSharedPtr>
  retryOptionsPredicates() const override {
    return retry_options_predicates_;
  }
  uint32_t hostSelectionMaxAttempts() const override { return host_selection_attempts_; }
  const std::vector<uint32_t>& retriableStatusCodes() const override {
    return retriable_status_codes_;
  }
  const std::vector<Http::HeaderMatcherSharedPtr>& retriableHeaders() const override {
    return retriable_headers_;
  }
  const std::vector<Http::HeaderMatcherSharedPtr>& retriableRequestHeaders() const override {
    return retriable_request_headers_;
  }
  absl::optional<std::chrono::milliseconds> baseInterval() const override { return base_interval_; }
  absl::optional<std::chrono::milliseconds> maxInterval() const override { return max_interval_; }
  const std::vector<ResetHeaderParserSharedPtr>& resetHeaders() const override {
    return reset_headers_;
  }
  std::chrono::milliseconds resetMaxInterval() const override { return reset_max_interval_; }

private:
  std::chrono::milliseconds per_try_timeout_{0};
  std::chrono::milliseconds per_try_idle_timeout_{0};
  // We set the number of retries to 1 by default (i.e. when no route or vhost level retry policy is
  // set) so that when retries get enabled through the x-envoy-retry-on header we default to 1
  // retry.
  uint32_t num_retries_{1};
  uint32_t retry_on_{};
  // Each pair contains the name and config proto to be used to create the RetryHostPredicates
  // that should be used when with this policy.
  std::vector<std::pair<Upstream::RetryHostPredicateFactory&, ProtobufTypes::MessagePtr>>
      retry_host_predicate_configs_;
  Upstream::RetryPrioritySharedPtr retry_priority_;
  // Name and config proto to use to create the RetryPriority to use with this policy. Default
  // initialized when no RetryPriority should be used.
  std::pair<Upstream::RetryPriorityFactory*, ProtobufTypes::MessagePtr> retry_priority_config_;
  uint32_t host_selection_attempts_{1};
  std::vector<uint32_t> retriable_status_codes_;
  std::vector<Http::HeaderMatcherSharedPtr> retriable_headers_;
  std::vector<Http::HeaderMatcherSharedPtr> retriable_request_headers_;
  absl::optional<std::chrono::milliseconds> base_interval_;
  absl::optional<std::chrono::milliseconds> max_interval_;
  std::vector<ResetHeaderParserSharedPtr> reset_headers_{};
  std::chrono::milliseconds reset_max_interval_{300000};
  ProtobufMessage::ValidationVisitor* validation_visitor_{};
  std::vector<Upstream::RetryOptionsPredicateConstSharedPtr> retry_options_predicates_;
};
using DefaultRetryPolicy = ConstSingleton<RetryPolicyImpl>;

/**
 * Implementation of ShadowPolicy that reads from the proto route config.
 */
class ShadowPolicyImpl : public ShadowPolicy {
public:
  using RequestMirrorPolicy = envoy::config::route::v3::RouteAction::RequestMirrorPolicy;
  explicit ShadowPolicyImpl(const RequestMirrorPolicy& config);

  // Router::ShadowPolicy
  const std::string& cluster() const override { return cluster_; }
  const Http::LowerCaseString& clusterHeader() const override { return cluster_header_; }
  const std::string& runtimeKey() const override { return runtime_key_; }
  const envoy::type::v3::FractionalPercent& defaultValue() const override { return default_value_; }
  bool traceSampled() const override { return trace_sampled_; }

private:
  const std::string cluster_;
  const Http::LowerCaseString cluster_header_;
  std::string runtime_key_;
  envoy::type::v3::FractionalPercent default_value_;
  bool trace_sampled_;
};

/**
 * Implementation of HedgePolicy that reads from the proto route or virtual host config.
 */
class HedgePolicyImpl : public HedgePolicy {

public:
  explicit HedgePolicyImpl(const envoy::config::route::v3::HedgePolicy& hedge_policy);
  HedgePolicyImpl();

  // Router::HedgePolicy
  uint32_t initialRequests() const override { return initial_requests_; }
  const envoy::type::v3::FractionalPercent& additionalRequestChance() const override {
    return additional_request_chance_;
  }
  bool hedgeOnPerTryTimeout() const override { return hedge_on_per_try_timeout_; }

private:
  const uint32_t initial_requests_;
  const envoy::type::v3::FractionalPercent additional_request_chance_;
  const bool hedge_on_per_try_timeout_;
};
using DefaultHedgePolicy = ConstSingleton<HedgePolicyImpl>;

/**
 * Implementation of Decorator that reads from the proto route decorator.
 */
class DecoratorImpl : public Decorator {
public:
  explicit DecoratorImpl(const envoy::config::route::v3::Decorator& decorator);

  // Decorator::apply
  void apply(Tracing::Span& span) const override;

  // Decorator::getOperation
  const std::string& getOperation() const override;

  // Decorator::getOperation
  bool propagate() const override;

private:
  const std::string operation_;
  const bool propagate_;
};

/**
 * Implementation of RouteTracing that reads from the proto route tracing.
 */
class RouteTracingImpl : public RouteTracing {
public:
  explicit RouteTracingImpl(const envoy::config::route::v3::Tracing& tracing);

  // Tracing::getClientSampling
  const envoy::type::v3::FractionalPercent& getClientSampling() const override;

  // Tracing::getRandomSampling
  const envoy::type::v3::FractionalPercent& getRandomSampling() const override;

  // Tracing::getOverallSampling
  const envoy::type::v3::FractionalPercent& getOverallSampling() const override;

  const Tracing::CustomTagMap& getCustomTags() const override;

private:
  envoy::type::v3::FractionalPercent client_sampling_;
  envoy::type::v3::FractionalPercent random_sampling_;
  envoy::type::v3::FractionalPercent overall_sampling_;
  Tracing::CustomTagMap custom_tags_;
};

/**
 * Implementation of InternalRedirectPolicy that reads from the proto
 * InternalRedirectPolicy of the RouteAction.
 */
class InternalRedirectPolicyImpl : public InternalRedirectPolicy {
public:
  // Constructor that enables internal redirect with policy_config controlling the configurable
  // behaviors.
  InternalRedirectPolicyImpl(const envoy::config::route::v3::InternalRedirectPolicy& policy_config,
                             ProtobufMessage::ValidationVisitor& validator,
                             absl::string_view current_route_name);
  // Default constructor that disables internal redirect.
  InternalRedirectPolicyImpl() = default;

  bool enabled() const override { return enabled_; }

  bool shouldRedirectForResponseCode(const Http::Code& response_code) const override {
    return redirect_response_codes_.contains(response_code);
  }

  std::vector<InternalRedirectPredicateSharedPtr> predicates() const override;

  uint32_t maxInternalRedirects() const override { return max_internal_redirects_; }

  bool isCrossSchemeRedirectAllowed() const override { return allow_cross_scheme_redirect_; }

private:
  absl::flat_hash_set<Http::Code> buildRedirectResponseCodes(
      const envoy::config::route::v3::InternalRedirectPolicy& policy_config) const;

  const std::string current_route_name_;
  const absl::flat_hash_set<Http::Code> redirect_response_codes_;
  const uint32_t max_internal_redirects_{1};
  const bool enabled_{false};
  const bool allow_cross_scheme_redirect_{false};

  std::vector<std::pair<InternalRedirectPredicateFactory*, ProtobufTypes::MessagePtr>>
      predicate_factories_;
};
using DefaultInternalRedirectPolicy = ConstSingleton<InternalRedirectPolicyImpl>;

/**
 * Base implementation for all route entries.
 */
class RouteEntryImplBase : public RouteEntryAndRoute,
                           public Matchable,
                           public DirectResponseEntry,
                           public PathMatchCriterion,
                           public std::enable_shared_from_this<RouteEntryImplBase>,
                           Logger::Loggable<Logger::Id::router> {
public:
  /**
   * @throw EnvoyException with reason if the route configuration contains any errors
   */
  RouteEntryImplBase(const VirtualHostImpl& vhost, const envoy::config::route::v3::Route& route,
                     const OptionalHttpFilters& optional_http_filters,
                     Server::Configuration::ServerFactoryContext& factory_context,
                     ProtobufMessage::ValidationVisitor& validator);

  bool isDirectResponse() const { return direct_response_code_.has_value(); }

  bool isRedirect() const {
    if (!isDirectResponse()) {
      return false;
    }
    return !host_redirect_.empty() || !path_redirect_.empty() ||
           !prefix_rewrite_redirect_.empty() || regex_rewrite_redirect_ != nullptr;
  }

  bool matchRoute(const Http::RequestHeaderMap& headers, const StreamInfo::StreamInfo& stream_info,
                  uint64_t random_value) const;
  void validateClusters(const Upstream::ClusterManager::ClusterInfoMaps& cluster_info_maps) const;

  // Router::RouteEntry
  const std::string& clusterName() const override;
  const RouteStatsContextOptRef routeStatsContext() const override {
    if (route_stats_context_ != nullptr) {
      return *route_stats_context_;
    }
    return RouteStatsContextOptRef();
  }
  Http::Code clusterNotFoundResponseCode() const override {
    return cluster_not_found_response_code_;
  }
  const std::string& routeName() const override { return route_name_; }
  const CorsPolicy* corsPolicy() const override { return cors_policy_.get(); }
  void finalizeRequestHeaders(Http::RequestHeaderMap& headers,
                              const StreamInfo::StreamInfo& stream_info,
                              bool insert_envoy_original_path) const override;
  Http::HeaderTransforms requestHeaderTransforms(const StreamInfo::StreamInfo& stream_info,
                                                 bool do_formatting = true) const override;
  void finalizeResponseHeaders(Http::ResponseHeaderMap& headers,
                               const StreamInfo::StreamInfo& stream_info) const override;
  Http::HeaderTransforms responseHeaderTransforms(const StreamInfo::StreamInfo& stream_info,
                                                  bool do_formatting = true) const override;
  const Http::HashPolicy* hashPolicy() const override { return hash_policy_.get(); }

  const HedgePolicy& hedgePolicy() const override {
    if (hedge_policy_ != nullptr) {
      return *hedge_policy_;
    }
    return DefaultHedgePolicy::get();
  }

  const MetadataMatchCriteria* metadataMatchCriteria() const override {
    return metadata_match_criteria_.get();
  }
  const TlsContextMatchCriteria* tlsContextMatchCriteria() const override {
    return tls_context_match_criteria_.get();
  }
  Upstream::ResourcePriority priority() const override { return priority_; }
<<<<<<< HEAD
  const RateLimitPolicy& rateLimitPolicy() const override {
    if (rate_limit_policy_ != nullptr) {
      return *rate_limit_policy_;
    }
    return DefaultRateLimitPolicy::get();
  }
  const RetryPolicy& retryPolicy() const override { return retry_policy_; }
=======
  const RateLimitPolicy& rateLimitPolicy() const override { return rate_limit_policy_; }
  const RetryPolicy& retryPolicy() const override {
    if (retry_policy_ != nullptr) {
      return *retry_policy_;
    }
    return DefaultRetryPolicy::get();
  }
>>>>>>> 3752119b
  const InternalRedirectPolicy& internalRedirectPolicy() const override {
    if (internal_redirect_policy_ != nullptr) {
      return *internal_redirect_policy_;
    }
    return DefaultInternalRedirectPolicy::get();
  }

  const PathMatcherSharedPtr& pathMatcher() const override { return path_matcher_; }
  const PathRewriterSharedPtr& pathRewriter() const override { return path_rewriter_; }

  uint32_t retryShadowBufferLimit() const override { return retry_shadow_buffer_limit_; }
  const std::vector<ShadowPolicyPtr>& shadowPolicies() const override { return shadow_policies_; }
  const VirtualCluster* virtualCluster(const Http::HeaderMap& headers) const override {
    return vhost_.virtualClusterFromEntries(headers);
  }
  std::chrono::milliseconds timeout() const override { return timeout_; }
  absl::optional<std::chrono::milliseconds> idleTimeout() const override { return idle_timeout_; }
  bool usingNewTimeouts() const override { return using_new_timeouts_; }
  absl::optional<std::chrono::milliseconds> maxStreamDuration() const override {
    return max_stream_duration_;
  }
  absl::optional<std::chrono::milliseconds> grpcTimeoutHeaderMax() const override {
    return grpc_timeout_header_max_;
  }
  absl::optional<std::chrono::milliseconds> grpcTimeoutHeaderOffset() const override {
    return grpc_timeout_header_offset_;
  }
  absl::optional<std::chrono::milliseconds> maxGrpcTimeout() const override {
    return max_grpc_timeout_;
  }
  absl::optional<std::chrono::milliseconds> grpcTimeoutOffset() const override {
    return grpc_timeout_offset_;
  }
  const VirtualHost& virtualHost() const override { return vhost_; }
  bool autoHostRewrite() const override { return auto_host_rewrite_; }
  bool appendXfh() const override { return append_xfh_; }
  const std::multimap<std::string, std::string>& opaqueConfig() const override {
    return opaque_config_;
  }
  bool includeVirtualHostRateLimits() const override { return include_vh_rate_limits_; }
  const envoy::config::core::v3::Metadata& metadata() const override { return metadata_; }
  const Envoy::Config::TypedMetadata& typedMetadata() const override { return typed_metadata_; }
  const PathMatchCriterion& pathMatchCriterion() const override { return *this; }
  bool includeAttemptCountInRequest() const override {
    return vhost_.includeAttemptCountInRequest();
  }
  bool includeAttemptCountInResponse() const override {
    return vhost_.includeAttemptCountInResponse();
  }
  const absl::optional<ConnectConfig>& connectConfig() const override { return connect_config_; }
  const UpgradeMap& upgradeMap() const override { return upgrade_map_; }
  const EarlyDataPolicy& earlyDataPolicy() const override { return *early_data_policy_; }

  // Router::DirectResponseEntry
  std::string newPath(const Http::RequestHeaderMap& headers) const override;
  absl::string_view processRequestHost(const Http::RequestHeaderMap& headers,
                                       absl::string_view new_scheme,
                                       absl::string_view new_port) const;
  void rewritePathHeader(Http::RequestHeaderMap&, bool) const override {}
  Http::Code responseCode() const override { return direct_response_code_.value(); }
  const std::string& responseBody() const override { return direct_response_body_; }

  // Router::Route
  const DirectResponseEntry* directResponseEntry() const override;
  const RouteEntry* routeEntry() const override;
  const Decorator* decorator() const override { return decorator_.get(); }
  const RouteTracing* tracingConfig() const override { return route_tracing_.get(); }
  const RouteSpecificFilterConfig*
  mostSpecificPerFilterConfig(const std::string& name) const override {
    auto* config = per_filter_configs_.get(name);
    return config ? config : vhost_.mostSpecificPerFilterConfig(name);
  }
  void traversePerFilterConfig(
      const std::string& filter_name,
      std::function<void(const Router::RouteSpecificFilterConfig&)> cb) const override;

  // Sanitizes the |path| before passing it to PathMatcher, if configured, this method makes the
  // path matching to ignore the path-parameters.
  absl::string_view sanitizePathBeforePathMatching(const absl::string_view path) const;

  class DynamicRouteEntry : public RouteEntryAndRoute {
  public:
    DynamicRouteEntry(const RouteEntryAndRoute* parent, const std::string& name)
        : parent_(parent), cluster_name_(name) {}

    const std::string& routeName() const override { return parent_->routeName(); }
    // Router::RouteEntry
    const std::string& clusterName() const override { return cluster_name_; }
    Http::Code clusterNotFoundResponseCode() const override {
      return parent_->clusterNotFoundResponseCode();
    }

    absl::optional<std::string>
    currentUrlPathAfterRewrite(const Http::RequestHeaderMap& headers) const override {
      return parent_->currentUrlPathAfterRewrite(headers);
    }
    void finalizeRequestHeaders(Http::RequestHeaderMap& headers,
                                const StreamInfo::StreamInfo& stream_info,
                                bool insert_envoy_original_path) const override {
      return parent_->finalizeRequestHeaders(headers, stream_info, insert_envoy_original_path);
    }
    Http::HeaderTransforms requestHeaderTransforms(const StreamInfo::StreamInfo& stream_info,
                                                   bool do_formatting = true) const override {
      return parent_->requestHeaderTransforms(stream_info, do_formatting);
    }
    void finalizeResponseHeaders(Http::ResponseHeaderMap& headers,
                                 const StreamInfo::StreamInfo& stream_info) const override {
      return parent_->finalizeResponseHeaders(headers, stream_info);
    }
    Http::HeaderTransforms responseHeaderTransforms(const StreamInfo::StreamInfo& stream_info,
                                                    bool do_formatting = true) const override {
      return parent_->responseHeaderTransforms(stream_info, do_formatting);
    }

    const CorsPolicy* corsPolicy() const override { return parent_->corsPolicy(); }
    const Http::HashPolicy* hashPolicy() const override { return parent_->hashPolicy(); }
    const HedgePolicy& hedgePolicy() const override { return parent_->hedgePolicy(); }
    Upstream::ResourcePriority priority() const override { return parent_->priority(); }
    const RateLimitPolicy& rateLimitPolicy() const override { return parent_->rateLimitPolicy(); }
    const RetryPolicy& retryPolicy() const override { return parent_->retryPolicy(); }
    const InternalRedirectPolicy& internalRedirectPolicy() const override {
      return parent_->internalRedirectPolicy();
    }
    const PathMatcherSharedPtr& pathMatcher() const override { return parent_->pathMatcher(); }
    const PathRewriterSharedPtr& pathRewriter() const override { return parent_->pathRewriter(); }
    uint32_t retryShadowBufferLimit() const override { return parent_->retryShadowBufferLimit(); }
    const std::vector<ShadowPolicyPtr>& shadowPolicies() const override {
      return parent_->shadowPolicies();
    }
    std::chrono::milliseconds timeout() const override { return parent_->timeout(); }
    absl::optional<std::chrono::milliseconds> idleTimeout() const override {
      return parent_->idleTimeout();
    }
    bool usingNewTimeouts() const override { return parent_->usingNewTimeouts(); }
    absl::optional<std::chrono::milliseconds> maxStreamDuration() const override {
      return parent_->maxStreamDuration();
    }
    absl::optional<std::chrono::milliseconds> grpcTimeoutHeaderMax() const override {
      return parent_->grpcTimeoutHeaderMax();
    }
    absl::optional<std::chrono::milliseconds> grpcTimeoutHeaderOffset() const override {
      return parent_->grpcTimeoutHeaderOffset();
    }
    absl::optional<std::chrono::milliseconds> maxGrpcTimeout() const override {
      return parent_->maxGrpcTimeout();
    }
    absl::optional<std::chrono::milliseconds> grpcTimeoutOffset() const override {
      return parent_->grpcTimeoutOffset();
    }
    const MetadataMatchCriteria* metadataMatchCriteria() const override {
      return parent_->metadataMatchCriteria();
    }
    const TlsContextMatchCriteria* tlsContextMatchCriteria() const override {
      return parent_->tlsContextMatchCriteria();
    }

    const VirtualCluster* virtualCluster(const Http::HeaderMap& headers) const override {
      return parent_->virtualCluster(headers);
    }

    const std::multimap<std::string, std::string>& opaqueConfig() const override {
      return parent_->opaqueConfig();
    }

    const VirtualHost& virtualHost() const override { return parent_->virtualHost(); }
    bool autoHostRewrite() const override { return parent_->autoHostRewrite(); }
    bool appendXfh() const override { return parent_->appendXfh(); }
    bool includeVirtualHostRateLimits() const override {
      return parent_->includeVirtualHostRateLimits();
    }
    const envoy::config::core::v3::Metadata& metadata() const override {
      return parent_->metadata();
    }
    const Envoy::Config::TypedMetadata& typedMetadata() const override {
      return parent_->typedMetadata();
    }
    const PathMatchCriterion& pathMatchCriterion() const override {
      return parent_->pathMatchCriterion();
    }

    bool includeAttemptCountInRequest() const override {
      return parent_->includeAttemptCountInRequest();
    }
    bool includeAttemptCountInResponse() const override {
      return parent_->includeAttemptCountInResponse();
    }
    const absl::optional<ConnectConfig>& connectConfig() const override {
      return parent_->connectConfig();
    }
    const RouteStatsContextOptRef routeStatsContext() const override {
      return parent_->routeStatsContext();
    }
    const UpgradeMap& upgradeMap() const override { return parent_->upgradeMap(); }
    const EarlyDataPolicy& earlyDataPolicy() const override { return parent_->earlyDataPolicy(); }

    // Router::Route
    const DirectResponseEntry* directResponseEntry() const override { return nullptr; }
    const RouteEntry* routeEntry() const override { return this; }
    const Decorator* decorator() const override { return parent_->decorator(); }
    const RouteTracing* tracingConfig() const override { return parent_->tracingConfig(); }
    const RouteSpecificFilterConfig*
    mostSpecificPerFilterConfig(const std::string& name) const override {
      return parent_->mostSpecificPerFilterConfig(name);
    }
    void traversePerFilterConfig(
        const std::string& filter_name,
        std::function<void(const Router::RouteSpecificFilterConfig&)> cb) const override {
      parent_->traversePerFilterConfig(filter_name, cb);
    };

  private:
    const RouteEntryAndRoute* parent_;
    const std::string cluster_name_;
  };

  /**
   * Route entry implementation for weighted clusters. The RouteEntryImplBase object holds
   * one or more weighted cluster objects, where each object has a back pointer to the parent
   * RouteEntryImplBase object. Almost all functions in this class forward calls back to the
   * parent, with the exception of clusterName, routeEntry, and metadataMatchCriteria.
   */
  class WeightedClusterEntry : public DynamicRouteEntry {
  public:
    WeightedClusterEntry(const RouteEntryImplBase* parent, const std::string& rutime_key,
                         Server::Configuration::ServerFactoryContext& factory_context,
                         ProtobufMessage::ValidationVisitor& validator,
                         const envoy::config::route::v3::WeightedCluster::ClusterWeight& cluster,
                         const OptionalHttpFilters& optional_http_filters);

    uint64_t clusterWeight() const {
      return loader_.snapshot().getInteger(runtime_key_, cluster_weight_);
    }

    const MetadataMatchCriteria* metadataMatchCriteria() const override {
      if (cluster_metadata_match_criteria_) {
        return cluster_metadata_match_criteria_.get();
      }
      return DynamicRouteEntry::metadataMatchCriteria();
    }

    void finalizeRequestHeaders(Http::RequestHeaderMap& headers,
                                const StreamInfo::StreamInfo& stream_info,
                                bool insert_envoy_original_path) const override {
      request_headers_parser_->evaluateHeaders(headers, stream_info);
      if (!host_rewrite_.empty()) {
        headers.setHost(host_rewrite_);
      }
      DynamicRouteEntry::finalizeRequestHeaders(headers, stream_info, insert_envoy_original_path);
    }
    Http::HeaderTransforms requestHeaderTransforms(const StreamInfo::StreamInfo& stream_info,
                                                   bool do_formatting = true) const override;
    void finalizeResponseHeaders(Http::ResponseHeaderMap& headers,
                                 const StreamInfo::StreamInfo& stream_info) const override {
      const Http::RequestHeaderMap& request_headers =
          stream_info.getRequestHeaders() == nullptr
              ? *Http::StaticEmptyHeaders::get().request_headers
              : *stream_info.getRequestHeaders();
      response_headers_parser_->evaluateHeaders(headers, request_headers, headers, stream_info);
      DynamicRouteEntry::finalizeResponseHeaders(headers, stream_info);
    }
    Http::HeaderTransforms responseHeaderTransforms(const StreamInfo::StreamInfo& stream_info,
                                                    bool do_formatting = true) const override;

    const RouteSpecificFilterConfig*
    mostSpecificPerFilterConfig(const std::string& name) const override {
      auto* config = per_filter_configs_.get(name);
      return config ? config : DynamicRouteEntry::mostSpecificPerFilterConfig(name);
    }

    void traversePerFilterConfig(
        const std::string& filter_name,
        std::function<void(const Router::RouteSpecificFilterConfig&)> cb) const override;

    const Http::LowerCaseString& clusterHeaderName() const { return cluster_header_name_; }

  private:
    const std::string runtime_key_;
    Runtime::Loader& loader_;
    const uint64_t cluster_weight_;
    MetadataMatchCriteriaConstPtr cluster_metadata_match_criteria_;
    HeaderParserPtr request_headers_parser_;
    HeaderParserPtr response_headers_parser_;
    PerFilterConfigs per_filter_configs_;
    const std::string host_rewrite_;
    const Http::LowerCaseString cluster_header_name_;
  };

  using WeightedClusterEntrySharedPtr = std::shared_ptr<WeightedClusterEntry>;

protected:
  const bool case_sensitive_;
  const std::string prefix_rewrite_;
  Regex::CompiledMatcherPtr regex_rewrite_;
  Regex::CompiledMatcherPtr regex_rewrite_redirect_;
  const PathMatcherSharedPtr path_matcher_;
  const PathRewriterSharedPtr path_rewriter_;
  std::string regex_rewrite_substitution_;
  std::string regex_rewrite_redirect_substitution_;
  const std::string host_rewrite_;
  bool include_vh_rate_limits_;
  absl::optional<ConnectConfig> connect_config_;

  RouteConstSharedPtr clusterEntry(const Http::RequestHeaderMap& headers,
                                   uint64_t random_value) const;

  /**
   * Returns the correct path rewrite string for this route.
   *
   * The provided container may be used to store memory backing the return value
   * therefore it must outlive any use of the return value.
   */
  const std::string& getPathRewrite(const Http::RequestHeaderMap& headers,
                                    absl::optional<std::string>& container) const;

  void finalizePathHeader(Http::RequestHeaderMap& headers, absl::string_view matched_path,
                          bool insert_envoy_original_path) const;

  absl::optional<std::string>
  currentUrlPathAfterRewriteWithMatchedPath(const Http::RequestHeaderMap& headers,
                                            absl::string_view matched_path) const;

private:
  struct RuntimeData {
    std::string fractional_runtime_key_{};
    envoy::type::v3::FractionalPercent fractional_runtime_default_{};
  };

  /**
   * Returns a vector of request header parsers which applied or will apply header transformations
   * to the request in this route.
   * @param specificity_ascend specifies whether the returned parsers will be sorted from least
   *        specific to most specific (global connection manager level header parser, virtual host
   *        level header parser and finally route-level parser.) or the reverse.
   * @return a vector of request header parsers.
   */
  absl::InlinedVector<const HeaderParser*, 3>
  getRequestHeaderParsers(bool specificity_ascend) const;

  /**
   * Returns a vector of response header parsers which applied or will apply header transformations
   * to the response in this route.
   * @param specificity_ascend specifies whether the returned parsers will be sorted from least
   *        specific to most specific (global connection manager level header parser, virtual host
   *        level header parser and finally route-level parser.) or the reverse.
   * @return a vector of request header parsers.
   */
  absl::InlinedVector<const HeaderParser*, 3>
  getResponseHeaderParsers(bool specificity_ascend) const;

  absl::optional<RuntimeData> loadRuntimeData(const envoy::config::route::v3::RouteMatch& route);

  static std::multimap<std::string, std::string>
  parseOpaqueConfig(const envoy::config::route::v3::Route& route);

  static DecoratorConstPtr parseDecorator(const envoy::config::route::v3::Route& route);

  static RouteTracingConstPtr parseRouteTracing(const envoy::config::route::v3::Route& route);

  bool evaluateRuntimeMatch(const uint64_t random_value) const;

  bool evaluateTlsContextMatch(const StreamInfo::StreamInfo& stream_info) const;

  std::unique_ptr<HedgePolicyImpl>
  buildHedgePolicy(HedgePolicyConstOptRef vhost_hedge_policy,
                   const envoy::config::route::v3::RouteAction& route_config) const;

  std::unique_ptr<RetryPolicyImpl>
  buildRetryPolicy(RetryPolicyConstOptRef vhost_retry_policy,
                   const envoy::config::route::v3::RouteAction& route_config,
                   ProtobufMessage::ValidationVisitor& validation_visitor,
                   Server::Configuration::ServerFactoryContext& factory_context) const;

  std::unique_ptr<InternalRedirectPolicyImpl>
  buildInternalRedirectPolicy(const envoy::config::route::v3::RouteAction& route_config,
                              ProtobufMessage::ValidationVisitor& validator,
                              absl::string_view current_route_name) const;

  PathMatcherSharedPtr buildPathMatcher(envoy::config::route::v3::Route route,
                                        ProtobufMessage::ValidationVisitor& validator) const;

  PathRewriterSharedPtr buildPathRewriter(envoy::config::route::v3::Route route,
                                          ProtobufMessage::ValidationVisitor& validator) const;

  RouteConstSharedPtr
  pickClusterViaClusterHeader(const Http::LowerCaseString& cluster_header_name,
                              const Http::HeaderMap& headers,
                              const RouteEntryAndRoute* route_selector_override) const;

  RouteConstSharedPtr pickWeightedCluster(const Http::HeaderMap& headers, uint64_t random_value,
                                          bool ignore_overflow) const;

  // Default timeout is 15s if nothing is specified in the route config.
  static const uint64_t DEFAULT_ROUTE_TIMEOUT_MS = 15000;

  std::unique_ptr<const CorsPolicyImpl> cors_policy_;
  const VirtualHostImpl& vhost_; // See note in RouteEntryImplBase::clusterEntry() on why raw ref
                                 // to virtual host is currently safe.
  const bool auto_host_rewrite_;
  const absl::optional<Http::LowerCaseString> auto_host_rewrite_header_;
  const Regex::CompiledMatcherPtr host_rewrite_path_regex_;
  const std::string host_rewrite_path_regex_substitution_;
  const bool append_xfh_;
  const std::string cluster_name_;
  RouteStatsContextPtr route_stats_context_;
  const Http::LowerCaseString cluster_header_name_;
  ClusterSpecifierPluginSharedPtr cluster_specifier_plugin_;
  const Http::Code cluster_not_found_response_code_;
  const std::chrono::milliseconds timeout_;
  const absl::optional<std::chrono::milliseconds> idle_timeout_;
  const absl::optional<std::chrono::milliseconds> max_stream_duration_;
  const absl::optional<std::chrono::milliseconds> grpc_timeout_header_max_;
  const absl::optional<std::chrono::milliseconds> grpc_timeout_header_offset_;
  const absl::optional<std::chrono::milliseconds> max_grpc_timeout_;
  const absl::optional<std::chrono::milliseconds> grpc_timeout_offset_;
  Runtime::Loader& loader_;
  const absl::optional<RuntimeData> runtime_;
  const std::string scheme_redirect_;
  const std::string host_redirect_;
  const std::string port_redirect_;
  const std::string path_redirect_;
  const bool path_redirect_has_query_;
  const bool https_redirect_;
  const bool using_new_timeouts_;
  const std::string prefix_rewrite_redirect_;
  const bool strip_query_;
<<<<<<< HEAD
  const HedgePolicyImpl hedge_policy_;
  const RetryPolicyImpl retry_policy_;
  const InternalRedirectPolicyImpl internal_redirect_policy_;
  std::unique_ptr<const RateLimitPolicyImpl> rate_limit_policy_;
=======
  std::unique_ptr<const HedgePolicyImpl> hedge_policy_;
  std::unique_ptr<const RetryPolicyImpl> retry_policy_;
  std::unique_ptr<const InternalRedirectPolicyImpl> internal_redirect_policy_;
  const RateLimitPolicyImpl rate_limit_policy_;
>>>>>>> 3752119b
  std::vector<ShadowPolicyPtr> shadow_policies_;
  const Upstream::ResourcePriority priority_;
  std::vector<Http::HeaderUtility::HeaderDataPtr> config_headers_;
  std::vector<ConfigUtility::QueryParameterMatcherPtr> config_query_parameters_;
  std::vector<WeightedClusterEntrySharedPtr> weighted_clusters_;

  UpgradeMap upgrade_map_;
  uint64_t total_cluster_weight_;
  std::unique_ptr<const Http::HashPolicyImpl> hash_policy_;
  MetadataMatchCriteriaConstPtr metadata_match_criteria_;
  TlsContextMatchCriteriaConstPtr tls_context_match_criteria_;
  HeaderParserPtr request_headers_parser_;
  HeaderParserPtr response_headers_parser_;
  uint32_t retry_shadow_buffer_limit_{std::numeric_limits<uint32_t>::max()};
  envoy::config::core::v3::Metadata metadata_;
  Envoy::Config::TypedMetadataImpl<HttpRouteTypedMetadataFactory> typed_metadata_;
  const bool match_grpc_;
  const std::vector<Envoy::Matchers::MetadataMatcher> dynamic_metadata_;

  // TODO(danielhochman): refactor multimap into unordered_map since JSON is unordered map.
  const std::multimap<std::string, std::string> opaque_config_;

  const DecoratorConstPtr decorator_;
  const RouteTracingConstPtr route_tracing_;
  const absl::optional<Http::Code> direct_response_code_;
  std::string direct_response_body_;
  PerFilterConfigs per_filter_configs_;
  const std::string route_name_;
  TimeSource& time_source_;
  const std::string random_value_header_name_;
  EarlyDataPolicyPtr early_data_policy_;
};

/**
 * Route entry implementation for uri template match based routing.
 */
class UriTemplateMatcherRouteEntryImpl : public RouteEntryImplBase {
public:
  UriTemplateMatcherRouteEntryImpl(const VirtualHostImpl& vhost,
                                   const envoy::config::route::v3::Route& route,
                                   const OptionalHttpFilters& optional_http_filters,
                                   Server::Configuration::ServerFactoryContext& factory_context,
                                   ProtobufMessage::ValidationVisitor& validator);

  // Router::PathMatchCriterion
  const std::string& matcher() const override { return uri_template_; }
  PathMatchType matchType() const override { return PathMatchType::Template; }

  // Router::Matchable
  RouteConstSharedPtr matches(const Http::RequestHeaderMap& headers,
                              const StreamInfo::StreamInfo& stream_info,
                              uint64_t random_value) const override;

  // Router::DirectResponseEntry
  void rewritePathHeader(Http::RequestHeaderMap& headers,
                         bool insert_envoy_original_path) const override;

  // Router::RouteEntry
  absl::optional<std::string>
  currentUrlPathAfterRewrite(const Http::RequestHeaderMap& headers) const override;

private:
  const std::string uri_template_;
};

/**
 * Route entry implementation for prefix path match routing.
 */
class PrefixRouteEntryImpl : public RouteEntryImplBase {
public:
  PrefixRouteEntryImpl(const VirtualHostImpl& vhost, const envoy::config::route::v3::Route& route,
                       const OptionalHttpFilters& optional_http_filters,
                       Server::Configuration::ServerFactoryContext& factory_context,
                       ProtobufMessage::ValidationVisitor& validator);

  // Router::PathMatchCriterion
  const std::string& matcher() const override { return prefix_; }
  PathMatchType matchType() const override { return PathMatchType::Prefix; }

  // Router::Matchable
  RouteConstSharedPtr matches(const Http::RequestHeaderMap& headers,
                              const StreamInfo::StreamInfo& stream_info,
                              uint64_t random_value) const override;

  // Router::DirectResponseEntry
  void rewritePathHeader(Http::RequestHeaderMap& headers,
                         bool insert_envoy_original_path) const override;

  // Router::RouteEntry
  absl::optional<std::string>
  currentUrlPathAfterRewrite(const Http::RequestHeaderMap& headers) const override;

private:
  const std::string prefix_;
  const Matchers::PathMatcherConstSharedPtr path_matcher_;
};

/**
 * Route entry implementation for exact path match routing.
 */
class PathRouteEntryImpl : public RouteEntryImplBase {
public:
  PathRouteEntryImpl(const VirtualHostImpl& vhost, const envoy::config::route::v3::Route& route,
                     const OptionalHttpFilters& optional_http_filters,
                     Server::Configuration::ServerFactoryContext& factory_context,
                     ProtobufMessage::ValidationVisitor& validator);

  // Router::PathMatchCriterion
  const std::string& matcher() const override { return path_; }
  PathMatchType matchType() const override { return PathMatchType::Exact; }

  // Router::Matchable
  RouteConstSharedPtr matches(const Http::RequestHeaderMap& headers,
                              const StreamInfo::StreamInfo& stream_info,
                              uint64_t random_value) const override;

  // Router::DirectResponseEntry
  void rewritePathHeader(Http::RequestHeaderMap& headers,
                         bool insert_envoy_original_path) const override;

  // Router::RouteEntry
  absl::optional<std::string>
  currentUrlPathAfterRewrite(const Http::RequestHeaderMap& headers) const override;

private:
  const std::string path_;
  const Matchers::PathMatcherConstSharedPtr path_matcher_;
};

/**
 * Route entry implementation for regular expression match routing.
 */
class RegexRouteEntryImpl : public RouteEntryImplBase {
public:
  RegexRouteEntryImpl(const VirtualHostImpl& vhost, const envoy::config::route::v3::Route& route,
                      const OptionalHttpFilters& optional_http_filters,
                      Server::Configuration::ServerFactoryContext& factory_context,
                      ProtobufMessage::ValidationVisitor& validator);

  // Router::PathMatchCriterion
  const std::string& matcher() const override { return regex_str_; }
  PathMatchType matchType() const override { return PathMatchType::Regex; }

  // Router::Matchable
  RouteConstSharedPtr matches(const Http::RequestHeaderMap& headers,
                              const StreamInfo::StreamInfo& stream_info,
                              uint64_t random_value) const override;

  // Router::DirectResponseEntry
  void rewritePathHeader(Http::RequestHeaderMap& headers,
                         bool insert_envoy_original_path) const override;

  // Router::RouteEntry
  absl::optional<std::string>
  currentUrlPathAfterRewrite(const Http::RequestHeaderMap& headers) const override;

private:
  const std::string regex_str_;
  const Matchers::PathMatcherConstSharedPtr path_matcher_;
};

/**
 * Route entry implementation for CONNECT requests.
 */
class ConnectRouteEntryImpl : public RouteEntryImplBase {
public:
  ConnectRouteEntryImpl(const VirtualHostImpl& vhost, const envoy::config::route::v3::Route& route,
                        const OptionalHttpFilters& optional_http_filters,
                        Server::Configuration::ServerFactoryContext& factory_context,
                        ProtobufMessage::ValidationVisitor& validator);

  // Router::PathMatchCriterion
  const std::string& matcher() const override { return EMPTY_STRING; }
  PathMatchType matchType() const override { return PathMatchType::None; }

  // Router::Matchable
  RouteConstSharedPtr matches(const Http::RequestHeaderMap& headers,
                              const StreamInfo::StreamInfo& stream_info,
                              uint64_t random_value) const override;

  // Router::DirectResponseEntry
  void rewritePathHeader(Http::RequestHeaderMap&, bool) const override;

  // Router::RouteEntry
  absl::optional<std::string>
  currentUrlPathAfterRewrite(const Http::RequestHeaderMap& headers) const override;

  bool supportsPathlessHeaders() const override { return true; }
};

/**
 * Route entry implementation for path separated prefix match routing.
 */
class PathSeparatedPrefixRouteEntryImpl : public RouteEntryImplBase {
public:
  PathSeparatedPrefixRouteEntryImpl(const VirtualHostImpl& vhost,
                                    const envoy::config::route::v3::Route& route,
                                    const OptionalHttpFilters& optional_http_filters,
                                    Server::Configuration::ServerFactoryContext& factory_context,
                                    ProtobufMessage::ValidationVisitor& validator);

  // Router::PathMatchCriterion
  const std::string& matcher() const override { return prefix_; }
  PathMatchType matchType() const override { return PathMatchType::PathSeparatedPrefix; }

  // Router::Matchable
  RouteConstSharedPtr matches(const Http::RequestHeaderMap& headers,
                              const StreamInfo::StreamInfo& stream_info,
                              uint64_t random_value) const override;

  // Router::DirectResponseEntry
  void rewritePathHeader(Http::RequestHeaderMap& headers,
                         bool insert_envoy_original_path) const override;

  // Router::RouteEntry
  absl::optional<std::string>
  currentUrlPathAfterRewrite(const Http::RequestHeaderMap& headers) const override;

private:
  const std::string prefix_;
  const Matchers::PathMatcherConstSharedPtr path_matcher_;
};

// Contextual information used to construct the route actions for a match tree.
struct RouteActionContext {
  const VirtualHostImpl& vhost;
  const OptionalHttpFilters& optional_http_filters;
  Server::Configuration::ServerFactoryContext& factory_context;
};

// Action used with the matching tree to specify route to use for an incoming stream.
class RouteMatchAction : public Matcher::ActionBase<envoy::config::route::v3::Route> {
public:
  explicit RouteMatchAction(RouteEntryImplBaseConstSharedPtr route) : route_(std::move(route)) {}

  RouteEntryImplBaseConstSharedPtr route() const { return route_; }

private:
  const RouteEntryImplBaseConstSharedPtr route_;
};

// Registered factory for RouteMatchAction.
class RouteMatchActionFactory : public Matcher::ActionFactory<RouteActionContext> {
public:
  Matcher::ActionFactoryCb
  createActionFactoryCb(const Protobuf::Message& config, RouteActionContext& context,
                        ProtobufMessage::ValidationVisitor& validation_visitor) override;
  std::string name() const override { return "route"; }
  ProtobufTypes::MessagePtr createEmptyConfigProto() override {
    return std::make_unique<envoy::config::route::v3::Route>();
  }
};

/**
 * Wraps the route configuration which matches an incoming request headers to a backend cluster.
 * This is split out mainly to help with unit testing.
 */
class RouteMatcher {
public:
  RouteMatcher(const envoy::config::route::v3::RouteConfiguration& config,
               const OptionalHttpFilters& optional_http_filters,
               const ConfigImpl& global_http_config,
               Server::Configuration::ServerFactoryContext& factory_context,
               ProtobufMessage::ValidationVisitor& validator, bool validate_clusters);

  RouteConstSharedPtr route(const RouteCallback& cb, const Http::RequestHeaderMap& headers,
                            const StreamInfo::StreamInfo& stream_info, uint64_t random_value) const;

  const VirtualHostImpl* findVirtualHost(const Http::RequestHeaderMap& headers) const;

private:
  using WildcardVirtualHosts =
      std::map<int64_t, absl::node_hash_map<std::string, VirtualHostSharedPtr>, std::greater<>>;
  using SubstringFunction = std::function<std::string(const std::string&, int)>;
  const VirtualHostImpl* findWildcardVirtualHost(const std::string& host,
                                                 const WildcardVirtualHosts& wildcard_virtual_hosts,
                                                 SubstringFunction substring_function) const;
  bool ignorePortInHostMatching() const { return ignore_port_in_host_matching_; }

  Stats::ScopeSharedPtr vhost_scope_;
  absl::node_hash_map<std::string, VirtualHostSharedPtr> virtual_hosts_;
  // std::greater as a minor optimization to iterate from more to less specific
  //
  // A note on using an unordered_map versus a vector of (string, VirtualHostSharedPtr) pairs:
  //
  // Based on local benchmarks, each vector entry costs around 20ns for recall and (string)
  // comparison with a fixed cost of about 25ns. For unordered_map, the empty map costs about 65ns
  // and climbs to about 110ns once there are any entries.
  //
  // The break-even is 4 entries.
  WildcardVirtualHosts wildcard_virtual_host_suffixes_;
  WildcardVirtualHosts wildcard_virtual_host_prefixes_;

  VirtualHostSharedPtr default_virtual_host_;
  const bool ignore_port_in_host_matching_{false};
};

/**
 * Implementation of Config that reads from a proto file.
 */
class ConfigImpl : public Config {
public:
  ConfigImpl(const envoy::config::route::v3::RouteConfiguration& config,
             const OptionalHttpFilters& optional_http_filters,
             Server::Configuration::ServerFactoryContext& factory_context,
             ProtobufMessage::ValidationVisitor& validator, bool validate_clusters_default);

  const HeaderParser& requestHeaderParser() const { return *request_headers_parser_; };
  const HeaderParser& responseHeaderParser() const { return *response_headers_parser_; };

  bool virtualHostExists(const Http::RequestHeaderMap& headers) const {
    return route_matcher_->findVirtualHost(headers) != nullptr;
  }

  const RouteSpecificFilterConfig* perFilterConfig(const std::string& name) const {
    return per_filter_configs_.get(name);
  }

  // Router::Config
  RouteConstSharedPtr route(const Http::RequestHeaderMap& headers,
                            const StreamInfo::StreamInfo& stream_info,
                            uint64_t random_value) const override {
    return route(nullptr, headers, stream_info, random_value);
  }

  RouteConstSharedPtr route(const RouteCallback& cb, const Http::RequestHeaderMap& headers,
                            const StreamInfo::StreamInfo& stream_info,
                            uint64_t random_value) const override;

  const std::list<Http::LowerCaseString>& internalOnlyHeaders() const override {
    return internal_only_headers_;
  }

  const std::string& name() const override { return name_; }

  bool usesVhds() const override { return uses_vhds_; }

  bool mostSpecificHeaderMutationsWins() const override {
    return most_specific_header_mutations_wins_;
  }

  uint32_t maxDirectResponseBodySizeBytes() const override {
    return max_direct_response_body_size_bytes_;
  }

  const std::vector<ShadowPolicyPtr>& shadowPolicies() const { return shadow_policies_; }

  ClusterSpecifierPluginSharedPtr clusterSpecifierPlugin(absl::string_view provider) const;
  bool ignorePathParametersInPathMatching() const {
    return ignore_path_parameters_in_path_matching_;
  }

private:
  std::unique_ptr<RouteMatcher> route_matcher_;
  std::list<Http::LowerCaseString> internal_only_headers_;
  HeaderParserPtr request_headers_parser_;
  HeaderParserPtr response_headers_parser_;
  const std::string name_;
  Stats::SymbolTable& symbol_table_;
  const bool uses_vhds_;
  const bool most_specific_header_mutations_wins_;
  const uint32_t max_direct_response_body_size_bytes_;
  std::vector<ShadowPolicyPtr> shadow_policies_;
  // Cluster specifier plugins/providers.
  absl::flat_hash_map<std::string, ClusterSpecifierPluginSharedPtr> cluster_specifier_plugins_;
  const bool ignore_path_parameters_in_path_matching_;
  PerFilterConfigs per_filter_configs_;
};

/**
 * Implementation of Config that is empty.
 */
class NullConfigImpl : public Config {
public:
  // Router::Config
  RouteConstSharedPtr route(const Http::RequestHeaderMap&, const StreamInfo::StreamInfo&,
                            uint64_t) const override {
    return nullptr;
  }

  RouteConstSharedPtr route(const RouteCallback&, const Http::RequestHeaderMap&,
                            const StreamInfo::StreamInfo&, uint64_t) const override {
    return nullptr;
  }

  const std::list<Http::LowerCaseString>& internalOnlyHeaders() const override {
    return internal_only_headers_;
  }

  const std::string& name() const override { return name_; }
  bool usesVhds() const override { return false; }
  bool mostSpecificHeaderMutationsWins() const override { return false; }
  uint32_t maxDirectResponseBodySizeBytes() const override { return 0; }

private:
  std::list<Http::LowerCaseString> internal_only_headers_;
  const std::string name_;
};

} // namespace Router
} // namespace Envoy<|MERGE_RESOLUTION|>--- conflicted
+++ resolved
@@ -606,23 +606,18 @@
     return tls_context_match_criteria_.get();
   }
   Upstream::ResourcePriority priority() const override { return priority_; }
-<<<<<<< HEAD
   const RateLimitPolicy& rateLimitPolicy() const override {
     if (rate_limit_policy_ != nullptr) {
       return *rate_limit_policy_;
     }
     return DefaultRateLimitPolicy::get();
   }
-  const RetryPolicy& retryPolicy() const override { return retry_policy_; }
-=======
-  const RateLimitPolicy& rateLimitPolicy() const override { return rate_limit_policy_; }
   const RetryPolicy& retryPolicy() const override {
     if (retry_policy_ != nullptr) {
       return *retry_policy_;
     }
     return DefaultRetryPolicy::get();
   }
->>>>>>> 3752119b
   const InternalRedirectPolicy& internalRedirectPolicy() const override {
     if (internal_redirect_policy_ != nullptr) {
       return *internal_redirect_policy_;
@@ -1048,17 +1043,10 @@
   const bool using_new_timeouts_;
   const std::string prefix_rewrite_redirect_;
   const bool strip_query_;
-<<<<<<< HEAD
-  const HedgePolicyImpl hedge_policy_;
-  const RetryPolicyImpl retry_policy_;
-  const InternalRedirectPolicyImpl internal_redirect_policy_;
-  std::unique_ptr<const RateLimitPolicyImpl> rate_limit_policy_;
-=======
   std::unique_ptr<const HedgePolicyImpl> hedge_policy_;
   std::unique_ptr<const RetryPolicyImpl> retry_policy_;
   std::unique_ptr<const InternalRedirectPolicyImpl> internal_redirect_policy_;
-  const RateLimitPolicyImpl rate_limit_policy_;
->>>>>>> 3752119b
+  std::unique_ptr<const RateLimitPolicyImpl> rate_limit_policy_;
   std::vector<ShadowPolicyPtr> shadow_policies_;
   const Upstream::ResourcePriority priority_;
   std::vector<Http::HeaderUtility::HeaderDataPtr> config_headers_;
