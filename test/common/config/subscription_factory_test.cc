--- conflicted
+++ resolved
@@ -38,12 +38,8 @@
     return SubscriptionFactory::subscriptionFromConfigSource(
         config, local_info_, dispatcher_, cm_, random_, stats_store_,
         "envoy.api.v2.EndpointDiscoveryService.FetchEndpoints",
-<<<<<<< HEAD
-        "envoy.api.v2.EndpointDiscoveryService.StreamEndpoints", *api_, config_tracker_);
-=======
         "envoy.api.v2.EndpointDiscoveryService.StreamEndpoints",
-        Config::TypeUrl::get().ClusterLoadAssignment, *api_);
->>>>>>> 48082bcd
+        Config::TypeUrl::get().ClusterLoadAssignment, api_, config_tracker_);
   }
 
   Upstream::MockClusterManager cm_;
