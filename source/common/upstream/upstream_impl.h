#pragma once

#include <array>
#include <atomic>
#include <chrono>
#include <cstdint>
#include <functional>
#include <list>
#include <memory>
#include <string>
#include <vector>

#include "envoy/event/timer.h"
#include "envoy/local_info/local_info.h"
#include "envoy/network/dns.h"
#include "envoy/runtime/runtime.h"
#include "envoy/ssl/context_manager.h"
#include "envoy/thread_local/thread_local.h"
#include "envoy/upstream/cluster_manager.h"
#include "envoy/upstream/health_checker.h"
#include "envoy/upstream/load_balancer.h"
#include "envoy/upstream/upstream.h"

#include "common/common/callback_impl.h"
#include "common/common/enum_to_int.h"
#include "common/common/logger.h"
#include "common/stats/stats_impl.h"
#include "common/upstream/outlier_detection_impl.h"
#include "common/upstream/resource_manager_impl.h"

#include "api/base.pb.h"

namespace Envoy {
namespace Upstream {

/**
 * Implementation of Upstream::HostDescription.
 */
class HostDescriptionImpl : virtual public HostDescription {
public:
  HostDescriptionImpl(ClusterInfoConstSharedPtr cluster, const std::string& hostname,
                      Network::Address::InstanceConstSharedPtr address, bool canary,
                      const std::string& zone)
      : cluster_(cluster), hostname_(hostname), address_(address), canary_(canary),
        zone_(zone), stats_{ALL_HOST_STATS(POOL_COUNTER(stats_store_), POOL_GAUGE(stats_store_))} {}

  // Upstream::HostDescription
  bool canary() const override { return canary_; }
  const ClusterInfo& cluster() const override { return *cluster_; }
  Outlier::DetectorHostSink& outlierDetector() const override {
    if (outlier_detector_) {
      return *outlier_detector_;
    } else {
      return null_outlier_detector_;
    }
  }
  const HostStats& stats() const override { return stats_; }
  const std::string& hostname() const override { return hostname_; }
  Network::Address::InstanceConstSharedPtr address() const override { return address_; }
  const std::string& zone() const override { return zone_; }

protected:
  ClusterInfoConstSharedPtr cluster_;
  const std::string hostname_;
  Network::Address::InstanceConstSharedPtr address_;
  const bool canary_;
  const std::string zone_;
  Stats::IsolatedStoreImpl stats_store_;
  HostStats stats_;
  Outlier::DetectorHostSinkPtr outlier_detector_;

private:
  static Outlier::DetectorHostSinkNullImpl null_outlier_detector_;
};

/**
 * Implementation of Upstream::Host.
 */
class HostImpl : public HostDescriptionImpl,
                 public Host,
                 public std::enable_shared_from_this<HostImpl> {
public:
  HostImpl(ClusterInfoConstSharedPtr cluster, const std::string& hostname,
           Network::Address::InstanceConstSharedPtr address, bool canary, uint32_t initial_weight,
           const std::string& zone)
      : HostDescriptionImpl(cluster, hostname, address, canary, zone), used_(true) {
    weight(initial_weight);
  }

  // Upstream::Host
  std::list<Stats::CounterSharedPtr> counters() const override { return stats_store_.counters(); }
  CreateConnectionData createConnection(Event::Dispatcher& dispatcher) const override;
  std::list<Stats::GaugeSharedPtr> gauges() const override { return stats_store_.gauges(); }
  void healthFlagClear(HealthFlag flag) override { health_flags_ &= ~enumToInt(flag); }
  bool healthFlagGet(HealthFlag flag) const override { return health_flags_ & enumToInt(flag); }
  void healthFlagSet(HealthFlag flag) override { health_flags_ |= enumToInt(flag); }
  void setOutlierDetector(Outlier::DetectorHostSinkPtr&& outlier_detector) override {
    outlier_detector_ = std::move(outlier_detector);
  }
  bool healthy() const override { return !health_flags_; }
  uint32_t weight() const override { return weight_; }
  void weight(uint32_t new_weight) override;
  bool used(bool new_used) override {
    bool ret = used_;
    used_ = new_used;
    return ret;
  }

protected:
  static Network::ClientConnectionPtr
  createConnection(Event::Dispatcher& dispatcher, const ClusterInfo& cluster,
                   Network::Address::InstanceConstSharedPtr address);

private:
  std::atomic<uint64_t> health_flags_{};
  std::atomic<uint32_t> weight_;
  std::atomic<bool> used_;
};

typedef std::shared_ptr<std::vector<HostSharedPtr>> HostVectorSharedPtr;
typedef std::shared_ptr<const std::vector<HostSharedPtr>> HostVectorConstSharedPtr;
typedef std::shared_ptr<std::vector<std::vector<HostSharedPtr>>> HostListsSharedPtr;
typedef std::shared_ptr<const std::vector<std::vector<HostSharedPtr>>> HostListsConstSharedPtr;

/**
 * Base class for all clusters as well as thread local host sets.
 */
class HostSetImpl : public virtual HostSet {
public:
  HostSetImpl()
      : hosts_(new std::vector<HostSharedPtr>()), healthy_hosts_(new std::vector<HostSharedPtr>()),
        hosts_per_zone_(new std::vector<std::vector<HostSharedPtr>>()),
        healthy_hosts_per_zone_(new std::vector<std::vector<HostSharedPtr>>()) {}

  void updateHosts(HostVectorConstSharedPtr hosts, HostVectorConstSharedPtr healthy_hosts,
                   HostListsConstSharedPtr hosts_per_zone,
                   HostListsConstSharedPtr healthy_hosts_per_zone,
                   const std::vector<HostSharedPtr>& hosts_added,
                   const std::vector<HostSharedPtr>& hosts_removed) {
    hosts_ = hosts;
    healthy_hosts_ = healthy_hosts;
    hosts_per_zone_ = hosts_per_zone;
    healthy_hosts_per_zone_ = healthy_hosts_per_zone;
    runUpdateCallbacks(hosts_added, hosts_removed);
  }

  // Upstream::HostSet
  const std::vector<HostSharedPtr>& hosts() const override { return *hosts_; }
  const std::vector<HostSharedPtr>& healthyHosts() const override { return *healthy_hosts_; }
  const std::vector<std::vector<HostSharedPtr>>& hostsPerZone() const override {
    return *hosts_per_zone_;
  }
  const std::vector<std::vector<HostSharedPtr>>& healthyHostsPerZone() const override {
    return *healthy_hosts_per_zone_;
  }
  Common::CallbackHandle* addMemberUpdateCb(MemberUpdateCb callback) const override {
    return member_update_cb_helper_.add(callback);
  }

protected:
  virtual void runUpdateCallbacks(const std::vector<HostSharedPtr>& hosts_added,
                                  const std::vector<HostSharedPtr>& hosts_removed) {
    member_update_cb_helper_.runCallbacks(hosts_added, hosts_removed);
  }

private:
  HostVectorConstSharedPtr hosts_;
  HostVectorConstSharedPtr healthy_hosts_;
  HostListsConstSharedPtr hosts_per_zone_;
  HostListsConstSharedPtr healthy_hosts_per_zone_;
  mutable Common::CallbackManager<const std::vector<HostSharedPtr>&,
                                  const std::vector<HostSharedPtr>&>
      member_update_cb_helper_;
};

typedef std::unique_ptr<HostSetImpl> HostSetImplPtr;

/**
 * Implementation of ClusterInfo that reads from JSON.
 */
class ClusterInfoImpl : public ClusterInfo {
public:
  ClusterInfoImpl(const envoy::api::v2::Cluster& config, Runtime::Loader& runtime,
                  Stats::Store& stats, Ssl::ContextManager& ssl_context_manager,
                  bool added_via_api);

  static ClusterStats generateStats(Stats::Scope& scope);

  // Upstream::ClusterInfo
  bool addedViaApi() const override { return added_via_api_; }
  std::chrono::milliseconds connectTimeout() const override { return connect_timeout_; }
  uint32_t perConnectionBufferLimitBytes() const override {
    return per_connection_buffer_limit_bytes_;
  }
  uint64_t features() const override { return features_; }
  const Http::Http2Settings& http2Settings() const override { return http2_settings_; }
  LoadBalancerType lbType() const override { return lb_type_; }
  bool maintenanceMode() const override;
  uint64_t maxRequestsPerConnection() const override { return max_requests_per_connection_; }
  const std::string& name() const override { return name_; }
  ResourceManager& resourceManager(ResourcePriority priority) const override;
  Ssl::ClientContext* sslContext() const override { return ssl_ctx_.get(); }
  ClusterStats& stats() const override { return stats_; }
  Stats::Scope& statsScope() const override { return *stats_scope_; }

private:
  struct ResourceManagers {
    ResourceManagers(const envoy::api::v2::Cluster& config, Runtime::Loader& runtime,
                     const std::string& cluster_name);
    ResourceManagerImplPtr load(const envoy::api::v2::Cluster& config, Runtime::Loader& runtime,
                                const std::string& cluster_name,
                                const envoy::api::v2::RoutingPriority& priority);

    typedef std::array<ResourceManagerImplPtr, NumResourcePriorities> Managers;

    Managers managers_;
  };

  static uint64_t parseFeatures(const envoy::api::v2::Cluster& config);

  Runtime::Loader& runtime_;
  const std::string name_;
  const uint64_t max_requests_per_connection_;
  const std::chrono::milliseconds connect_timeout_;
  const uint32_t per_connection_buffer_limit_bytes_;
  Stats::ScopePtr stats_scope_;
  mutable ClusterStats stats_;
  Ssl::ClientContextPtr ssl_ctx_;
  const uint64_t features_;
  const Http::Http2Settings http2_settings_;
  mutable ResourceManagers resource_managers_;
  const std::string maintenance_mode_runtime_key_;
  LoadBalancerType lb_type_;
  const bool added_via_api_;
};

/**
 * Base class all primary clusters.
 */
class ClusterImplBase : public Cluster,
                        public HostSetImpl,
                        protected Logger::Loggable<Logger::Id::upstream> {

public:
<<<<<<< HEAD
  static ClusterSharedPtr create(const Json::Object& cluster, ClusterManager& cm,
                                 Stats::Store& stats, ThreadLocal::Instance& tls,
                                 Network::DnsResolverSharedPtr dns_resolver,
                                 Ssl::ContextManager& ssl_context_manager, Runtime::Loader& runtime,
                                 Runtime::RandomGenerator& random, Event::Dispatcher& dispatcher,
                                 const Optional<envoy::api::v2::ConfigSource>& eds_config,
                                 const LocalInfo::LocalInfo& local_info,
                                 Outlier::EventLoggerSharedPtr outlier_event_logger,
                                 bool added_via_api);
=======
  static ClusterPtr create(const envoy::api::v2::Cluster& cluster, ClusterManager& cm,
                           Stats::Store& stats, ThreadLocal::Instance& tls,
                           Network::DnsResolverSharedPtr dns_resolver,
                           Ssl::ContextManager& ssl_context_manager, Runtime::Loader& runtime,
                           Runtime::RandomGenerator& random, Event::Dispatcher& dispatcher,
                           const LocalInfo::LocalInfo& local_info,
                           Outlier::EventLoggerSharedPtr outlier_event_logger, bool added_via_api);
>>>>>>> 701f0366

  /**
   * Optionally set the health checker for the primary cluster. This is done after cluster
   * creation since the health checker assumes that the cluster has already been fully initialized
   * so there is a cyclic dependency. However we want the cluster to own the health checker.
   */
  void setHealthChecker(HealthCheckerPtr&& health_checker);

  /**
   * Optionally set the outlier detector for the primary cluster. Done for the same reason as
   * documented in setHealthChecker().
   */
  void setOutlierDetector(Outlier::DetectorSharedPtr outlier_detector);

  // Upstream::Cluster
  ClusterInfoConstSharedPtr info() const override { return info_; }
  const Outlier::Detector* outlierDetector() const override { return outlier_detector_.get(); }

protected:
  ClusterImplBase(const envoy::api::v2::Cluster& cluster, Runtime::Loader& runtime,
                  Stats::Store& stats, Ssl::ContextManager& ssl_context_manager,
                  bool added_via_api);

  static HostVectorConstSharedPtr createHealthyHostList(const std::vector<HostSharedPtr>& hosts);
  static HostListsConstSharedPtr
  createHealthyHostLists(const std::vector<std::vector<HostSharedPtr>>& hosts);
  void runUpdateCallbacks(const std::vector<HostSharedPtr>& hosts_added,
                          const std::vector<HostSharedPtr>& hosts_removed) override;

  static const HostListsConstSharedPtr empty_host_lists_;

  Runtime::Loader& runtime_;
  ClusterInfoConstSharedPtr
      info_; // This cluster info stores the stats scope so it must be initialized first
             // and destroyed last.
  HealthCheckerPtr health_checker_;
  Outlier::DetectorSharedPtr outlier_detector_;

private:
  void reloadHealthyHosts();
};

/**
 * Implementation of Upstream::Cluster for static clusters (clusters that have a fixed number of
 * hosts with resolved IP addresses).
 */
class StaticClusterImpl : public ClusterImplBase {
public:
  StaticClusterImpl(const envoy::api::v2::Cluster& cluster, Runtime::Loader& runtime,
                    Stats::Store& stats, Ssl::ContextManager& ssl_context_manager,
                    bool added_via_api);

  // Upstream::Cluster
  void initialize() override {}
  InitializePhase initializePhase() const override { return InitializePhase::Primary; }
  void setInitializedCb(std::function<void()> callback) override { callback(); }
};

/**
 * Base for all dynamic cluster types.
 */
class BaseDynamicClusterImpl : public ClusterImplBase {
public:
  // Upstream::Cluster
  void setInitializedCb(std::function<void()> callback) override {
    if (initialized_) {
      callback();
    } else {
      initialize_callback_ = callback;
    }
  }

protected:
  using ClusterImplBase::ClusterImplBase;

  bool updateDynamicHostList(const std::vector<HostSharedPtr>& new_hosts,
                             std::vector<HostSharedPtr>& current_hosts,
                             std::vector<HostSharedPtr>& hosts_added,
                             std::vector<HostSharedPtr>& hosts_removed, bool depend_on_hc);

  std::function<void()> initialize_callback_;
  // Set once the first resolve completes.
  bool initialized_ = false;
};

/**
 * Implementation of Upstream::Cluster that does periodic DNS resolution and updates the host
 * member set if the DNS members change.
 */
class StrictDnsClusterImpl : public BaseDynamicClusterImpl {
public:
  StrictDnsClusterImpl(const envoy::api::v2::Cluster& cluster, Runtime::Loader& runtime,
                       Stats::Store& stats, Ssl::ContextManager& ssl_context_manager,
                       Network::DnsResolverSharedPtr dns_resolver, Event::Dispatcher& dispatcher,
                       bool added_via_api);

  // Upstream::Cluster
  void initialize() override {}
  InitializePhase initializePhase() const override { return InitializePhase::Primary; }

private:
  struct ResolveTarget {
    ResolveTarget(StrictDnsClusterImpl& parent, Event::Dispatcher& dispatcher,
                  const std::string& url);
    ~ResolveTarget();
    void startResolve();

    StrictDnsClusterImpl& parent_;
    Network::ActiveDnsQuery* active_query_{};
    std::string dns_address_;
    uint32_t port_;
    Event::TimerPtr resolve_timer_;
    std::vector<HostSharedPtr> hosts_;
  };

  typedef std::unique_ptr<ResolveTarget> ResolveTargetPtr;

  void updateAllHosts(const std::vector<HostSharedPtr>& hosts_added,
                      const std::vector<HostSharedPtr>& hosts_removed);

  Network::DnsResolverSharedPtr dns_resolver_;
  std::list<ResolveTargetPtr> resolve_targets_;
  const std::chrono::milliseconds dns_refresh_rate_ms_;
  Network::DnsLookupFamily dns_lookup_family_;
};

} // namespace Upstream
} // namespace Envoy<|MERGE_RESOLUTION|>--- conflicted
+++ resolved
@@ -242,25 +242,14 @@
                         protected Logger::Loggable<Logger::Id::upstream> {
 
 public:
-<<<<<<< HEAD
-  static ClusterSharedPtr create(const Json::Object& cluster, ClusterManager& cm,
+  static ClusterSharedPtr create(const envoy::api::v2::Cluster& cluster, ClusterManager& cm,
                                  Stats::Store& stats, ThreadLocal::Instance& tls,
                                  Network::DnsResolverSharedPtr dns_resolver,
                                  Ssl::ContextManager& ssl_context_manager, Runtime::Loader& runtime,
                                  Runtime::RandomGenerator& random, Event::Dispatcher& dispatcher,
-                                 const Optional<envoy::api::v2::ConfigSource>& eds_config,
                                  const LocalInfo::LocalInfo& local_info,
                                  Outlier::EventLoggerSharedPtr outlier_event_logger,
                                  bool added_via_api);
-=======
-  static ClusterPtr create(const envoy::api::v2::Cluster& cluster, ClusterManager& cm,
-                           Stats::Store& stats, ThreadLocal::Instance& tls,
-                           Network::DnsResolverSharedPtr dns_resolver,
-                           Ssl::ContextManager& ssl_context_manager, Runtime::Loader& runtime,
-                           Runtime::RandomGenerator& random, Event::Dispatcher& dispatcher,
-                           const LocalInfo::LocalInfo& local_info,
-                           Outlier::EventLoggerSharedPtr outlier_event_logger, bool added_via_api);
->>>>>>> 701f0366
 
   /**
    * Optionally set the health checker for the primary cluster. This is done after cluster
