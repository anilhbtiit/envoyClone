#include "extensions/transport_sockets/tls/ssl_socket.h"

#include "envoy/stats/scope.h"

#include "common/common/assert.h"
#include "common/common/empty_string.h"
#include "common/common/hex.h"
#include "common/http/headers.h"
#include "common/runtime/runtime_features.h"

#include "extensions/transport_sockets/tls/io_handle_bio.h"
#include "extensions/transport_sockets/tls/ssl_handshaker.h"
#include "extensions/transport_sockets/tls/utility.h"

#include "absl/strings/str_replace.h"
#include "openssl/err.h"
#include "openssl/x509v3.h"

using Envoy::Network::PostIoAction;

namespace Envoy {
namespace Extensions {
namespace TransportSockets {
namespace Tls {

namespace {

constexpr absl::string_view NotReadyReason{"TLS error: Secret is not supplied by SDS"};

// This SslSocket will be used when SSL secret is not fetched from SDS server.
class NotReadySslSocket : public Network::TransportSocket {
public:
  // Network::TransportSocket
  void setTransportSocketCallbacks(Network::TransportSocketCallbacks&) override {}
  std::string protocol() const override { return EMPTY_STRING; }
  absl::string_view failureReason() const override { return NotReadyReason; }
  bool canFlushClose() override { return true; }
  void closeSocket(Network::ConnectionEvent) override {}
  Network::IoResult doRead(Buffer::Instance&) override { return {PostIoAction::Close, 0, false}; }
  Network::IoResult doWrite(Buffer::Instance&, bool) override {
    return {PostIoAction::Close, 0, false};
  }
  void onConnected() override {}
  Ssl::ConnectionInfoConstSharedPtr ssl() const override { return nullptr; }
};
} // namespace

SslSocket::SslSocket(Envoy::Ssl::ContextSharedPtr ctx, InitialState state,
                     const Network::TransportSocketOptionsSharedPtr& transport_socket_options,
                     Ssl::HandshakerFactoryCb handshaker_factory_cb)
    : transport_socket_options_(transport_socket_options),
      ctx_(std::dynamic_pointer_cast<ContextImpl>(ctx)),
      info_(std::dynamic_pointer_cast<SslHandshakerImpl>(
          handshaker_factory_cb(ctx_->newSsl(transport_socket_options_.get()),
                                ctx_->sslExtendedSocketInfoIndex(), this))) {
  if (state == InitialState::Client) {
    SSL_set_connect_state(rawSsl());
  } else {
    ASSERT(state == InitialState::Server);
    SSL_set_accept_state(rawSsl());
  }
}

void SslSocket::setTransportSocketCallbacks(Network::TransportSocketCallbacks& callbacks) {
  ASSERT(!callbacks_);
  callbacks_ = &callbacks;

  // Associate this SSL connection with all the certificates (with their potentially different
  // private key methods).
  for (auto const& provider : ctx_->getPrivateKeyMethodProviders()) {
    provider->registerPrivateKeyMethod(rawSsl(), *this, callbacks_->connection().dispatcher());
  }

  BIO* bio;
  if (Runtime::runtimeFeatureEnabled("envoy.reloadable_features.tls_use_io_handle_bio")) {
    // Use custom BIO that reads from/writes to IoHandle
    bio = BIO_new_io_handle(&callbacks_->ioHandle());
  } else {
    // TODO(fcoras): remove once the io_handle_bio proves to be stable
    bio = BIO_new_socket(callbacks_->ioHandle().fdDoNotUse(), 0);
  }
  SSL_set_bio(rawSsl(), bio, bio);
}

SslSocket::ReadResult SslSocket::sslReadIntoSlice(Buffer::RawSlice& slice) {
  ReadResult result;
  uint8_t* mem = static_cast<uint8_t*>(slice.mem_);
  size_t remaining = slice.len_;
  while (remaining > 0) {
    int rc = SSL_read(rawSsl(), mem, remaining);
    ENVOY_CONN_LOG(trace, "ssl read returns: {}", callbacks_->connection(), rc);
    if (rc > 0) {
      ASSERT(static_cast<size_t>(rc) <= remaining);
      mem += rc;
      remaining -= rc;
      result.bytes_read_ += rc;
    } else {
      result.error_ = absl::make_optional<int>(rc);
      break;
    }
  }

  return result;
}

Network::IoResult SslSocket::doRead(Buffer::Instance& read_buffer) {
  if (info_->state() != Ssl::SocketState::HandshakeComplete &&
      info_->state() != Ssl::SocketState::ShutdownSent) {
    PostIoAction action = doHandshake();
    if (action == PostIoAction::Close || info_->state() != Ssl::SocketState::HandshakeComplete) {
      // end_stream is false because either a hard error occurred (action == Close) or
      // the handshake isn't complete, so a half-close cannot occur yet.
      return {action, 0, false};
    }
  }

  bool keep_reading = true;
  bool end_stream = false;
  PostIoAction action = PostIoAction::KeepOpen;
  uint64_t bytes_read = 0;
  while (keep_reading) {
    uint64_t bytes_read_this_iteration = 0;
    // We use 2 slices here so that we can use the remainder of an existing buffer chain element
    // if there is extra space. 16K read is arbitrary and can be tuned later.
    Buffer::Reservation reservation = read_buffer.reserve(16384);
    // Buffer::RawSlice slices[2];
    // uint64_t slices_to_commit = 0;
    // uint64_t num_slices = read_buffer.reserve(16384, slices, 2);
    for (uint64_t i = 0; i < reservation.numSlices(); i++) {
      auto result = sslReadIntoSlice(reservation.slices()[i]);
      bytes_read_this_iteration += result.bytes_read_;
      if (result.error_.has_value()) {
        keep_reading = false;
        int err = SSL_get_error(rawSsl(), result.error_.value());
        switch (err) {
        case SSL_ERROR_WANT_READ:
          break;
        case SSL_ERROR_ZERO_RETURN:
          // Graceful shutdown using close_notify TLS alert.
          end_stream = true;
          break;
        case SSL_ERROR_SYSCALL:
          if (result.error_.value() == 0) {
            // Non-graceful shutdown by closing the underlying socket.
            end_stream = true;
            break;
          }
          FALLTHRU;
        case SSL_ERROR_WANT_WRITE:
          // Renegotiation has started. We don't handle renegotiation so just fall through.
        default:
          drainErrorQueue();
          action = PostIoAction::Close;
          break;
        }

        break;
      }
    }

<<<<<<< HEAD
    reservation.commit(bytes_read_this_iteration);
    if (bytes_read_this_iteration > 0 && callbacks_->shouldDrainReadBuffer()) {
      callbacks_->setReadBufferReady();
      keep_reading = false;
=======
    if (slices_to_commit > 0) {
      read_buffer.commit(slices, slices_to_commit);
      if (callbacks_->shouldDrainReadBuffer()) {
        callbacks_->setTransportSocketIsReadable();
        keep_reading = false;
      }
>>>>>>> 7cb9a9ef
    }

    bytes_read += bytes_read_this_iteration;
  }

  ENVOY_CONN_LOG(trace, "ssl read {} bytes", callbacks_->connection(), bytes_read);

  return {action, bytes_read, end_stream};
}

void SslSocket::onPrivateKeyMethodComplete() {
  ASSERT(isThreadSafe());
  ASSERT(info_->state() == Ssl::SocketState::HandshakeInProgress);

  // Resume handshake.
  PostIoAction action = doHandshake();
  if (action == PostIoAction::Close) {
    ENVOY_CONN_LOG(debug, "async handshake completion error", callbacks_->connection());
    callbacks_->connection().close(Network::ConnectionCloseType::FlushWrite);
  }
}

Network::Connection& SslSocket::connection() const { return callbacks_->connection(); }

void SslSocket::onSuccess(SSL* ssl) {
  ctx_->logHandshake(ssl);
  callbacks_->raiseEvent(Network::ConnectionEvent::Connected);
}

void SslSocket::onFailure() { drainErrorQueue(); }

PostIoAction SslSocket::doHandshake() { return info_->doHandshake(); }

void SslSocket::drainErrorQueue() {
  bool saw_error = false;
  bool saw_counted_error = false;
  while (uint64_t err = ERR_get_error()) {
    if (ERR_GET_LIB(err) == ERR_LIB_SSL) {
      if (ERR_GET_REASON(err) == SSL_R_PEER_DID_NOT_RETURN_A_CERTIFICATE) {
        ctx_->stats().fail_verify_no_cert_.inc();
        saw_counted_error = true;
      } else if (ERR_GET_REASON(err) == SSL_R_CERTIFICATE_VERIFY_FAILED) {
        saw_counted_error = true;
      }
    }
    saw_error = true;

    if (failure_reason_.empty()) {
      failure_reason_ = "TLS error:";
    }
    failure_reason_.append(absl::StrCat(" ", err, ":", ERR_lib_error_string(err), ":",
                                        ERR_func_error_string(err), ":",
                                        ERR_reason_error_string(err)));
  }
  ENVOY_CONN_LOG(debug, "{}", callbacks_->connection(), failure_reason_);
  if (saw_error && !saw_counted_error) {
    ctx_->stats().connection_error_.inc();
  }
}

Network::IoResult SslSocket::doWrite(Buffer::Instance& write_buffer, bool end_stream) {
  ASSERT(info_->state() != Ssl::SocketState::ShutdownSent || write_buffer.length() == 0);
  if (info_->state() != Ssl::SocketState::HandshakeComplete &&
      info_->state() != Ssl::SocketState::ShutdownSent) {
    PostIoAction action = doHandshake();
    if (action == PostIoAction::Close || info_->state() != Ssl::SocketState::HandshakeComplete) {
      return {action, 0, false};
    }
  }

  uint64_t bytes_to_write;
  if (bytes_to_retry_) {
    bytes_to_write = bytes_to_retry_;
    bytes_to_retry_ = 0;
  } else {
    bytes_to_write = std::min(write_buffer.length(), static_cast<uint64_t>(16384));
  }

  uint64_t total_bytes_written = 0;
  while (bytes_to_write > 0) {
    // TODO(mattklein123): As it relates to our fairness efforts, we might want to limit the number
    // of iterations of this loop, either by pure iterations, bytes written, etc.

    // SSL_write() requires that if a previous call returns SSL_ERROR_WANT_WRITE, we need to call
    // it again with the same parameters. This is done by tracking last write size, but not write
    // data, since linearize() will return the same undrained data anyway.
    ASSERT(bytes_to_write <= write_buffer.length());
    int rc = SSL_write(rawSsl(), write_buffer.linearize(bytes_to_write), bytes_to_write);
    ENVOY_CONN_LOG(trace, "ssl write returns: {}", callbacks_->connection(), rc);
    if (rc > 0) {
      ASSERT(rc == static_cast<int>(bytes_to_write));
      total_bytes_written += rc;
      write_buffer.drain(rc);
      bytes_to_write = std::min(write_buffer.length(), static_cast<uint64_t>(16384));
    } else {
      int err = SSL_get_error(rawSsl(), rc);
      switch (err) {
      case SSL_ERROR_WANT_WRITE:
        bytes_to_retry_ = bytes_to_write;
        break;
      case SSL_ERROR_WANT_READ:
      // Renegotiation has started. We don't handle renegotiation so just fall through.
      default:
        drainErrorQueue();
        return {PostIoAction::Close, total_bytes_written, false};
      }

      break;
    }
  }

  if (write_buffer.length() == 0 && end_stream) {
    shutdownSsl();
  }

  return {PostIoAction::KeepOpen, total_bytes_written, false};
}

void SslSocket::onConnected() { ASSERT(info_->state() == Ssl::SocketState::PreHandshake); }

Ssl::ConnectionInfoConstSharedPtr SslSocket::ssl() const { return info_; }

void SslSocket::shutdownSsl() {
  ASSERT(info_->state() != Ssl::SocketState::PreHandshake);
  if (info_->state() != Ssl::SocketState::ShutdownSent &&
      callbacks_->connection().state() != Network::Connection::State::Closed) {
    int rc = SSL_shutdown(rawSsl());
    if constexpr (Event::PlatformDefaultTriggerType == Event::FileTriggerType::EmulatedEdge) {
      // Windows operate under `EmulatedEdge`. These are level events that are artificially
      // made to behave like edge events. And if the rc is 0 then in that case we want read
      // activation resumption. This code is protected with an `constexpr` if, to minimize the tax
      // on POSIX systems that operate in Edge events.
      if (rc == 0) {
        // See https://www.openssl.org/docs/manmaster/man3/SSL_shutdown.html
        // if return value is 0,  Call SSL_read() to do a bidirectional shutdown.
        callbacks_->setTransportSocketIsReadable();
      }
    }
    ENVOY_CONN_LOG(debug, "SSL shutdown: rc={}", callbacks_->connection(), rc);
    drainErrorQueue();
    info_->setState(Ssl::SocketState::ShutdownSent);
  }
}

void SslSocket::shutdownBasic() {
  if (info_->state() != Ssl::SocketState::ShutdownSent &&
      callbacks_->connection().state() != Network::Connection::State::Closed) {
    callbacks_->ioHandle().shutdown(ENVOY_SHUT_WR);
    drainErrorQueue();
    info_->setState(Ssl::SocketState::ShutdownSent);
  }
}

void SslSocket::closeSocket(Network::ConnectionEvent) {
  // Unregister the SSL connection object from private key method providers.
  for (auto const& provider : ctx_->getPrivateKeyMethodProviders()) {
    provider->unregisterPrivateKeyMethod(rawSsl());
  }

  // Attempt to send a shutdown before closing the socket. It's possible this won't go out if
  // there is no room on the socket. We can extend the state machine to handle this at some point
  // if needed.
  if (info_->state() == Ssl::SocketState::HandshakeInProgress ||
      info_->state() == Ssl::SocketState::HandshakeComplete) {
    shutdownSsl();
  } else {
    // We're not in a state to do the full SSL shutdown so perform a basic shutdown to flush any
    // outstanding alerts
    shutdownBasic();
  }
}

std::string SslSocket::protocol() const {
  const unsigned char* proto;
  unsigned int proto_len;
  SSL_get0_alpn_selected(rawSsl(), &proto, &proto_len);
  return std::string(reinterpret_cast<const char*>(proto), proto_len);
}

absl::string_view SslSocket::failureReason() const { return failure_reason_; }

namespace {
SslSocketFactoryStats generateStats(const std::string& prefix, Stats::Scope& store) {
  return {
      ALL_SSL_SOCKET_FACTORY_STATS(POOL_COUNTER_PREFIX(store, prefix + "_ssl_socket_factory."))};
}
} // namespace

ClientSslSocketFactory::ClientSslSocketFactory(Envoy::Ssl::ClientContextConfigPtr config,
                                               Envoy::Ssl::ContextManager& manager,
                                               Stats::Scope& stats_scope)
    : manager_(manager), stats_scope_(stats_scope), stats_(generateStats("client", stats_scope)),
      config_(std::move(config)),
      ssl_ctx_(manager_.createSslClientContext(stats_scope_, *config_, nullptr)) {
  config_->setSecretUpdateCallback([this]() { onAddOrUpdateSecret(); });
}

Network::TransportSocketPtr ClientSslSocketFactory::createTransportSocket(
    Network::TransportSocketOptionsSharedPtr transport_socket_options) const {
  // onAddOrUpdateSecret() could be invoked in the middle of checking the existence of ssl_ctx and
  // creating SslSocket using ssl_ctx. Capture ssl_ctx_ into a local variable so that we check and
  // use the same ssl_ctx to create SslSocket.
  Envoy::Ssl::ClientContextSharedPtr ssl_ctx;
  {
    absl::ReaderMutexLock l(&ssl_ctx_mu_);
    ssl_ctx = ssl_ctx_;
  }
  if (ssl_ctx) {
    return std::make_unique<SslSocket>(std::move(ssl_ctx), InitialState::Client,
                                       transport_socket_options, config_->createHandshaker());
  } else {
    ENVOY_LOG(debug, "Create NotReadySslSocket");
    stats_.upstream_context_secrets_not_ready_.inc();
    return std::make_unique<NotReadySslSocket>();
  }
}

bool ClientSslSocketFactory::implementsSecureTransport() const { return true; }

void ClientSslSocketFactory::onAddOrUpdateSecret() {
  ENVOY_LOG(debug, "Secret is updated.");
  {
    absl::WriterMutexLock l(&ssl_ctx_mu_);
    ssl_ctx_ = manager_.createSslClientContext(stats_scope_, *config_, ssl_ctx_);
  }
  stats_.ssl_context_update_by_sds_.inc();
}

ServerSslSocketFactory::ServerSslSocketFactory(Envoy::Ssl::ServerContextConfigPtr config,
                                               Envoy::Ssl::ContextManager& manager,
                                               Stats::Scope& stats_scope,
                                               const std::vector<std::string>& server_names)
    : manager_(manager), stats_scope_(stats_scope), stats_(generateStats("server", stats_scope)),
      config_(std::move(config)), server_names_(server_names),
      ssl_ctx_(manager_.createSslServerContext(stats_scope_, *config_, server_names_, nullptr)) {
  config_->setSecretUpdateCallback([this]() { onAddOrUpdateSecret(); });
}

Network::TransportSocketPtr
ServerSslSocketFactory::createTransportSocket(Network::TransportSocketOptionsSharedPtr) const {
  // onAddOrUpdateSecret() could be invoked in the middle of checking the existence of ssl_ctx and
  // creating SslSocket using ssl_ctx. Capture ssl_ctx_ into a local variable so that we check and
  // use the same ssl_ctx to create SslSocket.
  Envoy::Ssl::ServerContextSharedPtr ssl_ctx;
  {
    absl::ReaderMutexLock l(&ssl_ctx_mu_);
    ssl_ctx = ssl_ctx_;
  }
  if (ssl_ctx) {
    return std::make_unique<SslSocket>(std::move(ssl_ctx), InitialState::Server, nullptr,
                                       config_->createHandshaker());
  } else {
    ENVOY_LOG(debug, "Create NotReadySslSocket");
    stats_.downstream_context_secrets_not_ready_.inc();
    return std::make_unique<NotReadySslSocket>();
  }
}

bool ServerSslSocketFactory::implementsSecureTransport() const { return true; }

void ServerSslSocketFactory::onAddOrUpdateSecret() {
  ENVOY_LOG(debug, "Secret is updated.");
  {
    absl::WriterMutexLock l(&ssl_ctx_mu_);
    ssl_ctx_ = manager_.createSslServerContext(stats_scope_, *config_, server_names_, ssl_ctx_);
  }
  stats_.ssl_context_update_by_sds_.inc();
}

} // namespace Tls
} // namespace TransportSockets
} // namespace Extensions
} // namespace Envoy<|MERGE_RESOLUTION|>--- conflicted
+++ resolved
@@ -158,19 +158,10 @@
       }
     }
 
-<<<<<<< HEAD
     reservation.commit(bytes_read_this_iteration);
     if (bytes_read_this_iteration > 0 && callbacks_->shouldDrainReadBuffer()) {
       callbacks_->setReadBufferReady();
       keep_reading = false;
-=======
-    if (slices_to_commit > 0) {
-      read_buffer.commit(slices, slices_to_commit);
-      if (callbacks_->shouldDrainReadBuffer()) {
-        callbacks_->setTransportSocketIsReadable();
-        keep_reading = false;
-      }
->>>>>>> 7cb9a9ef
     }
 
     bytes_read += bytes_read_this_iteration;
