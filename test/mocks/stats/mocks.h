--- conflicted
+++ resolved
@@ -205,14 +205,8 @@
     return histogram(symbol_table_->toString(name));
   }
 
-<<<<<<< HEAD
   StatName fastMemoryIntensiveStatNameLookup(absl::string_view name) override;
 
-  SymbolTable& symbolTable() override { return symbol_table_.get(); }
-  const SymbolTable& symbolTable() const override { return symbol_table_.get(); }
-
-=======
->>>>>>> 3b1ac126
   Test::Global<FakeSymbolTableImpl> symbol_table_;
   testing::NiceMock<MockCounter> counter_;
   std::vector<std::unique_ptr<MockHistogram>> histograms_;
