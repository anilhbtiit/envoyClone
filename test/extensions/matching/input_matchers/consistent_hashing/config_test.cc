--- conflicted
+++ resolved
@@ -11,10 +11,7 @@
 namespace ConsistentHashing {
 
 TEST(ConfigTest, TestConfig) {
-<<<<<<< HEAD
-=======
   NiceMock<Server::Configuration::MockServerFactoryContext> factory_context;
->>>>>>> 4c9f5e6f
   const std::string yaml_string = R"EOF(
     name: hashing
     typed_config:
@@ -29,22 +26,15 @@
   ConsistentHashingConfig factory;
   auto message = Config::Utility::translateAnyToFactoryConfig(
       config.typed_config(), ProtobufMessage::getStrictValidationVisitor(), factory);
-<<<<<<< HEAD
   auto matcher =
       factory.createInputMatcherFactoryCb(*message, ProtobufMessage::getStrictValidationVisitor());
-=======
-  auto matcher = factory.createInputMatcherFactoryCb(*message, factory_context);
->>>>>>> 4c9f5e6f
   ASSERT_NE(nullptr, matcher);
   matcher();
 }
 
 TEST(ConfigTest, InvalidConfig) {
-<<<<<<< HEAD
-=======
   NiceMock<Server::Configuration::MockServerFactoryContext> factory_context;
 
->>>>>>> 4c9f5e6f
   const std::string yaml_string = R"EOF(
     name: hashing
     typed_config:
@@ -59,14 +49,9 @@
   ConsistentHashingConfig factory;
   auto message = Config::Utility::translateAnyToFactoryConfig(
       config.typed_config(), ProtobufMessage::getStrictValidationVisitor(), factory);
-<<<<<<< HEAD
   EXPECT_THROW_WITH_MESSAGE(
       factory.createInputMatcherFactoryCb(*message, ProtobufMessage::getStrictValidationVisitor()),
       EnvoyException, "threshold cannot be greater than modulo: 200 > 100");
-=======
-  EXPECT_THROW_WITH_MESSAGE(factory.createInputMatcherFactoryCb(*message, factory_context),
-                            EnvoyException, "threshold cannot be greater than modulo: 200 > 100");
->>>>>>> 4c9f5e6f
 }
 } // namespace ConsistentHashing
 } // namespace InputMatchers
