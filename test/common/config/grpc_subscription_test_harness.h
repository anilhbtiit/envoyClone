--- conflicted
+++ resolved
@@ -42,24 +42,14 @@
   GrpcSubscriptionTestHarness(std::chrono::milliseconds init_fetch_timeout)
       : method_descriptor_(Protobuf::DescriptorPool::generated_pool()->FindMethodByName(
             "envoy.api.v2.EndpointDiscoveryService.StreamEndpoints")),
-<<<<<<< HEAD
-        async_client_(new NiceMock<Grpc::MockAsyncClient>()), timer_(new Event::MockTimer()) {
+        async_client_(new NiceMock<Grpc::MockAsyncClient>()) {
     node_.set_id("node_name");
     node_.set_cluster("cluster_name");
     node_.mutable_locality()->set_zone("zone_name");
     EXPECT_CALL(local_info_, node()).WillRepeatedly(testing::ReturnRef(node_));
-    EXPECT_CALL(dispatcher_, createTimer_(_)).WillOnce(Invoke([this](Event::TimerCb timer_cb) {
-      timer_cb_ = timer_cb;
-      return timer_;
-    }));
-=======
-        async_client_(new NiceMock<Grpc::MockAsyncClient>()) {
-    node_.set_id("fo0");
-    EXPECT_CALL(local_info_, node()).WillOnce(testing::ReturnRef(node_));
     ttl_timer_ = new NiceMock<Event::MockTimer>(&dispatcher_);
 
     timer_ = new Event::MockTimer(&dispatcher_);
->>>>>>> 0f7952d1
 
     subscription_ = std::make_unique<GrpcSubscriptionImpl>(
         std::make_shared<GrpcMuxSotw>(std::unique_ptr<Grpc::MockAsyncClient>(async_client_),
