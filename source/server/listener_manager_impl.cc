#include "server/listener_manager_impl.h"

#include <algorithm>

#include "envoy/admin/v2alpha/config_dump.pb.h"
#include "envoy/registry/registry.h"
#include "envoy/server/active_udp_listener_config.h"
#include "envoy/server/transport_socket_config.h"
#include "envoy/stats/scope.h"

#include "common/api/os_sys_calls_impl.h"
#include "common/common/assert.h"
#include "common/common/empty_string.h"
#include "common/common/fmt.h"
#include "common/config/utility.h"
#include "common/network/connection_balancer_impl.h"
#include "common/network/io_socket_handle_impl.h"
#include "common/network/listen_socket_impl.h"
#include "common/network/resolver_impl.h"
#include "common/network/socket_option_factory.h"
#include "common/network/utility.h"
#include "common/protobuf/utility.h"

#include "server/configuration_impl.h"
#include "server/drain_manager_impl.h"
#include "server/filter_chain_manager_impl.h"
#include "server/transport_socket_config_impl.h"
#include "server/well_known_names.h"

#include "extensions/filters/listener/well_known_names.h"
#include "extensions/transport_sockets/well_known_names.h"

#include "absl/strings/match.h"
#include "absl/strings/str_cat.h"

namespace Envoy {
namespace Server {
namespace {

std::string toString(Network::Address::SocketType socket_type) {
  switch (socket_type) {
  case Network::Address::SocketType::Stream:
    return "SocketType::Stream";
  case Network::Address::SocketType::Datagram:
    return "SocketType::Datagram";
  default:
    NOT_REACHED_GCOVR_EXCL_LINE;
  }
}

} // namespace

std::vector<Network::FilterFactoryCb> ProdListenerComponentFactory::createNetworkFilterFactoryList_(
    const Protobuf::RepeatedPtrField<envoy::api::v2::listener::Filter>& filters,
    Configuration::FactoryContext& context) {
  std::vector<Network::FilterFactoryCb> ret;
  for (ssize_t i = 0; i < filters.size(); i++) {
    const auto& proto_config = filters[i];
    const std::string& string_name = proto_config.name();
    ENVOY_LOG(debug, "  filter #{}:", i);
    ENVOY_LOG(debug, "    name: {}", string_name);
    const Json::ObjectSharedPtr filter_config =
        MessageUtil::getJsonObjectFromMessage(proto_config.config());
    ENVOY_LOG(debug, "  config: {}", filter_config->asJsonString());

    // Now see if there is a factory that will accept the config.
    auto& factory =
        Config::Utility::getAndCheckFactory<Configuration::NamedNetworkFilterConfigFactory>(
            string_name);

    Config::Utility::validateTerminalFilters(filters[i].name(), "network",
                                             factory.isTerminalFilter(), i == filters.size() - 1);

    Network::FilterFactoryCb callback;
    if (Config::Utility::allowDeprecatedV1Config(context.runtime(), *filter_config)) {
      callback = factory.createFilterFactory(*filter_config->getObject("value", true), context);
    } else {
      auto message = Config::Utility::translateToFactoryConfig(
          proto_config, context.messageValidationVisitor(), factory);
      callback = factory.createFilterFactoryFromProto(*message, context);
    }
    ret.push_back(callback);
  }
  return ret;
}

std::vector<Network::ListenerFilterFactoryCb>
ProdListenerComponentFactory::createListenerFilterFactoryList_(
    const Protobuf::RepeatedPtrField<envoy::api::v2::listener::ListenerFilter>& filters,
    Configuration::ListenerFactoryContext& context) {
  std::vector<Network::ListenerFilterFactoryCb> ret;
  for (ssize_t i = 0; i < filters.size(); i++) {
    const auto& proto_config = filters[i];
    const std::string& string_name = proto_config.name();
    ENVOY_LOG(debug, "  filter #{}:", i);
    ENVOY_LOG(debug, "    name: {}", string_name);
    const Json::ObjectSharedPtr filter_config =
        MessageUtil::getJsonObjectFromMessage(proto_config.config());
    ENVOY_LOG(debug, "  config: {}", filter_config->asJsonString());

    // Now see if there is a factory that will accept the config.
    auto& factory =
        Config::Utility::getAndCheckFactory<Configuration::NamedListenerFilterConfigFactory>(
            string_name);
    auto message = Config::Utility::translateToFactoryConfig(
        proto_config, context.messageValidationVisitor(), factory);
    ret.push_back(factory.createFilterFactoryFromProto(*message, context));
  }
  return ret;
}

std::vector<Network::UdpListenerFilterFactoryCb>
ProdListenerComponentFactory::createUdpListenerFilterFactoryList_(
    const Protobuf::RepeatedPtrField<envoy::api::v2::listener::ListenerFilter>& filters,
    Configuration::ListenerFactoryContext& context) {
  std::vector<Network::UdpListenerFilterFactoryCb> ret;
  for (ssize_t i = 0; i < filters.size(); i++) {
    const auto& proto_config = filters[i];
    const std::string& string_name = proto_config.name();
    ENVOY_LOG(debug, "  filter #{}:", i);
    ENVOY_LOG(debug, "    name: {}", string_name);
    const Json::ObjectSharedPtr filter_config =
        MessageUtil::getJsonObjectFromMessage(proto_config.config());
    ENVOY_LOG(debug, "  config: {}", filter_config->asJsonString());

    // Now see if there is a factory that will accept the config.
    auto& factory =
        Config::Utility::getAndCheckFactory<Configuration::NamedUdpListenerFilterConfigFactory>(
            string_name);

    auto message = Config::Utility::translateToFactoryConfig(
        proto_config, context.messageValidationVisitor(), factory);
    ret.push_back(factory.createFilterFactoryFromProto(*message, context));
  }
  return ret;
}

Network::SocketSharedPtr ProdListenerComponentFactory::createListenSocket(
    Network::Address::InstanceConstSharedPtr address, Network::Address::SocketType socket_type,
    const Network::Socket::OptionsSharedPtr& options, bool bind_to_port) {
  ASSERT(address->type() == Network::Address::Type::Ip ||
         address->type() == Network::Address::Type::Pipe);
  ASSERT(socket_type == Network::Address::SocketType::Stream ||
         socket_type == Network::Address::SocketType::Datagram);

  // For each listener config we share a single socket among all threaded listeners.
  // First we try to get the socket from our parent if applicable.
  if (address->type() == Network::Address::Type::Pipe) {
    if (socket_type != Network::Address::SocketType::Stream) {
      // This could be implemented in the future, since Unix domain sockets
      // support SOCK_DGRAM, but there would need to be a way to specify it in
      // envoy.api.v2.core.Pipe.
      throw EnvoyException(
          fmt::format("socket type {} not supported for pipes", toString(socket_type)));
    }
    const std::string addr = fmt::format("unix://{}", address->asString());
    const int fd = server_.hotRestart().duplicateParentListenSocket(addr);
    Network::IoHandlePtr io_handle = std::make_unique<Network::IoSocketHandleImpl>(fd);
    if (io_handle->isOpen()) {
      ENVOY_LOG(debug, "obtained socket for address {} from parent", addr);
      return std::make_shared<Network::UdsListenSocket>(std::move(io_handle), address);
    }
    return std::make_shared<Network::UdsListenSocket>(address);
  }

  const std::string scheme = (socket_type == Network::Address::SocketType::Stream)
                                 ? Network::Utility::TCP_SCHEME
                                 : Network::Utility::UDP_SCHEME;
  const std::string addr = absl::StrCat(scheme, address->asString());

  if (bind_to_port) {
    const int fd = server_.hotRestart().duplicateParentListenSocket(addr);
    if (fd != -1) {
      ENVOY_LOG(debug, "obtained socket for address {} from parent", addr);
      Network::IoHandlePtr io_handle = std::make_unique<Network::IoSocketHandleImpl>(fd);
      if (socket_type == Network::Address::SocketType::Stream) {
        return std::make_shared<Network::TcpListenSocket>(std::move(io_handle), address, options);
      } else {
        return std::make_shared<Network::UdpListenSocket>(std::move(io_handle), address, options);
      }
    }
  }

  if (socket_type == Network::Address::SocketType::Stream) {
    return std::make_shared<Network::TcpListenSocket>(address, options, bind_to_port);
  } else {
    return std::make_shared<Network::UdpListenSocket>(address, options, bind_to_port);
  }
}

DrainManagerPtr
ProdListenerComponentFactory::createDrainManager(envoy::api::v2::Listener::DrainType drain_type) {
  return DrainManagerPtr{new DrainManagerImpl(server_, drain_type)};
}

<<<<<<< HEAD
ListenerImpl::ListenerImpl(const envoy::api::v2::Listener& config, const std::string& version_info,
                           ListenerManagerImpl& parent, const std::string& name, bool added_via_api,
                           bool workers_started, uint64_t hash,
                           ProtobufMessage::ValidationVisitor& validation_visitor)
    : parent_(parent), address_(Network::Address::resolveProtoAddress(config.address())),
      filter_chain_manager_(address_),
      socket_type_(Network::Utility::protobufAddressSocketType(config.address())),
      global_scope_(parent_.server_.stats().createScope("")),
      listener_scope_(
          parent_.server_.stats().createScope(fmt::format("listener.{}.", address_->asString()))),
      bind_to_port_(PROTOBUF_GET_WRAPPED_OR_DEFAULT(config.deprecated_v1(), bind_to_port, true)),
      hand_off_restored_destination_connections_(
          PROTOBUF_GET_WRAPPED_OR_DEFAULT(config, use_original_dst, false)),
      per_connection_buffer_limit_bytes_(
          PROTOBUF_GET_WRAPPED_OR_DEFAULT(config, per_connection_buffer_limit_bytes, 1024 * 1024)),
      listener_tag_(parent_.factory_.nextListenerTag()), name_(name), added_via_api_(added_via_api),
      workers_started_(workers_started), hash_(hash), validation_visitor_(validation_visitor),
      dynamic_init_manager_(fmt::format("Listener {}", name)),
      init_watcher_(std::make_unique<Init::WatcherImpl>(
          "ListenerImpl", [this] { parent_.onListenerWarmed(*this); })),
      local_drain_manager_(parent.factory_.createDrainManager(config.drain_type())),
      config_(config), version_info_(version_info),
      listener_filters_timeout_(
          PROTOBUF_GET_MS_OR_DEFAULT(config, listener_filters_timeout, 15000)),
      continue_on_listener_filters_timeout_(config.continue_on_listener_filters_timeout()) {
  if (config.has_transparent()) {
    addListenSocketOptions(Network::SocketOptionFactory::buildIpTransparentOptions());
  }
  if (config.has_freebind()) {
    addListenSocketOptions(Network::SocketOptionFactory::buildIpFreebindOptions());
  }
  if (!config.socket_options().empty()) {
    addListenSocketOptions(
        Network::SocketOptionFactory::buildLiteralOptions(config.socket_options()));
  }
  if (socket_type_ == Network::Address::SocketType::Datagram) {
    // Needed for recvmsg to return destination address in IP header.
    addListenSocketOptions(Network::SocketOptionFactory::buildIpPacketInfoOptions());
    // Needed to return receive buffer overflown indicator.
    addListenSocketOptions(Network::SocketOptionFactory::buildRxQueueOverFlowOptions());
    auto udp_config = config.udp_listener_config();
    if (udp_config.udp_listener_name().empty()) {
      udp_config.set_udp_listener_name(UdpListenerNames::get().RawUdp);
    }
    auto& config_factory = Config::Utility::getAndCheckFactory<ActiveUdpListenerConfigFactory>(
        udp_config.udp_listener_name());
    ProtobufTypes::MessagePtr message =
        Config::Utility::translateToFactoryConfig(udp_config, validation_visitor_, config_factory);
    udp_listener_factory_ = config_factory.createActiveUdpListenerFactory(*message);
  }

  if (!config.listener_filters().empty()) {
    switch (socket_type_) {
    case Network::Address::SocketType::Datagram:
      if (config.listener_filters().size() > 1) {
        // Currently supports only 1 UDP listener
        throw EnvoyException(
            fmt::format("error adding listener '{}': Only 1 UDP filter per listener supported",
                        address_->asString()));
      }
      udp_listener_filter_factories_ =
          parent_.factory_.createUdpListenerFilterFactoryList(config.listener_filters(), *this);
      break;
    case Network::Address::SocketType::Stream:
      listener_filter_factories_ =
          parent_.factory_.createListenerFilterFactoryList(config.listener_filters(), *this);
      break;
    default:
      NOT_REACHED_GCOVR_EXCL_LINE;
    }
  }

  if (config.filter_chains().empty() && (socket_type_ == Network::Address::SocketType::Stream ||
                                         !udp_listener_factory_->isTransportConnectionless())) {
    // If we got here, this is a tcp listener or connection-oriented udp listener, so ensure there
    // is a filter chain specified
    throw EnvoyException(fmt::format("error adding listener '{}': no filter chains specified",
                                     address_->asString()));
  } else if (udp_listener_factory_ != nullptr &&
             !udp_listener_factory_->isTransportConnectionless()) {
    for (auto& filter_chain : config.filter_chains()) {
      // Early fail if any filter chain doesn't have transport socket configured.
      if (!filter_chain.has_transport_socket()) {
        throw EnvoyException(fmt::format("error adding listener '{}': no transport socket "
                                         "specified for connection oriented UDP listener",
                                         address_->asString()));
      }
    }
  }

  Server::Configuration::TransportSocketFactoryContextImpl factory_context(
      parent_.server_.admin(), parent_.server_.sslContextManager(), *listener_scope_,
      parent_.server_.clusterManager(), parent_.server_.localInfo(), parent_.server_.dispatcher(),
      parent_.server_.random(), parent_.server_.stats(), parent_.server_.singletonManager(),
      parent_.server_.threadLocal(), validation_visitor, parent_.server_.api());
  factory_context.setInitManager(initManager());
  ListenerFilterChainFactoryBuilder builder(*this, factory_context);
  filter_chain_manager_.addFilterChain(config.filter_chains(), builder);

  if (socket_type_ == Network::Address::SocketType::Datagram) {
    return;
  }

  // TCP specific setup.
  if (config.has_connection_balance_config()) {
    // Currently exact balance is the only supported type and there are no options.
    ASSERT(config.connection_balance_config().has_exact_balance());
    connection_balancer_ = std::make_unique<Network::ExactConnectionBalancerImpl>();
  } else {
    connection_balancer_ = std::make_unique<Network::NopConnectionBalancerImpl>();
  }

  if (config.has_tcp_fast_open_queue_length()) {
    addListenSocketOptions(Network::SocketOptionFactory::buildTcpFastOpenOptions(
        config.tcp_fast_open_queue_length().value()));
  }

  // Add original dst listener filter if 'use_original_dst' flag is set.
  if (PROTOBUF_GET_WRAPPED_OR_DEFAULT(config, use_original_dst, false)) {
    auto& factory =
        Config::Utility::getAndCheckFactory<Configuration::NamedListenerFilterConfigFactory>(
            Extensions::ListenerFilters::ListenerFilterNames::get().OriginalDst);
    listener_filter_factories_.push_back(
        factory.createFilterFactoryFromProto(Envoy::ProtobufWkt::Empty(), *this));
  }
  // Add proxy protocol listener filter if 'use_proxy_proto' flag is set.
  // TODO(jrajahalme): This is the last listener filter on purpose. When filter chain matching
  //                   is implemented, this needs to be run after the filter chain has been
  //                   selected.
  if (PROTOBUF_GET_WRAPPED_OR_DEFAULT(config.filter_chains()[0], use_proxy_proto, false)) {
    auto& factory =
        Config::Utility::getAndCheckFactory<Configuration::NamedListenerFilterConfigFactory>(
            Extensions::ListenerFilters::ListenerFilterNames::get().ProxyProtocol);
    listener_filter_factories_.push_back(
        factory.createFilterFactoryFromProto(Envoy::ProtobufWkt::Empty(), *this));
  }

  const bool need_tls_inspector =
      std::any_of(
          config.filter_chains().begin(), config.filter_chains().end(),
          [](const auto& filter_chain) {
            const auto& matcher = filter_chain.filter_chain_match();
            return matcher.transport_protocol() == "tls" ||
                   (matcher.transport_protocol().empty() &&
                    (!matcher.server_names().empty() || !matcher.application_protocols().empty()));
          }) &&
      not std::any_of(config.listener_filters().begin(), config.listener_filters().end(),
                      [](const auto& filter) {
                        return filter.name() ==
                               Extensions::ListenerFilters::ListenerFilterNames::get().TlsInspector;
                      });
  // Automatically inject TLS Inspector if it wasn't configured explicitly and it's needed.
  if (need_tls_inspector) {
    const std::string message =
        fmt::format("adding listener '{}': filter chain match rules require TLS Inspector "
                    "listener filter, but it isn't configured, trying to inject it "
                    "(this might fail if Envoy is compiled without it)",
                    address_->asString());
    ENVOY_LOG(warn, "{}", message);

    auto& factory =
        Config::Utility::getAndCheckFactory<Configuration::NamedListenerFilterConfigFactory>(
            Extensions::ListenerFilters::ListenerFilterNames::get().TlsInspector);
    listener_filter_factories_.push_back(
        factory.createFilterFactoryFromProto(Envoy::ProtobufWkt::Empty(), *this));
  }
}

ListenerImpl::~ListenerImpl() {
  // The filter factories may have pending initialize actions (like in the case of RDS). Those
  // actions will fire in the destructor to avoid blocking initial server startup. If we are using
  // a local init manager we should block the notification from trying to move us from warming to
  // active. This is done here explicitly by resetting the watcher and then clearing the factory
  // vector for clarity.
  init_watcher_.reset();
}

namespace {

// Template function for creating a CIDR list entry for either source or destination address.
template <class T>
std::pair<T, std::vector<Network::Address::CidrRange>> makeCidrListEntry(const std::string& cidr,
                                                                         const T& data) {
  std::vector<Network::Address::CidrRange> subnets;
  if (cidr == EMPTY_STRING) {
    if (Network::Address::ipFamilySupported(AF_INET)) {
      subnets.push_back(
          Network::Address::CidrRange::create(Network::Utility::getIpv4CidrCatchAllAddress()));
    }
    if (Network::Address::ipFamilySupported(AF_INET6)) {
      subnets.push_back(
          Network::Address::CidrRange::create(Network::Utility::getIpv6CidrCatchAllAddress()));
    }
  } else {
    subnets.push_back(Network::Address::CidrRange::create(cidr));
  }
  return std::make_pair<T, std::vector<Network::Address::CidrRange>>(T(data), std::move(subnets));
}

}; // namespace

bool ListenerImpl::createNetworkFilterChain(
    Network::Connection& connection,
    const std::vector<Network::FilterFactoryCb>& filter_factories) {
  return Configuration::FilterChainUtility::buildFilterChain(connection, filter_factories);
}

bool ListenerImpl::createListenerFilterChain(Network::ListenerFilterManager& manager) {
  return Configuration::FilterChainUtility::buildFilterChain(manager, listener_filter_factories_);
}

bool ListenerImpl::createUdpListenerFilterChain(Network::UdpListenerFilterManager& manager,
                                                Network::UdpReadFilterCallbacks& callbacks) {
  return Configuration::FilterChainUtility::buildUdpFilterChain(manager, callbacks,
                                                                udp_listener_filter_factories_);
}

bool ListenerImpl::drainClose() const {
  // When a listener is draining, the "drain close" decision is the union of the per-listener drain
  // manager and the server wide drain manager. This allows individual listeners to be drained and
  // removed independently of a server-wide drain event (e.g., /healthcheck/fail or hot restart).
  return local_drain_manager_->drainClose() || parent_.server_.drainManager().drainClose();
}

void ListenerImpl::debugLog(const std::string& message) {
  UNREFERENCED_PARAMETER(message);
  ENVOY_LOG(debug, "{}: name={}, hash={}, address={}", message, name_, hash_, address_->asString());
}

void ListenerImpl::initialize() {
  last_updated_ = timeSource().systemTime();
  // If workers have already started, we shift from using the global init manager to using a local
  // per listener init manager. See ~ListenerImpl() for why we gate the onListenerWarmed() call
  // by resetting the watcher.
  if (workers_started_) {
    dynamic_init_manager_.initialize(*init_watcher_);
  }
}

Init::Manager& ListenerImpl::initManager() {
  // See initialize() for why we choose different init managers to return.
  if (workers_started_) {
    return dynamic_init_manager_;
  } else {
    return parent_.server_.initManager();
  }
}

void ListenerImpl::setSocket(const Network::SocketSharedPtr& socket) {
  ASSERT(!socket_);
  socket_ = socket;
  // Server config validation sets nullptr sockets.
  if (socket_ && listen_socket_options_) {
    // 'pre_bind = false' as bind() is never done after this.
    bool ok = Network::Socket::applyOptions(listen_socket_options_, *socket_,
                                            envoy::api::v2::core::SocketOption::STATE_BOUND);
    const std::string message =
        fmt::format("{}: Setting socket options {}", name_, ok ? "succeeded" : "failed");
    if (!ok) {
      ENVOY_LOG(warn, "{}", message);
      throw EnvoyException(message);
    } else {
      ENVOY_LOG(debug, "{}", message);
    }

    // Add the options to the socket_ so that STATE_LISTENING options can be
    // set in the worker after listen()/evconnlistener_new() is called.
    socket_->addOptions(listen_socket_options_);
  }
}

=======
>>>>>>> 33277a57
ListenerManagerImpl::ListenerManagerImpl(Instance& server,
                                         ListenerComponentFactory& listener_factory,
                                         WorkerFactory& worker_factory,
                                         bool enable_dispatcher_stats)
    : server_(server), factory_(listener_factory),
      scope_(server.stats().createScope("listener_manager.")), stats_(generateStats(*scope_)),
      config_tracker_entry_(server.admin().getConfigTracker().add(
          "listeners", [this] { return dumpListenerConfigs(); })),
      enable_dispatcher_stats_(enable_dispatcher_stats) {
  for (uint32_t i = 0; i < server.options().concurrency(); i++) {
    workers_.emplace_back(
        worker_factory.createWorker(server.overloadManager(), fmt::format("worker_{}", i)));
  }
}

ProtobufTypes::MessagePtr ListenerManagerImpl::dumpListenerConfigs() {
  auto config_dump = std::make_unique<envoy::admin::v2alpha::ListenersConfigDump>();
  config_dump->set_version_info(lds_api_ != nullptr ? lds_api_->versionInfo() : "");
  for (const auto& listener : active_listeners_) {
    if (listener->blockRemove()) {
      auto& static_listener = *config_dump->mutable_static_listeners()->Add();
      static_listener.mutable_listener()->MergeFrom(listener->config());
      TimestampUtil::systemClockToTimestamp(listener->last_updated_,
                                            *(static_listener.mutable_last_updated()));
      continue;
    }
    envoy::admin::v2alpha::ListenersConfigDump_DynamicListener* dump_listener;
    // Listeners are always added to active_listeners_ list before workers are started.
    // This applies even when the listeners are still waiting for initialization.
    // To avoid confusion in config dump, in that case, we add these listeners to warming
    // listeners config dump rather than active ones.
    if (workers_started_) {
      dump_listener = config_dump->mutable_dynamic_active_listeners()->Add();
    } else {
      dump_listener = config_dump->mutable_dynamic_warming_listeners()->Add();
    }
    dump_listener->set_version_info(listener->versionInfo());
    dump_listener->mutable_listener()->MergeFrom(listener->config());
    TimestampUtil::systemClockToTimestamp(listener->last_updated_,
                                          *(dump_listener->mutable_last_updated()));
  }

  for (const auto& listener : warming_listeners_) {
    auto& dynamic_listener = *config_dump->mutable_dynamic_warming_listeners()->Add();
    dynamic_listener.set_version_info(listener->versionInfo());
    dynamic_listener.mutable_listener()->MergeFrom(listener->config());
    TimestampUtil::systemClockToTimestamp(listener->last_updated_,
                                          *(dynamic_listener.mutable_last_updated()));
  }

  for (const auto& listener : draining_listeners_) {
    auto& dynamic_listener = *config_dump->mutable_dynamic_draining_listeners()->Add();
    dynamic_listener.set_version_info(listener.listener_->versionInfo());
    dynamic_listener.mutable_listener()->MergeFrom(listener.listener_->config());
    TimestampUtil::systemClockToTimestamp(listener.listener_->last_updated_,
                                          *(dynamic_listener.mutable_last_updated()));
  }

  return config_dump;
}

ListenerManagerStats ListenerManagerImpl::generateStats(Stats::Scope& scope) {
  return {ALL_LISTENER_MANAGER_STATS(POOL_COUNTER(scope), POOL_GAUGE(scope))};
}

bool ListenerManagerImpl::addOrUpdateListener(const envoy::api::v2::Listener& config,
                                              const std::string& version_info, bool added_via_api) {
  std::string name;
  if (!config.name().empty()) {
    name = config.name();
  } else {
    name = server_.random().uuid();
  }
  const uint64_t hash = MessageUtil::hash(config);
  ENVOY_LOG(debug, "begin add/update listener: name={} hash={}", name, hash);

  auto existing_active_listener = getListenerByName(active_listeners_, name);
  auto existing_warming_listener = getListenerByName(warming_listeners_, name);

  // Do a quick blocked update check before going further. This check needs to be done against both
  // warming and active.
  if ((existing_warming_listener != warming_listeners_.end() &&
       (*existing_warming_listener)->blockUpdate(hash)) ||
      (existing_active_listener != active_listeners_.end() &&
       (*existing_active_listener)->blockUpdate(hash))) {
    ENVOY_LOG(debug, "duplicate/locked listener '{}'. no add/update", name);
    return false;
  }

  ListenerImplPtr new_listener(new ListenerImpl(
      config, version_info, *this, name, added_via_api, workers_started_, hash,
      added_via_api ? server_.messageValidationContext().dynamicValidationVisitor()
                    : server_.messageValidationContext().staticValidationVisitor()));
  ListenerImpl& new_listener_ref = *new_listener;

  // We mandate that a listener with the same name must have the same configured address. This
  // avoids confusion during updates and allows us to use the same bound address. Note that in
  // the case of port 0 binding, the new listener will implicitly use the same bound port from
  // the existing listener.
  if ((existing_warming_listener != warming_listeners_.end() &&
       *(*existing_warming_listener)->address() != *new_listener->address()) ||
      (existing_active_listener != active_listeners_.end() &&
       *(*existing_active_listener)->address() != *new_listener->address())) {
    const std::string message = fmt::format(
        "error updating listener: '{}' has a different address '{}' from existing listener", name,
        new_listener->address()->asString());
    ENVOY_LOG(warn, "{}", message);
    throw EnvoyException(message);
  }

  bool added = false;
  if (existing_warming_listener != warming_listeners_.end()) {
    // In this case we can just replace inline.
    ASSERT(workers_started_);
    new_listener->debugLog("update warming listener");
    new_listener->setSocket((*existing_warming_listener)->getSocket());
    *existing_warming_listener = std::move(new_listener);
  } else if (existing_active_listener != active_listeners_.end()) {
    // In this case we have no warming listener, so what we do depends on whether workers
    // have been started or not. Either way we get the socket from the existing listener.
    new_listener->setSocket((*existing_active_listener)->getSocket());
    if (workers_started_) {
      new_listener->debugLog("add warming listener");
      warming_listeners_.emplace_back(std::move(new_listener));
    } else {
      new_listener->debugLog("update active listener");
      *existing_active_listener = std::move(new_listener);
    }
  } else {
    // Typically we catch address issues when we try to bind to the same address multiple times.
    // However, for listeners that do not bind we must check to make sure we are not duplicating.
    // This is an edge case and nothing will explicitly break, but there is no possibility that
    // two listeners that do not bind will ever be used. Only the first one will be used when
    // searched for by address. Thus we block it.
    if (!new_listener->bindToPort() &&
        (hasListenerWithAddress(warming_listeners_, *new_listener->address()) ||
         hasListenerWithAddress(active_listeners_, *new_listener->address()))) {
      const std::string message =
          fmt::format("error adding listener: '{}' has duplicate address '{}' as existing listener",
                      name, new_listener->address()->asString());
      ENVOY_LOG(warn, "{}", message);
      throw EnvoyException(message);
    }

    // We have no warming or active listener so we need to make a new one. What we do depends on
    // whether workers have been started or not. Additionally, search through draining listeners
    // to see if there is a listener that has a socket bound to the address we are configured for.
    // This is an edge case, but may happen if a listener is removed and then added back with a same
    // or different name and intended to listen on the same address. This should work and not fail.
    Network::SocketSharedPtr draining_listener_socket;
    auto existing_draining_listener = std::find_if(
        draining_listeners_.cbegin(), draining_listeners_.cend(),
        [&new_listener](const DrainingListener& listener) {
          return *new_listener->address() == *listener.listener_->socket().localAddress();
        });
    if (existing_draining_listener != draining_listeners_.cend()) {
      draining_listener_socket = existing_draining_listener->listener_->getSocket();
    }

    new_listener->setSocket(draining_listener_socket
                                ? draining_listener_socket
                                : factory_.createListenSocket(new_listener->address(),
                                                              new_listener->socketType(),
                                                              new_listener->listenSocketOptions(),
                                                              new_listener->bindToPort()));
    if (workers_started_) {
      new_listener->debugLog("add warming listener");
      warming_listeners_.emplace_back(std::move(new_listener));
    } else {
      new_listener->debugLog("add active listener");
      active_listeners_.emplace_back(std::move(new_listener));
    }

    added = true;
  }

  updateWarmingActiveGauges();
  if (added) {
    stats_.listener_added_.inc();
  } else {
    stats_.listener_modified_.inc();
  }

  new_listener_ref.initialize();
  return true;
}

bool ListenerManagerImpl::hasListenerWithAddress(const ListenerList& list,
                                                 const Network::Address::Instance& address) {
  for (const auto& listener : list) {
    if (*listener->address() == address) {
      return true;
    }
  }
  return false;
}

void ListenerManagerImpl::drainListener(ListenerImplPtr&& listener) {
  // First add the listener to the draining list.
  std::list<DrainingListener>::iterator draining_it = draining_listeners_.emplace(
      draining_listeners_.begin(), std::move(listener), workers_.size());

  // Using set() avoids a multiple modifiers problem during the multiple processes phase of hot
  // restart. Same below inside the lambda.
  stats_.total_listeners_draining_.set(draining_listeners_.size());

  // Tell all workers to stop accepting new connections on this listener.
  draining_it->listener_->debugLog("draining listener");
  for (const auto& worker : workers_) {
    worker->stopListener(*draining_it->listener_);
  }

  // Start the drain sequence which completes when the listener's drain manager has completed
  // draining at whatever the server configured drain times are.
  draining_it->listener_->localDrainManager().startDrainSequence([this, draining_it]() -> void {
    draining_it->listener_->debugLog("removing listener");
    for (const auto& worker : workers_) {
      // Once the drain time has completed via the drain manager's timer, we tell the workers to
      // remove the listener.
      worker->removeListener(*draining_it->listener_, [this, draining_it]() -> void {
        // The remove listener completion is called on the worker thread. We post back to the main
        // thread to avoid locking. This makes sure that we don't destroy the listener while filters
        // might still be using its context (stats, etc.).
        server_.dispatcher().post([this, draining_it]() -> void {
          if (--draining_it->workers_pending_removal_ == 0) {
            draining_it->listener_->debugLog("listener removal complete");
            draining_listeners_.erase(draining_it);
            stats_.total_listeners_draining_.set(draining_listeners_.size());
          }
        });
      });
    }
  });

  updateWarmingActiveGauges();
}

ListenerManagerImpl::ListenerList::iterator
ListenerManagerImpl::getListenerByName(ListenerList& listeners, const std::string& name) {
  auto ret = listeners.end();
  for (auto it = listeners.begin(); it != listeners.end(); ++it) {
    if ((*it)->name() == name) {
      // There should only ever be a single listener per name in the list. We could return faster
      // but take the opportunity to assert that fact.
      ASSERT(ret == listeners.end());
      ret = it;
    }
  }
  return ret;
}

std::vector<std::reference_wrapper<Network::ListenerConfig>> ListenerManagerImpl::listeners() {
  std::vector<std::reference_wrapper<Network::ListenerConfig>> ret;
  ret.reserve(active_listeners_.size());
  for (const auto& listener : active_listeners_) {
    ret.push_back(*listener);
  }
  return ret;
}

void ListenerManagerImpl::addListenerToWorker(Worker& worker, ListenerImpl& listener) {
  worker.addListener(listener, [this, &listener](bool success) -> void {
    // The add listener completion runs on the worker thread. Post back to the main thread to
    // avoid locking.
    server_.dispatcher().post([this, success, &listener]() -> void {
      // It is theoretically possible for a listener to get added on 1 worker but not the others.
      // The below check with onListenerCreateFailure() is there to ensure we execute the
      // removal/logging/stats at most once on failure. Note also that drain/removal can race
      // with addition. It's guaranteed that workers process remove after add so this should be
      // fine.
      if (!success && !listener.onListenerCreateFailure()) {
        // TODO(mattklein123): In addition to a critical log and a stat, we should consider adding
        //                     a startup option here to cause the server to exit. I think we
        //                     probably want this at Lyft but I will do it in a follow up.
        ENVOY_LOG(critical, "listener '{}' failed to listen on address '{}' on worker",
                  listener.name(), listener.socket().localAddress()->asString());
        stats_.listener_create_failure_.inc();
        removeListener(listener.name());
      }
      if (success) {
        stats_.listener_create_success_.inc();
      }
    });
  });
}

void ListenerManagerImpl::onListenerWarmed(ListenerImpl& listener) {
  // The warmed listener should be added first so that the worker will accept new connections
  // when it stops listening on the old listener.
  for (const auto& worker : workers_) {
    addListenerToWorker(*worker, listener);
  }

  auto existing_active_listener = getListenerByName(active_listeners_, listener.name());
  auto existing_warming_listener = getListenerByName(warming_listeners_, listener.name());
  (*existing_warming_listener)->debugLog("warm complete. updating active listener");
  if (existing_active_listener != active_listeners_.end()) {
    drainListener(std::move(*existing_active_listener));
    *existing_active_listener = std::move(*existing_warming_listener);
  } else {
    active_listeners_.emplace_back(std::move(*existing_warming_listener));
  }

  warming_listeners_.erase(existing_warming_listener);
  updateWarmingActiveGauges();
}

uint64_t ListenerManagerImpl::numConnections() {
  uint64_t num_connections = 0;
  for (const auto& worker : workers_) {
    num_connections += worker->numConnections();
  }

  return num_connections;
}

bool ListenerManagerImpl::removeListener(const std::string& name) {
  ENVOY_LOG(debug, "begin remove listener: name={}", name);

  auto existing_active_listener = getListenerByName(active_listeners_, name);
  auto existing_warming_listener = getListenerByName(warming_listeners_, name);
  if ((existing_warming_listener == warming_listeners_.end() ||
       (*existing_warming_listener)->blockRemove()) &&
      (existing_active_listener == active_listeners_.end() ||
       (*existing_active_listener)->blockRemove())) {
    ENVOY_LOG(debug, "unknown/locked listener '{}'. no remove", name);
    return false;
  }

  // Destroy a warming listener directly.
  if (existing_warming_listener != warming_listeners_.end()) {
    (*existing_warming_listener)->debugLog("removing warming listener");
    warming_listeners_.erase(existing_warming_listener);
  }

  // If there is an active listener it needs to be moved to draining after workers have started, or
  // destroyed directly.
  if (existing_active_listener != active_listeners_.end()) {
    // Listeners in active_listeners_ are added to workers after workers start, so we drain
    // listeners only after this occurs.
    if (workers_started_) {
      drainListener(std::move(*existing_active_listener));
    }
    active_listeners_.erase(existing_active_listener);
  }

  stats_.listener_removed_.inc();
  updateWarmingActiveGauges();
  return true;
}

void ListenerManagerImpl::startWorkers(GuardDog& guard_dog) {
  ENVOY_LOG(info, "all dependencies initialized. starting workers");
  ASSERT(!workers_started_);
  workers_started_ = true;
  uint32_t i = 0;
  for (const auto& worker : workers_) {
    ASSERT(warming_listeners_.empty());
    for (const auto& listener : active_listeners_) {
      addListenerToWorker(*worker, *listener);
    }
    worker->start(guard_dog);
    if (enable_dispatcher_stats_) {
      worker->initializeStats(*scope_, fmt::format("worker_{}.", i++));
    }
  }
}

void ListenerManagerImpl::stopListeners() {
  for (const auto& worker : workers_) {
    worker->stopListeners();
  }
}

void ListenerManagerImpl::stopWorkers() {
  if (!workers_started_) {
    return;
  }
  for (const auto& worker : workers_) {
    worker->stop();
  }
}

ListenerFilterChainFactoryBuilder::ListenerFilterChainFactoryBuilder(
    ListenerImpl& listener,
    Server::Configuration::TransportSocketFactoryContextImpl& factory_context)
    : parent_(listener), factory_context_(factory_context) {}

std::unique_ptr<Network::FilterChain> ListenerFilterChainFactoryBuilder::buildFilterChain(
    const ::envoy::api::v2::listener::FilterChain& filter_chain) const {
  // If the cluster doesn't have transport socket configured, then use the default "raw_buffer"
  // transport socket or BoringSSL-based "tls" transport socket if TLS settings are configured.
  // We copy by value first then override if necessary.
  auto transport_socket = filter_chain.transport_socket();
  if (!filter_chain.has_transport_socket()) {
    if (filter_chain.has_tls_context()) {
      transport_socket.set_name(Extensions::TransportSockets::TransportSocketNames::get().Tls);
      MessageUtil::jsonConvert(filter_chain.tls_context(), *transport_socket.mutable_config());
    } else {
      transport_socket.set_name(
          Extensions::TransportSockets::TransportSocketNames::get().RawBuffer);
    }
  }

  auto& config_factory = Config::Utility::getAndCheckFactory<
      Server::Configuration::DownstreamTransportSocketConfigFactory>(transport_socket.name());
  ProtobufTypes::MessagePtr message = Config::Utility::translateToFactoryConfig(
      transport_socket, parent_.messageValidationVisitor(), config_factory);

  std::vector<std::string> server_names(filter_chain.filter_chain_match().server_names().begin(),
                                        filter_chain.filter_chain_match().server_names().end());

  return std::make_unique<FilterChainImpl>(
      config_factory.createTransportSocketFactory(*message, factory_context_,
                                                  std::move(server_names)),
      parent_.parent_.factory_.createNetworkFilterFactoryList(filter_chain.filters(), parent_));
}

} // namespace Server
} // namespace Envoy<|MERGE_RESOLUTION|>--- conflicted
+++ resolved
@@ -193,280 +193,6 @@
   return DrainManagerPtr{new DrainManagerImpl(server_, drain_type)};
 }
 
-<<<<<<< HEAD
-ListenerImpl::ListenerImpl(const envoy::api::v2::Listener& config, const std::string& version_info,
-                           ListenerManagerImpl& parent, const std::string& name, bool added_via_api,
-                           bool workers_started, uint64_t hash,
-                           ProtobufMessage::ValidationVisitor& validation_visitor)
-    : parent_(parent), address_(Network::Address::resolveProtoAddress(config.address())),
-      filter_chain_manager_(address_),
-      socket_type_(Network::Utility::protobufAddressSocketType(config.address())),
-      global_scope_(parent_.server_.stats().createScope("")),
-      listener_scope_(
-          parent_.server_.stats().createScope(fmt::format("listener.{}.", address_->asString()))),
-      bind_to_port_(PROTOBUF_GET_WRAPPED_OR_DEFAULT(config.deprecated_v1(), bind_to_port, true)),
-      hand_off_restored_destination_connections_(
-          PROTOBUF_GET_WRAPPED_OR_DEFAULT(config, use_original_dst, false)),
-      per_connection_buffer_limit_bytes_(
-          PROTOBUF_GET_WRAPPED_OR_DEFAULT(config, per_connection_buffer_limit_bytes, 1024 * 1024)),
-      listener_tag_(parent_.factory_.nextListenerTag()), name_(name), added_via_api_(added_via_api),
-      workers_started_(workers_started), hash_(hash), validation_visitor_(validation_visitor),
-      dynamic_init_manager_(fmt::format("Listener {}", name)),
-      init_watcher_(std::make_unique<Init::WatcherImpl>(
-          "ListenerImpl", [this] { parent_.onListenerWarmed(*this); })),
-      local_drain_manager_(parent.factory_.createDrainManager(config.drain_type())),
-      config_(config), version_info_(version_info),
-      listener_filters_timeout_(
-          PROTOBUF_GET_MS_OR_DEFAULT(config, listener_filters_timeout, 15000)),
-      continue_on_listener_filters_timeout_(config.continue_on_listener_filters_timeout()) {
-  if (config.has_transparent()) {
-    addListenSocketOptions(Network::SocketOptionFactory::buildIpTransparentOptions());
-  }
-  if (config.has_freebind()) {
-    addListenSocketOptions(Network::SocketOptionFactory::buildIpFreebindOptions());
-  }
-  if (!config.socket_options().empty()) {
-    addListenSocketOptions(
-        Network::SocketOptionFactory::buildLiteralOptions(config.socket_options()));
-  }
-  if (socket_type_ == Network::Address::SocketType::Datagram) {
-    // Needed for recvmsg to return destination address in IP header.
-    addListenSocketOptions(Network::SocketOptionFactory::buildIpPacketInfoOptions());
-    // Needed to return receive buffer overflown indicator.
-    addListenSocketOptions(Network::SocketOptionFactory::buildRxQueueOverFlowOptions());
-    auto udp_config = config.udp_listener_config();
-    if (udp_config.udp_listener_name().empty()) {
-      udp_config.set_udp_listener_name(UdpListenerNames::get().RawUdp);
-    }
-    auto& config_factory = Config::Utility::getAndCheckFactory<ActiveUdpListenerConfigFactory>(
-        udp_config.udp_listener_name());
-    ProtobufTypes::MessagePtr message =
-        Config::Utility::translateToFactoryConfig(udp_config, validation_visitor_, config_factory);
-    udp_listener_factory_ = config_factory.createActiveUdpListenerFactory(*message);
-  }
-
-  if (!config.listener_filters().empty()) {
-    switch (socket_type_) {
-    case Network::Address::SocketType::Datagram:
-      if (config.listener_filters().size() > 1) {
-        // Currently supports only 1 UDP listener
-        throw EnvoyException(
-            fmt::format("error adding listener '{}': Only 1 UDP filter per listener supported",
-                        address_->asString()));
-      }
-      udp_listener_filter_factories_ =
-          parent_.factory_.createUdpListenerFilterFactoryList(config.listener_filters(), *this);
-      break;
-    case Network::Address::SocketType::Stream:
-      listener_filter_factories_ =
-          parent_.factory_.createListenerFilterFactoryList(config.listener_filters(), *this);
-      break;
-    default:
-      NOT_REACHED_GCOVR_EXCL_LINE;
-    }
-  }
-
-  if (config.filter_chains().empty() && (socket_type_ == Network::Address::SocketType::Stream ||
-                                         !udp_listener_factory_->isTransportConnectionless())) {
-    // If we got here, this is a tcp listener or connection-oriented udp listener, so ensure there
-    // is a filter chain specified
-    throw EnvoyException(fmt::format("error adding listener '{}': no filter chains specified",
-                                     address_->asString()));
-  } else if (udp_listener_factory_ != nullptr &&
-             !udp_listener_factory_->isTransportConnectionless()) {
-    for (auto& filter_chain : config.filter_chains()) {
-      // Early fail if any filter chain doesn't have transport socket configured.
-      if (!filter_chain.has_transport_socket()) {
-        throw EnvoyException(fmt::format("error adding listener '{}': no transport socket "
-                                         "specified for connection oriented UDP listener",
-                                         address_->asString()));
-      }
-    }
-  }
-
-  Server::Configuration::TransportSocketFactoryContextImpl factory_context(
-      parent_.server_.admin(), parent_.server_.sslContextManager(), *listener_scope_,
-      parent_.server_.clusterManager(), parent_.server_.localInfo(), parent_.server_.dispatcher(),
-      parent_.server_.random(), parent_.server_.stats(), parent_.server_.singletonManager(),
-      parent_.server_.threadLocal(), validation_visitor, parent_.server_.api());
-  factory_context.setInitManager(initManager());
-  ListenerFilterChainFactoryBuilder builder(*this, factory_context);
-  filter_chain_manager_.addFilterChain(config.filter_chains(), builder);
-
-  if (socket_type_ == Network::Address::SocketType::Datagram) {
-    return;
-  }
-
-  // TCP specific setup.
-  if (config.has_connection_balance_config()) {
-    // Currently exact balance is the only supported type and there are no options.
-    ASSERT(config.connection_balance_config().has_exact_balance());
-    connection_balancer_ = std::make_unique<Network::ExactConnectionBalancerImpl>();
-  } else {
-    connection_balancer_ = std::make_unique<Network::NopConnectionBalancerImpl>();
-  }
-
-  if (config.has_tcp_fast_open_queue_length()) {
-    addListenSocketOptions(Network::SocketOptionFactory::buildTcpFastOpenOptions(
-        config.tcp_fast_open_queue_length().value()));
-  }
-
-  // Add original dst listener filter if 'use_original_dst' flag is set.
-  if (PROTOBUF_GET_WRAPPED_OR_DEFAULT(config, use_original_dst, false)) {
-    auto& factory =
-        Config::Utility::getAndCheckFactory<Configuration::NamedListenerFilterConfigFactory>(
-            Extensions::ListenerFilters::ListenerFilterNames::get().OriginalDst);
-    listener_filter_factories_.push_back(
-        factory.createFilterFactoryFromProto(Envoy::ProtobufWkt::Empty(), *this));
-  }
-  // Add proxy protocol listener filter if 'use_proxy_proto' flag is set.
-  // TODO(jrajahalme): This is the last listener filter on purpose. When filter chain matching
-  //                   is implemented, this needs to be run after the filter chain has been
-  //                   selected.
-  if (PROTOBUF_GET_WRAPPED_OR_DEFAULT(config.filter_chains()[0], use_proxy_proto, false)) {
-    auto& factory =
-        Config::Utility::getAndCheckFactory<Configuration::NamedListenerFilterConfigFactory>(
-            Extensions::ListenerFilters::ListenerFilterNames::get().ProxyProtocol);
-    listener_filter_factories_.push_back(
-        factory.createFilterFactoryFromProto(Envoy::ProtobufWkt::Empty(), *this));
-  }
-
-  const bool need_tls_inspector =
-      std::any_of(
-          config.filter_chains().begin(), config.filter_chains().end(),
-          [](const auto& filter_chain) {
-            const auto& matcher = filter_chain.filter_chain_match();
-            return matcher.transport_protocol() == "tls" ||
-                   (matcher.transport_protocol().empty() &&
-                    (!matcher.server_names().empty() || !matcher.application_protocols().empty()));
-          }) &&
-      not std::any_of(config.listener_filters().begin(), config.listener_filters().end(),
-                      [](const auto& filter) {
-                        return filter.name() ==
-                               Extensions::ListenerFilters::ListenerFilterNames::get().TlsInspector;
-                      });
-  // Automatically inject TLS Inspector if it wasn't configured explicitly and it's needed.
-  if (need_tls_inspector) {
-    const std::string message =
-        fmt::format("adding listener '{}': filter chain match rules require TLS Inspector "
-                    "listener filter, but it isn't configured, trying to inject it "
-                    "(this might fail if Envoy is compiled without it)",
-                    address_->asString());
-    ENVOY_LOG(warn, "{}", message);
-
-    auto& factory =
-        Config::Utility::getAndCheckFactory<Configuration::NamedListenerFilterConfigFactory>(
-            Extensions::ListenerFilters::ListenerFilterNames::get().TlsInspector);
-    listener_filter_factories_.push_back(
-        factory.createFilterFactoryFromProto(Envoy::ProtobufWkt::Empty(), *this));
-  }
-}
-
-ListenerImpl::~ListenerImpl() {
-  // The filter factories may have pending initialize actions (like in the case of RDS). Those
-  // actions will fire in the destructor to avoid blocking initial server startup. If we are using
-  // a local init manager we should block the notification from trying to move us from warming to
-  // active. This is done here explicitly by resetting the watcher and then clearing the factory
-  // vector for clarity.
-  init_watcher_.reset();
-}
-
-namespace {
-
-// Template function for creating a CIDR list entry for either source or destination address.
-template <class T>
-std::pair<T, std::vector<Network::Address::CidrRange>> makeCidrListEntry(const std::string& cidr,
-                                                                         const T& data) {
-  std::vector<Network::Address::CidrRange> subnets;
-  if (cidr == EMPTY_STRING) {
-    if (Network::Address::ipFamilySupported(AF_INET)) {
-      subnets.push_back(
-          Network::Address::CidrRange::create(Network::Utility::getIpv4CidrCatchAllAddress()));
-    }
-    if (Network::Address::ipFamilySupported(AF_INET6)) {
-      subnets.push_back(
-          Network::Address::CidrRange::create(Network::Utility::getIpv6CidrCatchAllAddress()));
-    }
-  } else {
-    subnets.push_back(Network::Address::CidrRange::create(cidr));
-  }
-  return std::make_pair<T, std::vector<Network::Address::CidrRange>>(T(data), std::move(subnets));
-}
-
-}; // namespace
-
-bool ListenerImpl::createNetworkFilterChain(
-    Network::Connection& connection,
-    const std::vector<Network::FilterFactoryCb>& filter_factories) {
-  return Configuration::FilterChainUtility::buildFilterChain(connection, filter_factories);
-}
-
-bool ListenerImpl::createListenerFilterChain(Network::ListenerFilterManager& manager) {
-  return Configuration::FilterChainUtility::buildFilterChain(manager, listener_filter_factories_);
-}
-
-bool ListenerImpl::createUdpListenerFilterChain(Network::UdpListenerFilterManager& manager,
-                                                Network::UdpReadFilterCallbacks& callbacks) {
-  return Configuration::FilterChainUtility::buildUdpFilterChain(manager, callbacks,
-                                                                udp_listener_filter_factories_);
-}
-
-bool ListenerImpl::drainClose() const {
-  // When a listener is draining, the "drain close" decision is the union of the per-listener drain
-  // manager and the server wide drain manager. This allows individual listeners to be drained and
-  // removed independently of a server-wide drain event (e.g., /healthcheck/fail or hot restart).
-  return local_drain_manager_->drainClose() || parent_.server_.drainManager().drainClose();
-}
-
-void ListenerImpl::debugLog(const std::string& message) {
-  UNREFERENCED_PARAMETER(message);
-  ENVOY_LOG(debug, "{}: name={}, hash={}, address={}", message, name_, hash_, address_->asString());
-}
-
-void ListenerImpl::initialize() {
-  last_updated_ = timeSource().systemTime();
-  // If workers have already started, we shift from using the global init manager to using a local
-  // per listener init manager. See ~ListenerImpl() for why we gate the onListenerWarmed() call
-  // by resetting the watcher.
-  if (workers_started_) {
-    dynamic_init_manager_.initialize(*init_watcher_);
-  }
-}
-
-Init::Manager& ListenerImpl::initManager() {
-  // See initialize() for why we choose different init managers to return.
-  if (workers_started_) {
-    return dynamic_init_manager_;
-  } else {
-    return parent_.server_.initManager();
-  }
-}
-
-void ListenerImpl::setSocket(const Network::SocketSharedPtr& socket) {
-  ASSERT(!socket_);
-  socket_ = socket;
-  // Server config validation sets nullptr sockets.
-  if (socket_ && listen_socket_options_) {
-    // 'pre_bind = false' as bind() is never done after this.
-    bool ok = Network::Socket::applyOptions(listen_socket_options_, *socket_,
-                                            envoy::api::v2::core::SocketOption::STATE_BOUND);
-    const std::string message =
-        fmt::format("{}: Setting socket options {}", name_, ok ? "succeeded" : "failed");
-    if (!ok) {
-      ENVOY_LOG(warn, "{}", message);
-      throw EnvoyException(message);
-    } else {
-      ENVOY_LOG(debug, "{}", message);
-    }
-
-    // Add the options to the socket_ so that STATE_LISTENING options can be
-    // set in the worker after listen()/evconnlistener_new() is called.
-    socket_->addOptions(listen_socket_options_);
-  }
-}
-
-=======
->>>>>>> 33277a57
 ListenerManagerImpl::ListenerManagerImpl(Instance& server,
                                          ListenerComponentFactory& listener_factory,
                                          WorkerFactory& worker_factory,
