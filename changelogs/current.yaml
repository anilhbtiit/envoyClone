date: Pending

behavior_changes:
# *Changes that are expected to cause an incompatibility if applicable; deployment changes are likely required*

minor_behavior_changes:
# *Changes that may cause incompatibilities for some users, but should not for most*
- area: healthcheck
  change: |
    If active HC is enabled and a host is ejected by outlier detection, a successful active health check unejects the host and consider it healthy. This also clears all the outlier detection counters. This behavior change can be reverted by setting ``envoy.reloadable_features_successful_active_health_check_uneject_host`` to ``false``.

bug_fixes:
# *Changes expected to improve the state of the world and are unlikely to have negative effects*
- area: stats
  change: |
    now updating upstream total connection stats as happy eyeballs connections are created.
- area: eds
  change: |
    added ``envoy.reloadable_features.multiplex_eds`` to disable eds multiplexing. Eds multiplexing is enabled by default, so that all subscriptions for the same resource type and management server reuse a single channel/mux.
    When eds multiplexing is disabled each subscription uses a dedicated channel/mux.

removed_config_or_runtime:
# *Normally occurs at the end of the* :ref:`deprecation period <deprecated>`
- area: router
  change: |
    removed ``envoy.reloadable_features.get_route_config_factory_by_type`` runtime flag. The flag is no longer needed as the behavior is now the default.
- area: http
  change: |
    removed ``envoy.reloadable_features.http2_delay_keepalive_timeout`` and legacy code paths.

- area: http
  change: |
    removed ``envoy.reloadable_features.use_rfc_connect`` and legacy code path.
- area: http
  change: |
    removed ``envoy.reloadable_features.allow_concurrency_for_alpn_pool`` and legacy code path.

new_features:
<<<<<<< HEAD
- area: aws
  change: |
    added support to prefer fetching AWS instance role credentials securily
    (`IMDSv2 <https://docs.aws.amazon.com/AWSEC2/latest/UserGuide/configuring-instance-metadata-service.html>`_)
    from EC2 instance metadata by getting the token first or fallback to insecure way (IMDSv1) if token fetch fails.
- area: grpc_json_transcoder
  change: |
    added ``max_request_body_size`` and ``max_response_body_size`` fields, which can either increase or decrease
    the size of messages that can be processed. It can increase (but does not decrease) the stream buffer size,
    and can reject messages even if they're smaller than the stream buffer size if configured smaller.
- area: tls
  change: |
    added support for SNI-based cert selection in tls downstream transport socket. Detailed documentation is available :ref:`cert selection<arch_overview_ssl_cert_select>`.
    New config option :ref:`full_scan_certs_on_sni_mismatch <envoy_v3_api_field_extensions.transport_sockets.tls.v3.DownstreamTlsContext.full_scan_certs_on_sni_mismatch>`
    is introduced to disable or enable full scan when no cert matches to SNI, defaults to false.
    New runtime flag ``envoy.reloadable_features.no_full_scan_certs_on_sni_mismatch`` can be used for override the default value.
- area: build
  change: |
    added an option ``--define=library_autolink=disabled`` to disable autolinking libraries.
- area: compression
  change: |
    added :ref:`CompressorPerRoute proto <envoy_v3_api_msg_extensions.filters.http.compressor.v3.CompressorPerRoute>` for per-route configuration.
- area: generic_proxy
  change: |
    added :ref:`dubbo codec support <envoy_v3_api_msg_extensions.filters.network.generic_proxy.codecs.dubbo.v3.DubboCodecConfig>` to the
    :ref:`generic_proxy filter <envoy_v3_api_msg_extensions.filters.network.generic_proxy.v3.GenericProxy>`.
- area: golang
  change: |
    added new :ref:`HTTP golang extension filter <config_http_filters_golang>`.
- area: custom response http filter
  change: |
    added :ref:`custom response http filter <config_http_filters_custom_response>` which adds the ability to customize responses sent to downstreams using local or remote sources.
- area: upstream
  change: |
    added a new field :ref:`socket_options <envoy_v3_api_field_config.core.v3.ExtraSourceAddress.socket_options>` to the ExtraSourceAddress, allowing specifying discrete socket options for each source address.
- area: access_log
  change: |
    added a new field :ref:`intermediate_log_entry <envoy_v3_api_field_data.accesslog.v3.AccessLogCommon.intermediate_log_entry>` to detect if the gRPC log entry is an intermediate log entry or not and added
    support to flush TCP log entries periodly according to the configured :ref:`inteval <envoy_v3_api_field_extensions.filters.network.tcp_proxy.v3.TcpProxy.access_log_flush_interval>`.
- area: access_log
  change: |
    added support for :ref:`%STREAM_ID% <config_access_log_format_stream_id>` for stream unique identifier.
- area: thrift
  change: |
    added payload to metadata filter which matches a given payload field's value would be extracted and attached to the request as dynamic metadata.
- area: http
  change: |
    allowing the dynamic forward proxy cluster to :ref:`allow_coalesced_connections <envoy_v3_api_field_extensions.clusters.dynamic_forward_proxy.v3.ClusterConfig.allow_coalesced_connections>`  for HTTP/2 and HTTP/3 connections.
- area: upstream
  change: |
    added :ref:`least request extension <envoy_v3_api_msg_extensions.load_balancing_policies.least_request.v3.LeastRequest>` to suppport the :ref:`load balancer policy <envoy_v3_api_field_config.cluster.v3.Cluster.load_balancing_policy>`.
- area: upstream
  change: |
    added :ref:`random extension <envoy_v3_api_msg_extensions.load_balancing_policies.random.v3.Random>` to suppport the :ref:`load balancer policy <envoy_v3_api_field_config.cluster.v3.Cluster.load_balancing_policy>`.
- area: upstream
  change: |
    added :ref:`round robin extension <envoy_v3_api_msg_extensions.load_balancing_policies.round_robin.v3.RoundRobin>` to suppport the :ref:`load balancer policy <envoy_v3_api_field_config.cluster.v3.Cluster.load_balancing_policy>`.
- area: generic_proxy
  change: |
    added :ref:`generic rds support <envoy_v3_api_field_extensions.filters.network.generic_proxy.v3.GenericProxy.generic_rds>`.
- area: listener
  change: |
    added a new field :ref:`socket_options <envoy_v3_api_field_config.listener.v3.AdditionalAddress.socket_options>` to the AdditionalAddress, allowing specifying discrete socket options for each listen address.
- area: listener
  change: |
    added ``continueFilterChain()`` and ``dispatcher()`` methods to the ``ListenerFilterCallback``. This allows listener filters to continue listener filter iteration after stopping iteration e.g. if the listener filter depends on an async process.
- area: thrift_proxy
  change: |
    added ``envoy.reloadable_features.thrift_allow_negative_field_ids`` to support negative field ids for legacy thrift service.
- area: bandwidth_limit
  change: |
    added two new response trailers ``bandwidth-request-filter-delay-ms`` and ``bandwidth-response-filter-delay-ms`` to measure the delays added by this filter.
- area: udp_proxy
  change: |
    added support for :ref:`proxy_access_log <envoy_v3_api_field_extensions.filters.udp.udp_proxy.v3.UdpProxyConfig.proxy_access_log>`.
- area: tcp_proxy
  change: |
    added new config :ref:`post_path field <envoy_v3_api_field_extensions.filters.network.tcp_proxy.v3.TcpProxy.TunnelingConfig.post_path>` to specifiy a custom path for HTTP tunneling with POST method.
- area: health_check
  change: |
    added an optional bool flag :ref:`disable_active_health_check <envoy_v3_api_field_config.endpoint.v3.Endpoint.HealthCheckConfig.disable_active_health_check>` to disable the active health check for the endpoint.
- area: mobile
  change: |
    started merging the Envoy mobile library into the main Envoy repo.
- area: matching
  change: |
    support filter chain selection based on the dynamic metadata and the filter state using :ref:`formatter actions <extension_envoy.matching.actions.format_string>`.
- area: postgres
  change: |
    added support for upstream SSL.
- area: redis
  change: |
    extended :ref:`cluster support <arch_overview_redis_cluster_support>` by adding a :ref:`dns_cache_config <envoy_v3_api_field_extensions.filters.network.redis_proxy.v3.RedisProxy.ConnPoolSettings.dns_cache_config>` option that can be used to resolve hostnames returned by MOVED/ASK responses.
- area: gcp_authn
  change: |
    added support for configuring header that holds token fetched from GCE metadata server in new field :ref:`token_header <envoy_v3_api_field_extensions.filters.http.gcp_authn.v3.GcpAuthnFilterConfig.token_header>`.
- area: tracing
  change: |
    added support for setting the hostname used when sending spans to a Datadog collector using the :ref:`collector_hostname <envoy_v3_api_field_config.trace.v3.DatadogConfig.collector_hostname>` field.
- area: stats
  change: |
    added ``includeHistogram()`` method to ``Stats::SinkPredicates`` to filter histograms to be flushed to stat sinks. Use ``envoy.reloadable_features.enable_include_histograms`` to enable this feature, which is disabled by default.
- area: http
  change: |
    added support of :ref:`early header mutation <envoy_v3_api_field_extensions.filters.network.http_connection_manager.v3.HttpConnectionManager.early_header_mutation_extensions>` to the HTTP connection manager.
- area: http
  change: |
    added support of :ref:`header mutation <envoy_v3_api_msg_extensions.http.early_header_mutation.header_mutation.v3.HeaderMutation>` for HCM :ref:`early header mutation <envoy_v3_api_field_extensions.filters.network.http_connection_manager.v3.HttpConnectionManager.early_header_mutation_extensions>`.
- area: jwt_authn
  change: |
    added support for copying jwt claims to http headers.
- area: generic_proxy
  change: |
    added drain support to generic proxy to doing graceful closes on connections when possible.
- area: http
  change: |
    added :ref:`append_x_forwarded_port <envoy_v3_api_field_extensions.filters.network.http_connection_manager.v3.HttpConnectionManager.append_x_forwarded_port>` to append the ``x-forwarded-port`` header to HTTP upstream requests.
- area: tcp
  change: |
    added :ref:`idle_timeout <envoy_v3_api_field_extensions.upstreams.tcp.v3.TcpProtocolOptions.idle_timeout>` to support per client idle timeout for tcp connection pool. See also minor_behavior_changes.
- area: ext_authz
  change: |
    added support to allowlist headers included in the check request to gRPC authorization server (previously only available for HTTP authorization server).
    Pre-existing field :ref:`allowed_headers <envoy_v3_api_field_extensions.filters.http.ext_authz.v3.AuthorizationRequest.allowed_headers>` is deprecated in favour
    of the new field :ref:`allowed_headers <envoy_v3_api_field_extensions.filters.http.ext_authz.v3.ExtAuthz.allowed_headers>`.
- area: attributes
  change: |
    added :ref:`attributes <arch_overview_attributes>` for looking up xDS configuration information.
- area: router
  change: |
    added :ref:`RouteList <envoy_v3_api_msg_config.route.v3.RouteList>` to support route list in :ref:`VirtualHost.matcher <envoy_v3_api_field_config.route.v3.VirtualHost.matcher>`.
- area: router
  change: |
    added a :ref:`x-envoy-is-timeout-retry <config_http_filters_router_x-envoy-is-timeout-retry>` request header on retries initiated by request timeouts; enabled by setting :ref:`include_is_timeout_retry_header <envoy_v3_api_field_config.route.v3.VirtualHost.include_is_timeout_retry_header>` to ``true``.
- area: upstream
  change: |
    allow configuring :ref:`cluster bind config <envoy_v3_api_field_config.cluster.v3.Cluster.upstream_bind_config>` and
    :ref:`cluster manager bind config <envoy_v3_api_field_config.bootstrap.v3.ClusterManager.upstream_bind_config>` without specifying a
    :ref:`source_address <envoy_v3_api_field_config.core.v3.BindConfig.source_address>`. This allows setting
    :ref:`socket options <envoy_v3_api_field_config.core.v3.BindConfig.socket_options>` when using the default unspecified bind address
    is desired.
- area: xds
  change: |
    added an api configuration :ref:`xds_config_tracker_extension <envoy_v3_api_field_config.bootstrap.v3.Bootstrap.xds_config_tracker_extension>` in the bootstrap
    to allow tracking xDS responses in external components, and provided the extension interface.
- area: build
  change: |
    added compile-time option ``--define=static_extension_registration=disabled`` to disable the automatic static registration of extension factories.
- area: oauth2
  change: |
    added :ref:`use_refresh_token <envoy_v3_api_field_extensions.filters.http.oauth2.v3.OAuth2Config.use_refresh_token>` to support updating an access token using by a refresh token if that is provided by authorization server.
=======
- area: tracing
  change: |
    allow :ref:`grpc_service <envoy_v3_api_field_config.trace.v3.OpenTelemetryConfig.grpc_service>` to be optional. This enables a means to disable collection of traces.
- area: upstream
  change: |
    added :ref:`ring hash extension <envoy_v3_api_msg_extensions.load_balancing_policies.ring_hash.v3.RingHash>` to suppport the :ref:`load balancer policy <envoy_v3_api_field_config.cluster.v3.Cluster.load_balancing_policy>`.
- area: upstream
  change: |
    added :ref:`maglev extension <envoy_v3_api_msg_extensions.load_balancing_policies.maglev.v3.Maglev>` to suppport the :ref:`load balancer policy <envoy_v3_api_field_config.cluster.v3.Cluster.load_balancing_policy>`.
>>>>>>> 0f539570

deprecated:<|MERGE_RESOLUTION|>--- conflicted
+++ resolved
@@ -36,7 +36,6 @@
     removed ``envoy.reloadable_features.allow_concurrency_for_alpn_pool`` and legacy code path.
 
 new_features:
-<<<<<<< HEAD
 - area: aws
   change: |
     added support to prefer fetching AWS instance role credentials securily
@@ -188,7 +187,6 @@
 - area: oauth2
   change: |
     added :ref:`use_refresh_token <envoy_v3_api_field_extensions.filters.http.oauth2.v3.OAuth2Config.use_refresh_token>` to support updating an access token using by a refresh token if that is provided by authorization server.
-=======
 - area: tracing
   change: |
     allow :ref:`grpc_service <envoy_v3_api_field_config.trace.v3.OpenTelemetryConfig.grpc_service>` to be optional. This enables a means to disable collection of traces.
@@ -198,6 +196,5 @@
 - area: upstream
   change: |
     added :ref:`maglev extension <envoy_v3_api_msg_extensions.load_balancing_policies.maglev.v3.Maglev>` to suppport the :ref:`load balancer policy <envoy_v3_api_field_config.cluster.v3.Cluster.load_balancing_policy>`.
->>>>>>> 0f539570
 
 deprecated: