#include "server/server.h"

#include <csignal>
#include <cstdint>
#include <functional>
#include <memory>
#include <string>

#include "envoy/admin/v3/config_dump.pb.h"
#include "envoy/common/exception.h"
#include "envoy/config/bootstrap/v2/bootstrap.pb.h"
#include "envoy/config/bootstrap/v2/bootstrap.pb.validate.h"
#include "envoy/config/bootstrap/v3/bootstrap.pb.h"
#include "envoy/config/bootstrap/v3/bootstrap.pb.validate.h"
#include "envoy/event/dispatcher.h"
#include "envoy/event/signal.h"
#include "envoy/event/timer.h"
#include "envoy/network/dns.h"
#include "envoy/registry/registry.h"
#include "envoy/server/bootstrap_extension_config.h"
#include "envoy/server/options.h"
#include "envoy/upstream/cluster_manager.h"

#include "common/api/api_impl.h"
#include "common/api/os_sys_calls_impl.h"
#include "common/common/enum_to_int.h"
#include "common/common/mutex_tracer_impl.h"
#include "common/common/utility.h"
#include "common/config/utility.h"
#include "common/config/version_converter.h"
#include "common/http/codes.h"
#include "common/local_info/local_info_impl.h"
#include "common/memory/stats.h"
#include "common/network/address_impl.h"
#include "common/network/socket_interface.h"
#include "common/network/socket_interface_impl.h"
#include "common/network/tcp_listener_impl.h"
#include "common/protobuf/utility.h"
#include "common/router/rds_impl.h"
#include "common/runtime/runtime_impl.h"
#include "common/singleton/manager_impl.h"
#include "common/stats/thread_local_store.h"
#include "common/stats/timespan_impl.h"
#include "common/upstream/cluster_manager_impl.h"
#include "common/version/version.h"

#include "server/admin/utils.h"
#include "server/configuration_impl.h"
#include "server/connection_handler_impl.h"
#include "server/guarddog_impl.h"
#include "server/listener_hooks.h"
#include "server/ssl_context_manager.h"

namespace Envoy {
namespace Server {

InstanceImpl::InstanceImpl(
    Init::Manager& init_manager, const Options& options, Event::TimeSystem& time_system,
    Network::Address::InstanceConstSharedPtr local_address, ListenerHooks& hooks,
    HotRestart& restarter, Stats::StoreRoot& store, Thread::BasicLockable& access_log_lock,
    ComponentFactory& component_factory, Random::RandomGeneratorPtr&& random_generator,
    ThreadLocal::Instance& tls, Thread::ThreadFactory& thread_factory,
    Filesystem::Instance& file_system, std::unique_ptr<ProcessContext> process_context)
    : init_manager_(init_manager), workers_started_(false), live_(false), shutdown_(false),
      options_(options), validation_context_(options_.allowUnknownStaticFields(),
                                             !options.rejectUnknownDynamicFields(),
                                             options.ignoreUnknownDynamicFields()),
      time_source_(time_system), restarter_(restarter), start_time_(time(nullptr)),
      original_start_time_(start_time_), stats_store_(store), thread_local_(tls),
      api_(new Api::Impl(thread_factory, store, time_system, file_system,
                         process_context ? ProcessContextOptRef(std::ref(*process_context))
                                         : absl::nullopt)),
      dispatcher_(api_->allocateDispatcher("main_thread")),
      singleton_manager_(new Singleton::ManagerImpl(api_->threadFactory())),
      handler_(new ConnectionHandlerImpl(*dispatcher_, absl::nullopt)),
      random_generator_(std::move(random_generator)), listener_component_factory_(*this),
      worker_factory_(thread_local_, *api_, hooks),
      access_log_manager_(options.fileFlushIntervalMsec(), *api_, *dispatcher_, access_log_lock,
                          store),
      terminated_(false),
      mutex_tracer_(options.mutexTracingEnabled() ? &Envoy::MutexTracerImpl::getOrCreateTracer()
                                                  : nullptr),
      grpc_context_(store.symbolTable()), http_context_(store.symbolTable()),
      process_context_(std::move(process_context)), main_thread_id_(std::this_thread::get_id()),
      server_contexts_(*this) {
  try {
    if (!options.logPath().empty()) {
      try {
        file_logger_ = std::make_unique<Logger::FileSinkDelegate>(
            options.logPath(), access_log_manager_, Logger::Registry::getSink());
      } catch (const EnvoyException& e) {
        throw EnvoyException(
            fmt::format("Failed to open log-file '{}'. e.what(): {}", options.logPath(), e.what()));
      }
    }

    restarter_.initialize(*dispatcher_, *this);
    drain_manager_ = component_factory.createDrainManager(*this);
    initialize(options, std::move(local_address), component_factory, hooks);
  } catch (const EnvoyException& e) {
    ENVOY_LOG(critical, "error initializing configuration '{}': {}", options.configPath(),
              e.what());
    terminate();
    throw;
  } catch (const std::exception& e) {
    ENVOY_LOG(critical, "error initializing due to unexpected exception: {}", e.what());
    terminate();
    throw;
  } catch (...) {
    ENVOY_LOG(critical, "error initializing due to unknown exception");
    terminate();
    throw;
  }
}

InstanceImpl::~InstanceImpl() {
  terminate();

  // Stop logging to file before all the AccessLogManager and its dependencies are
  // destructed to avoid crashing at shutdown.
  file_logger_.reset();

  // Destruct the ListenerManager explicitly, before InstanceImpl's local init_manager_ is
  // destructed.
  //
  // The ListenerManager's DestinationPortsMap contains FilterChainSharedPtrs. There is a rare race
  // condition where one of these FilterChains contains an HttpConnectionManager, which contains an
  // RdsRouteConfigProvider, which contains an RdsRouteConfigSubscriptionSharedPtr. Since
  // RdsRouteConfigSubscription is an Init::Target, ~RdsRouteConfigSubscription triggers a callback
  // set at initialization, which goes to unregister it from the top-level InitManager, which has
  // already been destructed (use-after-free) causing a segfault.
  ENVOY_LOG(debug, "destroying listener manager");
  listener_manager_.reset();
  ENVOY_LOG(debug, "destroyed listener manager");
}

Upstream::ClusterManager& InstanceImpl::clusterManager() { return *config_.clusterManager(); }

void InstanceImpl::drainListeners() {
  ENVOY_LOG(info, "closing and draining listeners");
  listener_manager_->stopListeners(ListenerManager::StopListenersType::All);
  drain_manager_->startDrainSequence([] {});
}

void InstanceImpl::failHealthcheck(bool fail) {
  live_.store(!fail);
  server_stats_->live_.set(live_.load());
}

MetricSnapshotImpl::MetricSnapshotImpl(Stats::Store& store) {
  snapped_counters_ = store.counters();
  counters_.reserve(snapped_counters_.size());
  for (const auto& counter : snapped_counters_) {
    counters_.push_back({counter->latch(), *counter});
  }

  snapped_gauges_ = store.gauges();
  gauges_.reserve(snapped_gauges_.size());
  for (const auto& gauge : snapped_gauges_) {
    ASSERT(gauge->importMode() != Stats::Gauge::ImportMode::Uninitialized);
    gauges_.push_back(*gauge);
  }

  snapped_histograms_ = store.histograms();
  histograms_.reserve(snapped_histograms_.size());
  for (const auto& histogram : snapped_histograms_) {
    histograms_.push_back(*histogram);
  }

  snapped_text_readouts_ = store.textReadouts();
  text_readouts_.reserve(snapped_text_readouts_.size());
  for (const auto& text_readout : snapped_text_readouts_) {
    text_readouts_.push_back(*text_readout);
  }
}

void InstanceUtil::flushMetricsToSinks(const std::list<Stats::SinkPtr>& sinks,
                                       Stats::Store& store) {
  // Create a snapshot and flush to all sinks.
  // NOTE: Even if there are no sinks, creating the snapshot has the important property that it
  //       latches all counters on a periodic basis. The hot restart code assumes this is being
  //       done so this should not be removed.
  MetricSnapshotImpl snapshot(store);
  for (const auto& sink : sinks) {
    sink->flush(snapshot);
  }
}

void InstanceImpl::flushStats() {
  ENVOY_LOG(debug, "flushing stats");
  // If Envoy is not fully initialized, workers will not be started and mergeHistograms
  // completion callback is not called immediately. As a result of this server stats will
  // not be updated and flushed to stat sinks. So skip mergeHistograms call if workers are
  // not started yet.
  if (initManager().state() == Init::Manager::State::Initialized) {
    // A shutdown initiated before this callback may prevent this from being called as per
    // the semantics documented in ThreadLocal's runOnAllThreads method.
    stats_store_.mergeHistograms([this]() -> void { flushStatsInternal(); });
  } else {
    ENVOY_LOG(debug, "Envoy is not fully initialized, skipping histogram merge and flushing stats");
    flushStatsInternal();
  }
}

void InstanceImpl::updateServerStats() {
  // mergeParentStatsIfAny() does nothing and returns a struct of 0s if there is no parent.
  HotRestart::ServerStatsFromParent parent_stats = restarter_.mergeParentStatsIfAny(stats_store_);

  server_stats_->uptime_.set(time(nullptr) - original_start_time_);
  server_stats_->memory_allocated_.set(Memory::Stats::totalCurrentlyAllocated() +
                                       parent_stats.parent_memory_allocated_);
  server_stats_->memory_heap_size_.set(Memory::Stats::totalCurrentlyReserved());
  server_stats_->memory_physical_size_.set(Memory::Stats::totalPhysicalBytes());
  server_stats_->parent_connections_.set(parent_stats.parent_connections_);
  server_stats_->total_connections_.set(listener_manager_->numConnections() +
                                        parent_stats.parent_connections_);
  server_stats_->days_until_first_cert_expiring_.set(
      sslContextManager().daysUntilFirstCertExpires());
  server_stats_->state_.set(
      enumToInt(Utility::serverState(initManager().state(), healthCheckFailed())));
  server_stats_->stats_recent_lookups_.set(
      stats_store_.symbolTable().getRecentLookups([](absl::string_view, uint64_t) {}));
}

void InstanceImpl::flushStatsInternal() {
  updateServerStats();
  InstanceUtil::flushMetricsToSinks(config_.statsSinks(), stats_store_);
  // TODO(ramaraochavali): consider adding different flush interval for histograms.
  if (stat_flush_timer_ != nullptr) {
    stat_flush_timer_->enableTimer(config_.statsFlushInterval());
  }
}

bool InstanceImpl::healthCheckFailed() { return !live_.load(); }

namespace {
// Loads a bootstrap object, potentially at a specific version (upgrading if necessary).
void loadBootsrap(absl::optional<uint32_t> bootstrap_version,
                  envoy::config::bootstrap::v3::Bootstrap& bootstrap,
                  std::function<void(Protobuf::Message&, bool)> load_function) {

  if (!bootstrap_version.has_value()) {
    load_function(bootstrap, true);
  } else if (*bootstrap_version == 3) {
    load_function(bootstrap, false);
  } else if (*bootstrap_version == 2) {
    envoy::config::bootstrap::v2::Bootstrap bootstrap_v2;
    load_function(bootstrap_v2, false);
    Config::VersionConverter::upgrade(bootstrap_v2, bootstrap);
  } else {
    throw EnvoyException(fmt::format("Unknown bootstrap version {}.", *bootstrap_version));
  }
}
} // namespace

void InstanceUtil::loadBootstrapConfig(envoy::config::bootstrap::v3::Bootstrap& bootstrap,
                                       const Options& options,
                                       ProtobufMessage::ValidationVisitor& validation_visitor,
                                       Api::Api& api) {
  const std::string& config_path = options.configPath();
  const std::string& config_yaml = options.configYaml();
  const envoy::config::bootstrap::v3::Bootstrap& config_proto = options.configProto();

  // Exactly one of config_path and config_yaml should be specified.
  if (config_path.empty() && config_yaml.empty() && config_proto.ByteSize() == 0) {
    throw EnvoyException("At least one of --config-path or --config-yaml or Options::configProto() "
                         "should be non-empty");
  }

  if (!config_path.empty()) {
    loadBootsrap(
        options.bootstrapVersion(), bootstrap,
        [&config_path, &validation_visitor, &api](Protobuf::Message& message, bool do_boosting) {
          MessageUtil::loadFromFile(config_path, message, validation_visitor, api, do_boosting);
        });
  }
  if (!config_yaml.empty()) {
    envoy::config::bootstrap::v3::Bootstrap bootstrap_override;
    loadBootsrap(options.bootstrapVersion(), bootstrap_override,
                 [&config_yaml, &validation_visitor](Protobuf::Message& message, bool do_boosting) {
                   MessageUtil::loadFromYaml(config_yaml, message, validation_visitor, do_boosting);
                 });
    // TODO(snowp): The fact that we do a merge here doesn't seem to be covered under test.
    bootstrap.MergeFrom(bootstrap_override);
  }
  if (config_proto.ByteSize() != 0) {
    bootstrap.MergeFrom(config_proto);
  }
  MessageUtil::validate(bootstrap, validation_visitor);
}

void InstanceImpl::initialize(const Options& options,
                              Network::Address::InstanceConstSharedPtr local_address,
                              ComponentFactory& component_factory, ListenerHooks& hooks) {
  ENVOY_LOG(info, "initializing epoch {} (base id={}, hot restart version={})",
            options.restartEpoch(), restarter_.baseId(), restarter_.version());

  ENVOY_LOG(info, "statically linked extensions:");
  for (const auto& ext : Envoy::Registry::FactoryCategoryRegistry::registeredFactories()) {
    ENVOY_LOG(info, "  {}: {}", ext.first, absl::StrJoin(ext.second->registeredNames(), ", "));
  }

  // Handle configuration that needs to take place prior to the main configuration load.
  InstanceUtil::loadBootstrapConfig(bootstrap_, options,
                                    messageValidationContext().staticValidationVisitor(), *api_);
  bootstrap_config_update_time_ = time_source_.systemTime();

  // Immediate after the bootstrap has been loaded, override the header prefix, if configured to
  // do so. This must be set before any other code block references the HeaderValues ConstSingleton.
  if (!bootstrap_.header_prefix().empty()) {
    // setPrefix has a release assert verifying that setPrefix() is not called after prefix()
    ThreadSafeSingleton<Http::PrefixValue>::get().setPrefix(bootstrap_.header_prefix().c_str());
  }
  // TODO(mattklein123): Custom O(1) headers can be registered at this point for creating/finalizing
  // any header maps.
  ENVOY_LOG(info, "HTTP header map info:");
  for (const auto& info : Http::HeaderMapImplUtility::getAllHeaderMapImplInfo()) {
    ENVOY_LOG(info, "  {}: {} bytes: {}", info.name_, info.size_,
              absl::StrJoin(info.registered_headers_, ","));
  }

  // Needs to happen as early as possible in the instantiation to preempt the objects that require
  // stats.
  stats_store_.setTagProducer(Config::Utility::createTagProducer(bootstrap_));
  stats_store_.setStatsMatcher(Config::Utility::createStatsMatcher(bootstrap_));
  stats_store_.setHistogramSettings(Config::Utility::createHistogramSettings(bootstrap_));

  const std::string server_stats_prefix = "server.";
  server_stats_ = std::make_unique<ServerStats>(
      ServerStats{ALL_SERVER_STATS(POOL_COUNTER_PREFIX(stats_store_, server_stats_prefix),
                                   POOL_GAUGE_PREFIX(stats_store_, server_stats_prefix),
                                   POOL_HISTOGRAM_PREFIX(stats_store_, server_stats_prefix))});
  validation_context_.staticWarningValidationVisitor().setUnknownCounter(
      server_stats_->static_unknown_fields_);
  validation_context_.dynamicWarningValidationVisitor().setUnknownCounter(
      server_stats_->dynamic_unknown_fields_);

  initialization_timer_ = std::make_unique<Stats::HistogramCompletableTimespanImpl>(
      server_stats_->initialization_time_ms_, timeSource());
  server_stats_->concurrency_.set(options_.concurrency());
  server_stats_->hot_restart_epoch_.set(options_.restartEpoch());

  assert_action_registration_ = Assert::setDebugAssertionFailureRecordAction(
      [this]() { server_stats_->debug_assertion_failures_.inc(); });
  envoy_bug_action_registration_ = Assert::setEnvoyBugFailureRecordAction(
      [this]() { server_stats_->envoy_bug_failures_.inc(); });

  InstanceImpl::failHealthcheck(false);

  // Check if bootstrap has server version override set, if yes, we should use that as
  // 'server.version' stat.
  uint64_t version_int;
  if (bootstrap_.stats_server_version_override().value() > 0) {
    version_int = bootstrap_.stats_server_version_override().value();
  } else {
    if (!StringUtil::atoull(VersionInfo::revision().substr(0, 6).c_str(), version_int, 16)) {
      throw EnvoyException("compiled GIT SHA is invalid. Invalid build.");
    }
  }
  server_stats_->version_.set(version_int);

  bootstrap_.mutable_node()->set_hidden_envoy_deprecated_build_version(VersionInfo::version());
  bootstrap_.mutable_node()->set_user_agent_name("envoy");
  *bootstrap_.mutable_node()->mutable_user_agent_build_version() = VersionInfo::buildVersion();
  for (const auto& ext : Envoy::Registry::FactoryCategoryRegistry::registeredFactories()) {
    for (const auto& name : ext.second->allRegisteredNames()) {
      auto* extension = bootstrap_.mutable_node()->add_extensions();
      extension->set_name(std::string(name));
      extension->set_category(ext.first);
      auto const version = ext.second->getFactoryVersion(name);
      if (version) {
        *extension->mutable_version() = version.value();
      }
      extension->set_disabled(ext.second->isFactoryDisabled(name));
    }
  }

  local_info_ = std::make_unique<LocalInfo::LocalInfoImpl>(
      bootstrap_.node(), local_address, options.serviceZone(), options.serviceClusterName(),
      options.serviceNodeName());

  Configuration::InitialImpl initial_config(bootstrap_);

  // Learn original_start_time_ if our parent is still around to inform us of it.
  restarter_.sendParentAdminShutdownRequest(original_start_time_);
  admin_ = std::make_unique<AdminImpl>(initial_config.admin().profilePath(), *this);

  loadServerFlags(initial_config.flagsPath());

  secret_manager_ = std::make_unique<Secret::SecretManagerImpl>(admin_->getConfigTracker());

  // Initialize the overload manager early so other modules can register for actions.
  overload_manager_ = std::make_unique<OverloadManagerImpl>(
      *dispatcher_, stats_store_, thread_local_, bootstrap_.overload_manager(),
      messageValidationContext().staticValidationVisitor(), *api_);

  heap_shrinker_ =
      std::make_unique<Memory::HeapShrinker>(*dispatcher_, *overload_manager_, stats_store_);

  for (const auto& bootstrap_extension : bootstrap_.bootstrap_extensions()) {
    auto& factory = Config::Utility::getAndCheckFactory<Configuration::BootstrapExtensionFactory>(
        bootstrap_extension);
    auto config = Config::Utility::translateAnyToFactoryConfig(
        bootstrap_extension.typed_config(), messageValidationContext().staticValidationVisitor(),
        factory);
    bootstrap_extensions_.push_back(
        factory.createBootstrapExtension(*config, serverFactoryContext()));
  }

  if (!bootstrap_.default_socket_interface().empty()) {
    auto& sock_name = bootstrap_.default_socket_interface();
    auto sock = const_cast<Network::SocketInterface*>(Network::socketInterface(sock_name));
    if (sock != nullptr) {
      Network::SocketInterfaceSingleton::clear();
      Network::SocketInterfaceSingleton::initialize(sock);
    }
  }

  // Workers get created first so they register for thread local updates.
  listener_manager_ = std::make_unique<ListenerManagerImpl>(
      *this, listener_component_factory_, worker_factory_, bootstrap_.enable_dispatcher_stats());

  // The main thread is also registered for thread local updates so that code that does not care
  // whether it runs on the main thread or on workers can still use TLS.
  thread_local_.registerThread(*dispatcher_, true);

  // We can now initialize stats for threading.
  stats_store_.initializeThreading(*dispatcher_, thread_local_);

  // It's now safe to start writing stats from the main thread's dispatcher.
  if (bootstrap_.enable_dispatcher_stats()) {
    dispatcher_->initializeStats(stats_store_, "server.");
  }

  if (initial_config.admin().address()) {
    if (initial_config.admin().accessLogPath().empty()) {
      throw EnvoyException("An admin access log path is required for a listening server.");
    }
    ENVOY_LOG(info, "admin address: {}", initial_config.admin().address()->asString());
    admin_->startHttpListener(initial_config.admin().accessLogPath(), options.adminAddressPath(),
                              initial_config.admin().address(),
                              initial_config.admin().socketOptions(),
                              stats_store_.createScope("listener.admin."));
  } else {
    ENVOY_LOG(warn, "No admin address given, so no admin HTTP server started.");
  }
  config_tracker_entry_ =
      admin_->getConfigTracker().add("bootstrap", [this] { return dumpBootstrapConfig(); });
  if (initial_config.admin().address()) {
    admin_->addListenerToHandler(handler_.get());
  }

  // The broad order of initialization from this point on is the following:
  // 1. Statically provisioned configuration (bootstrap) are loaded.
  // 2. Cluster manager is created and all primary clusters (i.e. with endpoint assignments
  //    provisioned statically in bootstrap, discovered through DNS or file based CDS) are
  //    initialized.
  // 3. Various services are initialized and configured using the bootstrap config.
  // 4. RTDS is initialized using primary clusters. This  allows runtime overrides to be fully
  //    configured before the rest of xDS configuration is provisioned.
  // 5. Secondary clusters (with endpoint assignments provisioned by xDS servers) are initialized.
  // 6. The rest of the dynamic configuration is provisioned.
  //
  // Please note: this order requires that RTDS is provisioned using a primary cluster. If RTDS is
  // provisioned through ADS then ADS must use primary cluster as well. This invariant is enforced
  // during RTDS initialization and invalid configuration will be rejected.

  // Runtime gets initialized before the main configuration since during main configuration
  // load things may grab a reference to the loader for later use.
  runtime_singleton_ = std::make_unique<Runtime::ScopedLoaderSingleton>(
      component_factory.createRuntime(*this, initial_config));
  hooks.onRuntimeCreated();

  // Once we have runtime we can initialize the SSL context manager.
  ssl_context_manager_ = createContextManager("ssl_context_manager", time_source_);

  const bool use_tcp_for_dns_lookups = bootstrap_.use_tcp_for_dns_lookups();
  dns_resolver_ = dispatcher_->createDnsResolver({}, use_tcp_for_dns_lookups);

  cluster_manager_factory_ = std::make_unique<Upstream::ProdClusterManagerFactory>(
      *admin_, Runtime::LoaderSingleton::get(), stats_store_, thread_local_, *random_generator_,
      dns_resolver_, *ssl_context_manager_, *dispatcher_, *local_info_, *secret_manager_,
      messageValidationContext(), *api_, http_context_, grpc_context_, access_log_manager_,
      *singleton_manager_);

  // Now the configuration gets parsed. The configuration may start setting
  // thread local data per above. See MainImpl::initialize() for why ConfigImpl
  // is constructed as part of the InstanceImpl and then populated once
  // cluster_manager_factory_ is available.
  config_.initialize(bootstrap_, *this, *cluster_manager_factory_);

  // Instruct the listener manager to create the LDS provider if needed. This must be done later
  // because various items do not yet exist when the listener manager is created.
  if (bootstrap_.dynamic_resources().has_lds_config() ||
      bootstrap_.dynamic_resources().has_lds_resources_locator()) {
    listener_manager_->createLdsApi(bootstrap_.dynamic_resources().lds_config(),
                                    bootstrap_.dynamic_resources().has_lds_resources_locator()
                                        ? &bootstrap_.dynamic_resources().lds_resources_locator()
                                        : nullptr);
  }

  // We have to defer RTDS initialization until after the cluster manager is
  // instantiated (which in turn relies on runtime...).
  Runtime::LoaderSingleton::get().initialize(clusterManager());

  clusterManager().setPrimaryClustersInitializedCb(
      [this]() { onClusterManagerPrimaryInitializationComplete(); });

  for (Stats::SinkPtr& sink : config_.statsSinks()) {
    stats_store_.addSink(*sink);
  }

  // Some of the stat sinks may need dispatcher support so don't flush until the main loop starts.
  // Just setup the timer.
  stat_flush_timer_ = dispatcher_->createTimer([this]() -> void { flushStats(); });
  stat_flush_timer_->enableTimer(config_.statsFlushInterval());

  // GuardDog (deadlock detection) object and thread setup before workers are
  // started and before our own run() loop runs.
  main_thread_guard_dog_ = std::make_unique<Server::GuardDogImpl>(
      stats_store_, config_.mainThreadWatchdogConfig(), *api_, "main_thread");
  worker_guard_dog_ = std::make_unique<Server::GuardDogImpl>(
      stats_store_, config_.workerWatchdogConfig(), *api_, "workers");
}

void InstanceImpl::onClusterManagerPrimaryInitializationComplete() {
  // If RTDS was not configured the `onRuntimeReady` callback is immediately invoked.
  Runtime::LoaderSingleton::get().startRtdsSubscriptions([this]() { onRuntimeReady(); });
}

void InstanceImpl::onRuntimeReady() {
  // Begin initializing secondary clusters after RTDS configuration has been applied.
  clusterManager().initializeSecondaryClusters(bootstrap_);

  if (bootstrap_.has_hds_config()) {
    const auto& hds_config = bootstrap_.hds_config();
    async_client_manager_ = std::make_unique<Grpc::AsyncClientManagerImpl>(
        *config_.clusterManager(), thread_local_, time_source_, *api_, grpc_context_.statNames());
    hds_delegate_ = std::make_unique<Upstream::HdsDelegate>(
        stats_store_,
        Config::Utility::factoryForGrpcApiConfigSource(*async_client_manager_, hds_config,
                                                       stats_store_, false)
            ->create(),
        hds_config.transport_api_version(), *dispatcher_, Runtime::LoaderSingleton::get(),
        stats_store_, *ssl_context_manager_, *random_generator_, info_factory_, access_log_manager_,
        *config_.clusterManager(), *local_info_, *admin_, *singleton_manager_, thread_local_,
        messageValidationContext().dynamicValidationVisitor(), *api_);
  }

  // If there is no global limit to the number of active connections, warn on startup.
  // TODO (tonya11en): Move this functionality into the overload manager.
  if (!runtime().snapshot().get(Network::TcpListenerImpl::GlobalMaxCxRuntimeKey)) {
    ENVOY_LOG(warn,
              "there is no configured limit to the number of allowed active connections. Set a "
              "limit via the runtime key {}",
              Network::TcpListenerImpl::GlobalMaxCxRuntimeKey);
  }
}

void InstanceImpl::startWorkers() {
<<<<<<< HEAD
  thread_local_.startGlobalThreading();
  listener_manager_->startWorkers(*guard_dog_);
=======
  listener_manager_->startWorkers(*worker_guard_dog_);
>>>>>>> 1fb4db75
  initialization_timer_->complete();
  // Update server stats as soon as initialization is done.
  updateServerStats();
  workers_started_ = true;
  // At this point we are ready to take traffic and all listening ports are up. Notify our parent
  // if applicable that they can stop listening and drain.
  restarter_.drainParentListeners();
  drain_manager_->startParentShutdownSequence();
}

Runtime::LoaderPtr InstanceUtil::createRuntime(Instance& server,
                                               Server::Configuration::Initial& config) {
  ENVOY_LOG(info, "runtime: {}", MessageUtil::getYamlStringFromMessage(config.runtime()));
  return std::make_unique<Runtime::LoaderImpl>(
      server.dispatcher(), server.threadLocal(), config.runtime(), server.localInfo(),
      server.stats(), server.random(), server.messageValidationContext().dynamicValidationVisitor(),
      server.api());
}

void InstanceImpl::loadServerFlags(const absl::optional<std::string>& flags_path) {
  if (!flags_path) {
    return;
  }

  ENVOY_LOG(info, "server flags path: {}", flags_path.value());
  if (api_->fileSystem().fileExists(flags_path.value() + "/drain")) {
    ENVOY_LOG(info, "starting server in drain mode");
    InstanceImpl::failHealthcheck(true);
  }
}

RunHelper::RunHelper(Instance& instance, const Options& options, Event::Dispatcher& dispatcher,
                     Upstream::ClusterManager& cm, AccessLog::AccessLogManager& access_log_manager,
                     Init::Manager& init_manager, OverloadManager& overload_manager,
                     std::function<void()> post_init_cb)
    : init_watcher_("RunHelper", [&instance, post_init_cb]() {
        if (!instance.isShutdown()) {
          post_init_cb();
        }
      }) {
  // Setup signals.
  if (options.signalHandlingEnabled()) {
// TODO(Pivotal): Figure out solution to graceful shutdown on Windows. None of these signals exist
// on Windows.
#ifndef WIN32
    sigterm_ = dispatcher.listenForSignal(SIGTERM, [&instance]() {
      ENVOY_LOG(warn, "caught SIGTERM");
      instance.shutdown();
    });

    sigint_ = dispatcher.listenForSignal(SIGINT, [&instance]() {
      ENVOY_LOG(warn, "caught SIGINT");
      instance.shutdown();
    });

    sig_usr_1_ = dispatcher.listenForSignal(SIGUSR1, [&access_log_manager]() {
      ENVOY_LOG(info, "caught SIGUSR1. Reopening access logs.");
      access_log_manager.reopen();
    });

    sig_hup_ = dispatcher.listenForSignal(SIGHUP, []() {
      ENVOY_LOG(warn, "caught and eating SIGHUP. See documentation for how to hot restart.");
    });
#endif
  }

  // Start overload manager before workers.
  overload_manager.start();

  // Register for cluster manager init notification. We don't start serving worker traffic until
  // upstream clusters are initialized which may involve running the event loop. Note however that
  // this can fire immediately if all clusters have already initialized. Also note that we need
  // to guard against shutdown at two different levels since SIGTERM can come in once the run loop
  // starts.
  cm.setInitializedCb([&instance, &init_manager, &cm, this]() {
    if (instance.isShutdown()) {
      return;
    }

    const auto type_urls =
        Config::getAllVersionTypeUrls<envoy::config::route::v3::RouteConfiguration>();
    // Pause RDS to ensure that we don't send any requests until we've
    // subscribed to all the RDS resources. The subscriptions happen in the init callbacks,
    // so we pause RDS until we've completed all the callbacks.
    Config::ScopedResume maybe_resume_rds;
    if (cm.adsMux()) {
      maybe_resume_rds = cm.adsMux()->pause(type_urls);
    }

    ENVOY_LOG(info, "all clusters initialized. initializing init manager");
    init_manager.initialize(init_watcher_);

    // Now that we're execute all the init callbacks we can resume RDS
    // as we've subscribed to all the statically defined RDS resources.
    // This is done by tearing down the maybe_resume_rds Cleanup object.
  });
}

void InstanceImpl::run() {
  // RunHelper exists primarily to facilitate testing of how we respond to early shutdown during
  // startup (see RunHelperTest in server_test.cc).
  const auto run_helper = RunHelper(*this, options_, *dispatcher_, clusterManager(),
                                    access_log_manager_, init_manager_, overloadManager(), [this] {
                                      notifyCallbacksForStage(Stage::PostInit);
                                      startWorkers();
                                    });

  // Run the main dispatch loop waiting to exit.
  ENVOY_LOG(info, "starting main dispatch loop");
  auto watchdog = main_thread_guard_dog_->createWatchDog(api_->threadFactory().currentThreadId(),
                                                         "main_thread");
  watchdog->startWatchdog(*dispatcher_);
  dispatcher_->post([this] { notifyCallbacksForStage(Stage::Startup); });
  dispatcher_->run(Event::Dispatcher::RunType::Block);
  ENVOY_LOG(info, "main dispatch loop exited");
  main_thread_guard_dog_->stopWatching(watchdog);
  watchdog.reset();

  terminate();
}

void InstanceImpl::terminate() {
  if (terminated_) {
    return;
  }
  terminated_ = true;

  // Before starting to shutdown anything else, stop slot destruction updates.
  thread_local_.shutdownGlobalThreading();

  // Before the workers start exiting we should disable stat threading.
  stats_store_.shutdownThreading();

  if (overload_manager_) {
    overload_manager_->stop();
  }

  // Shutdown all the workers now that the main dispatch loop is done.
  if (listener_manager_ != nullptr) {
    // Also shutdown the listener manager's ApiListener, if there is one, which runs on the main
    // thread. This needs to happen ahead of calling thread_local_.shutdown() below to prevent any
    // objects in the ApiListener destructor to reference any objects in thread local storage.
    if (listener_manager_->apiListener().has_value()) {
      listener_manager_->apiListener()->get().shutdown();
    }

    listener_manager_->stopWorkers();
  }

  // Only flush if we have not been hot restarted.
  if (stat_flush_timer_) {
    flushStats();
  }

  if (config_.clusterManager() != nullptr) {
    config_.clusterManager()->shutdown();
  }
  handler_.reset();
  thread_local_.shutdownThread();
  restarter_.shutdown();
  ENVOY_LOG(info, "exiting");
  ENVOY_FLUSH_LOG();
}

Runtime::Loader& InstanceImpl::runtime() { return Runtime::LoaderSingleton::get(); }

void InstanceImpl::shutdown() {
  ENVOY_LOG(info, "shutting down server instance");
  shutdown_ = true;
  restarter_.sendParentTerminateRequest();
  notifyCallbacksForStage(Stage::ShutdownExit, [this] { dispatcher_->exit(); });
}

void InstanceImpl::shutdownAdmin() {
  ENVOY_LOG(warn, "shutting down admin due to child startup");
  stat_flush_timer_.reset();
  handler_->stopListeners();
  admin_->closeSocket();

  // If we still have a parent, it should be terminated now that we have a child.
  ENVOY_LOG(warn, "terminating parent process");
  restarter_.sendParentTerminateRequest();
}

ServerLifecycleNotifier::HandlePtr InstanceImpl::registerCallback(Stage stage,
                                                                  StageCallback callback) {
  auto& callbacks = stage_callbacks_[stage];
  return std::make_unique<LifecycleCallbackHandle<StageCallback>>(callbacks, callback);
}

ServerLifecycleNotifier::HandlePtr
InstanceImpl::registerCallback(Stage stage, StageCallbackWithCompletion callback) {
  ASSERT(stage == Stage::ShutdownExit);
  auto& callbacks = stage_completable_callbacks_[stage];
  return std::make_unique<LifecycleCallbackHandle<StageCallbackWithCompletion>>(callbacks,
                                                                                callback);
}

void InstanceImpl::notifyCallbacksForStage(Stage stage, Event::PostCb completion_cb) {
  ASSERT(std::this_thread::get_id() == main_thread_id_);
  const auto it = stage_callbacks_.find(stage);
  if (it != stage_callbacks_.end()) {
    for (const StageCallback& callback : it->second) {
      callback();
    }
  }

  // Wrap completion_cb so that it only gets invoked when all callbacks for this stage
  // have finished their work.
  std::shared_ptr<void> cb_guard(
      new Cleanup([this, completion_cb]() { dispatcher_->post(completion_cb); }));

  // Registrations which take a completion callback are typically implemented by executing a
  // callback on all worker threads using Slot::runOnAllThreads which will hang indefinitely if
  // worker threads have not been started so we need to skip notifications if envoy is shutdown
  // early before workers have started.
  if (workers_started_) {
    const auto it2 = stage_completable_callbacks_.find(stage);
    if (it2 != stage_completable_callbacks_.end()) {
      ENVOY_LOG(info, "Notifying {} callback(s) with completion.", it2->second.size());
      for (const StageCallbackWithCompletion& callback : it2->second) {
        callback([cb_guard] {});
      }
    }
  }
}

ProtobufTypes::MessagePtr InstanceImpl::dumpBootstrapConfig() {
  auto config_dump = std::make_unique<envoy::admin::v3::BootstrapConfigDump>();
  config_dump->mutable_bootstrap()->MergeFrom(bootstrap_);
  TimestampUtil::systemClockToTimestamp(bootstrap_config_update_time_,
                                        *(config_dump->mutable_last_updated()));
  return config_dump;
}

} // namespace Server
} // namespace Envoy<|MERGE_RESOLUTION|>--- conflicted
+++ resolved
@@ -558,12 +558,8 @@
 }
 
 void InstanceImpl::startWorkers() {
-<<<<<<< HEAD
   thread_local_.startGlobalThreading();
-  listener_manager_->startWorkers(*guard_dog_);
-=======
   listener_manager_->startWorkers(*worker_guard_dog_);
->>>>>>> 1fb4db75
   initialization_timer_->complete();
   // Update server stats as soon as initialization is done.
   updateServerStats();
