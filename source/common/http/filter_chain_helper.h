#pragma once

#include <list>

#include "envoy/extensions/filters/network/http_connection_manager/v3/http_connection_manager.pb.h"
#include "envoy/filter/config_provider_manager.h"
#include "envoy/http/filter.h"

#include "source/common/common/logger.h"
#include "source/common/filter/config_discovery_impl.h"
#include "source/common/http/dependency_manager.h"

namespace Envoy {
namespace Http {

using UpstreamFilterConfigProviderManager =
    Filter::FilterConfigProviderManager<Http::NamedHttpFilterFactoryCb,
                                        Server::Configuration::UpstreamFactoryContext>;

class FilterChainUtility : Logger::Loggable<Logger::Id::config> {
public:
<<<<<<< HEAD
  using FilterFactoriesList =
      std::list<Filter::FilterConfigProviderPtr<Http::NamedHttpFilterFactoryCb>>;
=======
  struct FilterFactoryProvider {
    Filter::FilterConfigProviderPtr<Filter::NamedHttpFilterFactoryCb> provider;
    // If true, this filter is disabled by default and must be explicitly enabled by
    // route configuration.
    bool disabled{};
  };

  using FilterFactoriesList = std::list<FilterFactoryProvider>;
>>>>>>> cccdd4b2
  using FiltersList = Protobuf::RepeatedPtrField<
      envoy::extensions::filters::network::http_connection_manager::v3::HttpFilter>;

  static void createFilterChainForFactories(Http::FilterChainManager& manager,
                                            const FilterChainOptions& options,
                                            const FilterFactoriesList& filter_factories);

  static std::shared_ptr<UpstreamFilterConfigProviderManager>
  createSingletonUpstreamFilterConfigProviderManager(
      Server::Configuration::ServerFactoryContext& context);
};

template <class FilterCtx, class NeutralNamedHttpFilterFactory>
class FilterChainHelper : Logger::Loggable<Logger::Id::config> {
public:
<<<<<<< HEAD
  using FilterFactoriesList =
      std::list<Filter::FilterConfigProviderPtr<Http::NamedHttpFilterFactoryCb>>;
=======
  using FilterFactoriesList = FilterChainUtility::FilterFactoriesList;
>>>>>>> cccdd4b2
  using FilterConfigProviderManager =
      Filter::FilterConfigProviderManager<Http::NamedHttpFilterFactoryCb, FilterCtx>;

  FilterChainHelper(FilterConfigProviderManager& filter_config_provider_manager,
                    Server::Configuration::ServerFactoryContext& server_context,
                    Upstream::ClusterManager& cluster_manager, FilterCtx& factory_context,
                    const std::string& stats_prefix)
      : filter_config_provider_manager_(filter_config_provider_manager),
        server_context_(server_context), cluster_manager_(cluster_manager),
        factory_context_(factory_context), stats_prefix_(stats_prefix) {}

  using FiltersList = Protobuf::RepeatedPtrField<
      envoy::extensions::filters::network::http_connection_manager::v3::HttpFilter>;

  // Process the filters in this filter chain.
  absl::Status processFilters(const FiltersList& filters, const std::string& prefix,
                              const std::string& filter_chain_type,
                              FilterFactoriesList& filter_factories) {

    DependencyManager dependency_manager;
    for (int i = 0; i < filters.size(); i++) {
      absl::Status status =
          processFilter(filters[i], i, prefix, filter_chain_type, i == filters.size() - 1,
                        filter_factories, dependency_manager);
      if (!status.ok()) {
        return status;
      }
    }
    // TODO(auni53): Validate encode dependencies too.
    return dependency_manager.validDecodeDependencies();
  }

private:
  absl::Status
  processFilter(const envoy::extensions::filters::network::http_connection_manager::v3::HttpFilter&
                    proto_config,
                int i, const std::string& prefix, const std::string& filter_chain_type,
                bool last_filter_in_current_config, FilterFactoriesList& filter_factories,
                DependencyManager& dependency_manager) {
    ENVOY_LOG(debug, "    {} filter #{}", prefix, i);

    const bool disabled_by_default = proto_config.disabled();

    // Ensure the terminal filter will not be disabled by default. Because the terminal filter must
    // be the last filter in the chain (ensured by 'validateTerminalFilters') and terminal flag of
    // dynamic filter could not determined and may changed at runtime, so we check the last filter
    // flag here as alternative.
    if (last_filter_in_current_config && disabled_by_default) {
      return absl::InvalidArgumentError(fmt::format(
          "Error: the last (terminal) filter ({}) in the chain cannot be disabled by default.",
          proto_config.name()));
    }

    if (proto_config.config_type_case() ==
        envoy::extensions::filters::network::http_connection_manager::v3::HttpFilter::
            ConfigTypeCase::kConfigDiscovery) {
      return processDynamicFilterConfig(proto_config.name(), proto_config.config_discovery(),
                                        filter_factories, filter_chain_type,
                                        last_filter_in_current_config, disabled_by_default);
    }

    // Now see if there is a factory that will accept the config.
    auto* factory = Config::Utility::getAndCheckFactory<NeutralNamedHttpFilterFactory>(
        proto_config, proto_config.is_optional());
    // null pointer returned only when the filter is optional, then skip all the processes.
    if (factory == nullptr) {
      ENVOY_LOG(warn, "Didn't find a registered factory for the optional http filter {}",
                proto_config.name());
      return absl::OkStatus();
    }
    ProtobufTypes::MessagePtr message = Config::Utility::translateToFactoryConfig(
        proto_config, server_context_.messageValidationVisitor(), *factory);
    Http::FilterFactoryCb callback =
        factory->createFilterFactoryFromProto(*message, stats_prefix_, factory_context_);
    dependency_manager.registerFilter(factory->name(), *factory->dependencies());
    const bool is_terminal = factory->isTerminalFilterByProto(*message, server_context_);
    Config::Utility::validateTerminalFilters(proto_config.name(), factory->name(),
                                             filter_chain_type, is_terminal,
                                             last_filter_in_current_config);
    auto filter_config_provider = filter_config_provider_manager_.createStaticFilterConfigProvider(
        {factory->name(), callback}, proto_config.name());
#ifdef ENVOY_ENABLE_YAML
    ENVOY_LOG(debug, "      name: {}", filter_config_provider->name());
    ENVOY_LOG(debug, "    config: {}",
              MessageUtil::getJsonStringFromMessageOrError(
                  static_cast<const Protobuf::Message&>(proto_config.typed_config())));
#endif
    filter_factories.push_back({std::move(filter_config_provider), disabled_by_default});
    return absl::OkStatus();
  }

  absl::Status
  processDynamicFilterConfig(const std::string& name,
                             const envoy::config::core::v3::ExtensionConfigSource& config_discovery,
                             FilterFactoriesList& filter_factories,
                             const std::string& filter_chain_type,
                             bool last_filter_in_current_config, bool disabled_by_default) {
    ENVOY_LOG(debug, "      dynamic filter name: {}", name);
    if (config_discovery.apply_default_config_without_warming() &&
        !config_discovery.has_default_config()) {
      return absl::InvalidArgumentError(fmt::format(
          "Error: filter config {} applied without warming but has no default config.", name));
    }
    for (const auto& type_url : config_discovery.type_urls()) {
      auto factory_type_url = TypeUtil::typeUrlToDescriptorFullName(type_url);
      auto* factory = Registry::FactoryRegistry<NeutralNamedHttpFilterFactory>::getFactoryByType(
          factory_type_url);
      if (factory == nullptr) {
        return absl::InvalidArgumentError(
            fmt::format("Error: no factory found for a required type URL {}.", factory_type_url));
      }
    }

    auto filter_config_provider = filter_config_provider_manager_.createDynamicFilterConfigProvider(
        config_discovery, name, server_context_, factory_context_, cluster_manager_,
        last_filter_in_current_config, filter_chain_type, nullptr);
    filter_factories.push_back({std::move(filter_config_provider), disabled_by_default});
    return absl::OkStatus();
  }

  FilterConfigProviderManager& filter_config_provider_manager_;
  Server::Configuration::ServerFactoryContext& server_context_;
  Upstream::ClusterManager& cluster_manager_;
  FilterCtx& factory_context_;
  const std::string& stats_prefix_;
};

} // namespace Http
} // namespace Envoy<|MERGE_RESOLUTION|>--- conflicted
+++ resolved
@@ -19,19 +19,14 @@
 
 class FilterChainUtility : Logger::Loggable<Logger::Id::config> {
 public:
-<<<<<<< HEAD
-  using FilterFactoriesList =
-      std::list<Filter::FilterConfigProviderPtr<Http::NamedHttpFilterFactoryCb>>;
-=======
-  struct FilterFactoryProvider {
-    Filter::FilterConfigProviderPtr<Filter::NamedHttpFilterFactoryCb> provider;
+   struct FilterFactoryProvider {
+    Filter::FilterConfigProviderPtr<Http::NamedHttpFilterFactoryCb> provider;
     // If true, this filter is disabled by default and must be explicitly enabled by
     // route configuration.
     bool disabled{};
   };
 
   using FilterFactoriesList = std::list<FilterFactoryProvider>;
->>>>>>> cccdd4b2
   using FiltersList = Protobuf::RepeatedPtrField<
       envoy::extensions::filters::network::http_connection_manager::v3::HttpFilter>;
 
@@ -47,12 +42,7 @@
 template <class FilterCtx, class NeutralNamedHttpFilterFactory>
 class FilterChainHelper : Logger::Loggable<Logger::Id::config> {
 public:
-<<<<<<< HEAD
-  using FilterFactoriesList =
-      std::list<Filter::FilterConfigProviderPtr<Http::NamedHttpFilterFactoryCb>>;
-=======
   using FilterFactoriesList = FilterChainUtility::FilterFactoriesList;
->>>>>>> cccdd4b2
   using FilterConfigProviderManager =
       Filter::FilterConfigProviderManager<Http::NamedHttpFilterFactoryCb, FilterCtx>;
 
