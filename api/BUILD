# DO NOT EDIT. This file is generated by tools/proto_sync.py.

load("@rules_proto//proto:defs.bzl", "proto_library")

licenses(["notice"])  # Apache 2

proto_library(
    name = "v2_protos",
    visibility = ["//visibility:public"],
    deps = [
        "//envoy/admin/v2alpha:pkg",
        "//envoy/api/v2:pkg",
        "//envoy/api/v2/auth:pkg",
        "//envoy/api/v2/cluster:pkg",
        "//envoy/api/v2/core:pkg",
        "//envoy/api/v2/endpoint:pkg",
        "//envoy/api/v2/listener:pkg",
        "//envoy/api/v2/ratelimit:pkg",
        "//envoy/api/v2/route:pkg",
        "//envoy/config/accesslog/v2:pkg",
        "//envoy/config/bootstrap/v2:pkg",
        "//envoy/config/cluster/aggregate/v2alpha:pkg",
        "//envoy/config/cluster/dynamic_forward_proxy/v2alpha:pkg",
        "//envoy/config/cluster/redis:pkg",
        "//envoy/config/common/dynamic_forward_proxy/v2alpha:pkg",
        "//envoy/config/common/tap/v2alpha:pkg",
        "//envoy/config/filter/accesslog/v2:pkg",
        "//envoy/config/filter/dubbo/router/v2alpha1:pkg",
        "//envoy/config/filter/fault/v2:pkg",
        "//envoy/config/filter/http/adaptive_concurrency/v2alpha:pkg",
        "//envoy/config/filter/http/aws_lambda/v2alpha:pkg",
        "//envoy/config/filter/http/aws_request_signing/v2alpha:pkg",
        "//envoy/config/filter/http/buffer/v2:pkg",
        "//envoy/config/filter/http/cache/v2alpha:pkg",
        "//envoy/config/filter/http/compressor/v2:pkg",
        "//envoy/config/filter/http/cors/v2:pkg",
        "//envoy/config/filter/http/csrf/v2:pkg",
        "//envoy/config/filter/http/dynamic_forward_proxy/v2alpha:pkg",
        "//envoy/config/filter/http/dynamo/v2:pkg",
        "//envoy/config/filter/http/ext_authz/v2:pkg",
        "//envoy/config/filter/http/fault/v2:pkg",
        "//envoy/config/filter/http/grpc_http1_bridge/v2:pkg",
        "//envoy/config/filter/http/grpc_http1_reverse_bridge/v2alpha1:pkg",
        "//envoy/config/filter/http/grpc_stats/v2alpha:pkg",
        "//envoy/config/filter/http/grpc_web/v2:pkg",
        "//envoy/config/filter/http/gzip/v2:pkg",
        "//envoy/config/filter/http/header_to_metadata/v2:pkg",
        "//envoy/config/filter/http/health_check/v2:pkg",
        "//envoy/config/filter/http/ip_tagging/v2:pkg",
        "//envoy/config/filter/http/jwt_authn/v2alpha:pkg",
        "//envoy/config/filter/http/lua/v2:pkg",
        "//envoy/config/filter/http/on_demand/v2:pkg",
        "//envoy/config/filter/http/original_src/v2alpha1:pkg",
        "//envoy/config/filter/http/rate_limit/v2:pkg",
        "//envoy/config/filter/http/rbac/v2:pkg",
        "//envoy/config/filter/http/router/v2:pkg",
        "//envoy/config/filter/http/squash/v2:pkg",
        "//envoy/config/filter/http/tap/v2alpha:pkg",
        "//envoy/config/filter/http/transcoder/v2:pkg",
        "//envoy/config/filter/listener/http_inspector/v2:pkg",
        "//envoy/config/filter/listener/original_dst/v2:pkg",
        "//envoy/config/filter/listener/original_src/v2alpha1:pkg",
        "//envoy/config/filter/listener/proxy_protocol/v2:pkg",
        "//envoy/config/filter/listener/tls_inspector/v2:pkg",
        "//envoy/config/filter/network/client_ssl_auth/v2:pkg",
        "//envoy/config/filter/network/direct_response/v2:pkg",
        "//envoy/config/filter/network/dubbo_proxy/v2alpha1:pkg",
        "//envoy/config/filter/network/echo/v2:pkg",
        "//envoy/config/filter/network/ext_authz/v2:pkg",
        "//envoy/config/filter/network/http_connection_manager/v2:pkg",
        "//envoy/config/filter/network/kafka_broker/v2alpha1:pkg",
        "//envoy/config/filter/network/local_rate_limit/v2alpha:pkg",
        "//envoy/config/filter/network/mongo_proxy/v2:pkg",
        "//envoy/config/filter/network/mysql_proxy/v1alpha1:pkg",
        "//envoy/config/filter/network/rate_limit/v2:pkg",
        "//envoy/config/filter/network/rbac/v2:pkg",
        "//envoy/config/filter/network/redis_proxy/v2:pkg",
        "//envoy/config/filter/network/sni_cluster/v2:pkg",
        "//envoy/config/filter/network/tcp_proxy/v2:pkg",
        "//envoy/config/filter/network/thrift_proxy/v2alpha1:pkg",
        "//envoy/config/filter/network/zookeeper_proxy/v1alpha1:pkg",
        "//envoy/config/filter/thrift/rate_limit/v2alpha1:pkg",
        "//envoy/config/filter/thrift/router/v2alpha1:pkg",
        "//envoy/config/filter/udp/udp_proxy/v2alpha:pkg",
        "//envoy/config/grpc_credential/v2alpha:pkg",
        "//envoy/config/health_checker/redis/v2:pkg",
        "//envoy/config/listener/v2:pkg",
        "//envoy/config/metrics/v2:pkg",
        "//envoy/config/overload/v2alpha:pkg",
        "//envoy/config/ratelimit/v2:pkg",
        "//envoy/config/rbac/v2:pkg",
        "//envoy/config/resource_monitor/fixed_heap/v2alpha:pkg",
        "//envoy/config/resource_monitor/injected_resource/v2alpha:pkg",
        "//envoy/config/retry/omit_canary_hosts/v2:pkg",
        "//envoy/config/retry/omit_host_metadata/v2:pkg",
        "//envoy/config/retry/previous_hosts/v2:pkg",
        "//envoy/config/retry/previous_priorities:pkg",
        "//envoy/config/trace/v2:pkg",
        "//envoy/config/trace/v2alpha:pkg",
        "//envoy/config/transport_socket/alts/v2alpha:pkg",
        "//envoy/config/transport_socket/raw_buffer/v2:pkg",
        "//envoy/config/transport_socket/tap/v2alpha:pkg",
        "//envoy/data/accesslog/v2:pkg",
        "//envoy/data/cluster/v2alpha:pkg",
        "//envoy/data/core/v2alpha:pkg",
        "//envoy/data/dns/v2alpha:pkg",
        "//envoy/data/tap/v2alpha:pkg",
        "//envoy/service/accesslog/v2:pkg",
        "//envoy/service/auth/v2:pkg",
        "//envoy/service/discovery/v2:pkg",
        "//envoy/service/event_reporting/v2alpha:pkg",
        "//envoy/service/load_stats/v2:pkg",
        "//envoy/service/metrics/v2:pkg",
        "//envoy/service/ratelimit/v2:pkg",
        "//envoy/service/status/v2:pkg",
        "//envoy/service/tap/v2alpha:pkg",
        "//envoy/service/trace/v2:pkg",
        "//envoy/type:pkg",
        "//envoy/type/matcher:pkg",
        "//envoy/type/metadata/v2:pkg",
        "//envoy/type/tracing/v2:pkg",
    ],
)

proto_library(
    name = "v3_protos",
    visibility = ["//visibility:public"],
    deps = [
        "//envoy/admin/v3:pkg",
        "//envoy/config/accesslog/v3:pkg",
        "//envoy/config/bootstrap/v3:pkg",
        "//envoy/config/cluster/v3:pkg",
        "//envoy/config/core/v3:pkg",
        "//envoy/config/endpoint/v3:pkg",
        "//envoy/config/filter/thrift/router/v2alpha1:pkg",
        "//envoy/config/filter/udp/udp_proxy/v2alpha:pkg",
        "//envoy/config/grpc_credential/v3:pkg",
        "//envoy/config/health_checker/redis/v2:pkg",
        "//envoy/config/listener/v3:pkg",
        "//envoy/config/metrics/v3:pkg",
        "//envoy/config/overload/v3:pkg",
        "//envoy/config/ratelimit/v3:pkg",
        "//envoy/config/rbac/v3:pkg",
        "//envoy/config/resource_monitor/fixed_heap/v2alpha:pkg",
        "//envoy/config/resource_monitor/injected_resource/v2alpha:pkg",
        "//envoy/config/retry/omit_canary_hosts/v2:pkg",
        "//envoy/config/retry/previous_hosts/v2:pkg",
        "//envoy/config/route/v3:pkg",
        "//envoy/config/tap/v3:pkg",
        "//envoy/config/trace/v3:pkg",
        "//envoy/data/accesslog/v3:pkg",
        "//envoy/data/cluster/v3:pkg",
        "//envoy/data/core/v3:pkg",
        "//envoy/data/dns/v3:pkg",
        "//envoy/data/tap/v3:pkg",
        "//envoy/extensions/access_loggers/file/v3:pkg",
        "//envoy/extensions/access_loggers/grpc/v3:pkg",
        "//envoy/extensions/clusters/aggregate/v3:pkg",
        "//envoy/extensions/clusters/dynamic_forward_proxy/v3:pkg",
        "//envoy/extensions/clusters/redis/v3:pkg",
        "//envoy/extensions/common/dynamic_forward_proxy/v3:pkg",
        "//envoy/extensions/common/ratelimit/v3:pkg",
        "//envoy/extensions/common/tap/v3:pkg",
<<<<<<< HEAD
        "//envoy/extensions/compression/common/decompressor/v3:pkg",
        "//envoy/extensions/compression/gzip/decompressor/v3:pkg",
        "//envoy/extensions/filter/udp/dns_filter/v3alpha:pkg",
=======
        "//envoy/extensions/compression/gzip/compressor/v3:pkg",
>>>>>>> 49efb984
        "//envoy/extensions/filters/common/fault/v3:pkg",
        "//envoy/extensions/filters/http/adaptive_concurrency/v3:pkg",
        "//envoy/extensions/filters/http/aws_lambda/v3:pkg",
        "//envoy/extensions/filters/http/aws_request_signing/v3:pkg",
        "//envoy/extensions/filters/http/buffer/v3:pkg",
        "//envoy/extensions/filters/http/cache/v3alpha:pkg",
        "//envoy/extensions/filters/http/compressor/v3:pkg",
        "//envoy/extensions/filters/http/cors/v3:pkg",
        "//envoy/extensions/filters/http/csrf/v3:pkg",
        "//envoy/extensions/filters/http/dynamic_forward_proxy/v3:pkg",
        "//envoy/extensions/filters/http/dynamo/v3:pkg",
        "//envoy/extensions/filters/http/ext_authz/v3:pkg",
        "//envoy/extensions/filters/http/fault/v3:pkg",
        "//envoy/extensions/filters/http/grpc_http1_bridge/v3:pkg",
        "//envoy/extensions/filters/http/grpc_http1_reverse_bridge/v3:pkg",
        "//envoy/extensions/filters/http/grpc_json_transcoder/v3:pkg",
        "//envoy/extensions/filters/http/grpc_stats/v3:pkg",
        "//envoy/extensions/filters/http/grpc_web/v3:pkg",
        "//envoy/extensions/filters/http/gzip/v3:pkg",
        "//envoy/extensions/filters/http/header_to_metadata/v3:pkg",
        "//envoy/extensions/filters/http/health_check/v3:pkg",
        "//envoy/extensions/filters/http/ip_tagging/v3:pkg",
        "//envoy/extensions/filters/http/jwt_authn/v3:pkg",
        "//envoy/extensions/filters/http/lua/v3:pkg",
        "//envoy/extensions/filters/http/on_demand/v3:pkg",
        "//envoy/extensions/filters/http/original_src/v3:pkg",
        "//envoy/extensions/filters/http/ratelimit/v3:pkg",
        "//envoy/extensions/filters/http/rbac/v3:pkg",
        "//envoy/extensions/filters/http/router/v3:pkg",
        "//envoy/extensions/filters/http/squash/v3:pkg",
        "//envoy/extensions/filters/http/tap/v3:pkg",
        "//envoy/extensions/filters/listener/http_inspector/v3:pkg",
        "//envoy/extensions/filters/listener/original_dst/v3:pkg",
        "//envoy/extensions/filters/listener/original_src/v3:pkg",
        "//envoy/extensions/filters/listener/proxy_protocol/v3:pkg",
        "//envoy/extensions/filters/listener/tls_inspector/v3:pkg",
        "//envoy/extensions/filters/network/client_ssl_auth/v3:pkg",
        "//envoy/extensions/filters/network/direct_response/v3:pkg",
        "//envoy/extensions/filters/network/dubbo_proxy/router/v3:pkg",
        "//envoy/extensions/filters/network/dubbo_proxy/v3:pkg",
        "//envoy/extensions/filters/network/echo/v3:pkg",
        "//envoy/extensions/filters/network/ext_authz/v3:pkg",
        "//envoy/extensions/filters/network/http_connection_manager/v3:pkg",
        "//envoy/extensions/filters/network/kafka_broker/v3:pkg",
        "//envoy/extensions/filters/network/local_ratelimit/v3:pkg",
        "//envoy/extensions/filters/network/mongo_proxy/v3:pkg",
        "//envoy/extensions/filters/network/mysql_proxy/v3:pkg",
        "//envoy/extensions/filters/network/postgres_proxy/v3alpha:pkg",
        "//envoy/extensions/filters/network/ratelimit/v3:pkg",
        "//envoy/extensions/filters/network/rbac/v3:pkg",
        "//envoy/extensions/filters/network/redis_proxy/v3:pkg",
        "//envoy/extensions/filters/network/rocketmq_proxy/v3:pkg",
        "//envoy/extensions/filters/network/sni_cluster/v3:pkg",
        "//envoy/extensions/filters/network/sni_dynamic_forward_proxy/v3alpha:pkg",
        "//envoy/extensions/filters/network/tcp_proxy/v3:pkg",
        "//envoy/extensions/filters/network/thrift_proxy/filters/ratelimit/v3:pkg",
        "//envoy/extensions/filters/network/thrift_proxy/v3:pkg",
        "//envoy/extensions/filters/network/zookeeper_proxy/v3:pkg",
        "//envoy/extensions/filters/udp/dns_filter/v3alpha:pkg",
        "//envoy/extensions/retry/host/omit_host_metadata/v3:pkg",
        "//envoy/extensions/retry/priority/previous_priorities/v3:pkg",
        "//envoy/extensions/transport_sockets/alts/v3:pkg",
        "//envoy/extensions/transport_sockets/raw_buffer/v3:pkg",
        "//envoy/extensions/transport_sockets/tap/v3:pkg",
        "//envoy/extensions/transport_sockets/tls/v3:pkg",
        "//envoy/extensions/wasm/v3:pkg",
        "//envoy/service/accesslog/v3:pkg",
        "//envoy/service/auth/v3:pkg",
        "//envoy/service/cluster/v3:pkg",
        "//envoy/service/discovery/v3:pkg",
        "//envoy/service/endpoint/v3:pkg",
        "//envoy/service/event_reporting/v3:pkg",
        "//envoy/service/health/v3:pkg",
        "//envoy/service/listener/v3:pkg",
        "//envoy/service/load_stats/v3:pkg",
        "//envoy/service/metrics/v3:pkg",
        "//envoy/service/ratelimit/v3:pkg",
        "//envoy/service/route/v3:pkg",
        "//envoy/service/runtime/v3:pkg",
        "//envoy/service/secret/v3:pkg",
        "//envoy/service/status/v3:pkg",
        "//envoy/service/tap/v3:pkg",
        "//envoy/service/trace/v3:pkg",
        "//envoy/type/matcher/v3:pkg",
        "//envoy/type/metadata/v3:pkg",
        "//envoy/type/tracing/v3:pkg",
        "//envoy/type/v3:pkg",
    ],
)

proto_library(
    name = "all_protos",
    visibility = ["//visibility:public"],
    deps = [
        ":v2_protos",
        ":v3_protos",
    ],
)<|MERGE_RESOLUTION|>--- conflicted
+++ resolved
@@ -161,13 +161,10 @@
         "//envoy/extensions/common/dynamic_forward_proxy/v3:pkg",
         "//envoy/extensions/common/ratelimit/v3:pkg",
         "//envoy/extensions/common/tap/v3:pkg",
-<<<<<<< HEAD
         "//envoy/extensions/compression/common/decompressor/v3:pkg",
+        "//envoy/extensions/compression/gzip/compressor/v3:pkg",
         "//envoy/extensions/compression/gzip/decompressor/v3:pkg",
         "//envoy/extensions/filter/udp/dns_filter/v3alpha:pkg",
-=======
-        "//envoy/extensions/compression/gzip/compressor/v3:pkg",
->>>>>>> 49efb984
         "//envoy/extensions/filters/common/fault/v3:pkg",
         "//envoy/extensions/filters/http/adaptive_concurrency/v3:pkg",
         "//envoy/extensions/filters/http/aws_lambda/v3:pkg",
