#pragma once

#include <cstdint>
#include <memory>
#include <string>

#include "common/http/codec_client.h"
#include "common/http/http3/quic_client_connection_factory.h"
#include "common/network/filter_impl.h"

#include "test/common/http/http2/http2_frame.h"
#include "test/integration/integration.h"
#include "test/integration/utility.h"
#include "test/test_common/printers.h"

namespace Envoy {

using ::Envoy::Http::Http2::Http2Frame;

/**
 * HTTP codec client used during integration testing.
 */
class IntegrationCodecClient : public Http::CodecClientProd {
public:
  IntegrationCodecClient(Event::Dispatcher& dispatcher, Random::RandomGenerator& random,
                         Network::ClientConnectionPtr&& conn,
                         Upstream::HostDescriptionConstSharedPtr host_description,
                         Http::CodecType type);

  IntegrationStreamDecoderPtr makeHeaderOnlyRequest(const Http::RequestHeaderMap& headers);
  IntegrationStreamDecoderPtr makeRequestWithBody(const Http::RequestHeaderMap& headers,
                                                  uint64_t body_size);
  IntegrationStreamDecoderPtr makeRequestWithBody(const Http::RequestHeaderMap& headers,
                                                  const std::string& body);
  bool sawGoAway() const { return saw_goaway_; }
  bool connected() const { return connected_; }
  void sendData(Http::RequestEncoder& encoder, absl::string_view data, bool end_stream);
  void sendData(Http::RequestEncoder& encoder, Buffer::Instance& data, bool end_stream);
  void sendData(Http::RequestEncoder& encoder, uint64_t size, bool end_stream);
  void sendTrailers(Http::RequestEncoder& encoder, const Http::RequestTrailerMap& trailers);
  void sendReset(Http::RequestEncoder& encoder);
  // Intentionally makes a copy of metadata_map.
  void sendMetadata(Http::RequestEncoder& encoder, Http::MetadataMap metadata_map);
  std::pair<Http::RequestEncoder&, IntegrationStreamDecoderPtr>
  startRequest(const Http::RequestHeaderMap& headers);
  ABSL_MUST_USE_RESULT AssertionResult
  waitForDisconnect(std::chrono::milliseconds time_to_wait = TestUtility::DefaultTimeout);
  Network::ClientConnection* connection() const { return connection_.get(); }
  Network::ConnectionEvent lastConnectionEvent() const { return last_connection_event_; }
  Network::Connection& rawConnection() { return *connection_; }
  bool disconnected() { return disconnected_; }

private:
  struct ConnectionCallbacks : public Network::ConnectionCallbacks {
    ConnectionCallbacks(IntegrationCodecClient& parent) : parent_(parent) {}

    // Network::ConnectionCallbacks
    void onEvent(Network::ConnectionEvent event) override;
    void onAboveWriteBufferHighWatermark() override {}
    void onBelowWriteBufferLowWatermark() override {}

    IntegrationCodecClient& parent_;
  };

  struct CodecCallbacks : public Http::ConnectionCallbacks {
    CodecCallbacks(IntegrationCodecClient& parent) : parent_(parent) {}

    // Http::ConnectionCallbacks
    void onGoAway(Http::GoAwayErrorCode) override { parent_.saw_goaway_ = true; }

    IntegrationCodecClient& parent_;
  };

  void flushWrite();

  Event::Dispatcher& dispatcher_;
  ConnectionCallbacks callbacks_;
  CodecCallbacks codec_callbacks_;
  bool connected_{};
  bool disconnected_{};
  bool saw_goaway_{};
  Network::ConnectionEvent last_connection_event_;
};

using IntegrationCodecClientPtr = std::unique_ptr<IntegrationCodecClient>;

/**
 * Test fixture for HTTP and HTTP/2 integration tests.
 */
class HttpIntegrationTest : public BaseIntegrationTest {
public:
  HttpIntegrationTest(Http::CodecType downstream_protocol, Network::Address::IpVersion version,
                      const std::string& config = ConfigHelper::httpProxyConfig());

  HttpIntegrationTest(Http::CodecType downstream_protocol,
                      const InstanceConstSharedPtrFn& upstream_address_fn,
                      Network::Address::IpVersion version,
                      const std::string& config = ConfigHelper::httpProxyConfig());
  ~HttpIntegrationTest() override;

  void initialize() override;

protected:
  void useAccessLog(absl::string_view format = "",
                    std::vector<envoy::config::core::v3::TypedExtensionConfig> formatters = {});

  IntegrationCodecClientPtr makeHttpConnection(uint32_t port);
  // Makes a http connection object without checking its connected state.
  virtual IntegrationCodecClientPtr makeRawHttpConnection(
      Network::ClientConnectionPtr&& conn,
      absl::optional<envoy::config::core::v3::Http2ProtocolOptions> http2_options);
  // Makes a downstream network connection object based on client codec version.
  Network::ClientConnectionPtr makeClientConnectionWithOptions(
      uint32_t port, const Network::ConnectionSocket::OptionsSharedPtr& options) override;
  // Makes a http connection object with asserting a connected state.
  IntegrationCodecClientPtr makeHttpConnection(Network::ClientConnectionPtr&& conn);

  // Sets downstream_protocol_ and alters the HTTP connection manager codec type in the
  // config_helper_.
  void setDownstreamProtocol(Http::CodecType type);

  // Enable the encoding/decoding of Http1 trailers downstream
  ConfigHelper::HttpModifierFunction setEnableDownstreamTrailersHttp1();

  // Enable the encoding/decoding of Http1 trailers upstream
  ConfigHelper::ConfigModifierFunction setEnableUpstreamTrailersHttp1();

  // Sends |request_headers| and |request_body_size| bytes of body upstream.
  // Configured upstream to send |response_headers| and |response_body_size|
  // bytes of body downstream.
  // Waits |time| ms for both the request to be proxied upstream and the
  // response to be proxied downstream.
  //
  // Waits for the complete downstream response before returning.
  // Requires |codec_client_| to be initialized.
  IntegrationStreamDecoderPtr sendRequestAndWaitForResponse(
      const Http::TestRequestHeaderMapImpl& request_headers, uint32_t request_body_size,
      const Http::TestResponseHeaderMapImpl& response_headers, uint32_t response_body_size,
      int upstream_index = 0, std::chrono::milliseconds time = TestUtility::DefaultTimeout);

  // Wait for the end of stream on the next upstream stream on any of the provided fake upstreams.
  // Sets fake_upstream_connection_ to the connection and upstream_request_ to stream.
  // In cases where the upstream that will receive the request is not deterministic, a second
  // upstream index may be provided, in which case both upstreams will be checked for requests.
  absl::optional<uint64_t> waitForNextUpstreamRequest(
      const std::vector<uint64_t>& upstream_indices,
      std::chrono::milliseconds connection_wait_timeout = TestUtility::DefaultTimeout);
  void waitForNextUpstreamRequest(
      uint64_t upstream_index = 0,
      std::chrono::milliseconds connection_wait_timeout = TestUtility::DefaultTimeout);

  absl::optional<uint64_t>
  waitForNextUpstreamConnection(const std::vector<uint64_t>& upstream_indices,
                                std::chrono::milliseconds connection_wait_timeout,
                                FakeHttpConnectionPtr& fake_upstream_connection);

  // Close |codec_client_| and |fake_upstream_connection_| cleanly.
  void cleanupUpstreamAndDownstream();

  // Verifies the response_headers contains the expected_headers, and response body matches given
  // body string.
  void verifyResponse(IntegrationStreamDecoderPtr response, const std::string& response_code,
                      const Http::TestResponseHeaderMapImpl& expected_headers,
                      const std::string& expected_body);

  // Helper that sends a request to Envoy, and verifies if Envoy response headers and body size is
  // the same as the expected headers map.
  // Requires the "http" port has been registered.
  void sendRequestAndVerifyResponse(const Http::TestRequestHeaderMapImpl& request_headers,
                                    const int request_size,
                                    const Http::TestResponseHeaderMapImpl& response_headers,
                                    const int response_size, const int backend_idx);

  // Check for completion of upstream_request_, and a simple "200" response.
  void checkSimpleRequestSuccess(uint64_t expected_request_size, uint64_t expected_response_size,
                                 IntegrationStreamDecoder* response);

  using ConnectionCreationFunction = std::function<Network::ClientConnectionPtr()>;
  // Sends a simple header-only HTTP request, and waits for a response.
  IntegrationStreamDecoderPtr makeHeaderOnlyRequest(ConnectionCreationFunction* create_connection,
                                                    int upstream_index,
                                                    const std::string& path = "/test/long/url",
                                                    const std::string& authority = "host");
  void testRouterNotFound();
  void testRouterNotFoundWithBody();
  void testRouterVirtualClusters();
  void testRouterUpstreamProtocolError(const std::string&, const std::string&);

  void testRouterRequestAndResponseWithBody(
      uint64_t request_size, uint64_t response_size, bool big_header,
      bool set_content_length_header = false, ConnectionCreationFunction* creator = nullptr,
      std::chrono::milliseconds timeout = TestUtility::DefaultTimeout);
  void testRouterHeaderOnlyRequestAndResponse(ConnectionCreationFunction* creator = nullptr,
                                              int upstream_index = 0,
                                              const std::string& path = "/test/long/url",
                                              const std::string& authority = "host");
  void testRequestAndResponseShutdownWithActiveConnection();

  // Disconnect tests
  void testRouterUpstreamDisconnectBeforeRequestComplete();
  void
  testRouterUpstreamDisconnectBeforeResponseComplete(ConnectionCreationFunction* creator = nullptr);
  void testRouterDownstreamDisconnectBeforeRequestComplete(
      ConnectionCreationFunction* creator = nullptr);
  void testRouterDownstreamDisconnectBeforeResponseComplete(
      ConnectionCreationFunction* creator = nullptr);
  void testRouterUpstreamResponseBeforeRequestComplete();

  void testTwoRequests(bool force_network_backup = false);
  void testLargeHeaders(Http::TestRequestHeaderMapImpl request_headers,
                        Http::TestRequestTrailerMapImpl request_trailers, uint32_t size,
                        uint32_t max_size);
  void testLargeRequestUrl(uint32_t url_size, uint32_t max_headers_size);
  void testLargeRequestHeaders(uint32_t size, uint32_t count, uint32_t max_size = 60,
                               uint32_t max_count = 100,
                               std::chrono::milliseconds timeout = TestUtility::DefaultTimeout);
  void testLargeRequestTrailers(uint32_t size, uint32_t max_size = 60);
  void testManyRequestHeaders(std::chrono::milliseconds time = TestUtility::DefaultTimeout);

  void testAddEncodedTrailers();
  void testRetry();
  void testRetryHittingBufferLimit();
  void testRetryAttemptCountHeader();
  void testGrpcRetry();

  void testEnvoyHandling100Continue(bool additional_continue_from_upstream = false,
                                    const std::string& via = "", bool disconnect_after_100 = false);
  void testEnvoyProxying1xx(bool continue_before_upstream_complete = false,
                            bool with_encoder_filter = false,
                            bool with_multiple_1xx_headers = false);

  // HTTP/2 client tests.
  void testDownstreamResetBeforeResponseComplete();
  // Test that trailers are sent. request_trailers_present and
  // response_trailers_present will check if the trailers are present, otherwise
  // makes sure they were dropped.
  void testTrailers(uint64_t request_size, uint64_t response_size, bool request_trailers_present,
                    bool response_trailers_present);
  // Test /drain_listener from admin portal.
  void testAdminDrain(Http::CodecType admin_request_type);
  // Test max stream duration.
  void testMaxStreamDuration();
  void testMaxStreamDurationWithRetry(bool invoke_retry_upstream_disconnect);
<<<<<<< HEAD
  Http::CodecType downstreamProtocol() const { return downstream_protocol_; }
=======
  Http::CodecClient::Type downstreamProtocol() const { return downstream_protocol_; }
  // Return the stats root for the downstream protocol.
  std::string downstreamProtocolStatsRoot() const;
  // Return the upstream protocol part of the stats root.
  std::string upstreamProtocolStatsRoot() const;
>>>>>>> e9a149e4
  // Prefix listener stat with IP:port, including IP version dependent loopback address.
  std::string listenerStatPrefix(const std::string& stat_name);

  Network::TransportSocketFactoryPtr quic_transport_socket_factory_;
  // Must outlive |codec_client_| because it may not close connection till the end of its life
  // scope.
  std::unique_ptr<Http::PersistentQuicInfo> quic_connection_persistent_info_;
  // The client making requests to Envoy.
  IntegrationCodecClientPtr codec_client_;
  // A placeholder for the first upstream connection.
  FakeHttpConnectionPtr fake_upstream_connection_;
  // A placeholder for the first request received at upstream.
  FakeStreamPtr upstream_request_;
  // A pointer to the request encoder, if used.
  Http::RequestEncoder* request_encoder_{nullptr};
  // The response headers sent by sendRequestAndWaitForResponse() by default.
  Http::TestResponseHeaderMapImpl default_response_headers_{{":status", "200"}};
  Http::TestRequestHeaderMapImpl default_request_headers_{
      {":method", "GET"}, {":path", "/test/long/url"}, {":scheme", "http"}, {":authority", "host"}};
  // The codec type for the client-to-Envoy connection
  Http::CodecType downstream_protocol_{Http::CodecType::HTTP1};
  std::string access_log_name_;
  testing::NiceMock<Random::MockRandomGenerator> random_;

  bool set_reuse_port_{false};
  std::string san_to_match_{"spiffe://lyft.com/backend-team"};
};

// Helper class for integration tests using raw HTTP/2 frames
class Http2RawFrameIntegrationTest : public HttpIntegrationTest {
public:
  Http2RawFrameIntegrationTest(Network::Address::IpVersion version)
      : HttpIntegrationTest(Http::CodecType::HTTP2, version) {}

protected:
  void startHttp2Session();
  Http2Frame readFrame();
  void sendFrame(const Http2Frame& frame);
  virtual void beginSession();

  IntegrationTcpClientPtr tcp_client_;
};

} // namespace Envoy<|MERGE_RESOLUTION|>--- conflicted
+++ resolved
@@ -241,15 +241,10 @@
   // Test max stream duration.
   void testMaxStreamDuration();
   void testMaxStreamDurationWithRetry(bool invoke_retry_upstream_disconnect);
-<<<<<<< HEAD
   Http::CodecType downstreamProtocol() const { return downstream_protocol_; }
-=======
-  Http::CodecClient::Type downstreamProtocol() const { return downstream_protocol_; }
-  // Return the stats root for the downstream protocol.
   std::string downstreamProtocolStatsRoot() const;
   // Return the upstream protocol part of the stats root.
   std::string upstreamProtocolStatsRoot() const;
->>>>>>> e9a149e4
   // Prefix listener stat with IP:port, including IP version dependent loopback address.
   std::string listenerStatPrefix(const std::string& stat_name);
 
