--- conflicted
+++ resolved
@@ -762,7 +762,7 @@
           "Don't use lua_pushlightuserdata, since it can cause unprotected error in call to" +
           "Lua API (bad light userdata pointer) on ARM64 architecture. See " +
           "https://github.com/LuaJIT/LuaJIT/issues/450#issuecomment-433659873 for details.")
-<<<<<<< HEAD
+
     #Fix for https://github.com/envoyproxy/envoy/issues/10535
     if file_path.endswith(PROTO_SUFFIX):
       exclude_path = ['v1', 'v2', 'generated_api_shadow']
@@ -773,19 +773,6 @@
               "Proto validation Error in file: %s. 'min_bytes' is DEPRECATED, Use 'min_len'." %
               file_path)
 
-=======
-    
-    #Fix for https://github.com/envoyproxy/envoy/issues/10535
-    if file_path.endswith(PROTO_SUFFIX):
-    exclude_path = ['v1', 'v2', 'generated_api_shadow']
-    result = PROTO_VALIDATION_STRING.search(line)
-    if result is not None:
-      if not any(x in file_path for x in exclude_path):
-        reportError(
-            "Proto validation Error in file: %s. 'min_bytes' is DEPRECATED, Use 'min_len'." %
-            file_path)
-        
->>>>>>> 918911e1
   def checkBuildLine(self, line, file_path, reportError):
     if "@bazel_tools" in line and not (self.isStarlarkFile(file_path) or
                                        file_path.startswith("./bazel/") or
