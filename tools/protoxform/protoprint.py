--- conflicted
+++ resolved
@@ -18,44 +18,20 @@
 import subprocess
 import sys
 
-<<<<<<< HEAD
-from tools.api_proto_plugin import annotations
-from tools.api_proto_plugin import plugin
-from tools.api_proto_plugin import traverse
-from tools.api_proto_plugin import visitor
+from tools.api_proto_plugin import annotations, traverse, visitor
 import tools.api_versioning.utils as api_version_utils
-from tools.protoxform import options as protoxform_options
-from tools.protoxform import utils
-from tools.type_whisperer import type_whisperer
-from tools.type_whisperer.types_pb2 import Types
-=======
-from tools.api_proto_plugin import annotations, traverse, visitor
 from tools.protoxform import options as protoxform_options, utils
 from tools.type_whisperer import type_whisperer, types_pb2
->>>>>>> a240824c
 
 from google.protobuf import descriptor_pb2
 from google.protobuf import text_format
 
-<<<<<<< HEAD
-# Note: we have to include those proto definitions to make format_options work,
-# this also serves as allowlist of extended options.
-from google.api import annotations_pb2 as _
-from validate import validate_pb2 as _
-from envoy.annotations import deprecation_pb2
-from envoy.annotations import resource_pb2
-from udpa.annotations import migrate_pb2
-from udpa.annotations import security_pb2 as _
-from udpa.annotations import sensitive_pb2 as _
-from udpa.annotations import status_pb2
-=======
-from udpa.annotations import migrate_pb2, status_pb2
-
-PROTO_PACKAGES = ("google.api.annotations", "validate.validate", "envoy.annotations.deprecation",
+from udpa.annotations import deprecation_pb2, migrate_pb2, status_pb2
+
+PROTO_PACKAGES = ("google.api.annotations", "validate.validate",
                   "envoy.annotations.resource", "udpa.annotations.migrate",
                   "udpa.annotations.security", "udpa.annotations.status",
                   "udpa.annotations.versioning", "udpa.annotations.sensitive")
->>>>>>> a240824c
 
 NEXT_FREE_FIELD_MIN = 5
 
@@ -192,19 +168,12 @@
                             frozen_proto):
     """Format proto header.
 
-<<<<<<< HEAD
-  Args:
-    source_code_info: SourceCodeInfo object.
-    file_proto: FileDescriptorProto for file.
-    empty_file: are there no message/enum/service defs in file?
-    import_deprecation_proto: should the "envoy/annotation/deprecation.proto" be imported?
-    frozen_proto: is the proto file frozen?
-=======
     Args:
         source_code_info: SourceCodeInfo object.
         file_proto: FileDescriptorProto for file.
         empty_file: are there no message/enum/service defs in file?
->>>>>>> a240824c
+        import_deprecation_proto: should the "envoy/annotation/deprecation.proto" be imported?
+        frozen_proto: is the proto file frozen?
 
     Returns:
         Formatted proto header as a string.
@@ -546,16 +515,10 @@
     Args:
         options: A *Options (e.g. MessageOptions, FieldOptions) message.
 
-<<<<<<< HEAD
-  Returns:
-    Formatted options as a string.
-  """
-=======
     Returns:
         Formatted options as a string.
     """
 
->>>>>>> a240824c
     formatted_options = []
     for option_descriptor, option_value in sorted(options.ListFields(), key=lambda x: x[0].number):
         option_name = '({})'.format(option_descriptor.full_name
