#include "source/common/config/well_known_names.h"

#include "absl/strings/str_replace.h"

namespace Envoy {
namespace Config {

namespace {

const absl::string_view TAG_VALUE_REGEX = R"([^\.]+)";

// To allow for more readable regular expressions to be declared below, and to
// reduce duplication, define a few common pattern substitutions for regex
// segments.
std::string expandRegex(const std::string& regex) {
  return absl::StrReplaceAll(
      regex, {// Regex to look for either IPv4 or IPv6 addresses plus port number after underscore.
              {"<ADDRESS>", R"((?:(?:\d{1,3}\.\d{1,3}\.\d{1,3}\.\d{1,3}|\[[a-fA-F_\d]+\])_\d+))"},
              // Cipher names can contain alphanumerics with dashes and
              // underscores.
              {"<CIPHER>", R"([\w-]+)"},
              // A generic name can contain any character except dots.
              {"<TAG_VALUE>", TAG_VALUE_REGEX},
              // Route names may contain dots in addition to alphanumerics and
              // dashes with underscores.
              {"<ROUTE_CONFIG_NAME>", R"([\w-\.]+)"}});
}

const Regex::CompiledGoogleReMatcher& validTagValueRegex() {
  CONSTRUCT_ON_FIRST_USE(Regex::CompiledGoogleReMatcher, absl::StrCat("^", TAG_VALUE_REGEX, "$"),
                         false);
}

} // namespace

bool doesTagNameValueMatchInvalidCharRegex(absl::string_view name) {
  return validTagValueRegex().match(name);
}

TagNameValues::TagNameValues() {
  // Note: the default regexes are defined below in the order that they will typically be matched
  // (see the TagExtractor class definition for an explanation of the iterative matching process).
  // This ordering is roughly from most specific to least specific. Despite the fact that these
  // regexes are defined with a particular ordering in mind, users can customize the ordering of the
  // processing of the default tag extraction regexes and include custom tags with regexes via the
  // bootstrap configuration. Because of this flexibility, these regexes are designed to not
  // interfere with one another no matter the ordering. They are tested in forward and reverse
  // ordering to ensure they will be safe in most ordering configurations.

  // To give a more user-friendly explanation of the intended behavior of each regex, each is
  // preceded by a comment with a simplified notation to explain what the regex is designed to
  // match:
  // - The text that the regex is intended to capture will be enclosed in ().
  // - Other default tags that are expected to exist in the name (and may or may not have been
  // removed before this regex has been applied) are enclosed in [].
  // - Stand-ins for a variable segment of the name (including inside capture groups) will be
  // enclosed in <>.
  // - Typical * notation will be used to denote an arbitrary set of characters.

  // *_rq(_<response_code>)
  addRe2(RESPONSE_CODE, R"(_rq(_(\d{3}))$)", "_rq_");

  // *_rq_(<response_code_class>)xx
  addRe2(RESPONSE_CODE_CLASS, R"(_rq_((\d))xx$)", "_rq_");

  // http.[<stat_prefix>.]dynamodb.table.[<table_name>.]capacity.[<operation_name>.](__partition_id=<last_seven_characters_from_partition_id>)
  addRe2(
      DYNAMO_PARTITION_ID,
      R"(^http\.<TAG_VALUE>\.dynamodb\.table\.<TAG_VALUE>\.capacity\.<TAG_VALUE>(\.__partition_id=(\w{7}))$)",
      ".dynamodb.table.");

  // http.[<stat_prefix>.]dynamodb.operation.(<operation_name>.)* or
  // http.[<stat_prefix>.]dynamodb.table.[<table_name>.]capacity.(<operation_name>.)[<partition_id>]
  addRe2(
      DYNAMO_OPERATION,
      R"(^http\.<TAG_VALUE>\.dynamodb.(?:operation|table\.<TAG_VALUE>\.capacity)(\.(<TAG_VALUE>))(?:\.|$))",
      ".dynamodb.");

  // mongo.[<stat_prefix>.]collection.[<collection>.]callsite.(<callsite>.)query.*
  addTokenized(MONGO_CALLSITE, "mongo.*.collection.*.callsite.$.query.**");

  // http.[<stat_prefix>.]dynamodb.table.(<table_name>.)* or
  // http.[<stat_prefix>.]dynamodb.error.(<table_name>.)*
  addRe2(DYNAMO_TABLE, R"(^http\.<TAG_VALUE>\.dynamodb.(?:table|error)\.((<TAG_VALUE>)\.))",
         ".dynamodb.");

  // mongo.[<stat_prefix>.]collection.(<collection>.)query.*
  addTokenized(MONGO_COLLECTION, "mongo.*.collection.$.**.query.*");

  // mongo.[<stat_prefix>.]cmd.(<cmd>.)*
  addTokenized(MONGO_CMD, "mongo.*.cmd.$.**");

  // cluster.[<route_target_cluster>.]grpc.[<grpc_service>.](<grpc_method>.)*
  addTokenized(GRPC_BRIDGE_METHOD, "cluster.*.grpc.*.$.**");

  // http.[<stat_prefix>.]user_agent.(<user_agent>.)*
  addTokenized(HTTP_USER_AGENT, "http.*.user_agent.$.**");

  // vhost.[<virtual host name>.]vcluster.(<virtual_cluster_name>.)*
  addTokenized(VIRTUAL_CLUSTER, "vhost.*.vcluster.$.**");

  // http.[<stat_prefix>.]fault.(<downstream_cluster>.)*
  addTokenized(FAULT_DOWNSTREAM_CLUSTER, "http.*.fault.$.**");

  // listener.[<address>.]ssl.cipher.(<cipher>)
  addRe2(SSL_CIPHER, R"(^listener\..*?\.ssl\.cipher(\.(<CIPHER>))$)");

  // cluster.[<cluster_name>.]ssl.ciphers.(<cipher>)
  addRe2(SSL_CIPHER_SUITE, R"(^cluster\.<TAG_VALUE>\.ssl\.ciphers(\.(<CIPHER>))$)",
         ".ssl.ciphers.");

  // cluster.[<route_target_cluster>.]grpc.(<grpc_service>.)*
  addTokenized(GRPC_BRIDGE_SERVICE, "cluster.*.grpc.$.**");

  // tcp.(<stat_prefix>.)*
  addTokenized(TCP_PREFIX, "tcp.$.**");

  // udp.(<stat_prefix>.)*
  addTokenized(UDP_PREFIX, "udp.$.**");

  // auth.clientssl.(<stat_prefix>.)*
  addTokenized(CLIENTSSL_PREFIX, "auth.clientssl.$.**");

  // ratelimit.(<stat_prefix>.)*
  addTokenized(RATELIMIT_PREFIX, "ratelimit.$.**");

  // cluster.(<cluster_name>.)*
  addTokenized(CLUSTER_NAME, "cluster.$.**");

  // listener.[<address>.]http.(<stat_prefix>.)*
  // The <address> part can be anything here (.*?) for the sake of a simpler
  // internal state of the regex which performs better.
  addRe2(HTTP_CONN_MANAGER_PREFIX, R"(^listener\..*?\.http\.((<TAG_VALUE>)\.))", ".http.");

  // http.(<stat_prefix>.)*
  addTokenized(HTTP_CONN_MANAGER_PREFIX, "http.$.**");

  // listener.(<address|stat_prefix>.)*, but specifically excluding "admin"
  addRe2(LISTENER_ADDRESS, R"(^listener\.((<ADDRESS>|<TAG_VALUE>)\.))", "", "admin");

  // vhost.(<virtual host name>.)*
  addTokenized(VIRTUAL_HOST, "vhost.$.**");

  // mongo.(<stat_prefix>.)*
  addTokenized(MONGO_PREFIX, "mongo.$.**");

  // http.[<stat_prefix>.]rds.(<route_config_name>.)<base_stat>
  // Note: <route_config_name> can contain dots thus we have to maintain full
  // match.
  addRe2(RDS_ROUTE_CONFIG, R"(^http\.<TAG_VALUE>\.rds\.((<ROUTE_CONFIG_NAME>)\.)\w+?$)", ".rds.");

  // listener_manager.(worker_<id>.)*
  addRe2(WORKER_ID, R"(^listener_manager\.((worker_\d+)\.))", "listener_manager.worker_");

<<<<<<< HEAD
  // vhost.[<virtual host name>.]route.(<route_stat_prefix>.)*
  addTokenized(ROUTE, "vhost.*.route.$.**");
=======
  // thrift.(<stat_prefix>.)*
  addTokenized(THRIFT_PREFIX, "thrift.$.**");
>>>>>>> 6f7e3472
}

void TagNameValues::addRe2(const std::string& name, const std::string& regex,
                           const std::string& substr, const std::string& negative_matching_value) {
  descriptor_vec_.emplace_back(
      Descriptor{name, expandRegex(regex), substr, negative_matching_value, Regex::Type::Re2});
}

void TagNameValues::addTokenized(const std::string& name, const std::string& tokens) {
  tokenized_descriptor_vec_.emplace_back(TokenizedDescriptor{name, tokens});
}

} // namespace Config
} // namespace Envoy<|MERGE_RESOLUTION|>--- conflicted
+++ resolved
@@ -152,13 +152,11 @@
   // listener_manager.(worker_<id>.)*
   addRe2(WORKER_ID, R"(^listener_manager\.((worker_\d+)\.))", "listener_manager.worker_");
 
-<<<<<<< HEAD
   // vhost.[<virtual host name>.]route.(<route_stat_prefix>.)*
   addTokenized(ROUTE, "vhost.*.route.$.**");
-=======
+  
   // thrift.(<stat_prefix>.)*
   addTokenized(THRIFT_PREFIX, "thrift.$.**");
->>>>>>> 6f7e3472
 }
 
 void TagNameValues::addRe2(const std::string& name, const std::string& regex,
