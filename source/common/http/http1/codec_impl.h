#pragma once

#include <array>
#include <cstdint>
#include <list>
#include <memory>
#include <string>

#include "envoy/config/core/v3/protocol.pb.h"
#include "envoy/http/codec.h"
#include "envoy/network/connection.h"
#include "envoy/stats/scope.h"

#include "common/buffer/watermark_buffer.h"
#include "common/common/assert.h"
#include "common/common/statusor.h"
#include "common/http/codec_helper.h"
#include "common/http/codes.h"
#include "common/http/header_map_impl.h"
#include "common/http/http1/header_formatter.h"
<<<<<<< HEAD
#include "common/http/http1/parser.h"
#include "common/http/http1/parser_factory.h"
=======
#include "common/http/status.h"
>>>>>>> f0ebefc2

namespace Envoy {
namespace Http {
namespace Http1 {

/**
 * All stats for the HTTP/1 codec. @see stats_macros.h
 */
#define ALL_HTTP1_CODEC_STATS(COUNTER)                                                             \
  COUNTER(dropped_headers_with_underscores)                                                        \
  COUNTER(metadata_not_supported_error)                                                            \
  COUNTER(requests_rejected_with_underscores_in_headers)                                           \
  COUNTER(response_flood)

/**
 * Wrapper struct for the HTTP/1 codec stats. @see stats_macros.h
 */
struct CodecStats {
  ALL_HTTP1_CODEC_STATS(GENERATE_COUNTER_STRUCT)
};

class ConnectionImpl;

/**
 * Base class for HTTP/1.1 request and response encoders.
 */
class StreamEncoderImpl : public virtual StreamEncoder,
                          public Stream,
                          Logger::Loggable<Logger::Id::http>,
                          public StreamCallbackHelper,
                          public Http1StreamEncoderOptions {
public:
  // Http::StreamEncoder
  void encodeData(Buffer::Instance& data, bool end_stream) override;
  void encodeMetadata(const MetadataMapVector&) override;
  Stream& getStream() override { return *this; }
  Http1StreamEncoderOptionsOptRef http1StreamEncoderOptions() override { return *this; }

  // Http::Http1StreamEncoderOptions
  void disableChunkEncoding() override { disable_chunk_encoding_ = true; }

  // Http::Stream
  void addCallbacks(StreamCallbacks& callbacks) override { addCallbacksHelper(callbacks); }
  void removeCallbacks(StreamCallbacks& callbacks) override { removeCallbacksHelper(callbacks); }
  // After this is called, for the HTTP/1 codec, the connection should be closed, i.e. no further
  // progress may be made with the codec.
  void resetStream(StreamResetReason reason) override;
  void readDisable(bool disable) override;
  uint32_t bufferLimit() override;
  absl::string_view responseDetails() override { return details_; }
  const Network::Address::InstanceConstSharedPtr& connectionLocalAddress() override;

  void setIsResponseToHeadRequest(bool value) { is_response_to_head_request_ = value; }
  void setIsResponseToConnectRequest(bool value) { is_response_to_connect_request_ = value; }
  void setDetails(absl::string_view details) { details_ = details; }

protected:
  StreamEncoderImpl(ConnectionImpl& connection, HeaderKeyFormatter* header_key_formatter);
  void setIsContentLengthAllowed(bool value) { is_content_length_allowed_ = value; }
  void encodeHeadersBase(const RequestOrResponseHeaderMap& headers, bool end_stream);
  void encodeTrailersBase(const HeaderMap& headers);

  static const std::string CRLF;
  static const std::string LAST_CHUNK;

  ConnectionImpl& connection_;
  bool disable_chunk_encoding_ : 1;
  bool chunk_encoding_ : 1;
  bool processing_100_continue_ : 1;
  bool is_response_to_head_request_ : 1;
  bool is_response_to_connect_request_ : 1;
  bool is_content_length_allowed_ : 1;

private:
  /**
   * Called to encode an individual header.
   * @param key supplies the header to encode.
   * @param key_size supplies the byte size of the key.
   * @param value supplies the value to encode.
   * @param value_size supplies the byte size of the value.
   */
  void encodeHeader(const char* key, uint32_t key_size, const char* value, uint32_t value_size);

  /**
   * Called to encode an individual header.
   * @param key supplies the header to encode as a string_view.
   * @param value supplies the value to encode as a string_view.
   */
  void encodeHeader(absl::string_view key, absl::string_view value);

  /**
   * Called to finalize a stream encode.
   */
  void endEncode();

  void encodeFormattedHeader(absl::string_view key, absl::string_view value);

  const HeaderKeyFormatter* const header_key_formatter_;
  absl::string_view details_;
};

/**
 * HTTP/1.1 response encoder.
 */
class ResponseEncoderImpl : public StreamEncoderImpl, public ResponseEncoder {
public:
  ResponseEncoderImpl(ConnectionImpl& connection, HeaderKeyFormatter* header_key_formatter)
      : StreamEncoderImpl(connection, header_key_formatter) {}

  bool startedResponse() { return started_response_; }

  // Http::ResponseEncoder
  void encode100ContinueHeaders(const ResponseHeaderMap& headers) override;
  void encodeHeaders(const ResponseHeaderMap& headers, bool end_stream) override;
  void encodeTrailers(const ResponseTrailerMap& trailers) override { encodeTrailersBase(trailers); }

private:
  bool started_response_{};
};

/**
 * HTTP/1.1 request encoder.
 */
class RequestEncoderImpl : public StreamEncoderImpl, public RequestEncoder {
public:
  RequestEncoderImpl(ConnectionImpl& connection, HeaderKeyFormatter* header_key_formatter)
      : StreamEncoderImpl(connection, header_key_formatter) {}
  bool headRequest() { return head_request_; }
  bool connectRequest() { return connect_request_; }

  // Http::RequestEncoder
  void encodeHeaders(const RequestHeaderMap& headers, bool end_stream) override;
  void encodeTrailers(const RequestTrailerMap& trailers) override { encodeTrailersBase(trailers); }

  bool upgrade_request_{};

private:
  bool head_request_{};
  bool connect_request_{};
};

/**
 * Base class for HTTP/1.1 client and server connections.
 * Handles the callbacks of http_parser with its own base routine and then
 * virtual dispatches to its subclasses.
 */
class ConnectionImpl : public virtual Connection, protected Logger::Loggable<Logger::Id::http> {
public:
  /**
   * @return Network::Connection& the backing network connection.
   */
  Network::Connection& connection() { return connection_; }

  /**
   * Called when the active encoder has completed encoding the outbound half of the stream.
   */
  virtual void onEncodeComplete() PURE;

  /**
   * Called when resetStream() has been called on an active stream. In HTTP/1.1 the only
   * valid operation after this point is for the connection to get blown away, but we will not
   * fire any more callbacks in case some stack has to unwind.
   */
  void onResetStreamBase(StreamResetReason reason);

  /**
   * Flush all pending output from encoding.
   */
  void flushOutput(bool end_encode = false);

  void addToBuffer(absl::string_view data);
  void addCharToBuffer(char c);
  void addIntToBuffer(uint64_t i);
  Buffer::WatermarkBuffer& buffer() { return output_buffer_; }
  uint64_t bufferRemainingSize();
  void copyToBuffer(const char* data, uint64_t length);
  void reserveBuffer(uint64_t size);
  void readDisable(bool disable) { connection_.readDisable(disable); }
  uint32_t bufferLimit() { return connection_.bufferLimit(); }
  virtual bool supports_http_10() { return false; }
  bool maybeDirectDispatch(Buffer::Instance& data);
  virtual void maybeAddSentinelBufferFragment(Buffer::WatermarkBuffer&) {}
  CodecStats& stats() { return stats_; }
  bool enableTrailers() const { return enable_trailers_; }

  // Http::Connection
  Http::Status dispatch(Buffer::Instance& data) override;
  void goAway() override {} // Called during connection manager drain flow
  Protocol protocol() override { return protocol_; }
  void shutdownNotice() override {} // Called during connection manager drain flow
  bool wantsToWrite() override { return false; }
  void onUnderlyingConnectionAboveWriteBufferHighWatermark() override { onAboveHighWatermark(); }
  void onUnderlyingConnectionBelowWriteBufferLowWatermark() override { onBelowLowWatermark(); }

  void readDisable(bool disable) { connection_.readDisable(disable); }
  uint32_t bufferLimit() { return connection_.bufferLimit(); }
  virtual bool supports_http_10() { return false; }

  bool maybeDirectDispatch(Buffer::Instance& data);

  CodecStats& stats() { return stats_; }

  /**
   * Common functionality for parsing a header field.
   */
  void onHeaderFieldBase(const char* data, size_t length);

  /**
   * Common functionality for parsing a header value.
   */
  void onHeaderValueBase(const char* data, size_t length);

  /**
   * Called when headers are complete. A base routine happens first then a virtual dispatch is
   * invoked.
   * @return 0 if no error, 1 if there should be no body.
   */
  void onHeadersCompleteBase();

  /**
   * Called when a request/response is beginning. A base routine happens first then a virtual
   * dispatch is invoked.
   */
  void onMessageBeginBase();

  /**
   * Common functionality for when parsing an HTTP message is complete.
   * @return 0 if not pausing, otherwise will return a library-specific non-zero code.
   */
  int onMessageCompleteBase();

protected:
  enum class HeaderParsingState { Field, Value, Done };

  ConnectionImpl(Network::Connection& connection, Stats::Scope& stats, MessageType type,
                 uint32_t max_headers_kb, const uint32_t max_headers_count,
                 HeaderKeyFormatterPtr&& header_key_formatter, bool enable_trailers);

  bool resetStreamCalled() { return reset_stream_called_; }

  Network::Connection& connection_;
  CodecStats stats_;
  std::unique_ptr<Parser> parser_;
  HeaderMapPtr deferred_end_stream_headers_;
  Http::Code error_code_{Http::Code::BadRequest};
  const HeaderKeyFormatterPtr header_key_formatter_;
<<<<<<< HEAD
  HeaderMapImplPtr current_header_map_;
=======
  HeaderString current_header_field_;
  HeaderString current_header_value_;
  bool processing_trailers_ : 1;
>>>>>>> f0ebefc2
  bool handling_upgrade_ : 1;
  bool reset_stream_called_ : 1;
  bool seen_content_length_ : 1;
  Http::Code error_code_{Http::Code::BadRequest};
  bool processing_trailers_ : 1;
  // Deferred end stream headers indicate that we are not going to raise headers until the full
  // HTTP/1 message has been flushed from the parser. This allows raising an HTTP/2 style headers
  // block with end stream set to true with no further protocol data remaining.
  bool deferred_end_stream_headers_ : 1;
  const bool strict_header_validation_ : 1;
  const bool connection_header_sanitization_ : 1;
  const bool enable_trailers_ : 1;
  const bool reject_unsupported_transfer_encodings_ : 1;

private:
  enum class HeaderParsingState { Field, Value, Done };

  virtual HeaderMap& headersOrTrailers() PURE;
  virtual RequestOrResponseHeaderMap& requestOrResponseHeaders() PURE;
  virtual void allocHeaders() PURE;
  virtual void maybeAllocTrailers() PURE;

  /**
   * Called in order to complete an in progress header decode.
   */
  void completeLastHeader();

  /**
   * Check if header name contains underscore character.
   * Underscore character is allowed in header names by the RFC-7230 and this check is implemented
   * as a security measure due to systems that treat '_' and '-' as interchangeable.
   * The ServerConnectionImpl may drop header or reject request based on the
   * `common_http_protocol_options.headers_with_underscores_action` configuration option in the
   * HttpConnectionManager.
   */
  virtual bool shouldDropHeaderWithUnderscoresInNames(absl::string_view /* header_name */) const {
    return false;
  }

  /**
   * An inner dispatch call that executes the dispatching logic. While exception removal is in
   * migration (#10878), this function may either throw an exception or return an error status.
   * Exceptions are caught and translated to their corresponding statuses in the outer level
   * dispatch.
   * TODO(#10878): Remove this when exception removal is complete.
   */
  Http::Status innerDispatch(Buffer::Instance& data);

  /**
   * Dispatch a memory span.
   * @param slice supplies the start address.
   * @len supplies the length of the span.
   */
  size_t dispatchSlice(const char* slice, size_t len);

  /**
   * Called by the http_parser when body data is received.
   * @param data supplies the start address.
   * @param length supplies the length.
   */
  void bufferBody(const char* data, size_t length);

  /**
   * Push the accumulated body through the filter pipeline.
   */
  void dispatchBufferedBody();

  /**
   * Called when a request/response is beginning. A base routine happens first then a virtual
   * dispatch is invoked.
   */
  void onMessageBeginBase();
  virtual void onMessageBegin() PURE;

  /**
   * Called when URL data is received.
   * @param data supplies the start address.
   * @param length supplies the length.
   */
  virtual void onUrl(const char* data, size_t length) PURE;

  /**
   * Called when header field data is received.
   * @param data supplies the start address.
   * @param length supplies the length.
   */
  void onHeaderField(const char* data, size_t length);

  /**
   * Called when header value data is received.
   * @param data supplies the start address.
   * @param length supplies the length.
   */
  void onHeaderValue(const char* data, size_t length);

  /**
   * Called when headers are complete. A base routine happens first then a virtual dispatch is
   * invoked. Note that this only applies to headers and NOT trailers. End of
   * trailers are signaled via onMessageCompleteBase().
   * @return 0 if no error, 1 if there should be no body.
   */
  int onHeadersCompleteBase();
  virtual int onHeadersComplete() PURE;

  /**
   * Called to see if upgrade transition is allowed.
   */
  virtual bool upgradeAllowed() const PURE;

  /**
   * Called with body data is available for processing when either:
   * - There is an accumulated partial body after the parser is done processing bytes read from the
   * socket
   * - The parser encounters the last byte of the body
   * - The codec does a direct dispatch from the read buffer
   * For performance reasons there is at most one call to onBody per call to HTTP/1
   * ConnectionImpl::dispatch call.
   * @param data supplies the body data
   */
  virtual void onBody(Buffer::Instance& data) PURE;

  /**
   * Called when the request/response is complete.
   */
  void onMessageCompleteBase();
  virtual void onMessageComplete() PURE;

  /**
   * Called when accepting a chunk header.
   */
  void onChunkHeader(bool is_final_chunk);

  /**
   * @see onResetStreamBase().
   */
  virtual void onResetStream(StreamResetReason reason) PURE;

  /**
   * Send a protocol error response to remote.
   */
  virtual void sendProtocolError(absl::string_view details) PURE;

  /**
   * Called when output_buffer_ or the underlying connection go from below a low watermark to over
   * a high watermark.
   */
  virtual void onAboveHighWatermark() PURE;

  /**
   * Called when output_buffer_ or the underlying connection  go from above a high watermark to
   * below a low watermark.
   */
  virtual void onBelowLowWatermark() PURE;

  /**
<<<<<<< HEAD
   * Allows a hook for the parent class to call a child method.
   */
  virtual void processBody(const Buffer::RawSlice&) PURE;

  static const ToLowerTable& toLowerTable();
=======
   * Check if header name contains underscore character.
   * The ServerConnectionImpl may drop header or reject request based on configuration.
   */
  virtual void checkHeaderNameForUnderscores() {}

  static http_parser_settings settings_;
>>>>>>> f0ebefc2

  HeaderParsingState header_parsing_state_{HeaderParsingState::Field};
  // Used to accumulate the HTTP message body during the current dispatch call. The accumulated body
  // is pushed through the filter pipeline either at the end of the current dispatch call, or when
  // the last byte of the body is processed (whichever happens first).
  Buffer::OwnedImpl buffered_body_;
  Buffer::WatermarkBuffer output_buffer_;
  Protocol protocol_{Protocol::Http11};
  const uint32_t max_headers_kb_;
  const uint32_t max_headers_count_;
};

/**
 * Implementation of Http::ServerConnection for HTTP/1.1.
 */
class ServerConnectionImpl : public ServerConnection,
                             public ConnectionImpl,
                             public ParserCallbacks {
public:
  ServerConnectionImpl(Network::Connection& connection, Stats::Scope& stats,
                       ServerConnectionCallbacks& callbacks, const Http1Settings& settings,
                       uint32_t max_request_headers_kb, const uint32_t max_request_headers_count,
                       envoy::config::core::v3::HttpProtocolOptions::HeadersWithUnderscoresAction
                           headers_with_underscores_action);

  bool supports_http_10() override { return codec_settings_.accept_http_10_; }

  // ParserCallbacks
  int onMessageBegin() override;
  int onUrl(const char* data, size_t length) override;
  int onStatus() override { return 0; }
  int onHeaderField(const char* data, size_t length) override;
  int onHeaderValue(const char* data, size_t length) override;
  int onHeadersComplete() override;
  int onBody(const char* data, size_t length) override;
  int onMessageComplete() override;
  int onChunkHeader() override { return 0; }
  int onChunkComplete() override { return 0; }

private:
  /**
   * An active HTTP/1.1 request.
   */
  struct ActiveRequest {
    ActiveRequest(ConnectionImpl& connection, HeaderKeyFormatter* header_key_formatter)
        : response_encoder_(connection, header_key_formatter) {}

    HeaderString request_url_;
    RequestDecoder* request_decoder_{};
    ResponseEncoderImpl response_encoder_;
    bool remote_complete_{};
  };

  /**
   * Manipulate the request's first line, parsing the url and converting to a relative path if
   * necessary. Compute Host / :authority headers based on 7230#5.7 and 7230#6
   *
   * @param is_connect true if the request has the CONNECT method
   * @param headers the request's headers
   * @throws CodecProtocolException on an invalid url in the request line
   */
  void handlePath(RequestHeaderMap& headers, unsigned int method);

  // ConnectionImpl
  void onEncodeComplete() override;
  void onEncodeHeaders(const HeaderMap&) override {}
  void onMessageBegin() override;
  void onUrl(const char* data, size_t length) override;
  int onHeadersComplete() override;
  // If upgrade behavior is not allowed, the HCM will have sanitized the headers out.
  bool upgradeAllowed() const override { return true; }
  void onBody(Buffer::Instance& data) override;
  void onMessageComplete() override;
  void onResetStream(StreamResetReason reason) override;
  void sendProtocolError(absl::string_view details) override;
  void onAboveHighWatermark() override;
  void onBelowLowWatermark() override;
  void processBody(const Buffer::RawSlice& slice) override;
  HeaderMap& headersOrTrailers() override {
    if (absl::holds_alternative<RequestHeaderMapPtr>(headers_or_trailers_)) {
      return *absl::get<RequestHeaderMapPtr>(headers_or_trailers_);
    } else {
      return *absl::get<RequestTrailerMapPtr>(headers_or_trailers_);
    }
  }
  RequestOrResponseHeaderMap& requestOrResponseHeaders() override {
    return *absl::get<RequestHeaderMapPtr>(headers_or_trailers_);
  }
  void allocHeaders() override {
    ASSERT(nullptr == absl::get<RequestHeaderMapPtr>(headers_or_trailers_));
    headers_or_trailers_.emplace<RequestHeaderMapPtr>(std::make_unique<RequestHeaderMapImpl>());
  }
  void maybeAllocTrailers() override {
    ASSERT(processing_trailers_);
    if (!absl::holds_alternative<RequestTrailerMapPtr>(headers_or_trailers_)) {
      headers_or_trailers_.emplace<RequestTrailerMapPtr>(std::make_unique<RequestTrailerMapImpl>());
    }
  }

  void releaseOutboundResponse(const Buffer::OwnedBufferFragmentImpl* fragment);
  void maybeAddSentinelBufferFragment(Buffer::WatermarkBuffer& output_buffer) override;
  void doFloodProtectionChecks() const;
  void checkHeaderNameForUnderscores() override;

  ServerConnectionCallbacks& callbacks_;
  absl::optional<ActiveRequest> active_request_;
  Http1Settings codec_settings_;
  const Buffer::OwnedBufferFragmentImpl::Releasor response_buffer_releasor_;
  uint32_t outbound_responses_{};
  // This defaults to 2, which functionally disables pipelining. If any users
  // of Envoy wish to enable pipelining (which is dangerous and ill supported)
  // we could make this configurable.
  uint32_t max_outbound_responses_{};
  bool flood_protection_{};
  // TODO(mattklein123): This should be a member of ActiveRequest but this change needs dedicated
  // thought as some of the reset and no header code paths make this difficult. Headers are
  // populated on message begin. Trailers are populated on the first parsed trailer field (if
  // trailers are enabled). The variant is reset to null headers on message complete for assertion
  // purposes.
  absl::variant<RequestHeaderMapPtr, RequestTrailerMapPtr> headers_or_trailers_;
  // The action to take when a request header name contains underscore characters.
  const envoy::config::core::v3::HttpProtocolOptions::HeadersWithUnderscoresAction
      headers_with_underscores_action_;
};

/**
 * Implementation of Http::ClientConnection for HTTP/1.1.
 */
class ClientConnectionImpl : public ClientConnection,
                             public ConnectionImpl,
                             public ParserCallbacks {
public:
  ClientConnectionImpl(Network::Connection& connection, Stats::Scope& stats,
                       ConnectionCallbacks& callbacks, const Http1Settings& settings,
                       const uint32_t max_response_headers_count);

  // Http::ClientConnection
  RequestEncoder& newStream(ResponseDecoder& response_decoder) override;

  // ParserCallbacks
  int onMessageBegin() override;
  int onUrl(const char*, size_t) override { return 0; }
  int onStatus() override { return 0; }
  int onHeaderField(const char* data, size_t length) override;
  int onHeaderValue(const char* data, size_t length) override;
  int onHeadersComplete() override;
  int onBody(const char* data, size_t length) override;
  int onMessageComplete() override;
  int onChunkHeader() override { return 0; }
  int onChunkComplete() override { return 0; }

private:
  struct PendingResponse {
    PendingResponse(ConnectionImpl& connection, HeaderKeyFormatter* header_key_formatter,
                    ResponseDecoder* decoder)
        : encoder_(connection, header_key_formatter), decoder_(decoder) {}

    RequestEncoderImpl encoder_;
    ResponseDecoder* decoder_;
  };

  bool cannotHaveBody();

  // ConnectionImpl
  void onEncodeComplete() override {}
  void onEncodeHeaders(const HeaderMap& headers) override;
  void onMessageBegin() override {}
  void onUrl(const char*, size_t) override { NOT_IMPLEMENTED_GCOVR_EXCL_LINE; }
  int onHeadersComplete() override;
  bool upgradeAllowed() const override;
  void onBody(Buffer::Instance& data) override;
  void onMessageComplete() override;
  void onResetStream(StreamResetReason reason) override;
  void sendProtocolError(absl::string_view details) override;
  void onAboveHighWatermark() override;
  void onBelowLowWatermark() override;
  void processBody(const Buffer::RawSlice& slice) override;

  std::unique_ptr<RequestStreamEncoderImpl> request_encoder_;
  std::list<PendingResponse> pending_responses_;
  HeaderMap& headersOrTrailers() override {
    if (absl::holds_alternative<ResponseHeaderMapPtr>(headers_or_trailers_)) {
      return *absl::get<ResponseHeaderMapPtr>(headers_or_trailers_);
    } else {
      return *absl::get<ResponseTrailerMapPtr>(headers_or_trailers_);
    }
  }
  RequestOrResponseHeaderMap& requestOrResponseHeaders() override {
    return *absl::get<ResponseHeaderMapPtr>(headers_or_trailers_);
  }
  void allocHeaders() override {
    ASSERT(nullptr == absl::get<ResponseHeaderMapPtr>(headers_or_trailers_));
    headers_or_trailers_.emplace<ResponseHeaderMapPtr>(std::make_unique<ResponseHeaderMapImpl>());
  }
  void maybeAllocTrailers() override {
    ASSERT(processing_trailers_);
    if (!absl::holds_alternative<ResponseTrailerMapPtr>(headers_or_trailers_)) {
      headers_or_trailers_.emplace<ResponseTrailerMapPtr>(
          std::make_unique<ResponseTrailerMapImpl>());
    }
  }

  absl::optional<PendingResponse> pending_response_;
  // TODO(mattklein123): The following bool tracks whether a pending response is complete before
  // dispatching callbacks. This is needed so that pending_response_ stays valid during callbacks
  // in order to access the stream, but to avoid invoking callbacks that shouldn't be called once
  // the response is complete. The existence of this variable is hard to reason about and it should
  // be combined with pending_response_ somehow in a follow up cleanup.
  bool pending_response_done_{true};
  // Set true between receiving 100-Continue headers and receiving the spurious onMessageComplete.
  bool ignore_message_complete_for_100_continue_{};
  // TODO(mattklein123): This should be a member of PendingResponse but this change needs dedicated
  // thought as some of the reset and no header code paths make this difficult. Headers are
  // populated on message begin. Trailers are populated on the first parsed trailer field (if
  // trailers are enabled). The variant is reset to null headers on message complete for assertion
  // purposes.
  absl::variant<ResponseHeaderMapPtr, ResponseTrailerMapPtr> headers_or_trailers_;

  // The default limit of 80 KiB is the vanilla llhttp behaviour.
  static constexpr uint32_t MAX_RESPONSE_HEADERS_KB = 80;
};

} // namespace Http1
} // namespace Http
} // namespace Envoy<|MERGE_RESOLUTION|>--- conflicted
+++ resolved
@@ -18,12 +18,9 @@
 #include "common/http/codes.h"
 #include "common/http/header_map_impl.h"
 #include "common/http/http1/header_formatter.h"
-<<<<<<< HEAD
 #include "common/http/http1/parser.h"
 #include "common/http/http1/parser_factory.h"
-=======
 #include "common/http/status.h"
->>>>>>> f0ebefc2
 
 namespace Envoy {
 namespace Http {
@@ -270,13 +267,10 @@
   HeaderMapPtr deferred_end_stream_headers_;
   Http::Code error_code_{Http::Code::BadRequest};
   const HeaderKeyFormatterPtr header_key_formatter_;
-<<<<<<< HEAD
   HeaderMapImplPtr current_header_map_;
-=======
   HeaderString current_header_field_;
   HeaderString current_header_value_;
   bool processing_trailers_ : 1;
->>>>>>> f0ebefc2
   bool handling_upgrade_ : 1;
   bool reset_stream_called_ : 1;
   bool seen_content_length_ : 1;
@@ -432,20 +426,17 @@
   virtual void onBelowLowWatermark() PURE;
 
   /**
-<<<<<<< HEAD
    * Allows a hook for the parent class to call a child method.
    */
   virtual void processBody(const Buffer::RawSlice&) PURE;
 
   static const ToLowerTable& toLowerTable();
-=======
+
+  /*
    * Check if header name contains underscore character.
    * The ServerConnectionImpl may drop header or reject request based on configuration.
    */
   virtual void checkHeaderNameForUnderscores() {}
-
-  static http_parser_settings settings_;
->>>>>>> f0ebefc2
 
   HeaderParsingState header_parsing_state_{HeaderParsingState::Field};
   // Used to accumulate the HTTP message body during the current dispatch call. The accumulated body
