--- conflicted
+++ resolved
@@ -1,17 +1,7 @@
 #include "extensions/filters/http/gzip/gzip_filter.h"
 
-<<<<<<< HEAD
+#include "common/http/headers.h"
 #include "common/protobuf/protobuf.h"
-=======
-#include "envoy/config/filter/http/gzip/v2/gzip.pb.h"
-#include "envoy/stats/scope.h"
-
-#include "common/common/macros.h"
-
-#include "absl/strings/str_cat.h"
-#include "absl/strings/str_split.h"
-#include "absl/strings/string_view.h"
->>>>>>> eb9e1362
 
 namespace Envoy {
 namespace Extensions {
@@ -34,7 +24,7 @@
                                    const std::string& stats_prefix, Stats::Scope& scope,
                                    Runtime::Loader& runtime)
     : CompressorFilterConfig(compressorConfig(gzip), stats_prefix + "gzip.", scope, runtime,
-                             "gzip"),
+                             Http::Headers::get().ContentEncodingValues.Gzip),
       compression_level_(compressionLevelEnum(gzip.compression_level())),
       compression_strategy_(compressionStrategyEnum(gzip.compression_strategy())),
       memory_level_(memoryLevelUint(gzip.memory_level().value())),
@@ -80,172 +70,17 @@
   return (window_bits > 0 ? window_bits : DefaultWindowBits) | GzipHeaderValue;
 }
 
-<<<<<<< HEAD
 const envoy::config::filter::http::compressor::v2::Compressor
 GzipFilterConfig::compressorConfig(const envoy::config::filter::http::gzip::v2::Gzip& gzip) {
   if (gzip.has_compressor()) {
     return gzip.compressor();
-=======
-GzipFilter::GzipFilter(const GzipFilterConfigSharedPtr& config)
-    : skip_compression_{true}, config_(config) {}
-
-Http::FilterHeadersStatus GzipFilter::decodeHeaders(Http::HeaderMap& headers, bool) {
-  if (config_->runtime().snapshot().featureEnabled("gzip.filter_enabled", 100) &&
-      isAcceptEncodingAllowed(headers)) {
-    skip_compression_ = false;
-    if (config_->removeAcceptEncodingHeader()) {
-      headers.removeAcceptEncoding();
-    }
-  } else {
-    config_->stats().not_compressed_.inc();
-  }
-
-  return Http::FilterHeadersStatus::Continue;
-}
-
-Http::FilterHeadersStatus GzipFilter::encodeHeaders(Http::HeaderMap& headers, bool end_stream) {
-  if (!end_stream && !skip_compression_ && isMinimumContentLength(headers) &&
-      isContentTypeAllowed(headers) && !hasCacheControlNoTransform(headers) &&
-      isEtagAllowed(headers) && isTransferEncodingAllowed(headers) && !headers.ContentEncoding()) {
-    sanitizeEtagHeader(headers);
-    insertVaryHeader(headers);
-    headers.removeContentLength();
-    headers.setReferenceContentEncoding(Http::Headers::get().ContentEncodingValues.Gzip);
-    compressor_.init(config_->compressionLevel(), config_->compressionStrategy(),
-                     config_->windowBits(), config_->memoryLevel());
-    config_->stats().compressed_.inc();
-  } else if (!skip_compression_) {
-    skip_compression_ = true;
-    config_->stats().not_compressed_.inc();
-  }
-  return Http::FilterHeadersStatus::Continue;
-}
-
-Http::FilterDataStatus GzipFilter::encodeData(Buffer::Instance& data, bool end_stream) {
-  if (!skip_compression_) {
-    config_->stats().total_uncompressed_bytes_.add(data.length());
-    compressor_.compress(data, end_stream ? Compressor::State::Finish : Compressor::State::Flush);
-    config_->stats().total_compressed_bytes_.add(data.length());
-  }
-  return Http::FilterDataStatus::Continue;
-}
-
-Http::FilterTrailersStatus GzipFilter::encodeTrailers(Http::HeaderMap&) {
-  if (!skip_compression_) {
-    Buffer::OwnedImpl empty_buffer;
-    compressor_.compress(empty_buffer, Compressor::State::Finish);
-    config_->stats().total_compressed_bytes_.add(empty_buffer.length());
-    encoder_callbacks_->addEncodedData(empty_buffer, true);
-  }
-  return Http::FilterTrailersStatus::Continue;
-}
-
-bool GzipFilter::hasCacheControlNoTransform(Http::HeaderMap& headers) const {
-  const Http::HeaderEntry* cache_control = headers.CacheControl();
-  if (cache_control) {
-    return StringUtil::caseFindToken(cache_control->value().getStringView(), ",",
-                                     Http::Headers::get().CacheControlValues.NoTransform);
->>>>>>> eb9e1362
   }
   envoy::config::filter::http::compressor::v2::Compressor compressor = {};
   if (gzip.has_content_length()) {
     compressor.set_allocated_content_length(new Protobuf::UInt32Value(gzip.content_length()));
   }
-<<<<<<< HEAD
   for (const auto& ctype : gzip.content_type()) {
     compressor.add_content_type(ctype);
-=======
-  config_->stats().no_accept_header_.inc();
-  // If no accept-encoding header is present, return false.
-  return false;
-}
-
-bool GzipFilter::isContentTypeAllowed(Http::HeaderMap& headers) const {
-  const Http::HeaderEntry* content_type = headers.ContentType();
-  if (content_type && !config_->contentTypeValues().empty()) {
-    const absl::string_view value =
-        StringUtil::trim(StringUtil::cropRight(content_type->value().getStringView(), ";"));
-    return config_->contentTypeValues().find(value) != config_->contentTypeValues().end();
-  }
-
-  return true;
-}
-
-bool GzipFilter::isEtagAllowed(Http::HeaderMap& headers) const {
-  const bool is_etag_allowed = !(config_->disableOnEtagHeader() && headers.Etag());
-  if (!is_etag_allowed) {
-    config_->stats().not_compressed_etag_.inc();
-  }
-  return is_etag_allowed;
-}
-
-bool GzipFilter::isMinimumContentLength(Http::HeaderMap& headers) const {
-  const Http::HeaderEntry* content_length = headers.ContentLength();
-  if (content_length) {
-    uint64_t length;
-    const bool is_minimum_content_length =
-        absl::SimpleAtoi(content_length->value().getStringView(), &length) &&
-        length >= config_->minimumLength();
-    if (!is_minimum_content_length) {
-      config_->stats().content_length_too_small_.inc();
-    }
-    return is_minimum_content_length;
-  }
-
-  const Http::HeaderEntry* transfer_encoding = headers.TransferEncoding();
-  return (transfer_encoding &&
-          StringUtil::caseFindToken(transfer_encoding->value().getStringView(), ",",
-                                    Http::Headers::get().TransferEncodingValues.Chunked));
-}
-
-bool GzipFilter::isTransferEncodingAllowed(Http::HeaderMap& headers) const {
-  const Http::HeaderEntry* transfer_encoding = headers.TransferEncoding();
-  if (transfer_encoding) {
-    for (auto header_value :
-         // TODO(gsagula): add Http::HeaderMap::string_view() so string length doesn't need to be
-         // computed twice. Find all other sites where this can be improved.
-         StringUtil::splitToken(transfer_encoding->value().getStringView(), ",", true)) {
-      const auto trimmed_value = StringUtil::trim(header_value);
-      if (StringUtil::caseCompare(trimmed_value,
-                                  Http::Headers::get().TransferEncodingValues.Gzip) ||
-          StringUtil::caseCompare(trimmed_value,
-                                  Http::Headers::get().TransferEncodingValues.Deflate)) {
-        return false;
-      }
-    }
-  }
-
-  return true;
-}
-
-void GzipFilter::insertVaryHeader(Http::HeaderMap& headers) {
-  const Http::HeaderEntry* vary = headers.Vary();
-  if (vary) {
-    if (!StringUtil::findToken(vary->value().getStringView(), ",",
-                               Http::Headers::get().VaryValues.AcceptEncoding, true)) {
-      std::string new_header;
-      absl::StrAppend(&new_header, vary->value().getStringView(), ", ",
-                      Http::Headers::get().VaryValues.AcceptEncoding);
-      headers.setVary(new_header);
-    }
-  } else {
-    headers.setReferenceVary(Http::Headers::get().VaryValues.AcceptEncoding);
-  }
-}
-
-// TODO(gsagula): It seems that every proxy has a different opinion how to handle Etag. Some
-// discussions around this topic have been going on for over a decade, e.g.,
-// https://bz.apache.org/bugzilla/show_bug.cgi?id=45023
-// This design attempts to stay more on the safe side by preserving weak etags and removing
-// the strong ones when disable_on_etag_header is false. Envoy does NOT re-write entity tags.
-void GzipFilter::sanitizeEtagHeader(Http::HeaderMap& headers) {
-  const Http::HeaderEntry* etag = headers.Etag();
-  if (etag) {
-    absl::string_view value(etag->value().getStringView());
-    if (value.length() > 2 && !((value[0] == 'w' || value[0] == 'W') && value[1] == '/')) {
-      headers.removeEtag();
-    }
->>>>>>> eb9e1362
   }
   compressor.set_disable_on_etag_header(gzip.disable_on_etag_header());
   compressor.set_remove_accept_encoding_header(gzip.remove_accept_encoding_header());
