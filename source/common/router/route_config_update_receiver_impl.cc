--- conflicted
+++ resolved
@@ -16,7 +16,25 @@
 namespace Envoy {
 namespace Router {
 
-<<<<<<< HEAD
+namespace {
+
+// Resets 'route_config::virtual_hosts' by merging VirtualHost contained in
+// 'rds_vhosts' and 'vhds_vhosts'.
+void rebuildRouteConfigVirtualHosts(
+    const std::map<std::string, envoy::config::route::v3::VirtualHost>& rds_vhosts,
+    const std::map<std::string, envoy::config::route::v3::VirtualHost>& vhds_vhosts,
+    envoy::config::route::v3::RouteConfiguration& route_config) {
+  route_config.clear_virtual_hosts();
+  for (const auto& vhost : rds_vhosts) {
+    route_config.mutable_virtual_hosts()->Add()->CopyFrom(vhost.second);
+  }
+  for (const auto& vhost : vhds_vhosts) {
+    route_config.mutable_virtual_hosts()->Add()->CopyFrom(vhost.second);
+  }
+}
+
+} // namespace
+
 std::string ConfigTraitsImpl::resourceType() const {
   return Envoy::Config::getResourceName<envoy::config::route::v3::RouteConfiguration>();
 }
@@ -31,12 +49,6 @@
 
 const Protobuf::Message& ConfigTraitsImpl::validateResourceType(const Protobuf::Message& rc) const {
   return dynamic_cast<const envoy::config::route::v3::RouteConfiguration&>(rc);
-}
-
-const Protobuf::Message& ConfigTraitsImpl::validateConfig(const Protobuf::Message& rc) const {
-  // TODO(lizan): consider cache the config here until onConfigUpdate.
-  createConfig(rc);
-  return rc;
 }
 
 const std::string& ConfigTraitsImpl::resourceName(const Protobuf::Message& rc) const {
@@ -59,64 +71,25 @@
 
 bool RouteConfigUpdateReceiverImpl::onRdsUpdate(const Protobuf::Message& rc,
                                                 const std::string& version_info) {
-  if (!base_.updateHash(rc)) {
+  uint64_t new_hash = base_.getHash(rc);
+  if (!base_.checkHash(new_hash)) {
     return false;
   }
-  auto route_config_proto = std::make_unique<envoy::config::route::v3::RouteConfiguration>(
-      static_cast<const envoy::config::route::v3::RouteConfiguration&>(rc));
+  auto route_config = static_cast<const envoy::config::route::v3::RouteConfiguration&>(rc);
   const uint64_t new_vhds_config_hash =
-      route_config_proto->has_vhds() ? MessageUtil::hash(route_config_proto->vhds()) : 0ul;
+      route_config.has_vhds() ? MessageUtil::hash(route_config.vhds()) : 0ul;
+  std::map<std::string, envoy::config::route::v3::VirtualHost> rds_virtual_hosts;
+  for (const auto& vhost : route_config.virtual_hosts()) {
+    rds_virtual_hosts.emplace(vhost.name(), vhost);
+  }
+  auto new_route_config =
+      std::make_unique<envoy::config::route::v3::RouteConfiguration>(route_config);
+  rebuildRouteConfigVirtualHosts(rds_virtual_hosts, *vhds_virtual_hosts_, *new_route_config);
+  base_.updateConfig(std::move(new_route_config));
+  base_.updateHash(new_hash);
+  rds_virtual_hosts_ = std::move(rds_virtual_hosts);
   vhds_configuration_changed_ = new_vhds_config_hash != last_vhds_config_hash_;
   last_vhds_config_hash_ = new_vhds_config_hash;
-  initializeRdsVhosts(*route_config_proto);
-
-  rebuildRouteConfig(rds_virtual_hosts_, *vhds_virtual_hosts_, *route_config_proto);
-  base_.updateConfig(std::move(route_config_proto));
-=======
-namespace {
-
-// Resets 'route_config::virtual_hosts' by merging VirtualHost contained in
-// 'rds_vhosts' and 'vhds_vhosts'.
-void rebuildRouteConfigVirtualHosts(
-    const std::map<std::string, envoy::config::route::v3::VirtualHost>& rds_vhosts,
-    const std::map<std::string, envoy::config::route::v3::VirtualHost>& vhds_vhosts,
-    envoy::config::route::v3::RouteConfiguration& route_config) {
-  route_config.clear_virtual_hosts();
-  for (const auto& vhost : rds_vhosts) {
-    route_config.mutable_virtual_hosts()->Add()->CopyFrom(vhost.second);
-  }
-  for (const auto& vhost : vhds_vhosts) {
-    route_config.mutable_virtual_hosts()->Add()->CopyFrom(vhost.second);
-  }
-}
-
-} // namespace
-
-bool RouteConfigUpdateReceiverImpl::onRdsUpdate(
-    const envoy::config::route::v3::RouteConfiguration& rc, const std::string& version_info) {
-  const uint64_t new_hash = MessageUtil::hash(rc);
-  if (new_hash == last_config_hash_) {
-    return false;
-  }
-  const uint64_t new_vhds_config_hash = rc.has_vhds() ? MessageUtil::hash(rc.vhds()) : 0ul;
-  std::map<std::string, envoy::config::route::v3::VirtualHost> rds_virtual_hosts;
-  for (const auto& vhost : rc.virtual_hosts()) {
-    rds_virtual_hosts.emplace(vhost.name(), vhost);
-  }
-  envoy::config::route::v3::RouteConfiguration new_route_config = rc;
-  rebuildRouteConfigVirtualHosts(rds_virtual_hosts, *vhds_virtual_hosts_, new_route_config);
-  auto new_config = std::make_shared<ConfigImpl>(
-      new_route_config, optional_http_filters_, factory_context_,
-      factory_context_.messageValidationContext().dynamicValidationVisitor(), false);
-  // If the above validation/validation doesn't raise exception, update the
-  // other cached config entries.
-  config_ = new_config;
-  rds_virtual_hosts_ = std::move(rds_virtual_hosts);
-  last_config_hash_ = new_hash;
-  *route_config_proto_ = std::move(new_route_config);
-  vhds_configuration_changed_ = new_vhds_config_hash != last_vhds_config_hash_;
-  last_vhds_config_hash_ = new_vhds_config_hash;
->>>>>>> 120384fa
 
   base_.onUpdateCommon(version_info);
   return true;
@@ -135,15 +108,9 @@
 
   auto route_config_after_this_update =
       std::make_unique<envoy::config::route::v3::RouteConfiguration>();
-<<<<<<< HEAD
   route_config_after_this_update->CopyFrom(base_.protobufConfiguration());
-  rebuildRouteConfig(rds_virtual_hosts_, *vhosts_after_this_update,
-                     *route_config_after_this_update);
-=======
-  route_config_after_this_update->CopyFrom(*route_config_proto_);
   rebuildRouteConfigVirtualHosts(rds_virtual_hosts_, *vhosts_after_this_update,
                                  *route_config_after_this_update);
->>>>>>> 120384fa
 
   base_.updateConfig(std::move(route_config_after_this_update));
   // No exception, route_config_after_this_update is valid, can update the state.
@@ -152,21 +119,6 @@
   base_.onUpdateCommon(version_info);
 
   return removed || updated || !resource_ids_in_last_update_.empty();
-}
-
-<<<<<<< HEAD
-void RouteConfigUpdateReceiverImpl::initializeRdsVhosts(
-    const envoy::config::route::v3::RouteConfiguration& route_configuration) {
-  rds_virtual_hosts_.clear();
-  for (const auto& vhost : route_configuration.virtual_hosts()) {
-    rds_virtual_hosts_.emplace(vhost.name(), vhost);
-  }
-=======
-void RouteConfigUpdateReceiverImpl::onUpdateCommon(const std::string& version_info) {
-  last_config_version_ = version_info;
-  last_updated_ = time_source_.systemTime();
-  config_info_.emplace(RouteConfigProvider::ConfigInfo{*route_config_proto_, last_config_version_});
->>>>>>> 120384fa
 }
 
 bool RouteConfigUpdateReceiverImpl::removeVhosts(
