--- conflicted
+++ resolved
@@ -10,13 +10,7 @@
     vmImage: 'Ubuntu 16.04'
   container: envoy-build
   steps:
-<<<<<<< HEAD
   - script: ci/do_ci.sh bazel.asan
-=======
-  # bazel.dev isn't for CI purpose but we use it here to experiment with Azure Pipeline
-  # as it builds faster, before Azure can provision larger VM or we can use RBE.
-  - script: ci/do_ci.sh bazel.dev
->>>>>>> 2c2411e6
     env:
       ENVOY_SRCDIR: $(Build.SourcesDirectory)
       BUILD_DIR: $(Build.StagingDirectory)
