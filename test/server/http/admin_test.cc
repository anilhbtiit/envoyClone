#include <algorithm>
#include <fstream>
#include <regex>
#include <unordered_map>

#include "envoy/admin/v2alpha/memory.pb.h"
#include "envoy/admin/v2alpha/server_info.pb.h"
#include "envoy/json/json_object.h"
#include "envoy/runtime/runtime.h"
#include "envoy/stats/stats.h"

#include "common/http/message_impl.h"
#include "common/json/json_loader.h"
#include "common/profiler/profiler.h"
#include "common/protobuf/protobuf.h"
#include "common/protobuf/utility.h"
#include "common/stats/thread_local_store.h"

#include "server/http/admin.h"

#include "extensions/transport_sockets/tls/context_config_impl.h"

#include "test/mocks/runtime/mocks.h"
#include "test/mocks/server/mocks.h"
#include "test/test_common/environment.h"
#include "test/test_common/logging.h"
#include "test/test_common/network_utility.h"
#include "test/test_common/printers.h"
#include "test/test_common/utility.h"

#include "absl/strings/match.h"
#include "gmock/gmock.h"
#include "gtest/gtest.h"

using testing::_;
using testing::AllOf;
using testing::Ge;
using testing::HasSubstr;
using testing::InSequence;
using testing::Invoke;
using testing::NiceMock;
using testing::Property;
using testing::Ref;
using testing::Return;
using testing::ReturnPointee;
using testing::ReturnRef;

namespace Envoy {
namespace Server {

class AdminStatsTest : public testing::TestWithParam<Network::Address::IpVersion> {
public:
  AdminStatsTest() : alloc_(options_, symbol_table_) {
    store_ = std::make_unique<Stats::ThreadLocalStoreImpl>(options_, alloc_);
    store_->addSink(sink_);
  }

  static std::string
  statsAsJsonHandler(std::map<std::string, uint64_t>& all_stats,
                     const std::vector<Stats::ParentHistogramSharedPtr>& all_histograms,
                     const bool used_only, const absl::optional<std::regex> regex = absl::nullopt) {
    return AdminImpl::statsAsJson(all_stats, all_histograms, used_only, regex,
                                  true /*pretty_print*/);
  }

  Stats::SymbolTableImpl symbol_table_;
  NiceMock<Event::MockDispatcher> main_thread_dispatcher_;
  NiceMock<ThreadLocal::MockInstance> tls_;
  Stats::StatsOptionsImpl options_;
  Stats::MockedTestAllocator alloc_;
  Stats::MockSink sink_;
  std::unique_ptr<Stats::ThreadLocalStoreImpl> store_;
};

class AdminFilterTest : public testing::TestWithParam<Network::Address::IpVersion> {
public:
  AdminFilterTest()
      : admin_(TestEnvironment::temporaryPath("envoy.prof"), server_),
        filter_(admin_), request_headers_{{":path", "/"}} {
    filter_.setDecoderFilterCallbacks(callbacks_);
  }

  NiceMock<MockInstance> server_;
  Stats::IsolatedStoreImpl listener_scope_;
  AdminImpl admin_;
  AdminFilter filter_;
  NiceMock<Http::MockStreamDecoderFilterCallbacks> callbacks_;
  Http::TestHeaderMapImpl request_headers_;
};

INSTANTIATE_TEST_SUITE_P(IpVersions, AdminStatsTest,
                         testing::ValuesIn(TestEnvironment::getIpVersionsForTest()),
                         TestUtility::ipTestParamsToString);

TEST_P(AdminStatsTest, StatsAsJson) {
  InSequence s;
  store_->initializeThreading(main_thread_dispatcher_, tls_);

  Stats::Histogram& h1 = store_->histogram("h1");
  Stats::Histogram& h2 = store_->histogram("h2");

  EXPECT_CALL(sink_, onHistogramComplete(Ref(h1), 200));
  h1.recordValue(200);

  EXPECT_CALL(sink_, onHistogramComplete(Ref(h2), 100));
  h2.recordValue(100);

  store_->mergeHistograms([]() -> void {});

  // Again record a new value in h1 so that it has both interval and cumulative values.
  // h2 should only have cumulative values.
  EXPECT_CALL(sink_, onHistogramComplete(Ref(h1), 100));
  h1.recordValue(100);

  store_->mergeHistograms([]() -> void {});

  EXPECT_CALL(alloc_, free(_));

  std::map<std::string, uint64_t> all_stats;

  std::vector<Stats::ParentHistogramSharedPtr> histograms = store_->histograms();
  std::sort(histograms.begin(), histograms.end(),
            [](const Stats::ParentHistogramSharedPtr& a,
               const Stats::ParentHistogramSharedPtr& b) -> bool { return a->name() < b->name(); });
  std::string actual_json = statsAsJsonHandler(all_stats, histograms, false);

  const std::string expected_json = R"EOF({
    "stats": [
        {
            "histograms": {
                "supported_quantiles": [
                    0.0,
                    25.0,
                    50.0,
                    75.0,
                    90.0,
                    95.0,
                    99.0,
                    99.5,
                    99.9,
                    100.0
                ],
                "computed_quantiles": [
                    {
                        "name": "h1",
                        "values": [
                            {
                                "interval": 100.0,
                                "cumulative": 100.0
                            },
                            {
                                "interval": 102.5,
                                "cumulative": 105.0
                            },
                            {
                                "interval": 105.0,
                                "cumulative": 110.0
                            },
                            {
                                "interval": 107.5,
                                "cumulative": 205.0
                            },
                            {
                                "interval": 109.0,
                                "cumulative": 208.0
                            },
                            {
                                "interval": 109.5,
                                "cumulative": 209.0
                            },
                            {
                                "interval": 109.9,
                                "cumulative": 209.8
                            },
                            {
                                "interval": 109.95,
                                "cumulative": 209.9
                            },
                            {
                                "interval": 109.99,
                                "cumulative": 209.98
                            },
                            {
                                "interval": 110.0,
                                "cumulative": 210.0
                            }
                        ]
                    },
                    {
                        "name": "h2",
                        "values": [
                            {
                                "interval": null,
                                "cumulative": 100.0
                            },
                            {
                                "interval": null,
                                "cumulative": 102.5
                            },
                            {
                                "interval": null,
                                "cumulative": 105.0
                            },
                            {
                                "interval": null,
                                "cumulative": 107.5
                            },
                            {
                                "interval": null,
                                "cumulative": 109.0
                            },
                            {
                                "interval": null,
                                "cumulative": 109.5
                            },
                            {
                                "interval": null,
                                "cumulative": 109.9
                            },
                            {
                                "interval": null,
                                "cumulative": 109.95
                            },
                            {
                                "interval": null,
                                "cumulative": 109.99
                            },
                            {
                                "interval": null,
                                "cumulative": 110.0
                            }
                        ]
                    }
                ]
            }
        }
    ]
})EOF";

  EXPECT_EQ(expected_json, actual_json);
  store_->shutdownThreading();
}

TEST_P(AdminStatsTest, UsedOnlyStatsAsJson) {
  InSequence s;
  store_->initializeThreading(main_thread_dispatcher_, tls_);

  Stats::Histogram& h1 = store_->histogram("h1");
  Stats::Histogram& h2 = store_->histogram("h2");

  EXPECT_EQ("h1", h1.name());
  EXPECT_EQ("h2", h2.name());

  EXPECT_CALL(sink_, onHistogramComplete(Ref(h1), 200));
  h1.recordValue(200);

  store_->mergeHistograms([]() -> void {});

  // Again record a new value in h1 so that it has both interval and cumulative values.
  // h2 should only have cumulative values.
  EXPECT_CALL(sink_, onHistogramComplete(Ref(h1), 100));
  h1.recordValue(100);

  store_->mergeHistograms([]() -> void {});

  EXPECT_CALL(alloc_, free(_));

  std::map<std::string, uint64_t> all_stats;

  std::string actual_json = statsAsJsonHandler(all_stats, store_->histograms(), true);

  // Expected JSON should not have h2 values as it is not used.
  const std::string expected_json = R"EOF({
    "stats": [
        {
            "histograms": {
                "supported_quantiles": [
                    0.0,
                    25.0,
                    50.0,
                    75.0,
                    90.0,
                    95.0,
                    99.0,
                    99.5,
                    99.9,
                    100.0
                ],
                "computed_quantiles": [
                    {
                        "name": "h1",
                        "values": [
                            {
                                "interval": 100.0,
                                "cumulative": 100.0
                            },
                            {
                                "interval": 102.5,
                                "cumulative": 105.0
                            },
                            {
                                "interval": 105.0,
                                "cumulative": 110.0
                            },
                            {
                                "interval": 107.5,
                                "cumulative": 205.0
                            },
                            {
                                "interval": 109.0,
                                "cumulative": 208.0
                            },
                            {
                                "interval": 109.5,
                                "cumulative": 209.0
                            },
                            {
                                "interval": 109.9,
                                "cumulative": 209.8
                            },
                            {
                                "interval": 109.95,
                                "cumulative": 209.9
                            },
                            {
                                "interval": 109.99,
                                "cumulative": 209.98
                            },
                            {
                                "interval": 110.0,
                                "cumulative": 210.0
                            }
                        ]
                    }
                ]
            }
        }
    ]
})EOF";

  EXPECT_EQ(expected_json, actual_json);
  store_->shutdownThreading();
}

TEST_P(AdminStatsTest, StatsAsJsonFilterString) {
  InSequence s;
  store_->initializeThreading(main_thread_dispatcher_, tls_);

  Stats::Histogram& h1 = store_->histogram("h1");
  Stats::Histogram& h2 = store_->histogram("h2");

  EXPECT_CALL(sink_, onHistogramComplete(Ref(h1), 200));
  h1.recordValue(200);

  EXPECT_CALL(sink_, onHistogramComplete(Ref(h2), 100));
  h2.recordValue(100);

  store_->mergeHistograms([]() -> void {});

  // Again record a new value in h1 so that it has both interval and cumulative values.
  // h2 should only have cumulative values.
  EXPECT_CALL(sink_, onHistogramComplete(Ref(h1), 100));
  h1.recordValue(100);

  store_->mergeHistograms([]() -> void {});

  EXPECT_CALL(alloc_, free(_));

  std::map<std::string, uint64_t> all_stats;

  std::string actual_json = statsAsJsonHandler(all_stats, store_->histograms(), false,
                                               absl::optional<std::regex>{std::regex("[a-z]1")});

  // Because this is a filter case, we don't expect to see any stats except for those containing
  // "h1" in their name.
  const std::string expected_json = R"EOF({
    "stats": [
        {
            "histograms": {
                "supported_quantiles": [
                    0.0,
                    25.0,
                    50.0,
                    75.0,
                    90.0,
                    95.0,
                    99.0,
                    99.5,
                    99.9,
                    100.0
                ],
                "computed_quantiles": [
                    {
                        "name": "h1",
                        "values": [
                            {
                                "interval": 100.0,
                                "cumulative": 100.0
                            },
                            {
                                "interval": 102.5,
                                "cumulative": 105.0
                            },
                            {
                                "interval": 105.0,
                                "cumulative": 110.0
                            },
                            {
                                "interval": 107.5,
                                "cumulative": 205.0
                            },
                            {
                                "interval": 109.0,
                                "cumulative": 208.0
                            },
                            {
                                "interval": 109.5,
                                "cumulative": 209.0
                            },
                            {
                                "interval": 109.9,
                                "cumulative": 209.8
                            },
                            {
                                "interval": 109.95,
                                "cumulative": 209.9
                            },
                            {
                                "interval": 109.99,
                                "cumulative": 209.98
                            },
                            {
                                "interval": 110.0,
                                "cumulative": 210.0
                            }
                        ]
                    }
                ]
            }
        }
    ]
})EOF";

  EXPECT_EQ(expected_json, actual_json);
  store_->shutdownThreading();
}

TEST_P(AdminStatsTest, UsedOnlyStatsAsJsonFilterString) {
  InSequence s;
  store_->initializeThreading(main_thread_dispatcher_, tls_);

  Stats::Histogram& h1 = store_->histogram("h1_matches"); // Will match, be used, and print
  Stats::Histogram& h2 = store_->histogram("h2_matches"); // Will match but not be used
  Stats::Histogram& h3 = store_->histogram("h3_not");     // Will be used but not match

  EXPECT_EQ("h1_matches", h1.name());
  EXPECT_EQ("h2_matches", h2.name());
  EXPECT_EQ("h3_not", h3.name());

  EXPECT_CALL(sink_, onHistogramComplete(Ref(h1), 200));
  h1.recordValue(200);
  EXPECT_CALL(sink_, onHistogramComplete(Ref(h3), 200));
  h3.recordValue(200);

  store_->mergeHistograms([]() -> void {});

  // Again record a new value in h1 and h3 so that they have both interval and cumulative values.
  // h2 should only have cumulative values.
  EXPECT_CALL(sink_, onHistogramComplete(Ref(h1), 100));
  h1.recordValue(100);
  EXPECT_CALL(sink_, onHistogramComplete(Ref(h3), 100));
  h3.recordValue(100);

  store_->mergeHistograms([]() -> void {});

  EXPECT_CALL(alloc_, free(_));

  std::map<std::string, uint64_t> all_stats;

  std::string actual_json = statsAsJsonHandler(all_stats, store_->histograms(), true,
                                               absl::optional<std::regex>{std::regex("h[12]")});

  // Expected JSON should not have h2 values as it is not used, and should not have h3 values as
  // they are used but do not match.
  const std::string expected_json = R"EOF({
    "stats": [
        {
            "histograms": {
                "supported_quantiles": [
                    0.0,
                    25.0,
                    50.0,
                    75.0,
                    90.0,
                    95.0,
                    99.0,
                    99.5,
                    99.9,
                    100.0
                ],
                "computed_quantiles": [
                    {
                        "name": "h1_matches",
                        "values": [
                            {
                                "interval": 100.0,
                                "cumulative": 100.0
                            },
                            {
                                "interval": 102.5,
                                "cumulative": 105.0
                            },
                            {
                                "interval": 105.0,
                                "cumulative": 110.0
                            },
                            {
                                "interval": 107.5,
                                "cumulative": 205.0
                            },
                            {
                                "interval": 109.0,
                                "cumulative": 208.0
                            },
                            {
                                "interval": 109.5,
                                "cumulative": 209.0
                            },
                            {
                                "interval": 109.9,
                                "cumulative": 209.8
                            },
                            {
                                "interval": 109.95,
                                "cumulative": 209.9
                            },
                            {
                                "interval": 109.99,
                                "cumulative": 209.98
                            },
                            {
                                "interval": 110.0,
                                "cumulative": 210.0
                            }
                        ]
                    }
                ]
            }
        }
    ]
})EOF";

  EXPECT_EQ(expected_json, actual_json);
  store_->shutdownThreading();
}

INSTANTIATE_TEST_SUITE_P(IpVersions, AdminFilterTest,
                         testing::ValuesIn(TestEnvironment::getIpVersionsForTest()),
                         TestUtility::ipTestParamsToString);

TEST_P(AdminFilterTest, HeaderOnly) {
  EXPECT_CALL(callbacks_, encodeHeaders_(_, false));
  EXPECT_EQ(Http::FilterHeadersStatus::StopIteration,
            filter_.decodeHeaders(request_headers_, true));
}

TEST_P(AdminFilterTest, Body) {
  InSequence s;

  EXPECT_EQ(Http::FilterHeadersStatus::StopIteration,
            filter_.decodeHeaders(request_headers_, false));
  Buffer::OwnedImpl data("hello");
  EXPECT_CALL(callbacks_, addDecodedData(_, false));
  EXPECT_CALL(callbacks_, encodeHeaders_(_, false));
  EXPECT_EQ(Http::FilterDataStatus::StopIterationNoBuffer, filter_.decodeData(data, true));
}

TEST_P(AdminFilterTest, Trailers) {
  InSequence s;

  EXPECT_EQ(Http::FilterHeadersStatus::StopIteration,
            filter_.decodeHeaders(request_headers_, false));
  Buffer::OwnedImpl data("hello");
  EXPECT_CALL(callbacks_, addDecodedData(_, false));
  EXPECT_EQ(Http::FilterDataStatus::StopIterationNoBuffer, filter_.decodeData(data, false));
  EXPECT_CALL(callbacks_, decodingBuffer());
  filter_.getRequestBody();
  EXPECT_CALL(callbacks_, encodeHeaders_(_, false));
  EXPECT_EQ(Http::FilterTrailersStatus::StopIteration, filter_.decodeTrailers(request_headers_));
}

class AdminInstanceTest : public testing::TestWithParam<Network::Address::IpVersion> {
public:
  AdminInstanceTest()
      : address_out_path_(TestEnvironment::temporaryPath("admin.address")),
        cpu_profile_path_(TestEnvironment::temporaryPath("envoy.prof")),
        admin_(cpu_profile_path_, server_), request_headers_{{":path", "/"}},
        admin_filter_(admin_) {
    admin_.startHttpListener("/dev/null", address_out_path_,
                             Network::Test::getCanonicalLoopbackAddress(GetParam()),
                             listener_scope_.createScope("listener.admin."));
    EXPECT_EQ(std::chrono::milliseconds(100), admin_.drainTimeout());
    admin_.tracingStats().random_sampling_.inc();
    EXPECT_TRUE(admin_.setCurrentClientCertDetails().empty());
  }

  Http::Code runCallback(absl::string_view path_and_query, Http::HeaderMap& response_headers,
                         Buffer::Instance& response, absl::string_view method) {
    request_headers_.insertMethod().value(method.data(), method.size());
    admin_filter_.decodeHeaders(request_headers_, false);
    return admin_.runCallback(path_and_query, response_headers, response, admin_filter_);
  }

  Http::Code getCallback(absl::string_view path_and_query, Http::HeaderMap& response_headers,
                         Buffer::Instance& response) {
    return runCallback(path_and_query, response_headers, response,
                       Http::Headers::get().MethodValues.Get);
  }

  Http::Code postCallback(absl::string_view path_and_query, Http::HeaderMap& response_headers,
                          Buffer::Instance& response) {
    return runCallback(path_and_query, response_headers, response,
                       Http::Headers::get().MethodValues.Post);
  }

  std::string address_out_path_;
  std::string cpu_profile_path_;
  NiceMock<MockInstance> server_;
  Stats::IsolatedStoreImpl listener_scope_;
  AdminImpl admin_;
  Http::TestHeaderMapImpl request_headers_;
  Server::AdminFilter admin_filter_;
};

INSTANTIATE_TEST_SUITE_P(IpVersions, AdminInstanceTest,
                         testing::ValuesIn(TestEnvironment::getIpVersionsForTest()),
                         TestUtility::ipTestParamsToString);

TEST_P(AdminInstanceTest, AdminProfiler) {
  Buffer::OwnedImpl data;
  Http::HeaderMapImpl header_map;

  // Can only get code coverage of AdminImpl::handlerCpuProfiler stopProfiler with
  // a real profiler linked in (successful call to startProfiler).
#ifdef PROFILER_AVAILABLE
  EXPECT_EQ(Http::Code::OK, postCallback("/cpuprofiler?enable=y", header_map, data));
  EXPECT_TRUE(Profiler::Cpu::profilerEnabled());
#else
  EXPECT_EQ(Http::Code::InternalServerError,
            postCallback("/cpuprofiler?enable=y", header_map, data));
  EXPECT_FALSE(Profiler::Cpu::profilerEnabled());
#endif

  EXPECT_EQ(Http::Code::OK, postCallback("/cpuprofiler?enable=n", header_map, data));
  EXPECT_FALSE(Profiler::Cpu::profilerEnabled());
}

TEST_P(AdminInstanceTest, MutatesErrorWithGet) {
  Buffer::OwnedImpl data;
  Http::HeaderMapImpl header_map;
  const std::string path("/healthcheck/fail");
  // TODO(jmarantz): the call to getCallback should be made to fail, but as an interim we will
  // just issue a warning, so that scripts using curl GET commands to mutate state can be fixed.
  EXPECT_LOG_CONTAINS("error",
                      "admin path \"" + path + "\" mutates state, method=GET rather than POST",
                      EXPECT_EQ(Http::Code::BadRequest, getCallback(path, header_map, data)));
}

TEST_P(AdminInstanceTest, AdminBadProfiler) {
  Buffer::OwnedImpl data;
  AdminImpl admin_bad_profile_path(TestEnvironment::temporaryPath("some/unlikely/bad/path.prof"),
                                   server_);
  Http::HeaderMapImpl header_map;
  const absl::string_view post = Http::Headers::get().MethodValues.Post;
  request_headers_.insertMethod().value(post.data(), post.size());
  admin_filter_.decodeHeaders(request_headers_, false);
  EXPECT_NO_LOGS(EXPECT_EQ(Http::Code::InternalServerError,
                           admin_bad_profile_path.runCallback("/cpuprofiler?enable=y", header_map,
                                                              data, admin_filter_)));
  EXPECT_FALSE(Profiler::Cpu::profilerEnabled());
}

TEST_P(AdminInstanceTest, WriteAddressToFile) {
  std::ifstream address_file(address_out_path_);
  std::string address_from_file;
  std::getline(address_file, address_from_file);
  EXPECT_EQ(admin_.socket().localAddress()->asString(), address_from_file);
}

TEST_P(AdminInstanceTest, AdminBadAddressOutPath) {
  std::string bad_path = TestEnvironment::temporaryPath("some/unlikely/bad/path/admin.address");
  AdminImpl admin_bad_address_out_path(cpu_profile_path_, server_);
  EXPECT_LOG_CONTAINS(
      "critical", "cannot open admin address output file " + bad_path + " for writing.",
      admin_bad_address_out_path.startHttpListener(
          "/dev/null", bad_path, Network::Test::getCanonicalLoopbackAddress(GetParam()),
          listener_scope_.createScope("listener.admin.")));
  EXPECT_FALSE(std::ifstream(bad_path));
}

TEST_P(AdminInstanceTest, CustomHandler) {
  auto callback = [](absl::string_view, Http::HeaderMap&, Buffer::Instance&,
                     AdminStream&) -> Http::Code { return Http::Code::Accepted; };

  // Test removable handler.
  EXPECT_NO_LOGS(EXPECT_TRUE(admin_.addHandler("/foo/bar", "hello", callback, true, false)));
  Http::HeaderMapImpl header_map;
  Buffer::OwnedImpl response;
  EXPECT_EQ(Http::Code::Accepted, getCallback("/foo/bar", header_map, response));

  // Test that removable handler gets removed.
  EXPECT_TRUE(admin_.removeHandler("/foo/bar"));
  EXPECT_EQ(Http::Code::NotFound, getCallback("/foo/bar", header_map, response));
  EXPECT_FALSE(admin_.removeHandler("/foo/bar"));

  // Add non removable handler.
  EXPECT_TRUE(admin_.addHandler("/foo/bar", "hello", callback, false, false));
  EXPECT_EQ(Http::Code::Accepted, getCallback("/foo/bar", header_map, response));

  // Add again and make sure it is not there twice.
  EXPECT_FALSE(admin_.addHandler("/foo/bar", "hello", callback, false, false));

  // Try to remove non removable handler, and make sure it is not removed.
  EXPECT_FALSE(admin_.removeHandler("/foo/bar"));
  EXPECT_EQ(Http::Code::Accepted, getCallback("/foo/bar", header_map, response));
}

TEST_P(AdminInstanceTest, RejectHandlerWithXss) {
  auto callback = [](absl::string_view, Http::HeaderMap&, Buffer::Instance&,
                     AdminStream&) -> Http::Code { return Http::Code::Accepted; };
  EXPECT_LOG_CONTAINS("error",
                      "filter \"/foo<script>alert('hi')</script>\" contains invalid character '<'",
                      EXPECT_FALSE(admin_.addHandler("/foo<script>alert('hi')</script>", "hello",
                                                     callback, true, false)));
}

TEST_P(AdminInstanceTest, RejectHandlerWithEmbeddedQuery) {
  auto callback = [](absl::string_view, Http::HeaderMap&, Buffer::Instance&,
                     AdminStream&) -> Http::Code { return Http::Code::Accepted; };
  EXPECT_LOG_CONTAINS("error",
                      "filter \"/bar?queryShouldNotBeInPrefix\" contains invalid character '?'",
                      EXPECT_FALSE(admin_.addHandler("/bar?queryShouldNotBeInPrefix", "hello",
                                                     callback, true, false)));
}

TEST_P(AdminInstanceTest, EscapeHelpTextWithPunctuation) {
  auto callback = [](absl::string_view, Http::HeaderMap&, Buffer::Instance&,
                     AdminStream&) -> Http::Code { return Http::Code::Accepted; };

  // It's OK to have help text with HTML characters in it, but when we render the home
  // page they need to be escaped.
  const std::string planets = "jupiter>saturn>mars";
  EXPECT_TRUE(admin_.addHandler("/planets", planets, callback, true, false));

  Http::HeaderMapImpl header_map;
  Buffer::OwnedImpl response;
  EXPECT_EQ(Http::Code::OK, getCallback("/", header_map, response));
  Http::HeaderString& content_type = header_map.ContentType()->value();
  EXPECT_THAT(std::string(content_type.getStringView()), testing::HasSubstr("text/html"));
  EXPECT_EQ(-1, response.search(planets.data(), planets.size(), 0));
  const std::string escaped_planets = "jupiter&gt;saturn&gt;mars";
  EXPECT_NE(-1, response.search(escaped_planets.data(), escaped_planets.size(), 0));
}

TEST_P(AdminInstanceTest, HelpUsesFormForMutations) {
  Http::HeaderMapImpl header_map;
  Buffer::OwnedImpl response;
  EXPECT_EQ(Http::Code::OK, getCallback("/", header_map, response));
  const std::string logging_action = "<form action='logging' method='post'";
  const std::string stats_href = "<a href='stats'";
  EXPECT_NE(-1, response.search(logging_action.data(), logging_action.size(), 0));
  EXPECT_NE(-1, response.search(stats_href.data(), stats_href.size(), 0));
}

TEST_P(AdminInstanceTest, ConfigDump) {
  Buffer::OwnedImpl response;
  Http::HeaderMapImpl header_map;
  auto entry = admin_.getConfigTracker().add("foo", [] {
    auto msg = std::make_unique<ProtobufWkt::StringValue>();
    msg->set_value("bar");
    return msg;
  });
  const std::string expected_json = R"EOF({
 "configs": [
  {
   "@type": "type.googleapis.com/google.protobuf.StringValue",
   "value": "bar"
  }
 ]
}
)EOF";
  EXPECT_EQ(Http::Code::OK, getCallback("/config_dump", header_map, response));
  std::string output = response.toString();
  EXPECT_EQ(expected_json, output);
}

TEST_P(AdminInstanceTest, ConfigDumpMaintainsOrder) {
  // Add configs in random order and validate config_dump dumps in the order.
  auto bootstrap_entry = admin_.getConfigTracker().add("bootstrap", [] {
    auto msg = std::make_unique<ProtobufWkt::StringValue>();
    msg->set_value("bootstrap_config");
    return msg;
  });
  auto route_entry = admin_.getConfigTracker().add("routes", [] {
    auto msg = std::make_unique<ProtobufWkt::StringValue>();
    msg->set_value("routes_config");
    return msg;
  });
  auto listener_entry = admin_.getConfigTracker().add("listeners", [] {
    auto msg = std::make_unique<ProtobufWkt::StringValue>();
    msg->set_value("listeners_config");
    return msg;
  });
  auto cluster_entry = admin_.getConfigTracker().add("clusters", [] {
    auto msg = std::make_unique<ProtobufWkt::StringValue>();
    msg->set_value("clusters_config");
    return msg;
  });
  const std::string expected_json = R"EOF({
 "configs": [
  {
   "@type": "type.googleapis.com/google.protobuf.StringValue",
   "value": "bootstrap_config"
  },
  {
   "@type": "type.googleapis.com/google.protobuf.StringValue",
   "value": "clusters_config"
  },
  {
   "@type": "type.googleapis.com/google.protobuf.StringValue",
   "value": "listeners_config"
  },
  {
   "@type": "type.googleapis.com/google.protobuf.StringValue",
   "value": "routes_config"
  }
 ]
}
)EOF";
  // Run it multiple times and validate that order is preserved.
  for (size_t i = 0; i < 5; i++) {
    Buffer::OwnedImpl response;
    Http::HeaderMapImpl header_map;
    EXPECT_EQ(Http::Code::OK, getCallback("/config_dump", header_map, response));
    const std::string output = response.toString();
    EXPECT_EQ(expected_json, output);
  }
}

TEST_P(AdminInstanceTest, Memory) {
  Http::HeaderMapImpl header_map;
  Buffer::OwnedImpl response;
  EXPECT_EQ(Http::Code::OK, getCallback("/memory", header_map, response));
  const std::string output_json = response.toString();
  envoy::admin::v2alpha::Memory output_proto;
  MessageUtil::loadFromJson(output_json, output_proto);
  EXPECT_THAT(output_proto,
              AllOf(Property(&envoy::admin::v2alpha::Memory::allocated, Ge(0)),
                    Property(&envoy::admin::v2alpha::Memory::heap_size, Ge(0)),
                    Property(&envoy::admin::v2alpha::Memory::pageheap_unmapped, Ge(0)),
                    Property(&envoy::admin::v2alpha::Memory::pageheap_free, Ge(0)),
                    Property(&envoy::admin::v2alpha::Memory::total_thread_cache, Ge(0))));
}

TEST_P(AdminInstanceTest, ContextThatReturnsNullCertDetails) {
  Http::HeaderMapImpl header_map;
  Buffer::OwnedImpl response;

  // Setup a context that returns null cert details.
  testing::NiceMock<Server::Configuration::MockTransportSocketFactoryContext> factory_context;
  Json::ObjectSharedPtr loader = TestEnvironment::jsonLoadFromString("{}");
  Extensions::TransportSockets::Tls::ClientContextConfigImpl cfg(*loader, factory_context);
  Stats::IsolatedStoreImpl store;
  Envoy::Ssl::ClientContextSharedPtr client_ctx(
      server_.sslContextManager().createSslClientContext(store, cfg));

  const std::string expected_empty_json = R"EOF({
 "certificates": [
  {
   "ca_cert": [],
   "cert_chain": []
  }
 ]
}
)EOF";

  // Validate that cert details are null and /certs handles it correctly.
  EXPECT_EQ(nullptr, client_ctx->getCaCertInformation());
  EXPECT_TRUE(client_ctx->getCertChainInformation().empty());
  EXPECT_EQ(Http::Code::OK, getCallback("/certs", header_map, response));
  EXPECT_EQ(expected_empty_json, response.toString());
}

TEST_P(AdminInstanceTest, Runtime) {
  Http::HeaderMapImpl header_map;
  Buffer::OwnedImpl response;

  Runtime::MockSnapshot snapshot;
  Runtime::MockLoader loader;
  auto layer1 = std::make_unique<NiceMock<Runtime::MockOverrideLayer>>();
  auto layer2 = std::make_unique<NiceMock<Runtime::MockOverrideLayer>>();
  std::unordered_map<std::string, Runtime::Snapshot::Entry> entries2{
      {"string_key", {"override", {}, {}, {}}}, {"extra_key", {"bar", {}, {}, {}}}};
  std::unordered_map<std::string, Runtime::Snapshot::Entry> entries1{
      {"string_key", {"foo", {}, {}, {}}},
      {"int_key", {"1", 1, {}, {}}},
      {"other_key", {"bar", {}, {}, {}}}};

  ON_CALL(*layer1, name()).WillByDefault(testing::ReturnRefOfCopy(std::string{"layer1"}));
  ON_CALL(*layer1, values()).WillByDefault(testing::ReturnRef(entries1));
  ON_CALL(*layer2, name()).WillByDefault(testing::ReturnRefOfCopy(std::string{"layer2"}));
  ON_CALL(*layer2, values()).WillByDefault(testing::ReturnRef(entries2));

  std::vector<Runtime::Snapshot::OverrideLayerConstPtr> layers;
  layers.push_back(std::move(layer1));
  layers.push_back(std::move(layer2));
  EXPECT_CALL(snapshot, getLayers()).WillRepeatedly(testing::ReturnRef(layers));

  const std::string expected_json = R"EOF({
    "layers": [
        "layer1",
        "layer2"
    ],
    "entries": {
        "extra_key": {
            "layer_values": [
                "",
                "bar"
            ],
            "final_value": "bar"
        },
        "int_key": {
            "layer_values": [
                "1",
                ""
            ],
            "final_value": "1"
        },
        "other_key": {
            "layer_values": [
                "bar",
                ""
            ],
            "final_value": "bar"
        },
        "string_key": {
            "layer_values": [
                "foo",
                "override"
            ],
            "final_value": "override"
        }
    }
})EOF";

  EXPECT_CALL(loader, snapshot()).WillRepeatedly(testing::ReturnPointee(&snapshot));
  EXPECT_CALL(server_, runtime()).WillRepeatedly(testing::ReturnPointee(&loader));
  EXPECT_EQ(Http::Code::OK, getCallback("/runtime", header_map, response));
  EXPECT_EQ(expected_json, response.toString());
}

TEST_P(AdminInstanceTest, RuntimeModify) {
  Http::HeaderMapImpl header_map;
  Buffer::OwnedImpl response;

  Runtime::MockLoader loader;
  EXPECT_CALL(server_, runtime()).WillRepeatedly(testing::ReturnPointee(&loader));

  std::unordered_map<std::string, std::string> overrides;
  overrides["foo"] = "bar";
  overrides["x"] = "42";
  overrides["nothing"] = "";
  EXPECT_CALL(loader, mergeValues(overrides)).Times(1);
  EXPECT_EQ(Http::Code::OK,
            postCallback("/runtime_modify?foo=bar&x=42&nothing=", header_map, response));
  EXPECT_EQ("OK\n", response.toString());
}

TEST_P(AdminInstanceTest, RuntimeModifyNoArguments) {
  Http::HeaderMapImpl header_map;
  Buffer::OwnedImpl response;

  EXPECT_EQ(Http::Code::BadRequest, postCallback("/runtime_modify", header_map, response));
  EXPECT_TRUE(absl::StartsWith(response.toString(), "usage:"));
}

TEST_P(AdminInstanceTest, TracingStatsDisabled) {
  const std::string& name = admin_.tracingStats().service_forced_.name();
  for (Stats::CounterSharedPtr counter : server_.stats().counters()) {
    EXPECT_NE(counter->name(), name) << "Unexpected tracing stat found in server stats: " << name;
  }
}

TEST_P(AdminInstanceTest, ClustersJson) {
  Upstream::ClusterManager::ClusterInfoMap cluster_map;
  ON_CALL(server_.cluster_manager_, clusters()).WillByDefault(ReturnPointee(&cluster_map));

  NiceMock<Upstream::MockClusterMockPrioritySet> cluster;
  cluster_map.emplace(cluster.info_->name_, cluster);

  NiceMock<Upstream::Outlier::MockDetector> outlier_detector;
  ON_CALL(Const(cluster), outlierDetector()).WillByDefault(Return(&outlier_detector));
  ON_CALL(outlier_detector, successRateEjectionThreshold()).WillByDefault(Return(6.0));

  ON_CALL(*cluster.info_, addedViaApi()).WillByDefault(Return(true));

  Upstream::MockHostSet* host_set = cluster.priority_set_.getMockHostSet(0);
  auto host = std::make_shared<NiceMock<Upstream::MockHost>>();

  envoy::api::v2::core::Locality locality;
  locality.set_region("test_region");
  locality.set_zone("test_zone");
  locality.set_sub_zone("test_sub_zone");
  ON_CALL(*host, locality()).WillByDefault(ReturnRef(locality));

  host_set->hosts_.emplace_back(host);
  Network::Address::InstanceConstSharedPtr address =
      Network::Utility::resolveUrl("tcp://1.2.3.4:80");
  ON_CALL(*host, address()).WillByDefault(Return(address));

  // Add stats in random order and validate that they come in order.
  Stats::IsolatedStoreImpl store;
  store.counter("test_counter").add(10);
  store.counter("rest_counter").add(10);
  store.counter("arest_counter").add(5);
  store.gauge("test_gauge").set(11);
  store.gauge("atest_gauge").set(10);
  ON_CALL(*host, gauges()).WillByDefault(Invoke([&store]() { return store.gauges(); }));
  ON_CALL(*host, counters()).WillByDefault(Invoke([&store]() { return store.counters(); }));

  ON_CALL(*host, healthFlagGet(Upstream::Host::HealthFlag::FAILED_ACTIVE_HC))
      .WillByDefault(Return(true));
  ON_CALL(*host, healthFlagGet(Upstream::Host::HealthFlag::FAILED_OUTLIER_CHECK))
      .WillByDefault(Return(true));
  ON_CALL(*host, healthFlagGet(Upstream::Host::HealthFlag::FAILED_EDS_HEALTH))
      .WillByDefault(Return(false));
  ON_CALL(*host, healthFlagGet(Upstream::Host::HealthFlag::DEGRADED_ACTIVE_HC))
      .WillByDefault(Return(true));
  ON_CALL(*host, healthFlagGet(Upstream::Host::HealthFlag::DEGRADED_EDS_HEALTH))
      .WillByDefault(Return(true));

  ON_CALL(host->outlier_detector_, successRate()).WillByDefault(Return(43.2));
  ON_CALL(*host, weight()).WillByDefault(Return(5));

  Buffer::OwnedImpl response;
  Http::HeaderMapImpl header_map;
  EXPECT_EQ(Http::Code::OK, getCallback("/clusters?format=json", header_map, response));
  std::string output_json = response.toString();
  envoy::admin::v2alpha::Clusters output_proto;
  MessageUtil::loadFromJson(output_json, output_proto);

  const std::string expected_json = R"EOF({
 "cluster_statuses": [
  {
   "name": "fake_cluster",
   "success_rate_ejection_threshold": {
    "value": 6
   },
   "added_via_api": true,
   "host_statuses": [
    {
     "address": {
      "socket_address": {
       "protocol": "TCP",
       "address": "1.2.3.4",
       "port_value": 80
      }
     },
     "stats": [
       {
       "name": "arest_counter",
       "value": "5",
       "type": "COUNTER"
       },
       {
       "name": "rest_counter",
       "value": "10",
       "type": "COUNTER"
      },
      {
       "name": "test_counter",
       "value": "10",
       "type": "COUNTER"
      },
      {
       "name": "atest_gauge",
       "value": "10",
       "type": "GAUGE"
      },
      {
       "name": "test_gauge",
       "value": "11",
       "type": "GAUGE"
      },
     ],
     "health_status": {
      "eds_health_status": "DEGRADED",
      "failed_active_health_check": true,
      "failed_outlier_check": true,
      "failed_active_degraded_check": true
     },
     "success_rate": {
      "value": 43.2
     },
     "weight": 5
    }
   ]
  }
 ]
}
)EOF";

  envoy::admin::v2alpha::Clusters expected_proto;
  MessageUtil::loadFromJson(expected_json, expected_proto);

  // Ensure the protos created from each JSON are equivalent.
  EXPECT_THAT(output_proto, ProtoEq(expected_proto));

  // Ensure that the normal text format is used by default.
  EXPECT_EQ(Http::Code::OK, getCallback("/clusters", header_map, response));
  std::string text_output = response.toString();
  envoy::admin::v2alpha::Clusters failed_conversion_proto;
  EXPECT_THROW(MessageUtil::loadFromJson(text_output, failed_conversion_proto), EnvoyException);
}

TEST_P(AdminInstanceTest, GetRequest) {
  EXPECT_CALL(server_.options_, toCommandLineOptions()).WillRepeatedly(Invoke([] {
    Server::CommandLineOptionsPtr command_line_options =
        std::make_unique<envoy::admin::v2alpha::CommandLineOptions>();
    command_line_options->set_restart_epoch(2);
    command_line_options->set_service_cluster("cluster");
    return command_line_options;
  }));
  NiceMock<Init::MockManager> initManager;
  ON_CALL(server_, initManager()).WillByDefault(ReturnRef(initManager));

  {
    Http::HeaderMapImpl response_headers;
    std::string body;

    ON_CALL(initManager, state()).WillByDefault(Return(Init::Manager::State::Initialized));
    EXPECT_EQ(Http::Code::OK, admin_.request("/server_info", "GET", response_headers, body));
    envoy::admin::v2alpha::ServerInfo server_info_proto;
    EXPECT_THAT(std::string(response_headers.ContentType()->value().getStringView()),
                HasSubstr("application/json"));

    // We only test that it parses as the proto and that some fields are correct, since
    // values such as timestamps + Envoy version are tricky to test for.
    MessageUtil::loadFromJson(body, server_info_proto);
    EXPECT_EQ(server_info_proto.state(), envoy::admin::v2alpha::ServerInfo::LIVE);
    EXPECT_EQ(server_info_proto.command_line_options().restart_epoch(), 2);
    EXPECT_EQ(server_info_proto.command_line_options().service_cluster(), "cluster");
  }

  {
    Http::HeaderMapImpl response_headers;
    std::string body;

    ON_CALL(initManager, state()).WillByDefault(Return(Init::Manager::State::NotInitialized));
    EXPECT_EQ(Http::Code::OK, admin_.request("/server_info", "GET", response_headers, body));
    envoy::admin::v2alpha::ServerInfo server_info_proto;
    EXPECT_THAT(std::string(response_headers.ContentType()->value().getStringView()),
                HasSubstr("application/json"));

    // We only test that it parses as the proto and that some fields are correct, since
    // values such as timestamps + Envoy version are tricky to test for.
    MessageUtil::loadFromJson(body, server_info_proto);
    EXPECT_EQ(server_info_proto.state(), envoy::admin::v2alpha::ServerInfo::PRE_INITIALIZING);
    EXPECT_EQ(server_info_proto.command_line_options().restart_epoch(), 2);
    EXPECT_EQ(server_info_proto.command_line_options().service_cluster(), "cluster");
  }

  Http::HeaderMapImpl response_headers;
  std::string body;

  ON_CALL(initManager, state()).WillByDefault(Return(Init::Manager::State::Initializing));
  EXPECT_EQ(Http::Code::OK, admin_.request("/server_info", "GET", response_headers, body));
  envoy::admin::v2alpha::ServerInfo server_info_proto;
  EXPECT_THAT(std::string(response_headers.ContentType()->value().getStringView()),
              HasSubstr("application/json"));

  // We only test that it parses as the proto and that some fields are correct, since
  // values such as timestamps + Envoy version are tricky to test for.
  MessageUtil::loadFromJson(body, server_info_proto);
  EXPECT_EQ(server_info_proto.state(), envoy::admin::v2alpha::ServerInfo::INITIALIZING);
  EXPECT_EQ(server_info_proto.command_line_options().restart_epoch(), 2);
  EXPECT_EQ(server_info_proto.command_line_options().service_cluster(), "cluster");
}

TEST_P(AdminInstanceTest, GetRequestJson) {
  Http::HeaderMapImpl response_headers;
  std::string body;
  EXPECT_EQ(Http::Code::OK, admin_.request("/stats?format=json", "GET", response_headers, body));
  EXPECT_THAT(body, HasSubstr("{\"stats\":["));
  EXPECT_THAT(std::string(response_headers.ContentType()->value().getStringView()),
              HasSubstr("application/json"));
}

TEST_P(AdminInstanceTest, PostRequest) {
  Http::HeaderMapImpl response_headers;
  std::string body;
  EXPECT_NO_LOGS(EXPECT_EQ(Http::Code::OK,
                           admin_.request("/healthcheck/fail", "POST", response_headers, body)));
  EXPECT_EQ(body, "OK\n");
  EXPECT_THAT(std::string(response_headers.ContentType()->value().getStringView()),
              HasSubstr("text/plain"));
}

class HistogramWrapper {
public:
  HistogramWrapper() : histogram_(hist_alloc()) {}

  ~HistogramWrapper() { hist_free(histogram_); }

  const histogram_t* getHistogram() { return histogram_; }

  void setHistogramValues(const std::vector<uint64_t>& values) {
    for (uint64_t value : values) {
      hist_insert_intscale(histogram_, value, 0, 1);
    }
  }

private:
  histogram_t* histogram_;
};

class PrometheusStatsFormatterTest : public testing::Test {
protected:
<<<<<<< HEAD
  PrometheusStatsFormatterTest() : alloc_(symbol_table_) {}
=======
>>>>>>> 741df7aa
  void addCounter(const std::string& name, std::vector<Stats::Tag> cluster_tags) {
    Stats::StatNameTempStorage storage(name, symbol_table_);
    counters_.push_back(alloc_.makeCounter(storage.statName(), name, cluster_tags));
  }

  void addGauge(const std::string& name, std::vector<Stats::Tag> cluster_tags) {
    Stats::StatNameTempStorage storage(name, symbol_table_);
    gauges_.push_back(alloc_.makeGauge(storage.statName(), name, cluster_tags));
  }

  void addHistogram(const Stats::ParentHistogramSharedPtr histogram) {
    histograms_.push_back(histogram);
  }

  Stats::SymbolTableImpl symbol_table_;
  Stats::StatsOptionsImpl stats_options_;
  Stats::HeapStatDataAllocator alloc_;
  std::vector<Stats::CounterSharedPtr> counters_;
  std::vector<Stats::GaugeSharedPtr> gauges_;
  std::vector<Stats::ParentHistogramSharedPtr> histograms_;
};

TEST_F(PrometheusStatsFormatterTest, MetricName) {
  std::string raw = "vulture.eats-liver";
  std::string expected = "envoy_vulture_eats_liver";
  auto actual = PrometheusStatsFormatter::metricName(raw);
  EXPECT_EQ(expected, actual);
}

TEST_F(PrometheusStatsFormatterTest, SanitizeMetricName) {
  std::string raw = "An.artist.plays-violin@019street";
  std::string expected = "envoy_An_artist_plays_violin_019street";
  auto actual = PrometheusStatsFormatter::metricName(raw);
  EXPECT_EQ(expected, actual);
}

TEST_F(PrometheusStatsFormatterTest, SanitizeMetricNameDigitFirst) {
  std::string raw = "3.artists.play-violin@019street";
  std::string expected = "envoy_3_artists_play_violin_019street";
  auto actual = PrometheusStatsFormatter::metricName(raw);
  EXPECT_EQ(expected, actual);
}

TEST_F(PrometheusStatsFormatterTest, FormattedTags) {
  std::vector<Stats::Tag> tags;
  Stats::Tag tag1 = {"a.tag-name", "a.tag-value"};
  Stats::Tag tag2 = {"another_tag_name", "another_tag-value"};
  tags.push_back(tag1);
  tags.push_back(tag2);
  std::string expected = "a_tag_name=\"a.tag-value\",another_tag_name=\"another_tag-value\"";
  auto actual = PrometheusStatsFormatter::formattedTags(tags);
  EXPECT_EQ(expected, actual);
}

TEST_F(PrometheusStatsFormatterTest, MetricNameCollison) {

  // Create two counters and two gauges with each pair having the same name,
  // but having different tag names and values.
  //`statsAsPrometheus()` should return two implying it found two unique stat names

  addCounter("cluster.test_cluster_1.upstream_cx_total", {{"a.tag-name", "a.tag-value"}});
  addCounter("cluster.test_cluster_1.upstream_cx_total",
             {{"another_tag_name", "another_tag-value"}});
  addGauge("cluster.test_cluster_2.upstream_cx_total",
           {{"another_tag_name_3", "another_tag_3-value"}});
  addGauge("cluster.test_cluster_2.upstream_cx_total",
           {{"another_tag_name_4", "another_tag_4-value"}});

  Buffer::OwnedImpl response;
  auto size =
      PrometheusStatsFormatter::statsAsPrometheus(counters_, gauges_, histograms_, response, false);
  EXPECT_EQ(2UL, size);
}

TEST_F(PrometheusStatsFormatterTest, UniqueMetricName) {

  // Create two counters and two gauges, all with unique names.
  // statsAsPrometheus() should return four implying it found
  // four unique stat names.

  addCounter("cluster.test_cluster_1.upstream_cx_total", {{"a.tag-name", "a.tag-value"}});
  addCounter("cluster.test_cluster_2.upstream_cx_total",
             {{"another_tag_name", "another_tag-value"}});
  addGauge("cluster.test_cluster_3.upstream_cx_total",
           {{"another_tag_name_3", "another_tag_3-value"}});
  addGauge("cluster.test_cluster_4.upstream_cx_total",
           {{"another_tag_name_4", "another_tag_4-value"}});

  Buffer::OwnedImpl response;
  auto size =
      PrometheusStatsFormatter::statsAsPrometheus(counters_, gauges_, histograms_, response, false);
  EXPECT_EQ(4UL, size);
}

TEST_F(PrometheusStatsFormatterTest, HistogramWithNoValuesAndNoTags) {
  HistogramWrapper h1_cumulative;
  h1_cumulative.setHistogramValues(std::vector<uint64_t>(0));
  Stats::HistogramStatisticsImpl h1_cumulative_statistics(h1_cumulative.getHistogram());

  auto histogram = std::make_shared<NiceMock<Stats::MockParentHistogram>>();
  histogram->name_ = "histogram1";
  histogram->used_ = true;
  ON_CALL(*histogram, cumulativeStatistics())
      .WillByDefault(testing::ReturnRef(h1_cumulative_statistics));

  addHistogram(histogram);

  Buffer::OwnedImpl response;
  auto size =
      PrometheusStatsFormatter::statsAsPrometheus(counters_, gauges_, histograms_, response, false);
  EXPECT_EQ(1UL, size);

  const std::string expected_output = R"EOF(# TYPE envoy_histogram1 histogram
envoy_histogram1_bucket{le="0.5"} 0
envoy_histogram1_bucket{le="1"} 0
envoy_histogram1_bucket{le="5"} 0
envoy_histogram1_bucket{le="10"} 0
envoy_histogram1_bucket{le="25"} 0
envoy_histogram1_bucket{le="50"} 0
envoy_histogram1_bucket{le="100"} 0
envoy_histogram1_bucket{le="250"} 0
envoy_histogram1_bucket{le="500"} 0
envoy_histogram1_bucket{le="1000"} 0
envoy_histogram1_bucket{le="2500"} 0
envoy_histogram1_bucket{le="5000"} 0
envoy_histogram1_bucket{le="10000"} 0
envoy_histogram1_bucket{le="30000"} 0
envoy_histogram1_bucket{le="60000"} 0
envoy_histogram1_bucket{le="300000"} 0
envoy_histogram1_bucket{le="600000"} 0
envoy_histogram1_bucket{le="1800000"} 0
envoy_histogram1_bucket{le="3600000"} 0
envoy_histogram1_bucket{le="+Inf"} 0
envoy_histogram1_sum{} 0
envoy_histogram1_count{} 0
)EOF";

  EXPECT_EQ(expected_output, response.toString());
}

TEST_F(PrometheusStatsFormatterTest, OutputWithAllMetricTypes) {
  addCounter("cluster.test_1.upstream_cx_total", {{"a.tag-name", "a.tag-value"}});
  addCounter("cluster.test_2.upstream_cx_total", {{"another_tag_name", "another_tag-value"}});
  addGauge("cluster.test_3.upstream_cx_total", {{"another_tag_name_3", "another_tag_3-value"}});
  addGauge("cluster.test_4.upstream_cx_total", {{"another_tag_name_4", "another_tag_4-value"}});

  const std::vector<uint64_t> h1_values = {50, 20, 30, 70, 100, 5000, 200};
  HistogramWrapper h1_cumulative;
  h1_cumulative.setHistogramValues(h1_values);
  Stats::HistogramStatisticsImpl h1_cumulative_statistics(h1_cumulative.getHistogram());

  auto histogram1 = std::make_shared<NiceMock<Stats::MockParentHistogram>>();
  histogram1->name_ = "cluster.test_1.upstream_rq_time";
  histogram1->used_ = true;
  histogram1->tags_ = {Stats::Tag{"key1", "value1"}, Stats::Tag{"key2", "value2"}};
  addHistogram(histogram1);
  EXPECT_CALL(*histogram1, cumulativeStatistics())
      .WillOnce(testing::ReturnRef(h1_cumulative_statistics));

  Buffer::OwnedImpl response;
  auto size =
      PrometheusStatsFormatter::statsAsPrometheus(counters_, gauges_, histograms_, response, false);
  EXPECT_EQ(5UL, size);

  const std::string expected_output = R"EOF(# TYPE envoy_cluster_test_1_upstream_cx_total counter
envoy_cluster_test_1_upstream_cx_total{a_tag_name="a.tag-value"} 0
# TYPE envoy_cluster_test_2_upstream_cx_total counter
envoy_cluster_test_2_upstream_cx_total{another_tag_name="another_tag-value"} 0
# TYPE envoy_cluster_test_3_upstream_cx_total gauge
envoy_cluster_test_3_upstream_cx_total{another_tag_name_3="another_tag_3-value"} 0
# TYPE envoy_cluster_test_4_upstream_cx_total gauge
envoy_cluster_test_4_upstream_cx_total{another_tag_name_4="another_tag_4-value"} 0
# TYPE envoy_cluster_test_1_upstream_rq_time histogram
envoy_cluster_test_1_upstream_rq_time_bucket{key1="value1",key2="value2",le="0.5"} 0
envoy_cluster_test_1_upstream_rq_time_bucket{key1="value1",key2="value2",le="1"} 0
envoy_cluster_test_1_upstream_rq_time_bucket{key1="value1",key2="value2",le="5"} 0
envoy_cluster_test_1_upstream_rq_time_bucket{key1="value1",key2="value2",le="10"} 0
envoy_cluster_test_1_upstream_rq_time_bucket{key1="value1",key2="value2",le="25"} 1
envoy_cluster_test_1_upstream_rq_time_bucket{key1="value1",key2="value2",le="50"} 2
envoy_cluster_test_1_upstream_rq_time_bucket{key1="value1",key2="value2",le="100"} 4
envoy_cluster_test_1_upstream_rq_time_bucket{key1="value1",key2="value2",le="250"} 6
envoy_cluster_test_1_upstream_rq_time_bucket{key1="value1",key2="value2",le="500"} 6
envoy_cluster_test_1_upstream_rq_time_bucket{key1="value1",key2="value2",le="1000"} 6
envoy_cluster_test_1_upstream_rq_time_bucket{key1="value1",key2="value2",le="2500"} 6
envoy_cluster_test_1_upstream_rq_time_bucket{key1="value1",key2="value2",le="5000"} 6
envoy_cluster_test_1_upstream_rq_time_bucket{key1="value1",key2="value2",le="10000"} 7
envoy_cluster_test_1_upstream_rq_time_bucket{key1="value1",key2="value2",le="30000"} 7
envoy_cluster_test_1_upstream_rq_time_bucket{key1="value1",key2="value2",le="60000"} 7
envoy_cluster_test_1_upstream_rq_time_bucket{key1="value1",key2="value2",le="300000"} 7
envoy_cluster_test_1_upstream_rq_time_bucket{key1="value1",key2="value2",le="600000"} 7
envoy_cluster_test_1_upstream_rq_time_bucket{key1="value1",key2="value2",le="1800000"} 7
envoy_cluster_test_1_upstream_rq_time_bucket{key1="value1",key2="value2",le="3600000"} 7
envoy_cluster_test_1_upstream_rq_time_bucket{key1="value1",key2="value2",le="+Inf"} 7
envoy_cluster_test_1_upstream_rq_time_sum{key1="value1",key2="value2"} 5532
envoy_cluster_test_1_upstream_rq_time_count{key1="value1",key2="value2"} 7
)EOF";

  EXPECT_EQ(expected_output, response.toString());
}

TEST_F(PrometheusStatsFormatterTest, OutputWithUsedOnly) {
  addCounter("cluster.test_1.upstream_cx_total", {{"a.tag-name", "a.tag-value"}});
  addCounter("cluster.test_2.upstream_cx_total", {{"another_tag_name", "another_tag-value"}});
  addGauge("cluster.test_3.upstream_cx_total", {{"another_tag_name_3", "another_tag_3-value"}});
  addGauge("cluster.test_4.upstream_cx_total", {{"another_tag_name_4", "another_tag_4-value"}});

  const std::vector<uint64_t> h1_values = {50, 20, 30, 70, 100, 5000, 200};
  HistogramWrapper h1_cumulative;
  h1_cumulative.setHistogramValues(h1_values);
  Stats::HistogramStatisticsImpl h1_cumulative_statistics(h1_cumulative.getHistogram());

  auto histogram1 = std::make_shared<NiceMock<Stats::MockParentHistogram>>();
  histogram1->name_ = "cluster.test_1.upstream_rq_time";
  histogram1->used_ = true;
  histogram1->tags_ = {Stats::Tag{"key1", "value1"}, Stats::Tag{"key2", "value2"}};
  addHistogram(histogram1);
  EXPECT_CALL(*histogram1, cumulativeStatistics())
      .WillOnce(testing::ReturnRef(h1_cumulative_statistics));

  Buffer::OwnedImpl response;
  auto size =
      PrometheusStatsFormatter::statsAsPrometheus(counters_, gauges_, histograms_, response, true);
  EXPECT_EQ(1UL, size);

  const std::string expected_output = R"EOF(# TYPE envoy_cluster_test_1_upstream_rq_time histogram
envoy_cluster_test_1_upstream_rq_time_bucket{key1="value1",key2="value2",le="0.5"} 0
envoy_cluster_test_1_upstream_rq_time_bucket{key1="value1",key2="value2",le="1"} 0
envoy_cluster_test_1_upstream_rq_time_bucket{key1="value1",key2="value2",le="5"} 0
envoy_cluster_test_1_upstream_rq_time_bucket{key1="value1",key2="value2",le="10"} 0
envoy_cluster_test_1_upstream_rq_time_bucket{key1="value1",key2="value2",le="25"} 1
envoy_cluster_test_1_upstream_rq_time_bucket{key1="value1",key2="value2",le="50"} 2
envoy_cluster_test_1_upstream_rq_time_bucket{key1="value1",key2="value2",le="100"} 4
envoy_cluster_test_1_upstream_rq_time_bucket{key1="value1",key2="value2",le="250"} 6
envoy_cluster_test_1_upstream_rq_time_bucket{key1="value1",key2="value2",le="500"} 6
envoy_cluster_test_1_upstream_rq_time_bucket{key1="value1",key2="value2",le="1000"} 6
envoy_cluster_test_1_upstream_rq_time_bucket{key1="value1",key2="value2",le="2500"} 6
envoy_cluster_test_1_upstream_rq_time_bucket{key1="value1",key2="value2",le="5000"} 6
envoy_cluster_test_1_upstream_rq_time_bucket{key1="value1",key2="value2",le="10000"} 7
envoy_cluster_test_1_upstream_rq_time_bucket{key1="value1",key2="value2",le="30000"} 7
envoy_cluster_test_1_upstream_rq_time_bucket{key1="value1",key2="value2",le="60000"} 7
envoy_cluster_test_1_upstream_rq_time_bucket{key1="value1",key2="value2",le="300000"} 7
envoy_cluster_test_1_upstream_rq_time_bucket{key1="value1",key2="value2",le="600000"} 7
envoy_cluster_test_1_upstream_rq_time_bucket{key1="value1",key2="value2",le="1800000"} 7
envoy_cluster_test_1_upstream_rq_time_bucket{key1="value1",key2="value2",le="3600000"} 7
envoy_cluster_test_1_upstream_rq_time_bucket{key1="value1",key2="value2",le="+Inf"} 7
envoy_cluster_test_1_upstream_rq_time_sum{key1="value1",key2="value2"} 5532
envoy_cluster_test_1_upstream_rq_time_count{key1="value1",key2="value2"} 7
)EOF";

  EXPECT_EQ(expected_output, response.toString());
}

TEST_F(PrometheusStatsFormatterTest, OutputWithUsedOnlyHistogram) {
  const std::vector<uint64_t> h1_values = {};
  HistogramWrapper h1_cumulative;
  h1_cumulative.setHistogramValues(h1_values);
  Stats::HistogramStatisticsImpl h1_cumulative_statistics(h1_cumulative.getHistogram());

  auto histogram1 = std::make_shared<NiceMock<Stats::MockParentHistogram>>();
  histogram1->name_ = "cluster.test_1.upstream_rq_time";
  histogram1->used_ = false;
  histogram1->tags_ = {Stats::Tag{"key1", "value1"}, Stats::Tag{"key2", "value2"}};
  addHistogram(histogram1);

  {
    const bool used_only = true;
    EXPECT_CALL(*histogram1, cumulativeStatistics()).Times(0);

    Buffer::OwnedImpl response;
    auto size = PrometheusStatsFormatter::statsAsPrometheus(counters_, gauges_, histograms_,
                                                            response, used_only);
    EXPECT_EQ(0UL, size);
  }

  {
    const bool used_only = false;
    EXPECT_CALL(*histogram1, cumulativeStatistics())
        .WillOnce(testing::ReturnRef(h1_cumulative_statistics));

    Buffer::OwnedImpl response;
    auto size = PrometheusStatsFormatter::statsAsPrometheus(counters_, gauges_, histograms_,
                                                            response, used_only);
    EXPECT_EQ(1UL, size);
  }
}

} // namespace Server
} // namespace Envoy<|MERGE_RESOLUTION|>--- conflicted
+++ resolved
@@ -1226,10 +1226,8 @@
 
 class PrometheusStatsFormatterTest : public testing::Test {
 protected:
-<<<<<<< HEAD
   PrometheusStatsFormatterTest() : alloc_(symbol_table_) {}
-=======
->>>>>>> 741df7aa
+
   void addCounter(const std::string& name, std::vector<Stats::Tag> cluster_tags) {
     Stats::StatNameTempStorage storage(name, symbol_table_);
     counters_.push_back(alloc_.makeCounter(storage.statName(), name, cluster_tags));
