--- conflicted
+++ resolved
@@ -30,11 +30,8 @@
         "//source/common/common:assert_lib",
         "//source/common/common:thread_lib",
         "//source/common/filesystem:watcher_lib",
-<<<<<<< HEAD
         "//source/common/network:buffered_io_socket_handle_lib",
         "//source/common/network:connection_lib",
-=======
->>>>>>> 812a288b
         "//source/common/network:dns_lib",
         "//source/common/network:connection_lib",
         "//source/common/network:listener_lib",
