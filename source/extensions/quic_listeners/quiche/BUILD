--- conflicted
+++ resolved
@@ -68,12 +68,6 @@
 )
 
 envoy_cc_library(
-<<<<<<< HEAD
-    name = "envoy_quic_utils_lib",
-    hdrs = ["envoy_quic_utils.h"],
-    external_deps = ["quiche_quic_platform"],
-    deps = ["//source/common/network:address_lib"],
-=======
     name = "spdy_server_push_utils_for_envoy_lib",
     srcs = ["spdy_server_push_utils_for_envoy.cc"],
     visibility = ["//visibility:public"],
@@ -81,5 +75,11 @@
         "//source/common/common:assert_lib",
         "@com_googlesource_quiche//:quic_core_http_spdy_server_push_utils_header",
     ],
->>>>>>> a12b9194
+)
+
+envoy_cc_library(
+    name = "envoy_quic_utils_lib",
+    hdrs = ["envoy_quic_utils.h"],
+    external_deps = ["quiche_quic_platform"],
+    deps = ["//source/common/network:address_lib"],
 )