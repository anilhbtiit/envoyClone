--- conflicted
+++ resolved
@@ -59,13 +59,8 @@
     hdrs = ["client.h"],
     deps = [
         ":codec_lib",
-<<<<<<< HEAD
-        ":supported_commands_lib",
-        "//include/envoy/upstream:cluster_manager_interface",
-=======
         ":redis_command_stats_lib",
         "//envoy/upstream:cluster_manager_interface",
->>>>>>> a0ca08b6
     ],
 )
 
@@ -84,21 +79,11 @@
     deps = [
         ":client_interface",
         ":codec_lib",
-<<<<<<< HEAD
-        ":fault_interface",
-        "//include/envoy/common:random_generator_interface",
-        "//include/envoy/router:router_interface",
-        "//include/envoy/stats:timespan_interface",
-        "//include/envoy/thread_local:thread_local_interface",
-        "//include/envoy/upstream:cluster_manager_interface",
-        "//include/envoy/upstream:upstream_interface",
-=======
         ":utility_lib",
         "//envoy/router:router_interface",
         "//envoy/stats:timespan_interface",
         "//envoy/thread_local:thread_local_interface",
         "//envoy/upstream:cluster_manager_interface",
->>>>>>> a0ca08b6
         "//source/common/buffer:buffer_lib",
         "//source/common/common:assert_lib",
         "//source/common/common:utility_lib",
@@ -111,8 +96,6 @@
 )
 
 envoy_cc_library(
-<<<<<<< HEAD
-=======
     name = "utility_lib",
     srcs = ["utility.cc"],
     hdrs = ["utility.h"],
@@ -139,14 +122,11 @@
 )
 
 envoy_cc_library(
->>>>>>> a0ca08b6
     name = "fault_interface",
     hdrs = ["fault.h"],
     deps = [
         "@envoy_api//envoy/type/v3:pkg_cc_proto",
     ],
-<<<<<<< HEAD
-=======
 )
 
 envoy_cc_library(
@@ -161,5 +141,4 @@
         "//source/common/protobuf:utility_lib",
         "@envoy_api//envoy/extensions/filters/network/redis_proxy/v3:pkg_cc_proto",
     ],
->>>>>>> a0ca08b6
 )