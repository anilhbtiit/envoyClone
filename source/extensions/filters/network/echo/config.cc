#include "envoy/extensions/filters/network/echo/v3/echo.pb.h"
#include "envoy/extensions/filters/network/echo/v3/echo.pb.validate.h"
#include "envoy/registry/registry.h"
#include "envoy/server/filter_config.h"

#include "source/extensions/filters/network/common/factory_base.h"
#include "source/extensions/filters/network/echo/echo.h"
#include "source/extensions/filters/network/well_known_names.h"

namespace Envoy {
namespace Extensions {
namespace NetworkFilters {
namespace Echo {

/**
 * Config registration for the echo filter. @see NamedNetworkFilterConfigFactory.
 */
class EchoConfigFactory
    : public Common::FactoryBase<envoy::extensions::filters::network::echo::v3::Echo> {
public:
  EchoConfigFactory() : FactoryBase(NetworkFilterNames::get().Echo) {}

private:
  Network::FilterFactoryCb
  createFilterFactoryFromProtoTyped(const envoy::extensions::filters::network::echo::v3::Echo&,
                                    Server::Configuration::FactoryContext&) override {
    return [](Network::FilterManager& filter_manager) -> void {
      filter_manager.addReadFilter(std::make_shared<EchoFilter>());
    };
  }

  bool isTerminalFilterByProtoTyped(const envoy::extensions::filters::network::echo::v3::Echo&,
                                    Server::Configuration::ServerFactoryContext&) override {
    return true;
  }
};

/**
 * Static registration for the echo filter. @see RegisterFactory.
 */
<<<<<<< HEAD
REGISTER_FACTORY_D(EchoConfigFactory, Server::Configuration::NamedNetworkFilterConfigFactory,
                   "envoy.echo");
=======
LEGACY_REGISTER_FACTORY(EchoConfigFactory, Server::Configuration::NamedNetworkFilterConfigFactory,
                        "envoy.echo");
>>>>>>> 2ce0bf39

} // namespace Echo
} // namespace NetworkFilters
} // namespace Extensions
} // namespace Envoy<|MERGE_RESOLUTION|>--- conflicted
+++ resolved
@@ -38,13 +38,8 @@
 /**
  * Static registration for the echo filter. @see RegisterFactory.
  */
-<<<<<<< HEAD
-REGISTER_FACTORY_D(EchoConfigFactory, Server::Configuration::NamedNetworkFilterConfigFactory,
-                   "envoy.echo");
-=======
 LEGACY_REGISTER_FACTORY(EchoConfigFactory, Server::Configuration::NamedNetworkFilterConfigFactory,
                         "envoy.echo");
->>>>>>> 2ce0bf39
 
 } // namespace Echo
 } // namespace NetworkFilters
