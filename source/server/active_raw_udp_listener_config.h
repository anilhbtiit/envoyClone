--- conflicted
+++ resolved
@@ -11,13 +11,9 @@
 public:
   Network::ConnectionHandler::ActiveListenerPtr
   createActiveUdpListener(Network::ConnectionHandler& parent, Event::Dispatcher& disptacher,
-<<<<<<< HEAD
                           Network::ListenerConfig& config) const override;
-=======
-                          spdlog::logger& logger, Network::ListenerConfig& config) const override;
 
   bool isTransportConnectionless() const override { return true; }
->>>>>>> 272ee70a
 };
 
 // This class uses a protobuf config to create a UDP listener factory which
