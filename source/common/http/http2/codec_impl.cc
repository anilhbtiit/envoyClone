#include "common/http/http2/codec_impl.h"

#include <cstdint>
#include <memory>
#include <vector>

#include "envoy/event/dispatcher.h"
#include "envoy/http/codes.h"
#include "envoy/http/header_map.h"
#include "envoy/network/connection.h"

#include "common/common/assert.h"
#include "common/common/cleanup.h"
#include "common/common/enum_to_int.h"
#include "common/common/fmt.h"
#include "common/common/utility.h"
#include "common/http/codes.h"
#include "common/http/exception.h"
#include "common/http/header_utility.h"
#include "common/http/headers.h"
#include "common/http/http2/codec_stats.h"
#include "common/http/utility.h"

#include "absl/container/fixed_array.h"

namespace Envoy {
namespace Http {
namespace Http2 {

class Http2ResponseCodeDetailValues {
  // Invalid HTTP header field was received and stream is going to be
  // closed.
  const absl::string_view ng_http2_err_http_header_ = "http2.invalid.header.field";

  // Violation in HTTP messaging rule.
  const absl::string_view ng_http2_err_http_messaging_ = "http2.violation.of.messaging.rule";

  // none of the above
  const absl::string_view ng_http2_err_unknown_ = "http2.unknown.nghttp2.error";

public:
  const absl::string_view errorDetails(int error_code) const {
    switch (error_code) {
    case NGHTTP2_ERR_HTTP_HEADER:
      return ng_http2_err_http_header_;
    case NGHTTP2_ERR_HTTP_MESSAGING:
      return ng_http2_err_http_messaging_;
    default:
      return ng_http2_err_unknown_;
    }
  }
};

using Http2ResponseCodeDetails = ConstSingleton<Http2ResponseCodeDetailValues>;

bool Utility::reconstituteCrumbledCookies(const HeaderString& key, const HeaderString& value,
                                          HeaderString& cookies) {
  if (key != Headers::get().Cookie.get().c_str()) {
    return false;
  }

  if (!cookies.empty()) {
    cookies.append("; ", 2);
  }

  const absl::string_view value_view = value.getStringView();
  cookies.append(value_view.data(), value_view.size());
  return true;
}

ConnectionImpl::Http2Callbacks ConnectionImpl::http2_callbacks_;

nghttp2_session* ProdNghttp2SessionFactory::create(const nghttp2_session_callbacks* callbacks,
                                                   ConnectionImpl* connection,
                                                   const nghttp2_option* options) {
  nghttp2_session* session;
  nghttp2_session_client_new2(&session, callbacks, connection, options);
  return session;
}

void ProdNghttp2SessionFactory::init(nghttp2_session*, ConnectionImpl* connection,
                                     const envoy::config::core::v3::Http2ProtocolOptions& options) {
  connection->sendSettings(options, true);
}

/**
 * Helper to remove const during a cast. nghttp2 takes non-const pointers for headers even though
 * it copies them.
 */
template <typename T> static T* removeConst(const void* object) {
  return const_cast<T*>(reinterpret_cast<const T*>(object));
}

ConnectionImpl::StreamImpl::StreamImpl(ConnectionImpl& parent, uint32_t buffer_limit)
    : parent_(parent), local_end_stream_sent_(false), remote_end_stream_(false),
      data_deferred_(false), waiting_for_non_informational_headers_(false),
      pending_receive_buffer_high_watermark_called_(false),
      pending_send_buffer_high_watermark_called_(false), reset_due_to_messaging_error_(false) {
  parent_.stats_.streams_active_.inc();
  if (buffer_limit > 0) {
    setWriteBufferWatermarks(buffer_limit / 2, buffer_limit);
  }
}

ConnectionImpl::StreamImpl::~StreamImpl() { ASSERT(stream_idle_timer_ == nullptr); }

void ConnectionImpl::StreamImpl::destroy() {
  disarmStreamIdleTimer();
  parent_.stats_.streams_active_.dec();
  parent_.stats_.pending_send_bytes_.sub(pending_send_data_.length());
}

static void insertHeader(std::vector<nghttp2_nv>& headers, const HeaderEntry& header) {
  uint8_t flags = 0;
  if (header.key().isReference()) {
    flags |= NGHTTP2_NV_FLAG_NO_COPY_NAME;
  }
  if (header.value().isReference()) {
    flags |= NGHTTP2_NV_FLAG_NO_COPY_VALUE;
  }
  const absl::string_view header_key = header.key().getStringView();
  const absl::string_view header_value = header.value().getStringView();
  headers.push_back({removeConst<uint8_t>(header_key.data()),
                     removeConst<uint8_t>(header_value.data()), header_key.size(),
                     header_value.size(), flags});
}

void ConnectionImpl::StreamImpl::buildHeaders(std::vector<nghttp2_nv>& final_headers,
                                              const HeaderMap& headers) {
  final_headers.reserve(headers.size());
  headers.iterate([&final_headers](const HeaderEntry& header) -> HeaderMap::Iterate {
    insertHeader(final_headers, header);
    return HeaderMap::Iterate::Continue;
  });
}

void ConnectionImpl::ServerStreamImpl::encode100ContinueHeaders(const ResponseHeaderMap& headers) {
  ASSERT(headers.Status()->value() == "100");
  encodeHeaders(headers, false);
}

void ConnectionImpl::StreamImpl::encodeHeadersBase(const std::vector<nghttp2_nv>& final_headers,
                                                   bool end_stream) {
  nghttp2_data_provider provider;
  if (!end_stream) {
    provider.source.ptr = this;
    provider.read_callback = [](nghttp2_session*, int32_t, uint8_t*, size_t length,
                                uint32_t* data_flags, nghttp2_data_source* source,
                                void*) -> ssize_t {
      return static_cast<StreamImpl*>(source->ptr)->onDataSourceRead(length, data_flags);
    };
  }

  local_end_stream_ = end_stream;
  submitHeaders(final_headers, end_stream ? nullptr : &provider);
  auto status = parent_.sendPendingFrames();
  // The RELEASE_ASSERT below does not change the existing behavior of `sendPendingFrames()`.
  // The `sendPendingFrames()` used to throw on errors and the only method that was catching
  // these exceptions was the `dispatch()`. The `dispatch()` method still checks and handles
  // errors returned by the `sendPendingFrames()`.
  // Other callers of `sendPendingFrames()` do not catch exceptions from this method and
  // would cause abnormal process termination in error cases. This change replaces abnormal
  // process termination from unhandled exception with the RELEASE_ASSERT.
  // Further work will replace this RELEASE_ASSERT with proper error handling.
  RELEASE_ASSERT(status.ok(), "sendPendingFrames() failure in non dispatching context");
}

void ConnectionImpl::ClientStreamImpl::encodeHeaders(const RequestHeaderMap& headers,
                                                     bool end_stream) {
  // This must exist outside of the scope of isUpgrade as the underlying memory is
  // needed until encodeHeadersBase has been called.
  std::vector<nghttp2_nv> final_headers;
  Http::RequestHeaderMapPtr modified_headers;
  if (Http::Utility::isUpgrade(headers)) {
    modified_headers = createHeaderMap<RequestHeaderMapImpl>(headers);
    upgrade_type_ = std::string(headers.getUpgradeValue());
    Http::Utility::transformUpgradeRequestFromH1toH2(*modified_headers);
    buildHeaders(final_headers, *modified_headers);
  } else if (headers.Method() && headers.Method()->value() == "CONNECT") {
    // If this is not an upgrade style connect (above branch) it is a bytestream
    // connect and should have :path and :protocol set accordingly
    // As HTTP/1.1 does not require a path for CONNECT, we may have to add one
    // if shifting codecs. For now, default to "/" - this can be made
    // configurable if necessary.
    // https://tools.ietf.org/html/draft-kinnear-httpbis-http2-transport-02
    modified_headers = createHeaderMap<RequestHeaderMapImpl>(headers);
    modified_headers->setProtocol(Headers::get().ProtocolValues.Bytestream);
    if (!headers.Path()) {
      modified_headers->setPath("/");
    }
    buildHeaders(final_headers, *modified_headers);
  } else {
    buildHeaders(final_headers, headers);
  }
  encodeHeadersBase(final_headers, end_stream);
}

void ConnectionImpl::ServerStreamImpl::encodeHeaders(const ResponseHeaderMap& headers,
                                                     bool end_stream) {
  // The contract is that client codecs must ensure that :status is present.
  ASSERT(headers.Status() != nullptr);

  // This must exist outside of the scope of isUpgrade as the underlying memory is
  // needed until encodeHeadersBase has been called.
  std::vector<nghttp2_nv> final_headers;
  Http::ResponseHeaderMapPtr modified_headers;
  if (Http::Utility::isUpgrade(headers)) {
    modified_headers = createHeaderMap<ResponseHeaderMapImpl>(headers);
    Http::Utility::transformUpgradeResponseFromH1toH2(*modified_headers);
    buildHeaders(final_headers, *modified_headers);
  } else {
    buildHeaders(final_headers, headers);
  }
  encodeHeadersBase(final_headers, end_stream);
}

void ConnectionImpl::StreamImpl::encodeTrailersBase(const HeaderMap& trailers) {
  ASSERT(!local_end_stream_);
  local_end_stream_ = true;
  if (pending_send_data_.length() > 0) {
    // In this case we want trailers to come after we release all pending body data that is
    // waiting on window updates. We need to save the trailers so that we can emit them later.
    ASSERT(!pending_trailers_to_encode_);
    pending_trailers_to_encode_ = cloneTrailers(trailers);
    createPendingFlushTimer();
  } else {
    submitTrailers(trailers);
    auto status = parent_.sendPendingFrames();
    // See comment in the `encodeHeadersBase()` method about this RELEASE_ASSERT.
    RELEASE_ASSERT(status.ok(), "sendPendingFrames() failure in non dispatching context");
  }
}

void ConnectionImpl::StreamImpl::encodeMetadata(const MetadataMapVector& metadata_map_vector) {
  ASSERT(parent_.allow_metadata_);
  MetadataEncoder& metadata_encoder = getMetadataEncoder();
  if (!metadata_encoder.createPayload(metadata_map_vector)) {
    return;
  }
  for (uint8_t flags : metadata_encoder.payloadFrameFlagBytes()) {
    submitMetadata(flags);
  }
  auto status = parent_.sendPendingFrames();
  // See comment in the `encodeHeadersBase()` method about this RELEASE_ASSERT.
  RELEASE_ASSERT(status.ok(), "sendPendingFrames() failure in non dispatching context");
}

void ConnectionImpl::StreamImpl::readDisable(bool disable) {
  ENVOY_CONN_LOG(debug, "Stream {} {}, unconsumed_bytes {} read_disable_count {}",
                 parent_.connection_, stream_id_, (disable ? "disabled" : "enabled"),
                 unconsumed_bytes_, read_disable_count_);
  if (disable) {
    ++read_disable_count_;
  } else {
    ASSERT(read_disable_count_ > 0);
    --read_disable_count_;
    if (!buffersOverrun()) {
      nghttp2_session_consume(parent_.session_, stream_id_, unconsumed_bytes_);
      unconsumed_bytes_ = 0;
      auto status = parent_.sendPendingFrames();
      // See comment in the `encodeHeadersBase()` method about this RELEASE_ASSERT.
      RELEASE_ASSERT(status.ok(), "sendPendingFrames() failure in non dispatching context");
    }
  }
}

void ConnectionImpl::StreamImpl::pendingRecvBufferHighWatermark() {
  ENVOY_CONN_LOG(debug, "recv buffer over limit ", parent_.connection_);
  ASSERT(!pending_receive_buffer_high_watermark_called_);
  pending_receive_buffer_high_watermark_called_ = true;
  readDisable(true);
}

void ConnectionImpl::StreamImpl::pendingRecvBufferLowWatermark() {
  ENVOY_CONN_LOG(debug, "recv buffer under limit ", parent_.connection_);
  ASSERT(pending_receive_buffer_high_watermark_called_);
  pending_receive_buffer_high_watermark_called_ = false;
  readDisable(false);
}

void ConnectionImpl::ClientStreamImpl::decodeHeaders(bool allow_waiting_for_informational_headers) {
  auto& headers = absl::get<ResponseHeaderMapPtr>(headers_or_trailers_);
  if (allow_waiting_for_informational_headers &&
      CodeUtility::is1xx(Http::Utility::getResponseStatus(*headers))) {
    waiting_for_non_informational_headers_ = true;
  }

  if (!upgrade_type_.empty() && headers->Status()) {
    Http::Utility::transformUpgradeResponseFromH2toH1(*headers, upgrade_type_);
  }

  if (headers->Status()->value() == "100") {
    ASSERT(!remote_end_stream_);
    response_decoder_.decode100ContinueHeaders(std::move(headers));
  } else {
    response_decoder_.decodeHeaders(std::move(headers), remote_end_stream_);
  }
}

void ConnectionImpl::ClientStreamImpl::decodeTrailers() {
  response_decoder_.decodeTrailers(
      std::move(absl::get<ResponseTrailerMapPtr>(headers_or_trailers_)));
}

void ConnectionImpl::ServerStreamImpl::decodeHeaders(bool allow_waiting_for_informational_headers) {
  ASSERT(!allow_waiting_for_informational_headers);
  auto& headers = absl::get<RequestHeaderMapPtr>(headers_or_trailers_);
  if (Http::Utility::isH2UpgradeRequest(*headers)) {
    Http::Utility::transformUpgradeRequestFromH2toH1(*headers);
  }
  request_decoder_->decodeHeaders(std::move(headers), remote_end_stream_);
}

void ConnectionImpl::ServerStreamImpl::decodeTrailers() {
  request_decoder_->decodeTrailers(
      std::move(absl::get<RequestTrailerMapPtr>(headers_or_trailers_)));
}

void ConnectionImpl::StreamImpl::pendingSendBufferHighWatermark() {
  ENVOY_CONN_LOG(debug, "send buffer over limit ", parent_.connection_);
  ASSERT(!pending_send_buffer_high_watermark_called_);
  pending_send_buffer_high_watermark_called_ = true;
  runHighWatermarkCallbacks();
}

void ConnectionImpl::StreamImpl::pendingSendBufferLowWatermark() {
  ENVOY_CONN_LOG(debug, "send buffer under limit ", parent_.connection_);
  ASSERT(pending_send_buffer_high_watermark_called_);
  pending_send_buffer_high_watermark_called_ = false;
  runLowWatermarkCallbacks();
}

void ConnectionImpl::StreamImpl::saveHeader(HeaderString&& name, HeaderString&& value) {
  if (!Utility::reconstituteCrumbledCookies(name, value, cookies_)) {
    headers().addViaMove(std::move(name), std::move(value));
  }
}

void ConnectionImpl::StreamImpl::submitTrailers(const HeaderMap& trailers) {
  std::vector<nghttp2_nv> final_headers;
  buildHeaders(final_headers, trailers);
  int rc = nghttp2_submit_trailer(parent_.session_, stream_id_, final_headers.data(),
                                  final_headers.size());
  ASSERT(rc == 0);
}

void ConnectionImpl::StreamImpl::submitMetadata(uint8_t flags) {
  ASSERT(stream_id_ > 0);
  const int result =
      nghttp2_submit_extension(parent_.session_, METADATA_FRAME_TYPE, flags, stream_id_, nullptr);
  ASSERT(result == 0);
}

ssize_t ConnectionImpl::StreamImpl::onDataSourceRead(uint64_t length, uint32_t* data_flags) {
  if (pending_send_data_.length() == 0 && !local_end_stream_) {
    ASSERT(!data_deferred_);
    data_deferred_ = true;
    return NGHTTP2_ERR_DEFERRED;
  } else {
    *data_flags |= NGHTTP2_DATA_FLAG_NO_COPY;
    if (local_end_stream_ && pending_send_data_.length() <= length) {
      *data_flags |= NGHTTP2_DATA_FLAG_EOF;
      if (pending_trailers_to_encode_) {
        // We need to tell the library to not set end stream so that we can emit the trailers.
        *data_flags |= NGHTTP2_DATA_FLAG_NO_END_STREAM;
        submitTrailers(*pending_trailers_to_encode_);
        pending_trailers_to_encode_.reset();
      }
    }

    return std::min(length, pending_send_data_.length());
  }
}

Status ConnectionImpl::StreamImpl::onDataSourceSend(const uint8_t* framehd, size_t length) {
  // In this callback we are writing out a raw DATA frame without copying. nghttp2 assumes that we
  // "just know" that the frame header is 9 bytes.
  // https://nghttp2.org/documentation/types.html#c.nghttp2_send_data_callback
  static const uint64_t FRAME_HEADER_SIZE = 9;

  parent_.outbound_data_frames_++;

  Buffer::OwnedImpl output;
  auto status = parent_.addOutboundFrameFragment(output, framehd, FRAME_HEADER_SIZE);
  if (!status.ok()) {
    ENVOY_CONN_LOG(debug, "error sending data frame: Too many frames in the outbound queue",
                   parent_.connection_);
    return status;
  }

  parent_.stats_.pending_send_bytes_.sub(length);
  output.move(pending_send_data_, length);
  parent_.connection_.write(output, false);
  return status;
}

void ConnectionImpl::ClientStreamImpl::submitHeaders(const std::vector<nghttp2_nv>& final_headers,
                                                     nghttp2_data_provider* provider) {
  ASSERT(stream_id_ == -1);
  stream_id_ = nghttp2_submit_request(parent_.session_, nullptr, final_headers.data(),
                                      final_headers.size(), provider, base());
  ASSERT(stream_id_ > 0);
}

void ConnectionImpl::ServerStreamImpl::submitHeaders(const std::vector<nghttp2_nv>& final_headers,
                                                     nghttp2_data_provider* provider) {
  ASSERT(stream_id_ != -1);
  int rc = nghttp2_submit_response(parent_.session_, stream_id_, final_headers.data(),
                                   final_headers.size(), provider);
  ASSERT(rc == 0);
}

void ConnectionImpl::ServerStreamImpl::createPendingFlushTimer() {
  ASSERT(stream_idle_timer_ == nullptr);
  if (stream_idle_timeout_.count() > 0) {
    stream_idle_timer_ =
        parent_.connection_.dispatcher().createTimer([this] { onPendingFlushTimer(); });
    stream_idle_timer_->enableTimer(stream_idle_timeout_);
  }
}

void ConnectionImpl::StreamImpl::onPendingFlushTimer() {
  ENVOY_CONN_LOG(debug, "pending stream flush timeout", parent_.connection_);
  stream_idle_timer_.reset();
  parent_.stats_.tx_flush_timeout_.inc();
  ASSERT(local_end_stream_ && !local_end_stream_sent_);
  // This will emit a reset frame for this stream and close the stream locally. No reset callbacks
  // will be run because higher layers think the stream is already finished.
  resetStreamWorker(StreamResetReason::LocalReset);
  parent_.sendPendingFrames();
}

void ConnectionImpl::StreamImpl::encodeData(Buffer::Instance& data, bool end_stream) {
  ASSERT(!local_end_stream_);
  local_end_stream_ = end_stream;
  parent_.stats_.pending_send_bytes_.add(data.length());
  pending_send_data_.move(data);
  if (data_deferred_) {
    int rc = nghttp2_session_resume_data(parent_.session_, stream_id_);
    ASSERT(rc == 0);

    data_deferred_ = false;
  }

<<<<<<< HEAD
  auto status = parent_.sendPendingFrames();
  // See comment in the `encodeHeadersBase()` method about this RELEASE_ASSERT.
  RELEASE_ASSERT(status.ok(), "sendPendingFrames() failure in non dispatching context");
=======
  parent_.sendPendingFrames();
  if (local_end_stream_ && pending_send_data_.length() > 0) {
    createPendingFlushTimer();
  }
>>>>>>> e6c57fab
}

void ConnectionImpl::StreamImpl::resetStream(StreamResetReason reason) {
  // Higher layers expect calling resetStream() to immediately raise reset callbacks.
  runResetCallbacks(reason);

  // If we submit a reset, nghttp2 will cancel outbound frames that have not yet been sent.
  // We want these frames to go out so we defer the reset until we send all of the frames that
  // end the local stream.
  if (local_end_stream_ && !local_end_stream_sent_) {
    parent_.pending_deferred_reset_ = true;
    deferred_reset_ = reason;
    ENVOY_CONN_LOG(trace, "deferred reset stream", parent_.connection_);
  } else {
    resetStreamWorker(reason);
  }

  // We must still call sendPendingFrames() in both the deferred and not deferred path. This forces
  // the cleanup logic to run which will reset the stream in all cases if all data frames could not
  // be sent.
  auto status = parent_.sendPendingFrames();
  // See comment in the `encodeHeadersBase()` method about this RELEASE_ASSERT.
  RELEASE_ASSERT(status.ok(), "sendPendingFrames() failure in non dispatching context");
}

void ConnectionImpl::StreamImpl::resetStreamWorker(StreamResetReason reason) {
  int rc = nghttp2_submit_rst_stream(parent_.session_, NGHTTP2_FLAG_NONE, stream_id_,
                                     reason == StreamResetReason::LocalRefusedStreamReset
                                         ? NGHTTP2_REFUSED_STREAM
                                         : NGHTTP2_NO_ERROR);
  ASSERT(rc == 0);
}

MetadataEncoder& ConnectionImpl::StreamImpl::getMetadataEncoder() {
  if (metadata_encoder_ == nullptr) {
    metadata_encoder_ = std::make_unique<MetadataEncoder>();
  }
  return *metadata_encoder_;
}

MetadataDecoder& ConnectionImpl::StreamImpl::getMetadataDecoder() {
  if (metadata_decoder_ == nullptr) {
    auto cb = [this](MetadataMapPtr&& metadata_map_ptr) {
      this->onMetadataDecoded(std::move(metadata_map_ptr));
    };
    metadata_decoder_ = std::make_unique<MetadataDecoder>(cb);
  }
  return *metadata_decoder_;
}

void ConnectionImpl::StreamImpl::onMetadataDecoded(MetadataMapPtr&& metadata_map_ptr) {
  decoder().decodeMetadata(std::move(metadata_map_ptr));
}

ConnectionImpl::ConnectionImpl(Network::Connection& connection, CodecStats& stats,
                               const envoy::config::core::v3::Http2ProtocolOptions& http2_options,
                               const uint32_t max_headers_kb, const uint32_t max_headers_count)
    : stats_(stats), connection_(connection), max_headers_kb_(max_headers_kb),
      max_headers_count_(max_headers_count),
      per_stream_buffer_limit_(http2_options.initial_stream_window_size().value()),
      stream_error_on_invalid_http_messaging_(
<<<<<<< HEAD
          http2_options.stream_error_on_invalid_http_messaging()),
      max_outbound_frames_(http2_options.max_outbound_frames().value()),
      frame_buffer_releasor_([this](const Buffer::OwnedBufferFragmentImpl* fragment) {
        releaseOutboundFrame(fragment);
      }),
=======
          http2_options.override_stream_error_on_invalid_http_message().value()),
      flood_detected_(false), max_outbound_frames_(http2_options.max_outbound_frames().value()),
      frame_buffer_releasor_([this]() { releaseOutboundFrame(); }),
>>>>>>> e6c57fab
      max_outbound_control_frames_(http2_options.max_outbound_control_frames().value()),
      control_frame_buffer_releasor_([this]() { releaseOutboundControlFrame(); }),
      max_consecutive_inbound_frames_with_empty_payload_(
          http2_options.max_consecutive_inbound_frames_with_empty_payload().value()),
      max_inbound_priority_frames_per_stream_(
          http2_options.max_inbound_priority_frames_per_stream().value()),
      max_inbound_window_update_frames_per_data_frame_sent_(
          http2_options.max_inbound_window_update_frames_per_data_frame_sent().value()),
      dispatching_(false), raised_goaway_(false), pending_deferred_reset_(false) {}

ConnectionImpl::~ConnectionImpl() {
  for (const auto& stream : active_streams_) {
    stream->destroy();
  }
  nghttp2_session_del(session_);
}

Http::Status ConnectionImpl::dispatch(Buffer::Instance& data) {
  // TODO(#10878): Remove this wrapper when exception removal is complete. innerDispatch may either
  // throw an exception or return an error status. The utility wrapper catches exceptions and
  // converts them to error statuses.
  return Http::Utility::exceptionToStatus(
      [&](Buffer::Instance& data) -> Http::Status { return innerDispatch(data); }, data);
}

Http::Status ConnectionImpl::innerDispatch(Buffer::Instance& data) {
  ENVOY_CONN_LOG(trace, "dispatching {} bytes", connection_, data.length());
  // Make sure that dispatching_ is set to false after dispatching, even when
  // ConnectionImpl::dispatch returns early or throws an exception (consider removing if there is a
  // single return after exception removal (#10878)).
  Cleanup cleanup([this]() { dispatching_ = false; });
  for (const Buffer::RawSlice& slice : data.getRawSlices()) {
    dispatching_ = true;
    ssize_t rc =
        nghttp2_session_mem_recv(session_, static_cast<const uint8_t*>(slice.mem_), slice.len_);
    if (!nghttp2_callback_status_.ok()) {
      return nghttp2_callback_status_;
    }
    // This error is returned when nghttp2 library detected a frame flood by one of its
    // internal mechanisms. Most flood protection is done by Envoy's codec and this error
    // should never be returned. However it is handled here in case nghttp2 has some flood
    // protections that Envoy's codec does not have.
    if (rc == NGHTTP2_ERR_FLOODED) {
      return bufferFloodError(
          "Flooding was detected in this HTTP/2 session, and it must be closed");
    }
    if (rc != static_cast<ssize_t>(slice.len_)) {
      return codecProtocolError(nghttp2_strerror(rc));
    }

    dispatching_ = false;
  }

  ENVOY_CONN_LOG(trace, "dispatched {} bytes", connection_, data.length());
  data.drain(data.length());

  // Decoding incoming frames can generate outbound frames so flush pending.
  return sendPendingFrames();
}

ConnectionImpl::StreamImpl* ConnectionImpl::getStream(int32_t stream_id) {
  return static_cast<StreamImpl*>(nghttp2_session_get_stream_user_data(session_, stream_id));
}

int ConnectionImpl::onData(int32_t stream_id, const uint8_t* data, size_t len) {
  StreamImpl* stream = getStream(stream_id);
  // If this results in buffering too much data, the watermark buffer will call
  // pendingRecvBufferHighWatermark, resulting in ++read_disable_count_
  stream->pending_recv_data_.add(data, len);
  // Update the window to the peer unless some consumer of this stream's data has hit a flow control
  // limit and disabled reads on this stream
  if (!stream->buffersOverrun()) {
    nghttp2_session_consume(session_, stream_id, len);
  } else {
    stream->unconsumed_bytes_ += len;
  }
  return 0;
}

void ConnectionImpl::goAway() {
  int rc = nghttp2_submit_goaway(session_, NGHTTP2_FLAG_NONE,
                                 nghttp2_session_get_last_proc_stream_id(session_),
                                 NGHTTP2_NO_ERROR, nullptr, 0);
  ASSERT(rc == 0);

  auto status = sendPendingFrames();
  // See comment in the `encodeHeadersBase()` method about this RELEASE_ASSERT.
  RELEASE_ASSERT(status.ok(), "sendPendingFrames() failure in non dispatching context");
}

void ConnectionImpl::shutdownNotice() {
  int rc = nghttp2_submit_shutdown_notice(session_);
  ASSERT(rc == 0);

  auto status = sendPendingFrames();
  // See comment in the `encodeHeadersBase()` method about this RELEASE_ASSERT.
  RELEASE_ASSERT(status.ok(), "sendPendingFrames() failure in non dispatching context");
}

Status ConnectionImpl::onBeforeFrameReceived(const nghttp2_frame_hd* hd) {
  ENVOY_CONN_LOG(trace, "about to recv frame type={}, flags={}", connection_,
                 static_cast<uint64_t>(hd->type), static_cast<uint64_t>(hd->flags));

  // Track all the frames without padding here, since this is the only callback we receive
  // for some of them (e.g. CONTINUATION frame, frames sent on closed streams, etc.).
  // HEADERS frame is tracked in onBeginHeaders(), DATA frame is tracked in onFrameReceived().
  auto status = okStatus();
  if (hd->type != NGHTTP2_HEADERS && hd->type != NGHTTP2_DATA) {
    status = trackInboundFrames(hd, 0);
  }

  return status;
}

<<<<<<< HEAD
Status ConnectionImpl::onFrameReceived(const nghttp2_frame* frame) {
=======
ABSL_MUST_USE_RESULT
enum GoAwayErrorCode ngHttp2ErrorCodeToErrorCode(uint32_t code) noexcept {
  switch (code) {
  case NGHTTP2_NO_ERROR:
    return GoAwayErrorCode::NoError;
  default:
    return GoAwayErrorCode::Other;
  }
}

int ConnectionImpl::onFrameReceived(const nghttp2_frame* frame) {
>>>>>>> e6c57fab
  ENVOY_CONN_LOG(trace, "recv frame type={}", connection_, static_cast<uint64_t>(frame->hd.type));

  // onFrameReceived() is called with a complete HEADERS frame assembled from all the HEADERS
  // and CONTINUATION frames, but we track them separately: HEADERS frames in onBeginHeaders()
  // and CONTINUATION frames in onBeforeFrameReceived().
  ASSERT(frame->hd.type != NGHTTP2_CONTINUATION);

  if (frame->hd.type == NGHTTP2_DATA) {
    auto status = trackInboundFrames(&frame->hd, frame->data.padlen);
    if (!status.ok()) {
      return status;
    }
  }

  // Only raise GOAWAY once, since we don't currently expose stream information. Shutdown
  // notifications are the same as a normal GOAWAY.
  // TODO: handle multiple GOAWAY frames.
  if (frame->hd.type == NGHTTP2_GOAWAY && !raised_goaway_) {
    ASSERT(frame->hd.stream_id == 0);
    raised_goaway_ = true;
<<<<<<< HEAD
    callbacks().onGoAway();
    return okStatus();
=======
    callbacks().onGoAway(ngHttp2ErrorCodeToErrorCode(frame->goaway.error_code));
    return 0;
>>>>>>> e6c57fab
  }

  if (frame->hd.type == NGHTTP2_SETTINGS && frame->hd.flags == NGHTTP2_FLAG_NONE) {
    onSettingsForTest(frame->settings);
  }

  StreamImpl* stream = getStream(frame->hd.stream_id);
  if (!stream) {
    return okStatus();
  }

  switch (frame->hd.type) {
  case NGHTTP2_HEADERS: {
    stream->remote_end_stream_ = frame->hd.flags & NGHTTP2_FLAG_END_STREAM;
    if (!stream->cookies_.empty()) {
      HeaderString key(Headers::get().Cookie);
      stream->headers().addViaMove(std::move(key), std::move(stream->cookies_));
    }

    switch (frame->headers.cat) {
    case NGHTTP2_HCAT_RESPONSE:
    case NGHTTP2_HCAT_REQUEST: {
      stream->decodeHeaders(frame->headers.cat == NGHTTP2_HCAT_RESPONSE);
      break;
    }

    case NGHTTP2_HCAT_HEADERS: {
      // It's possible that we are waiting to send a deferred reset, so only raise headers/trailers
      // if local is not complete.
      if (!stream->deferred_reset_) {
        if (!stream->waiting_for_non_informational_headers_) {
          if (!stream->remote_end_stream_) {
            // This indicates we have received more headers frames than Envoy
            // supports. Even if this is valid HTTP (something like 103 early hints) fail here
            // rather than trying to push unexpected headers through the Envoy pipeline as that
            // will likely result in Envoy crashing.
            // It would be cleaner to reset the stream rather than reset the/ entire connection but
            // it's also slightly more dangerous so currently we err on the side of safety.
            stats_.too_many_header_frames_.inc();
            return codecProtocolError("Unexpected 'trailers' with no end stream.");
          } else {
            stream->decodeTrailers();
          }
        } else {
          ASSERT(!nghttp2_session_check_server_session(session_));
          stream->waiting_for_non_informational_headers_ = false;

          // Even if we have :status 100 in the client case in a response, when
          // we received a 1xx to start out with, nghttp2 message checking
          // guarantees proper flow here.
          stream->decodeHeaders(false);
        }
      }

      break;
    }

    default:
      // We do not currently support push.
      NOT_IMPLEMENTED_GCOVR_EXCL_LINE;
    }

    break;
  }
  case NGHTTP2_DATA: {
    stream->remote_end_stream_ = frame->hd.flags & NGHTTP2_FLAG_END_STREAM;

    // It's possible that we are waiting to send a deferred reset, so only raise data if local
    // is not complete.
    if (!stream->deferred_reset_) {
      stream->decoder().decodeData(stream->pending_recv_data_, stream->remote_end_stream_);
    }

    stream->pending_recv_data_.drain(stream->pending_recv_data_.length());
    break;
  }
  case NGHTTP2_RST_STREAM: {
    ENVOY_CONN_LOG(trace, "remote reset: {}", connection_, frame->rst_stream.error_code);
    stats_.rx_reset_.inc();
    break;
  }
  }

  return okStatus();
}

int ConnectionImpl::onFrameSend(const nghttp2_frame* frame) {
  // The nghttp2 library does not cleanly give us a way to determine whether we received invalid
  // data from our peer. Sometimes it raises the invalid frame callback, and sometimes it does not.
  // In all cases however it will attempt to send a GOAWAY frame with an error status. If we see
  // an outgoing frame of this type, we will return an error code so that we can abort execution.
  ENVOY_CONN_LOG(trace, "sent frame type={}", connection_, static_cast<uint64_t>(frame->hd.type));
  switch (frame->hd.type) {
  case NGHTTP2_GOAWAY: {
    ENVOY_CONN_LOG(debug, "sent goaway code={}", connection_, frame->goaway.error_code);
    if (frame->goaway.error_code != NGHTTP2_NO_ERROR) {
      // TODO(mattklein123): Returning this error code abandons standard nghttp2 frame accounting.
      // As such, it is not reliable to call sendPendingFrames() again after this and we assume
      // that the connection is going to get torn down immediately. One byproduct of this is that
      // we need to cancel all pending flush stream timeouts since they can race with connection
      // teardown. As part of the work to remove exceptions we should aim to clean up all of this
      // error handling logic and only handle this type of case at the end of dispatch.
      for (auto& stream : active_streams_) {
        stream->disarmStreamIdleTimer();
      }
      return NGHTTP2_ERR_CALLBACK_FAILURE;
    }
    break;
  }

  case NGHTTP2_RST_STREAM: {
    ENVOY_CONN_LOG(debug, "sent reset code={}", connection_, frame->rst_stream.error_code);
    stats_.tx_reset_.inc();
    break;
  }

  case NGHTTP2_HEADERS:
  case NGHTTP2_DATA: {
    StreamImpl* stream = getStream(frame->hd.stream_id);
    stream->local_end_stream_sent_ = frame->hd.flags & NGHTTP2_FLAG_END_STREAM;
    break;
  }
  }

  return 0;
}

int ConnectionImpl::onError(absl::string_view error) {
  ENVOY_CONN_LOG(debug, "invalid http2: {}", connection_, error);
  return 0;
}

int ConnectionImpl::onInvalidFrame(int32_t stream_id, int error_code) {
  ENVOY_CONN_LOG(debug, "invalid frame: {} on stream {}", connection_, nghttp2_strerror(error_code),
                 stream_id);

  // Set details of error_code in the stream whenever we have one.
  StreamImpl* stream = getStream(stream_id);
  if (stream != nullptr) {
    stream->setDetails(Http2ResponseCodeDetails::get().errorDetails(error_code));
  }

  if (error_code == NGHTTP2_ERR_HTTP_HEADER || error_code == NGHTTP2_ERR_HTTP_MESSAGING) {
    stats_.rx_messaging_error_.inc();

    if (stream_error_on_invalid_http_messaging_) {
      // The stream is about to be closed due to an invalid header or messaging. Don't kill the
      // entire connection if one stream has bad headers or messaging.
      if (stream != nullptr) {
        // See comment below in onStreamClose() for why we do this.
        stream->reset_due_to_messaging_error_ = true;
      }
      return 0;
    }
  }

  // Cause dispatch to return with an error code.
  return NGHTTP2_ERR_CALLBACK_FAILURE;
}

int ConnectionImpl::onBeforeFrameSend(const nghttp2_frame* frame) {
  ENVOY_CONN_LOG(trace, "about to send frame type={}, flags={}", connection_,
                 static_cast<uint64_t>(frame->hd.type), static_cast<uint64_t>(frame->hd.flags));
  ASSERT(!is_outbound_flood_monitored_control_frame_);
  // Flag flood monitored outbound control frames.
  is_outbound_flood_monitored_control_frame_ =
      ((frame->hd.type == NGHTTP2_PING || frame->hd.type == NGHTTP2_SETTINGS) &&
       frame->hd.flags & NGHTTP2_FLAG_ACK) ||
      frame->hd.type == NGHTTP2_RST_STREAM;
  return 0;
}

Status ConnectionImpl::incrementOutboundFrameCount(bool is_outbound_flood_monitored_control_frame) {
  ++outbound_frames_;
  if (is_outbound_flood_monitored_control_frame) {
    ++outbound_control_frames_;
  }
  return checkOutboundQueueLimits();
}

Status ConnectionImpl::addOutboundFrameFragment(Buffer::OwnedImpl& output, const uint8_t* data,
                                                size_t length) {
  // Reset the outbound frame type (set in the onBeforeFrameSend callback) since the
  // onBeforeFrameSend callback is not called for DATA frames.
  bool is_outbound_flood_monitored_control_frame = false;
  std::swap(is_outbound_flood_monitored_control_frame, is_outbound_flood_monitored_control_frame_);
  auto status = incrementOutboundFrameCount(is_outbound_flood_monitored_control_frame);
  if (!status.ok()) {
    return status;
  }

<<<<<<< HEAD
  auto fragment = Buffer::OwnedBufferFragmentImpl::create(
      absl::string_view(reinterpret_cast<const char*>(data), length),
      is_outbound_flood_monitored_control_frame ? control_frame_buffer_releasor_
                                                : frame_buffer_releasor_);

  // The Buffer::OwnedBufferFragmentImpl object will be deleted in the *frame_buffer_releasor_
  // callback.
  output.addBufferFragment(*fragment.release());
  return status;
=======
  output.add(data, length);
  output.addDrainTracker(is_outbound_flood_monitored_control_frame ? control_frame_buffer_releasor_
                                                                   : frame_buffer_releasor_);
  return true;
>>>>>>> e6c57fab
}

void ConnectionImpl::releaseOutboundFrame() {
  ASSERT(outbound_frames_ >= 1);
  --outbound_frames_;
}

void ConnectionImpl::releaseOutboundControlFrame() {
  ASSERT(outbound_control_frames_ >= 1);
  --outbound_control_frames_;
  releaseOutboundFrame();
}

StatusOr<ssize_t> ConnectionImpl::onSend(const uint8_t* data, size_t length) {
  ENVOY_CONN_LOG(trace, "send data: bytes={}", connection_, length);
  Buffer::OwnedImpl buffer;
  auto status = addOutboundFrameFragment(buffer, data, length);
  if (!status.ok()) {
    ENVOY_CONN_LOG(debug, "error sending frame: Too many frames in the outbound queue.",
                   connection_);
    return status;
  }

  // While the buffer is transient the fragment it contains will be moved into the
  // write_buffer_ of the underlying connection_ by the write method below.
  // This creates lifetime dependency between the write_buffer_ of the underlying connection
  // and the codec object. Specifically the write_buffer_ MUST be either fully drained or
  // deleted before the codec object is deleted. This is presently guaranteed by the
  // destruction order of the Network::ConnectionImpl object where write_buffer_ is
  // destroyed before the filter_manager_ which owns the codec through Http::ConnectionManagerImpl.
  connection_.write(buffer, false);
  return length;
}

int ConnectionImpl::onStreamClose(int32_t stream_id, uint32_t error_code) {
  StreamImpl* stream = getStream(stream_id);
  if (stream) {
    ENVOY_CONN_LOG(debug, "stream closed: {}", connection_, error_code);
    if (!stream->remote_end_stream_ || !stream->local_end_stream_) {
      StreamResetReason reason;
      if (stream->reset_due_to_messaging_error_) {
        // Unfortunately, the nghttp2 API makes it incredibly difficult to clearly understand
        // the flow of resets. I.e., did the reset originate locally? Was it remote? Here,
        // we attempt to track cases in which we sent a reset locally due to an invalid frame
        // received from the remote. We only do that in two cases currently (HTTP messaging layer
        // errors from https://tools.ietf.org/html/rfc7540#section-8 which nghttp2 is very strict
        // about). In other cases we treat invalid frames as a protocol error and just kill
        // the connection.
        reason = StreamResetReason::LocalReset;
      } else {
        reason = error_code == NGHTTP2_REFUSED_STREAM ? StreamResetReason::RemoteRefusedStreamReset
                                                      : StreamResetReason::RemoteReset;
      }

      stream->runResetCallbacks(reason);
    }

    stream->destroy();
    connection_.dispatcher().deferredDelete(stream->removeFromList(active_streams_));
    // Any unconsumed data must be consumed before the stream is deleted.
    // nghttp2 does not appear to track this internally, and any stream deleted
    // with outstanding window will contribute to a slow connection-window leak.
    nghttp2_session_consume(session_, stream_id, stream->unconsumed_bytes_);
    stream->unconsumed_bytes_ = 0;
    nghttp2_session_set_stream_user_data(session_, stream->stream_id_, nullptr);
  }

  return 0;
}

int ConnectionImpl::onMetadataReceived(int32_t stream_id, const uint8_t* data, size_t len) {
  ENVOY_CONN_LOG(trace, "recv {} bytes METADATA", connection_, len);

  StreamImpl* stream = getStream(stream_id);
  if (!stream) {
    return 0;
  }

  bool success = stream->getMetadataDecoder().receiveMetadata(data, len);
  return success ? 0 : NGHTTP2_ERR_CALLBACK_FAILURE;
}

int ConnectionImpl::onMetadataFrameComplete(int32_t stream_id, bool end_metadata) {
  ENVOY_CONN_LOG(trace, "recv METADATA frame on stream {}, end_metadata: {}", connection_,
                 stream_id, end_metadata);

  StreamImpl* stream = getStream(stream_id);
  if (stream == nullptr) {
    return 0;
  }

  bool result = stream->getMetadataDecoder().onMetadataFrameComplete(end_metadata);
  return result ? 0 : NGHTTP2_ERR_CALLBACK_FAILURE;
}

ssize_t ConnectionImpl::packMetadata(int32_t stream_id, uint8_t* buf, size_t len) {
  ENVOY_CONN_LOG(trace, "pack METADATA frame on stream {}", connection_, stream_id);

  StreamImpl* stream = getStream(stream_id);
  if (stream == nullptr) {
    return 0;
  }

  MetadataEncoder& encoder = stream->getMetadataEncoder();
  return encoder.packNextFramePayload(buf, len);
}

int ConnectionImpl::saveHeader(const nghttp2_frame* frame, HeaderString&& name,
                               HeaderString&& value) {
  StreamImpl* stream = getStream(frame->hd.stream_id);
  if (!stream) {
    // We have seen 1 or 2 crashes where we get a headers callback but there is no associated
    // stream data. I honestly am not sure how this can happen. However, from reading the nghttp2
    // code it looks possible that inflate_header_block() can safely inflate headers for an already
    // closed stream, but will still call the headers callback. Since that seems possible, we should
    // ignore this case here.
    // TODO(mattklein123): Figure out a test case that can hit this.
    stats_.headers_cb_no_stream_.inc();
    return 0;
  }

  auto should_return = checkHeaderNameForUnderscores(name.getStringView());
  if (should_return) {
    name.clear();
    value.clear();
    return should_return.value();
  }

  stream->saveHeader(std::move(name), std::move(value));

  if (stream->headers().byteSize() > max_headers_kb_ * 1024 ||
      stream->headers().size() > max_headers_count_) {
    // This will cause the library to reset/close the stream.
    stats_.header_overflow_.inc();
    return NGHTTP2_ERR_TEMPORAL_CALLBACK_FAILURE;
  } else {
    return 0;
  }
}

Status ConnectionImpl::sendPendingFrames() {
  if (dispatching_ || connection_.state() == Network::Connection::State::Closed) {
    return okStatus();
  }

  const int rc = nghttp2_session_send(session_);
  if (rc != 0) {
    ASSERT(rc == NGHTTP2_ERR_CALLBACK_FAILURE);

    if (!nghttp2_callback_status_.ok()) {
      return nghttp2_callback_status_;
    }

    // The frame flood error should set the nghttp2_callback_status_ error, and return at the
    // statement above.
    ASSERT(outbound_frames_ <= max_outbound_frames_ &&
           outbound_control_frames_ <= max_outbound_control_frames_);

    return codecProtocolError(nghttp2_strerror(rc));
  }

  // See ConnectionImpl::StreamImpl::resetStream() for why we do this. This is an uncommon event,
  // so iterating through every stream to find the ones that have a deferred reset is not a big
  // deal. Furthermore, queueing a reset frame does not actually invoke the close stream callback.
  // This is only done when the reset frame is sent. Thus, it's safe to work directly with the
  // stream map.
  // NOTE: The way we handle deferred reset is essentially best effort. If we intend to do a
  //       deferred reset, we try to finish the stream, including writing any pending data frames.
  //       If we cannot do this (potentially due to not enough window), we just reset the stream.
  //       In general this behavior occurs only when we are trying to send immediate error messages
  //       to short circuit requests. In the best effort case, we complete the stream before
  //       resetting. In other cases, we just do the reset now which will blow away pending data
  //       frames and release any memory associated with the stream.
  if (pending_deferred_reset_) {
    pending_deferred_reset_ = false;
    for (auto& stream : active_streams_) {
      if (stream->deferred_reset_) {
        stream->resetStreamWorker(stream->deferred_reset_.value());
      }
    }
    auto status = sendPendingFrames();
    if (!status.ok()) {
      return status;
    }
  }
  return okStatus();
}

void ConnectionImpl::sendSettings(
    const envoy::config::core::v3::Http2ProtocolOptions& http2_options, bool disable_push) {
  absl::InlinedVector<nghttp2_settings_entry, 10> settings;
  auto insertParameter = [&settings](const nghttp2_settings_entry& entry) mutable -> bool {
    const auto it = std::find_if(settings.cbegin(), settings.cend(),
                                 [&entry](const nghttp2_settings_entry& existing) {
                                   return entry.settings_id == existing.settings_id;
                                 });
    if (it != settings.end()) {
      return false;
    }
    settings.push_back(entry);
    return true;
  };

  // Universally disable receiving push promise frames as we don't currently support
  // them. nghttp2 will fail the connection if the other side still sends them.
  // TODO(mattklein123): Remove this when we correctly proxy push promise.
  // NOTE: This is a special case with respect to custom parameter overrides in that server push is
  // not supported and therefore not end user configurable.
  if (disable_push) {
    settings.push_back(
        {static_cast<int32_t>(NGHTTP2_SETTINGS_ENABLE_PUSH), disable_push ? 0U : 1U});
  }

  for (const auto& it : http2_options.custom_settings_parameters()) {
    ASSERT(it.identifier().value() <= std::numeric_limits<uint16_t>::max());
    const bool result =
        insertParameter({static_cast<int32_t>(it.identifier().value()), it.value().value()});
    ASSERT(result);
    ENVOY_CONN_LOG(debug, "adding custom settings parameter with id {:#x} to {}", connection_,
                   it.identifier().value(), it.value().value());
  }

  // Insert named parameters.
  settings.insert(
      settings.end(),
      {{NGHTTP2_SETTINGS_HEADER_TABLE_SIZE, http2_options.hpack_table_size().value()},
       {NGHTTP2_SETTINGS_ENABLE_CONNECT_PROTOCOL, http2_options.allow_connect()},
       {NGHTTP2_SETTINGS_MAX_CONCURRENT_STREAMS, http2_options.max_concurrent_streams().value()},
       {NGHTTP2_SETTINGS_INITIAL_WINDOW_SIZE, http2_options.initial_stream_window_size().value()}});
  if (!settings.empty()) {
    int rc = nghttp2_submit_settings(session_, NGHTTP2_FLAG_NONE, settings.data(), settings.size());
    ASSERT(rc == 0);
  } else {
    // nghttp2_submit_settings need to be called at least once
    int rc = nghttp2_submit_settings(session_, NGHTTP2_FLAG_NONE, nullptr, 0);
    ASSERT(rc == 0);
  }

  const uint32_t initial_connection_window_size =
      http2_options.initial_connection_window_size().value();
  // Increase connection window size up to our default size.
  if (initial_connection_window_size != NGHTTP2_INITIAL_CONNECTION_WINDOW_SIZE) {
    ENVOY_CONN_LOG(debug, "updating connection-level initial window size to {}", connection_,
                   initial_connection_window_size);
    int rc = nghttp2_submit_window_update(session_, NGHTTP2_FLAG_NONE, 0,
                                          initial_connection_window_size -
                                              NGHTTP2_INITIAL_CONNECTION_WINDOW_SIZE);
    ASSERT(rc == 0);
  }
}

int ConnectionImpl::setAndCheckNghttp2CallbackStatus(Status&& status) {
  nghttp2_callback_status_ = std::move(status);
  return nghttp2_callback_status_.ok() ? 0 : NGHTTP2_ERR_CALLBACK_FAILURE;
}

ConnectionImpl::Http2Callbacks::Http2Callbacks() {
  nghttp2_session_callbacks_new(&callbacks_);
  nghttp2_session_callbacks_set_send_callback(
      callbacks_,
      [](nghttp2_session*, const uint8_t* data, size_t length, int, void* user_data) -> ssize_t {
        auto status_or_len = static_cast<ConnectionImpl*>(user_data)->onSend(data, length);
        if (status_or_len.ok()) {
          return status_or_len.value();
        }
        auto status = status_or_len.status();
        return static_cast<ConnectionImpl*>(user_data)->setAndCheckNghttp2CallbackStatus(
            std::move(status));
      });

  nghttp2_session_callbacks_set_send_data_callback(
      callbacks_,
      [](nghttp2_session*, nghttp2_frame* frame, const uint8_t* framehd, size_t length,
         nghttp2_data_source* source, void*) -> int {
        ASSERT(frame->data.padlen == 0);
        auto status = static_cast<StreamImpl*>(source->ptr)->onDataSourceSend(framehd, length);
        return static_cast<StreamImpl*>(source->ptr)
            ->parent_.setAndCheckNghttp2CallbackStatus(std::move(status));
      });

  nghttp2_session_callbacks_set_on_begin_headers_callback(
      callbacks_, [](nghttp2_session*, const nghttp2_frame* frame, void* user_data) -> int {
        auto status = static_cast<ConnectionImpl*>(user_data)->onBeginHeaders(frame);
        return static_cast<ConnectionImpl*>(user_data)->setAndCheckNghttp2CallbackStatus(
            std::move(status));
      });

  nghttp2_session_callbacks_set_on_header_callback(
      callbacks_,
      [](nghttp2_session*, const nghttp2_frame* frame, const uint8_t* raw_name, size_t name_length,
         const uint8_t* raw_value, size_t value_length, uint8_t, void* user_data) -> int {
        // TODO PERF: Can reference count here to avoid copies.
        HeaderString name;
        name.setCopy(reinterpret_cast<const char*>(raw_name), name_length);
        HeaderString value;
        value.setCopy(reinterpret_cast<const char*>(raw_value), value_length);
        return static_cast<ConnectionImpl*>(user_data)->onHeader(frame, std::move(name),
                                                                 std::move(value));
      });

  nghttp2_session_callbacks_set_on_data_chunk_recv_callback(
      callbacks_,
      [](nghttp2_session*, uint8_t, int32_t stream_id, const uint8_t* data, size_t len,
         void* user_data) -> int {
        return static_cast<ConnectionImpl*>(user_data)->onData(stream_id, data, len);
      });

  nghttp2_session_callbacks_set_on_begin_frame_callback(
      callbacks_, [](nghttp2_session*, const nghttp2_frame_hd* hd, void* user_data) -> int {
        auto status = static_cast<ConnectionImpl*>(user_data)->onBeforeFrameReceived(hd);
        return static_cast<ConnectionImpl*>(user_data)->setAndCheckNghttp2CallbackStatus(
            std::move(status));
      });

  nghttp2_session_callbacks_set_on_frame_recv_callback(
      callbacks_, [](nghttp2_session*, const nghttp2_frame* frame, void* user_data) -> int {
        auto status = static_cast<ConnectionImpl*>(user_data)->onFrameReceived(frame);
        return static_cast<ConnectionImpl*>(user_data)->setAndCheckNghttp2CallbackStatus(
            std::move(status));
      });

  nghttp2_session_callbacks_set_on_stream_close_callback(
      callbacks_,
      [](nghttp2_session*, int32_t stream_id, uint32_t error_code, void* user_data) -> int {
        return static_cast<ConnectionImpl*>(user_data)->onStreamClose(stream_id, error_code);
      });

  nghttp2_session_callbacks_set_on_frame_send_callback(
      callbacks_, [](nghttp2_session*, const nghttp2_frame* frame, void* user_data) -> int {
        return static_cast<ConnectionImpl*>(user_data)->onFrameSend(frame);
      });

  nghttp2_session_callbacks_set_before_frame_send_callback(
      callbacks_, [](nghttp2_session*, const nghttp2_frame* frame, void* user_data) -> int {
        return static_cast<ConnectionImpl*>(user_data)->onBeforeFrameSend(frame);
      });

  nghttp2_session_callbacks_set_on_frame_not_send_callback(
      callbacks_, [](nghttp2_session*, const nghttp2_frame*, int, void*) -> int {
        // We used to always return failure here but it looks now this can get called if the other
        // side sends GOAWAY and we are trying to send a SETTINGS ACK. Just ignore this for now.
        return 0;
      });

  nghttp2_session_callbacks_set_on_invalid_frame_recv_callback(
      callbacks_,
      [](nghttp2_session*, const nghttp2_frame* frame, int error_code, void* user_data) -> int {
        return static_cast<ConnectionImpl*>(user_data)->onInvalidFrame(frame->hd.stream_id,
                                                                       error_code);
      });

  nghttp2_session_callbacks_set_on_extension_chunk_recv_callback(
      callbacks_,
      [](nghttp2_session*, const nghttp2_frame_hd* hd, const uint8_t* data, size_t len,
         void* user_data) -> int {
        ASSERT(hd->length >= len);
        return static_cast<ConnectionImpl*>(user_data)->onMetadataReceived(hd->stream_id, data,
                                                                           len);
      });

  nghttp2_session_callbacks_set_unpack_extension_callback(
      callbacks_, [](nghttp2_session*, void**, const nghttp2_frame_hd* hd, void* user_data) -> int {
        return static_cast<ConnectionImpl*>(user_data)->onMetadataFrameComplete(
            hd->stream_id, hd->flags == END_METADATA_FLAG);
      });

  nghttp2_session_callbacks_set_pack_extension_callback(
      callbacks_,
      [](nghttp2_session*, uint8_t* buf, size_t len, const nghttp2_frame* frame,
         void* user_data) -> ssize_t {
        ASSERT(frame->hd.length <= len);
        return static_cast<ConnectionImpl*>(user_data)->packMetadata(frame->hd.stream_id, buf, len);
      });

  nghttp2_session_callbacks_set_error_callback2(
      callbacks_, [](nghttp2_session*, int, const char* msg, size_t len, void* user_data) -> int {
        return static_cast<ConnectionImpl*>(user_data)->onError(absl::string_view(msg, len));
      });
}

ConnectionImpl::Http2Callbacks::~Http2Callbacks() { nghttp2_session_callbacks_del(callbacks_); }

ConnectionImpl::Http2Options::Http2Options(
    const envoy::config::core::v3::Http2ProtocolOptions& http2_options) {
  nghttp2_option_new(&options_);
  // Currently we do not do anything with stream priority. Setting the following option prevents
  // nghttp2 from keeping around closed streams for use during stream priority dependency graph
  // calculations. This saves a tremendous amount of memory in cases where there are a large
  // number of kept alive HTTP/2 connections.
  nghttp2_option_set_no_closed_streams(options_, 1);
  nghttp2_option_set_no_auto_window_update(options_, 1);

  // The max send header block length is configured to an arbitrarily high number so as to never
  // trigger the check within nghttp2, as we check request headers length in
  // codec_impl::saveHeader.
  nghttp2_option_set_max_send_header_block_length(options_, 0x2000000);

  if (http2_options.hpack_table_size().value() != NGHTTP2_DEFAULT_HEADER_TABLE_SIZE) {
    nghttp2_option_set_max_deflate_dynamic_table_size(options_,
                                                      http2_options.hpack_table_size().value());
  }

  if (http2_options.allow_metadata()) {
    nghttp2_option_set_user_recv_extension_type(options_, METADATA_FRAME_TYPE);
  }

  // nghttp2 v1.39.2 lowered the internal flood protection limit from 10K to 1K of ACK frames.
  // This new limit may cause the internal nghttp2 mitigation to trigger more often (as it
  // requires just 9K of incoming bytes for smallest 9 byte SETTINGS frame), bypassing the same
  // mitigation and its associated behavior in the envoy HTTP/2 codec. Since envoy does not rely
  // on this mitigation, set back to the old 10K number to avoid any changes in the HTTP/2 codec
  // behavior.
  nghttp2_option_set_max_outbound_ack(options_, 10000);
}

ConnectionImpl::Http2Options::~Http2Options() { nghttp2_option_del(options_); }

ConnectionImpl::ClientHttp2Options::ClientHttp2Options(
    const envoy::config::core::v3::Http2ProtocolOptions& http2_options)
    : Http2Options(http2_options) {
  // Temporarily disable initial max streams limit/protection, since we might want to create
  // more than 100 streams before receiving the HTTP/2 SETTINGS frame from the server.
  //
  // TODO(PiotrSikora): remove this once multiple upstream connections or queuing are implemented.
  nghttp2_option_set_peer_max_concurrent_streams(
      options_, ::Envoy::Http2::Utility::OptionsLimits::DEFAULT_MAX_CONCURRENT_STREAMS);
}

ClientConnectionImpl::ClientConnectionImpl(
    Network::Connection& connection, Http::ConnectionCallbacks& callbacks, CodecStats& stats,
    const envoy::config::core::v3::Http2ProtocolOptions& http2_options,
    const uint32_t max_response_headers_kb, const uint32_t max_response_headers_count,
    Nghttp2SessionFactory& http2_session_factory)
    : ConnectionImpl(connection, stats, http2_options, max_response_headers_kb,
                     max_response_headers_count),
      callbacks_(callbacks) {
  ClientHttp2Options client_http2_options(http2_options);
  session_ = http2_session_factory.create(http2_callbacks_.callbacks(), base(),
                                          client_http2_options.options());
  http2_session_factory.init(session_, base(), http2_options);
  allow_metadata_ = http2_options.allow_metadata();
}

RequestEncoder& ClientConnectionImpl::newStream(ResponseDecoder& decoder) {
  ClientStreamImplPtr stream(new ClientStreamImpl(*this, per_stream_buffer_limit_, decoder));
  // If the connection is currently above the high watermark, make sure to inform the new stream.
  // The connection can not pass this on automatically as it has no awareness that a new stream is
  // created.
  if (connection_.aboveHighWatermark()) {
    stream->runHighWatermarkCallbacks();
  }
  ClientStreamImpl& stream_ref = *stream;
  stream->moveIntoList(std::move(stream), active_streams_);
  return stream_ref;
}

Status ClientConnectionImpl::onBeginHeaders(const nghttp2_frame* frame) {
  // The client code explicitly does not currently support push promise.
  RELEASE_ASSERT(frame->hd.type == NGHTTP2_HEADERS, "");
  RELEASE_ASSERT(frame->headers.cat == NGHTTP2_HCAT_RESPONSE ||
                     frame->headers.cat == NGHTTP2_HCAT_HEADERS,
                 "");
  if (frame->headers.cat == NGHTTP2_HCAT_HEADERS) {
    StreamImpl* stream = getStream(frame->hd.stream_id);
    stream->allocTrailers();
  }

  return okStatus();
}

int ClientConnectionImpl::onHeader(const nghttp2_frame* frame, HeaderString&& name,
                                   HeaderString&& value) {
  // The client code explicitly does not currently support push promise.
  ASSERT(frame->hd.type == NGHTTP2_HEADERS);
  ASSERT(frame->headers.cat == NGHTTP2_HCAT_RESPONSE || frame->headers.cat == NGHTTP2_HCAT_HEADERS);
  return saveHeader(frame, std::move(name), std::move(value));
}

ServerConnectionImpl::ServerConnectionImpl(
    Network::Connection& connection, Http::ServerConnectionCallbacks& callbacks, CodecStats& stats,
    const envoy::config::core::v3::Http2ProtocolOptions& http2_options,
    const uint32_t max_request_headers_kb, const uint32_t max_request_headers_count,
    envoy::config::core::v3::HttpProtocolOptions::HeadersWithUnderscoresAction
        headers_with_underscores_action)
    : ConnectionImpl(connection, stats, http2_options, max_request_headers_kb,
                     max_request_headers_count),
      callbacks_(callbacks), headers_with_underscores_action_(headers_with_underscores_action) {
  Http2Options h2_options(http2_options);

  nghttp2_session_server_new2(&session_, http2_callbacks_.callbacks(), base(),
                              h2_options.options());
  sendSettings(http2_options, false);
  allow_metadata_ = http2_options.allow_metadata();
}

Status ServerConnectionImpl::onBeginHeaders(const nghttp2_frame* frame) {
  // For a server connection, we should never get push promise frames.
  ASSERT(frame->hd.type == NGHTTP2_HEADERS);

  auto status = trackInboundFrames(&frame->hd, frame->headers.padlen);
  if (!status.ok()) {
    return status;
  }

  if (frame->headers.cat != NGHTTP2_HCAT_REQUEST) {
    stats_.trailers_.inc();
    ASSERT(frame->headers.cat == NGHTTP2_HCAT_HEADERS);

    StreamImpl* stream = getStream(frame->hd.stream_id);
    stream->allocTrailers();
    return okStatus();
  }

  ServerStreamImplPtr stream(new ServerStreamImpl(*this, per_stream_buffer_limit_));
  if (connection_.aboveHighWatermark()) {
    stream->runHighWatermarkCallbacks();
  }
  stream->request_decoder_ = &callbacks_.newStream(*stream);
  stream->stream_id_ = frame->hd.stream_id;
  stream->moveIntoList(std::move(stream), active_streams_);
  nghttp2_session_set_stream_user_data(session_, frame->hd.stream_id,
                                       active_streams_.front().get());
  return okStatus();
}

int ServerConnectionImpl::onHeader(const nghttp2_frame* frame, HeaderString&& name,
                                   HeaderString&& value) {
  // For a server connection, we should never get push promise frames.
  ASSERT(frame->hd.type == NGHTTP2_HEADERS);
  ASSERT(frame->headers.cat == NGHTTP2_HCAT_REQUEST || frame->headers.cat == NGHTTP2_HCAT_HEADERS);
  return saveHeader(frame, std::move(name), std::move(value));
}

Status ServerConnectionImpl::trackInboundFrames(const nghttp2_frame_hd* hd,
                                                uint32_t padding_length) {
  ENVOY_CONN_LOG(trace, "track inbound frame type={} flags={} length={} padding_length={}",
                 connection_, static_cast<uint64_t>(hd->type), static_cast<uint64_t>(hd->flags),
                 static_cast<uint64_t>(hd->length), padding_length);
  switch (hd->type) {
  case NGHTTP2_HEADERS:
  case NGHTTP2_CONTINUATION:
    // Track new streams.
    if (hd->flags & NGHTTP2_FLAG_END_HEADERS) {
      inbound_streams_++;
    }
    FALLTHRU;
  case NGHTTP2_DATA:
    // Track frames with an empty payload and no end stream flag.
    if (hd->length - padding_length == 0 && !(hd->flags & NGHTTP2_FLAG_END_STREAM)) {
      ENVOY_CONN_LOG(trace, "frame with an empty payload and no end stream flag.", connection_);
      consecutive_inbound_frames_with_empty_payload_++;
    } else {
      consecutive_inbound_frames_with_empty_payload_ = 0;
    }
    break;
  case NGHTTP2_PRIORITY:
    inbound_priority_frames_++;
    break;
  case NGHTTP2_WINDOW_UPDATE:
    inbound_window_update_frames_++;
    break;
  default:
    break;
  }

  return checkInboundFrameLimits();
}

Status ServerConnectionImpl::checkInboundFrameLimits() {
  ASSERT(dispatching_downstream_data_);

  if (consecutive_inbound_frames_with_empty_payload_ >
      max_consecutive_inbound_frames_with_empty_payload_) {
    ENVOY_CONN_LOG(trace,
                   "error reading frame: Too many consecutive frames with an empty payload "
                   "received in this HTTP/2 session.",
                   connection_);
    stats_.inbound_empty_frames_flood_.inc();
    return bufferFloodError("Too many consecutive frames with an empty payload");
  }

  if (inbound_priority_frames_ > max_inbound_priority_frames_per_stream_ * (1 + inbound_streams_)) {
    ENVOY_CONN_LOG(trace,
                   "error reading frame: Too many PRIORITY frames received in this HTTP/2 session.",
                   connection_);
    stats_.inbound_priority_frames_flood_.inc();
    return bufferFloodError("Too many PRIORITY frames");
  }

  if (inbound_window_update_frames_ >
      1 + 2 * (inbound_streams_ +
               max_inbound_window_update_frames_per_data_frame_sent_ * outbound_data_frames_)) {
    ENVOY_CONN_LOG(
        trace,
        "error reading frame: Too many WINDOW_UPDATE frames received in this HTTP/2 session.",
        connection_);
    stats_.inbound_window_update_frames_flood_.inc();
    return bufferFloodError("Too many WINDOW_UPDATE frames");
  }

  return okStatus();
}

Status ServerConnectionImpl::checkOutboundQueueLimits() {
  if (outbound_frames_ > max_outbound_frames_ && dispatching_downstream_data_) {
    stats_.outbound_flood_.inc();
    return bufferFloodError("Too many frames in the outbound queue.");
  }
  if (outbound_control_frames_ > max_outbound_control_frames_ && dispatching_downstream_data_) {
    stats_.outbound_control_flood_.inc();
    return bufferFloodError("Too many control frames in the outbound queue.");
  }
  return okStatus();
}

Http::Status ServerConnectionImpl::dispatch(Buffer::Instance& data) {
  // TODO(#10878): Remove this wrapper when exception removal is complete. innerDispatch may either
  // throw an exception or return an error status. The utility wrapper catches exceptions and
  // converts them to error statuses.
  return Http::Utility::exceptionToStatus(
      [&](Buffer::Instance& data) -> Http::Status { return innerDispatch(data); }, data);
}

Http::Status ServerConnectionImpl::innerDispatch(Buffer::Instance& data) {
  ASSERT(!dispatching_downstream_data_);
  dispatching_downstream_data_ = true;

  // Make sure the dispatching_downstream_data_ is set to false when innerDispatch ends.
  Cleanup cleanup([this]() { dispatching_downstream_data_ = false; });

  // Make sure downstream outbound queue was not flooded by the upstream frames.
  auto status = checkOutboundQueueLimits();
  if (!status.ok()) {
    return status;
  }

  return ConnectionImpl::innerDispatch(data);
}

absl::optional<int>
ServerConnectionImpl::checkHeaderNameForUnderscores(absl::string_view header_name) {
  if (headers_with_underscores_action_ != envoy::config::core::v3::HttpProtocolOptions::ALLOW &&
      Http::HeaderUtility::headerNameContainsUnderscore(header_name)) {
    if (headers_with_underscores_action_ ==
        envoy::config::core::v3::HttpProtocolOptions::DROP_HEADER) {
      ENVOY_CONN_LOG(debug, "Dropping header with invalid characters in its name: {}", connection_,
                     header_name);
      stats_.dropped_headers_with_underscores_.inc();
      return 0;
    }
    ENVOY_CONN_LOG(debug, "Rejecting request due to header name with underscores: {}", connection_,
                   header_name);
    stats_.requests_rejected_with_underscores_in_headers_.inc();
    return NGHTTP2_ERR_TEMPORAL_CALLBACK_FAILURE;
  }
  return absl::nullopt;
}

} // namespace Http2
} // namespace Http
} // namespace Envoy<|MERGE_RESOLUTION|>--- conflicted
+++ resolved
@@ -427,7 +427,9 @@
   // This will emit a reset frame for this stream and close the stream locally. No reset callbacks
   // will be run because higher layers think the stream is already finished.
   resetStreamWorker(StreamResetReason::LocalReset);
-  parent_.sendPendingFrames();
+  auto status = parent_.sendPendingFrames();
+  // See comment in the `encodeHeadersBase()` method about this RELEASE_ASSERT.
+  RELEASE_ASSERT(status.ok(), "sendPendingFrames() failure in non dispatching context");
 }
 
 void ConnectionImpl::StreamImpl::encodeData(Buffer::Instance& data, bool end_stream) {
@@ -442,16 +444,12 @@
     data_deferred_ = false;
   }
 
-<<<<<<< HEAD
   auto status = parent_.sendPendingFrames();
   // See comment in the `encodeHeadersBase()` method about this RELEASE_ASSERT.
   RELEASE_ASSERT(status.ok(), "sendPendingFrames() failure in non dispatching context");
-=======
-  parent_.sendPendingFrames();
   if (local_end_stream_ && pending_send_data_.length() > 0) {
     createPendingFlushTimer();
   }
->>>>>>> e6c57fab
 }
 
 void ConnectionImpl::StreamImpl::resetStream(StreamResetReason reason) {
@@ -513,17 +511,9 @@
       max_headers_count_(max_headers_count),
       per_stream_buffer_limit_(http2_options.initial_stream_window_size().value()),
       stream_error_on_invalid_http_messaging_(
-<<<<<<< HEAD
-          http2_options.stream_error_on_invalid_http_messaging()),
+          http2_options.override_stream_error_on_invalid_http_message().value()),
       max_outbound_frames_(http2_options.max_outbound_frames().value()),
-      frame_buffer_releasor_([this](const Buffer::OwnedBufferFragmentImpl* fragment) {
-        releaseOutboundFrame(fragment);
-      }),
-=======
-          http2_options.override_stream_error_on_invalid_http_message().value()),
-      flood_detected_(false), max_outbound_frames_(http2_options.max_outbound_frames().value()),
       frame_buffer_releasor_([this]() { releaseOutboundFrame(); }),
->>>>>>> e6c57fab
       max_outbound_control_frames_(http2_options.max_outbound_control_frames().value()),
       control_frame_buffer_releasor_([this]() { releaseOutboundControlFrame(); }),
       max_consecutive_inbound_frames_with_empty_payload_(
@@ -638,9 +628,6 @@
   return status;
 }
 
-<<<<<<< HEAD
-Status ConnectionImpl::onFrameReceived(const nghttp2_frame* frame) {
-=======
 ABSL_MUST_USE_RESULT
 enum GoAwayErrorCode ngHttp2ErrorCodeToErrorCode(uint32_t code) noexcept {
   switch (code) {
@@ -651,8 +638,7 @@
   }
 }
 
-int ConnectionImpl::onFrameReceived(const nghttp2_frame* frame) {
->>>>>>> e6c57fab
+Status ConnectionImpl::onFrameReceived(const nghttp2_frame* frame) {
   ENVOY_CONN_LOG(trace, "recv frame type={}", connection_, static_cast<uint64_t>(frame->hd.type));
 
   // onFrameReceived() is called with a complete HEADERS frame assembled from all the HEADERS
@@ -673,13 +659,8 @@
   if (frame->hd.type == NGHTTP2_GOAWAY && !raised_goaway_) {
     ASSERT(frame->hd.stream_id == 0);
     raised_goaway_ = true;
-<<<<<<< HEAD
-    callbacks().onGoAway();
+    callbacks().onGoAway(ngHttp2ErrorCodeToErrorCode(frame->goaway.error_code));
     return okStatus();
-=======
-    callbacks().onGoAway(ngHttp2ErrorCodeToErrorCode(frame->goaway.error_code));
-    return 0;
->>>>>>> e6c57fab
   }
 
   if (frame->hd.type == NGHTTP2_SETTINGS && frame->hd.flags == NGHTTP2_FLAG_NONE) {
@@ -871,22 +852,10 @@
     return status;
   }
 
-<<<<<<< HEAD
-  auto fragment = Buffer::OwnedBufferFragmentImpl::create(
-      absl::string_view(reinterpret_cast<const char*>(data), length),
-      is_outbound_flood_monitored_control_frame ? control_frame_buffer_releasor_
-                                                : frame_buffer_releasor_);
-
-  // The Buffer::OwnedBufferFragmentImpl object will be deleted in the *frame_buffer_releasor_
-  // callback.
-  output.addBufferFragment(*fragment.release());
-  return status;
-=======
   output.add(data, length);
   output.addDrainTracker(is_outbound_flood_monitored_control_frame ? control_frame_buffer_releasor_
                                                                    : frame_buffer_releasor_);
-  return true;
->>>>>>> e6c57fab
+  return status;
 }
 
 void ConnectionImpl::releaseOutboundFrame() {
