--- conflicted
+++ resolved
@@ -35,41 +35,9 @@
              - "9d:3b:fe:7c:09:3b:ce:a9:6a:de:de:41:fb:6b:52:62"
        - run: ci/go_mirror.sh
 
-<<<<<<< HEAD
-   docs:
-=======
-   filter_example_mirror:
->>>>>>> 89fc17a8
-     executor: ubuntu-build
-     steps:
-       - run: rm -rf /home/circleci/project/.git # CircleCI git caching is likely broken
-       - checkout
-<<<<<<< HEAD
-       - run: ci/do_circle_ci.sh docs
-       - add_ssh_keys:
-           fingerprints:
-             - "44:c7:a1:9e:f4:9e:a5:33:11:f1:0e:79:e1:55:c9:04"
-       - run: docs/publish.sh
-       - store_artifacts:
-           path: generated/docs
-=======
-       - add_ssh_keys:
-           fingerprints:
-             - "f6:f9:df:90:9c:4b:5f:9c:f4:69:fd:42:94:ff:88:24"
-       - run: ci/filter_example_mirror.sh
->>>>>>> 89fc17a8
-
 workflows:
   version: 2
   all:
     jobs:
       - api
-      - go_control_plane_mirror
-<<<<<<< HEAD
-      - docs:
-          filters:
-            tags:
-              only: /^v.*/
-=======
-      - filter_example_mirror
->>>>>>> 89fc17a8
+      - go_control_plane_mirror