/*
 * Licensed to the Apache Software Foundation (ASF) under one or more
 * contributor license agreements.  See the NOTICE file distributed with
 * this work for additional information regarding copyright ownership.
 * The ASF licenses this file to You under the Apache License, Version 2.0
 * (the "License"); you may not use this file except in compliance with
 * the License.  You may obtain a copy of the License at
 *
 *     http://www.apache.org/licenses/LICENSE-2.0
 *
 * Unless required by applicable law or agreed to in writing, software
 * distributed under the License is distributed on an "AS IS" BASIS,
 * WITHOUT WARRANTIES OR CONDITIONS OF ANY KIND, either express or implied.
 * See the License for the specific language governing permissions and
 * limitations under the License.
 */

package http

/*
// ref https://github.com/golang/go/issues/25832

#cgo CFLAGS: -I../api
#cgo linux LDFLAGS: -Wl,-unresolved-symbols=ignore-all
#cgo darwin LDFLAGS: -Wl,-undefined,dynamic_lookup

#include <stdlib.h>
#include <string.h>

#include "api.h"

*/
import "C"

import (
	"errors"
	"fmt"
	"runtime"
	"sync"
	"sync/atomic"

	"github.com/envoyproxy/envoy/contrib/golang/filters/http/source/go/pkg/api"
)

var ErrDupRequestKey = errors.New("dup request key")

var Requests = &requestMap{}

type requestMap struct {
	m sync.Map // *C.httpRequest -> *httpRequest
}

func (f *requestMap) StoreReq(key *C.httpRequest, req *httpRequest) error {
	if _, loaded := f.m.LoadOrStore(key, req); loaded {
		return ErrDupRequestKey
	}
	return nil
}

func (f *requestMap) GetReq(key *C.httpRequest) *httpRequest {
	if v, ok := f.m.Load(key); ok {
		return v.(*httpRequest)
	}
	return nil
}

func (f *requestMap) DeleteReq(key *C.httpRequest) {
	f.m.Delete(key)
}

func (f *requestMap) Clear() {
	f.m.Range(func(key, _ interface{}) bool {
		f.m.Delete(key)
		return true
	})
}

func requestFinalize(r *httpRequest) {
	r.Finalize(api.NormalFinalize)
}

func createRequest(r *C.httpRequest) *httpRequest {
	req := &httpRequest{
		req: r,
	}
	// NP: make sure filter will be deleted.
	runtime.SetFinalizer(req, requestFinalize)

	err := Requests.StoreReq(r, req)
	if err != nil {
		panic(fmt.Sprintf("createRequest failed, err: %s", err.Error()))
	}

	configId := uint64(r.configId)
	filterFactory := getOrCreateHttpFilterFactory(req.pluginName(), configId)
	f := filterFactory(req)
	req.httpFilter = f

	return req
}

func getRequest(r *C.httpRequest) *httpRequest {
	return Requests.GetReq(r)
}

//export envoyGoFilterOnHttpHeader
func envoyGoFilterOnHttpHeader(r *C.httpRequest, endStream, headerNum, headerBytes uint64) uint64 {
	var req *httpRequest
	phase := api.EnvoyRequestPhase(r.phase)
	if phase == api.DecodeHeaderPhase {
		req = createRequest(r)
	} else {
		req = getRequest(r)
		// early sendLocalReply may skip the whole decode phase
		if req == nil {
			req = createRequest(r)
		}
	}
	if req.pInfo.paniced {
		// goroutine panic in the previous state that could not sendLocalReply, delay terminating the request here,
		// to prevent error from spreading.
		req.sendPanicReply(req.pInfo.details)
		return uint64(api.LocalReply)
	}
	defer req.RecoverPanic()
	f := req.httpFilter

	var status api.StatusType
	switch phase {
	case api.DecodeHeaderPhase:
		header := &requestHeaderMapImpl{
			requestOrResponseHeaderMapImpl{
				headerMapImpl{
					request:     req,
					headerNum:   headerNum,
					headerBytes: headerBytes,
				},
			},
		}
		status = f.DecodeHeaders(header, endStream == 1)
	case api.DecodeTrailerPhase:
		header := &requestTrailerMapImpl{
			requestOrResponseTrailerMapImpl{
				headerMapImpl{
					request:     req,
					headerNum:   headerNum,
					headerBytes: headerBytes,
				},
			},
		}
		status = f.DecodeTrailers(header)
	case api.EncodeHeaderPhase:
		header := &responseHeaderMapImpl{
			requestOrResponseHeaderMapImpl{
				headerMapImpl{
					request:     req,
					headerNum:   headerNum,
					headerBytes: headerBytes,
				},
			},
		}
		status = f.EncodeHeaders(header, endStream == 1)
	case api.EncodeTrailerPhase:
		header := &responseTrailerMapImpl{
			requestOrResponseTrailerMapImpl{
				headerMapImpl{
					request:     req,
					headerNum:   headerNum,
					headerBytes: headerBytes,
				},
			},
		}
		status = f.EncodeTrailers(header)
	}
	return uint64(status)
}

//export envoyGoFilterOnHttpData
func envoyGoFilterOnHttpData(r *C.httpRequest, endStream, buffer, length uint64) uint64 {
	req := getRequest(r)
	if req.pInfo.paniced {
		// goroutine panic in the previous state that could not sendLocalReply, delay terminating the request here,
		// to prevent error from spreading.
		req.sendPanicReply(req.pInfo.details)
		return uint64(api.LocalReply)
	}
	defer req.RecoverPanic()

	f := req.httpFilter
	isDecode := api.EnvoyRequestPhase(r.phase) == api.DecodeDataPhase

	buf := &httpBuffer{
		request:             req,
		envoyBufferInstance: buffer,
		length:              length,
	}

	var status api.StatusType
	if isDecode {
		status = f.DecodeData(buf, endStream == 1)
	} else {
		status = f.EncodeData(buf, endStream == 1)
	}
	return uint64(status)
}

//export envoyGoFilterOnHttpDestroy
func envoyGoFilterOnHttpDestroy(r *C.httpRequest, reason uint64) {
	req := getRequest(r)
	// do nothing even when req.panic is true, since filter is already destroying.
	defer req.RecoverPanic()
<<<<<<< HEAD
	if atomic.LoadInt32(&req.waitingOnEnvoy) != 0 {
=======
	if atomic.CompareAndSwapInt32(&req.waitingOnEnvoy, 1, 0) {
>>>>>>> b1514466
		req.sema.Done()
	}

	v := api.DestroyReason(reason)

	f := req.httpFilter
	f.OnDestroy(v)

	Requests.DeleteReq(r)
}

//export envoyGoRequestSemaDec
func envoyGoRequestSemaDec(r *C.httpRequest) {
	req := getRequest(r)
	defer req.RecoverPanic()
	if atomic.CompareAndSwapInt32(&req.waitingOnEnvoy, 1, 0) {
		req.sema.Done()
	}
}

//export envoyGoRequestSemaDec
func envoyGoRequestSemaDec(r *C.httpRequest) {
	req := getRequest(r)
	defer req.RecoverPanic()
	req.sema.Done()
}<|MERGE_RESOLUTION|>--- conflicted
+++ resolved
@@ -209,11 +209,7 @@
 	req := getRequest(r)
 	// do nothing even when req.panic is true, since filter is already destroying.
 	defer req.RecoverPanic()
-<<<<<<< HEAD
-	if atomic.LoadInt32(&req.waitingOnEnvoy) != 0 {
-=======
 	if atomic.CompareAndSwapInt32(&req.waitingOnEnvoy, 1, 0) {
->>>>>>> b1514466
 		req.sema.Done()
 	}
 
@@ -232,11 +228,4 @@
 	if atomic.CompareAndSwapInt32(&req.waitingOnEnvoy, 1, 0) {
 		req.sema.Done()
 	}
-}
-
-//export envoyGoRequestSemaDec
-func envoyGoRequestSemaDec(r *C.httpRequest) {
-	req := getRequest(r)
-	defer req.RecoverPanic()
-	req.sema.Done()
 }