--- conflicted
+++ resolved
@@ -3656,7 +3656,6 @@
   }
 }
 
-<<<<<<< HEAD
 TEST_P(Http2CodecImplTest, ShouldTrackWhichStreamLeastRecentlyEncodedIfDeferProcessingEnabled) {
   allow_metadata_ = true;
 
@@ -3732,7 +3731,8 @@
   // The first response should be at the front of the active streams list as it
   // just encoded above.
   EXPECT_THAT(getActiveStreamsIds(*server_), ElementsAre(1, 3));
-=======
+}
+
 TEST_P(Http2CodecImplTest, CheckHeaderValueValidation) {
   // Valid characters in HTTP headers per https://www.rfc-editor.org/rfc/rfc7230#section-3.2
   // However this does not allow obsolete line folding
@@ -3844,7 +3844,6 @@
     EXPECT_TRUE(request_encoder->encodeHeaders(request_headers, true).ok());
     driveToCompletion();
   }
->>>>>>> d18e9be2
 }
 
 class TestNghttp2SessionFactory;
