--- conflicted
+++ resolved
@@ -19,31 +19,19 @@
                        Upstream::ClusterManager& cm, Event::Dispatcher& dispatcher,
                        Runtime::RandomGenerator& random, Init::Manager& init_manager,
                        const LocalInfo::LocalInfo& local_info, Stats::Scope& scope,
-<<<<<<< HEAD
-                       ListenerManager& lm, Api::Api& api, bool is_delta)
+                       ListenerManager& lm, ProtobufMessage::ValidationVisitor& validation_visitor,
+                       Api::Api& api, bool is_delta)
     : listener_manager_(lm), scope_(scope.createScope("listener_manager.lds.")), cm_(cm),
-      init_target_("LDS", [this]() { subscription_->start({}); }) {
+      init_target_("LDS", [this]() { subscription_->start({}); }),
+      validation_visitor_(validation_visitor) {
   const std::string grpc_method = is_delta
                                       ? "envoy.api.v2.ListenerDiscoveryService.DeltaListeners"
                                       : "envoy.api.v2.ListenerDiscoveryService.StreamListeners";
   subscription_ = Envoy::Config::SubscriptionFactory::subscriptionFromConfigSource(
       lds_config, local_info, dispatcher, cm, random, *scope_,
       "envoy.api.v2.ListenerDiscoveryService.FetchListeners", grpc_method,
-      Grpc::Common::typeUrl(envoy::api::v2::Listener().GetDescriptor()->full_name()), api, *this,
-      is_delta);
-=======
-                       ListenerManager& lm, ProtobufMessage::ValidationVisitor& validation_visitor,
-                       Api::Api& api)
-    : listener_manager_(lm), scope_(scope.createScope("listener_manager.lds.")), cm_(cm),
-      init_target_("LDS", [this]() { subscription_->start({}, *this); }),
-      validation_visitor_(validation_visitor) {
-  subscription_ = Envoy::Config::SubscriptionFactory::subscriptionFromConfigSource(
-      lds_config, local_info, dispatcher, cm, random, *scope_,
-      "envoy.api.v2.ListenerDiscoveryService.FetchListeners",
-      "envoy.api.v2.ListenerDiscoveryService.StreamListeners",
       Grpc::Common::typeUrl(envoy::api::v2::Listener().GetDescriptor()->full_name()),
-      validation_visitor_, api);
->>>>>>> 8d1ad35a
+      validation_visitor_, api, *this, is_delta);
   Config::Utility::checkLocalInfo("lds", local_info);
   init_manager.add(init_target_);
 }
