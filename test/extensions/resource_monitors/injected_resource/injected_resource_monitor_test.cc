#include "common/event/dispatcher_impl.h"
#include "common/stats/isolated_store_impl.h"

#include "server/resource_monitor_config_impl.h"

#include "extensions/resource_monitors/injected_resource/injected_resource_monitor.h"

#include "test/test_common/environment.h"
#include "test/test_common/test_base.h"
#include "test/test_common/utility.h"

#include "absl/strings/match.h"
#include "absl/strings/str_cat.h"
#include "gmock/gmock.h"

namespace Envoy {
namespace Extensions {
namespace ResourceMonitors {
namespace InjectedResourceMonitor {

class TestableInjectedResourceMonitor : public InjectedResourceMonitor {
public:
  TestableInjectedResourceMonitor(
      const envoy::config::resource_monitor::injected_resource::v2alpha::InjectedResourceConfig&
          config,
      Server::Configuration::ResourceMonitorFactoryContext& context)
      : InjectedResourceMonitor(config, context), dispatcher_(context.dispatcher()) {}

protected:
  void onFileChanged() override {
    InjectedResourceMonitor::onFileChanged();
    dispatcher_.exit();
  }

private:
  Event::Dispatcher& dispatcher_;
};

class MockedCallbacks : public Server::ResourceMonitor::Callbacks {
public:
  MOCK_METHOD1(onSuccess, void(const Server::ResourceUsage&));
  MOCK_METHOD1(onFailure, void(const EnvoyException&));
};

class InjectedResourceMonitorTest : public TestBase {
protected:
  InjectedResourceMonitorTest()
<<<<<<< HEAD
      : api_(Api::createApiForTest(stats_store_)), dispatcher_(api_->allocateDispatcher()),
=======
      : api_(Api::createApiForTest()), dispatcher_(*api_),
>>>>>>> 3fb856c7
        resource_filename_(TestEnvironment::temporaryPath("injected_resource")),
        file_updater_(resource_filename_), monitor_(createMonitor()) {}

  void updateResource(const std::string& contents) {
    file_updater_.update(contents);
    dispatcher_->run(Event::Dispatcher::RunType::Block);
    monitor_->updateResourceUsage(cb_);
  }

  void updateResource(double pressure) { updateResource(absl::StrCat(pressure)); }

  std::unique_ptr<InjectedResourceMonitor> createMonitor() {
    envoy::config::resource_monitor::injected_resource::v2alpha::InjectedResourceConfig config;
    config.set_filename(resource_filename_);
    Server::Configuration::ResourceMonitorFactoryContextImpl context(*dispatcher_, *api_);
    return std::make_unique<TestableInjectedResourceMonitor>(config, context);
  }

  Api::ApiPtr api_;
  Event::DispatcherPtr dispatcher_;
  const std::string resource_filename_;
  AtomicFileUpdater file_updater_;
  MockedCallbacks cb_;
  std::unique_ptr<InjectedResourceMonitor> monitor_;
};

TEST_F(InjectedResourceMonitorTest, ReportsCorrectPressure) {
  EXPECT_CALL(cb_, onSuccess(Server::ResourceUsage{0.6}));
  updateResource(0.6);

  EXPECT_CALL(cb_, onSuccess(Server::ResourceUsage{0.7}));
  updateResource(0.7);
}

MATCHER_P(ExceptionContains, rhs, "") { return absl::StrContains(arg.what(), rhs); }

TEST_F(InjectedResourceMonitorTest, ReportsParseError) {
  EXPECT_CALL(cb_, onFailure(ExceptionContains("failed to parse injected resource pressure")));
  updateResource("bad content");
}

TEST_F(InjectedResourceMonitorTest, ReportsErrorForOutOfRangePressure) {
  EXPECT_CALL(cb_, onFailure(ExceptionContains("pressure out of range")));
  updateResource(-1);

  EXPECT_CALL(cb_, onFailure(ExceptionContains("pressure out of range")));
  updateResource(2);
}

TEST_F(InjectedResourceMonitorTest, ReportsErrorOnFileRead) {
  EXPECT_CALL(cb_, onFailure(ExceptionContains("Invalid path")));
  monitor_->updateResourceUsage(cb_);
}

} // namespace InjectedResourceMonitor
} // namespace ResourceMonitors
} // namespace Extensions
} // namespace Envoy<|MERGE_RESOLUTION|>--- conflicted
+++ resolved
@@ -45,11 +45,7 @@
 class InjectedResourceMonitorTest : public TestBase {
 protected:
   InjectedResourceMonitorTest()
-<<<<<<< HEAD
-      : api_(Api::createApiForTest(stats_store_)), dispatcher_(api_->allocateDispatcher()),
-=======
-      : api_(Api::createApiForTest()), dispatcher_(*api_),
->>>>>>> 3fb856c7
+      : api_(Api::createApiForTest()), dispatcher_(api_->allocateDispatcher()),
         resource_filename_(TestEnvironment::temporaryPath("injected_resource")),
         file_updater_(resource_filename_), monitor_(createMonitor()) {}
 
