#include <openssl/x509_vfy.h>

#include <cstddef>

#include "envoy/config/bootstrap/v3/bootstrap.pb.h"
#include "envoy/config/overload/v3/overload.pb.h"
#include "envoy/extensions/filters/network/http_connection_manager/v3/http_connection_manager.pb.h"
#include "envoy/extensions/transport_sockets/quic/v3/quic_transport.pb.h"

#include "test/config/utility.h"
#include "test/integration/http_integration.h"
#include "test/test_common/test_runtime.h"
#include "test/test_common/utility.h"

#if defined(__GNUC__)
#pragma GCC diagnostic push
#pragma GCC diagnostic ignored "-Wunused-parameter"
#pragma GCC diagnostic ignored "-Winvalid-offsetof"
#endif

#include "quiche/quic/core/http/quic_client_push_promise_index.h"
#include "quiche/quic/core/quic_utils.h"
#include "quiche/quic/test_tools/quic_test_utils.h"
#include "quiche/quic/test_tools/quic_session_peer.h"

#if defined(__GNUC__)
#pragma GCC diagnostic pop
#endif

#include "source/common/quic/client_connection_factory_impl.h"
#include "source/common/quic/envoy_quic_client_session.h"
#include "source/common/quic/envoy_quic_client_connection.h"
#include "source/common/quic/envoy_quic_proof_verifier.h"
#include "source/common/quic/envoy_quic_connection_helper.h"
#include "source/common/quic/envoy_quic_alarm_factory.h"
#include "source/common/quic/envoy_quic_packet_writer.h"
#include "source/common/quic/envoy_quic_utils.h"
#include "source/common/quic/quic_transport_socket_factory.h"
#include "test/common/quic/test_utils.h"
#include "test/config/integration/certs/clientcert_hash.h"
#include "source/extensions/transport_sockets/tls/context_config_impl.h"

#if defined(ENVOY_CONFIG_COVERAGE)
#define DISABLE_UNDER_COVERAGE return
#else
#define DISABLE_UNDER_COVERAGE                                                                     \
  do {                                                                                             \
  } while (0)
#endif

namespace Envoy {
namespace Quic {

class CodecClientCallbacksForTest : public Http::CodecClientCallbacks {
public:
  void onStreamDestroy() override {}

  void onStreamReset(Http::StreamResetReason reason) override {
    last_stream_reset_reason_ = reason;
  }

  Http::StreamResetReason last_stream_reset_reason_{Http::StreamResetReason::LocalReset};
};

// A test that sets up its own client connection with customized quic version and connection ID.
class QuicHttpIntegrationTest : public HttpIntegrationTest,
                                public testing::TestWithParam<Network::Address::IpVersion> {
public:
  QuicHttpIntegrationTest()
      : HttpIntegrationTest(Http::CodecType::HTTP3, GetParam(),
                            ConfigHelper::quicHttpProxyConfig()),
        supported_versions_(quic::CurrentSupportedHttp3Versions()), conn_helper_(*dispatcher_),
        alarm_factory_(*dispatcher_, *conn_helper_.GetClock()) {
<<<<<<< HEAD
=======
    // Enable this flag for test coverage.
>>>>>>> af94f9ff
    SetQuicReloadableFlag(quic_tls_set_signature_algorithm_prefs, true);
  }

  ~QuicHttpIntegrationTest() override {
    cleanupUpstreamAndDownstream();
    // Release the client before destroying |conn_helper_|. No such need once |conn_helper_| is
    // moved into a client connection factory in the base test class.
    codec_client_.reset();
  }

  Network::ClientConnectionPtr makeClientConnectionWithOptions(
      uint32_t port, const Network::ConnectionSocket::OptionsSharedPtr& options) override {
    // Setting socket options is not supported.
    ASSERT(!options);
    server_addr_ = Network::Utility::resolveUrl(
        fmt::format("udp://{}:{}", Network::Test::getLoopbackAddressUrlString(version_), port));
    Network::Address::InstanceConstSharedPtr local_addr =
        Network::Test::getCanonicalLoopbackAddress(version_);
    // Initiate a QUIC connection with the highest supported version. If not
    // supported by server, this connection will fail.
    // TODO(danzh) Implement retry upon version mismatch and modify test frame work to specify a
    // different version set on server side to test that.
    auto connection = std::make_unique<EnvoyQuicClientConnection>(
        getNextConnectionId(), server_addr_, conn_helper_, alarm_factory_,
        quic::ParsedQuicVersionVector{supported_versions_[0]}, local_addr, *dispatcher_, nullptr);
    quic_connection_ = connection.get();
    ASSERT(quic_connection_persistent_info_ != nullptr);
    auto& persistent_info = static_cast<PersistentQuicInfoImpl&>(*quic_connection_persistent_info_);
    auto session = std::make_unique<EnvoyQuicClientSession>(
        persistent_info.quic_config_, supported_versions_, std::move(connection),
        persistent_info.server_id_, persistent_info.cryptoConfig(), &push_promise_index_,
        *dispatcher_,
        // Use smaller window than the default one to have test coverage of client codec buffer
        // exceeding high watermark.
        /*send_buffer_limit=*/2 * Http2::Utility::OptionsLimits::MIN_INITIAL_STREAM_WINDOW_SIZE,
        persistent_info.crypto_stream_factory_, quic_stat_names_, stats_store_);
    return session;
  }

  IntegrationCodecClientPtr makeRawHttpConnection(
      Network::ClientConnectionPtr&& conn,
      absl::optional<envoy::config::core::v3::Http2ProtocolOptions> http2_options) override {
    IntegrationCodecClientPtr codec =
        HttpIntegrationTest::makeRawHttpConnection(std::move(conn), http2_options);
    if (!codec->disconnected()) {
      codec->setCodecClientCallbacks(client_codec_callback_);
      EXPECT_EQ(transport_socket_factory_->clientContextConfig().serverNameIndication(),
                codec->connection()->requestedServerName());
    }
    return codec;
  }

  quic::QuicConnectionId getNextConnectionId() {
    if (designated_connection_ids_.empty()) {
      return quic::QuicUtils::CreateRandomConnectionId();
    }
    quic::QuicConnectionId cid = designated_connection_ids_.front();
    designated_connection_ids_.pop_front();
    return cid;
  }

  void initialize() override {
    config_helper_.addConfigModifier(
        [](envoy::extensions::filters::network::http_connection_manager::v3::HttpConnectionManager&
               hcm) {
          hcm.mutable_drain_timeout()->clear_seconds();
          hcm.mutable_drain_timeout()->set_nanos(500 * 1000 * 1000);
          EXPECT_EQ(hcm.codec_type(), envoy::extensions::filters::network::http_connection_manager::
                                          v3::HttpConnectionManager::HTTP3);
        });

    HttpIntegrationTest::initialize();
    // Latch quic_transport_socket_factory_ which is instantiated in initialize().
    transport_socket_factory_ =
        static_cast<QuicClientTransportSocketFactory*>(quic_transport_socket_factory_.get());
    registerTestServerPorts({"http"});

    ASSERT(&transport_socket_factory_->clientContextConfig());
  }

  void testMultipleQuicConnections() {
    concurrency_ = 8;
    initialize();
    std::vector<IntegrationCodecClientPtr> codec_clients;
    for (size_t i = 1; i <= concurrency_; ++i) {
      // The BPF filter and ActiveQuicListener::destination() look at the 1st word of connection id
      // in the packet header. And currently all QUIC versions support >= 8 bytes connection id. So
      // create connections with the first 4 bytes of connection id different from each
      // other so they should be evenly distributed.
      designated_connection_ids_.push_back(quic::test::TestConnectionId(i << 32));
      // TODO(sunjayBhatia,wrowe): deserialize this, establishing all connections in parallel
      // (Expected to save ~14s each across 6 tests on Windows)
      codec_clients.push_back(makeHttpConnection(lookupPort("http")));
    }
    constexpr auto timeout_first = std::chrono::seconds(15);
    constexpr auto timeout_subsequent = std::chrono::milliseconds(10);
    if (GetParam() == Network::Address::IpVersion::v4) {
      test_server_->waitForCounterEq("listener.127.0.0.1_0.downstream_cx_total", 8u, timeout_first);
    } else {
      test_server_->waitForCounterEq("listener.[__1]_0.downstream_cx_total", 8u, timeout_first);
    }
    for (size_t i = 0; i < concurrency_; ++i) {
      if (GetParam() == Network::Address::IpVersion::v4) {
        test_server_->waitForGaugeEq(
            fmt::format("listener.127.0.0.1_0.worker_{}.downstream_cx_active", i), 1u,
            timeout_subsequent);
        test_server_->waitForCounterEq(
            fmt::format("listener.127.0.0.1_0.worker_{}.downstream_cx_total", i), 1u,
            timeout_subsequent);
      } else {
        test_server_->waitForGaugeEq(
            fmt::format("listener.[__1]_0.worker_{}.downstream_cx_active", i), 1u,
            timeout_subsequent);
        test_server_->waitForCounterEq(
            fmt::format("listener.[__1]_0.worker_{}.downstream_cx_total", i), 1u,
            timeout_subsequent);
      }
    }
    for (size_t i = 0; i < concurrency_; ++i) {
      fake_upstream_connection_ = nullptr;
      upstream_request_ = nullptr;
      auto encoder_decoder =
          codec_clients[i]->startRequest(Http::TestRequestHeaderMapImpl{{":method", "GET"},
                                                                        {":path", "/test/long/url"},
                                                                        {":scheme", "http"},
                                                                        {":authority", "host"}});
      auto& request_encoder = encoder_decoder.first;
      auto response = std::move(encoder_decoder.second);
      codec_clients[i]->sendData(request_encoder, 0, true);
      waitForNextUpstreamRequest();
      upstream_request_->encodeHeaders(Http::TestResponseHeaderMapImpl{{":status", "200"},
                                                                       {"set-cookie", "foo"},
                                                                       {"set-cookie", "bar"}},
                                       true);

      ASSERT_TRUE(response->waitForEndStream());
      EXPECT_TRUE(response->complete());
      codec_clients[i]->close();
    }
  }

protected:
  quic::QuicClientPushPromiseIndex push_promise_index_;
  quic::ParsedQuicVersionVector supported_versions_;
  EnvoyQuicConnectionHelper conn_helper_;
  EnvoyQuicAlarmFactory alarm_factory_;
  CodecClientCallbacksForTest client_codec_callback_;
  Network::Address::InstanceConstSharedPtr server_addr_;
  EnvoyQuicClientConnection* quic_connection_{nullptr};
  std::list<quic::QuicConnectionId> designated_connection_ids_;
  Quic::QuicClientTransportSocketFactory* transport_socket_factory_{nullptr};
};

INSTANTIATE_TEST_SUITE_P(QuicHttpIntegrationTests, QuicHttpIntegrationTest,
                         testing::ValuesIn(TestEnvironment::getIpVersionsForTest()),
                         TestUtility::ipTestParamsToString);

TEST_P(QuicHttpIntegrationTest, GetRequestAndEmptyResponse) {
  testRouterHeaderOnlyRequestAndResponse();
}

TEST_P(QuicHttpIntegrationTest, ZeroRtt) {
  // Make sure both connections use the same PersistentQuicInfoImpl.
  concurrency_ = 1;
  initialize();
  // Start the first connection.
  codec_client_ = makeHttpConnection(makeClientConnection((lookupPort("http"))));
  // Send a complete request on the first connection.
  auto response1 = codec_client_->makeHeaderOnlyRequest(default_request_headers_);
  waitForNextUpstreamRequest(0);
  upstream_request_->encodeHeaders(default_response_headers_, true);
  ASSERT_TRUE(response1->waitForEndStream());
  // Close the first connection.
  codec_client_->close();
  // Start a second connection.
  codec_client_ = makeHttpConnection(makeClientConnection((lookupPort("http"))));
  // Send a complete request on the second connection.
  auto response2 = codec_client_->makeHeaderOnlyRequest(default_request_headers_);
  waitForNextUpstreamRequest(0);
  upstream_request_->encodeHeaders(default_response_headers_, true);
  ASSERT_TRUE(response2->waitForEndStream());
  // Ensure 0-RTT was used by second connection.
  EnvoyQuicClientSession* quic_session =
      static_cast<EnvoyQuicClientSession*>(codec_client_->connection());
  EXPECT_TRUE(static_cast<quic::QuicCryptoClientStream*>(
                  quic::test::QuicSessionPeer::GetMutableCryptoStream(quic_session))
                  ->EarlyDataAccepted());
  // Close the second connection.
  codec_client_->close();
  if (GetParam() == Network::Address::IpVersion::v4) {
    test_server_->waitForCounterEq(
        "listener.127.0.0.1_0.http3.downstream.rx.quic_connection_close_error_"
        "code_QUIC_NO_ERROR",
        2u);
  } else {
    test_server_->waitForCounterEq("listener.[__1]_0.http3.downstream.rx.quic_connection_close_"
                                   "error_code_QUIC_NO_ERROR",
                                   2u);
  }

  test_server_->waitForCounterEq("http3.quic_version_rfc_v1", 2u);
}

// Ensure multiple quic connections work, regardless of platform BPF support
TEST_P(QuicHttpIntegrationTest, MultipleQuicConnectionsDefaultMode) {
  testMultipleQuicConnections();
}

TEST_P(QuicHttpIntegrationTest, MultipleQuicConnectionsNoBPF) {
  // Note: This runtime override is a no-op on platforms without BPF
  config_helper_.addRuntimeOverride(
      "envoy.reloadable_features.prefer_quic_kernel_bpf_packet_routing", "false");

  testMultipleQuicConnections();
}

// Tests that the packets from a connection with CID longer than 8 bytes are routed to the same
// worker.
TEST_P(QuicHttpIntegrationTest, MultiWorkerWithLongConnectionId) {
  concurrency_ = 8;
  initialize();
  // Setup 9-byte CID for the next connection.
  designated_connection_ids_.push_back(quic::test::TestConnectionIdNineBytesLong(2u));
  testRouterHeaderOnlyRequestAndResponse();
}

TEST_P(QuicHttpIntegrationTest, PortMigration) {
  concurrency_ = 2;
  initialize();
  uint32_t old_port = lookupPort("http");
  codec_client_ = makeHttpConnection(old_port);
  auto encoder_decoder =
      codec_client_->startRequest(Http::TestRequestHeaderMapImpl{{":method", "POST"},
                                                                 {":path", "/test/long/url"},
                                                                 {":scheme", "http"},
                                                                 {":authority", "host"}});
  request_encoder_ = &encoder_decoder.first;
  auto response = std::move(encoder_decoder.second);

  codec_client_->sendData(*request_encoder_, 1024u, false);

  // Change to a new port by switching socket, and connection should still continue.
  Network::Address::InstanceConstSharedPtr local_addr =
      Network::Test::getCanonicalLoopbackAddress(version_);
  quic_connection_->switchConnectionSocket(
      createConnectionSocket(server_addr_, local_addr, nullptr));
  EXPECT_NE(old_port, local_addr->ip()->port());
  // Send the rest data.
  codec_client_->sendData(*request_encoder_, 1024u, true);
  waitForNextUpstreamRequest(0, TestUtility::DefaultTimeout);
  // Send response headers, and end_stream if there is no response body.
  const Http::TestResponseHeaderMapImpl response_headers{{":status", "200"}};
  size_t response_size{5u};
  upstream_request_->encodeHeaders(response_headers, false);
  upstream_request_->encodeData(response_size, true);
  ASSERT_TRUE(response->waitForEndStream());
  verifyResponse(std::move(response), "200", response_headers, std::string(response_size, 'a'));

  EXPECT_TRUE(upstream_request_->complete());
  EXPECT_EQ(1024u * 2, upstream_request_->bodyLength());

  // Switch to a socket with bad socket options.
  auto option = std::make_shared<Network::MockSocketOption>();
  EXPECT_CALL(*option, setOption(_, _))
      .WillRepeatedly(
          Invoke([](Network::Socket&, envoy::config::core::v3::SocketOption::SocketState state) {
            if (state == envoy::config::core::v3::SocketOption::STATE_LISTENING) {
              return false;
            }
            return true;
          }));
  auto options = std::make_shared<Network::Socket::Options>();
  options->push_back(option);
  quic_connection_->switchConnectionSocket(
      createConnectionSocket(server_addr_, local_addr, options));
  EXPECT_TRUE(codec_client_->disconnected());
  cleanupUpstreamAndDownstream();
}

TEST_P(QuicHttpIntegrationTest, AdminDrainDrainsListeners) {
  testAdminDrain(Http::CodecType::HTTP1);
}

TEST_P(QuicHttpIntegrationTest, CertVerificationFailure) {
  san_to_match_ = "www.random_domain.com";
  initialize();
  codec_client_ = makeRawHttpConnection(makeClientConnection((lookupPort("http"))), absl::nullopt);
  EXPECT_FALSE(codec_client_->connected());
  std::string failure_reason = "QUIC_TLS_CERTIFICATE_UNKNOWN with details: TLS handshake failure "
                               "(ENCRYPTION_HANDSHAKE) 46: "
                               "certificate unknown";
  EXPECT_EQ(failure_reason, codec_client_->connection()->transportFailureReason());
}

// HTTP3 doesn't support 101 SwitchProtocol response code, the client should
// reset the request.
TEST_P(QuicHttpIntegrationTest, Reset101SwitchProtocolResponse) {
  config_helper_.addConfigModifier(
      [&](envoy::extensions::filters::network::http_connection_manager::v3::HttpConnectionManager&
              hcm) -> void { hcm.set_proxy_100_continue(true); });
  initialize();

  codec_client_ = makeHttpConnection(lookupPort("http"));
  auto encoder_decoder =
      codec_client_->startRequest(Http::TestRequestHeaderMapImpl{{":method", "GET"},
                                                                 {":path", "/dynamo/url"},
                                                                 {":scheme", "http"},
                                                                 {":authority", "host"},
                                                                 {"expect", "100-continue"}});
  request_encoder_ = &encoder_decoder.first;
  auto response = std::move(encoder_decoder.second);

  // Wait for the request headers to be received upstream.
  ASSERT_TRUE(fake_upstreams_[0]->waitForHttpConnection(*dispatcher_, fake_upstream_connection_));
  ASSERT_TRUE(fake_upstream_connection_->waitForNewStream(*dispatcher_, upstream_request_));

  upstream_request_->encodeHeaders(Http::TestResponseHeaderMapImpl{{":status", "101"}}, false);
  ASSERT_TRUE(response->waitForReset());
  codec_client_->close();
  EXPECT_FALSE(response->complete());

  // Verify stream error counters are correctly incremented.
  std::string counter_scope = GetParam() == Network::Address::IpVersion::v4
                                  ? "listener.127.0.0.1_0.http3.downstream.rx."
                                  : "listener.[__1]_0.http3.downstream.rx.";
  std::string error_code = "quic_reset_stream_error_code_QUIC_STREAM_GENERAL_PROTOCOL_ERROR";
  test_server_->waitForCounterEq(absl::StrCat(counter_scope, error_code), 1U);
}

TEST_P(QuicHttpIntegrationTest, ResetRequestWithoutAuthorityHeader) {
  initialize();

  codec_client_ = makeHttpConnection(lookupPort("http"));
  auto encoder_decoder = codec_client_->startRequest(Http::TestRequestHeaderMapImpl{
      {":method", "GET"}, {":path", "/dynamo/url"}, {":scheme", "http"}});
  request_encoder_ = &encoder_decoder.first;
  auto response = std::move(encoder_decoder.second);

  ASSERT_TRUE(response->waitForEndStream());
  codec_client_->close();
  ASSERT_TRUE(response->complete());
  EXPECT_EQ("400", response->headers().getStatusValue());
}

TEST_P(QuicHttpIntegrationTest, ResetRequestWithInvalidCharacter) {
  initialize();

  codec_client_ = makeHttpConnection(lookupPort("http"));

  std::string value = std::string(1, 2);
  EXPECT_FALSE(Http::HeaderUtility::headerValueIsValid(value));
  default_request_headers_.addCopy("illegal_header", value);
  auto encoder_decoder = codec_client_->startRequest(default_request_headers_);
  request_encoder_ = &encoder_decoder.first;
  auto response = std::move(encoder_decoder.second);

  ASSERT_TRUE(response->waitForReset());
}

} // namespace Quic
} // namespace Envoy<|MERGE_RESOLUTION|>--- conflicted
+++ resolved
@@ -71,10 +71,7 @@
                             ConfigHelper::quicHttpProxyConfig()),
         supported_versions_(quic::CurrentSupportedHttp3Versions()), conn_helper_(*dispatcher_),
         alarm_factory_(*dispatcher_, *conn_helper_.GetClock()) {
-<<<<<<< HEAD
-=======
     // Enable this flag for test coverage.
->>>>>>> af94f9ff
     SetQuicReloadableFlag(quic_tls_set_signature_algorithm_prefs, true);
   }
 
