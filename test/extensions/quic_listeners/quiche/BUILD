licenses(["notice"])  # Apache 2

load(
    "//bazel:envoy_build_system.bzl",
    "envoy_cc_fuzz_test",
    "envoy_cc_test",
    "envoy_cc_test_binary",
    "envoy_cc_test_library",
    "envoy_package",
    "envoy_proto_library",
)

envoy_package()

envoy_cc_test(
    name = "envoy_quic_alarm_test",
    srcs = ["envoy_quic_alarm_test.cc"],
    external_deps = ["quiche_quic_platform"],
    tags = ["nofips"],
    deps = [
        "//source/extensions/quic_listeners/quiche:envoy_quic_alarm_factory_lib",
        "//source/extensions/quic_listeners/quiche:envoy_quic_alarm_lib",
        "//source/extensions/quic_listeners/quiche/platform:envoy_quic_clock_lib",
        "//test/test_common:simulated_time_system_lib",
        "//test/test_common:utility_lib",
    ],
)

envoy_cc_test(
    name = "envoy_quic_writer_test",
    srcs = ["envoy_quic_writer_test.cc"],
    external_deps = ["quiche_quic_platform"],
    tags = ["nofips"],
    deps = [
        "//source/common/network:io_socket_error_lib",
        "//source/extensions/quic_listeners/quiche:envoy_quic_packet_writer_lib",
        "//test/mocks/network:network_mocks",
    ],
)

envoy_cc_test(
    name = "envoy_quic_proof_source_test",
    srcs = ["envoy_quic_proof_source_test.cc"],
    external_deps = ["quiche_quic_platform"],
    tags = ["nofips"],
    deps = [
        "//source/extensions/quic_listeners/quiche:envoy_quic_proof_source_lib",
        "//source/extensions/quic_listeners/quiche:envoy_quic_proof_verifier_lib",
        "@com_googlesource_quiche//:quic_core_versions_lib",
    ],
)

envoy_cc_test(
    name = "envoy_quic_server_stream_test",
    srcs = ["envoy_quic_server_stream_test.cc"],
    tags = ["nofips"],
    deps = [
        ":quic_test_utils_for_envoy_lib",
        "//source/common/http:headers_lib",
        "//source/extensions/quic_listeners/quiche:envoy_quic_alarm_factory_lib",
        "//source/extensions/quic_listeners/quiche:envoy_quic_connection_helper_lib",
        "//source/extensions/quic_listeners/quiche:envoy_quic_connection_lib",
<<<<<<< HEAD
        "//source/extensions/quic_listeners/quiche:envoy_quic_server_session_lib",
=======
        "//source/extensions/quic_listeners/quiche:envoy_quic_server_stream_lib",
>>>>>>> 44a85882
        "//test/mocks/http:stream_decoder_mock",
        "//test/mocks/network:network_mocks",
        "//test/test_common:utility_lib",
        "@com_googlesource_quiche//:quic_core_http_spdy_session_lib",
    ],
)

envoy_cc_test(
    name = "envoy_quic_server_session_test",
    srcs = ["envoy_quic_server_session_test.cc"],
    tags = ["nofips"],
    deps = [
        ":quic_test_utils_for_envoy_lib",
        "//include/envoy/stats:stats_macros",
        "//source/extensions/quic_listeners/quiche:codec_impl_lib",
        "//source/extensions/quic_listeners/quiche:envoy_quic_alarm_factory_lib",
        "//source/extensions/quic_listeners/quiche:envoy_quic_connection_helper_lib",
        "//source/extensions/quic_listeners/quiche:envoy_quic_proof_source_lib",
        "//source/extensions/quic_listeners/quiche:envoy_quic_server_session_lib",
        "//source/server:configuration_lib",
        "//test/mocks/event:event_mocks",
        "//test/mocks/http:http_mocks",
        "//test/mocks/http:stream_decoder_mock",
        "//test/mocks/network:network_mocks",
        "//test/mocks/stats:stats_mocks",
        "//test/test_common:global_lib",
        "//test/test_common:logging_lib",
        "//test/test_common:simulated_time_system_lib",
    ],
)

envoy_cc_test(
    name = "envoy_quic_dispatcher_test",
    srcs = ["envoy_quic_dispatcher_test.cc"],
    tags = ["nofips"],
    deps = [
        ":quic_test_utils_for_envoy_lib",
        "//include/envoy/stats:stats_macros",
        "//source/extensions/quic_listeners/quiche:envoy_quic_alarm_factory_lib",
        "//source/extensions/quic_listeners/quiche:envoy_quic_connection_helper_lib",
        "//source/extensions/quic_listeners/quiche:envoy_quic_dispatcher_lib",
        "//source/extensions/quic_listeners/quiche:envoy_quic_proof_source_lib",
        "//source/extensions/quic_listeners/quiche:envoy_quic_server_session_lib",
        "//source/server:configuration_lib",
        "//test/mocks/event:event_mocks",
        "//test/mocks/http:http_mocks",
        "//test/mocks/network:network_mocks",
        "//test/mocks/stats:stats_mocks",
        "//test/test_common:environment_lib",
        "//test/test_common:global_lib",
        "//test/test_common:simulated_time_system_lib",
    ],
)

envoy_cc_test_library(
    name = "quic_test_utils_for_envoy_lib",
    srcs = ["crypto_test_utils_for_envoy.cc"],
    tags = ["nofips"],
    deps = [
        "//source/extensions/quic_listeners/quiche:envoy_quic_proof_source_lib",
        "//source/extensions/quic_listeners/quiche:envoy_quic_proof_verifier_lib",
        "@com_googlesource_quiche//:quic_test_tools_test_utils_interface_lib",
    ],
)

envoy_cc_test(
    name = "quic_io_handle_wrapper_test",
    srcs = ["quic_io_handle_wrapper_test.cc"],
    tags = ["nofips"],
    deps = [
        "//source/extensions/quic_listeners/quiche:quic_io_handle_wrapper_lib",
        "//test/mocks/api:api_mocks",
        "//test/mocks/network:network_mocks",
        "//test/test_common:threadsafe_singleton_injector_lib",
    ],
<<<<<<< HEAD
=======
)

envoy_cc_test(
    name = "envoy_quic_utils_test",
    srcs = ["envoy_quic_utils_test.cc"],
    tags = ["nofips"],
    deps = [
        ":quic_test_utils_for_envoy_lib",
        "//source/extensions/quic_listeners/quiche:envoy_quic_utils_lib",
        "//test/mocks/api:api_mocks",
        "//test/test_common:threadsafe_singleton_injector_lib",
    ],
>>>>>>> 44a85882
)<|MERGE_RESOLUTION|>--- conflicted
+++ resolved
@@ -60,11 +60,7 @@
         "//source/extensions/quic_listeners/quiche:envoy_quic_alarm_factory_lib",
         "//source/extensions/quic_listeners/quiche:envoy_quic_connection_helper_lib",
         "//source/extensions/quic_listeners/quiche:envoy_quic_connection_lib",
-<<<<<<< HEAD
         "//source/extensions/quic_listeners/quiche:envoy_quic_server_session_lib",
-=======
-        "//source/extensions/quic_listeners/quiche:envoy_quic_server_stream_lib",
->>>>>>> 44a85882
         "//test/mocks/http:stream_decoder_mock",
         "//test/mocks/network:network_mocks",
         "//test/test_common:utility_lib",
@@ -140,8 +136,6 @@
         "//test/mocks/network:network_mocks",
         "//test/test_common:threadsafe_singleton_injector_lib",
     ],
-<<<<<<< HEAD
-=======
 )
 
 envoy_cc_test(
@@ -154,5 +148,4 @@
         "//test/mocks/api:api_mocks",
         "//test/test_common:threadsafe_singleton_injector_lib",
     ],
->>>>>>> 44a85882
 )