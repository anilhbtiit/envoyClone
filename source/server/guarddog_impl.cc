--- conflicted
+++ resolved
@@ -100,18 +100,14 @@
                  static_cast<size_t>(ceil(multi_kill_fraction_ * watched_dogs_.size())));
 
     for (auto& watched_dog : watched_dogs_) {
-<<<<<<< HEAD
       if (watched_dog->dog_->touchCount() > 0) {
         // Watchdog was touched since the guard dog last checked; update time and reset the count.
         watched_dog->dog_->resetTouchCount();
-        watched_dog->last_touch_time_ = now;
+        watched_dog->last_checkin_ = now;
         continue;
       }
 
-      const auto ltt = watched_dog->last_touch_time_;
-=======
-      const auto last_checkin = watched_dog->dog_->lastTouchTime();
->>>>>>> 6f2ad057
+      const auto last_checkin = watched_dog->last_checkin_;
       const auto tid = watched_dog->dog_->threadId();
       const auto delta = now - last_checkin;
       if (watched_dog->last_alert_time_ && watched_dog->last_alert_time_.value() < last_checkin) {
