--- conflicted
+++ resolved
@@ -49,18 +49,10 @@
   onConfigUpdate(resources, to_remove_repeated, version_info);
 }
 
-<<<<<<< HEAD
-void CdsApiImpl::onConfigUpdate(
-    const Protobuf::RepeatedPtrField<envoy::service::discovery::v3::Resource>& added_resources,
-    const Protobuf::RepeatedPtrField<std::string>& removed_resources,
-    const std::string& system_version_info) {
-  Config::ScopedResume maybe_resume_eds;
-=======
 void CdsApiImpl::onConfigUpdate(const std::vector<Config::DecodedResourceRef>& added_resources,
                                 const Protobuf::RepeatedPtrField<std::string>& removed_resources,
                                 const std::string& system_version_info) {
-  std::unique_ptr<Cleanup> maybe_eds_resume;
->>>>>>> dd8972fc
+  Config::ScopedResume maybe_resume_eds;
   if (cm_.adsMux()) {
     const auto type_urls =
         Config::getAllVersionTypeUrls<envoy::config::endpoint::v3::ClusterLoadAssignment>();
