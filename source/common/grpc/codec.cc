#include "source/common/grpc/codec.h"

#include <array>
#include <cstdint>
#include <memory>
#include <vector>

#include "source/common/buffer/buffer_impl.h"

#include "absl/container/fixed_array.h"

namespace Envoy {
namespace Grpc {

Encoder::Encoder() = default;

void Encoder::newFrame(uint8_t flags, uint64_t length, std::array<uint8_t, 5>& output) {
  output[0] = flags;
  absl::big_endian::Store32(&output[1], length);
}

void Encoder::prependFrameHeader(uint8_t flags, Buffer::Instance& buffer) {
  prependFrameHeader(flags, buffer, buffer.length());
}

void Encoder::prependFrameHeader(uint8_t flags, Buffer::Instance& buffer, uint32_t message_length) {
  // Compute the size of the payload and construct the length prefix.
  std::array<uint8_t, Grpc::GRPC_FRAME_HEADER_SIZE> frame;
  Grpc::Encoder().newFrame(flags, message_length, frame);
  Buffer::OwnedImpl frame_buffer(frame.data(), frame.size());
  buffer.prepend(frame_buffer);
}

<<<<<<< HEAD
absl::Status Decoder::decode(Buffer::Instance& input, std::vector<Frame>& output) {
=======
bool Decoder::decode(Buffer::Instance& input, std::vector<Frame>& output) {
>>>>>>> d82b5a02
  // Make sure those flags are set to initial state.
  decoding_error_ = false;
  is_frame_oversized_ = false;
  output_ = &output;
  inspect(input);
  output_ = nullptr;

<<<<<<< HEAD
  if (decoding_error_) {
    return absl::InternalError("Grpc decoding error");
  }

  if (is_frame_oversized_) {
    return absl::ResourceExhaustedError("Grpc frame length exceeds limit");
=======
  if (decoding_error_ || is_frame_oversized_) {
    return false;
>>>>>>> d82b5a02
  }

  input.drain(input.length());
  return absl::OkStatus();
}

bool Decoder::frameStart(uint8_t flags) {
  // Unsupported flags.
  if (flags & ~GRPC_FH_COMPRESSED) {
    decoding_error_ = true;
    return false;
  }
  frame_.flags_ = flags;
  return true;
}

void Decoder::frameDataStart() {
  frame_.length_ = length_;
  frame_.data_ = std::make_unique<Buffer::OwnedImpl>();
}

void Decoder::frameData(uint8_t* mem, uint64_t length) { frame_.data_->add(mem, length); }

void Decoder::frameDataEnd() {
  output_->push_back(std::move(frame_));
  frame_.flags_ = 0;
  frame_.length_ = 0;
  frame_.data_ = nullptr;
}

uint64_t FrameInspector::inspect(const Buffer::Instance& data) {
  uint64_t delta = 0;
  for (const Buffer::RawSlice& slice : data.getRawSlices()) {
    uint8_t* mem = reinterpret_cast<uint8_t*>(slice.mem_);
    uint8_t* end = mem + slice.len_;
    while (mem < end) {
      uint8_t c = *mem;
      switch (state_) {
      case State::FhFlag:
        if (!frameStart(c)) {
          return delta;
        }
        count_ += 1;
        delta += 1;
        state_ = State::FhLen0;
        mem++;
        break;
      case State::FhLen0:
        length_as_bytes_[0] = c;
        state_ = State::FhLen1;
        mem++;
        break;
      case State::FhLen1:
        length_as_bytes_[1] = c;
        state_ = State::FhLen2;
        mem++;
        break;
      case State::FhLen2:
        length_as_bytes_[2] = c;
        state_ = State::FhLen3;
        mem++;
        break;
      case State::FhLen3:
        length_as_bytes_[3] = c;
        length_ = absl::big_endian::Load32(length_as_bytes_);
        // Compares the frame length against maximum length when `max_frame_length_` is configured,
        if (max_frame_length_ != 0 && length_ > max_frame_length_) {
          // Set the flag to indicate the over-limit error and return.
          is_frame_oversized_ = true;
          return delta;
        }
        frameDataStart();
        if (length_ == 0) {
          frameDataEnd();
          state_ = State::FhFlag;
        } else {
          state_ = State::Data;
        }
        mem++;
        break;
      case State::Data:
        uint64_t remain_in_buffer = end - mem;
        if (remain_in_buffer <= length_) {
          frameData(mem, remain_in_buffer);
          mem += remain_in_buffer;
          length_ -= remain_in_buffer;
        } else {
          frameData(mem, length_);
          mem += length_;
          length_ = 0;
        }
        if (length_ == 0) {
          frameDataEnd();
          state_ = State::FhFlag;
        }
        break;
      }
    }
  }
  return delta;
}

} // namespace Grpc
} // namespace Envoy<|MERGE_RESOLUTION|>--- conflicted
+++ resolved
@@ -31,11 +31,7 @@
   buffer.prepend(frame_buffer);
 }
 
-<<<<<<< HEAD
 absl::Status Decoder::decode(Buffer::Instance& input, std::vector<Frame>& output) {
-=======
-bool Decoder::decode(Buffer::Instance& input, std::vector<Frame>& output) {
->>>>>>> d82b5a02
   // Make sure those flags are set to initial state.
   decoding_error_ = false;
   is_frame_oversized_ = false;
@@ -43,18 +39,14 @@
   inspect(input);
   output_ = nullptr;
 
-<<<<<<< HEAD
   if (decoding_error_) {
     return absl::InternalError("Grpc decoding error");
   }
 
   if (is_frame_oversized_) {
     return absl::ResourceExhaustedError("Grpc frame length exceeds limit");
-=======
-  if (decoding_error_ || is_frame_oversized_) {
-    return false;
->>>>>>> d82b5a02
   }
+
 
   input.drain(input.length());
   return absl::OkStatus();
