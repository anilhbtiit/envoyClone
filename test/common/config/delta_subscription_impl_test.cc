#include "common/buffer/zero_copy_input_stream_impl.h"

#include "test/common/config/delta_subscription_test_harness.h"

namespace Envoy {
namespace Config {
namespace {

class DeltaSubscriptionImplTest : public DeltaSubscriptionTestHarness, public testing::Test {
protected:
<<<<<<< HEAD
  DeltaSubscriptionImplTest() : DeltaSubscriptionTestHarness() {}

  // We need to destroy the subscription before the test's destruction, because the subscription's
  // destructor removes its watch from the NewGrpcMuxImpl, and that removal process involves
  // some things held by the test fixture.
  void TearDown() override {
    //  if (subscription_started_) {
    //  EXPECT_CALL(async_stream_, sendMessage(_,_));
    //     subscription_.reset();
    // }
    doSubscriptionTearDown();
  }
=======
  DeltaSubscriptionImplTest() {}
>>>>>>> 0d26d05f
};

TEST_F(DeltaSubscriptionImplTest, UpdateResourcesCausesRequest) {
  startSubscription({"name1", "name2", "name3"});
  expectSendMessage({"name4"}, {"name1", "name2"}, Grpc::Status::GrpcStatus::Ok, "", {});
  subscription_->updateResourceInterest({"name3", "name4"});
  expectSendMessage({"name1", "name2"}, {}, Grpc::Status::GrpcStatus::Ok, "", {});
  subscription_->updateResourceInterest({"name1", "name2", "name3", "name4"});
  expectSendMessage({}, {"name1", "name2"}, Grpc::Status::GrpcStatus::Ok, "", {});
  subscription_->updateResourceInterest({"name3", "name4"});
  expectSendMessage({"name1", "name2"}, {}, Grpc::Status::GrpcStatus::Ok, "", {});
  subscription_->updateResourceInterest({"name1", "name2", "name3", "name4"});
  expectSendMessage({}, {"name1", "name2", "name3"}, Grpc::Status::GrpcStatus::Ok, "", {});
  subscription_->updateResourceInterest({"name4"});
}

// Checks that after a pause(), no requests are sent until resume().
// Also demonstrates the collapsing of subscription interest updates into a single
// request. (This collapsing happens any time multiple updates arrive before a request
// can be sent, not just with pausing: rate limiting or a down gRPC stream would also do it).
TEST_F(DeltaSubscriptionImplTest, PauseHoldsRequest) {
  startSubscription({"name1", "name2", "name3"});
  subscription_->pause();

  expectSendMessage({"name4"}, {"name1", "name2"}, Grpc::Status::GrpcStatus::Ok, "", {});
  // If not for the pause, these updates would make the expectSendMessage fail due to too many
  // messages being sent.
  subscription_->updateResourceInterest({"name3", "name4"});
  subscription_->updateResourceInterest({"name1", "name2", "name3", "name4"});
  subscription_->updateResourceInterest({"name3", "name4"});
  subscription_->updateResourceInterest({"name1", "name2", "name3", "name4"});
  subscription_->updateResourceInterest({"name3", "name4"});

  subscription_->resume();
}

TEST_F(DeltaSubscriptionImplTest, ResponseCausesAck) {
  startSubscription({"name1"});
  deliverConfigUpdate({"name1"}, "someversion", true);
}

// Checks that after a pause(), no ACK requests are sent until resume(), but that after the
// resume, *all* ACKs that arrived during the pause are sent (in order).
TEST_F(DeltaSubscriptionImplTest, PauseQueuesAcks) {
  startSubscription({"name1", "name2", "name3"});
  subscription_->pause();
  // The server gives us our first version of resource name1.
  // subscription_ now wants to ACK name1 (but can't due to pause).
  {
    auto message = std::make_unique<envoy::api::v2::DeltaDiscoveryResponse>();
    auto* resource = message->mutable_resources()->Add();
    resource->set_name("name1");
    resource->set_version("version1A");
    const std::string nonce = std::to_string(HashUtil::xxHash64("version1A"));
    message->set_nonce(nonce);
    message->set_type_url(Config::TypeUrl::get().ClusterLoadAssignment);
    nonce_acks_required_.push(nonce);
    static_cast<NewGrpcMuxImpl*>(subscription_->getContextForTest().get())
        ->onDiscoveryResponse(std::move(message));
  }
  // The server gives us our first version of resource name2.
  // subscription_ now wants to ACK name1 and then name2 (but can't due to pause).
  {
    auto message = std::make_unique<envoy::api::v2::DeltaDiscoveryResponse>();
    auto* resource = message->mutable_resources()->Add();
    resource->set_name("name2");
    resource->set_version("version2A");
    const std::string nonce = std::to_string(HashUtil::xxHash64("version2A"));
    message->set_nonce(nonce);
    message->set_type_url(Config::TypeUrl::get().ClusterLoadAssignment);
    nonce_acks_required_.push(nonce);
    static_cast<NewGrpcMuxImpl*>(subscription_->getContextForTest().get())
        ->onDiscoveryResponse(std::move(message));
  }
  // The server gives us an updated version of resource name1.
  // subscription_ now wants to ACK name1A, then name2, then name1B (but can't due to pause).
  {
    auto message = std::make_unique<envoy::api::v2::DeltaDiscoveryResponse>();
    auto* resource = message->mutable_resources()->Add();
    resource->set_name("name1");
    resource->set_version("version1B");
    const std::string nonce = std::to_string(HashUtil::xxHash64("version1B"));
    message->set_nonce(nonce);
    message->set_type_url(Config::TypeUrl::get().ClusterLoadAssignment);
    nonce_acks_required_.push(nonce);
    static_cast<NewGrpcMuxImpl*>(subscription_->getContextForTest().get())
        ->onDiscoveryResponse(std::move(message));
  }
  // All ACK sendMessage()s will happen upon calling resume().
  EXPECT_CALL(async_stream_, sendMessageRaw_(_, _))
      .WillRepeatedly(Invoke([this](Buffer::InstancePtr& buffer, bool) {
        envoy::api::v2::DeltaDiscoveryRequest message;
        EXPECT_TRUE(Grpc::Common::parseBufferInstance(std::move(buffer), message));
        const std::string nonce = message.response_nonce();
        if (!nonce.empty()) {
          nonce_acks_sent_.push(nonce);
        }
      }));
  subscription_->resume();
  // DeltaSubscriptionTestHarness's dtor will check that all ACKs were sent with the correct nonces,
  // in the correct order.
}

TEST(DeltaSubscriptionImplFixturelessTest, NoGrpcStream) {
  Stats::IsolatedStoreImpl stats_store;
  SubscriptionStats stats(Utility::generateStats(stats_store));

  envoy::api::v2::core::Node node;
  node.set_id("fo0");
  NiceMock<LocalInfo::MockLocalInfo> local_info;
  EXPECT_CALL(local_info, node()).WillRepeatedly(testing::ReturnRef(node));

  NiceMock<Event::MockDispatcher> dispatcher;
  NiceMock<Runtime::MockRandomGenerator> random;
  Envoy::Config::RateLimitSettings rate_limit_settings;
  NiceMock<Config::MockSubscriptionCallbacks<envoy::api::v2::ClusterLoadAssignment>> callbacks;
  Grpc::MockAsyncClient* async_client = new Grpc::MockAsyncClient();

  const Protobuf::MethodDescriptor* method_descriptor =
      Protobuf::DescriptorPool::generated_pool()->FindMethodByName(
          "envoy.api.v2.EndpointDiscoveryService.StreamEndpoints");
  std::shared_ptr<NewGrpcMuxImpl> xds_context = std::make_shared<NewGrpcMuxImpl>(
      std::unique_ptr<Grpc::MockAsyncClient>(async_client), dispatcher, *method_descriptor, random,
      stats_store, rate_limit_settings, local_info);

  std::unique_ptr<DeltaSubscriptionImpl> subscription = std::make_unique<DeltaSubscriptionImpl>(
      xds_context, Config::TypeUrl::get().ClusterLoadAssignment, callbacks, stats,
      std::chrono::milliseconds(12345), false);

  EXPECT_CALL(*async_client, startRaw(_, _, _)).WillOnce(Return(nullptr));

  subscription->start({"name1"});
  subscription->updateResourceInterest({"name1", "name2"});
}

} // namespace
} // namespace Config
} // namespace Envoy<|MERGE_RESOLUTION|>--- conflicted
+++ resolved
@@ -8,8 +8,7 @@
 
 class DeltaSubscriptionImplTest : public DeltaSubscriptionTestHarness, public testing::Test {
 protected:
-<<<<<<< HEAD
-  DeltaSubscriptionImplTest() : DeltaSubscriptionTestHarness() {}
+  DeltaSubscriptionImplTest() {}
 
   // We need to destroy the subscription before the test's destruction, because the subscription's
   // destructor removes its watch from the NewGrpcMuxImpl, and that removal process involves
@@ -21,9 +20,6 @@
     // }
     doSubscriptionTearDown();
   }
-=======
-  DeltaSubscriptionImplTest() {}
->>>>>>> 0d26d05f
 };
 
 TEST_F(DeltaSubscriptionImplTest, UpdateResourcesCausesRequest) {
