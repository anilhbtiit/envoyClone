--- conflicted
+++ resolved
@@ -133,14 +133,6 @@
   IntegrationStreamDecoderPtr makeHeaderOnlyRequest(ConnectionCreationFunction* create_connection,
                                                     int upstream_index);
 
-<<<<<<< HEAD
-=======
-  void testRouterRedirect();
-  void testRouterNotFound();
-  void testRouterNotFoundWithBody();
-  void testRouterClusterNotFound404();
-  void testRouterClusterNotFound503();
->>>>>>> 7f9aaa1e
   void testRouterRequestAndResponseWithBody(uint64_t request_size, uint64_t response_size,
                                             bool big_header,
                                             ConnectionCreationFunction* creator = nullptr);
@@ -160,40 +152,14 @@
 
   void testTwoRequests(bool force_network_backup = false);
   void testLargeRequestHeaders(uint32_t size, uint32_t max_size = 60);
-<<<<<<< HEAD
 
-=======
-  void testIdleTimeoutBasic();
-  void testIdleTimeoutWithTwoRequests();
-  void testIdleTimerDisabled();
-  void testUpstreamDisconnectWithTwoRequests();
-  void testHeadersOnlyFilterEncoding();
-  void testHeadersOnlyFilterDecoding();
-  void testHeadersOnlyFilterEncodingIntermediateFilters();
-  void testHeadersOnlyFilterDecodingIntermediateFilters();
-  void testHeadersOnlyFilterInterleaved();
-
-  // Test that a request returns the same content with both allow_absolute_urls enabled and
-  // allow_absolute_urls disabled
-  void testDefaultHost();
-  void testValidZeroLengthContent();
-  void testInvalidContentLength();
-  void testMultipleContentLengths();
-  void testComputedHealthCheck();
->>>>>>> 7f9aaa1e
   void testAddEncodedTrailers();
   void testRetry();
   void testRetryHittingBufferLimit();
   void testRetryAttemptCountHeader();
   void testGrpcRouterNotFound();
   void testGrpcRetry();
-<<<<<<< HEAD
-=======
-  void testRetryPriority();
-  void testRetryHostPredicateFilter();
-  void testHittingDecoderFilterLimit();
-  void testHittingEncoderFilterLimit();
->>>>>>> 7f9aaa1e
+
   void testEnvoyHandling100Continue(bool additional_continue_from_upstream = false,
                                     const std::string& via = "");
   void testEnvoyProxying100Continue(bool continue_before_upstream_complete = false,
