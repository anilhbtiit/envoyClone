#include <chrono>
#include <cstdint>
#include <memory>
#include <string>

#include "envoy/config/accesslog/v3/accesslog.pb.h"
#include "envoy/config/accesslog/v3/accesslog.pb.validate.h"
#include "envoy/upstream/cluster_manager.h"
#include "envoy/upstream/upstream.h"

#include "common/access_log/access_log_impl.h"
#include "common/config/utility.h"
#include "common/protobuf/message_validator_impl.h"
#include "common/runtime/runtime_impl.h"

#include "test/common/stream_info/test_util.h"
#include "test/common/upstream/utility.h"
#include "test/mocks/access_log/mocks.h"
#include "test/mocks/event/mocks.h"
#include "test/mocks/filesystem/mocks.h"
#include "test/mocks/runtime/mocks.h"
#include "test/mocks/server/factory_context.h"
#include "test/mocks/upstream/cluster_info.h"
#include "test/test_common/printers.h"
#include "test/test_common/registry.h"
#include "test/test_common/simulated_time_system.h"
#include "test/test_common/utility.h"

#include "gmock/gmock.h"
#include "gtest/gtest.h"

using testing::_;
using testing::NiceMock;
using testing::Return;
using testing::SaveArg;

namespace Envoy {
namespace AccessLog {
namespace {

envoy::config::accesslog::v3::AccessLog parseAccessLogFromV3Yaml(const std::string& yaml,
                                                                 bool avoid_boosting = true) {
  envoy::config::accesslog::v3::AccessLog access_log;
  TestUtility::loadFromYamlAndValidate(yaml, access_log, false, avoid_boosting);
  return access_log;
}

class AccessLogImplTest : public Event::TestUsingSimulatedTime, public testing::Test {
public:
  AccessLogImplTest() : file_(new MockAccessLogFile()) {
    ON_CALL(context_, runtime()).WillByDefault(ReturnRef(runtime_));
    ON_CALL(context_, accessLogManager()).WillByDefault(ReturnRef(log_manager_));
    ON_CALL(log_manager_, createAccessLog(_)).WillByDefault(Return(file_));
    ON_CALL(*file_, write(_)).WillByDefault(SaveArg<0>(&output_));
  }

  Http::TestRequestHeaderMapImpl request_headers_{{":method", "GET"}, {":path", "/"}};
  Http::TestResponseHeaderMapImpl response_headers_;
  Http::TestResponseTrailerMapImpl response_trailers_;
  TestStreamInfo stream_info_;
  std::shared_ptr<MockAccessLogFile> file_;
  StringViewSaver output_;

  NiceMock<Runtime::MockLoader> runtime_;
  NiceMock<Envoy::AccessLog::MockAccessLogManager> log_manager_;
  NiceMock<Server::Configuration::MockFactoryContext> context_;
};

TEST_F(AccessLogImplTest, LogMoreData) {
  const std::string yaml = R"EOF(
name: accesslog
typed_config:
  "@type": type.googleapis.com/envoy.extensions.access_loggers.file.v3.FileAccessLog
  path: /dev/null
  )EOF";

  InstanceSharedPtr log = AccessLogFactory::fromProto(parseAccessLogFromV3Yaml(yaml), context_);

  EXPECT_CALL(*file_, write(_));
  stream_info_.response_flags_ = StreamInfo::ResponseFlag::UpstreamConnectionFailure;
  request_headers_.addCopy(Http::Headers::get().UserAgent, "user-agent-set");
  request_headers_.addCopy(Http::Headers::get().RequestId, "id");
  request_headers_.addCopy(Http::Headers::get().Host, "host");
  request_headers_.addCopy(Http::Headers::get().ForwardedFor, "x.x.x.x");

  log->log(&request_headers_, &response_headers_, &response_trailers_, stream_info_);
  EXPECT_EQ("[1999-01-01T00:00:00.000Z] \"GET / HTTP/1.1\" 0 UF 1 2 3 - \"x.x.x.x\" "
            "\"user-agent-set\" \"id\" \"host\" \"-\"\n",
            output_);
}

TEST_F(AccessLogImplTest, DownstreamDisconnect) {
  const std::string yaml = R"EOF(
name: accesslog
typed_config:
  "@type": type.googleapis.com/envoy.extensions.access_loggers.file.v3.FileAccessLog
  path: /dev/null
  )EOF";

  InstanceSharedPtr log = AccessLogFactory::fromProto(parseAccessLogFromV3Yaml(yaml), context_);

  EXPECT_CALL(*file_, write(_));

  auto cluster = std::make_shared<NiceMock<Upstream::MockClusterInfo>>();
  stream_info_.upstream_host_ =
      Upstream::makeTestHostDescription(cluster, "tcp://10.0.0.5:1234", simTime());
  stream_info_.response_flags_ = StreamInfo::ResponseFlag::DownstreamConnectionTermination;

  log->log(&request_headers_, &response_headers_, &response_trailers_, stream_info_);
  EXPECT_EQ("[1999-01-01T00:00:00.000Z] \"GET / HTTP/1.1\" 0 DC 1 2 3 - \"-\" \"-\" \"-\" \"-\" "
            "\"10.0.0.5:1234\"\n",
            output_);
}

TEST_F(AccessLogImplTest, RouteName) {
  const std::string yaml = R"EOF(
name: accesslog
typed_config:
  "@type": type.googleapis.com/envoy.extensions.access_loggers.file.v3.FileAccessLog
  path: /dev/null
  log_format:
    text_format_source:
      inline_string: "[%START_TIME%] \"%REQ(:METHOD)% %REQ(X-ENVOY-ORIGINAL-PATH?:PATH):256% %PROTOCOL%\" %RESPONSE_CODE% %RESPONSE_FLAGS% %ROUTE_NAME% %BYTES_RECEIVED% %BYTES_SENT% %DURATION% %RESP(X-ENVOY-UPSTREAM-SERVICE-TIME)% \"%REQ(X-FORWARDED-FOR)%\" \"%REQ(USER-AGENT)%\" \"%REQ(X-REQUEST-ID)%\"  \"%REQ(:AUTHORITY)%\"\n"
  )EOF";

  InstanceSharedPtr log = AccessLogFactory::fromProto(parseAccessLogFromV3Yaml(yaml), context_);

  EXPECT_CALL(*file_, write(_));
  stream_info_.route_name_ = "route-test-name";
  stream_info_.response_flags_ = StreamInfo::ResponseFlag::UpstreamConnectionFailure;
  request_headers_.addCopy(Http::Headers::get().UserAgent, "user-agent-set");
  request_headers_.addCopy(Http::Headers::get().RequestId, "id");
  request_headers_.addCopy(Http::Headers::get().Host, "host");
  request_headers_.addCopy(Http::Headers::get().ForwardedFor, "x.x.x.x");

  log->log(&request_headers_, &response_headers_, &response_trailers_, stream_info_);

  EXPECT_EQ(
      "[1999-01-01T00:00:00.000Z] \"GET / HTTP/1.1\" 0 UF route-test-name 1 2 3 - \"x.x.x.x\" "
      "\"user-agent-set\" \"id\"  \"host\"\n",
      output_);
}

TEST_F(AccessLogImplTest, HeadersBytes) {
  const std::string yaml = R"EOF(
name: accesslog
typed_config:
  "@type": type.googleapis.com/envoy.extensions.access_loggers.file.v3.FileAccessLog
  path: /dev/null
  log_format:
    text_format_source:
      inline_string: "%REQUEST_HEADERS_BYTES% %RESPONSE_HEADERS_BYTES% %RESPONSE_TRAILERS_BYTES%"
  )EOF";

  InstanceSharedPtr log = AccessLogFactory::fromProto(parseAccessLogFromV3Yaml(yaml), context_);

  EXPECT_CALL(*file_, write(_));
  request_headers_.addCopy("request_header_key", "request_header_val");
  response_headers_.addCopy("response_header_key", "response_header_val");
  response_trailers_.addCopy("response_trailer_key", "response_trailer_val");

  // request headers:
  // :method: GET
  // :path: /
  // request_header_key: request_header_val
  //
  // response headers:
  // response_header_key: response_header_val
  //
  // response trailers:
  // response_trailer_key: response_trailer_val

  log->log(&request_headers_, &response_headers_, &response_trailers_, stream_info_);

  EXPECT_EQ(output_, "52 38 40");
}

TEST_F(AccessLogImplTest, EnvoyUpstreamServiceTime) {
  const std::string yaml = R"EOF(
name: accesslog
typed_config:
  "@type": type.googleapis.com/envoy.extensions.access_loggers.file.v3.FileAccessLog
  path: /dev/null
  )EOF";

  InstanceSharedPtr log = AccessLogFactory::fromProto(parseAccessLogFromV3Yaml(yaml), context_);

  EXPECT_CALL(*file_, write(_));
  response_headers_.addCopy(Http::Headers::get().EnvoyUpstreamServiceTime, "999");

  log->log(&request_headers_, &response_headers_, &response_trailers_, stream_info_);
  EXPECT_EQ("[1999-01-01T00:00:00.000Z] \"GET / HTTP/1.1\" 0 - 1 2 3 999 \"-\" \"-\" \"-\" \"-\" "
            "\"-\"\n",
            output_);
}

TEST_F(AccessLogImplTest, NoFilter) {
  const std::string yaml = R"EOF(
name: accesslog
typed_config:
  "@type": type.googleapis.com/envoy.extensions.access_loggers.file.v3.FileAccessLog
  path: /dev/null
  )EOF";

  InstanceSharedPtr log = AccessLogFactory::fromProto(parseAccessLogFromV3Yaml(yaml), context_);

  EXPECT_CALL(*file_, write(_));
  log->log(&request_headers_, &response_headers_, &response_trailers_, stream_info_);
  EXPECT_EQ(
      "[1999-01-01T00:00:00.000Z] \"GET / HTTP/1.1\" 0 - 1 2 3 - \"-\" \"-\" \"-\" \"-\" \"-\"\n",
      output_);
}

TEST_F(AccessLogImplTest, UpstreamHost) {
  auto cluster = std::make_shared<NiceMock<Upstream::MockClusterInfo>>();
  stream_info_.upstream_host_ =
      Upstream::makeTestHostDescription(cluster, "tcp://10.0.0.5:1234", simTime());

  const std::string yaml = R"EOF(
name: accesslog
typed_config:
  "@type": type.googleapis.com/envoy.extensions.access_loggers.file.v3.FileAccessLog
  path: /dev/null
  )EOF";

  InstanceSharedPtr log = AccessLogFactory::fromProto(parseAccessLogFromV3Yaml(yaml), context_);

  EXPECT_CALL(*file_, write(_));
  log->log(&request_headers_, &response_headers_, &response_trailers_, stream_info_);
  EXPECT_EQ("[1999-01-01T00:00:00.000Z] \"GET / HTTP/1.1\" 0 - 1 2 3 - \"-\" \"-\" \"-\" \"-\" "
            "\"10.0.0.5:1234\"\n",
            output_);
}

TEST_F(AccessLogImplTest, WithFilterMiss) {
  const std::string yaml = R"EOF(
name: accesslog
filter:
  or_filter:
    filters:
    - status_code_filter:
        comparison:
          op: GE
          value:
            default_value: 500
            runtime_key: key_a
    - duration_filter:
        comparison:
          op: GE
          value:
            default_value: 1000000
            runtime_key: key_b
typed_config:
  "@type": type.googleapis.com/envoy.extensions.access_loggers.file.v3.FileAccessLog
  path: /dev/null
  )EOF";

  InstanceSharedPtr log = AccessLogFactory::fromProto(parseAccessLogFromV3Yaml(yaml), context_);

  EXPECT_CALL(*file_, write(_)).Times(0);
  log->log(&request_headers_, &response_headers_, &response_trailers_, stream_info_);

  stream_info_.response_code_ = 200;
  log->log(&request_headers_, &response_headers_, &response_trailers_, stream_info_);
}

TEST_F(AccessLogImplTest, WithFilterHit) {
  const std::string yaml = R"EOF(
name: accesslog
filter:
    or_filter:
      filters:
      - status_code_filter:
          comparison:
            op: GE
            value:
              default_value: 500
              runtime_key: key_a
      - status_code_filter:
          comparison:
            op: EQ
            value:
              default_value: 0
              runtime_key: key_b
      - duration_filter:
          comparison:
            op: GE
            value:
              default_value: 1000000
              runtime_key: key_c
typed_config:
  "@type": type.googleapis.com/envoy.extensions.access_loggers.file.v3.FileAccessLog
  path: /dev/null
  )EOF";

  InstanceSharedPtr log = AccessLogFactory::fromProto(parseAccessLogFromV3Yaml(yaml), context_);

  EXPECT_CALL(*file_, write(_)).Times(3);
  log->log(&request_headers_, &response_headers_, &response_trailers_, stream_info_);

  stream_info_.response_code_ = 500;
  log->log(&request_headers_, &response_headers_, &response_trailers_, stream_info_);

  stream_info_.response_code_ = 200;
  stream_info_.end_time_ =
      stream_info_.startTimeMonotonic() + std::chrono::microseconds(1001000000000000);
  log->log(&request_headers_, &response_headers_, &response_trailers_, stream_info_);
}

TEST_F(AccessLogImplTest, RuntimeFilter) {
  const std::string yaml = R"EOF(
name: accesslog
filter:
  runtime_filter:
    runtime_key: access_log.test_key
typed_config:
  "@type": type.googleapis.com/envoy.extensions.access_loggers.file.v3.FileAccessLog
  path: /dev/null
  )EOF";

  Random::RandomGeneratorImpl random;
  InstanceSharedPtr log = AccessLogFactory::fromProto(parseAccessLogFromV3Yaml(yaml), context_);

  // Value is taken from random generator.
  EXPECT_CALL(context_.api_.random_, random()).WillOnce(Return(42));
  EXPECT_CALL(runtime_.snapshot_, featureEnabled("access_log.test_key", 0, 42, 100))
      .WillOnce(Return(true));
  EXPECT_CALL(*file_, write(_));
  log->log(&request_headers_, &response_headers_, &response_trailers_, stream_info_);

  EXPECT_CALL(context_.api_.random_, random()).WillOnce(Return(43));
  EXPECT_CALL(runtime_.snapshot_, featureEnabled("access_log.test_key", 0, 43, 100))
      .WillOnce(Return(false));
  EXPECT_CALL(*file_, write(_)).Times(0);
  log->log(&request_headers_, &response_headers_, &response_trailers_, stream_info_);

  // Value is taken from x-request-id.
  request_headers_.addCopy("x-request-id", "000000ff-0000-0000-0000-000000000000");
  EXPECT_CALL(runtime_.snapshot_, featureEnabled("access_log.test_key", 0, 55, 100))
      .WillOnce(Return(true));
  EXPECT_CALL(*file_, write(_));
  log->log(&request_headers_, &response_headers_, &response_trailers_, stream_info_);

  EXPECT_CALL(runtime_.snapshot_, featureEnabled("access_log.test_key", 0, 55, 100))
      .WillOnce(Return(false));
  EXPECT_CALL(*file_, write(_)).Times(0);
  log->log(&request_headers_, &response_headers_, &response_trailers_, stream_info_);
}

TEST_F(AccessLogImplTest, RuntimeFilterV2) {
  const std::string yaml = R"EOF(
name: accesslog
filter:
  runtime_filter:
    runtime_key: access_log.test_key
    percent_sampled:
      numerator: 5
      denominator: TEN_THOUSAND
typed_config:
  "@type": type.googleapis.com/envoy.extensions.access_loggers.file.v3.FileAccessLog
  path: /dev/null
  )EOF";

  Random::RandomGeneratorImpl random;
  InstanceSharedPtr log = AccessLogFactory::fromProto(parseAccessLogFromV3Yaml(yaml), context_);

  // Value is taken from random generator.
  EXPECT_CALL(context_.api_.random_, random()).WillOnce(Return(42));
  EXPECT_CALL(runtime_.snapshot_, featureEnabled("access_log.test_key", 5, 42, 10000))
      .WillOnce(Return(true));
  EXPECT_CALL(*file_, write(_));
  log->log(&request_headers_, &response_headers_, &response_trailers_, stream_info_);

  EXPECT_CALL(context_.api_.random_, random()).WillOnce(Return(43));
  EXPECT_CALL(runtime_.snapshot_, featureEnabled("access_log.test_key", 5, 43, 10000))
      .WillOnce(Return(false));
  EXPECT_CALL(*file_, write(_)).Times(0);
  log->log(&request_headers_, &response_headers_, &response_trailers_, stream_info_);

  // Value is taken from x-request-id.
  request_headers_.addCopy("x-request-id", "000000ff-0000-0000-0000-000000000000");
  EXPECT_CALL(runtime_.snapshot_, featureEnabled("access_log.test_key", 5, 255, 10000))
      .WillOnce(Return(true));
  EXPECT_CALL(*file_, write(_));
  log->log(&request_headers_, &response_headers_, &response_trailers_, stream_info_);

  EXPECT_CALL(runtime_.snapshot_, featureEnabled("access_log.test_key", 5, 255, 10000))
      .WillOnce(Return(false));
  EXPECT_CALL(*file_, write(_)).Times(0);
  log->log(&request_headers_, &response_headers_, &response_trailers_, stream_info_);
}

TEST_F(AccessLogImplTest, RuntimeFilterV2IndependentRandomness) {
  const std::string yaml = R"EOF(
name: accesslog
filter:
  runtime_filter:
    runtime_key: access_log.test_key
    percent_sampled:
      numerator: 5
      denominator: MILLION
    use_independent_randomness: true
typed_config:
  "@type": type.googleapis.com/envoy.extensions.access_loggers.file.v3.FileAccessLog
  path: /dev/null
  )EOF";

  InstanceSharedPtr log = AccessLogFactory::fromProto(parseAccessLogFromV3Yaml(yaml), context_);

  // Value should not be taken from x-request-id.
  request_headers_.addCopy("x-request-id", "000000ff-0000-0000-0000-000000000000");
  EXPECT_CALL(context_.api_.random_, random()).WillOnce(Return(42));
  EXPECT_CALL(runtime_.snapshot_, featureEnabled("access_log.test_key", 5, 42, 1000000))
      .WillOnce(Return(true));
  EXPECT_CALL(*file_, write(_));
  log->log(&request_headers_, &response_headers_, &response_trailers_, stream_info_);

  EXPECT_CALL(context_.api_.random_, random()).WillOnce(Return(43));
  EXPECT_CALL(runtime_.snapshot_, featureEnabled("access_log.test_key", 5, 43, 1000000))
      .WillOnce(Return(false));
  EXPECT_CALL(*file_, write(_)).Times(0);
  log->log(&request_headers_, &response_headers_, &response_trailers_, stream_info_);
}

TEST_F(AccessLogImplTest, PathRewrite) {
  request_headers_ = {{":method", "GET"}, {":path", "/foo"}, {"x-envoy-original-path", "/bar"}};

  const std::string yaml = R"EOF(
name: accesslog
typed_config:
  "@type": type.googleapis.com/envoy.extensions.access_loggers.file.v3.FileAccessLog
  path: /dev/null
  )EOF";

  InstanceSharedPtr log = AccessLogFactory::fromProto(parseAccessLogFromV3Yaml(yaml), context_);

  EXPECT_CALL(*file_, write(_));
  log->log(&request_headers_, &response_headers_, &response_trailers_, stream_info_);
  EXPECT_EQ("[1999-01-01T00:00:00.000Z] \"GET /bar HTTP/1.1\" 0 - 1 2 3 - \"-\" \"-\" \"-\" \"-\" "
            "\"-\"\n",
            output_);
}

TEST_F(AccessLogImplTest, HealthCheckTrue) {
  const std::string yaml = R"EOF(
name: accesslog
filter:
  not_health_check_filter: {}
typed_config:
  "@type": type.googleapis.com/envoy.extensions.access_loggers.file.v3.FileAccessLog
  path: /dev/null
  )EOF";

  InstanceSharedPtr log = AccessLogFactory::fromProto(parseAccessLogFromV3Yaml(yaml), context_);

  Http::TestRequestHeaderMapImpl header_map{};
  stream_info_.health_check_request_ = true;
  EXPECT_CALL(*file_, write(_)).Times(0);

  log->log(&header_map, &response_headers_, &response_trailers_, stream_info_);
}

TEST_F(AccessLogImplTest, HealthCheckFalse) {
  const std::string yaml = R"EOF(
name: accesslog
filter:
  not_health_check_filter: {}
typed_config:
  "@type": type.googleapis.com/envoy.extensions.access_loggers.file.v3.FileAccessLog
  path: "/dev/null"
  )EOF";

  InstanceSharedPtr log = AccessLogFactory::fromProto(parseAccessLogFromV3Yaml(yaml), context_);

  Http::TestRequestHeaderMapImpl header_map{};
  EXPECT_CALL(*file_, write(_));

  log->log(&request_headers_, &response_headers_, &response_trailers_, stream_info_);
}

TEST_F(AccessLogImplTest, RequestTracing) {
  Random::RandomGeneratorImpl random;

  const std::string yaml = R"EOF(
name: accesslog
filter:
  traceable_filter: {}
typed_config:
  "@type": type.googleapis.com/envoy.extensions.access_loggers.file.v3.FileAccessLog
  path: /dev/null
  )EOF";

  InstanceSharedPtr log = AccessLogFactory::fromProto(parseAccessLogFromV3Yaml(yaml), context_);

  {
    stream_info_.setTraceReason(Tracing::Reason::ServiceForced);
    EXPECT_CALL(*file_, write(_));
    log->log(&request_headers_, &response_headers_, &response_trailers_, stream_info_);
  }

  {
    stream_info_.setTraceReason(Tracing::Reason::NotTraceable);
    EXPECT_CALL(*file_, write(_)).Times(0);
    log->log(&request_headers_, &response_headers_, &response_trailers_, stream_info_);
  }

  {
    stream_info_.setTraceReason(Tracing::Reason::Sampling);
    EXPECT_CALL(*file_, write(_)).Times(0);
    log->log(&request_headers_, &response_headers_, &response_trailers_, stream_info_);
  }
}

TEST(AccessLogImplTestCtor, FiltersMissingInOrAndFilter) {
  NiceMock<Server::Configuration::MockFactoryContext> context;

  {
    const std::string yaml = R"EOF(
name: accesslog
filter:
  or_filter: {}
typed_config:
  "@type": type.googleapis.com/envoy.extensions.access_loggers.file.v3.FileAccessLog
  path: /dev/null
    )EOF";

    EXPECT_THROW(AccessLogFactory::fromProto(parseAccessLogFromV3Yaml(yaml), context),
                 EnvoyException);
  }

  {
    const std::string yaml = R"EOF(
name: accesslog
filter:
  and_filter: {}
typed_config:
  "@type": type.googleapis.com/envoy.extensions.access_loggers.file.v3.FileAccessLog
  path: /dev/null
    )EOF";

    EXPECT_THROW(AccessLogFactory::fromProto(parseAccessLogFromV3Yaml(yaml), context),
                 EnvoyException);
  }
}

TEST_F(AccessLogImplTest, AndFilter) {
  const std::string yaml = R"EOF(
name: accesslog
filter:
  and_filter:
    filters:
      - status_code_filter:
          comparison:
            op: GE
            value:
              default_value: 500
              runtime_key: key
      - not_health_check_filter: {}
typed_config:
  "@type": type.googleapis.com/envoy.extensions.access_loggers.file.v3.FileAccessLog
  path: /dev/null
  )EOF";

  InstanceSharedPtr log = AccessLogFactory::fromProto(parseAccessLogFromV3Yaml(yaml), context_);
  stream_info_.response_code_ = 500;

  {
    EXPECT_CALL(*file_, write(_));
    Http::TestRequestHeaderMapImpl header_map{{"user-agent", "NOT/Envoy/HC"}};

    log->log(&header_map, &response_headers_, &response_trailers_, stream_info_);
  }

  {
    EXPECT_CALL(*file_, write(_)).Times(0);
    Http::TestRequestHeaderMapImpl header_map{};
    stream_info_.health_check_request_ = true;
    log->log(&header_map, &response_headers_, &response_trailers_, stream_info_);
  }
}

TEST_F(AccessLogImplTest, OrFilter) {
  const std::string yaml = R"EOF(
name: accesslog
filter:
  or_filter:
    filters:
    - status_code_filter:
        comparison:
          op: GE
          value:
            default_value: 500
            runtime_key: key
    - not_health_check_filter: {}
typed_config:
  "@type": type.googleapis.com/envoy.extensions.access_loggers.file.v3.FileAccessLog
  path: /dev/null
  )EOF";

  InstanceSharedPtr log = AccessLogFactory::fromProto(parseAccessLogFromV3Yaml(yaml), context_);
  stream_info_.response_code_ = 500;

  {
    EXPECT_CALL(*file_, write(_));
    Http::TestRequestHeaderMapImpl header_map{{"user-agent", "NOT/Envoy/HC"}};

    log->log(&header_map, &response_headers_, &response_trailers_, stream_info_);
  }

  {
    EXPECT_CALL(*file_, write(_));
    Http::TestRequestHeaderMapImpl header_map{{"user-agent", "Envoy/HC"}};
    log->log(&header_map, &response_headers_, &response_trailers_, stream_info_);
  }
}

TEST_F(AccessLogImplTest, MultipleOperators) {
  const std::string yaml = R"EOF(
name: accesslog
filter:
  and_filter:
    filters:
    - or_filter:
        filters:
        - duration_filter:
            comparison:
              op: GE
              value:
                default_value: 10000
                runtime_key: key_a
        - status_code_filter:
            comparison:
              op: GE
              value:
                default_value: 500
                runtime_key: key_b
    - not_health_check_filter: {}
typed_config:
  "@type": type.googleapis.com/envoy.extensions.access_loggers.file.v3.FileAccessLog
  path: /dev/null
  )EOF";

  InstanceSharedPtr log = AccessLogFactory::fromProto(parseAccessLogFromV3Yaml(yaml), context_);
  stream_info_.response_code_ = 500;

  {
    EXPECT_CALL(*file_, write(_));
    Http::TestRequestHeaderMapImpl header_map{};

    log->log(&header_map, &response_headers_, &response_trailers_, stream_info_);
  }

  {
    EXPECT_CALL(*file_, write(_)).Times(0);
    Http::TestRequestHeaderMapImpl header_map{};
    stream_info_.health_check_request_ = true;

    log->log(&header_map, &response_headers_, &response_trailers_, stream_info_);
  }
}

TEST(AccessLogFilterTest, DurationWithRuntimeKey) {
  const std::string filter_yaml = R"EOF(
duration_filter:
  comparison:
    op: GE
    value:
      default_value: 1000000
      runtime_key: key
    )EOF";

  NiceMock<Runtime::MockLoader> runtime;

  envoy::config::accesslog::v3::AccessLogFilter config;
  TestUtility::loadFromYaml(filter_yaml, config);
  DurationFilter filter(config.duration_filter(), runtime);
  Http::TestRequestHeaderMapImpl request_headers{{":method", "GET"}, {":path", "/"}};
  Http::TestResponseHeaderMapImpl response_headers;
  Http::TestResponseTrailerMapImpl response_trailers;
  TestStreamInfo stream_info;

  stream_info.end_time_ = stream_info.startTimeMonotonic() + std::chrono::microseconds(100000);
  EXPECT_CALL(runtime.snapshot_, getInteger("key", 1000000)).WillOnce(Return(1));
  EXPECT_TRUE(filter.evaluate(stream_info, request_headers, response_headers, response_trailers));

  EXPECT_CALL(runtime.snapshot_, getInteger("key", 1000000)).WillOnce(Return(1000));
  EXPECT_FALSE(filter.evaluate(stream_info, request_headers, response_headers, response_trailers));

  stream_info.end_time_ =
      stream_info.startTimeMonotonic() + std::chrono::microseconds(100000001000);
  EXPECT_CALL(runtime.snapshot_, getInteger("key", 1000000)).WillOnce(Return(100000000));
  EXPECT_TRUE(filter.evaluate(stream_info, request_headers, response_headers, response_trailers));

  stream_info.end_time_ = stream_info.startTimeMonotonic() + std::chrono::microseconds(10000);
  EXPECT_CALL(runtime.snapshot_, getInteger("key", 1000000)).WillOnce(Return(100000000));
  EXPECT_FALSE(filter.evaluate(stream_info, request_headers, response_headers, response_trailers));
}

TEST(AccessLogFilterTest, StatusCodeWithRuntimeKey) {
  const std::string filter_yaml = R"EOF(
status_code_filter:
  comparison:
    op: GE
    value:
      default_value: 300
      runtime_key: key
    )EOF";

  NiceMock<Runtime::MockLoader> runtime;

  envoy::config::accesslog::v3::AccessLogFilter config;
  TestUtility::loadFromYaml(filter_yaml, config);
  StatusCodeFilter filter(config.status_code_filter(), runtime);

  Http::TestRequestHeaderMapImpl request_headers{{":method", "GET"}, {":path", "/"}};
  Http::TestResponseHeaderMapImpl response_headers;
  Http::TestResponseTrailerMapImpl response_trailers;
  TestStreamInfo info;

  info.response_code_ = 400;
  EXPECT_CALL(runtime.snapshot_, getInteger("key", 300)).WillOnce(Return(350));
  EXPECT_TRUE(filter.evaluate(info, request_headers, response_headers, response_trailers));

  EXPECT_CALL(runtime.snapshot_, getInteger("key", 300)).WillOnce(Return(500));
  EXPECT_FALSE(filter.evaluate(info, request_headers, response_headers, response_trailers));
}

TEST_F(AccessLogImplTest, StatusCodeLessThan) {
  const std::string yaml = R"EOF(
name: accesslog
filter:
  status_code_filter:
    comparison:
      op: LE
      value:
        default_value: 499
        runtime_key: hello
typed_config:
  "@type": type.googleapis.com/envoy.extensions.access_loggers.file.v3.FileAccessLog
  path: /dev/null
  )EOF";

  InstanceSharedPtr log = AccessLogFactory::fromProto(parseAccessLogFromV3Yaml(yaml), context_);

  stream_info_.response_code_ = 499;
  EXPECT_CALL(runtime_.snapshot_, getInteger("hello", 499)).WillOnce(Return(499));
  EXPECT_CALL(*file_, write(_));
  log->log(&request_headers_, &response_headers_, &response_trailers_, stream_info_);

  stream_info_.response_code_ = 500;
  EXPECT_CALL(runtime_.snapshot_, getInteger("hello", 499)).WillOnce(Return(499));
  EXPECT_CALL(*file_, write(_)).Times(0);
  log->log(&request_headers_, &response_headers_, &response_trailers_, stream_info_);
}

TEST_F(AccessLogImplTest, HeaderPresence) {
  const std::string yaml = R"EOF(
name: accesslog
filter:
  header_filter:
    header:
      name: test-header
typed_config:
  "@type": type.googleapis.com/envoy.extensions.access_loggers.file.v3.FileAccessLog
  path: /dev/null
  )EOF";

  InstanceSharedPtr log = AccessLogFactory::fromProto(parseAccessLogFromV3Yaml(yaml), context_);

  EXPECT_CALL(*file_, write(_)).Times(0);
  log->log(&request_headers_, &response_headers_, &response_trailers_, stream_info_);

  request_headers_.addCopy("test-header", "present");
  EXPECT_CALL(*file_, write(_));
  log->log(&request_headers_, &response_headers_, &response_trailers_, stream_info_);
}

TEST_F(AccessLogImplTest, HeaderExactMatch) {
  const std::string yaml = R"EOF(
name: accesslog
filter:
  header_filter:
    header:
      name: test-header
      exact_match: exact-match-value

typed_config:
  "@type": type.googleapis.com/envoy.extensions.access_loggers.file.v3.FileAccessLog
  path: /dev/null
  )EOF";

  InstanceSharedPtr log = AccessLogFactory::fromProto(parseAccessLogFromV3Yaml(yaml), context_);

  EXPECT_CALL(*file_, write(_)).Times(0);
  log->log(&request_headers_, &response_headers_, &response_trailers_, stream_info_);

  request_headers_.addCopy("test-header", "exact-match-value");
  EXPECT_CALL(*file_, write(_));
  log->log(&request_headers_, &response_headers_, &response_trailers_, stream_info_);

  request_headers_.remove("test-header");
  request_headers_.addCopy("test-header", "not-exact-match-value");
  EXPECT_CALL(*file_, write(_)).Times(0);
  log->log(&request_headers_, &response_headers_, &response_trailers_, stream_info_);
}

TEST_F(AccessLogImplTest, HeaderRegexMatch) {
  const std::string yaml = R"EOF(
name: accesslog
filter:
  header_filter:
    header:
      name: test-header
      safe_regex_match:
        google_re2: {}
        regex: "\\d{3}"
typed_config:
  "@type": type.googleapis.com/envoy.extensions.access_loggers.file.v3.FileAccessLog
  path: /dev/null
  )EOF";

  InstanceSharedPtr log = AccessLogFactory::fromProto(parseAccessLogFromV3Yaml(yaml), context_);

  EXPECT_CALL(*file_, write(_)).Times(0);
  log->log(&request_headers_, &response_headers_, &response_trailers_, stream_info_);

  request_headers_.addCopy("test-header", "123");
  EXPECT_CALL(*file_, write(_));
  log->log(&request_headers_, &response_headers_, &response_trailers_, stream_info_);

  request_headers_.remove("test-header");
  request_headers_.addCopy("test-header", "1234");
  EXPECT_CALL(*file_, write(_)).Times(0);
  log->log(&request_headers_, &response_headers_, &response_trailers_, stream_info_);

  request_headers_.remove("test-header");
  request_headers_.addCopy("test-header", "123.456");
  EXPECT_CALL(*file_, write(_)).Times(0);
  log->log(&request_headers_, &response_headers_, &response_trailers_, stream_info_);
}

TEST_F(AccessLogImplTest, HeaderRangeMatch) {
  const std::string yaml = R"EOF(
name: accesslog
filter:
  header_filter:
    header:
      name: test-header
      range_match:
        start: -10
        end: 0
typed_config:
  "@type": type.googleapis.com/envoy.extensions.access_loggers.file.v3.FileAccessLog
  path: /dev/null
  )EOF";

  InstanceSharedPtr log = AccessLogFactory::fromProto(parseAccessLogFromV3Yaml(yaml), context_);

  EXPECT_CALL(*file_, write(_)).Times(0);
  log->log(&request_headers_, &response_headers_, &response_trailers_, stream_info_);

  request_headers_.addCopy("test-header", "-1");
  EXPECT_CALL(*file_, write(_));
  log->log(&request_headers_, &response_headers_, &response_trailers_, stream_info_);

  request_headers_.remove("test-header");
  request_headers_.addCopy("test-header", "0");
  EXPECT_CALL(*file_, write(_)).Times(0);
  log->log(&request_headers_, &response_headers_, &response_trailers_, stream_info_);

  request_headers_.remove("test-header");
  request_headers_.addCopy("test-header", "somestring");
  EXPECT_CALL(*file_, write(_)).Times(0);
  log->log(&request_headers_, &response_headers_, &response_trailers_, stream_info_);

  request_headers_.remove("test-header");
  request_headers_.addCopy("test-header", "10.9");
  EXPECT_CALL(*file_, write(_)).Times(0);
  log->log(&request_headers_, &response_headers_, &response_trailers_, stream_info_);

  request_headers_.remove("test-header");
  request_headers_.addCopy("test-header", "-1somestring");
  EXPECT_CALL(*file_, write(_)).Times(0);
  log->log(&request_headers_, &response_headers_, &response_trailers_, stream_info_);
}

TEST_F(AccessLogImplTest, ResponseFlagFilterAnyFlag) {
  const std::string yaml = R"EOF(
name: accesslog
filter:
  response_flag_filter: {}
typed_config:
  "@type": type.googleapis.com/envoy.extensions.access_loggers.file.v3.FileAccessLog
  path: /dev/null
  )EOF";

  InstanceSharedPtr log = AccessLogFactory::fromProto(parseAccessLogFromV3Yaml(yaml), context_);

  EXPECT_CALL(*file_, write(_)).Times(0);
  log->log(&request_headers_, &response_headers_, &response_trailers_, stream_info_);

  stream_info_.setResponseFlag(StreamInfo::ResponseFlag::NoRouteFound);
  EXPECT_CALL(*file_, write(_));
  log->log(&request_headers_, &response_headers_, &response_trailers_, stream_info_);
}

TEST_F(AccessLogImplTest, ResponseFlagFilterSpecificFlag) {
  const std::string yaml = R"EOF(
name: accesslog
filter:
  response_flag_filter:
    flags:
      - UO
typed_config:
  "@type": type.googleapis.com/envoy.extensions.access_loggers.file.v3.FileAccessLog
  path: /dev/null
  )EOF";

  InstanceSharedPtr log = AccessLogFactory::fromProto(parseAccessLogFromV3Yaml(yaml), context_);

  EXPECT_CALL(*file_, write(_)).Times(0);
  log->log(&request_headers_, &response_headers_, &response_trailers_, stream_info_);

  stream_info_.setResponseFlag(StreamInfo::ResponseFlag::NoRouteFound);
  EXPECT_CALL(*file_, write(_)).Times(0);
  log->log(&request_headers_, &response_headers_, &response_trailers_, stream_info_);

  stream_info_.setResponseFlag(StreamInfo::ResponseFlag::UpstreamOverflow);
  EXPECT_CALL(*file_, write(_));
  log->log(&request_headers_, &response_headers_, &response_trailers_, stream_info_);
}

TEST_F(AccessLogImplTest, ResponseFlagFilterSeveralFlags) {
  const std::string yaml = R"EOF(
name: accesslog
filter:
  response_flag_filter:
    flags:
      - UO
      - RL
typed_config:
  "@type": type.googleapis.com/envoy.extensions.access_loggers.file.v3.FileAccessLog
  path: /dev/null
  )EOF";

  InstanceSharedPtr log = AccessLogFactory::fromProto(parseAccessLogFromV3Yaml(yaml), context_);

  EXPECT_CALL(*file_, write(_)).Times(0);
  log->log(&request_headers_, &response_headers_, &response_trailers_, stream_info_);

  stream_info_.setResponseFlag(StreamInfo::ResponseFlag::NoRouteFound);
  EXPECT_CALL(*file_, write(_)).Times(0);
  log->log(&request_headers_, &response_headers_, &response_trailers_, stream_info_);

  stream_info_.setResponseFlag(StreamInfo::ResponseFlag::UpstreamOverflow);
  EXPECT_CALL(*file_, write(_));
  log->log(&request_headers_, &response_headers_, &response_trailers_, stream_info_);
}

TEST_F(AccessLogImplTest, ResponseFlagFilterAllFlagsInPGV) {
  const std::string yaml = R"EOF(
name: accesslog
filter:
  response_flag_filter:
    flags:
      - LH
      - UH
      - UT
      - LR
      - UR
      - UF
      - UC
      - UO
      - NR
      - DI
      - FI
      - RL
      - UAEX
      - RLSE
      - DC
      - URX
      - SI
      - IH
      - DPE
      - UMSDR
      - RFCF
      - NFCF
      - DT
<<<<<<< HEAD
      - NC
=======
      - UPE
>>>>>>> c53c32fc
typed_config:
  "@type": type.googleapis.com/envoy.extensions.access_loggers.file.v3.FileAccessLog
  path: /dev/null
  )EOF";

  static_assert(StreamInfo::ResponseFlag::LastFlag == 0x800000,
                "A flag has been added. Fix this code.");

  const std::vector<StreamInfo::ResponseFlag> all_response_flags = {
      StreamInfo::ResponseFlag::FailedLocalHealthCheck,
      StreamInfo::ResponseFlag::NoHealthyUpstream,
      StreamInfo::ResponseFlag::UpstreamRequestTimeout,
      StreamInfo::ResponseFlag::LocalReset,
      StreamInfo::ResponseFlag::UpstreamRemoteReset,
      StreamInfo::ResponseFlag::UpstreamConnectionFailure,
      StreamInfo::ResponseFlag::UpstreamConnectionTermination,
      StreamInfo::ResponseFlag::UpstreamOverflow,
      StreamInfo::ResponseFlag::NoRouteFound,
      StreamInfo::ResponseFlag::DelayInjected,
      StreamInfo::ResponseFlag::FaultInjected,
      StreamInfo::ResponseFlag::RateLimited,
      StreamInfo::ResponseFlag::UnauthorizedExternalService,
      StreamInfo::ResponseFlag::RateLimitServiceError,
      StreamInfo::ResponseFlag::DownstreamConnectionTermination,
      StreamInfo::ResponseFlag::UpstreamRetryLimitExceeded,
      StreamInfo::ResponseFlag::StreamIdleTimeout,
      StreamInfo::ResponseFlag::InvalidEnvoyRequestHeaders,
      StreamInfo::ResponseFlag::DownstreamProtocolError,
      StreamInfo::ResponseFlag::UpstreamMaxStreamDurationReached,
      StreamInfo::ResponseFlag::ResponseFromCacheFilter,
      StreamInfo::ResponseFlag::NoFilterConfigFound,
      StreamInfo::ResponseFlag::DurationTimeout,
<<<<<<< HEAD
      StreamInfo::ResponseFlag::NoClusterFound,
  };
=======
      StreamInfo::ResponseFlag::UpstreamProtocolError};
>>>>>>> c53c32fc

  InstanceSharedPtr log = AccessLogFactory::fromProto(parseAccessLogFromV3Yaml(yaml), context_);

  for (const auto response_flag : all_response_flags) {
    TestStreamInfo stream_info;
    stream_info.setResponseFlag(response_flag);
    EXPECT_CALL(*file_, write(_));
    log->log(&request_headers_, &response_headers_, &response_trailers_, stream_info);
  }
}

TEST_F(AccessLogImplTest, ResponseFlagFilterUnsupportedFlag) {
  const std::string yaml = R"EOF(
name: accesslog
filter:
  response_flag_filter:
    flags:
      - UnsupportedFlag
typed_config:
  "@type": type.googleapis.com/envoy.extensions.access_loggers.file.v3.FileAccessLog
  path: /dev/null
  )EOF";

  EXPECT_THROW_WITH_MESSAGE(
      AccessLogFactory::fromProto(parseAccessLogFromV3Yaml(yaml), context_),
      ProtoValidationException,
      "Proto constraint validation failed (AccessLogValidationError.Filter: [\"embedded message "
      "failed validation\"] | caused by AccessLogFilterValidationError.ResponseFlagFilter: "
      "[\"embedded message failed validation\"] | caused by "
      "ResponseFlagFilterValidationError.Flags[i]: [\"value must be in list \" [\"LH\" \"UH\" "
      "\"UT\" \"LR\" \"UR\" \"UF\" \"UC\" \"UO\" \"NR\" \"DI\" \"FI\" \"RL\" \"UAEX\" \"RLSE\" "
<<<<<<< HEAD
      "\"DC\" \"URX\" \"SI\" \"IH\" \"DPE\" \"UMSDR\" \"RFCF\" \"NFCF\" \"DT\" \"NC\"]]): name: "
=======
      "\"DC\" \"URX\" \"SI\" \"IH\" \"DPE\" \"UMSDR\" \"RFCF\" \"NFCF\" \"DT\" \"UPE\"]]): name: "
>>>>>>> c53c32fc
      "\"accesslog\"\nfilter {\n "
      " "
      "response_flag_filter {\n    flags: \"UnsupportedFlag\"\n  }\n}\ntyped_config {\n  "
      "[type.googleapis.com/envoy.extensions.access_loggers.file.v3.FileAccessLog] {\n    path: "
      "\"/dev/null\"\n  "
      "}\n}\n");
}

TEST_F(AccessLogImplTest, ValidateTypedConfig) {
  const std::string yaml = R"EOF(
name: accesslog
filter:
  response_flag_filter:
    flags:
      - UnsupportedFlag
typed_config:
  "@type": type.googleapis.com/envoy.extensions.access_loggers.file.v3.FileAccessLog
  path: /dev/null
  )EOF";

  EXPECT_THROW_WITH_MESSAGE(
      AccessLogFactory::fromProto(parseAccessLogFromV3Yaml(yaml), context_),
      ProtoValidationException,
      "Proto constraint validation failed (AccessLogValidationError.Filter: [\"embedded message "
      "failed validation\"] | caused by AccessLogFilterValidationError.ResponseFlagFilter: "
      "[\"embedded message failed validation\"] | caused by "
      "ResponseFlagFilterValidationError.Flags[i]: [\"value must be in list \" [\"LH\" \"UH\" "
      "\"UT\" \"LR\" \"UR\" \"UF\" \"UC\" \"UO\" \"NR\" \"DI\" \"FI\" \"RL\" \"UAEX\" \"RLSE\" "
<<<<<<< HEAD
      "\"DC\" \"URX\" \"SI\" \"IH\" \"DPE\" \"UMSDR\" \"RFCF\" \"NFCF\" \"DT\" \"NC\"]]): name: "
=======
      "\"DC\" \"URX\" \"SI\" \"IH\" \"DPE\" \"UMSDR\" \"RFCF\" \"NFCF\" \"DT\" \"UPE\"]]): name: "
>>>>>>> c53c32fc
      "\"accesslog\"\nfilter {\n "
      " "
      "response_flag_filter {\n    flags: \"UnsupportedFlag\"\n  }\n}\ntyped_config {\n  "
      "[type.googleapis.com/envoy.extensions.access_loggers.file.v3.FileAccessLog] {\n    path: "
      "\"/dev/null\"\n  "
      "}\n}\n");
}

TEST_F(AccessLogImplTest, ValidGrpcStatusMessage) {
  const std::string yaml = R"EOF(
name: accesslog
typed_config:
  "@type": type.googleapis.com/envoy.extensions.access_loggers.file.v3.FileAccessLog
  path: /dev/null
  log_format:
    text_format_source:
      inline_string: "%GRPC_STATUS%\n"
  )EOF";

  InstanceSharedPtr log = AccessLogFactory::fromProto(parseAccessLogFromV3Yaml(yaml), context_);
  {
    EXPECT_CALL(*file_, write(_));
    response_trailers_.addCopy(Http::Headers::get().GrpcStatus, "0");
    log->log(&request_headers_, &response_headers_, &response_trailers_, stream_info_);
    EXPECT_EQ("OK\n", output_);
    response_trailers_.remove(Http::Headers::get().GrpcStatus);
  }
  {
    InstanceSharedPtr log = AccessLogFactory::fromProto(parseAccessLogFromV3Yaml(yaml), context_);
    EXPECT_CALL(*file_, write(_));
    response_headers_.addCopy(Http::Headers::get().GrpcStatus, "1");
    log->log(&request_headers_, &response_headers_, &response_trailers_, stream_info_);
    EXPECT_EQ("Canceled\n", output_);
    response_headers_.remove(Http::Headers::get().GrpcStatus);
  }
  {
    InstanceSharedPtr log = AccessLogFactory::fromProto(parseAccessLogFromV3Yaml(yaml), context_);
    EXPECT_CALL(*file_, write(_));
    response_headers_.addCopy(Http::Headers::get().GrpcStatus, "-1");
    log->log(&request_headers_, &response_headers_, &response_trailers_, stream_info_);
    EXPECT_EQ("-1\n", output_);
    response_headers_.remove(Http::Headers::get().GrpcStatus);
  }
}

TEST_F(AccessLogImplTest, GrpcStatusFilterValues) {
  const std::string yaml_template = R"EOF(
name: accesslog
filter:
  grpc_status_filter:
    statuses:
      - {}
typed_config:
  "@type": type.googleapis.com/envoy.extensions.access_loggers.file.v3.FileAccessLog
  path: /dev/null
)EOF";

  const auto desc = envoy::config::accesslog::v3::GrpcStatusFilter::Status_descriptor();
  const int grpcStatuses = static_cast<int>(Grpc::Status::WellKnownGrpcStatus::MaximumKnown) + 1;
  if (desc->value_count() != grpcStatuses) {
    FAIL() << "Mismatch in number of gRPC statuses, GrpcStatus has " << grpcStatuses
           << ", GrpcStatusFilter_Status has " << desc->value_count() << ".";
  }

  for (int i = 0; i < desc->value_count(); i++) {
    InstanceSharedPtr log = AccessLogFactory::fromProto(
        parseAccessLogFromV3Yaml(fmt::format(yaml_template, desc->value(i)->name())), context_);

    EXPECT_CALL(*file_, write(_));

    response_trailers_.addCopy(Http::Headers::get().GrpcStatus, std::to_string(i));
    log->log(&request_headers_, &response_headers_, &response_trailers_, stream_info_);
    response_trailers_.remove(Http::Headers::get().GrpcStatus);
  }
}

TEST_F(AccessLogImplTest, GrpcStatusFilterUnsupportedValue) {
  const std::string yaml = R"EOF(
name: accesslog
filter:
  grpc_status_filter:
    statuses:
      - NOT_A_VALID_CODE
typed_config:
  "@type": type.googleapis.com/envoy.extensions.access_loggers.file.v3.FileAccessLog
  path: /dev/null
  )EOF";

  EXPECT_THROW_WITH_REGEX(AccessLogFactory::fromProto(parseAccessLogFromV3Yaml(yaml), context_),
                          EnvoyException, "NOT_A_VALID_CODE");
}

TEST_F(AccessLogImplTest, GrpcStatusFilterBlock) {
  const std::string yaml = R"EOF(
name: accesslog
filter:
  grpc_status_filter:
    statuses:
      - OK
typed_config:
  "@type": type.googleapis.com/envoy.extensions.access_loggers.file.v3.FileAccessLog
  path: /dev/null
  )EOF";

  const InstanceSharedPtr log =
      AccessLogFactory::fromProto(parseAccessLogFromV3Yaml(yaml), context_);

  response_trailers_.addCopy(Http::Headers::get().GrpcStatus, "1");

  EXPECT_CALL(*file_, write(_)).Times(0);
  log->log(&request_headers_, &response_headers_, &response_trailers_, stream_info_);
}

TEST_F(AccessLogImplTest, GrpcStatusFilterHttpCodes) {
  const std::string yaml_template = R"EOF(
name: accesslog
filter:
  grpc_status_filter:
    statuses:
      - {}
typed_config:
  "@type": type.googleapis.com/envoy.extensions.access_loggers.file.v3.FileAccessLog
  path: /dev/null
)EOF";

  // This mapping includes UNKNOWN <-> 200 because we expect that gRPC should provide an explicit
  // status code for successes. In general, the only status codes that receive an HTTP mapping are
  // those enumerated below with a non-UNKNOWN mapping. See: //source/common/grpc/status.cc and
  // https://github.com/grpc/grpc/blob/master/doc/http-grpc-status-mapping.md.
  const std::vector<std::pair<std::string, uint64_t>> statusMapping = {
      {"UNKNOWN", 200},           {"INTERNAL", 400},    {"UNAUTHENTICATED", 401},
      {"PERMISSION_DENIED", 403}, {"UNAVAILABLE", 429}, {"UNIMPLEMENTED", 404},
      {"UNAVAILABLE", 502},       {"UNAVAILABLE", 503}, {"UNAVAILABLE", 504}};

  for (const auto& pair : statusMapping) {
    stream_info_.response_code_ = pair.second;

    const InstanceSharedPtr log = AccessLogFactory::fromProto(
        parseAccessLogFromV3Yaml(fmt::format(yaml_template, pair.first)), context_);

    EXPECT_CALL(*file_, write(_));
    log->log(&request_headers_, &response_headers_, &response_trailers_, stream_info_);
  }
}

TEST_F(AccessLogImplTest, GrpcStatusFilterNoCode) {
  const std::string yaml = R"EOF(
name: accesslog
filter:
  grpc_status_filter:
    statuses:
      - UNKNOWN
typed_config:
  "@type": type.googleapis.com/envoy.extensions.access_loggers.file.v3.FileAccessLog
  path: /dev/null
  )EOF";

  const InstanceSharedPtr log =
      AccessLogFactory::fromProto(parseAccessLogFromV3Yaml(yaml), context_);

  EXPECT_CALL(*file_, write(_));
  log->log(&request_headers_, &response_headers_, &response_trailers_, stream_info_);
}

TEST_F(AccessLogImplTest, GrpcStatusFilterExclude) {
  const std::string yaml = R"EOF(
name: accesslog
filter:
  grpc_status_filter:
    exclude: true
    statuses:
      - OK
typed_config:
  "@type": type.googleapis.com/envoy.extensions.access_loggers.file.v3.FileAccessLog
  path: /dev/null
  )EOF";

  const InstanceSharedPtr log =
      AccessLogFactory::fromProto(parseAccessLogFromV3Yaml(yaml), context_);

  for (int i = 0; i <= static_cast<int>(Grpc::Status::WellKnownGrpcStatus::MaximumKnown); i++) {
    EXPECT_CALL(*file_, write(_)).Times(i == 0 ? 0 : 1);

    response_trailers_.addCopy(Http::Headers::get().GrpcStatus, std::to_string(i));
    log->log(&request_headers_, &response_headers_, &response_trailers_, stream_info_);
    response_trailers_.remove(Http::Headers::get().GrpcStatus);
  }
}

TEST_F(AccessLogImplTest, GrpcStatusFilterExcludeFalse) {
  const std::string yaml = R"EOF(
name: accesslog
filter:
  grpc_status_filter:
    exclude: false
    statuses:
      - OK
typed_config:
  "@type": type.googleapis.com/envoy.extensions.access_loggers.file.v3.FileAccessLog
  path: /dev/null
  )EOF";

  const InstanceSharedPtr log =
      AccessLogFactory::fromProto(parseAccessLogFromV3Yaml(yaml), context_);

  response_trailers_.addCopy(Http::Headers::get().GrpcStatus, "0");

  EXPECT_CALL(*file_, write(_));
  log->log(&request_headers_, &response_headers_, &response_trailers_, stream_info_);
}

TEST_F(AccessLogImplTest, GrpcStatusFilterHeader) {
  const std::string yaml = R"EOF(
name: accesslog
filter:
  grpc_status_filter:
    statuses:
      - OK
typed_config:
  "@type": type.googleapis.com/envoy.extensions.access_loggers.file.v3.FileAccessLog
  path: /dev/null
  )EOF";

  const InstanceSharedPtr log =
      AccessLogFactory::fromProto(parseAccessLogFromV3Yaml(yaml), context_);

  EXPECT_CALL(*file_, write(_));

  response_headers_.addCopy(Http::Headers::get().GrpcStatus, "0");
  log->log(&request_headers_, &response_headers_, &response_trailers_, stream_info_);
}

TEST_F(AccessLogImplTest, MetadataFilter) {
  const std::string yaml = R"EOF(
name: accesslog
filter:
  metadata_filter:
    matcher:
      filter: "some.namespace"
      path:
        - key: "a"
        - key: "b"
        - key: "c"
      value:
        bool_match: true

typed_config:
  "@type": type.googleapis.com/envoy.extensions.access_loggers.file.v3.FileAccessLog
  path: /dev/null
  )EOF";

  TestStreamInfo stream_info;
  ProtobufWkt::Struct metadata_val;
  auto& fields_a = *metadata_val.mutable_fields();
  auto& struct_b = *fields_a["a"].mutable_struct_value();
  auto& fields_b = *struct_b.mutable_fields();
  auto& struct_c = *fields_b["b"].mutable_struct_value();
  auto& fields_c = *struct_c.mutable_fields();
  fields_c["c"].set_bool_value(true);

  stream_info.setDynamicMetadata("some.namespace", metadata_val);

  const InstanceSharedPtr log =
      AccessLogFactory::fromProto(parseAccessLogFromV3Yaml(yaml), context_);

  EXPECT_CALL(*file_, write(_));

  log->log(&request_headers_, &response_headers_, &response_trailers_, stream_info);
  fields_c["c"].set_bool_value(false);

  EXPECT_CALL(*file_, write(_)).Times(0);
}

// This is a regression test for fuzz bug https://oss-fuzz.com/testcase-detail/4863844862918656
// where a missing matcher would attempt to create a ValueMatcher and crash in debug mode. Instead,
// the configured metadata filter does not match.
TEST_F(AccessLogImplTest, MetadataFilterNoMatcher) {
  const std::string yaml = R"EOF(
name: accesslog
filter:
  metadata_filter:
    match_if_key_not_found: false
typed_config:
  "@type": type.googleapis.com/envoy.extensions.access_loggers.file.v3.FileAccessLog
  path: /dev/null
  )EOF";

  TestStreamInfo stream_info;
  ProtobufWkt::Struct metadata_val;
  stream_info.setDynamicMetadata("some.namespace", metadata_val);

  const InstanceSharedPtr log =
      AccessLogFactory::fromProto(parseAccessLogFromV3Yaml(yaml), context_);

  // If no matcher is set, then expect no logs.
  EXPECT_CALL(*file_, write(_)).Times(0);
  log->log(&request_headers_, &response_headers_, &response_trailers_, stream_info);
}

TEST_F(AccessLogImplTest, MetadataFilterNoKey) {
  const std::string default_true_yaml = R"EOF(
name: accesslog
filter:
  metadata_filter:
    matcher:
      filter: "some.namespace"
      path:
        - key: "x"
      value:
        bool_match: true

typed_config:
  "@type": type.googleapis.com/envoy.extensions.access_loggers.file.v3.FileAccessLog
  path: /dev/null
  )EOF";

  const std::string default_false_yaml = R"EOF(
name: accesslog
filter:
  metadata_filter:
    matcher:
      filter: "some.namespace"
      path:
        - key: "y"
      value:
        bool_match: true
    match_if_key_not_found:
      value: false

typed_config:
  "@type": type.googleapis.com/envoy.extensions.access_loggers.file.v3.FileAccessLog
  path: /dev/null
  )EOF";

  TestStreamInfo stream_info;
  ProtobufWkt::Struct metadata_val;
  auto& fields_a = *metadata_val.mutable_fields();
  auto& struct_b = *fields_a["a"].mutable_struct_value();
  auto& fields_b = *struct_b.mutable_fields();
  fields_b["b"].set_bool_value(true);

  stream_info.setDynamicMetadata("some.namespace", metadata_val);

  const InstanceSharedPtr default_false_log =
      AccessLogFactory::fromProto(parseAccessLogFromV3Yaml(default_false_yaml), context_);
  EXPECT_CALL(*file_, write(_)).Times(0);

  default_false_log->log(&request_headers_, &response_headers_, &response_trailers_, stream_info);

  const InstanceSharedPtr default_true_log =
      AccessLogFactory::fromProto(parseAccessLogFromV3Yaml(default_true_yaml), context_);
  EXPECT_CALL(*file_, write(_));

  default_true_log->log(&request_headers_, &response_headers_, &response_trailers_, stream_info);
}

class TestHeaderFilterFactory : public ExtensionFilterFactory {
public:
  ~TestHeaderFilterFactory() override = default;

  FilterPtr createFilter(const envoy::config::accesslog::v3::ExtensionFilter& config,
                         Runtime::Loader&, Random::RandomGenerator&) override {
    auto factory_config = Config::Utility::translateToFactoryConfig(
        config, Envoy::ProtobufMessage::getNullValidationVisitor(), *this);
    const auto& header_config =
        TestUtility::downcastAndValidate<const envoy::config::accesslog::v3::HeaderFilter&>(
            *factory_config);
    return std::make_unique<HeaderFilter>(header_config);
  }

  ProtobufTypes::MessagePtr createEmptyConfigProto() override {
    return std::make_unique<envoy::config::accesslog::v3::HeaderFilter>();
  }

  std::string name() const override { return "test_header_filter"; }
};

TEST_F(AccessLogImplTest, TestHeaderFilterPresence) {
  TestHeaderFilterFactory factory;
  Registry::InjectFactory<ExtensionFilterFactory> registration(factory);

  const std::string yaml = R"EOF(
name: accesslog
filter:
  extension_filter:
    name: test_header_filter
    typed_config:
      "@type": type.googleapis.com/envoy.config.accesslog.v3.HeaderFilter
      header:
        name: test-header
typed_config:
  "@type": type.googleapis.com/envoy.extensions.access_loggers.file.v3.FileAccessLog
  path: /dev/null
  )EOF";

  InstanceSharedPtr logger = AccessLogFactory::fromProto(parseAccessLogFromV3Yaml(yaml), context_);

  EXPECT_CALL(*file_, write(_)).Times(0);
  logger->log(&request_headers_, &response_headers_, &response_trailers_, stream_info_);

  request_headers_.addCopy("test-header", "foo/bar");
  EXPECT_CALL(*file_, write(_));
  logger->log(&request_headers_, &response_headers_, &response_trailers_, stream_info_);
}

/**
 * Sample extension filter which allows every 1 of every `sample_rate` log attempts.
 */
class SampleExtensionFilter : public Filter {
public:
  SampleExtensionFilter(uint32_t sample_rate) : sample_rate_(sample_rate) {}

  // AccessLog::Filter
  bool evaluate(const StreamInfo::StreamInfo&, const Http::RequestHeaderMap&,
                const Http::ResponseHeaderMap&, const Http::ResponseTrailerMap&) const override {
    if (current_++ == 0) {
      return true;
    }
    if (current_ >= sample_rate_) {
      current_ = 0;
    }
    return false;
  }

private:
  mutable uint32_t current_ = 0;
  uint32_t sample_rate_;
};

/**
 * Sample extension filter factory which creates SampleExtensionFilter.
 */
class SampleExtensionFilterFactory : public ExtensionFilterFactory {
public:
  ~SampleExtensionFilterFactory() override = default;

  FilterPtr createFilter(const envoy::config::accesslog::v3::ExtensionFilter& config,
                         Runtime::Loader&, Random::RandomGenerator&) override {
    auto factory_config = Config::Utility::translateToFactoryConfig(
        config, Envoy::ProtobufMessage::getNullValidationVisitor(), *this);

    ProtobufWkt::Struct struct_config =
        *dynamic_cast<const ProtobufWkt::Struct*>(factory_config.get());
    return std::make_unique<SampleExtensionFilter>(
        static_cast<uint32_t>(struct_config.fields().at("rate").number_value()));
  }

  ProtobufTypes::MessagePtr createEmptyConfigProto() override {
    return std::make_unique<ProtobufWkt::Struct>();
  }

  std::string name() const override { return "sample_extension_filter"; }
};

TEST_F(AccessLogImplTest, SampleExtensionFilter) {
  SampleExtensionFilterFactory factory;
  Registry::InjectFactory<ExtensionFilterFactory> registration(factory);

  const std::string yaml = R"EOF(
name: accesslog
filter:
  extension_filter:
    name: sample_extension_filter
    typed_config:
      "@type": type.googleapis.com/google.protobuf.Struct
      value:
        rate: 5
typed_config:
  "@type": type.googleapis.com/envoy.extensions.access_loggers.file.v3.FileAccessLog
  path: /dev/null
  )EOF";

  InstanceSharedPtr logger = AccessLogFactory::fromProto(parseAccessLogFromV3Yaml(yaml), context_);
  // For rate=5 expect 1st request to be recorded, 2nd-5th skipped, and 6th recorded.
  EXPECT_CALL(*file_, write(_));
  logger->log(&request_headers_, &response_headers_, &response_trailers_, stream_info_);
  for (int i = 0; i <= 3; ++i) {
    EXPECT_CALL(*file_, write(_)).Times(0);
    logger->log(&request_headers_, &response_headers_, &response_trailers_, stream_info_);
  }
  EXPECT_CALL(*file_, write(_));
  logger->log(&request_headers_, &response_headers_, &response_trailers_, stream_info_);
}

TEST_F(AccessLogImplTest, UnregisteredExtensionFilter) {
  {
    const std::string yaml = R"EOF(
name: accesslog
filter:
  extension_filter:
    name: unregistered_extension_filter
    typed_config:
      "@type": type.googleapis.com/google.protobuf.Struct
      value:
        foo: bar
typed_config:
  "@type": type.googleapis.com/envoy.extensions.access_loggers.file.v3.FileAccessLog
  path: /dev/null
  )EOF";

    EXPECT_THROW(AccessLogFactory::fromProto(parseAccessLogFromV3Yaml(yaml), context_),
                 EnvoyException);
  }

  {
    const std::string yaml = R"EOF(
name: accesslog
filter:
  extension_filter:
    name: bar
typed_config:
  "@type": type.googleapis.com/envoy.extensions.access_loggers.file.v3.FileAccessLog
  path: /dev/null
    )EOF";

    EXPECT_THROW(AccessLogFactory::fromProto(parseAccessLogFromV3Yaml(yaml), context_),
                 EnvoyException);
  }
}

// Test that the deprecated extension names still function.
TEST_F(AccessLogImplTest, DEPRECATED_FEATURE_TEST(DeprecatedExtensionFilterName)) {
  {
    envoy::config::accesslog::v3::AccessLog config;
    config.set_name("envoy.access_loggers.file");

    EXPECT_NO_THROW(
        Config::Utility::getAndCheckFactory<Server::Configuration::AccessLogInstanceFactory>(
            config));
  }

  {
    envoy::config::accesslog::v3::AccessLog config;
    config.set_name("envoy.file_access_log");

    EXPECT_NO_THROW(
        Config::Utility::getAndCheckFactory<Server::Configuration::AccessLogInstanceFactory>(
            config));
  }

  {
    envoy::config::accesslog::v3::AccessLog config;
    config.set_name("envoy.http_grpc_access_log");

    EXPECT_NO_THROW(
        Config::Utility::getAndCheckFactory<Server::Configuration::AccessLogInstanceFactory>(
            config));
  }

  {
    envoy::config::accesslog::v3::AccessLog config;
    config.set_name("envoy.tcp_grpc_access_log");

    EXPECT_NO_THROW(
        Config::Utility::getAndCheckFactory<Server::Configuration::AccessLogInstanceFactory>(
            config));
  }
}

} // namespace
} // namespace AccessLog
} // namespace Envoy<|MERGE_RESOLUTION|>--- conflicted
+++ resolved
@@ -986,11 +986,8 @@
       - RFCF
       - NFCF
       - DT
-<<<<<<< HEAD
+      - UPE
       - NC
-=======
-      - UPE
->>>>>>> c53c32fc
 typed_config:
   "@type": type.googleapis.com/envoy.extensions.access_loggers.file.v3.FileAccessLog
   path: /dev/null
@@ -1023,22 +1020,20 @@
       StreamInfo::ResponseFlag::ResponseFromCacheFilter,
       StreamInfo::ResponseFlag::NoFilterConfigFound,
       StreamInfo::ResponseFlag::DurationTimeout,
-<<<<<<< HEAD
+      StreamInfo::ResponseFlag::UpstreamProtocolError,
       StreamInfo::ResponseFlag::NoClusterFound,
   };
-=======
-      StreamInfo::ResponseFlag::UpstreamProtocolError};
->>>>>>> c53c32fc
-
-  InstanceSharedPtr log = AccessLogFactory::fromProto(parseAccessLogFromV3Yaml(yaml), context_);
-
-  for (const auto response_flag : all_response_flags) {
-    TestStreamInfo stream_info;
-    stream_info.setResponseFlag(response_flag);
-    EXPECT_CALL(*file_, write(_));
-    log->log(&request_headers_, &response_headers_, &response_trailers_, stream_info);
-  }
-}
+};
+
+InstanceSharedPtr log = AccessLogFactory::fromProto(parseAccessLogFromV3Yaml(yaml), context_);
+
+for (const auto response_flag : all_response_flags) {
+  TestStreamInfo stream_info;
+  stream_info.setResponseFlag(response_flag);
+  EXPECT_CALL(*file_, write(_));
+  log->log(&request_headers_, &response_headers_, &response_trailers_, stream_info);
+}
+} // namespace
 
 TEST_F(AccessLogImplTest, ResponseFlagFilterUnsupportedFlag) {
   const std::string yaml = R"EOF(
@@ -1060,11 +1055,8 @@
       "[\"embedded message failed validation\"] | caused by "
       "ResponseFlagFilterValidationError.Flags[i]: [\"value must be in list \" [\"LH\" \"UH\" "
       "\"UT\" \"LR\" \"UR\" \"UF\" \"UC\" \"UO\" \"NR\" \"DI\" \"FI\" \"RL\" \"UAEX\" \"RLSE\" "
-<<<<<<< HEAD
-      "\"DC\" \"URX\" \"SI\" \"IH\" \"DPE\" \"UMSDR\" \"RFCF\" \"NFCF\" \"DT\" \"NC\"]]): name: "
-=======
-      "\"DC\" \"URX\" \"SI\" \"IH\" \"DPE\" \"UMSDR\" \"RFCF\" \"NFCF\" \"DT\" \"UPE\"]]): name: "
->>>>>>> c53c32fc
+      "\"DC\" \"URX\" \"SI\" \"IH\" \"DPE\" \"UMSDR\" \"RFCF\" \"NFCF\" \"DT\" \"UPE\" \"NC\"]]): "
+      "name: "
       "\"accesslog\"\nfilter {\n "
       " "
       "response_flag_filter {\n    flags: \"UnsupportedFlag\"\n  }\n}\ntyped_config {\n  "
@@ -1093,12 +1085,8 @@
       "[\"embedded message failed validation\"] | caused by "
       "ResponseFlagFilterValidationError.Flags[i]: [\"value must be in list \" [\"LH\" \"UH\" "
       "\"UT\" \"LR\" \"UR\" \"UF\" \"UC\" \"UO\" \"NR\" \"DI\" \"FI\" \"RL\" \"UAEX\" \"RLSE\" "
-<<<<<<< HEAD
-      "\"DC\" \"URX\" \"SI\" \"IH\" \"DPE\" \"UMSDR\" \"RFCF\" \"NFCF\" \"DT\" \"NC\"]]): name: "
-=======
-      "\"DC\" \"URX\" \"SI\" \"IH\" \"DPE\" \"UMSDR\" \"RFCF\" \"NFCF\" \"DT\" \"UPE\"]]): name: "
->>>>>>> c53c32fc
-      "\"accesslog\"\nfilter {\n "
+      "\"DC\" \"URX\" \"SI\" \"IH\" \"DPE\" \"UMSDR\" \"RFCF\" \"NFCF\" \"DT\" \"UPE\" \"NC\"]]): "
+      "name: \"accesslog\"\nfilter {\n "
       " "
       "response_flag_filter {\n    flags: \"UnsupportedFlag\"\n  }\n}\ntyped_config {\n  "
       "[type.googleapis.com/envoy.extensions.access_loggers.file.v3.FileAccessLog] {\n    path: "
@@ -1657,6 +1645,6 @@
   }
 }
 
-} // namespace
 } // namespace AccessLog
+} // namespace Envoy
 } // namespace Envoy