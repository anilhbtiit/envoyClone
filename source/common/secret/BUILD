licenses(["notice"])  # Apache 2

load(
    "//bazel:envoy_build_system.bzl",
    "envoy_cc_library",
    "envoy_package",
)

envoy_package()

envoy_cc_library(
    name = "secret_manager_impl_lib",
    srcs = ["secret_manager_impl.cc"],
    hdrs = ["secret_manager_impl.h"],
    deps = [
        ":sds_api_lib",
        ":secret_provider_impl_lib",
        "//include/envoy/secret:secret_manager_interface",
        "//include/envoy/server:transport_socket_config_interface",
        "//source/common/common:assert_lib",
        "//source/common/common:minimal_logger_lib",
<<<<<<< HEAD
        "//source/common/protobuf:utility_lib",
=======
        "//source/common/config:version_converter_lib",
>>>>>>> 233838a3
        "@envoy_api//envoy/admin/v3alpha:pkg_cc_proto",
        "@envoy_api//envoy/config/core/v3alpha:pkg_cc_proto",
        "@envoy_api//envoy/extensions/transport_sockets/tls/v3alpha:pkg_cc_proto",
    ],
)

envoy_cc_library(
    name = "secret_provider_impl_lib",
    srcs = ["secret_provider_impl.cc"],
    hdrs = ["secret_provider_impl.h"],
    deps = [
        "//include/envoy/secret:secret_provider_interface",
        "//source/common/ssl:certificate_validation_context_config_impl_lib",
        "//source/common/ssl:tls_certificate_config_impl_lib",
        "@envoy_api//envoy/extensions/transport_sockets/tls/v3alpha:pkg_cc_proto",
    ],
)

envoy_cc_library(
    name = "sds_api_lib",
    srcs = ["sds_api.cc"],
    hdrs = ["sds_api.h"],
    deps = [
        "//include/envoy/config:subscription_factory_interface",
        "//include/envoy/config:subscription_interface",
        "//include/envoy/event:dispatcher_interface",
        "//include/envoy/init:manager_interface",
        "//include/envoy/local_info:local_info_interface",
        "//include/envoy/runtime:runtime_interface",
        "//include/envoy/secret:secret_provider_interface",
        "//include/envoy/server:transport_socket_config_interface",
        "//include/envoy/stats:stats_interface",
        "//source/common/common:callback_impl_lib",
        "//source/common/common:cleanup_lib",
        "//source/common/config:api_version_lib",
        "//source/common/config:resources_lib",
        "//source/common/config:utility_lib",
        "//source/common/init:target_lib",
        "//source/common/protobuf:utility_lib",
        "//source/common/ssl:certificate_validation_context_config_impl_lib",
        "//source/common/ssl:tls_certificate_config_impl_lib",
        "@envoy_api//envoy/api/v2/auth:pkg_cc_proto",
        "@envoy_api//envoy/config/core/v3alpha:pkg_cc_proto",
        "@envoy_api//envoy/extensions/transport_sockets/tls/v3alpha:pkg_cc_proto",
        "@envoy_api//envoy/service/discovery/v3alpha:pkg_cc_proto",
    ],
)<|MERGE_RESOLUTION|>--- conflicted
+++ resolved
@@ -19,11 +19,8 @@
         "//include/envoy/server:transport_socket_config_interface",
         "//source/common/common:assert_lib",
         "//source/common/common:minimal_logger_lib",
-<<<<<<< HEAD
+        "//source/common/config:version_converter_lib",
         "//source/common/protobuf:utility_lib",
-=======
-        "//source/common/config:version_converter_lib",
->>>>>>> 233838a3
         "@envoy_api//envoy/admin/v3alpha:pkg_cc_proto",
         "@envoy_api//envoy/config/core/v3alpha:pkg_cc_proto",
         "@envoy_api//envoy/extensions/transport_sockets/tls/v3alpha:pkg_cc_proto",
