--- conflicted
+++ resolved
@@ -49,11 +49,7 @@
   Network::TransportSocketPtr
   createTransportSocket(Network::TransportSocketOptionsSharedPtr options) const override;
   bool implementsSecureTransport() const override;
-<<<<<<< HEAD
   bool usesProxyProtocolOptions() const override { return true; }
-  bool isReady() const override;
-=======
->>>>>>> 1bf6753b
 
 private:
   Network::TransportSocketFactoryPtr transport_socket_factory_;
