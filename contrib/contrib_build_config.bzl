--- conflicted
+++ resolved
@@ -5,12 +5,8 @@
     #
 
     "envoy.filters.http.dynamo":                                "//contrib/dynamo/filters/http/source:config",
-<<<<<<< HEAD
-    #"envoy.filters.http.language":                              "//contrib/language/filters/http/source:config_lib",
-=======
     "envoy.filters.http.golang":                                "//contrib/golang/filters/http/source:config",
     "envoy.filters.http.language":                              "//contrib/language/filters/http/source:config_lib",
->>>>>>> 4fb3eeb1
     "envoy.filters.http.squash":                                "//contrib/squash/filters/http/source:config",
     "envoy.filters.http.sxg":                                   "//contrib/sxg/filters/http/source:config",
 
