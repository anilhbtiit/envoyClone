--- conflicted
+++ resolved
@@ -91,15 +91,6 @@
     metadata may be sent to the server. If
     :ref:`receiving_namespaces <envoy_v3_api_field_extensions.filters.http.ext_proc.v3.MetadataOptions.receiving_namespaces>`
     is defined, returned metadata may be written to the specified allowed namespaces.
-<<<<<<< HEAD
-- area: upstream
-  change: |
-    Added :ref:`selection_method <envoy_v3_api_msg_extensions.load_balancing_policies.least_request.v3.LeastRequest>`
-    option to the least request load balancer. If set to ``FULL_SCAN``,
-    Envoy will select the host with the fewest active requests from the entire host set rather than
-    :ref:`choice_count <envoy_v3_api_msg_extensions.load_balancing_policies.least_request.v3.LeastRequest>`
-    random choices.
-=======
 - area: monitoring
   change: |
     Add ``Envoy::ExecutionContext``, which is notified by ``ScopeTrackerScopeState``'s constructor and destructor. This feature is
@@ -110,6 +101,12 @@
     Added :ref:`uri_template<envoy_v3_api_field_config.rbac.v3.Permission.uri_template>` which uses existing
     :ref:`UriTemplateMatchConfig<envoy_v3_api_msg_extensions.path.match.uri_template.v3.UriTemplateMatchConfig>`
     to allow use of glob patterns for URI path matching in RBAC.
->>>>>>> 6ef94254
+- area: upstream
+  change: |
+    Added :ref:`selection_method <envoy_v3_api_msg_extensions.load_balancing_policies.least_request.v3.LeastRequest>`
+    option to the least request load balancer. If set to ``FULL_SCAN``,
+    Envoy will select the host with the fewest active requests from the entire host set rather than
+    :ref:`choice_count <envoy_v3_api_msg_extensions.load_balancing_policies.least_request.v3.LeastRequest>`
+    random choices.
 
 deprecated: