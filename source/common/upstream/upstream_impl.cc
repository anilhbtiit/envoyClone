#include "source/common/upstream/upstream_impl.h"

#include <chrono>
#include <cstdint>
#include <limits>
#include <list>
#include <memory>
#include <string>
#include <vector>

#include "envoy/config/cluster/v3/circuit_breaker.pb.h"
#include "envoy/config/cluster/v3/cluster.pb.h"
#include "envoy/config/core/v3/address.pb.h"
#include "envoy/config/core/v3/base.pb.h"
#include "envoy/config/core/v3/health_check.pb.h"
#include "envoy/config/core/v3/protocol.pb.h"
#include "envoy/config/endpoint/v3/endpoint_components.pb.h"
#include "envoy/event/dispatcher.h"
#include "envoy/event/timer.h"
#include "envoy/extensions/filters/http/upstream_codec/v3/upstream_codec.pb.h"
#include "envoy/extensions/transport_sockets/raw_buffer/v3/raw_buffer.pb.h"
#include "envoy/init/manager.h"
#include "envoy/network/dns.h"
#include "envoy/network/transport_socket.h"
#include "envoy/secret/secret_manager.h"
#include "envoy/server/filter_config.h"
#include "envoy/server/transport_socket_config.h"
#include "envoy/ssl/context_manager.h"
#include "envoy/stats/scope.h"
#include "envoy/upstream/health_checker.h"
#include "envoy/upstream/upstream.h"

#include "source/common/common/dns_utils.h"
#include "source/common/common/enum_to_int.h"
#include "source/common/common/fmt.h"
#include "source/common/common/utility.h"
#include "source/common/config/utility.h"
#include "source/common/http/http1/codec_stats.h"
#include "source/common/http/http2/codec_stats.h"
#include "source/common/http/utility.h"
#include "source/common/network/address_impl.h"
#include "source/common/network/happy_eyeballs_connection_impl.h"
#include "source/common/network/resolver_impl.h"
#include "source/common/network/socket_option_factory.h"
#include "source/common/network/socket_option_impl.h"
#include "source/common/protobuf/protobuf.h"
#include "source/common/protobuf/utility.h"
#include "source/common/router/config_utility.h"
#include "source/common/runtime/runtime_features.h"
#include "source/common/runtime/runtime_impl.h"
#include "source/common/upstream/cluster_factory_impl.h"
#include "source/common/upstream/health_checker_impl.h"
#include "source/extensions/filters/network/http_connection_manager/config.h"
#include "source/server/transport_socket_config_impl.h"

#include "absl/container/node_hash_set.h"
#include "absl/strings/str_cat.h"

namespace Envoy {
namespace Upstream {
namespace {

std::string addressToString(Network::Address::InstanceConstSharedPtr address) {
  if (!address) {
    return "";
  }
  return address->asString();
}

Network::TcpKeepaliveConfig
parseTcpKeepaliveConfig(const envoy::config::cluster::v3::Cluster& config) {
  const envoy::config::core::v3::TcpKeepalive& options =
      config.upstream_connection_options().tcp_keepalive();
  return Network::TcpKeepaliveConfig{
      PROTOBUF_GET_WRAPPED_OR_DEFAULT(options, keepalive_probes, absl::optional<uint32_t>()),
      PROTOBUF_GET_WRAPPED_OR_DEFAULT(options, keepalive_time, absl::optional<uint32_t>()),
      PROTOBUF_GET_WRAPPED_OR_DEFAULT(options, keepalive_interval, absl::optional<uint32_t>())};
}

ProtocolOptionsConfigConstSharedPtr
createProtocolOptionsConfig(const std::string& name, const ProtobufWkt::Any& typed_config,
                            Server::Configuration::ProtocolOptionsFactoryContext& factory_context) {
  Server::Configuration::ProtocolOptionsFactory* factory =
      Registry::FactoryRegistry<Server::Configuration::NamedNetworkFilterConfigFactory>::getFactory(
          name);
  if (factory == nullptr) {
    factory =
        Registry::FactoryRegistry<Server::Configuration::NamedHttpFilterConfigFactory>::getFactory(
            name);
  }
  if (factory == nullptr) {
    factory =
        Registry::FactoryRegistry<Server::Configuration::ProtocolOptionsFactory>::getFactory(name);
  }

  if (factory == nullptr) {
    throw EnvoyException(fmt::format("Didn't find a registered network or http filter or protocol "
                                     "options implementation for name: '{}'",
                                     name));
  }

  ProtobufTypes::MessagePtr proto_config = factory->createEmptyProtocolOptionsProto();

  if (proto_config == nullptr) {
    throw EnvoyException(fmt::format("filter {} does not support protocol options", name));
  }

  Envoy::Config::Utility::translateOpaqueConfig(
      typed_config, factory_context.messageValidationVisitor(), *proto_config);
  return factory->createProtocolOptionsConfig(*proto_config, factory_context);
}

absl::flat_hash_map<std::string, ProtocolOptionsConfigConstSharedPtr> parseExtensionProtocolOptions(
    const envoy::config::cluster::v3::Cluster& config,
    Server::Configuration::ProtocolOptionsFactoryContext& factory_context) {
  absl::flat_hash_map<std::string, ProtocolOptionsConfigConstSharedPtr> options;

  for (const auto& it : config.typed_extension_protocol_options()) {
    auto& name = it.first;
    auto object = createProtocolOptionsConfig(name, it.second, factory_context);
    if (object != nullptr) {
      options[name] = std::move(object);
    }
  }

  return options;
}

// Updates the health flags for an existing host to match the new host.
// @param updated_host the new host to read health flag values from.
// @param existing_host the host to update.
// @param flag the health flag to update.
// @return bool whether the flag update caused the host health to change.
bool updateHealthFlag(const Host& updated_host, Host& existing_host, Host::HealthFlag flag) {
  // Check if the health flag has changed.
  if (existing_host.healthFlagGet(flag) != updated_host.healthFlagGet(flag)) {
    // Keep track of the previous health value of the host.
    const auto previous_health = existing_host.coarseHealth();

    if (updated_host.healthFlagGet(flag)) {
      existing_host.healthFlagSet(flag);
    } else {
      existing_host.healthFlagClear(flag);
    }

    // Rebuild if changing the flag affected the host health.
    return previous_health != existing_host.coarseHealth();
  }

  return false;
}

// Converts a set of hosts into a HostVector, excluding certain hosts.
// @param hosts hosts to convert
// @param excluded_hosts hosts to exclude from the resulting vector.
HostVector filterHosts(const absl::node_hash_set<HostSharedPtr>& hosts,
                       const absl::node_hash_set<HostSharedPtr>& excluded_hosts) {
  HostVector net_hosts;
  net_hosts.reserve(hosts.size());

  for (const auto& host : hosts) {
    if (excluded_hosts.find(host) == excluded_hosts.end()) {
      net_hosts.emplace_back(host);
    }
  }

  return net_hosts;
}

} // namespace

UpstreamLocalAddressSelectorImpl::UpstreamLocalAddressSelectorImpl(
    const envoy::config::cluster::v3::Cluster& cluster_config,
    const absl::optional<envoy::config::core::v3::BindConfig>& bootstrap_bind_config) {
  base_socket_options_ = buildBaseSocketOptions(
      cluster_config, bootstrap_bind_config.value_or(envoy::config::core::v3::BindConfig{}));
  cluster_socket_options_ = buildClusterSocketOptions(
      cluster_config, bootstrap_bind_config.value_or(envoy::config::core::v3::BindConfig{}));

  ASSERT(base_socket_options_ != nullptr);
  ASSERT(cluster_socket_options_ != nullptr);

  if (cluster_config.has_upstream_bind_config()) {
    parseBindConfig(cluster_config.name(), cluster_config.upstream_bind_config(),
                    base_socket_options_, cluster_socket_options_);
  } else if (bootstrap_bind_config.has_value()) {
    parseBindConfig("", *bootstrap_bind_config, base_socket_options_, cluster_socket_options_);
  }
}

Network::ConnectionSocket::OptionsSharedPtr
UpstreamLocalAddressSelectorImpl::combineConnectionSocketOptions(
    const Network::ConnectionSocket::OptionsSharedPtr& local_address_options,
    const Network::ConnectionSocket::OptionsSharedPtr& options) const {
  Network::ConnectionSocket::OptionsSharedPtr connection_options =
      std::make_shared<Network::ConnectionSocket::Options>();

  if (options) {
    connection_options = std::make_shared<Network::ConnectionSocket::Options>();
    *connection_options = *options;
    Network::Socket::appendOptions(connection_options, local_address_options);
  } else {
    *connection_options = *local_address_options;
  }

  return connection_options;
}

UpstreamLocalAddress UpstreamLocalAddressSelectorImpl::getUpstreamLocalAddress(
    const Network::Address::InstanceConstSharedPtr& endpoint_address,
    const Network::ConnectionSocket::OptionsSharedPtr& socket_options) const {
  // If there is no upstream local address specified, then return a nullptr for the address. And
  // return the socket options.
  if (upstream_local_addresses_.empty()) {
    UpstreamLocalAddress local_address;
    local_address.address_ = nullptr;
    local_address.socket_options_ = std::make_shared<Network::ConnectionSocket::Options>();
    Network::Socket::appendOptions(local_address.socket_options_, base_socket_options_);
    Network::Socket::appendOptions(local_address.socket_options_, cluster_socket_options_);
    local_address.socket_options_ =
        combineConnectionSocketOptions(local_address.socket_options_, socket_options);
    return local_address;
  }

  for (auto& local_address : upstream_local_addresses_) {
    if (local_address.address_ == nullptr) {
      continue;
    }

    ASSERT(local_address.address_->ip() != nullptr);
    if (endpoint_address->ip() != nullptr &&
        local_address.address_->ip()->version() == endpoint_address->ip()->version()) {
      return {local_address.address_,
              combineConnectionSocketOptions(local_address.socket_options_, socket_options)};
    }
  }

  return {
      upstream_local_addresses_[0].address_,
      combineConnectionSocketOptions(upstream_local_addresses_[0].socket_options_, socket_options)};
}

const Network::ConnectionSocket::OptionsSharedPtr
UpstreamLocalAddressSelectorImpl::buildBaseSocketOptions(
    const envoy::config::cluster::v3::Cluster& cluster_config,
    const envoy::config::core::v3::BindConfig& bootstrap_bind_config) {
  Network::ConnectionSocket::OptionsSharedPtr base_options =
      std::make_shared<Network::ConnectionSocket::Options>();

  // The process-wide `signal()` handling may fail to handle SIGPIPE if overridden
  // in the process (i.e., on a mobile client). Some OSes support handling it at the socket layer:
  if (ENVOY_SOCKET_SO_NOSIGPIPE.hasValue()) {
    Network::Socket::appendOptions(base_options,
                                   Network::SocketOptionFactory::buildSocketNoSigpipeOptions());
  }
  // Cluster IP_FREEBIND settings, when set, will override the cluster manager wide settings.
  if ((bootstrap_bind_config.freebind().value() &&
       !cluster_config.upstream_bind_config().has_freebind()) ||
      cluster_config.upstream_bind_config().freebind().value()) {
    Network::Socket::appendOptions(base_options,
                                   Network::SocketOptionFactory::buildIpFreebindOptions());
  }
  if (cluster_config.upstream_connection_options().has_tcp_keepalive()) {
    Network::Socket::appendOptions(base_options,
                                   Network::SocketOptionFactory::buildTcpKeepaliveOptions(
                                       parseTcpKeepaliveConfig(cluster_config)));
  }

  return base_options;
}

const Network::ConnectionSocket::OptionsSharedPtr
UpstreamLocalAddressSelectorImpl::buildClusterSocketOptions(
    const envoy::config::cluster::v3::Cluster& cluster_config,
    const envoy::config::core::v3::BindConfig bind_config) {
  Network::ConnectionSocket::OptionsSharedPtr cluster_options =
      std::make_shared<Network::ConnectionSocket::Options>();
  // Cluster socket_options trump cluster manager wide.
  if (bind_config.socket_options().size() +
          cluster_config.upstream_bind_config().socket_options().size() >
      0) {
    auto socket_options = !cluster_config.upstream_bind_config().socket_options().empty()
                              ? cluster_config.upstream_bind_config().socket_options()
                              : bind_config.socket_options();
    Network::Socket::appendOptions(
        cluster_options, Network::SocketOptionFactory::buildLiteralOptions(socket_options));
  }
  return cluster_options;
}

void UpstreamLocalAddressSelectorImpl::parseBindConfig(
    const std::string cluster_name, const envoy::config::core::v3::BindConfig& bind_config,
    const Network::ConnectionSocket::OptionsSharedPtr& base_socket_options,
    const Network::ConnectionSocket::OptionsSharedPtr& cluster_socket_options) {
  if (bind_config.additional_source_addresses_size() > 0 &&
      bind_config.extra_source_addresses_size() > 0) {
    throw EnvoyException(
        fmt::format("Can't specify both `extra_source_addresses` and `additional_source_addresses` "
                    "in the {}'s upstream binding config",
                    cluster_name.empty() ? "Bootstrap" : fmt::format("Cluster {}", cluster_name)));
  }

  if (bind_config.extra_source_addresses_size() > 1) {
    throw EnvoyException(fmt::format(
        "{}'s upstream binding config has more than one extra source addresses. Only one "
        "extra source can be supported in BindConfig's extra_source_addresses field",
        cluster_name.empty() ? "Bootstrap" : fmt::format("Cluster {}", cluster_name)));
  }

  if (bind_config.additional_source_addresses_size() > 1) {
    throw EnvoyException(fmt::format(
        "{}'s upstream binding config has more than one additional source addresses. Only one "
        "additional source can be supported in BindConfig's additional_source_addresses field",
        cluster_name.empty() ? "Bootstrap" : fmt::format("Cluster {}", cluster_name)));
  }

  if (!bind_config.has_source_address() && (bind_config.extra_source_addresses_size() > 0 ||
                                            bind_config.additional_source_addresses_size() > 0)) {
    throw EnvoyException(
        fmt::format("{}'s upstream binding config has extra/additional source addresses but no "
                    "source_address. Extra/additional addresses cannot be specified if "
                    "source_address is not set.",
                    cluster_name.empty() ? "Bootstrap" : fmt::format("Cluster {}", cluster_name)));
  }

  UpstreamLocalAddress upstream_local_address;
  upstream_local_address.address_ =
      bind_config.has_source_address()
          ? Network::Address::resolveProtoSocketAddress(bind_config.source_address())
          : nullptr;
  upstream_local_address.socket_options_ = std::make_shared<Network::ConnectionSocket::Options>();

  Network::Socket::appendOptions(upstream_local_address.socket_options_, base_socket_options);
  Network::Socket::appendOptions(upstream_local_address.socket_options_, cluster_socket_options);

  upstream_local_addresses_.push_back(upstream_local_address);

  if (bind_config.extra_source_addresses_size() == 1) {
    UpstreamLocalAddress extra_upstream_local_address;
    extra_upstream_local_address.address_ = Network::Address::resolveProtoSocketAddress(
        bind_config.extra_source_addresses(0).address());
    ASSERT(extra_upstream_local_address.address_->ip() != nullptr &&
           upstream_local_address.address_->ip() != nullptr);
    if (extra_upstream_local_address.address_->ip()->version() ==
        upstream_local_address.address_->ip()->version()) {
      throw EnvoyException(fmt::format(
          "{}'s upstream binding config has two same IP version source addresses. Only two "
          "different IP version source addresses can be supported in BindConfig's source_address "
          "and extra_source_addresses fields",
          cluster_name.empty() ? "Bootstrap" : fmt::format("Cluster {}", cluster_name)));
    }

    extra_upstream_local_address.socket_options_ =
        std::make_shared<Network::ConnectionSocket::Options>();
    Network::Socket::appendOptions(extra_upstream_local_address.socket_options_,
                                   base_socket_options);

    if (bind_config.extra_source_addresses(0).has_socket_options()) {
      Network::Socket::appendOptions(
          extra_upstream_local_address.socket_options_,
          Network::SocketOptionFactory::buildLiteralOptions(
              bind_config.extra_source_addresses(0).socket_options().socket_options()));
    } else {
      Network::Socket::appendOptions(extra_upstream_local_address.socket_options_,
                                     cluster_socket_options);
    }

    upstream_local_addresses_.push_back(extra_upstream_local_address);
  }

  if (bind_config.additional_source_addresses_size() == 1) {
    UpstreamLocalAddress additional_upstream_local_address;
    additional_upstream_local_address.address_ =
        Network::Address::resolveProtoSocketAddress(bind_config.additional_source_addresses(0));
    ASSERT(additional_upstream_local_address.address_->ip() != nullptr &&
           upstream_local_address.address_->ip() != nullptr);
    if (additional_upstream_local_address.address_->ip()->version() ==
        upstream_local_address.address_->ip()->version()) {
      throw EnvoyException(fmt::format(
          "{}'s upstream binding config has two same IP version source addresses. Only two "
          "different IP version source addresses can be supported in BindConfig's source_address "
          "and additional_source_addresses fields",
          cluster_name.empty() ? "Bootstrap" : fmt::format("Cluster {}", cluster_name)));
    }

    additional_upstream_local_address.socket_options_ =
        std::make_shared<Network::ConnectionSocket::Options>();

    Network::Socket::appendOptions(additional_upstream_local_address.socket_options_,
                                   base_socket_options);
    Network::Socket::appendOptions(additional_upstream_local_address.socket_options_,
                                   cluster_socket_options);

    upstream_local_addresses_.push_back(additional_upstream_local_address);
  }
}

// TODO(pianiststickman): this implementation takes a lock on the hot path and puts a copy of the
// stat name into every host that receives a copy of that metric. This can be improved by putting
// a single copy of the stat name into a thread-local key->index map so that the lock can be avoided
// and using the index as the key to the stat map instead.
void LoadMetricStatsImpl::add(const absl::string_view key, double value) {
  absl::MutexLock lock(&mu_);
  if (map_ == nullptr) {
    map_ = std::make_unique<StatMap>();
  }
  Stat& stat = (*map_)[key];
  ++stat.num_requests_with_metric;
  stat.total_metric_value += value;
}

LoadMetricStats::StatMapPtr LoadMetricStatsImpl::latch() {
  absl::MutexLock lock(&mu_);
  StatMapPtr latched = std::move(map_);
  map_ = nullptr;
  return latched;
}

HostDescriptionImpl::HostDescriptionImpl(
    ClusterInfoConstSharedPtr cluster, const std::string& hostname,
    Network::Address::InstanceConstSharedPtr dest_address, MetadataConstSharedPtr metadata,
    const envoy::config::core::v3::Locality& locality,
    const envoy::config::endpoint::v3::Endpoint::HealthCheckConfig& health_check_config,
    uint32_t priority, TimeSource& time_source)
    : cluster_(cluster), hostname_(hostname),
      health_checks_hostname_(health_check_config.hostname()), address_(dest_address),
      canary_(Config::Metadata::metadataValue(metadata.get(),
                                              Config::MetadataFilters::get().ENVOY_LB,
                                              Config::MetadataEnvoyLbKeys::get().CANARY)
                  .bool_value()),
      metadata_(metadata), locality_(locality),
      locality_zone_stat_name_(locality.zone(), cluster->statsScope().symbolTable()),
      priority_(priority),
      socket_factory_(resolveTransportSocketFactory(dest_address, metadata_.get())),
      creation_time_(time_source.monotonicTime()) {
  if (health_check_config.port_value() != 0 && dest_address->type() != Network::Address::Type::Ip) {
    // Setting the health check port to non-0 only works for IP-type addresses. Setting the port
    // for a pipe address is a misconfiguration. Throw an exception.
    throw EnvoyException(
        fmt::format("Invalid host configuration: non-zero port for non-IP address"));
  }
  health_check_address_ = resolveHealthCheckAddress(health_check_config, dest_address);
}

Network::UpstreamTransportSocketFactory& HostDescriptionImpl::resolveTransportSocketFactory(
    const Network::Address::InstanceConstSharedPtr& dest_address,
    const envoy::config::core::v3::Metadata* metadata) const {
  auto match = cluster_->transportSocketMatcher().resolve(metadata);
  match.stats_.total_match_count_.inc();
  ENVOY_LOG(debug, "transport socket match, socket {} selected for host with address {}",
            match.name_, dest_address ? dest_address->asString() : "empty");

  return match.factory_;
}

Host::CreateConnectionData HostImpl::createConnection(
    Event::Dispatcher& dispatcher, const Network::ConnectionSocket::OptionsSharedPtr& options,
    Network::TransportSocketOptionsConstSharedPtr transport_socket_options) const {
  return createConnection(dispatcher, cluster(), address(), addressList(), transportSocketFactory(),
                          options, transport_socket_options, shared_from_this());
}

void HostImpl::setEdsHealthFlag(envoy::config::core::v3::HealthStatus health_status) {
  switch (health_status) {
  case envoy::config::core::v3::UNHEALTHY:
    FALLTHRU;
  case envoy::config::core::v3::DRAINING:
    FALLTHRU;
  case envoy::config::core::v3::TIMEOUT:
    healthFlagSet(Host::HealthFlag::FAILED_EDS_HEALTH);
    break;
  case envoy::config::core::v3::DEGRADED:
    healthFlagSet(Host::HealthFlag::DEGRADED_EDS_HEALTH);
    break;
  default:
    break;
    // No health flags should be set.
  }
}

Host::CreateConnectionData HostImpl::createHealthCheckConnection(
    Event::Dispatcher& dispatcher,
    Network::TransportSocketOptionsConstSharedPtr transport_socket_options,
    const envoy::config::core::v3::Metadata* metadata) const {

  Network::UpstreamTransportSocketFactory& factory =
      (metadata != nullptr) ? resolveTransportSocketFactory(healthCheckAddress(), metadata)
                            : transportSocketFactory();
  return createConnection(dispatcher, cluster(), healthCheckAddress(), {}, factory, nullptr,
                          transport_socket_options, shared_from_this());
}

Host::CreateConnectionData HostImpl::createConnection(
    Event::Dispatcher& dispatcher, const ClusterInfo& cluster,
    const Network::Address::InstanceConstSharedPtr& address,
    const std::vector<Network::Address::InstanceConstSharedPtr>& address_list,
    Network::UpstreamTransportSocketFactory& socket_factory,
    const Network::ConnectionSocket::OptionsSharedPtr& options,
    Network::TransportSocketOptionsConstSharedPtr transport_socket_options,
    HostDescriptionConstSharedPtr host) {
  auto source_address_selector = cluster.getUpstreamLocalAddressSelector();

  Network::ClientConnectionPtr connection;
  // If the transport socket options indicate the connection should be
  // redirected to a proxy, create the TCP connection to the proxy's address not
  // the host's address.
  if (transport_socket_options && transport_socket_options->http11ProxyInfo().has_value()) {
    auto upstream_local_address =
        source_address_selector->getUpstreamLocalAddress(address, options);
    ENVOY_LOG(debug, "Connecting to configured HTTP/1.1 proxy at {}",
              transport_socket_options->http11ProxyInfo()->proxy_address->asString());
    connection = dispatcher.createClientConnection(
        transport_socket_options->http11ProxyInfo()->proxy_address, upstream_local_address.address_,
        socket_factory.createTransportSocket(transport_socket_options, host),
        upstream_local_address.socket_options_, transport_socket_options);
  } else if (address_list.size() > 1) {
    connection = std::make_unique<Network::HappyEyeballsConnectionImpl>(
        dispatcher, address_list, source_address_selector, socket_factory, transport_socket_options,
        host, options);
  } else {
    auto upstream_local_address =
        source_address_selector->getUpstreamLocalAddress(address, options);
    connection = dispatcher.createClientConnection(
        address, upstream_local_address.address_,
        socket_factory.createTransportSocket(transport_socket_options, host),
        upstream_local_address.socket_options_, transport_socket_options);
  }

  connection->connectionInfoSetter().enableSettingInterfaceName(
      cluster.setLocalInterfaceNameOnUpstreamConnections());
  connection->setBufferLimits(cluster.perConnectionBufferLimitBytes());
  cluster.createNetworkFilterChain(*connection);
  return {std::move(connection), std::move(host)};
}

void HostImpl::weight(uint32_t new_weight) { weight_ = std::max(1U, new_weight); }

std::vector<HostsPerLocalityConstSharedPtr> HostsPerLocalityImpl::filter(
    const std::vector<std::function<bool(const Host&)>>& predicates) const {
  // We keep two lists: one for being able to mutate the clone and one for returning to the
  // caller. Creating them both at the start avoids iterating over the mutable values at the end
  // to convert them to a const pointer.
  std::vector<std::shared_ptr<HostsPerLocalityImpl>> mutable_clones;
  std::vector<HostsPerLocalityConstSharedPtr> filtered_clones;

  for (size_t i = 0; i < predicates.size(); ++i) {
    mutable_clones.emplace_back(std::make_shared<HostsPerLocalityImpl>());
    filtered_clones.emplace_back(mutable_clones.back());
    mutable_clones.back()->local_ = local_;
  }

  for (const auto& hosts_locality : hosts_per_locality_) {
    std::vector<HostVector> current_locality_hosts;
    current_locality_hosts.resize(predicates.size());

    // Since # of hosts >> # of predicates, we iterate over the hosts in the outer loop.
    for (const auto& host : hosts_locality) {
      for (size_t i = 0; i < predicates.size(); ++i) {
        if (predicates[i](*host)) {
          current_locality_hosts[i].emplace_back(host);
        }
      }
    }

    for (size_t i = 0; i < predicates.size(); ++i) {
      mutable_clones[i]->hosts_per_locality_.push_back(std::move(current_locality_hosts[i]));
    }
  }

  return filtered_clones;
}

void HostSetImpl::updateHosts(PrioritySet::UpdateHostsParams&& update_hosts_params,
                              LocalityWeightsConstSharedPtr locality_weights,
                              const HostVector& hosts_added, const HostVector& hosts_removed,
                              absl::optional<uint32_t> overprovisioning_factor) {
  if (overprovisioning_factor.has_value()) {
    ASSERT(overprovisioning_factor.value() > 0);
    overprovisioning_factor_ = overprovisioning_factor.value();
  }
  hosts_ = std::move(update_hosts_params.hosts);
  healthy_hosts_ = std::move(update_hosts_params.healthy_hosts);
  degraded_hosts_ = std::move(update_hosts_params.degraded_hosts);
  excluded_hosts_ = std::move(update_hosts_params.excluded_hosts);
  hosts_per_locality_ = std::move(update_hosts_params.hosts_per_locality);
  healthy_hosts_per_locality_ = std::move(update_hosts_params.healthy_hosts_per_locality);
  degraded_hosts_per_locality_ = std::move(update_hosts_params.degraded_hosts_per_locality);
  excluded_hosts_per_locality_ = std::move(update_hosts_params.excluded_hosts_per_locality);
  locality_weights_ = std::move(locality_weights);

  rebuildLocalityScheduler(healthy_locality_scheduler_, healthy_locality_entries_,
                           *healthy_hosts_per_locality_, healthy_hosts_->get(), hosts_per_locality_,
                           excluded_hosts_per_locality_, locality_weights_,
                           overprovisioning_factor_);
  rebuildLocalityScheduler(degraded_locality_scheduler_, degraded_locality_entries_,
                           *degraded_hosts_per_locality_, degraded_hosts_->get(),
                           hosts_per_locality_, excluded_hosts_per_locality_, locality_weights_,
                           overprovisioning_factor_);

  runUpdateCallbacks(hosts_added, hosts_removed);
}

void HostSetImpl::rebuildLocalityScheduler(
    std::unique_ptr<EdfScheduler<LocalityEntry>>& locality_scheduler,
    std::vector<std::shared_ptr<LocalityEntry>>& locality_entries,
    const HostsPerLocality& eligible_hosts_per_locality, const HostVector& eligible_hosts,
    HostsPerLocalityConstSharedPtr all_hosts_per_locality,
    HostsPerLocalityConstSharedPtr excluded_hosts_per_locality,
    LocalityWeightsConstSharedPtr locality_weights, uint32_t overprovisioning_factor) {
  // Rebuild the locality scheduler by computing the effective weight of each
  // locality in this priority. The scheduler is reset by default, and is rebuilt only if we have
  // locality weights (i.e. using EDS) and there is at least one eligible host in this priority.
  //
  // We omit building a scheduler when there are zero eligible hosts in the priority as
  // all the localities will have zero effective weight. At selection time, we'll either select
  // from a different scheduler or there will be no available hosts in the priority. At that point
  // we'll rely on other mechanisms such as panic mode to select a host, none of which rely on the
  // scheduler.
  //
  // TODO(htuch): if the underlying locality index ->
  // envoy::config::core::v3::Locality hasn't changed in hosts_/healthy_hosts_/degraded_hosts_, we
  // could just update locality_weight_ without rebuilding. Similar to how host
  // level WRR works, we would age out the existing entries via picks and lazily
  // apply the new weights.
  locality_scheduler = nullptr;
  if (all_hosts_per_locality != nullptr && locality_weights != nullptr &&
      !locality_weights->empty() && !eligible_hosts.empty()) {
    locality_scheduler = std::make_unique<EdfScheduler<LocalityEntry>>();
    locality_entries.clear();
    for (uint32_t i = 0; i < all_hosts_per_locality->get().size(); ++i) {
      const double effective_weight = effectiveLocalityWeight(
          i, eligible_hosts_per_locality, *excluded_hosts_per_locality, *all_hosts_per_locality,
          *locality_weights, overprovisioning_factor);
      if (effective_weight > 0) {
        locality_entries.emplace_back(std::make_shared<LocalityEntry>(i, effective_weight));
        locality_scheduler->add(effective_weight, locality_entries.back());
      }
    }
    // If all effective weights were zero, reset the scheduler.
    if (locality_scheduler->empty()) {
      locality_scheduler = nullptr;
    }
  }
}

absl::optional<uint32_t> HostSetImpl::chooseHealthyLocality() {
  return chooseLocality(healthy_locality_scheduler_.get());
}

absl::optional<uint32_t> HostSetImpl::chooseDegradedLocality() {
  return chooseLocality(degraded_locality_scheduler_.get());
}

absl::optional<uint32_t>
HostSetImpl::chooseLocality(EdfScheduler<LocalityEntry>* locality_scheduler) {
  if (locality_scheduler == nullptr) {
    return {};
  }
  const std::shared_ptr<LocalityEntry> locality = locality_scheduler->pickAndAdd(
      [](const LocalityEntry& locality) { return locality.effective_weight_; });
  // We don't build a schedule if there are no weighted localities, so we should always succeed.
  ASSERT(locality != nullptr);
  // If we picked it before, its weight must have been positive.
  ASSERT(locality->effective_weight_ > 0);
  return locality->index_;
}

PrioritySet::UpdateHostsParams
HostSetImpl::updateHostsParams(HostVectorConstSharedPtr hosts,
                               HostsPerLocalityConstSharedPtr hosts_per_locality,
                               HealthyHostVectorConstSharedPtr healthy_hosts,
                               HostsPerLocalityConstSharedPtr healthy_hosts_per_locality,
                               DegradedHostVectorConstSharedPtr degraded_hosts,
                               HostsPerLocalityConstSharedPtr degraded_hosts_per_locality,
                               ExcludedHostVectorConstSharedPtr excluded_hosts,
                               HostsPerLocalityConstSharedPtr excluded_hosts_per_locality) {
  return PrioritySet::UpdateHostsParams{std::move(hosts),
                                        std::move(healthy_hosts),
                                        std::move(degraded_hosts),
                                        std::move(excluded_hosts),
                                        std::move(hosts_per_locality),
                                        std::move(healthy_hosts_per_locality),
                                        std::move(degraded_hosts_per_locality),
                                        std::move(excluded_hosts_per_locality)};
}

PrioritySet::UpdateHostsParams HostSetImpl::updateHostsParams(const HostSet& host_set) {
  return updateHostsParams(host_set.hostsPtr(), host_set.hostsPerLocalityPtr(),
                           host_set.healthyHostsPtr(), host_set.healthyHostsPerLocalityPtr(),
                           host_set.degradedHostsPtr(), host_set.degradedHostsPerLocalityPtr(),
                           host_set.excludedHostsPtr(), host_set.excludedHostsPerLocalityPtr());
}
PrioritySet::UpdateHostsParams
HostSetImpl::partitionHosts(HostVectorConstSharedPtr hosts,
                            HostsPerLocalityConstSharedPtr hosts_per_locality) {
  auto partitioned_hosts = ClusterImplBase::partitionHostList(*hosts);
  auto healthy_degraded_excluded_hosts_per_locality =
      ClusterImplBase::partitionHostsPerLocality(*hosts_per_locality);

  return updateHostsParams(std::move(hosts), std::move(hosts_per_locality),
                           std::move(std::get<0>(partitioned_hosts)),
                           std::move(std::get<0>(healthy_degraded_excluded_hosts_per_locality)),
                           std::move(std::get<1>(partitioned_hosts)),
                           std::move(std::get<1>(healthy_degraded_excluded_hosts_per_locality)),
                           std::move(std::get<2>(partitioned_hosts)),
                           std::move(std::get<2>(healthy_degraded_excluded_hosts_per_locality)));
}

double HostSetImpl::effectiveLocalityWeight(uint32_t index,
                                            const HostsPerLocality& eligible_hosts_per_locality,
                                            const HostsPerLocality& excluded_hosts_per_locality,
                                            const HostsPerLocality& all_hosts_per_locality,
                                            const LocalityWeights& locality_weights,
                                            uint32_t overprovisioning_factor) {
  const auto& locality_eligible_hosts = eligible_hosts_per_locality.get()[index];
  const uint32_t excluded_count = excluded_hosts_per_locality.get().size() > index
                                      ? excluded_hosts_per_locality.get()[index].size()
                                      : 0;
  const auto host_count = all_hosts_per_locality.get()[index].size() - excluded_count;
  if (host_count == 0) {
    return 0.0;
  }
  const double locality_availability_ratio = 1.0 * locality_eligible_hosts.size() / host_count;
  const uint32_t weight = locality_weights[index];
  // Availability ranges from 0-1.0, and is the ratio of eligible hosts to total hosts, modified
  // by the overprovisioning factor.
  const double effective_locality_availability_ratio =
      std::min(1.0, (overprovisioning_factor / 100.0) * locality_availability_ratio);
  return weight * effective_locality_availability_ratio;
}

const HostSet&
PrioritySetImpl::getOrCreateHostSet(uint32_t priority,
                                    absl::optional<uint32_t> overprovisioning_factor) {
  if (host_sets_.size() < priority + 1) {
    for (size_t i = host_sets_.size(); i <= priority; ++i) {
      HostSetImplPtr host_set = createHostSet(i, overprovisioning_factor);
      host_sets_priority_update_cbs_.push_back(
          host_set->addPriorityUpdateCb([this](uint32_t priority, const HostVector& hosts_added,
                                               const HostVector& hosts_removed) {
            runReferenceUpdateCallbacks(priority, hosts_added, hosts_removed);
          }));
      host_sets_.push_back(std::move(host_set));
    }
  }
  return *host_sets_[priority];
}

void PrioritySetImpl::updateHosts(uint32_t priority, UpdateHostsParams&& update_hosts_params,
                                  LocalityWeightsConstSharedPtr locality_weights,
                                  const HostVector& hosts_added, const HostVector& hosts_removed,
                                  absl::optional<uint32_t> overprovisioning_factor,
                                  HostMapConstSharedPtr cross_priority_host_map) {
  // Update cross priority host map first. In this way, when the update callbacks of the priority
  // set are executed, the latest host map can always be obtained.
  if (cross_priority_host_map != nullptr) {
    const_cross_priority_host_map_ = std::move(cross_priority_host_map);
  }

  // Ensure that we have a HostSet for the given priority.
  getOrCreateHostSet(priority, overprovisioning_factor);
  static_cast<HostSetImpl*>(host_sets_[priority].get())
      ->updateHosts(std::move(update_hosts_params), std::move(locality_weights), hosts_added,
                    hosts_removed, overprovisioning_factor);

  if (!batch_update_) {
    runUpdateCallbacks(hosts_added, hosts_removed);
  }
}

void PrioritySetImpl::batchHostUpdate(BatchUpdateCb& callback) {
  BatchUpdateScope scope(*this);

  // We wrap the update call with a lambda that tracks all the hosts that have been added/removed.
  callback.batchUpdate(scope);

  // Now that all the updates have been complete, we can compute the diff.
  HostVector net_hosts_added = filterHosts(scope.all_hosts_added_, scope.all_hosts_removed_);
  HostVector net_hosts_removed = filterHosts(scope.all_hosts_removed_, scope.all_hosts_added_);

  runUpdateCallbacks(net_hosts_added, net_hosts_removed);
}

void PrioritySetImpl::BatchUpdateScope::updateHosts(
    uint32_t priority, PrioritySet::UpdateHostsParams&& update_hosts_params,
    LocalityWeightsConstSharedPtr locality_weights, const HostVector& hosts_added,
    const HostVector& hosts_removed, absl::optional<uint32_t> overprovisioning_factor) {
  // We assume that each call updates a different priority.
  ASSERT(priorities_.find(priority) == priorities_.end());
  priorities_.insert(priority);

  for (const auto& host : hosts_added) {
    all_hosts_added_.insert(host);
  }

  for (const auto& host : hosts_removed) {
    all_hosts_removed_.insert(host);
  }

  parent_.updateHosts(priority, std::move(update_hosts_params), locality_weights, hosts_added,
                      hosts_removed, overprovisioning_factor);
}

void MainPrioritySetImpl::updateHosts(uint32_t priority, UpdateHostsParams&& update_hosts_params,
                                      LocalityWeightsConstSharedPtr locality_weights,
                                      const HostVector& hosts_added,
                                      const HostVector& hosts_removed,
                                      absl::optional<uint32_t> overprovisioning_factor,
                                      HostMapConstSharedPtr cross_priority_host_map) {
  ASSERT(cross_priority_host_map == nullptr,
         "External cross-priority host map is meaningless to MainPrioritySetImpl");
  updateCrossPriorityHostMap(hosts_added, hosts_removed);

  PrioritySetImpl::updateHosts(priority, std::move(update_hosts_params), locality_weights,
                               hosts_added, hosts_removed, overprovisioning_factor);
}

HostMapConstSharedPtr MainPrioritySetImpl::crossPriorityHostMap() const {
  // Check if the host set in the main thread PrioritySet has been updated.
  if (mutable_cross_priority_host_map_ != nullptr) {
    const_cross_priority_host_map_ = std::move(mutable_cross_priority_host_map_);
    ASSERT(mutable_cross_priority_host_map_ == nullptr);
  }
  return const_cross_priority_host_map_;
}

void MainPrioritySetImpl::updateCrossPriorityHostMap(const HostVector& hosts_added,
                                                     const HostVector& hosts_removed) {
  if (hosts_added.empty() && hosts_removed.empty()) {
    // No new hosts have been added and no old hosts have been removed.
    return;
  }

  // Since read_only_all_host_map_ may be shared by multiple threads, when the host set changes,
  // we cannot directly modify read_only_all_host_map_.
  if (mutable_cross_priority_host_map_ == nullptr) {
    // Copy old read only host map to mutable host map.
    mutable_cross_priority_host_map_ = std::make_shared<HostMap>(*const_cross_priority_host_map_);
  }

  for (const auto& host : hosts_removed) {
    mutable_cross_priority_host_map_->erase(addressToString(host->address()));
  }

  for (const auto& host : hosts_added) {
    mutable_cross_priority_host_map_->insert({addressToString(host->address()), host});
  }
}

LazyClusterTrafficStats ClusterInfoImpl::generateStats(Stats::Scope& scope,
                                                       const ClusterTrafficStatNames& stat_names) {
  return std::make_unique<ClusterTrafficStats>(stat_names, scope);
}

ClusterRequestResponseSizeStats ClusterInfoImpl::generateRequestResponseSizeStats(
    Stats::Scope& scope, const ClusterRequestResponseSizeStatNames& stat_names) {
  return ClusterRequestResponseSizeStats(stat_names, scope);
}

ClusterLoadReportStats
ClusterInfoImpl::generateLoadReportStats(Stats::Scope& scope,
                                         const ClusterLoadReportStatNames& stat_names) {
  return {stat_names, scope};
}

ClusterTimeoutBudgetStats
ClusterInfoImpl::generateTimeoutBudgetStats(Stats::Scope& scope,
                                            const ClusterTimeoutBudgetStatNames& stat_names) {
  return {stat_names, scope};
}

// Implements the FactoryContext interface required by network filters.
class FactoryContextImpl : public Server::Configuration::CommonFactoryContext {
public:
  // Create from a TransportSocketFactoryContext using parent stats_scope and runtime
  // other contexts taken from TransportSocketFactoryContext.
  FactoryContextImpl(Stats::Scope& stats_scope, Envoy::Runtime::Loader& runtime,
                     Server::Configuration::TransportSocketFactoryContext& c)
      : admin_(c.admin()), server_scope_(*c.stats().rootScope()), stats_scope_(stats_scope),
        cluster_manager_(c.clusterManager()), local_info_(c.localInfo()),
        dispatcher_(c.mainThreadDispatcher()), runtime_(runtime),
        singleton_manager_(c.singletonManager()), tls_(c.threadLocal()), api_(c.api()),
        options_(c.options()), message_validation_visitor_(c.messageValidationVisitor()) {}

  Upstream::ClusterManager& clusterManager() override { return cluster_manager_; }
  Event::Dispatcher& mainThreadDispatcher() override { return dispatcher_; }
  const Server::Options& options() override { return options_; }
  const LocalInfo::LocalInfo& localInfo() const override { return local_info_; }
  Envoy::Runtime::Loader& runtime() override { return runtime_; }
  Stats::Scope& scope() override { return stats_scope_; }
  Stats::Scope& serverScope() override { return server_scope_; }
  Singleton::Manager& singletonManager() override { return singleton_manager_; }
  ThreadLocal::SlotAllocator& threadLocal() override { return tls_; }
  OptRef<Server::Admin> admin() override { return admin_; }
  TimeSource& timeSource() override { return api().timeSource(); }
  ProtobufMessage::ValidationContext& messageValidationContext() override {
    // TODO(davinci26): Needs an implementation for this context. Currently not used.
    PANIC("unimplemented");
  }

  AccessLog::AccessLogManager& accessLogManager() override {
    // TODO(davinci26): Needs an implementation for this context. Currently not used.
    PANIC("unimplemented");
  }

  ProtobufMessage::ValidationVisitor& messageValidationVisitor() override {
    return message_validation_visitor_;
  }

  Server::ServerLifecycleNotifier& lifecycleNotifier() override {
    // TODO(davinci26): Needs an implementation for this context. Currently not used.
    PANIC("unimplemented");
  }

  Init::Manager& initManager() override {
    // TODO(davinci26): Needs an implementation for this context. Currently not used.
    PANIC("unimplemented");
  }

  Api::Api& api() override { return api_; }

private:
  OptRef<Server::Admin> admin_;
  Stats::Scope& server_scope_;
  Stats::Scope& stats_scope_;
  Upstream::ClusterManager& cluster_manager_;
  const LocalInfo::LocalInfo& local_info_;
  Event::Dispatcher& dispatcher_;
  Envoy::Runtime::Loader& runtime_;
  Singleton::Manager& singleton_manager_;
  ThreadLocal::SlotAllocator& tls_;
  Api::Api& api_;
  const Server::Options& options_;
  ProtobufMessage::ValidationVisitor& message_validation_visitor_;
};

std::shared_ptr<const ClusterInfoImpl::HttpProtocolOptionsConfigImpl>
createOptions(const envoy::config::cluster::v3::Cluster& config,
              std::shared_ptr<const ClusterInfoImpl::HttpProtocolOptionsConfigImpl>&& options,
              ProtobufMessage::ValidationVisitor& validation_visitor) {
  if (options) {
    return std::move(options);
  }

  if (config.protocol_selection() == envoy::config::cluster::v3::Cluster::USE_CONFIGURED_PROTOCOL) {
    // Make sure multiple protocol configurations are not present
    if (config.has_http_protocol_options() && config.has_http2_protocol_options()) {
      throw EnvoyException(fmt::format("cluster: Both HTTP1 and HTTP2 options may only be "
                                       "configured with non-default 'protocol_selection' values"));
    }
  }

  return std::make_shared<ClusterInfoImpl::HttpProtocolOptionsConfigImpl>(
      config.http_protocol_options(), config.http2_protocol_options(),
      config.common_http_protocol_options(),
      (config.has_upstream_http_protocol_options()
           ? absl::make_optional<envoy::config::core::v3::UpstreamHttpProtocolOptions>(
                 config.upstream_http_protocol_options())
           : absl::nullopt),
      config.protocol_selection() == envoy::config::cluster::v3::Cluster::USE_DOWNSTREAM_PROTOCOL,
      config.has_http2_protocol_options(), validation_visitor);
}

ClusterInfoImpl::ClusterInfoImpl(
    Init::Manager& init_manager, Server::Configuration::ServerFactoryContext& server_context,
    const envoy::config::cluster::v3::Cluster& config,
    const absl::optional<envoy::config::core::v3::BindConfig>& bind_config,
    Runtime::Loader& runtime, TransportSocketMatcherPtr&& socket_matcher,
    Stats::ScopeSharedPtr&& stats_scope, bool added_via_api,
    Server::Configuration::TransportSocketFactoryContext& factory_context)
    : runtime_(runtime), name_(config.name()),
      observability_name_(PROTOBUF_GET_STRING_OR_DEFAULT(config, alt_stat_name, name_)),
      extension_protocol_options_(parseExtensionProtocolOptions(config, factory_context)),
      http_protocol_options_(
          createOptions(config,
                        extensionProtocolOptionsTyped<HttpProtocolOptionsConfigImpl>(
                            "envoy.extensions.upstreams.http.v3.HttpProtocolOptions"),
                        factory_context.messageValidationVisitor())),
      tcp_protocol_options_(extensionProtocolOptionsTyped<TcpProtocolOptionsConfigImpl>(
          "envoy.extensions.upstreams.tcp.v3.TcpProtocolOptions")),
      max_requests_per_connection_(PROTOBUF_GET_WRAPPED_OR_DEFAULT(
          http_protocol_options_->common_http_protocol_options_, max_requests_per_connection,
          config.max_requests_per_connection().value())),
      connect_timeout_(
          std::chrono::milliseconds(PROTOBUF_GET_MS_OR_DEFAULT(config, connect_timeout, 5000))),
      per_upstream_preconnect_ratio_(PROTOBUF_GET_WRAPPED_OR_DEFAULT(
          config.preconnect_policy(), per_upstream_preconnect_ratio, 1.0)),
      peekahead_ratio_(PROTOBUF_GET_WRAPPED_OR_DEFAULT(config.preconnect_policy(),
                                                       predictive_preconnect_ratio, 0)),
      socket_matcher_(std::move(socket_matcher)), stats_scope_(std::move(stats_scope)),
      traffic_stats_(
          generateStats(*stats_scope_, factory_context.clusterManager().clusterStatNames())),
      config_update_stats_(factory_context.clusterManager().clusterConfigUpdateStatNames(),
                           *stats_scope_),
      lb_stats_(factory_context.clusterManager().clusterLbStatNames(), *stats_scope_),
      endpoint_stats_(factory_context.clusterManager().clusterEndpointStatNames(), *stats_scope_),
      load_report_stats_store_(stats_scope_->symbolTable()),
      load_report_stats_(
          generateLoadReportStats(*load_report_stats_store_.rootScope(),
                                  factory_context.clusterManager().clusterLoadReportStatNames())),
      optional_cluster_stats_((config.has_track_cluster_stats() || config.track_timeout_budgets())
                                  ? std::make_unique<OptionalClusterStats>(
                                        config, *stats_scope_, factory_context.clusterManager())
                                  : nullptr),
      features_(ClusterInfoImpl::HttpProtocolOptionsConfigImpl::parseFeatures(
          config, *http_protocol_options_)),
      resource_managers_(config, runtime, name_, *stats_scope_,
                         factory_context.clusterManager().clusterCircuitBreakersStatNames()),
      maintenance_mode_runtime_key_(absl::StrCat("upstream.maintenance_mode.", name_)),
      upstream_local_address_selector_(
          std::make_shared<UpstreamLocalAddressSelectorImpl>(config, bind_config)),
      lb_round_robin_config_(
          config.has_round_robin_lb_config()
              ? std::make_unique<envoy::config::cluster::v3::Cluster::RoundRobinLbConfig>(
                    config.round_robin_lb_config())
              : nullptr),
      lb_least_request_config_(
          config.has_least_request_lb_config()
              ? std::make_unique<envoy::config::cluster::v3::Cluster::LeastRequestLbConfig>(
                    config.least_request_lb_config())
              : nullptr),
      lb_ring_hash_config_(
          config.has_ring_hash_lb_config()
              ? std::make_unique<envoy::config::cluster::v3::Cluster::RingHashLbConfig>(
                    config.ring_hash_lb_config())
              : nullptr),
      lb_maglev_config_(config.has_maglev_lb_config()
                            ? std::make_unique<envoy::config::cluster::v3::Cluster::MaglevLbConfig>(
                                  config.maglev_lb_config())
                            : nullptr),
      lb_original_dst_config_(
          config.has_original_dst_lb_config()
              ? std::make_unique<envoy::config::cluster::v3::Cluster::OriginalDstLbConfig>(
                    config.original_dst_lb_config())
              : nullptr),
      upstream_config_(config.has_upstream_config()
                           ? std::make_unique<envoy::config::core::v3::TypedExtensionConfig>(
                                 config.upstream_config())
<<<<<<< HEAD
                           : absl::nullopt),
      added_via_api_(added_via_api), metadata_(config.metadata()),
      typed_metadata_(config.metadata()), common_lb_config_(config.common_lb_config()),
=======
                           : nullptr),
      lb_subset_(LoadBalancerSubsetInfoImpl(config.lb_subset_config())),
      metadata_(config.metadata()), typed_metadata_(config.metadata()),
      common_lb_config_(config.common_lb_config()),
      cluster_type_(config.has_cluster_type()
                        ? std::make_unique<envoy::config::cluster::v3::Cluster::CustomClusterType>(
                              config.cluster_type())
                        : nullptr),
      factory_context_(
          std::make_unique<FactoryContextImpl>(*stats_scope_, runtime, factory_context)),
      upstream_context_(server_context, init_manager, *stats_scope_),
      per_connection_buffer_limit_bytes_(
          PROTOBUF_GET_WRAPPED_OR_DEFAULT(config, per_connection_buffer_limit_bytes, 1024 * 1024)),
      max_response_headers_count_(PROTOBUF_GET_WRAPPED_OR_DEFAULT(
          http_protocol_options_->common_http_protocol_options_, max_headers_count,
          runtime_.snapshot().getInteger(Http::MaxResponseHeadersCountOverrideKey,
                                         Http::DEFAULT_MAX_HEADERS_COUNT))),
      type_(config.type()),
>>>>>>> e0ecbe15
      drain_connections_on_host_removal_(config.ignore_health_on_host_removal()),
      connection_pool_per_downstream_connection_(
          config.connection_pool_per_downstream_connection()),
      warm_hosts_(!config.health_checks().empty() &&
                  common_lb_config_.ignore_new_hosts_until_first_hc()),
      set_local_interface_name_on_upstream_connections_(
          config.upstream_connection_options().set_local_interface_name_on_upstream_connections()),
      added_via_api_(added_via_api), has_configured_http_filters_(false) {
#ifdef WIN32
  if (set_local_interface_name_on_upstream_connections_) {
    throw EnvoyException("set_local_interface_name_on_upstream_connections_ cannot be set to true "
                         "on Windows platforms");
  }
#endif
  if (config.has_lb_subset_config()) {
    lb_subset_ = std::make_unique<LoadBalancerSubsetInfoImpl>(config.lb_subset_config());
  }

  if (config.has_max_requests_per_connection() &&
      http_protocol_options_->common_http_protocol_options_.has_max_requests_per_connection()) {
    throw EnvoyException("Only one of max_requests_per_connection from Cluster or "
                         "HttpProtocolOptions can be specified");
  }

  // If load_balancing_policy is set we will use it directly, ignoring lb_policy.
  if (config.has_load_balancing_policy()) {
    configureLbPolicies(config, server_context);
  } else {
    switch (config.lb_policy()) {
      PANIC_ON_PROTO_ENUM_SENTINEL_VALUES;
    case envoy::config::cluster::v3::Cluster::ROUND_ROBIN:
      lb_type_ = LoadBalancerType::RoundRobin;
      break;
    case envoy::config::cluster::v3::Cluster::LEAST_REQUEST:
      lb_type_ = LoadBalancerType::LeastRequest;
      break;
    case envoy::config::cluster::v3::Cluster::RANDOM:
      lb_type_ = LoadBalancerType::Random;
      break;
    case envoy::config::cluster::v3::Cluster::RING_HASH:
      lb_type_ = LoadBalancerType::RingHash;
      break;
    case envoy::config::cluster::v3::Cluster::MAGLEV:
      lb_type_ = LoadBalancerType::Maglev;
      break;
    case envoy::config::cluster::v3::Cluster::CLUSTER_PROVIDED:
      if (config.has_lb_subset_config()) {
        throw EnvoyException(
            fmt::format("cluster: LB policy {} cannot be combined with lb_subset_config",
                        envoy::config::cluster::v3::Cluster::LbPolicy_Name(config.lb_policy())));
      }

      lb_type_ = LoadBalancerType::ClusterProvided;
      break;
    case envoy::config::cluster::v3::Cluster::LOAD_BALANCING_POLICY_CONFIG: {
      configureLbPolicies(config, server_context);
      break;
    }
    }
  }

  if (config.lb_subset_config().locality_weight_aware() &&
      !config.common_lb_config().has_locality_weighted_lb_config()) {
    throw EnvoyException(fmt::format("Locality weight aware subset LB requires that a "
                                     "locality_weighted_lb_config be set in {}",
                                     name_));
  }

  if (http_protocol_options_->common_http_protocol_options_.has_idle_timeout()) {
    idle_timeout_ = std::chrono::milliseconds(DurationUtil::durationToMilliseconds(
        http_protocol_options_->common_http_protocol_options_.idle_timeout()));
    if (idle_timeout_.value().count() == 0) {
      idle_timeout_ = absl::nullopt;
    }
  } else {
    idle_timeout_ = std::chrono::hours(1);
  }

  if (tcp_protocol_options_ && tcp_protocol_options_->idleTimeout().has_value()) {
    tcp_pool_idle_timeout_ = tcp_protocol_options_->idleTimeout();
    if (tcp_pool_idle_timeout_.value().count() == 0) {
      tcp_pool_idle_timeout_ = absl::nullopt;
    }
  } else {
    tcp_pool_idle_timeout_ = std::chrono::minutes(10);
  }

  if (http_protocol_options_->common_http_protocol_options_.has_max_connection_duration()) {
    max_connection_duration_ = std::chrono::milliseconds(DurationUtil::durationToMilliseconds(
        http_protocol_options_->common_http_protocol_options_.max_connection_duration()));
    if (max_connection_duration_.value().count() == 0) {
      max_connection_duration_ = absl::nullopt;
    }
  } else {
    max_connection_duration_ = absl::nullopt;
  }

  if (config.has_eds_cluster_config()) {
    if (config.type() != envoy::config::cluster::v3::Cluster::EDS) {
      throw EnvoyException("eds_cluster_config set in a non-EDS cluster");
    }
    eds_service_name_ = config.eds_cluster_config().service_name();
  }

  // TODO(htuch): Remove this temporary workaround when we have
  // https://github.com/bufbuild/protoc-gen-validate/issues/97 resolved. This just provides
  // early validation of sanity of fields that we should catch at config ingestion.
  DurationUtil::durationToMilliseconds(common_lb_config_.update_merge_window());

  // Create upstream filter factories
  const auto& filters = config.filters();
  ASSERT(filter_factories_.empty());
  filter_factories_.reserve(filters.size());
  for (ssize_t i = 0; i < filters.size(); i++) {
    const auto& proto_config = filters[i];
    ENVOY_LOG(debug, "  upstream filter #{}:", i);
    ENVOY_LOG(debug, "    name: {}", proto_config.name());
    auto& factory = Config::Utility::getAndCheckFactory<
        Server::Configuration::NamedUpstreamNetworkFilterConfigFactory>(proto_config);
    auto message = factory.createEmptyConfigProto();
    Config::Utility::translateOpaqueConfig(proto_config.typed_config(),
                                           factory_context.messageValidationVisitor(), *message);
    Network::FilterFactoryCb callback =
        factory.createFilterFactoryFromProto(*message, *factory_context_);
    filter_factories_.push_back(std::move(callback));
  }

  if (http_protocol_options_) {
    Http::FilterChainUtility::FiltersList http_filters = http_protocol_options_->http_filters_;
    has_configured_http_filters_ = !http_filters.empty();
    if (http_filters.empty()) {
      auto* codec_filter = http_filters.Add();
      codec_filter->set_name("envoy.filters.http.upstream_codec");
      codec_filter->mutable_typed_config()->PackFrom(
          envoy::extensions::filters::http::upstream_codec::v3::UpstreamCodec::default_instance());
    }
    if (http_filters[http_filters.size() - 1].name() != "envoy.filters.http.upstream_codec") {
      throw EnvoyException(
          fmt::format("The codec filter is the only valid terminal upstream filter"));
    }
    std::shared_ptr<Http::UpstreamFilterConfigProviderManager> filter_config_provider_manager =
        Http::FilterChainUtility::createSingletonUpstreamFilterConfigProviderManager(
            upstream_context_.getServerFactoryContext());

    std::string prefix = stats_scope_->symbolTable().toString(stats_scope_->prefix());
    Http::FilterChainHelper<Server::Configuration::UpstreamHttpFactoryContext,
                            Server::Configuration::UpstreamHttpFilterConfigFactory>
        helper(*filter_config_provider_manager, upstream_context_.getServerFactoryContext(),
               upstream_context_, prefix);
    helper.processFilters(http_filters, "upstream http", "upstream http", http_filter_factories_);
  }
}

// Configures the load balancer based on config.load_balancing_policy
void ClusterInfoImpl::configureLbPolicies(const envoy::config::cluster::v3::Cluster& config,
                                          Server::Configuration::ServerFactoryContext& context) {
  // Check if load_balancing_policy is set first.
  if (!config.has_load_balancing_policy()) {
    throw EnvoyException("cluster: field load_balancing_policy need to be set");
  }

  if (config.has_lb_subset_config()) {
    throw EnvoyException("cluster: load_balancing_policy cannot be combined with lb_subset_config");
  }

  if (config.has_common_lb_config()) {
    const auto& lb_config = config.common_lb_config();
    if (lb_config.has_zone_aware_lb_config() || lb_config.has_locality_weighted_lb_config() ||
        lb_config.has_consistent_hashing_lb_config()) {
      throw EnvoyException(
          "cluster: load_balancing_policy cannot be combined with partial fields "
          "(zone_aware_lb_config, "
          "locality_weighted_lb_config, consistent_hashing_lb_config) of common_lb_config");
    }
  }

  absl::InlinedVector<absl::string_view, 4> missing_policies;
  for (const auto& policy : config.load_balancing_policy().policies()) {
    TypedLoadBalancerFactory* factory =
        Config::Utility::getAndCheckFactory<TypedLoadBalancerFactory>(
            policy.typed_extension_config(), /*is_optional=*/true);
    if (factory != nullptr) {
      // Load and validate the configuration.
      load_balancing_policy_ = factory->createEmptyConfigProto();
      Config::Utility::translateOpaqueConfig(policy.typed_extension_config().typed_config(),
                                             context.messageValidationVisitor(),
                                             *load_balancing_policy_);

      load_balancer_factory_ = factory;
      break;
    }
    missing_policies.push_back(policy.typed_extension_config().name());
  }

  if (load_balancer_factory_ == nullptr) {
    throw EnvoyException(fmt::format("cluster: didn't find a registered load balancer factory "
                                     "implementation for cluster: '{}' with names from [{}]",
                                     name_, absl::StrJoin(missing_policies, ", ")));
  }

  lb_type_ = LoadBalancerType::LoadBalancingPolicyConfig;
}

ProtocolOptionsConfigConstSharedPtr
ClusterInfoImpl::extensionProtocolOptions(const std::string& name) const {
  auto i = extension_protocol_options_.find(name);
  if (i != extension_protocol_options_.end()) {
    return i->second;
  }
  return nullptr;
}

Network::UpstreamTransportSocketFactoryPtr createTransportSocketFactory(
    const envoy::config::cluster::v3::Cluster& config,
    Server::Configuration::TransportSocketFactoryContext& factory_context) {
  // If the cluster config doesn't have a transport socket configured, override with the default
  // transport socket implementation based on the tls_context. We copy by value first then
  // override if necessary.
  auto transport_socket = config.transport_socket();
  if (!config.has_transport_socket()) {
    envoy::extensions::transport_sockets::raw_buffer::v3::RawBuffer raw_buffer;
    transport_socket.mutable_typed_config()->PackFrom(raw_buffer);
    transport_socket.set_name("envoy.transport_sockets.raw_buffer");
  }

  auto& config_factory = Config::Utility::getAndCheckFactory<
      Server::Configuration::UpstreamTransportSocketConfigFactory>(transport_socket);
  ProtobufTypes::MessagePtr message = Config::Utility::translateToFactoryConfig(
      transport_socket, factory_context.messageValidationVisitor(), config_factory);
  return config_factory.createTransportSocketFactory(*message, factory_context);
}

void ClusterInfoImpl::createNetworkFilterChain(Network::Connection& connection) const {
  for (const auto& factory : filter_factories_) {
    factory(connection);
  }
}

std::vector<Http::Protocol>
ClusterInfoImpl::upstreamHttpProtocol(absl::optional<Http::Protocol> downstream_protocol) const {
  if (downstream_protocol.has_value() &&
      features_ & Upstream::ClusterInfo::Features::USE_DOWNSTREAM_PROTOCOL) {
    if (downstream_protocol.value() == Http::Protocol::Http3 &&
        !(features_ & Upstream::ClusterInfo::Features::HTTP3)) {
      return {Http::Protocol::Http2};
    }
    return {downstream_protocol.value()};
  }

  if (features_ & Upstream::ClusterInfo::Features::USE_ALPN) {
    if (!(features_ & Upstream::ClusterInfo::Features::HTTP3)) {
      return {Http::Protocol::Http2, Http::Protocol::Http11};
    }
    return {Http::Protocol::Http3, Http::Protocol::Http2, Http::Protocol::Http11};
  }

  if (features_ & Upstream::ClusterInfo::Features::HTTP3) {
    return {Http::Protocol::Http3};
  }

  return {(features_ & Upstream::ClusterInfo::Features::HTTP2) ? Http::Protocol::Http2
                                                               : Http::Protocol::Http11};
}

ClusterImplBase::ClusterImplBase(
    Server::Configuration::ServerFactoryContext& server_context,
    const envoy::config::cluster::v3::Cluster& cluster, Runtime::Loader& runtime,
    Server::Configuration::TransportSocketFactoryContextImpl& factory_context,
    Stats::ScopeSharedPtr&& stats_scope, bool added_via_api, TimeSource& time_source)
    : init_manager_(fmt::format("Cluster {}", cluster.name())),
      init_watcher_("ClusterImplBase", [this]() { onInitDone(); }), runtime_(runtime),
      wait_for_warm_on_init_(PROTOBUF_GET_WRAPPED_OR_DEFAULT(cluster, wait_for_warm_on_init, true)),
      time_source_(time_source),
      local_cluster_(factory_context.clusterManager().localClusterName().value_or("") ==
                     cluster.name()),
      const_metadata_shared_pool_(Config::Metadata::getConstMetadataSharedPool(
          factory_context.singletonManager(), factory_context.mainThreadDispatcher())) {
  factory_context.setInitManager(init_manager_);
  auto socket_factory = createTransportSocketFactory(cluster, factory_context);
  auto* raw_factory_pointer = socket_factory.get();

  auto socket_matcher = std::make_unique<TransportSocketMatcherImpl>(
      cluster.transport_socket_matches(), factory_context, socket_factory, *stats_scope);
  const bool matcher_supports_alpn = socket_matcher->allMatchesSupportAlpn();
  auto& dispatcher = factory_context.mainThreadDispatcher();
  info_ = std::shared_ptr<const ClusterInfoImpl>(
      new ClusterInfoImpl(init_manager_, server_context, cluster,
                          factory_context.clusterManager().bindConfig(), runtime,
                          std::move(socket_matcher), std::move(stats_scope), added_via_api,
                          factory_context),
      [&dispatcher](const ClusterInfoImpl* self) {
        ENVOY_LOG(trace, "Schedule destroy cluster info {}", self->name());
        dispatcher.deleteInDispatcherThread(
            std::unique_ptr<const Event::DispatcherThreadDeletable>(self));
      });

  if ((info_->features() & ClusterInfoImpl::Features::USE_ALPN)) {
    if (!raw_factory_pointer->supportsAlpn()) {
      throw EnvoyException(
          fmt::format("ALPN configured for cluster {} which has a non-ALPN transport socket: {}",
                      cluster.name(), cluster.DebugString()));
    }
    if (!matcher_supports_alpn) {
      throw EnvoyException(fmt::format(
          "ALPN configured for cluster {} which has a non-ALPN transport socket matcher: {}",
          cluster.name(), cluster.DebugString()));
    }
  }

  if (info_->features() & ClusterInfoImpl::Features::HTTP3) {
#if defined(ENVOY_ENABLE_QUIC)
    if (cluster.transport_socket().DebugString().find("envoy.transport_sockets.quic") ==
        std::string::npos) {
      throw EnvoyException(
          fmt::format("HTTP3 requires a QuicUpstreamTransport transport socket: {}", cluster.name(),
                      cluster.DebugString()));
    }
#else
    throw EnvoyException("HTTP3 configured but not enabled in the build.");
#endif
  }

  // Create the default (empty) priority set before registering callbacks to
  // avoid getting an update the first time it is accessed.
  priority_set_.getOrCreateHostSet(0);
  priority_update_cb_ = priority_set_.addPriorityUpdateCb(
      [this](uint32_t, const HostVector& hosts_added, const HostVector& hosts_removed) {
        if (!hosts_added.empty() || !hosts_removed.empty()) {
          info_->endpointStats().membership_change_.inc();
        }

        uint32_t healthy_hosts = 0;
        uint32_t degraded_hosts = 0;
        uint32_t excluded_hosts = 0;
        uint32_t hosts = 0;
        for (const auto& host_set : prioritySet().hostSetsPerPriority()) {
          hosts += host_set->hosts().size();
          healthy_hosts += host_set->healthyHosts().size();
          degraded_hosts += host_set->degradedHosts().size();
          excluded_hosts += host_set->excludedHosts().size();
        }
        info_->endpointStats().membership_total_.set(hosts);
        info_->endpointStats().membership_healthy_.set(healthy_hosts);
        info_->endpointStats().membership_degraded_.set(degraded_hosts);
        info_->endpointStats().membership_excluded_.set(excluded_hosts);
      });
}

namespace {

bool excludeBasedOnHealthFlag(const Host& host) {
  return host.healthFlagGet(Host::HealthFlag::PENDING_ACTIVE_HC) ||
         host.healthFlagGet(Host::HealthFlag::EXCLUDED_VIA_IMMEDIATE_HC_FAIL);
}

} // namespace

std::tuple<HealthyHostVectorConstSharedPtr, DegradedHostVectorConstSharedPtr,
           ExcludedHostVectorConstSharedPtr>
ClusterImplBase::partitionHostList(const HostVector& hosts) {
  auto healthy_list = std::make_shared<HealthyHostVector>();
  auto degraded_list = std::make_shared<DegradedHostVector>();
  auto excluded_list = std::make_shared<ExcludedHostVector>();

  for (const auto& host : hosts) {
    if (host->coarseHealth() == Host::Health::Healthy) {
      healthy_list->get().emplace_back(host);
    }
    if (host->coarseHealth() == Host::Health::Degraded) {
      degraded_list->get().emplace_back(host);
    }
    if (excludeBasedOnHealthFlag(*host)) {
      excluded_list->get().emplace_back(host);
    }
  }

  return std::make_tuple(healthy_list, degraded_list, excluded_list);
}

std::tuple<HostsPerLocalityConstSharedPtr, HostsPerLocalityConstSharedPtr,
           HostsPerLocalityConstSharedPtr>
ClusterImplBase::partitionHostsPerLocality(const HostsPerLocality& hosts) {
  auto filtered_clones =
      hosts.filter({[](const Host& host) { return host.coarseHealth() == Host::Health::Healthy; },
                    [](const Host& host) { return host.coarseHealth() == Host::Health::Degraded; },
                    [](const Host& host) { return excludeBasedOnHealthFlag(host); }});

  return std::make_tuple(std::move(filtered_clones[0]), std::move(filtered_clones[1]),
                         std::move(filtered_clones[2]));
}

bool ClusterInfoImpl::maintenanceMode() const {
  return runtime_.snapshot().featureEnabled(maintenance_mode_runtime_key_, 0);
}

ResourceManager& ClusterInfoImpl::resourceManager(ResourcePriority priority) const {
  ASSERT(enumToInt(priority) < resource_managers_.managers_.size());
  return *resource_managers_.managers_[enumToInt(priority)];
}

void ClusterImplBase::initialize(std::function<void()> callback) {
  ASSERT(!initialization_started_);
  ASSERT(initialization_complete_callback_ == nullptr);
  initialization_complete_callback_ = callback;
  startPreInit();
}

void ClusterImplBase::onPreInitComplete() {
  // Protect against multiple calls.
  if (initialization_started_) {
    return;
  }
  initialization_started_ = true;

  ENVOY_LOG(debug, "initializing {} cluster {} completed",
            initializePhase() == InitializePhase::Primary ? "Primary" : "Secondary",
            info()->name());
  init_manager_.initialize(init_watcher_);
}

void ClusterImplBase::onInitDone() {
  if (health_checker_ && pending_initialize_health_checks_ == 0) {
    for (auto& host_set : prioritySet().hostSetsPerPriority()) {
      for (auto& host : host_set->hosts()) {
        if (host->disableActiveHealthCheck()) {
          continue;
        }
        ++pending_initialize_health_checks_;
      }
    }
    ENVOY_LOG(debug, "Cluster onInitDone pending initialize health check count {}",
              pending_initialize_health_checks_);

    // TODO(mattklein123): Remove this callback when done.
    health_checker_->addHostCheckCompleteCb([this](HostSharedPtr, HealthTransition) -> void {
      if (pending_initialize_health_checks_ > 0 && --pending_initialize_health_checks_ == 0) {
        finishInitialization();
      }
    });
  }

  if (pending_initialize_health_checks_ == 0) {
    finishInitialization();
  }
}

void ClusterImplBase::finishInitialization() {
  ASSERT(initialization_complete_callback_ != nullptr);
  ASSERT(initialization_started_);

  // Snap a copy of the completion callback so that we can set it to nullptr to unblock
  // reloadHealthyHosts(). See that function for more info on why we do this.
  auto snapped_callback = initialization_complete_callback_;
  initialization_complete_callback_ = nullptr;

  if (health_checker_ != nullptr) {
    reloadHealthyHosts(nullptr);
  }

  if (snapped_callback != nullptr) {
    snapped_callback();
  }
}

void ClusterImplBase::setHealthChecker(const HealthCheckerSharedPtr& health_checker) {
  ASSERT(!health_checker_);
  health_checker_ = health_checker;
  health_checker_->start();
  health_checker_->addHostCheckCompleteCb(
      [this](const HostSharedPtr& host, HealthTransition changed_state) -> void {
        // If we get a health check completion that resulted in a state change, signal to
        // update the host sets on all threads.
        if (changed_state == HealthTransition::Changed) {
          reloadHealthyHosts(host);
        }
      });
}

void ClusterImplBase::setOutlierDetector(const Outlier::DetectorSharedPtr& outlier_detector) {
  if (!outlier_detector) {
    return;
  }

  outlier_detector_ = outlier_detector;
  outlier_detector_->addChangedStateCb(
      [this](const HostSharedPtr& host) -> void { reloadHealthyHosts(host); });
}

void ClusterImplBase::setTransportFactoryContext(
    Server::Configuration::TransportSocketFactoryContextPtr transport_factory_context) {
  transport_factory_context_ = std::move(transport_factory_context);
}

void ClusterImplBase::reloadHealthyHosts(const HostSharedPtr& host) {
  // Every time a host changes Health Check state we cause a full healthy host recalculation which
  // for expensive LBs (ring, subset, etc.) can be quite time consuming. During startup, this
  // can also block worker threads by doing this repeatedly. There is no reason to do this
  // as we will not start taking traffic until we are initialized. By blocking Health Check
  // updates while initializing we can avoid this.
  if (initialization_complete_callback_ != nullptr) {
    return;
  }

  reloadHealthyHostsHelper(host);
}

void ClusterImplBase::reloadHealthyHostsHelper(const HostSharedPtr&) {
  const auto& host_sets = prioritySet().hostSetsPerPriority();
  for (size_t priority = 0; priority < host_sets.size(); ++priority) {
    const auto& host_set = host_sets[priority];
    // TODO(htuch): Can we skip these copies by exporting out const shared_ptr from HostSet?
    HostVectorConstSharedPtr hosts_copy = std::make_shared<HostVector>(host_set->hosts());

    HostsPerLocalityConstSharedPtr hosts_per_locality_copy = host_set->hostsPerLocality().clone();
    prioritySet().updateHosts(priority,
                              HostSetImpl::partitionHosts(hosts_copy, hosts_per_locality_copy),
                              host_set->localityWeights(), {}, {}, absl::nullopt);
  }
}

const Network::Address::InstanceConstSharedPtr
ClusterImplBase::resolveProtoAddress(const envoy::config::core::v3::Address& address) {
  TRY_ASSERT_MAIN_THREAD { return Network::Address::resolveProtoAddress(address); }
  END_TRY
  catch (EnvoyException& e) {
    if (info_->type() == envoy::config::cluster::v3::Cluster::STATIC ||
        info_->type() == envoy::config::cluster::v3::Cluster::EDS) {
      throw EnvoyException(fmt::format("{}. Consider setting resolver_name or setting cluster type "
                                       "to 'STRICT_DNS' or 'LOGICAL_DNS'",
                                       e.what()));
    }
    throw e;
  }
}

void ClusterImplBase::validateEndpointsForZoneAwareRouting(
    const envoy::config::endpoint::v3::LocalityLbEndpoints& endpoints) const {
  if (local_cluster_ && endpoints.priority() > 0) {
    throw EnvoyException(
        fmt::format("Unexpected non-zero priority for local cluster '{}'.", info()->name()));
  }
}

ClusterInfoImpl::OptionalClusterStats::OptionalClusterStats(
    const envoy::config::cluster::v3::Cluster& config, Stats::Scope& stats_scope,
    const ClusterManager& manager)
    : timeout_budget_stats_(
          (config.track_cluster_stats().timeout_budgets() || config.track_timeout_budgets())
              ? std::make_unique<ClusterTimeoutBudgetStats>(generateTimeoutBudgetStats(
                    stats_scope, manager.clusterTimeoutBudgetStatNames()))
              : nullptr),
      request_response_size_stats_(
          (config.track_cluster_stats().request_response_sizes()
               ? std::make_unique<ClusterRequestResponseSizeStats>(generateRequestResponseSizeStats(
                     stats_scope, manager.clusterRequestResponseSizeStatNames()))
               : nullptr)) {}

ClusterInfoImpl::ResourceManagers::ResourceManagers(
    const envoy::config::cluster::v3::Cluster& config, Runtime::Loader& runtime,
    const std::string& cluster_name, Stats::Scope& stats_scope,
    const ClusterCircuitBreakersStatNames& circuit_breakers_stat_names)
    : circuit_breakers_stat_names_(circuit_breakers_stat_names) {
  managers_[enumToInt(ResourcePriority::Default)] =
      load(config, runtime, cluster_name, stats_scope, envoy::config::core::v3::DEFAULT);
  managers_[enumToInt(ResourcePriority::High)] =
      load(config, runtime, cluster_name, stats_scope, envoy::config::core::v3::HIGH);
}

ClusterCircuitBreakersStats
ClusterInfoImpl::generateCircuitBreakersStats(Stats::Scope& scope, Stats::StatName prefix,
                                              bool track_remaining,
                                              const ClusterCircuitBreakersStatNames& stat_names) {
  auto make_gauge = [&stat_names, &scope, prefix](Stats::StatName stat_name) -> Stats::Gauge& {
    return Stats::Utility::gaugeFromElements(scope,
                                             {stat_names.circuit_breakers_, prefix, stat_name},
                                             Stats::Gauge::ImportMode::Accumulate);
  };

#define REMAINING_GAUGE(stat_name)                                                                 \
  track_remaining ? make_gauge(stat_name) : scope.store().nullGauge()

  return {
      make_gauge(stat_names.cx_open_),
      make_gauge(stat_names.cx_pool_open_),
      make_gauge(stat_names.rq_open_),
      make_gauge(stat_names.rq_pending_open_),
      make_gauge(stat_names.rq_retry_open_),
      REMAINING_GAUGE(stat_names.remaining_cx_),
      REMAINING_GAUGE(stat_names.remaining_cx_pools_),
      REMAINING_GAUGE(stat_names.remaining_pending_),
      REMAINING_GAUGE(stat_names.remaining_retries_),
      REMAINING_GAUGE(stat_names.remaining_rq_),
  };

#undef REMAINING_GAUGE
}

Http::Http1::CodecStats& ClusterInfoImpl::http1CodecStats() const {
  return Http::Http1::CodecStats::atomicGet(http1_codec_stats_, *stats_scope_);
}

Http::Http2::CodecStats& ClusterInfoImpl::http2CodecStats() const {
  return Http::Http2::CodecStats::atomicGet(http2_codec_stats_, *stats_scope_);
}

Http::Http3::CodecStats& ClusterInfoImpl::http3CodecStats() const {
  return Http::Http3::CodecStats::atomicGet(http3_codec_stats_, *stats_scope_);
}

#ifdef ENVOY_ENABLE_UHV
::Envoy::Http::HeaderValidatorStats&
ClusterInfoImpl::getHeaderValidatorStats(Http::Protocol protocol) const {
  switch (protocol) {
  case Http::Protocol::Http10:
  case Http::Protocol::Http11:
    return http1CodecStats();
  case Http::Protocol::Http2:
    return http2CodecStats();
  case Http::Protocol::Http3:
    return http3CodecStats();
  }
  PANIC_DUE_TO_CORRUPT_ENUM;
}
#endif

Http::HeaderValidatorPtr
ClusterInfoImpl::makeHeaderValidator([[maybe_unused]] Http::Protocol protocol) const {
#ifdef ENVOY_ENABLE_UHV
  return http_protocol_options_->header_validator_factory_
             ? http_protocol_options_->header_validator_factory_->create(
                   protocol, getHeaderValidatorStats(protocol))
             : nullptr;
#else
  return nullptr;
#endif
}

std::pair<absl::optional<double>, absl::optional<uint32_t>> ClusterInfoImpl::getRetryBudgetParams(
    const envoy::config::cluster::v3::CircuitBreakers::Thresholds& thresholds) {
  constexpr double default_budget_percent = 20.0;
  constexpr uint32_t default_retry_concurrency = 3;

  absl::optional<double> budget_percent;
  absl::optional<uint32_t> min_retry_concurrency;
  if (thresholds.has_retry_budget()) {
    // The budget_percent and min_retry_concurrency values are only set if there is a retry budget
    // message set in the cluster config.
    budget_percent = PROTOBUF_GET_WRAPPED_OR_DEFAULT(thresholds.retry_budget(), budget_percent,
                                                     default_budget_percent);
    min_retry_concurrency = PROTOBUF_GET_WRAPPED_OR_DEFAULT(
        thresholds.retry_budget(), min_retry_concurrency, default_retry_concurrency);
  }
  return std::make_pair(budget_percent, min_retry_concurrency);
}

ResourceManagerImplPtr
ClusterInfoImpl::ResourceManagers::load(const envoy::config::cluster::v3::Cluster& config,
                                        Runtime::Loader& runtime, const std::string& cluster_name,
                                        Stats::Scope& stats_scope,
                                        const envoy::config::core::v3::RoutingPriority& priority) {
  uint64_t max_connections = 1024;
  uint64_t max_pending_requests = 1024;
  uint64_t max_requests = 1024;
  uint64_t max_retries = 3;
  uint64_t max_connection_pools = std::numeric_limits<uint64_t>::max();
  uint64_t max_connections_per_host = std::numeric_limits<uint64_t>::max();

  bool track_remaining = false;

  Stats::StatName priority_stat_name;
  std::string priority_name;
  switch (priority) {
    PANIC_ON_PROTO_ENUM_SENTINEL_VALUES;
  case envoy::config::core::v3::DEFAULT:
    priority_stat_name = circuit_breakers_stat_names_.default_;
    priority_name = "default";
    break;
  case envoy::config::core::v3::HIGH:
    priority_stat_name = circuit_breakers_stat_names_.high_;
    priority_name = "high";
    break;
  }

  const std::string runtime_prefix =
      fmt::format("circuit_breakers.{}.{}.", cluster_name, priority_name);

  const auto& thresholds = config.circuit_breakers().thresholds();
  const auto it = std::find_if(
      thresholds.cbegin(), thresholds.cend(),
      [priority](const envoy::config::cluster::v3::CircuitBreakers::Thresholds& threshold) {
        return threshold.priority() == priority;
      });
  const auto& per_host_thresholds = config.circuit_breakers().per_host_thresholds();
  const auto per_host_it = std::find_if(
      per_host_thresholds.cbegin(), per_host_thresholds.cend(),
      [priority](const envoy::config::cluster::v3::CircuitBreakers::Thresholds& threshold) {
        return threshold.priority() == priority;
      });

  absl::optional<double> budget_percent;
  absl::optional<uint32_t> min_retry_concurrency;
  if (it != thresholds.cend()) {
    max_connections = PROTOBUF_GET_WRAPPED_OR_DEFAULT(*it, max_connections, max_connections);
    max_pending_requests =
        PROTOBUF_GET_WRAPPED_OR_DEFAULT(*it, max_pending_requests, max_pending_requests);
    max_requests = PROTOBUF_GET_WRAPPED_OR_DEFAULT(*it, max_requests, max_requests);
    max_retries = PROTOBUF_GET_WRAPPED_OR_DEFAULT(*it, max_retries, max_retries);
    track_remaining = it->track_remaining();
    max_connection_pools =
        PROTOBUF_GET_WRAPPED_OR_DEFAULT(*it, max_connection_pools, max_connection_pools);
    std::tie(budget_percent, min_retry_concurrency) = ClusterInfoImpl::getRetryBudgetParams(*it);
  }
  if (per_host_it != per_host_thresholds.cend()) {
    if (per_host_it->has_max_pending_requests() || per_host_it->has_max_requests() ||
        per_host_it->has_max_retries() || per_host_it->has_max_connection_pools() ||
        per_host_it->has_retry_budget()) {
      throw EnvoyException("Unsupported field in per_host_thresholds");
    }
    if (per_host_it->has_max_connections()) {
      max_connections_per_host = per_host_it->max_connections().value();
    }
  }
  return std::make_unique<ResourceManagerImpl>(
      runtime, runtime_prefix, max_connections, max_pending_requests, max_requests, max_retries,
      max_connection_pools, max_connections_per_host,
      ClusterInfoImpl::generateCircuitBreakersStats(stats_scope, priority_stat_name,
                                                    track_remaining, circuit_breakers_stat_names_),
      budget_percent, min_retry_concurrency);
}

PriorityStateManager::PriorityStateManager(ClusterImplBase& cluster,
                                           const LocalInfo::LocalInfo& local_info,
                                           PrioritySet::HostUpdateCb* update_cb)
    : parent_(cluster), local_info_node_(local_info.node()), update_cb_(update_cb) {}

void PriorityStateManager::initializePriorityFor(
    const envoy::config::endpoint::v3::LocalityLbEndpoints& locality_lb_endpoint) {
  const uint32_t priority = locality_lb_endpoint.priority();
  if (priority_state_.size() <= priority) {
    priority_state_.resize(priority + 1);
  }
  if (priority_state_[priority].first == nullptr) {
    priority_state_[priority].first = std::make_unique<HostVector>();
  }
  if (locality_lb_endpoint.has_locality() && locality_lb_endpoint.has_load_balancing_weight()) {
    priority_state_[priority].second[locality_lb_endpoint.locality()] =
        locality_lb_endpoint.load_balancing_weight().value();
  }
}

void PriorityStateManager::registerHostForPriority(
    const std::string& hostname, Network::Address::InstanceConstSharedPtr address,
    const envoy::config::endpoint::v3::LocalityLbEndpoints& locality_lb_endpoint,
    const envoy::config::endpoint::v3::LbEndpoint& lb_endpoint, TimeSource& time_source) {
  auto metadata = lb_endpoint.has_metadata()
                      ? parent_.constMetadataSharedPool()->getObject(lb_endpoint.metadata())
                      : nullptr;
  const auto host = std::make_shared<HostImpl>(
      parent_.info(), hostname, address, metadata, lb_endpoint.load_balancing_weight().value(),
      locality_lb_endpoint.locality(), lb_endpoint.endpoint().health_check_config(),
      locality_lb_endpoint.priority(), lb_endpoint.health_status(), time_source);
  registerHostForPriority(host, locality_lb_endpoint);
}

void PriorityStateManager::registerHostForPriority(
    const HostSharedPtr& host,
    const envoy::config::endpoint::v3::LocalityLbEndpoints& locality_lb_endpoint) {
  const uint32_t priority = locality_lb_endpoint.priority();
  // Should be called after initializePriorityFor.
  ASSERT(priority_state_[priority].first);
  priority_state_[priority].first->emplace_back(host);
}

void PriorityStateManager::updateClusterPrioritySet(
    const uint32_t priority, HostVectorSharedPtr&& current_hosts,
    const absl::optional<HostVector>& hosts_added, const absl::optional<HostVector>& hosts_removed,
    const absl::optional<Upstream::Host::HealthFlag> health_checker_flag,
    absl::optional<uint32_t> overprovisioning_factor) {
  // If local locality is not defined then skip populating per locality hosts.
  const auto& local_locality = local_info_node_.locality();
  ENVOY_LOG(trace, "Local locality: {}", local_locality.DebugString());

  // For non-EDS, most likely the current hosts are from priority_state_[priority].first.
  HostVectorSharedPtr hosts(std::move(current_hosts));
  LocalityWeightsMap empty_locality_map;
  LocalityWeightsMap& locality_weights_map =
      priority_state_.size() > priority ? priority_state_[priority].second : empty_locality_map;
  ASSERT(priority_state_.size() > priority || locality_weights_map.empty());
  LocalityWeightsSharedPtr locality_weights;
  std::vector<HostVector> per_locality;

  // If we are configured for locality weighted LB we populate the locality weights. We also
  // populate locality weights if the cluster uses load balancing extensions, since the extension
  // may want to make use of locality weights and we cannot tell by inspecting the config whether
  // this is the case.
  //
  // TODO: have the load balancing extension indicate, programmatically, whether it needs locality
  // weights, as an optimization in cases where it doesn't.
  const bool locality_weighted_lb =
      parent_.info()->lbConfig().has_locality_weighted_lb_config() ||
      parent_.info()->lbType() == LoadBalancerType::LoadBalancingPolicyConfig;
  if (locality_weighted_lb) {
    locality_weights = std::make_shared<LocalityWeights>();
  }

  // We use std::map to guarantee a stable ordering for zone aware routing.
  std::map<envoy::config::core::v3::Locality, HostVector, LocalityLess> hosts_per_locality;

  for (const HostSharedPtr& host : *hosts) {
    // Take into consideration when a non-EDS cluster has active health checking, i.e. to mark all
    // the hosts unhealthy (host->healthFlagSet(Host::HealthFlag::FAILED_ACTIVE_HC)) and then fire
    // update callbacks to start the health checking process. The endpoint with disabled active
    // health check should not be set FAILED_ACTIVE_HC here.
    if (health_checker_flag.has_value() && !host->disableActiveHealthCheck()) {
      host->healthFlagSet(health_checker_flag.value());
    }
    hosts_per_locality[host->locality()].push_back(host);
  }

  // Do we have hosts for the local locality?
  const bool non_empty_local_locality =
      local_info_node_.has_locality() &&
      hosts_per_locality.find(local_locality) != hosts_per_locality.end();

  // As per HostsPerLocality::get(), the per_locality vector must have the local locality hosts
  // first if non_empty_local_locality.
  if (non_empty_local_locality) {
    per_locality.emplace_back(hosts_per_locality[local_locality]);
    if (locality_weighted_lb) {
      locality_weights->emplace_back(locality_weights_map[local_locality]);
    }
  }

  // After the local locality hosts (if any), we place the remaining locality host groups in
  // lexicographic order. This provides a stable ordering for zone aware routing.
  for (auto& entry : hosts_per_locality) {
    if (!non_empty_local_locality || !LocalityEqualTo()(local_locality, entry.first)) {
      per_locality.emplace_back(entry.second);
      if (locality_weighted_lb) {
        locality_weights->emplace_back(locality_weights_map[entry.first]);
      }
    }
  }

  auto per_locality_shared =
      std::make_shared<HostsPerLocalityImpl>(std::move(per_locality), non_empty_local_locality);

  // If a batch update callback was provided, use that. Otherwise directly update
  // the PrioritySet.
  if (update_cb_ != nullptr) {
    update_cb_->updateHosts(priority, HostSetImpl::partitionHosts(hosts, per_locality_shared),
                            std::move(locality_weights), hosts_added.value_or(*hosts),
                            hosts_removed.value_or<HostVector>({}), overprovisioning_factor);
  } else {
    parent_.prioritySet().updateHosts(
        priority, HostSetImpl::partitionHosts(hosts, per_locality_shared),
        std::move(locality_weights), hosts_added.value_or(*hosts),
        hosts_removed.value_or<HostVector>({}), overprovisioning_factor);
  }
}

bool BaseDynamicClusterImpl::updateDynamicHostList(
    const HostVector& new_hosts, HostVector& current_priority_hosts,
    HostVector& hosts_added_to_current_priority, HostVector& hosts_removed_from_current_priority,
    const HostMap& all_hosts, const absl::flat_hash_set<std::string>& all_new_hosts) {
  uint64_t max_host_weight = 1;

  // Did hosts change?
  //
  // Have host attributes changed the health of any endpoint? If so, we
  // rebuild the hosts vectors. We only do this if the health status of an
  // endpoint has materially changed (e.g. if previously failing active health
  // checks, we just note it's now failing EDS health status but don't rebuild).
  //
  // TODO(htuch): We can be smarter about this potentially, and not force a full
  // host set update on health status change. The way this would work is to
  // implement a HealthChecker subclass that provides thread local health
  // updates to the Cluster object. This will probably make sense to do in
  // conjunction with https://github.com/envoyproxy/envoy/issues/2874.
  bool hosts_changed = false;

  // Go through and see if the list we have is different from what we just got. If it is, we make
  // a new host list and raise a change notification. We also check for duplicates here. It's
  // possible for DNS to return the same address multiple times, and a bad EDS implementation
  // could do the same thing.

  // Keep track of hosts we see in new_hosts that we are able to match up with an existing host.
  absl::flat_hash_set<std::string> existing_hosts_for_current_priority(
      current_priority_hosts.size());
  // Keep track of hosts we're adding (or replacing)
  absl::flat_hash_set<std::string> new_hosts_for_current_priority(new_hosts.size());
  // Keep track of hosts for which locality is changed.
  absl::flat_hash_set<std::string> hosts_with_updated_locality_for_current_priority(
      current_priority_hosts.size());
  // Keep track of hosts for which active health check flag is changed.
  absl::flat_hash_set<std::string> hosts_with_active_health_check_flag_changed(
      current_priority_hosts.size());
  HostVector final_hosts;
  for (const HostSharedPtr& host : new_hosts) {
    // To match a new host with an existing host means comparing their addresses.
    auto existing_host = all_hosts.find(addressToString(host->address()));
    const bool existing_host_found = existing_host != all_hosts.end();

    // Clear any pending deletion flag on an existing host in case it came back while it was
    // being stabilized. We will set it again below if needed.
    if (existing_host_found) {
      existing_host->second->healthFlagClear(Host::HealthFlag::PENDING_DYNAMIC_REMOVAL);
    }

    // Check if in-place host update should be skipped, i.e. when the following criteria are met
    // (currently there is only one criterion, but we might add more in the future):
    // - The cluster health checker is activated and a new host is matched with the existing one,
    //   but the health check address is different.
    const bool health_check_address_changed =
        (health_checker_ != nullptr && existing_host_found &&
         *existing_host->second->healthCheckAddress() != *host->healthCheckAddress());
    bool locality_changed = false;
    locality_changed = (existing_host_found &&
                        (!LocalityEqualTo()(host->locality(), existing_host->second->locality())));
    if (locality_changed) {
      hosts_with_updated_locality_for_current_priority.emplace(existing_host->first);
    }

    const bool active_health_check_flag_changed =
        (health_checker_ != nullptr && existing_host_found &&
         existing_host->second->disableActiveHealthCheck() != host->disableActiveHealthCheck());
    if (active_health_check_flag_changed) {
      hosts_with_active_health_check_flag_changed.emplace(existing_host->first);
    }
    const bool skip_inplace_host_update =
        health_check_address_changed || locality_changed || active_health_check_flag_changed;

    // When there is a match and we decided to do in-place update, we potentially update the
    // host's health check flag and metadata. Afterwards, the host is pushed back into the
    // final_hosts, i.e. hosts that should be preserved in the current priority.
    if (existing_host_found && !skip_inplace_host_update) {
      existing_hosts_for_current_priority.emplace(existing_host->first);
      // If we find a host matched based on address, we keep it. However we do change weight
      // inline so do that here.
      if (host->weight() > max_host_weight) {
        max_host_weight = host->weight();
      }
      if (existing_host->second->weight() != host->weight()) {
        existing_host->second->weight(host->weight());
        // We do full host set rebuilds so that load balancers can do pre-computation of data
        // structures based on host weight. This may become a performance problem in certain
        // deployments so it is runtime feature guarded and may also need to be configurable
        // and/or dynamic in the future.
        hosts_changed = true;
      }

      hosts_changed |=
          updateHealthFlag(*host, *existing_host->second, Host::HealthFlag::FAILED_EDS_HEALTH);
      hosts_changed |=
          updateHealthFlag(*host, *existing_host->second, Host::HealthFlag::DEGRADED_EDS_HEALTH);

      // Did metadata change?
      bool metadata_changed = true;
      if (host->metadata() && existing_host->second->metadata()) {
        metadata_changed = !Protobuf::util::MessageDifferencer::Equivalent(
            *host->metadata(), *existing_host->second->metadata());
      } else if (!host->metadata() && !existing_host->second->metadata()) {
        metadata_changed = false;
      }

      if (metadata_changed) {
        // First, update the entire metadata for the endpoint.
        existing_host->second->metadata(host->metadata());

        // Also, given that the canary attribute of an endpoint is derived from its metadata
        // (e.g.: from envoy.lb/canary), we do a blind update here since it's cheaper than testing
        // to see if it actually changed. We must update this besides just updating the metadata,
        // because it'll be used by the router filter to compute upstream stats.
        existing_host->second->canary(host->canary());

        // If metadata changed, we need to rebuild. See github issue #3810.
        hosts_changed = true;
      }

      // Did the priority change?
      if (host->priority() != existing_host->second->priority()) {
        existing_host->second->priority(host->priority());
        hosts_added_to_current_priority.emplace_back(existing_host->second);
      }

      final_hosts.push_back(existing_host->second);
    } else {
      new_hosts_for_current_priority.emplace(addressToString(host->address()));
      if (host->weight() > max_host_weight) {
        max_host_weight = host->weight();
      }

      // If we are depending on a health checker, we initialize to unhealthy.
      if (health_checker_ != nullptr && !host->disableActiveHealthCheck()) {
        host->healthFlagSet(Host::HealthFlag::FAILED_ACTIVE_HC);

        // If we want to exclude hosts until they have been health checked, mark them with
        // a flag to indicate that they have not been health checked yet.
        if (info_->warmHosts()) {
          host->healthFlagSet(Host::HealthFlag::PENDING_ACTIVE_HC);
        }
      }

      final_hosts.push_back(host);
      hosts_added_to_current_priority.push_back(host);
    }
  }

  // Remove hosts from current_priority_hosts that were matched to an existing host in the
  // previous loop.
  auto erase_from =
      std::remove_if(current_priority_hosts.begin(), current_priority_hosts.end(),
                     [&existing_hosts_for_current_priority](const HostSharedPtr& p) {
                       auto existing_itr =
                           existing_hosts_for_current_priority.find(p->address()->asString());

                       if (existing_itr != existing_hosts_for_current_priority.end()) {
                         existing_hosts_for_current_priority.erase(existing_itr);
                         return true;
                       }

                       return false;
                     });
  current_priority_hosts.erase(erase_from, current_priority_hosts.end());

  // If we saw existing hosts during this iteration from a different priority, then we've moved
  // a host from another priority into this one, so we should mark the priority as having changed.
  if (!existing_hosts_for_current_priority.empty()) {
    hosts_changed = true;
  }

  // The remaining hosts are hosts that are not referenced in the config update. We remove them
  // from the priority if any of the following is true:
  // - Active health checking is not enabled.
  // - The removed hosts are failing active health checking OR have been explicitly marked as
  //   unhealthy by a previous EDS update. We do not count outlier as a reason to remove a host
  //   or any other future health condition that may be added so we do not use the coarseHealth()
  //   API.
  // - We have explicitly configured the cluster to remove hosts regardless of active health
  // status.
  const bool dont_remove_healthy_hosts =
      health_checker_ != nullptr && !info()->drainConnectionsOnHostRemoval();
  if (!current_priority_hosts.empty() && dont_remove_healthy_hosts) {
    erase_from = std::remove_if(
        current_priority_hosts.begin(), current_priority_hosts.end(),
        [&all_new_hosts, &new_hosts_for_current_priority,
         &hosts_with_updated_locality_for_current_priority,
         &hosts_with_active_health_check_flag_changed, &final_hosts,
         &max_host_weight](const HostSharedPtr& p) {
          // This host has already been added as a new host in the
          // new_hosts_for_current_priority. Return false here to make sure that host
          // reference with older locality gets cleaned up from the priority.
          if (hosts_with_updated_locality_for_current_priority.contains(p->address()->asString())) {
            return false;
          }

          if (hosts_with_active_health_check_flag_changed.contains(p->address()->asString())) {
            return false;
          }

          if (all_new_hosts.contains(p->address()->asString()) &&
              !new_hosts_for_current_priority.contains(p->address()->asString())) {
            // If the address is being completely deleted from this priority, but is
            // referenced from another priority, then we assume that the other
            // priority will perform an in-place update to re-use the existing Host.
            // We should therefore not mark it as PENDING_DYNAMIC_REMOVAL, but
            // instead remove it immediately from this priority.
            // Example: health check address changed and priority also changed
            return false;
          }

          // PENDING_DYNAMIC_REMOVAL doesn't apply for the host with disabled active
          // health check, the host is removed immediately from this priority.
          if ((!(p->healthFlagGet(Host::HealthFlag::FAILED_ACTIVE_HC) ||
                 p->healthFlagGet(Host::HealthFlag::FAILED_EDS_HEALTH))) &&
              !p->disableActiveHealthCheck()) {
            if (p->weight() > max_host_weight) {
              max_host_weight = p->weight();
            }

            final_hosts.push_back(p);
            p->healthFlagSet(Host::HealthFlag::PENDING_DYNAMIC_REMOVAL);
            return true;
          }
          return false;
        });
    current_priority_hosts.erase(erase_from, current_priority_hosts.end());
  }

  // At this point we've accounted for all the new hosts as well the hosts that previously
  // existed in this priority.
  info_->endpointStats().max_host_weight_.set(max_host_weight);

  // Whatever remains in current_priority_hosts should be removed.
  if (!hosts_added_to_current_priority.empty() || !current_priority_hosts.empty()) {
    hosts_removed_from_current_priority = std::move(current_priority_hosts);
    hosts_changed = true;
  }

  // During the update we populated final_hosts with all the hosts that should remain
  // in the current priority, so move them back into current_priority_hosts.
  current_priority_hosts = std::move(final_hosts);
  // We return false here in the absence of EDS health status or metadata changes, because we
  // have no changes to host vector status (modulo weights). When we have EDS
  // health status or metadata changed, we return true, causing updateHosts() to fire in the
  // caller.
  return hosts_changed;
}

Network::DnsLookupFamily
getDnsLookupFamilyFromCluster(const envoy::config::cluster::v3::Cluster& cluster) {
  return DnsUtils::getDnsLookupFamilyFromEnum(cluster.dns_lookup_family());
}

void reportUpstreamCxDestroy(const Upstream::HostDescriptionConstSharedPtr& host,
                             Network::ConnectionEvent event) {
  Upstream::ClusterTrafficStats& stats = *host->cluster().trafficStats();
  stats.upstream_cx_destroy_.inc();
  if (event == Network::ConnectionEvent::RemoteClose) {
    stats.upstream_cx_destroy_remote_.inc();
  } else {
    stats.upstream_cx_destroy_local_.inc();
  }
}

void reportUpstreamCxDestroyActiveRequest(const Upstream::HostDescriptionConstSharedPtr& host,
                                          Network::ConnectionEvent event) {
  Upstream::ClusterTrafficStats& stats = *host->cluster().trafficStats();
  stats.upstream_cx_destroy_with_active_rq_.inc();
  if (event == Network::ConnectionEvent::RemoteClose) {
    stats.upstream_cx_destroy_remote_with_active_rq_.inc();
  } else {
    stats.upstream_cx_destroy_local_with_active_rq_.inc();
  }
}

Network::Address::InstanceConstSharedPtr resolveHealthCheckAddress(
    const envoy::config::endpoint::v3::Endpoint::HealthCheckConfig& health_check_config,
    Network::Address::InstanceConstSharedPtr host_address) {
  Network::Address::InstanceConstSharedPtr health_check_address;
  const auto& port_value = health_check_config.port_value();
  if (health_check_config.has_address()) {
    auto address = Network::Address::resolveProtoAddress(health_check_config.address());
    health_check_address =
        port_value == 0 ? address : Network::Utility::getAddressWithPort(*address, port_value);
  } else {
    health_check_address = port_value == 0
                               ? host_address
                               : Network::Utility::getAddressWithPort(*host_address, port_value);
  }
  return health_check_address;
}

} // namespace Upstream
} // namespace Envoy<|MERGE_RESOLUTION|>--- conflicted
+++ resolved
@@ -1036,13 +1036,7 @@
       upstream_config_(config.has_upstream_config()
                            ? std::make_unique<envoy::config::core::v3::TypedExtensionConfig>(
                                  config.upstream_config())
-<<<<<<< HEAD
-                           : absl::nullopt),
-      added_via_api_(added_via_api), metadata_(config.metadata()),
-      typed_metadata_(config.metadata()), common_lb_config_(config.common_lb_config()),
-=======
                            : nullptr),
-      lb_subset_(LoadBalancerSubsetInfoImpl(config.lb_subset_config())),
       metadata_(config.metadata()), typed_metadata_(config.metadata()),
       common_lb_config_(config.common_lb_config()),
       cluster_type_(config.has_cluster_type()
@@ -1059,7 +1053,6 @@
           runtime_.snapshot().getInteger(Http::MaxResponseHeadersCountOverrideKey,
                                          Http::DEFAULT_MAX_HEADERS_COUNT))),
       type_(config.type()),
->>>>>>> e0ecbe15
       drain_connections_on_host_removal_(config.ignore_health_on_host_removal()),
       connection_pool_per_downstream_connection_(
           config.connection_pool_per_downstream_connection()),
