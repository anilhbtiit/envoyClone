#include "common/http/conn_pool_grid.h"

#include "common/http/http3/conn_pool.h"
#include "common/http/mixed_conn_pool.h"

namespace Envoy {
namespace Http {

namespace {
// Helper function to make sure each protocol in expected_protocols is present
// in protocols (only used for an ASSERT in debug builds)
bool contains(const std::vector<Http::Protocol>& protocols,
              const std::vector<Http::Protocol>& expected_protocols) {
  for (auto protocol : expected_protocols) {
    if (std::find(protocols.begin(), protocols.end(), protocol) == protocols.end()) {
      return false;
    }
  }
  return true;
}

absl::string_view describePool(const ConnectionPool::Instance& pool) {
  return pool.protocolDescription();
}
} // namespace

ConnectivityGrid::WrapperCallbacks::WrapperCallbacks(ConnectivityGrid& grid,
                                                     Http::ResponseDecoder& decoder,
                                                     PoolIterator pool_it,
                                                     ConnectionPool::Callbacks& callbacks)
    : grid_(grid), decoder_(decoder), inner_callbacks_(&callbacks),
      next_attempt_timer_(
          grid_.dispatcher_.createTimer([this]() -> void { tryAnotherConnection(); })),
      current_(pool_it) {}

// TODO(#15649) add trace logging.
ConnectivityGrid::WrapperCallbacks::ConnectionAttemptCallbacks::ConnectionAttemptCallbacks(
    WrapperCallbacks& parent, PoolIterator it)
    : parent_(parent), pool_it_(it), cancellable_(nullptr) {}

ConnectivityGrid::StreamCreationResult
ConnectivityGrid::WrapperCallbacks::ConnectionAttemptCallbacks::newStream() {
  auto* cancellable = pool().newStream(parent_.decoder_, *this);
  if (cancellable == nullptr) {
    return StreamCreationResult::ImmediateResult;
  }
  cancellable_ = cancellable;
  return StreamCreationResult::StreamCreationPending;
}

void ConnectivityGrid::WrapperCallbacks::ConnectionAttemptCallbacks::onPoolFailure(
    ConnectionPool::PoolFailureReason reason, absl::string_view transport_failure_reason,
    Upstream::HostDescriptionConstSharedPtr host) {
  parent_.onConnectionAttemptFailed(this, reason, transport_failure_reason, host);
}

void ConnectivityGrid::WrapperCallbacks::onConnectionAttemptFailed(
    ConnectionAttemptCallbacks* attempt, ConnectionPool::PoolFailureReason reason,
    absl::string_view transport_failure_reason, Upstream::HostDescriptionConstSharedPtr host) {
  ASSERT(host == grid_.host_);
  ENVOY_LOG(trace, "{} pool failed to create connection to host '{}'.",
            describePool(attempt->pool()), host->hostname());
  if (grid_.isPoolHttp3(attempt->pool())) {
    http3_attempt_failed_ = true;
  }
  maybeMarkHttp3Broken();

  auto delete_this_on_return = attempt->removeFromList(connection_attempts_);

  // If there is another connection attempt in flight then let that proceed.
  if (!connection_attempts_.empty()) {
    return;
  }

  // If the next connection attempt does not immediately fail, let it proceed.
  if (tryAnotherConnection()) {
    return;
  }

  // If this point is reached, all pools have been tried. Pass the pool failure up to the
  // original caller.
  ConnectionPool::Callbacks* callbacks = inner_callbacks_;
  inner_callbacks_ = nullptr;
  deleteThis();
  if (callbacks != nullptr) {
    ENVOY_LOG(trace, "Passing pool failure up to caller.", describePool(attempt->pool()),
              host->hostname());
    callbacks->onPoolFailure(reason, transport_failure_reason, host);
  }
}

void ConnectivityGrid::WrapperCallbacks::deleteThis() {
  // By removing the entry from the list, it will be deleted.
  removeFromList(grid_.wrapped_callbacks_);
}

ConnectivityGrid::StreamCreationResult ConnectivityGrid::WrapperCallbacks::newStream() {
  ENVOY_LOG(trace, "{} pool attempting to create a new stream to host '{}'.",
            describePool(**current_), grid_.host_->hostname());
  auto attempt = std::make_unique<ConnectionAttemptCallbacks>(*this, current_);
  LinkedList::moveIntoList(std::move(attempt), connection_attempts_);
  if (!next_attempt_timer_->enabled()) {
    next_attempt_timer_->enableTimer(grid_.next_attempt_duration_);
  }
  // Note that in the case of immediate attempt/failure, newStream will delete this.
  return connection_attempts_.front()->newStream();
}

void ConnectivityGrid::WrapperCallbacks::onConnectionAttemptReady(
    ConnectionAttemptCallbacks* attempt, RequestEncoder& encoder,
    Upstream::HostDescriptionConstSharedPtr host, const StreamInfo::StreamInfo& info,
    absl::optional<Http::Protocol> protocol) {
  ASSERT(host == grid_.host_);
  ENVOY_LOG(trace, "{} pool successfully connected to host '{}'.", describePool(attempt->pool()),
            host->hostname());
  if (!grid_.isPoolHttp3(attempt->pool())) {
    alpn_attempt_succeeded_ = true;
  }
  maybeMarkHttp3Broken();

  auto delete_this_on_return = attempt->removeFromList(connection_attempts_);
  ConnectionPool::Callbacks* callbacks = inner_callbacks_;
  inner_callbacks_ = nullptr;
  // If there are other connection attempts in progress, let them complete.
  if (connection_attempts_.empty()) {
    deleteThis();
  }
  if (callbacks != nullptr) {
    callbacks->onPoolReady(encoder, host, info, protocol);
  }
}

void ConnectivityGrid::WrapperCallbacks::maybeMarkHttp3Broken() {
  if (http3_attempt_failed_ && alpn_attempt_succeeded_) {
    grid_.setIsHttp3Broken(true);
  }
}

void ConnectivityGrid::WrapperCallbacks::ConnectionAttemptCallbacks::onPoolReady(
    RequestEncoder& encoder, Upstream::HostDescriptionConstSharedPtr host,
    const StreamInfo::StreamInfo& info, absl::optional<Http::Protocol> protocol) {
  parent_.onConnectionAttemptReady(this, encoder, host, info, protocol);
}

void ConnectivityGrid::WrapperCallbacks::ConnectionAttemptCallbacks::cancel(
    Envoy::ConnectionPool::CancelPolicy cancel_policy) {
  cancellable_->cancel(cancel_policy);
}

void ConnectivityGrid::WrapperCallbacks::cancel(Envoy::ConnectionPool::CancelPolicy cancel_policy) {
  // If the newStream caller cancels the stream request, pass the cancellation on
  // to each connection attempt.
  for (auto& attempt : connection_attempts_) {
    attempt->cancel(cancel_policy);
  }
  deleteThis();
}

bool ConnectivityGrid::WrapperCallbacks::tryAnotherConnection() {
  absl::optional<PoolIterator> next_pool = grid_.nextPool(current_);
  if (!next_pool.has_value()) {
    // If there are no other pools to try, return false.
    return false;
  }
  // Create a new connection attempt for the next pool. If we reach this point
  // return true regardless of if newStream resulted in an immediate result or
  // an async call, as either way the attempt will result in success/failure
  // callbacks.
  current_ = next_pool.value();
  newStream();
  return true;
}

ConnectivityGrid::ConnectivityGrid(
    Event::Dispatcher& dispatcher, Random::RandomGenerator& random_generator,
    Upstream::HostConstSharedPtr host, Upstream::ResourcePriority priority,
    const Network::ConnectionSocket::OptionsSharedPtr& options,
    const Network::TransportSocketOptionsSharedPtr& transport_socket_options,
    Upstream::ClusterConnectivityState& state, TimeSource& time_source,
    std::chrono::milliseconds next_attempt_duration, ConnectivityOptions connectivity_options)
    : dispatcher_(dispatcher), random_generator_(random_generator), host_(host),
      priority_(priority), options_(options), transport_socket_options_(transport_socket_options),
      state_(state), next_attempt_duration_(next_attempt_duration), time_source_(time_source) {
  // TODO(#15649) support v6/v4, WiFi/cellular.
  ASSERT(connectivity_options.protocols_.size() == 3);
  ASSERT(contains(connectivity_options.protocols_,
                  {Http::Protocol::Http11, Http::Protocol::Http2, Http::Protocol::Http3}));
}

ConnectivityGrid::~ConnectivityGrid() {
  // Ignore drained callbacks while the pools are destroyed below.
  destroying_ = true;
  pools_.clear();
}

absl::optional<ConnectivityGrid::PoolIterator> ConnectivityGrid::createNextPool() {
  // Pools are created by newStream, which should not be called during draining.
  ASSERT(drained_callbacks_.empty());
  // Right now, only H3 and ALPN are supported, so if there are 2 pools we're done.
  if (pools_.size() == 2 || !drained_callbacks_.empty()) {
    return absl::nullopt;
  }

  // HTTP/3 is hard-coded as higher priority, H2 as secondary.
  if (pools_.empty()) {
    pools_.push_back(Http3::allocateConnPool(dispatcher_, random_generator_, host_, priority_,
                                             options_, transport_socket_options_, state_,
                                             time_source_));
    return pools_.begin();
  }
  pools_.push_back(std::make_unique<HttpConnPoolImplMixed>(dispatcher_, random_generator_, host_,
                                                           priority_, options_,
                                                           transport_socket_options_, state_));
  return std::next(pools_.begin());
}

bool ConnectivityGrid::hasActiveConnections() const {
  // This is O(n) but the function is constant and there are no plans for n > 8.
  for (const auto& pool : pools_) {
    if (pool->hasActiveConnections()) {
      return true;
    }
  }
  return false;
}

ConnectionPool::Cancellable* ConnectivityGrid::newStream(Http::ResponseDecoder& decoder,
                                                         ConnectionPool::Callbacks& callbacks) {
  if (pools_.empty()) {
    createNextPool();
  }
  PoolIterator pool = pools_.begin();
  if (is_http3_broken_) {
    ENVOY_LOG(trace, "HTTP/3 is broken to host '{}', skipping.", describePool(**pool),
              host_->hostname());
    createNextPool();
    pool = ++pool;
  }
  // TODO(#15649) track pools with successful connections: don't always start at
  // the front of the list.
  auto wrapped_callback = std::make_unique<WrapperCallbacks>(*this, decoder, pool, callbacks);
  ConnectionPool::Cancellable* ret = wrapped_callback.get();
  LinkedList::moveIntoList(std::move(wrapped_callback), wrapped_callbacks_);
<<<<<<< HEAD
  if (wrapped_callbacks_.front()->newStream()) {
=======
  // Note that in the case of immediate attempt/failure, newStream will delete this.
  if (wrapped_callbacks_.front()->newStream() == StreamCreationResult::ImmediateResult) {
>>>>>>> 58606021
    // If newStream succeeds, return nullptr as the caller has received their
    // callback and does not need a cancellable handle. At this point the
    // WrappedCallbacks object has also been deleted.
    return nullptr;
  }
  return ret;
}

void ConnectivityGrid::addDrainedCallback(DrainedCb cb) {
  // Add the callback to the list of callbacks to be called when all drains are
  // complete.
  drained_callbacks_.emplace_back(cb);

  if (drained_callbacks_.size() != 1) {
    return;
  }

  // If this is the first time a drained callback has been added, track the
  // number of pools which need to be drained in order to pass drain-completion
  // up to the callers. Note that no new pools can be created from this point on
  // as createNextPool fast-fails if drained callbacks are present.
  drains_needed_ = pools_.size();
  for (auto& pool : pools_) {
    pool->addDrainedCallback([this]() -> void { onDrainReceived(); });
  }
}

void ConnectivityGrid::drainConnections() {
  for (auto& pool : pools_) {
    pool->drainConnections();
  }
}

Upstream::HostDescriptionConstSharedPtr ConnectivityGrid::host() const { return host_; }

bool ConnectivityGrid::maybePreconnect(float) {
  return false; // Preconnect not yet supported for the grid.
}

absl::optional<ConnectivityGrid::PoolIterator> ConnectivityGrid::nextPool(PoolIterator pool_it) {
  pool_it++;
  if (pool_it != pools_.end()) {
    return pool_it;
  }
  return createNextPool();
}

bool ConnectivityGrid::isPoolHttp3(const ConnectionPool::Instance& pool) {
  return &pool == pools_.begin()->get();
}

void ConnectivityGrid::onDrainReceived() {
  // Don't do any work under the stack of ~ConnectivityGrid()
  if (destroying_) {
    return;
  }

  // If not all the pools have drained, keep waiting.
  ASSERT(drains_needed_ != 0);
  if (--drains_needed_ != 0) {
    return;
  }

  // All the pools have drained. Notify drain subscribers.
  for (auto& callback : drained_callbacks_) {
    callback();
  }
}

} // namespace Http
} // namespace Envoy<|MERGE_RESOLUTION|>--- conflicted
+++ resolved
@@ -241,12 +241,7 @@
   auto wrapped_callback = std::make_unique<WrapperCallbacks>(*this, decoder, pool, callbacks);
   ConnectionPool::Cancellable* ret = wrapped_callback.get();
   LinkedList::moveIntoList(std::move(wrapped_callback), wrapped_callbacks_);
-<<<<<<< HEAD
-  if (wrapped_callbacks_.front()->newStream()) {
-=======
-  // Note that in the case of immediate attempt/failure, newStream will delete this.
   if (wrapped_callbacks_.front()->newStream() == StreamCreationResult::ImmediateResult) {
->>>>>>> 58606021
     // If newStream succeeds, return nullptr as the caller has received their
     // callback and does not need a cancellable handle. At this point the
     // WrappedCallbacks object has also been deleted.
