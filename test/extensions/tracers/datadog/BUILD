--- conflicted
+++ resolved
@@ -16,11 +16,8 @@
     srcs = [
         "datadog_tracer_impl_test.cc",
         "dict_util_test.cc",
-<<<<<<< HEAD
         "logger_test.cc",
-=======
         "span_test.cc",
->>>>>>> 3cd44087
         "time_util_test.cc",
         "tracer_stats_test.cc",
     ],
