#pragma once

#include <string>

#include "envoy/http/header_map.h"

#include "common/singleton/const_singleton.h"

namespace Envoy {
namespace Http {

/**
 * Constant HTTP headers and values. All lower case.
 */
class HeaderValues {
public:
  const LowerCaseString Accept{"accept"};
  const LowerCaseString AcceptEncoding{"accept-encoding"};
  const LowerCaseString AccessControlRequestHeaders{"access-control-request-headers"};
  const LowerCaseString AccessControlRequestMethod{"access-control-request-method"};
  const LowerCaseString AccessControlAllowOrigin{"access-control-allow-origin"};
  const LowerCaseString AccessControlAllowHeaders{"access-control-allow-headers"};
  const LowerCaseString AccessControlAllowMethods{"access-control-allow-methods"};
  const LowerCaseString AccessControlExposeHeaders{"access-control-expose-headers"};
  const LowerCaseString AccessControlMaxAge{"access-control-max-age"};
  const LowerCaseString AccessControlAllowCredentials{"access-control-allow-credentials"};
  const LowerCaseString Authorization{"authorization"};
  const LowerCaseString ProxyAuthenticate{"proxy-authenticate"};
  const LowerCaseString ProxyAuthorization{"proxy-authorization"};
  const LowerCaseString CacheControl{"cache-control"};
  const LowerCaseString ClientTraceId{"x-client-trace-id"};
  const LowerCaseString Connection{"connection"};
  const LowerCaseString ContentEncoding{"content-encoding"};
  const LowerCaseString ContentLength{"content-length"};
  const LowerCaseString ContentType{"content-type"};
  const LowerCaseString Cookie{"cookie"};
  const LowerCaseString Date{"date"};
  const LowerCaseString EnvoyAttemptCount{"x-envoy-attempt-count"};
  const LowerCaseString EnvoyAuthPartialBody{"x-envoy-auth-partial-body"};
  const LowerCaseString EnvoyDegraded{"x-envoy-degraded"};
  const LowerCaseString EnvoyDownstreamServiceCluster{"x-envoy-downstream-service-cluster"};
  const LowerCaseString EnvoyDownstreamServiceNode{"x-envoy-downstream-service-node"};
  const LowerCaseString EnvoyExternalAddress{"x-envoy-external-address"};
  const LowerCaseString EnvoyForceTrace{"x-envoy-force-trace"};
  const LowerCaseString EnvoyHedgeOnPerTryTimeout{"x-envoy-hedge-on-per-try-timeout"};
  const LowerCaseString EnvoyImmediateHealthCheckFail{"x-envoy-immediate-health-check-fail"};
  const LowerCaseString EnvoyOriginalUrl{"x-envoy-original-url"};
  const LowerCaseString EnvoyInternalRequest{"x-envoy-internal"};
  const LowerCaseString EnvoyIpTags{"x-envoy-ip-tags"};
  const LowerCaseString EnvoyMaxRetries{"x-envoy-max-retries"};
  const LowerCaseString EnvoyOriginalDstHost{"x-envoy-original-dst-host"};
  const LowerCaseString EnvoyOriginalPath{"x-envoy-original-path"};
  const LowerCaseString EnvoyOverloaded{"x-envoy-overloaded"};
  const LowerCaseString EnvoyRateLimited{"x-envoy-ratelimited"};
  const LowerCaseString EnvoyRetryOn{"x-envoy-retry-on"};
  const LowerCaseString EnvoyRetryGrpcOn{"x-envoy-retry-grpc-on"};
  const LowerCaseString EnvoyRetriableStatusCodes{"x-envoy-retriable-status-codes"};
  const LowerCaseString EnvoyUpstreamAltStatName{"x-envoy-upstream-alt-stat-name"};
  const LowerCaseString EnvoyUpstreamCanary{"x-envoy-upstream-canary"};
  const LowerCaseString EnvoyUpstreamRequestTimeoutAltResponse{
      "x-envoy-upstream-rq-timeout-alt-response"};
  const LowerCaseString EnvoyUpstreamRequestTimeoutMs{"x-envoy-upstream-rq-timeout-ms"};
  const LowerCaseString EnvoyUpstreamRequestPerTryTimeoutMs{
      "x-envoy-upstream-rq-per-try-timeout-ms"};
  const LowerCaseString EnvoyExpectedRequestTimeoutMs{"x-envoy-expected-rq-timeout-ms"};
  const LowerCaseString EnvoyUpstreamServiceTime{"x-envoy-upstream-service-time"};
  const LowerCaseString EnvoyUpstreamHealthCheckedCluster{"x-envoy-upstream-healthchecked-cluster"};
  const LowerCaseString EnvoyDecoratorOperation{"x-envoy-decorator-operation"};
  const LowerCaseString Etag{"etag"};
  const LowerCaseString Expect{"expect"};
  const LowerCaseString ForwardedClientCert{"x-forwarded-client-cert"};
  const LowerCaseString ForwardedFor{"x-forwarded-for"};
  const LowerCaseString ForwardedHost{"x-forwarded-host"};
  const LowerCaseString ForwardedProto{"x-forwarded-proto"};
  const LowerCaseString GrpcMessage{"grpc-message"};
  const LowerCaseString GrpcStatus{"grpc-status"};
  const LowerCaseString GrpcTimeout{"grpc-timeout"};
  const LowerCaseString GrpcAcceptEncoding{"grpc-accept-encoding"};
  const LowerCaseString Host{":authority"};
  const LowerCaseString HostLegacy{"host"};
  const LowerCaseString KeepAlive{"keep-alive"};
  const LowerCaseString LastModified{"last-modified"};
  const LowerCaseString Location{"location"};
  const LowerCaseString Method{":method"};
  const LowerCaseString NoChunks{":no-chunks"};
  const LowerCaseString Origin{"origin"};
  const LowerCaseString OtSpanContext{"x-ot-span-context"};
  const LowerCaseString Path{":path"};
  const LowerCaseString Protocol{":protocol"};
  const LowerCaseString ProxyConnection{"proxy-connection"};
  const LowerCaseString Referer{"referer"};
  const LowerCaseString RequestId{"x-request-id"};
  const LowerCaseString Scheme{":scheme"};
  const LowerCaseString Server{"server"};
  const LowerCaseString SetCookie{"set-cookie"};
  const LowerCaseString Status{":status"};
  const LowerCaseString TransferEncoding{"transfer-encoding"};
  const LowerCaseString TE{"te"};
  const LowerCaseString Upgrade{"upgrade"};
  const LowerCaseString UserAgent{"user-agent"};
  const LowerCaseString Vary{"vary"};
  const LowerCaseString Via{"via"};
  const LowerCaseString WWWAuthenticate{"www-authenticate"};
  const LowerCaseString XContentTypeOptions{"x-content-type-options"};
  const LowerCaseString XSquashDebug{"x-squash-debug"};

  struct {
    const std::string Close{"close"};
    const std::string KeepAlive{"keep-alive"};
    const std::string Upgrade{"upgrade"};
  } ConnectionValues;

  struct {
    const std::string WebSocket{"websocket"};
  } UpgradeValues;

  struct {
    const std::string NoCache{"no-cache"};
    const std::string NoCacheMaxAge0{"no-cache, max-age=0"};
    const std::string NoTransform{"no-transform"};
  } CacheControlValues;

  struct {
    const std::string Text{"text/plain"};
    const std::string TextEventStream{"text/event-stream"};
    const std::string TextUtf8{"text/plain; charset=UTF-8"}; // TODO(jmarantz): fold this into Text
    const std::string Html{"text/html; charset=UTF-8"};
    const std::string Grpc{"application/grpc"};
    const std::string GrpcWeb{"application/grpc-web"};
    const std::string GrpcWebProto{"application/grpc-web+proto"};
    const std::string GrpcWebText{"application/grpc-web-text"};
    const std::string GrpcWebTextProto{"application/grpc-web-text+proto"};
    const std::string Json{"application/json"};
<<<<<<< HEAD
    const std::string Protobuf{"application/x-protobuf"};
=======
    const std::string FormUrlEncoded{"application/x-www-form-urlencoded"};
>>>>>>> 8e2a1f49
  } ContentTypeValues;

  struct {
    const std::string True{"true"};
  } EnvoyImmediateHealthCheckFailValues;

  struct {
    const std::string True{"true"};
  } EnvoyInternalRequestValues;

  struct {
    const std::string True{"true"};
  } EnvoyOverloadedValues;

  struct {
    const std::string True{"true"};
  } EnvoyRateLimitedValues;

  struct {
    const std::string _5xx{"5xx"};
    const std::string GatewayError{"gateway-error"};
    const std::string ConnectFailure{"connect-failure"};
    const std::string RefusedStream{"refused-stream"};
    const std::string Retriable4xx{"retriable-4xx"};
    const std::string RetriableStatusCodes{"retriable-status-codes"};
  } EnvoyRetryOnValues;

  struct {
    const std::string Cancelled{"cancelled"};
    const std::string DeadlineExceeded{"deadline-exceeded"};
    const std::string ResourceExhausted{"resource-exhausted"};
    const std::string Unavailable{"unavailable"};
    const std::string Internal{"internal"};
  } EnvoyRetryOnGrpcValues;

  struct {
    const std::string _100Continue{"100-continue"};
  } ExpectValues;

  struct {
    const std::string Connect{"CONNECT"};
    const std::string Delete{"DELETE"};
    const std::string Get{"GET"};
    const std::string Head{"HEAD"};
    const std::string Post{"POST"};
    const std::string Put{"PUT"};
    const std::string Options{"OPTIONS"};
    const std::string Trace{"TRACE"};
  } MethodValues;

  struct {
    const std::string Http{"http"};
    const std::string Https{"https"};
  } SchemeValues;

  struct {
    const std::string Chunked{"chunked"};
    const std::string Deflate{"deflate"};
    const std::string Gzip{"gzip"};
  } TransferEncodingValues;

  struct {
    const std::string EnvoyHealthChecker{"Envoy/HC"};
  } UserAgentValues;

  struct {
    const std::string Default{"identity,deflate,gzip"};
  } GrpcAcceptEncodingValues;

  struct {
    const std::string Trailers{"trailers"};
  } TEValues;

  struct {
    const std::string Nosniff{"nosniff"};
  } XContentTypeOptionValues;

  struct {
    const std::string True{"true"};
  } CORSValues;

  struct {
    const std::string Http10String{"HTTP/1.0"};
    const std::string Http11String{"HTTP/1.1"};
    const std::string Http2String{"HTTP/2"};
  } ProtocolStrings;

  struct {
    const std::string Gzip{"gzip"};
    const std::string Identity{"identity"};
    const std::string Wildcard{"*"};
  } AcceptEncodingValues;

  struct {
    const std::string Gzip{"gzip"};
  } ContentEncodingValues;

  struct {
    const std::string AcceptEncoding{"Accept-Encoding"};
    const std::string Wildcard{"*"};
  } VaryValues;

  struct {
    const std::string All{"*"};
  } AccessControlAllowOriginValue;
};

typedef ConstSingleton<HeaderValues> Headers;

} // namespace Http
} // namespace Envoy<|MERGE_RESOLUTION|>--- conflicted
+++ resolved
@@ -131,11 +131,8 @@
     const std::string GrpcWebText{"application/grpc-web-text"};
     const std::string GrpcWebTextProto{"application/grpc-web-text+proto"};
     const std::string Json{"application/json"};
-<<<<<<< HEAD
     const std::string Protobuf{"application/x-protobuf"};
-=======
     const std::string FormUrlEncoded{"application/x-www-form-urlencoded"};
->>>>>>> 8e2a1f49
   } ContentTypeValues;
 
   struct {
