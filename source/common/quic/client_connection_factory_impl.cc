#include "common/quic/client_connection_factory_impl.h"

#include "common/quic/envoy_quic_session_cache.h"
#include "common/quic/quic_transport_socket_factory.h"

namespace Envoy {
namespace Quic {

const Envoy::Ssl::ClientContextConfig&
getConfig(Network::TransportSocketFactory& transport_socket_factory) {
  auto* quic_socket_factory =
      dynamic_cast<QuicClientTransportSocketFactory*>(&transport_socket_factory);
  ASSERT(quic_socket_factory != nullptr);
  return quic_socket_factory->clientContextConfig();
}

Envoy::Ssl::ClientContextSharedPtr
getContext(Network::TransportSocketFactory& transport_socket_factory) {
  auto* quic_socket_factory =
      dynamic_cast<QuicClientTransportSocketFactory*>(&transport_socket_factory);
  ASSERT(quic_socket_factory != nullptr);
  return quic_socket_factory->sslCtx();
}

std::shared_ptr<quic::QuicCryptoClientConfig> PersistentQuicInfoImpl::cryptoConfig() {
  auto context = getContext(transport_socket_factory_);
  // If the secrets haven't been loaded, there is no crypto config.
  if (context == nullptr) {
    return nullptr;
  }

  // If the secret has been updated, update the proof source.
  if (context.get() != client_context_.get()) {
    client_context_ = context;
    client_config_ = std::make_shared<quic::QuicCryptoClientConfig>(
        std::make_unique<EnvoyQuicProofVerifier>(getContext(transport_socket_factory_)),
        std::make_unique<EnvoyQuicSessionCache>((time_source_)));
  }
  // Return the latest client config.
  return client_config_;
}

PersistentQuicInfoImpl::PersistentQuicInfoImpl(
    Event::Dispatcher& dispatcher, Network::TransportSocketFactory& transport_socket_factory,
    TimeSource& time_source, Network::Address::InstanceConstSharedPtr server_addr,
    uint32_t buffer_limit)
    : conn_helper_(dispatcher), alarm_factory_(dispatcher, *conn_helper_.GetClock()),
      server_id_{getConfig(transport_socket_factory).serverNameIndication(),
                 static_cast<uint16_t>(server_addr->ip()->port()), false},
<<<<<<< HEAD
      crypto_config_(std::make_unique<quic::QuicCryptoClientConfig>(
          std::make_unique<EnvoyQuicProofVerifier>(getContext(transport_socket_factory)),
          std::make_unique<EnvoyQuicSessionCache>(time_source))),
      buffer_limit_(buffer_limit) {
=======
      transport_socket_factory_(transport_socket_factory), time_source_(time_source) {
>>>>>>> 67bfb7c4
  quiche::FlagRegistry::getInstance();
}

namespace {
// TODO(alyssawilk, danzh2010): This is mutable static info that is required for the QUICHE code.
// This was preexisting but should either be removed or potentially moved inside
// PersistentQuicInfoImpl.
struct StaticInfo {
  quic::QuicClientPushPromiseIndex push_promise_index_;

  static StaticInfo& get() { MUTABLE_CONSTRUCT_ON_FIRST_USE(StaticInfo); }
};
} // namespace

std::unique_ptr<Network::ClientConnection>
createQuicNetworkConnection(Http::PersistentQuicInfo& info, Event::Dispatcher& dispatcher,
                            Network::Address::InstanceConstSharedPtr server_addr,
                            Network::Address::InstanceConstSharedPtr local_addr) {
  // This flag fix a QUICHE issue which may crash Envoy during connection close.
  SetQuicReloadableFlag(quic_single_ack_in_packet2, true);
  PersistentQuicInfoImpl* info_impl = reinterpret_cast<PersistentQuicInfoImpl*>(&info);
  auto config = info_impl->cryptoConfig();
  if (config == nullptr) {
    return nullptr; // no secrets available yet.
  }

  auto connection = std::make_unique<EnvoyQuicClientConnection>(
      quic::QuicUtils::CreateRandomConnectionId(), server_addr, info_impl->conn_helper_,
      info_impl->alarm_factory_, quic::ParsedQuicVersionVector{info_impl->supported_versions_[0]},
      local_addr, dispatcher, nullptr);
  auto& static_info = StaticInfo::get();

  ASSERT(!info_impl->supported_versions_.empty());
  // QUICHE client session always use the 1st version to start handshake.
  auto ret = std::make_unique<EnvoyQuicClientSession>(
      info_impl->quic_config_, info_impl->supported_versions_, std::move(connection),
<<<<<<< HEAD
      info_impl->server_id_, info_impl->crypto_config_.get(), &static_info.push_promise_index_,
      dispatcher, info_impl->buffer_limit_);
=======
      info_impl->server_id_, std::move(config), &static_info.push_promise_index_, dispatcher,
      /*send_buffer_limit=*/0);
>>>>>>> 67bfb7c4
  return ret;
}

} // namespace Quic
} // namespace Envoy<|MERGE_RESOLUTION|>--- conflicted
+++ resolved
@@ -47,14 +47,8 @@
     : conn_helper_(dispatcher), alarm_factory_(dispatcher, *conn_helper_.GetClock()),
       server_id_{getConfig(transport_socket_factory).serverNameIndication(),
                  static_cast<uint16_t>(server_addr->ip()->port()), false},
-<<<<<<< HEAD
-      crypto_config_(std::make_unique<quic::QuicCryptoClientConfig>(
-          std::make_unique<EnvoyQuicProofVerifier>(getContext(transport_socket_factory)),
-          std::make_unique<EnvoyQuicSessionCache>(time_source))),
+      transport_socket_factory_(transport_socket_factory), time_source_(time_source),
       buffer_limit_(buffer_limit) {
-=======
-      transport_socket_factory_(transport_socket_factory), time_source_(time_source) {
->>>>>>> 67bfb7c4
   quiche::FlagRegistry::getInstance();
 }
 
@@ -91,13 +85,8 @@
   // QUICHE client session always use the 1st version to start handshake.
   auto ret = std::make_unique<EnvoyQuicClientSession>(
       info_impl->quic_config_, info_impl->supported_versions_, std::move(connection),
-<<<<<<< HEAD
-      info_impl->server_id_, info_impl->crypto_config_.get(), &static_info.push_promise_index_,
-      dispatcher, info_impl->buffer_limit_);
-=======
       info_impl->server_id_, std::move(config), &static_info.push_promise_index_, dispatcher,
-      /*send_buffer_limit=*/0);
->>>>>>> 67bfb7c4
+      info_impl->buffer_limit_);
   return ret;
 }
 
