--- conflicted
+++ resolved
@@ -269,8 +269,6 @@
     proto = ":client_model",
     visibility = ["//visibility:public"],
 )
-<<<<<<< HEAD
-=======
 """
 
 OPENCENSUSTRACE_BUILD_CONTENT = """
@@ -303,5 +301,4 @@
     visibility = ["//visibility:public"],
 )
 
->>>>>>> 0733e0e1
 """