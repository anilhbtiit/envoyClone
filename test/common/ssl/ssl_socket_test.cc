--- conflicted
+++ resolved
@@ -65,11 +65,7 @@
   Ssl::ClientSslSocketFactory client_ssl_socket_factory(client_ctx_config, manager, stats_store);
   Network::ClientConnectionPtr client_connection = dispatcher.createClientConnection(
       socket.localAddress(), Network::Address::InstanceConstSharedPtr(),
-<<<<<<< HEAD
-      client_ssl_socket_factory.createTransportSocket());
-=======
-      ssl_socket_factory.createTransportSocket(), nullptr);
->>>>>>> d67729bb
+      client_ssl_socket_factory.createTransportSocket(), nullptr);
   client_connection->connect();
 
   Network::ConnectionPtr server_connection;
@@ -163,11 +159,7 @@
   ClientContextPtr client_ctx(manager.createSslClientContext(stats_store, client_ctx_config));
   Network::ClientConnectionPtr client_connection = dispatcher.createClientConnection(
       socket.localAddress(), Network::Address::InstanceConstSharedPtr(),
-<<<<<<< HEAD
-      client_ssl_socket_factory.createTransportSocket());
-=======
-      ssl_socket_factory.createTransportSocket(), nullptr);
->>>>>>> d67729bb
+      client_ssl_socket_factory.createTransportSocket(), nullptr);
 
   if (!client_session.empty()) {
     Ssl::SslSocket* ssl_socket = dynamic_cast<Ssl::SslSocket*>(client_connection->ssl());
