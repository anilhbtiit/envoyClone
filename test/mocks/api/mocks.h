#pragma once

#include <memory>
#include <string>

#include "envoy/api/api.h"
#include "envoy/api/os_sys_calls.h"
#include "envoy/event/dispatcher.h"
#include "envoy/event/timer.h"

#include "common/api/os_sys_calls_impl.h"

#if defined(__linux__)
#include "common/api/os_sys_calls_impl_linux.h"
#endif

#include "test/mocks/filesystem/mocks.h"
#include "test/mocks/stats/mocks.h"
#include "test/test_common/test_time.h"

#include "gmock/gmock.h"

namespace Envoy {
namespace Api {

class MockApi : public Api {
public:
  MockApi();
  ~MockApi() override;

  // Api::Api
  Event::DispatcherPtr allocateDispatcher() override;
  Event::DispatcherPtr allocateDispatcher(Buffer::WatermarkFactoryPtr&& watermark_factory) override;
  TimeSource& timeSource() override { return time_system_; }

<<<<<<< HEAD
  MOCK_METHOD(Event::Dispatcher*, allocateDispatcher_, (Event::TimeSystem&));
  MOCK_METHOD(Event::Dispatcher*, allocateDispatcher_,
              (Buffer::WatermarkFactoryPtr && watermark_factory, Event::TimeSystem&));
  MOCK_METHOD(Filesystem::Instance&, fileSystem, ());
  MOCK_METHOD(Thread::ThreadFactory&, threadFactory, ());
  MOCK_METHOD(const Stats::Scope&, rootScope, ());
  MOCK_METHOD(OptProcessContextRef, processContext, ());
=======
  MOCK_METHOD1(allocateDispatcher_, Event::Dispatcher*(Event::TimeSystem&));
  MOCK_METHOD2(allocateDispatcher_,
               Event::Dispatcher*(Buffer::WatermarkFactoryPtr&& watermark_factory,
                                  Event::TimeSystem&));
  MOCK_METHOD0(fileSystem, Filesystem::Instance&());
  MOCK_METHOD0(threadFactory, Thread::ThreadFactory&());
  MOCK_METHOD0(rootScope, const Stats::Scope&());
  MOCK_METHOD0(processContext, ProcessContextOptRef());
>>>>>>> caad9347

  testing::NiceMock<Filesystem::MockInstance> file_system_;
  Event::GlobalTimeSystem time_system_;
  testing::NiceMock<Stats::MockIsolatedStatsStore> stats_store_;
};

class MockOsSysCalls : public OsSysCallsImpl {
public:
  MockOsSysCalls();
  ~MockOsSysCalls() override;

  // Api::OsSysCalls
  SysCallIntResult setsockopt(int sockfd, int level, int optname, const void* optval,
                              socklen_t optlen) override;
  SysCallIntResult getsockopt(int sockfd, int level, int optname, void* optval,
                              socklen_t* optlen) override;

  MOCK_METHOD(SysCallIntResult, bind, (int sockfd, const sockaddr* addr, socklen_t addrlen));
  MOCK_METHOD(SysCallIntResult, ioctl, (int sockfd, unsigned long int request, void* argp));
  MOCK_METHOD(SysCallIntResult, close, (int));
  MOCK_METHOD(SysCallSizeResult, writev, (int, const iovec*, int));
  MOCK_METHOD(SysCallSizeResult, sendmsg, (int fd, const msghdr* message, int flags));
  MOCK_METHOD(SysCallSizeResult, readv, (int, const iovec*, int));
  MOCK_METHOD(SysCallSizeResult, recv, (int socket, void* buffer, size_t length, int flags));
  MOCK_METHOD(SysCallSizeResult, recvmsg, (int socket, struct msghdr* msg, int flags));
  MOCK_METHOD(SysCallIntResult, ftruncate, (int fd, off_t length));
  MOCK_METHOD(SysCallPtrResult, mmap,
              (void* addr, size_t length, int prot, int flags, int fd, off_t offset));
  MOCK_METHOD(SysCallIntResult, stat, (const char* name, struct stat* stat));
  MOCK_METHOD(SysCallIntResult, chmod, (const std::string& name, mode_t mode));
  MOCK_METHOD(int, setsockopt_,
              (int sockfd, int level, int optname, const void* optval, socklen_t optlen));
  MOCK_METHOD(int, getsockopt_,
              (int sockfd, int level, int optname, void* optval, socklen_t* optlen));
  MOCK_METHOD(SysCallIntResult, socket, (int domain, int type, int protocol));
  MOCK_METHOD(SysCallIntResult, gethostname, (char* name, size_t length));

  // Map from (sockfd,level,optname) to boolean socket option.
  using SockOptKey = std::tuple<int, int, int>;
  std::map<SockOptKey, bool> boolsockopts_;
};

#if defined(__linux__)
class MockLinuxOsSysCalls : public LinuxOsSysCallsImpl {
public:
  // Api::LinuxOsSysCalls
  MOCK_METHOD(SysCallIntResult, sched_getaffinity, (pid_t pid, size_t cpusetsize, cpu_set_t* mask));
};
#endif

} // namespace Api
} // namespace Envoy<|MERGE_RESOLUTION|>--- conflicted
+++ resolved
@@ -33,24 +33,13 @@
   Event::DispatcherPtr allocateDispatcher(Buffer::WatermarkFactoryPtr&& watermark_factory) override;
   TimeSource& timeSource() override { return time_system_; }
 
-<<<<<<< HEAD
   MOCK_METHOD(Event::Dispatcher*, allocateDispatcher_, (Event::TimeSystem&));
   MOCK_METHOD(Event::Dispatcher*, allocateDispatcher_,
               (Buffer::WatermarkFactoryPtr && watermark_factory, Event::TimeSystem&));
   MOCK_METHOD(Filesystem::Instance&, fileSystem, ());
   MOCK_METHOD(Thread::ThreadFactory&, threadFactory, ());
   MOCK_METHOD(const Stats::Scope&, rootScope, ());
-  MOCK_METHOD(OptProcessContextRef, processContext, ());
-=======
-  MOCK_METHOD1(allocateDispatcher_, Event::Dispatcher*(Event::TimeSystem&));
-  MOCK_METHOD2(allocateDispatcher_,
-               Event::Dispatcher*(Buffer::WatermarkFactoryPtr&& watermark_factory,
-                                  Event::TimeSystem&));
-  MOCK_METHOD0(fileSystem, Filesystem::Instance&());
-  MOCK_METHOD0(threadFactory, Thread::ThreadFactory&());
-  MOCK_METHOD0(rootScope, const Stats::Scope&());
-  MOCK_METHOD0(processContext, ProcessContextOptRef());
->>>>>>> caad9347
+  MOCK_METHOD(ProcessContextOptRef, processContext, ());
 
   testing::NiceMock<Filesystem::MockInstance> file_system_;
   Event::GlobalTimeSystem time_system_;
