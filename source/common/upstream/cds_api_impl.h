#pragma once

#include <functional>

#include "envoy/api/api.h"
#include "envoy/api/v2/cds.pb.h"
#include "envoy/config/subscription.h"
#include "envoy/event/dispatcher.h"
#include "envoy/local_info/local_info.h"
#include "envoy/stats/scope.h"
#include "envoy/upstream/cluster_manager.h"

#include "common/common/logger.h"

namespace Envoy {
namespace Upstream {

/**
 * CDS API implementation that fetches via Subscription.
 */
class CdsApiImpl : public CdsApi,
                   Config::SubscriptionCallbacks,
                   Logger::Loggable<Logger::Id::upstream> {
public:
<<<<<<< HEAD
  static CdsApiPtr create(const envoy::api::v2::core::ConfigSource& cds_config, bool is_delta,
                          ClusterManager& cm, Event::Dispatcher& dispatcher,
                          Runtime::RandomGenerator& random, const LocalInfo::LocalInfo& local_info,
                          Stats::Scope& scope,
                          ProtobufMessage::ValidationVisitor& validation_visitor, Api::Api& api);
=======
  static CdsApiPtr create(const envoy::api::v2::core::ConfigSource& cds_config, ClusterManager& cm,
                          Stats::Scope& scope,
                          ProtobufMessage::ValidationVisitor& validation_visitor);
>>>>>>> 54e22406

  // Upstream::CdsApi
  void initialize() override { subscription_->start({}); }
  void setInitializedCb(std::function<void()> callback) override {
    initialize_callback_ = callback;
  }
  const std::string versionInfo() const override { return system_version_info_; }

private:
  // Config::SubscriptionCallbacks
  void onConfigUpdate(const Protobuf::RepeatedPtrField<ProtobufWkt::Any>& resources,
                      const std::string& version_info) override;
  void onConfigUpdate(const Protobuf::RepeatedPtrField<envoy::api::v2::Resource>& added_resources,
                      const Protobuf::RepeatedPtrField<std::string>& removed_resources,
                      const std::string& system_version_info) override;
  void onConfigUpdateFailed(const EnvoyException* e) override;
  std::string resourceName(const ProtobufWkt::Any& resource) override {
    return MessageUtil::anyConvert<envoy::api::v2::Cluster>(resource, validation_visitor_).name();
  }

<<<<<<< HEAD
private:
  CdsApiImpl(const envoy::api::v2::core::ConfigSource& cds_config, bool is_delta,
             ClusterManager& cm, Event::Dispatcher& dispatcher, Runtime::RandomGenerator& random,
             const LocalInfo::LocalInfo& local_info, Stats::Scope& scope,
             ProtobufMessage::ValidationVisitor& validation_visitor, Api::Api& api);
=======
  CdsApiImpl(const envoy::api::v2::core::ConfigSource& cds_config, ClusterManager& cm,
             Stats::Scope& scope, ProtobufMessage::ValidationVisitor& validation_visitor);
>>>>>>> 54e22406
  void runInitializeCallbackIfAny();

  ClusterManager& cm_;
  std::unique_ptr<Config::Subscription> subscription_;
  std::string system_version_info_;
  std::function<void()> initialize_callback_;
  Stats::ScopePtr scope_;
  ProtobufMessage::ValidationVisitor& validation_visitor_;
};

} // namespace Upstream
} // namespace Envoy<|MERGE_RESOLUTION|>--- conflicted
+++ resolved
@@ -22,17 +22,9 @@
                    Config::SubscriptionCallbacks,
                    Logger::Loggable<Logger::Id::upstream> {
 public:
-<<<<<<< HEAD
   static CdsApiPtr create(const envoy::api::v2::core::ConfigSource& cds_config, bool is_delta,
-                          ClusterManager& cm, Event::Dispatcher& dispatcher,
-                          Runtime::RandomGenerator& random, const LocalInfo::LocalInfo& local_info,
-                          Stats::Scope& scope,
-                          ProtobufMessage::ValidationVisitor& validation_visitor, Api::Api& api);
-=======
-  static CdsApiPtr create(const envoy::api::v2::core::ConfigSource& cds_config, ClusterManager& cm,
-                          Stats::Scope& scope,
+                          ClusterManager& cm, Stats::Scope& scope,
                           ProtobufMessage::ValidationVisitor& validation_visitor);
->>>>>>> 54e22406
 
   // Upstream::CdsApi
   void initialize() override { subscription_->start({}); }
@@ -53,16 +45,9 @@
     return MessageUtil::anyConvert<envoy::api::v2::Cluster>(resource, validation_visitor_).name();
   }
 
-<<<<<<< HEAD
-private:
   CdsApiImpl(const envoy::api::v2::core::ConfigSource& cds_config, bool is_delta,
-             ClusterManager& cm, Event::Dispatcher& dispatcher, Runtime::RandomGenerator& random,
-             const LocalInfo::LocalInfo& local_info, Stats::Scope& scope,
-             ProtobufMessage::ValidationVisitor& validation_visitor, Api::Api& api);
-=======
-  CdsApiImpl(const envoy::api::v2::core::ConfigSource& cds_config, ClusterManager& cm,
-             Stats::Scope& scope, ProtobufMessage::ValidationVisitor& validation_visitor);
->>>>>>> 54e22406
+             ClusterManager& cm, Stats::Scope& scope,
+             ProtobufMessage::ValidationVisitor& validation_visitor);
   void runInitializeCallbackIfAny();
 
   ClusterManager& cm_;
