--- conflicted
+++ resolved
@@ -28,21 +28,11 @@
 
   StreamInfoImpl(Http::Protocol protocol, TimeSource& time_source,
                  std::shared_ptr<FilterState>& parent_filter_state)
-<<<<<<< HEAD
       : StreamInfoImpl(protocol, time_source,
                        std::make_shared<FilterStateImpl>(
                            FilterStateImpl::LazyCreateAncestor(
-                               parent_filter_state, FilterState::LifeSpan::DownstreamConnection),
+                               parent_filter_state, FilterState::LifeSpan::Connection),
                            FilterState::LifeSpan::FilterChain)) {}
-=======
-      : time_source_(time_source), start_time_(time_source.systemTime()),
-        start_time_monotonic_(time_source.monotonicTime()), protocol_(protocol),
-        filter_state_(std::make_shared<FilterStateImpl>(
-            FilterStateImpl::LazyCreateAncestor(parent_filter_state,
-                                                FilterState::LifeSpan::Connection),
-            FilterState::LifeSpan::FilterChain)),
-        request_id_extension_(Http::RequestIDExtensionFactory::noopInstance()) {}
->>>>>>> 108a176d
 
   SystemTime startTime() const override { return start_time_; }
 
