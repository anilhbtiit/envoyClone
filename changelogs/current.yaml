date: Pending

behavior_changes:
# *Changes that are expected to cause an incompatibility if applicable; deployment changes are likely required*
- area: build
  change: |
    official released binary is now built on Ubuntu 20.04, requires glibc >= 2.30.
- area: stats http local_rate_limit
  change: |
    Fixed metric tag extraction so that :ref:`stat_prefix <envoy_v3_api_field_extensions.filters.http.local_ratelimit.v3.LocalRateLimit.stat_prefix>`
    is properly extracted. This changes the Prometheus name from
    envoy_http_local_rate_limit_myprefix_rate_limited{} to envoy_http_local_rate_limit_rate_limited{envoy_local_http_ratelimit_prefix="myprefix"}.
- area: stats network local_rate_limit
  change: |
    Fixed metric tag extraction so that :ref:`stat_prefix <envoy_v3_api_field_extensions.filters.network.local_ratelimit.v3.LocalRateLimit.stat_prefix>`
    is properly extracted. This changes the Prometheus name from
    envoy_local_rate_limit_myprefix_rate_limited{} to envoy_local_rate_limit_rate_limited{envoy_local_ratelimit_prefix="myprefix"}.
- area: http
  change: |
    Envoy no longer adds ``content-length: 0`` header when proxying UPGRADE requests without ``content-length`` and ``transfer-encoding`` headers.
    This behavior change can be reverted by setting the ``envoy.reloadable_features.http_skip_adding_content_length_to_upgrade`` runtime flag to false.
- area: tls
  change: |
    Change TLS and QUIC transport sockets to support asynchronous cert validation extension. This behavior change can be reverted by setting runtime guard ``envoy.reloadable_features.tls_async_cert_validation`` to false.
- area: gcp_authn
  change: |
    Add GCP Authentication filter which can be used to fetch authentication tokens from Google Compute Engine(GCE) metadata server.
- area: http
  change: |
    For HTTP/2 and HTTP/3 codecs, all clients now continue sending data upstream after receiving an end of the server
    stream. This supports the server half-close semantics for TCP tunneling with CONNECT as well as bi-directional
    streaming calls. This behavior change can be reverted by setting the
    ``envoy.reloadable_features.http_response_half_close`` runtime flag to false.
- area: original_dst
  change: |
    ORIGINAL_DST cluster will not attempt to remove and drain the stale hosts during cleanup if they are still used by
    the connection pools. For HTTP pools, please set :ref:`idle_timeout <faq_configuration_connection_timeouts>` to
    limit the duration of the upstream connections (the default value is 1h, and the recommended value is 5min). This
    behavior change can be reverted by setting runtime guard
    ``envoy.reloadable_features.original_dst_rely_on_idle_timeout``.
- area: config
  change: |
    Fixed resource tracking when using the Incremental (Delta-xDS) protocol. The protocol state will be updated after
    the resources are successfully ingested and an ACK is sent. This behavior change can be reverted by setting the
    ``envoy.reloadable_features.delta_xds_subscription_state_tracking_fix`` runtime flag to false.

minor_behavior_changes:
# *Changes that may cause incompatibilities for some users, but should not for most*
- area: logging
  change: |
    changed the ``UPSTREAM_REMOTE_ADDRESS``, ``UPSTREAM_REMOTE_ADDRESS_WITHOUT_PORT``, and ``UPSTREAM_REMOTE_PORT`` fields to log based on the actual upstream connection rather than the upstream host. This fixes a bug where the address components were not consistently correct for Happy Eyeballs connections and proxied connections, but also means in cases where the host was selected but a connection was not established, the fields will be absent. This change can be temporarily reverted by setting the runtime guard ``envoy.reloadable_features.correct_remote_address`` to false.
- area: resource_monitors
  change: |
    changed behavior of the fixed heap monitor to count pages allocated to TCMalloc as free memory if it's not used by Envoy. This change can be reverted temporarily by setting the runtime guard ``envoy.reloadable_features.do_not_count_mapped_pages_as_free`` to true.
- area: prometheus_stats
  change: |
    removed blank line for being compatible with OpenMetrics.
- area: quic
  change: |
    changed the timing of QUIC connection writing data in response to incoming packets in non-Windowns platforms. This change can be reverted by setting runtime guard ``envoy.reloadable_features.quic_defer_send_in_response_to_packet`` to false.
- area: original_dst
  change: |
    transparent listener can use original_dst filter without nf_conntrack enabled.
- area: cache_filter
  change: |
    added a completion callback to insertHeaders and insertTrailers in cache interface. Any external cache implementation extensions will need to also add this callback, and call it on completion.
- area: udp_proxy
  change: |
    changed behavior of UDP proxy to connect UDP sockets unless ``use_original_src_ip`` is set. This change can be reverted by setting runtime guard ``envoy.reloadable_features.udp_proxy_connect`` to false.
- area: local_ratelimit
  change: |
    added :ref:`virtual host level configuration <envoy_v3_api_field_extensions.filters.http.local_ratelimit.v3.LocalRateLimit.vh_rate_limits>` support for the local ratelimit filter.
- area: health_check
  change: |
    support custom health check address via :ref:`health_check_config <envoy_v3_api_msg_config.endpoint.v3.endpoint.healthcheckconfig>`.
- area: http
  change: |
    changed the filter callback interfaces to make sure that downstream-only functionality is explicit.
  change: |
    the upstream remote address is now available to downstream filters via the ``upstreamRemoteAddress`` function.
- area: stats
  change: |
    Default tag extraction rules were changed for ``worker_id`` extraction. Previously, ``worker_`` was removed from the original name during the extraction. This
    led to the same base stat name for both the per-worker and overall stat. For instance, in prometheus stats, the following stats were produced: ::

      envoy_listener_downstream_cx_total{} 2.
      envoy_listener_downstream_cx_total{envoy_worker_id="0"} 1.
      envoy_listener_downstream_cx_total{envoy_worker_id="1"} 1.

    This resulted in ``sum(envoy_listener_downstream_cx_total)`` producing 4, even though there are only 2 connections.
    The new behavior results in stats such as this: ::

      envoy_listener_downstream_cx_total{} 2.
      envoy_listener_worker_downstream_cx_total{envoy_worker_id="0"} 1.
      envoy_listener_worker_downstream_cx_total{envoy_worker_id="1"} 1.
- area: dynamic_forward_proxy
  change: |
    No longer waiting on DNS responses in the dynamic forward proxy filter if upstream proxying is turned on. This behaviorial change can be reverted by setting runtime guard ``envoy.reloadable_features.skip_dns_lookup_for_proxied_requests`` to false.

bug_fixes:
# *Changes expected to improve the state of the world and are unlikely to have negative effects*
- area: http
  change: |
    fixed a bug with internal redirects not being performed for drained connections.
- area: jwt_authn
  change: |
    fixed a bug where a negative "exp", "iat", or "nbf" integer in JWT token readed as a large positive value.
- area: listener
  change: |
    fixed a bug that doesn't handle of an update for a listener with IPv4-mapped address correctly, and that will lead to a memory leak.
- area: transport_socket
  change: |
    fixed a bug that prevented the tcp stats to be retrieved when running on kernels different than the kernel where Envoy was built.
- area: logger
  change: |
    added the %j and %_ format support for fine-grain loggers to make it consistant with default loggers.
- area: router
  change: |
    fixed edge-case interaction between weighted clusters, cluster headers and (request|response)_headers_to_(add|remove).
- area: upstream
  change: |
    fixed a bug where custom transport socket hashes might not be respected by wrapper passthrough sockets. This change can be temporarily reverted by setting runtime guard ``envoy.reloadable_features.fix_hash_key`` to false.
- area: tls
  change: |
    fixed a bug where, when runtime guard ``envoy.reloadable_features.tls_async_cert_validation`` is set to false, the wrong TLS alerts would sometimes be sent in response to certificate validation failures.

removed_config_or_runtime:
# *Normally occurs at the end of the* :ref:`deprecation period <deprecated>`
- area: auto_config
  change: |
    removed ``envoy.reloadable_features.correctly_validate_alpn`` and legacy code paths.
- area: grpc
  change: |
    remove ``envoy.reloadable_features.enable_grpc_async_client_cache`` and legacy code paths.
- area: hcm
  change: |
    removed ``envoy.reloadable_features.handle_stream_reset_during_hcm_encoding`` and legacy code paths.
- area: http
  change: |
    removed ``envoy.reloadable_features.proxy_120_103`` and legacy code paths.
- area: http
  change: |
    removed ``envoy.reloadable_features.http2_allow_capacity_increase_by_settings`` and legacy code paths.
- area: http
  change: |
    removed ``envoy.reloadable_features.sanitize_http_header_referer`` and legacy code paths.
- area: lightstep
  change: |
    removed the Lightstep tracer integration, making way for the native OpenTelemetry integration.
- area: listener
  change: |
    removed ``envoy.reloadable_features.internal_address`` and legacy code paths.
- area: router
  change: |
    removed ``envoy.reloadable_features.update_expected_rq_timeout_on_retry`` and legacy code paths.
- area: tracing
  change: |
    removed ``envoy.reloadable_features.update_grpc_response_error_tag`` and legacy code paths.

new_features:
- area: header_formatters
  change: |
    all access log formatters can be used as custom request/response headers. Custom header's syntax is parsed using access logger's parser and
    header values are obtained using access log's substitution formatters. This feature can be reversed by setting runtime guard
    ``envoy.reloadable_features.unified_header_formatter`` to false.
- area: http
  change: |
    made the :ref:`admission control <envoy_v3_api_msg_extensions.filters.http.admission_control.v3.AdmissionControl>` work as an upstream filter.
  change: |
    added default-false ``envoy.reloadable_features.http1_use_balsa_parser`` for experimental BalsaParser.
  change: |
    added ``envoy.reloadable_features.allow_upstream_filters`` for experimental upstream filters.
- area: dns_resolver
  change: |
    added DNS stats for c-ares DNS resolver. Detailed documentation is available :ref:`here <arch_overview_dns_resolution>`.
- area: gzip
  change: |
    added support for :ref:`max_inflate_ratio<envoy_v3_api_msg_extensions.compression.gzip.decompressor.v3.Gzip>`.
- area: access_log
  change: |
    added downstream handshake timing to connection streamInfo. Can be accessed by custom access loggers.
- area: build
  change: |
    official released binary is now built on Ubuntu 20.04, requires glibc >= 2.30.
- area: listener
  change: |
    added multiple listening addresses in single listener. :ref:`listener additional addresses<envoy_v3_api_field_config.listener.v3.Listener.additional_addresses>`.
- area: load balancer
  change: |
    added a new field to subset load balancer config: :ref:`metadata_fallback_policy<envoy_v3_api_field_config.cluster.v3.Cluster.LbSubsetConfig.metadata_fallback_policy>`.
- area: thrift
  change: |
    added stats for downstream connection close to detect SR drop.
- area: compression
  change: |
    added support for :ref:`choose_first<envoy_v3_api_msg_extensions.filters.http.compressor.v3.Compressor>`.
- area: cors
  change: |
    added support for cors PNA. This behavioral change can be temporarily reverted by setting runtime guard ``envoy_reloadable_features_cors_private_network_access`` to false. More details refer to https://developer.chrome.com/blog/private-network-access-preflight.
- area: upstream
  change: |
    added a filter state object to control the destination address in :ref:`ORIGINAL_DST clusters <arch_overview_load_balancing_types_original_destination_request_header_filter_state>`.
- area: upstream
  change: |
    added a new field :ref:`extra_source_addresses <envoy_v3_api_field_config.core.v3.BindConfig.extra_source_addresses>` to the BindConfig, it enables to specify multiple source addresses, and the source address selection is based on target host's address' version.
- area: admin
  change: |
    added new :ref:`/heap_dump <operations_admin_interface_heap_dump>` endpoint to dump heap profile of Envoy.
- area: health check
  change: |
    added :ref:`method <envoy_v3_api_field_config.core.v3.HealthCheck.HttpHealthCheck.method>` support to configure http health check http method.
- area: health check
  change: |
    added :ref:`thrift health check <envoy_v3_api_msg_extensions.health_checkers.thrift.v3.Thrift>` as a :ref:`custom health check <envoy_v3_api_msg_config.core.v3.HealthCheck.CustomHealthCheck>`.
- area: access_log
  change: |
    updated command operator ``%GRPC_STATUS%`` to suppoprt the snake case.
- area: redis
  change: |
    added support for redis transactions.
- area: listener
  change: |
    expose the implementation of :ref:`internal listener <config_internal_listener>` in xDS API.
- area: ratelimit
  change: |
    add support for :ref:`adding response headers <envoy_v3_api_field_extensions.filters.http.ratelimit.v3.RateLimit.response_headers_to_add>` to rate-limited responses.
- area: access_log
  change: |
    added support for number values in substitution format string in json_format.
- area: http
  change: |
    added the expected :ref:`receive <envoy_v3_api_field_config.core.v3.HealthCheck.HttpHealthCheck.receive>` payload check for HTTP health check.
    Added :ref:`response_buffer_size <envoy_v3_api_field_config.core.v3.HealthCheck.HttpHealthCheck.response_buffer_size>` to configure the maximum HTTP health check response buffer size.
- area: lua
  change: |
    added new headers method "setHttp1ReasonPhrase" for lua filter, please see :ref:`lua header wrapper <config_http_filters_lua_header_wrapper>`.
- area: lua
  change: |
    added stats for lua filter, please see :ref:`lua filter stats <config_http_filters_lua_stats>`.
- area: subset load balancer
  change: |
    added multiple keys or multiple selectors support for :ref:`single host per subset mode <envoy_v3_api_field_config.cluster.v3.Cluster.LbSubsetConfig.LbSubsetSelector.single_host_per_subset>`.
- area: listener
  change: |
    allow network filters other than HTTP Connection Manager to be created for QUIC listeners.
- area: lua
  change: |
    added an alternative function signature to ``httpCall()`` with ``options`` as an argument. This allows to skip sampling the produced trace span
    by setting ``{["trace_sampled"] = false}`` as the ``options``. And this allows to return multiple header values for same header name by setting
    ``{["return_duplicate_headers"] = true}`` as the ``options``.
<<<<<<< HEAD
- area: http
  change: |
    Added :ref:`HeaderBasedSessionState <envoy_v3_api_msg_extensions.http.stateful_session.header.v3.HeaderBasedSessionState>` to manage
    :ref:`StatefulSession State <envoy_v3_api_msg_extensions.filters.http.stateful_session.v3.StatefulSession>` via Request Header.
=======
- area: zipkin
  change: |
    added :ref:`split_spans_for_request <envoy_v3_api_field_config.trace.v3.ZipkinConfig.split_spans_for_request>` to make Envoy appear
    as an independent hop for zipkin tracing.
- area: cluster
  change: |
    added support to override original destination port via setting :ref:`upstream_port_override <envoy_v3_api_field_config.cluster.v3.Cluster.OriginalDstLbConfig.upstream_port_override>`.
- area: generic_proxy
  change: |
    added an new network filter :ref:`generic_proxy filter <envoy_v3_api_msg_extensions.filters.network.generic_proxy.v3.GenericProxy>`.
- area: redis
  change: |
    added support for quit command to the redis proxy.
- area: tcp_proxy
  change: |
    added support for propagating the response headers in :ref:`TunnelingConfig
    <envoy_v3_api_field_extensions.filters.network.tcp_proxy.v3.TcpProxy.TunnelingConfig.propagate_response_headers>` to
    the downstream info filter state.
- area: access_log
  change: |
    log ``duration``, ``upstream_request_attempt_count``, ``connection_termination_details`` and tls ``ja3`` field in the grpc access log
    and also log the tls ``sni`` and ``ja3`` field in the grpc access log when envoy is configured as a tls forward proxy.
- area: grpc_json_transcoder
  change: |
    added support for parsing enum value case insensitively enabled by the config :ref:`case_insensitive_enum_parsing <envoy_v3_api_field_extensions.filters.http.grpc_json_transcoder.v3.GrpcJsonTranscoder.case_insensitive_enum_parsing>`.
- area: grpc_json_transcoder
  change: |
    added support for newline-delimited streams in :ref:`stream_newline_delimited <envoy_v3_api_field_extensions.filters.http.grpc_json_transcoder.v3.GrpcJsonTranscoder.PrintOptions.stream_newline_delimited>`.
>>>>>>> ff497626

deprecated:
- area: http
  change: |
    deprecated :ref:`append <envoy_v3_api_field_config.core.v3.HeaderValueOption.append>` and please use
    :ref:`append_action <envoy_v3_api_field_config.core.v3.HeaderValueOption.append_action>` first.
- area: router
  change: |
    deprecated :ref:`total weight <envoy_v3_api_field_config.route.v3.WeightedCluster.total_weight>` for weighted
    clusters. The sum of the :ref:`clusters' weights <envoy_v3_api_field_config.route.v3.WeightedCluster.ClusterWeight.weight>`
    will be used as the total weight.
- area: cors
  change: |
    deprecated :ref:`cors field of virtual host <envoy_v3_api_field_config.route.v3.VirtualHost.cors>` and
    :ref:`cors field of route action <envoy_v3_api_field_config.route.v3.RouteAction.cors>`. Please use
    :ref:`VirtualHost.typed_per_filter_config<envoy_v3_api_field_config.route.v3.VirtualHost.typed_per_filter_config>`,
    :ref:`Route.typed_per_filter_config<envoy_v3_api_field_config.route.v3.Route.typed_per_filter_config>` or
    :ref:`WeightedCluster.ClusterWeight.typed_per_filter_config<envoy_v3_api_field_config.route.v3.WeightedCluster.ClusterWeight.typed_per_filter_config>`
    to configure the CORS HTTP filter by the type :ref:`CorsPolicy in filter <envoy_v3_api_msg_extensions.filters.http.cors.v3.CorsPolicy>`.<|MERGE_RESOLUTION|>--- conflicted
+++ resolved
@@ -248,12 +248,6 @@
     added an alternative function signature to ``httpCall()`` with ``options`` as an argument. This allows to skip sampling the produced trace span
     by setting ``{["trace_sampled"] = false}`` as the ``options``. And this allows to return multiple header values for same header name by setting
     ``{["return_duplicate_headers"] = true}`` as the ``options``.
-<<<<<<< HEAD
-- area: http
-  change: |
-    Added :ref:`HeaderBasedSessionState <envoy_v3_api_msg_extensions.http.stateful_session.header.v3.HeaderBasedSessionState>` to manage
-    :ref:`StatefulSession State <envoy_v3_api_msg_extensions.filters.http.stateful_session.v3.StatefulSession>` via Request Header.
-=======
 - area: zipkin
   change: |
     added :ref:`split_spans_for_request <envoy_v3_api_field_config.trace.v3.ZipkinConfig.split_spans_for_request>` to make Envoy appear
@@ -282,7 +276,11 @@
 - area: grpc_json_transcoder
   change: |
     added support for newline-delimited streams in :ref:`stream_newline_delimited <envoy_v3_api_field_extensions.filters.http.grpc_json_transcoder.v3.GrpcJsonTranscoder.PrintOptions.stream_newline_delimited>`.
->>>>>>> ff497626
+- area: http
+  change: |
+    Added :ref:`HeaderBasedSessionState <envoy_v3_api_msg_extensions.http.stateful_session.header.v3.HeaderBasedSessionState>` to manage
+    :ref:`StatefulSession State <envoy_v3_api_msg_extensions.filters.http.stateful_session.v3.StatefulSession>` via Request Header.
+
 
 deprecated:
 - area: http
