--- conflicted
+++ resolved
@@ -109,16 +109,13 @@
   NiceMock<Network::MockFilterChainFactory> filter_chain_factory_;
   std::shared_ptr<Network::MockFilterChain> filter_chain_;
   std::shared_ptr<NiceMock<Network::MockListenerFilterMatcher>> listener_filter_matcher_;
-<<<<<<< HEAD
   NiceMock<Network::MockConnectionBalancer> balancer_;
   NiceMock<Network::MockListenerFilter>* filter_;
   size_t inspect_size_{128};
   std::unique_ptr<ActiveTcpListener> generic_active_listener_;
   NiceMock<Network::MockIoHandle> io_handle_;
   std::unique_ptr<NiceMock<Network::MockConnectionSocket>> generic_accepted_socket_;
-=======
   NiceMock<Runtime::MockLoader> runtime_;
->>>>>>> 5671b08a
 };
 
 /**
@@ -231,17 +228,11 @@
         return true;
       }));
 
-<<<<<<< HEAD
   auto listener = std::make_unique<NiceMock<Network::MockListener>>();
   EXPECT_CALL(*listener, onDestroy());
   auto active_listener =
-      std::make_unique<ActiveTcpListener>(conn_handler_, std::move(listener), listener_config_);
-=======
-  auto active_listener = std::make_unique<ActiveTcpListener>(conn_handler_, std::move(listener),
-                                                             listener_config_, runtime_);
-
-  absl::string_view server_name = "envoy.io";
->>>>>>> 5671b08a
+      std::make_unique<ActiveTcpListener>(conn_handler_, std::move(listener), listener_config_,
+		      		          runtime_);
   auto accepted_socket = std::make_unique<NiceMock<Network::MockConnectionSocket>>();
 
   EXPECT_CALL(*accepted_socket, ioHandle()).WillRepeatedly(ReturnRef(io_handle_));
