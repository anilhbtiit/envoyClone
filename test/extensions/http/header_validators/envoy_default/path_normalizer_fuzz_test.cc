--- conflicted
+++ resolved
@@ -32,11 +32,7 @@
   ::testing::NiceMock<Http::MockHeaderValidatorStats> stats_fake;
   Extensions::Http::HeaderValidators::EnvoyDefault::ConfigOverrides overrides;
   Extensions::Http::HeaderValidators::EnvoyDefault::Http1HeaderValidator validator(
-<<<<<<< HEAD
-      config, Http::Protocol::Http11, stats_fake, {false});
-=======
       config, Http::Protocol::Http11, stats_fake, overrides);
->>>>>>> cae5358e
   // The character set of the :path and :method headers is validated before normalization.
   // Here we will just not run the test with invalid values
   if (!validator.validateMethodHeader(method) ||
@@ -47,11 +43,7 @@
   header_map->setMethod(method.getStringView());
   header_map->setPath(path.getStringView());
 
-<<<<<<< HEAD
-  Extensions::Http::HeaderValidators::EnvoyDefault::PathNormalizer normalizer(config, false);
-=======
   Extensions::Http::HeaderValidators::EnvoyDefault::PathNormalizer normalizer(config, overrides);
->>>>>>> cae5358e
   auto result = normalizer.normalizePathUri(*header_map);
   if (result.ok() || result.action() ==
                          Extensions::Http::HeaderValidators::EnvoyDefault::PathNormalizer::
