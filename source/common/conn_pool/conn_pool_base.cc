#include "common/conn_pool/conn_pool_base.h"

#include "common/common/assert.h"
#include "common/network/transport_socket_options_impl.h"
#include "common/runtime/runtime_features.h"
#include "common/stats/timespan_impl.h"
#include "common/upstream/upstream_impl.h"

namespace Envoy {
namespace ConnectionPool {

ConnPoolImplBase::ConnPoolImplBase(
    Upstream::HostConstSharedPtr host, Upstream::ResourcePriority priority,
    Event::Dispatcher& dispatcher, const Network::ConnectionSocket::OptionsSharedPtr& options,
    const Network::TransportSocketOptionsSharedPtr& transport_socket_options)
    : host_(host), priority_(priority), dispatcher_(dispatcher), socket_options_(options),
      transport_socket_options_(transport_socket_options) {}

ConnPoolImplBase::~ConnPoolImplBase() {
  ASSERT(ready_clients_.empty());
  ASSERT(busy_clients_.empty());
  ASSERT(connecting_clients_.empty());
}

void ConnPoolImplBase::destructAllConnections() {
  for (auto* list : {&ready_clients_, &busy_clients_, &connecting_clients_}) {
    while (!list->empty()) {
      list->front()->close();
    }
  }

  // Make sure all clients are destroyed before we are destroyed.
  dispatcher_.clearDeferredDeleteList();
}

bool ConnPoolImplBase::shouldCreateNewConnection() const {
  // The number of streams we want to be provisioned for is the number of
  // pending and active streams times the prefetch ratio.
  // The number of streams we are (theoretically) provisioned for is the
  // connecting stream capacity plus the number of active streams.
  //
  // If prefetch ratio is not set, it defaults to 1, and this simplifies to the
  // legacy value of pending_streams_.size() > connecting_stream_capacity_
  return (pending_streams_.size() + num_active_streams_) * prefetchRatio() >
         (connecting_stream_capacity_ + num_active_streams_);
}

float ConnPoolImplBase::prefetchRatio() const {
  if (Runtime::runtimeFeatureEnabled("envoy.reloadable_features.allow_prefetch")) {
    return host_->cluster().prefetchRatio();
  } else {
    return 1.0;
  }
}

void ConnPoolImplBase::tryCreateNewConnections() {
  // Somewhat arbitrarily cap the number of connections prefetched due to new
  // incoming connections. The prefetch ratio is capped at 3, so in steady
  // state, no more than 3 connections should be prefetched. If hosts go
  // unhealthy, and connections are not immediately prefetched, it could be that
  // many connections are desired when the host becomes healthy again, but
  // overwhelming it with connections is not desirable.
  for (int i = 0; i < 3; ++i) {
    if (!tryCreateNewConnection()) {
      return;
    }
  }
}

bool ConnPoolImplBase::tryCreateNewConnection() {
  // There are already enough CONNECTING connections for the number of queued streams.
  if (!shouldCreateNewConnection()) {
    return false;
  }

  const bool can_create_connection =
      host_->cluster().resourceManager(priority_).connections().canCreate();
  if (!can_create_connection) {
    host_->cluster().stats().upstream_cx_overflow_.inc();
  }
  // If we are at the connection circuit-breaker limit due to other upstreams having
  // too many open connections, and this upstream has no connections, always create one, to
  // prevent pending streams being queued to this upstream with no way to be processed.
  if (can_create_connection ||
      (ready_clients_.empty() && busy_clients_.empty() && connecting_clients_.empty())) {
    ENVOY_LOG(debug, "creating a new connection");
    ActiveClientPtr client = instantiateActiveClient();
    ASSERT(client->state_ == ActiveClient::State::CONNECTING);
    ASSERT(std::numeric_limits<uint64_t>::max() - connecting_stream_capacity_ >=
           client->effectiveConcurrentRequestLimit());
<<<<<<< HEAD
    connecting_request_capacity_ += client->effectiveConcurrentRequestLimit();
    LinkedList::moveIntoList(std::move(client), owningList(client->state_));
=======
    ASSERT(client->real_host_description_);
    connecting_stream_capacity_ += client->effectiveConcurrentRequestLimit();
    client->moveIntoList(std::move(client), owningList(client->state_));
>>>>>>> 360e0803
  }
  return can_create_connection;
}

void ConnPoolImplBase::attachRequestToClient(Envoy::ConnectionPool::ActiveClient& client,
                                             AttachContext& context) {
  ASSERT(client.state_ == Envoy::ConnectionPool::ActiveClient::State::READY);

  if (!host_->cluster().resourceManager(priority_).requests().canCreate()) {
    ENVOY_LOG(debug, "max streams overflow");
    onPoolFailure(client.real_host_description_, absl::string_view(),
                  ConnectionPool::PoolFailureReason::Overflow, context);
    host_->cluster().stats().upstream_rq_pending_overflow_.inc();
  } else {
    ENVOY_CONN_LOG(debug, "creating stream", client);

    client.remaining_streams_--;
    if (client.remaining_streams_ == 0) {
      ENVOY_CONN_LOG(debug, "maximum streams per connection, DRAINING", client);
      host_->cluster().stats().upstream_cx_max_requests_.inc();
      transitionActiveClientState(client, Envoy::ConnectionPool::ActiveClient::State::DRAINING);
    } else if (client.numActiveRequests() + 1 >= client.concurrent_stream_limit_) {
      // As soon as the new stream is created, the client will be maxed out.
      transitionActiveClientState(client, Envoy::ConnectionPool::ActiveClient::State::BUSY);
    }

    num_active_streams_++;
    host_->stats().rq_total_.inc();
    host_->stats().rq_active_.inc();
    host_->cluster().stats().upstream_rq_total_.inc();
    host_->cluster().stats().upstream_rq_active_.inc();
    host_->cluster().resourceManager(priority_).requests().inc();

    onPoolReady(client, context);
  }
}

void ConnPoolImplBase::onRequestClosed(Envoy::ConnectionPool::ActiveClient& client,
                                       bool delay_attaching_stream) {
  ENVOY_CONN_LOG(debug, "destroying stream: {} remaining", client, client.numActiveRequests());
  ASSERT(num_active_streams_ > 0);
  num_active_streams_--;
  host_->stats().rq_active_.dec();
  host_->cluster().stats().upstream_rq_active_.dec();
  host_->cluster().resourceManager(priority_).requests().dec();
  if (client.state_ == ActiveClient::State::DRAINING && client.numActiveRequests() == 0) {
    // Close out the draining client if we no longer have active streams.
    client.close();
  } else if (client.state_ == ActiveClient::State::BUSY) {
    // A stream was just ended, so we should be below the limit now.
    ASSERT(client.numActiveRequests() < client.concurrent_stream_limit_);

    transitionActiveClientState(client, ActiveClient::State::READY);
    if (!delay_attaching_stream) {
      onUpstreamReady();
    }
  }
}

ConnectionPool::Cancellable* ConnPoolImplBase::newStream(AttachContext& context) {
  if (!ready_clients_.empty()) {
    ActiveClient& client = *ready_clients_.front();
    ENVOY_CONN_LOG(debug, "using existing connection", client);
    attachRequestToClient(client, context);
    // Even if there's a ready client, we may want to prefetch a new connection
    // to handle the next incoming stream.
    tryCreateNewConnections();
    return nullptr;
  }

  if (host_->cluster().resourceManager(priority_).pendingRequests().canCreate()) {
    ConnectionPool::Cancellable* pending = newPendingRequest(context);

    // This must come after newPendingRequest() because this function uses the
    // length of pending_streams_ to determine if a new connection is needed.
    tryCreateNewConnections();

    return pending;
  } else {
    ENVOY_LOG(debug, "max pending streams overflow");
    onPoolFailure(nullptr, absl::string_view(), ConnectionPool::PoolFailureReason::Overflow,
                  context);
    host_->cluster().stats().upstream_rq_pending_overflow_.inc();
    return nullptr;
  }
}

void ConnPoolImplBase::onUpstreamReady() {
  while (!pending_streams_.empty() && !ready_clients_.empty()) {
    ActiveClientPtr& client = ready_clients_.front();
    ENVOY_CONN_LOG(debug, "attaching to next stream", *client);
    // Pending streams are pushed onto the front, so pull from the back.
    attachRequestToClient(*client, pending_streams_.back()->context());
    pending_streams_.pop_back();
  }
}

std::list<ActiveClientPtr>& ConnPoolImplBase::owningList(ActiveClient::State state) {
  switch (state) {
  case ActiveClient::State::CONNECTING:
    return connecting_clients_;
  case ActiveClient::State::READY:
    return ready_clients_;
  case ActiveClient::State::BUSY:
    return busy_clients_;
  case ActiveClient::State::DRAINING:
    return busy_clients_;
  case ActiveClient::State::CLOSED:
    NOT_REACHED_GCOVR_EXCL_LINE;
  }
  NOT_REACHED_GCOVR_EXCL_LINE;
}

void ConnPoolImplBase::transitionActiveClientState(ActiveClient& client,
                                                   ActiveClient::State new_state) {
  auto& old_list = owningList(client.state_);
  auto& new_list = owningList(new_state);
  client.state_ = new_state;

  // old_list and new_list can be equal when transitioning from BUSY to DRAINING.
  //
  // The documentation for list.splice() (which is what moveBetweenLists() calls) is
  // unclear whether it is allowed for src and dst to be the same, so check here
  // since it is a no-op anyways.
  if (&old_list != &new_list) {
    client.moveBetweenLists(old_list, new_list);
  }
}

void ConnPoolImplBase::addDrainedCallbackImpl(Instance::DrainedCb cb) {
  drained_callbacks_.push_back(cb);
  checkForDrained();
}

void ConnPoolImplBase::closeIdleConnections() {
  // Create a separate list of elements to close to avoid mutate-while-iterating problems.
  std::list<ActiveClient*> to_close;

  for (auto& client : ready_clients_) {
    if (client->numActiveRequests() == 0) {
      to_close.push_back(client.get());
    }
  }

  if (pending_streams_.empty()) {
    for (auto& client : connecting_clients_) {
      to_close.push_back(client.get());
    }
  }

  for (auto& entry : to_close) {
    entry->close();
  }
}

void ConnPoolImplBase::drainConnectionsImpl() {
  closeIdleConnections();

  // closeIdleConnections() closes all connections in ready_clients_ with no active streams,
  // so all remaining entries in ready_clients_ are serving streams. Move them and all entries
  // in busy_clients_ to draining.
  while (!ready_clients_.empty()) {
    transitionActiveClientState(*ready_clients_.front(), ActiveClient::State::DRAINING);
  }

  // Changing busy_clients_ to DRAINING does not move them between lists,
  // so use a for-loop since the list is not mutated.
  ASSERT(&owningList(ActiveClient::State::DRAINING) == &busy_clients_);
  for (auto& busy_client : busy_clients_) {
    transitionActiveClientState(*busy_client, ActiveClient::State::DRAINING);
  }
}

void ConnPoolImplBase::checkForDrained() {
  if (drained_callbacks_.empty()) {
    return;
  }

  closeIdleConnections();

  if (pending_streams_.empty() && ready_clients_.empty() && busy_clients_.empty() &&
      connecting_clients_.empty()) {
    ENVOY_LOG(debug, "invoking drained callbacks");
    for (const Instance::DrainedCb& cb : drained_callbacks_) {
      cb();
    }
  }
}

void ConnPoolImplBase::onConnectionEvent(ActiveClient& client, absl::string_view failure_reason,
                                         Network::ConnectionEvent event) {
  if (client.state_ == ActiveClient::State::CONNECTING) {
    ASSERT(connecting_stream_capacity_ >= client.effectiveConcurrentRequestLimit());
    connecting_stream_capacity_ -= client.effectiveConcurrentRequestLimit();
  }

  if (event == Network::ConnectionEvent::RemoteClose ||
      event == Network::ConnectionEvent::LocalClose) {
    // The client died.
    ENVOY_CONN_LOG(debug, "client disconnected, failure reason: {}", client, failure_reason);

    Envoy::Upstream::reportUpstreamCxDestroy(host_, event);
    const bool incomplete_stream = client.closingWithIncompleteRequest();
    if (incomplete_stream) {
      Envoy::Upstream::reportUpstreamCxDestroyActiveRequest(host_, event);
    }

    if (client.state_ == ActiveClient::State::CONNECTING) {
      host_->cluster().stats().upstream_cx_connect_fail_.inc();
      host_->stats().cx_connect_fail_.inc();

      ConnectionPool::PoolFailureReason reason;
      if (client.timed_out_) {
        reason = ConnectionPool::PoolFailureReason::Timeout;
      } else if (event == Network::ConnectionEvent::RemoteClose) {
        reason = ConnectionPool::PoolFailureReason::RemoteConnectionFailure;
      } else {
        reason = ConnectionPool::PoolFailureReason::LocalConnectionFailure;
      }

      // Raw connect failures should never happen under normal circumstances. If we have an upstream
      // that is behaving badly, streams can get stuck here in the pending state. If we see a
      // connect failure, we purge all pending streams so that calling code can determine what to
      // do with the stream.
      // NOTE: We move the existing pending streams to a temporary list. This is done so that
      //       if retry logic submits a new stream to the pool, we don't fail it inline.
      purgePendingRequests(client.real_host_description_, failure_reason, reason);
      // TODO(alyssawilk) only iff upstream is healthy.
      // See if we should prefetch another connection based on active connections.
      tryCreateNewConnections();
    }

    // We need to release our resourceManager() resources before checking below for
    // whether we can create a new connection. Normally this would happen when
    // client's destructor runs, but this object needs to be deferredDelete'd(), so
    // this forces part of its cleanup to happen now.
    client.releaseResources();

    dispatcher_.deferredDelete(client.removeFromList(owningList(client.state_)));
    if (incomplete_stream) {
      checkForDrained();
    }

    client.state_ = ActiveClient::State::CLOSED;

    // If we have pending streams and we just lost a connection we should make a new one.
    if (!pending_streams_.empty()) {
      tryCreateNewConnections();
    }
  } else if (event == Network::ConnectionEvent::Connected) {
    client.conn_connect_ms_->complete();
    client.conn_connect_ms_.reset();

    ASSERT(client.state_ == ActiveClient::State::CONNECTING);
    transitionActiveClientState(client, ActiveClient::State::READY);

    onUpstreamReady();
    checkForDrained();
  }

  if (client.connect_timer_) {
    client.connect_timer_->disableTimer();
    client.connect_timer_.reset();
  }
}

PendingRequest::PendingRequest(ConnPoolImplBase& parent) : parent_(parent) {
  parent_.host()->cluster().stats().upstream_rq_pending_total_.inc();
  parent_.host()->cluster().stats().upstream_rq_pending_active_.inc();
  parent_.host()->cluster().resourceManager(parent_.priority()).pendingRequests().inc();
}

PendingRequest::~PendingRequest() {
  parent_.host()->cluster().stats().upstream_rq_pending_active_.dec();
  parent_.host()->cluster().resourceManager(parent_.priority()).pendingRequests().dec();
}

void PendingRequest::cancel(Envoy::ConnectionPool::CancelPolicy policy) {
  parent_.onPendingRequestCancel(*this, policy);
}

void ConnPoolImplBase::purgePendingRequests(
    const Upstream::HostDescriptionConstSharedPtr& host_description,
    absl::string_view failure_reason, ConnectionPool::PoolFailureReason reason) {
  // NOTE: We move the existing pending streams to a temporary list. This is done so that
  //       if retry logic submits a new stream to the pool, we don't fail it inline.
  pending_streams_to_purge_ = std::move(pending_streams_);
  while (!pending_streams_to_purge_.empty()) {
    PendingRequestPtr stream =
        pending_streams_to_purge_.front()->removeFromList(pending_streams_to_purge_);
    host_->cluster().stats().upstream_rq_pending_failure_eject_.inc();
    onPoolFailure(host_description, failure_reason, reason, stream->context());
  }
}

bool ConnPoolImplBase::connectingConnectionIsExcess() const {
  ASSERT(connecting_stream_capacity_ >=
         connecting_clients_.front()->effectiveConcurrentRequestLimit());
  // If prefetchRatio is one, this simplifies to checking if there would still be sufficient
  // connecting stream capacity to serve all pending streams if the most recent client were
  // removed from the picture.
  //
  // If prefetch ratio is set, it also factors in the anticipated load based on both queued streams
  // and active streams, and makes sure the connecting capacity would still be sufficient to serve
  // that even with the most recent client removed.
  return (pending_streams_.size() + num_active_streams_) * prefetchRatio() <=
         (connecting_stream_capacity_ -
          connecting_clients_.front()->effectiveConcurrentRequestLimit() + num_active_streams_);
}

void ConnPoolImplBase::onPendingRequestCancel(PendingRequest& stream,
                                              Envoy::ConnectionPool::CancelPolicy policy) {
  ENVOY_LOG(debug, "cancelling pending stream");
  if (!pending_streams_to_purge_.empty()) {
    // If pending_streams_to_purge_ is not empty, it means that we are called from
    // with-in a onPoolFailure callback invoked in purgePendingRequests (i.e. purgePendingRequests
    // is down in the call stack). Remove this stream from the list as it is cancelled,
    // and there is no need to call its onPoolFailure callback.
    stream.removeFromList(pending_streams_to_purge_);
  } else {
    stream.removeFromList(pending_streams_);
  }
  if (policy == Envoy::ConnectionPool::CancelPolicy::CloseExcess && !connecting_clients_.empty() &&
      connectingConnectionIsExcess()) {
    auto& client = *connecting_clients_.front();
    transitionActiveClientState(client, ActiveClient::State::DRAINING);
    client.close();
  }

  host_->cluster().stats().upstream_rq_cancelled_.inc();
  checkForDrained();
}

namespace {
// Translate zero to UINT64_MAX so that the zero/unlimited case doesn't
// have to be handled specially.
uint64_t translateZeroToUnlimited(uint64_t limit) {
  return (limit != 0) ? limit : std::numeric_limits<uint64_t>::max();
}
} // namespace

ActiveClient::ActiveClient(ConnPoolImplBase& parent, uint64_t lifetime_stream_limit,
                           uint64_t concurrent_stream_limit)
    : parent_(parent), remaining_streams_(translateZeroToUnlimited(lifetime_stream_limit)),
      concurrent_stream_limit_(translateZeroToUnlimited(concurrent_stream_limit)),
      connect_timer_(parent_.dispatcher().createTimer([this]() -> void { onConnectTimeout(); })) {
  conn_connect_ms_ = std::make_unique<Stats::HistogramCompletableTimespanImpl>(
      parent_.host()->cluster().stats().upstream_cx_connect_ms_, parent_.dispatcher().timeSource());
  conn_length_ = std::make_unique<Stats::HistogramCompletableTimespanImpl>(
      parent_.host()->cluster().stats().upstream_cx_length_ms_, parent_.dispatcher().timeSource());
  connect_timer_->enableTimer(parent_.host()->cluster().connectTimeout());

  parent_.host()->stats().cx_total_.inc();
  parent_.host()->stats().cx_active_.inc();
  parent_.host()->cluster().stats().upstream_cx_total_.inc();
  parent_.host()->cluster().stats().upstream_cx_active_.inc();
  parent_.host()->cluster().resourceManager(parent_.priority()).connections().inc();
}

ActiveClient::~ActiveClient() { releaseResources(); }

void ActiveClient::onEvent(Network::ConnectionEvent event) {
  parent_.onConnectionEvent(*this, "", event);
}

void ActiveClient::releaseResources() {
  if (!resources_released_) {
    resources_released_ = true;

    conn_length_->complete();

    parent_.host()->cluster().stats().upstream_cx_active_.dec();
    parent_.host()->stats().cx_active_.dec();
    parent_.host()->cluster().resourceManager(parent_.priority()).connections().dec();
  }
}

void ActiveClient::onConnectTimeout() {
  ENVOY_CONN_LOG(debug, "connect timeout", *this);
  parent_.host()->cluster().stats().upstream_cx_connect_timeout_.inc();
  timed_out_ = true;
  close();
}

} // namespace ConnectionPool
} // namespace Envoy<|MERGE_RESOLUTION|>--- conflicted
+++ resolved
@@ -88,14 +88,9 @@
     ASSERT(client->state_ == ActiveClient::State::CONNECTING);
     ASSERT(std::numeric_limits<uint64_t>::max() - connecting_stream_capacity_ >=
            client->effectiveConcurrentRequestLimit());
-<<<<<<< HEAD
-    connecting_request_capacity_ += client->effectiveConcurrentRequestLimit();
-    LinkedList::moveIntoList(std::move(client), owningList(client->state_));
-=======
     ASSERT(client->real_host_description_);
     connecting_stream_capacity_ += client->effectiveConcurrentRequestLimit();
-    client->moveIntoList(std::move(client), owningList(client->state_));
->>>>>>> 360e0803
+    LinkedList::moveIntoList(std::move(client), owningList(client->state_));
   }
   return can_create_connection;
 }
