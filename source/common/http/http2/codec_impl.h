--- conflicted
+++ resolved
@@ -232,14 +232,9 @@
         [this]() -> void { this->pendingRecvBufferOverflowWatermark(); }};
     Buffer::WatermarkBuffer pending_send_data_{
         [this]() -> void { this->pendingSendBufferLowWatermark(); },
-<<<<<<< HEAD
         [this]() -> void { this->pendingSendBufferHighWatermark(); },
         [this]() -> void { this->pendingSendBufferOverflowWatermark(); }};
-    HeaderMapPtr pending_trailers_;
-=======
-        [this]() -> void { this->pendingSendBufferHighWatermark(); }};
     HeaderMapPtr pending_trailers_to_encode_;
->>>>>>> e1962d76
     std::unique_ptr<MetadataDecoder> metadata_decoder_;
     std::unique_ptr<MetadataEncoder> metadata_encoder_;
     absl::optional<StreamResetReason> deferred_reset_;
