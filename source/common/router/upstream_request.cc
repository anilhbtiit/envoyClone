#include "common/router/upstream_request.h"

#include <chrono>
#include <cstdint>
#include <functional>
#include <limits>
#include <memory>
#include <string>

#include "envoy/event/dispatcher.h"
#include "envoy/event/timer.h"
#include "envoy/grpc/status.h"
#include "envoy/http/conn_pool.h"
#include "envoy/http/filter.h"
#include "envoy/http/header_map.h"
#include "envoy/http/metadata_interface.h"
#include "envoy/runtime/runtime.h"
#include "envoy/stream_info/filter_state.h"
#include "envoy/upstream/cluster_manager.h"
#include "envoy/upstream/upstream.h"

#include "common/common/assert.h"
#include "common/common/empty_string.h"
#include "common/common/enum_to_int.h"
#include "common/common/scope_tracker.h"
#include "common/common/utility.h"
#include "common/grpc/common.h"
#include "common/http/codes.h"
#include "common/http/header_map_impl.h"
#include "common/http/headers.h"
#include "common/http/message_impl.h"
#include "common/http/utility.h"
#include "common/network/application_protocol.h"
#include "common/network/transport_socket_options_impl.h"
#include "common/network/upstream_server_name.h"
#include "common/network/upstream_subject_alt_names.h"
#include "common/router/config_impl.h"
#include "common/router/debug_config.h"
#include "common/router/router.h"
#include "common/stream_info/uint32_accessor_impl.h"
#include "common/tracing/http_tracer_impl.h"

#include "extensions/common/proxy_protocol/proxy_protocol_header.h"
#include "extensions/filters/http/well_known_names.h"

namespace Envoy {
namespace Router {

UpstreamRequestFilter::UpstreamRequestFilter(UpstreamRequest& parent,
                                             std::unique_ptr<GenericConnPool>&& conn_pool)
    : parent_(parent), conn_pool_(std::move(conn_pool)),
      start_time_(parent_.parent().callbacks()->dispatcher().timeSource().monotonicTime()),
      paused_for_connect_(false), calling_encode_headers_(false), decoding_headers_(false),
      encoding_headers_only_(false), await_stream_(true), continue_headers_encoded_(false) {}

UpstreamRequestFilter::~UpstreamRequestFilter() { clearRequestEncoder(); }

void UpstreamRequestFilter::resetWatermarks() {
  while (downstream_data_disabled_ != 0) {
    parent_.parent_.callbacks()->onDecoderFilterBelowWriteBufferLowWatermark();
    parent_.parent_.cluster()->stats().upstream_flow_control_drained_total_.inc();
    --downstream_data_disabled_;
  }
}

void UpstreamRequestFilter::resetStream() {
  if (conn_pool_->cancelAnyPendingStream()) {
    ENVOY_STREAM_LOG(debug, "canceled pool request", *parent_.parent_.callbacks());
    ASSERT(!upstream_);
  }

  if (upstream_) {
    ENVOY_STREAM_LOG(debug, "resetting pool request", *parent_.parent_.callbacks());
    upstream_->resetStream();
    clearRequestEncoder();
  }
}

UpstreamRequest::UpstreamRequest(RouterFilterInterface& parent,
                                 std::unique_ptr<GenericConnPool>&& conn_pool)
    : parent_(parent), outlier_detection_timeout_recorded_(false), retried_(false),
      grpc_rq_success_deferred_(false), upstream_canary_(false), awaiting_headers_(true),
      encode_complete_(false), decode_complete_(false), destroyed_(false),
      create_per_try_timeout_on_request_complete_(false),
      record_timeout_budget_(parent_.cluster()->timeoutBudgetStats().has_value()),
      filter_manager_(
          *this, parent_.callbacks()->dispatcher(), *parent_.callbacks()->connection(),
          parent_.callbacks()->streamId(), true,
          // std::numeric_limits<uint32_t>::max(), // TODO(snowp): This should probably not
          //                                       // be infinite!
          parent_.callbacks()->decoderBufferLimit(), filter_factory_, noopLocalReply(),
          conn_pool->protocol(), parent_.callbacks()->dispatcher().timeSource(), nullptr,
          StreamInfo::FilterState::FilterChain) {
  auto filter = std::make_shared<UpstreamRequestFilter>(*this, std::move(conn_pool));
  filter_manager_.addStreamDecoderFilter(filter);
  filter_ = filter.get();
  if (parent_.config().start_child_span_) {
    span_ = parent_.callbacks()->activeSpan().spawnChild(
        parent_.callbacks()->tracingConfig(), "router " + parent.cluster()->name() + " egress",
        parent.timeSource().systemTime());
    if (parent.attemptCount() != 1) {
      // This is a retry request, add this metadata to span.
      span_->setTag(Tracing::Tags::get().RetryCount, std::to_string(parent.attemptCount() - 1));
    }
  }

  filter_manager_.streamInfo().healthCheck(parent_.callbacks()->streamInfo().healthCheck());
}

UpstreamRequest::~UpstreamRequest() {

  if (!destroyed_) {
    ENVOY_LOG_MISC(info, "IN DTOR");
    onDeferredDelete();
  }
}
void UpstreamRequest::onDeferredDelete() {
  ENVOY_LOG_MISC(info, "DONG DEFERRED DELELTE");
  ASSERT(!destroyed_);
  destroyed_ = true;

  if (per_try_timeout_ != nullptr) {
    // Allows for testing.
    per_try_timeout_->disableTimer();
  }

  if (span_ != nullptr) {
    Tracing::HttpTracerUtility::finalizeUpstreamSpan(
        *span_, responseHeaders() ? &responseHeaders()->get() : nullptr,
        responseTrailers() ? &responseTrailers()->get() : nullptr, filter_manager_.streamInfo(),
        Tracing::EgressConfig::get());
  }

  if (max_stream_duration_timer_ != nullptr) {
    max_stream_duration_timer_->disableTimer();
  }

  filter_manager_.streamInfo().setUpstreamTiming(upstream_timing_);
  filter_manager_.streamInfo().onRequestComplete();
  for (const auto& upstream_log : parent_.config().upstream_logs_) {
    upstream_log->log(
        parent_.downstreamHeaders(), responseHeaders() ? &responseHeaders()->get() : nullptr,
        responseTrailers() ? &responseTrailers()->get() : nullptr, filter_manager_.streamInfo());
  }

  filter_->resetWatermarks();

  filter_manager_.destroyFilters();
}

void UpstreamRequest::onDecoderFilterBelowWriteBufferLowWatermark() {
  filter_->enableDataFromDownstreamForFlowControl();
  // parent_.cluster()->stats().upstream_flow_control_drained_total_.inc();
}
void UpstreamRequest::onDecoderFilterAboveWriteBufferHighWatermark() {
  filter_->disableDataFromDownstreamForFlowControl();
}
void UpstreamRequest::setContinueHeaders(Http::ResponseHeaderMapPtr&& response_headers) {
  continue_to_encode_ = std::move(response_headers);
}
void UpstreamRequest::setResponseHeaders(Http::ResponseHeaderMapPtr&& response_headers) {
  headers_to_encode_ = std::move(response_headers);
}
void UpstreamRequest::setResponseTrailers(Http::ResponseTrailerMapPtr&& response_trailers) {
  trailers_to_encode_ = std::move(response_trailers);
}
Http::RequestHeaderMapOptRef UpstreamRequest::requestHeaders() {
  return parent_.downstreamHeaders() ? absl::make_optional(std::ref(*parent_.downstreamHeaders()))
                                     : absl::nullopt;
}
Http::RequestTrailerMapOptRef UpstreamRequest::requestTrailers() {
  return parent_.downstreamTrailers() ? absl::make_optional(std::ref(*parent_.downstreamTrailers()))
                                      : absl::nullopt;
}

Http::ResponseHeaderMapOptRef UpstreamRequest::continueHeaders() {
  return continue_to_encode_ ? absl::make_optional(std::ref(*continue_to_encode_))
                             : parent_.callbacks()->continueHeaders();
}
Http::ResponseHeaderMapOptRef UpstreamRequest::responseHeaders() {
  return headers_to_encode_ ? absl::make_optional(std::ref(*headers_to_encode_))
                            : parent_.callbacks()->responseHeaders();
}
Http::ResponseTrailerMapOptRef UpstreamRequest::responseTrailers() {
  return trailers_to_encode_ ? absl::make_optional(std::ref(*trailers_to_encode_))
                             : parent_.callbacks()->responseTrailers();
}

void UpstreamRequest::encode100ContinueHeaders(Http::ResponseHeaderMap& headers) {
  ScopeTrackerScopeState scope(&parent_.callbacks()->scope(), parent_.callbacks()->dispatcher());

  ASSERT(100 == Http::Utility::getResponseStatus(headers));
  parent_.onUpstream100ContinueHeaders(std::move(continue_to_encode_), *this);
}

void UpstreamRequest::encodeData(Buffer::Instance& data, bool end_stream) {
  ScopeTrackerScopeState scope(&parent_.callbacks()->scope(), parent_.callbacks()->dispatcher());
  maybeEndDecode(end_stream);
  parent_.onUpstreamData(data, *this, end_stream);
}

void UpstreamRequest::encodeHeaders(Http::ResponseHeaderMap& headers, bool end_stream) {
  ScopeTrackerScopeState scope(&parent_.callbacks()->scope(), parent_.callbacks()->dispatcher());

  const uint64_t response_code = Http::Utility::getResponseStatus(headers);

  // TODO(rodaine): This is actually measuring after the headers are parsed and not the first
  // byte.
  upstream_timing_.onFirstUpstreamRxByteReceived(parent_.callbacks()->dispatcher().timeSource());
  maybeEndDecode(end_stream);

  awaiting_headers_ = false;
  if (!parent_.config().upstream_logs_.empty()) {
    upstream_headers_ = Http::createHeaderMap<Http::ResponseHeaderMapImpl>(headers);
  }
  filter_manager_.streamInfo().response_code_ = static_cast<uint32_t>(response_code);

  parent_.onUpstreamHeaders(response_code, std::move(headers_to_encode_), *this, end_stream);
}

void UpstreamRequest::encodeTrailers(Http::ResponseTrailerMap&) {
  maybeEndDecode(true);
  parent_.onUpstreamTrailers(std::move(trailers_to_encode_), *this);
}
void UpstreamRequest::encodeMetadata(Http::MetadataMapVector& metadata) {
  parent_.onUpstreamMetadata(metadata);
}

void UpstreamRequestFilter::ActiveUpstreamRequest::decode100ContinueHeaders(
    Http::ResponseHeaderMapPtr&& headers) {
  ScopeTrackerScopeState scope(&parent_.parent_.parent_.callbacks()->scope(),
                               parent_.parent_.parent_.callbacks()->dispatcher());

  if (!parent_.continue_headers_encoded_) {
    parent_.continue_headers_encoded_ = true;
    parent_.decoder_callbacks_->encode100ContinueHeaders(std::move(headers));
  }
}

void UpstreamRequestFilter::disableDataFromDownstreamForFlowControl() {
  // If there is only one upstream request, we can be assured that
  // disabling reads will not slow down other upstream requests. If we've
  // already seen the full downstream request (downstream_end_stream_) then
  // disabling reads is a noop.
  // This assert condition must be true because
  // parent_.upstreamRequests().size() can only be greater than 1 in the
  // case of a per-try-timeout with hedge_on_per_try_timeout enabled, and
  // the per try timeout timer is started only after downstream_end_stream_
  // is true.
  ASSERT(parent_.parent_.upstreamRequests().size() == 1 || parent_.parent_.downstreamEndStream());
  parent_.parent_.cluster()->stats().upstream_flow_control_backed_up_total_.inc();
  parent_.parent_.callbacks()->onDecoderFilterAboveWriteBufferHighWatermark();
  ++downstream_data_disabled_;
}
void UpstreamRequestFilter::enableDataFromDownstreamForFlowControl() {
  // If there is only one upstream request, we can be assured that
  // disabling reads will not overflow any write buffers in other upstream
  // requests. If we've already seen the full downstream request
  // (downstream_end_stream_) then enabling reads is a noop.
  // This assert condition must be true because
  // parent_.upstreamRequests().size() can only be greater than 1 in the
  // case of a per-try-timeout with hedge_on_per_try_timeout enabled, and
  // the per try timeout timer is started only after downstream_end_stream_
  // is true.
  ASSERT(parent_.parent_.upstreamRequests().size() == 1 || parent_.parent_.downstreamEndStream());
  parent_.parent_.cluster()->stats().upstream_flow_control_drained_total_.inc();
  parent_.parent_.callbacks()->onDecoderFilterBelowWriteBufferLowWatermark();
  ASSERT(downstream_data_disabled_ != 0);
  if (downstream_data_disabled_ > 0) {
    --downstream_data_disabled_;
  }
}
void UpstreamRequestFilter::onDestroy() {
  // If desired, fire the per-try histogram when the UpstreamRequest
  // completes.
  if (parent_.record_timeout_budget_) {
    Event::Dispatcher& dispatcher = parent_.parent_.callbacks()->dispatcher();
    const MonotonicTime end_time = dispatcher.timeSource().monotonicTime();
    const std::chrono::milliseconds response_time =
        std::chrono::duration_cast<std::chrono::milliseconds>(end_time - start_time_);
    Upstream::ClusterTimeoutBudgetStatsOptRef tb_stats =
        parent_.parent_.cluster()->timeoutBudgetStats();
    tb_stats->get().upstream_rq_timeout_budget_per_try_percent_used_.recordValue(
        FilterUtility::percentageOfTimeout(response_time,
                                           parent_.parent_.timeout().per_try_timeout_));
  }
}

void UpstreamRequestFilter::ActiveUpstreamRequest::decodeHeaders(
    Http::ResponseHeaderMapPtr&& headers, bool end_stream) {
  // We drop 1xx other than 101 on the floor; 101 upgrade headers need to be passed to the client as
  // part of the final response. 100-continue headers are handled in onUpstream100ContinueHeaders.
  //
  // We could in principle handle other headers here, but this might result in the double invocation
  // of decodeHeaders() (once for informational, again for non-informational), which is likely an
  // easy to miss corner case in the filter and HCM contract.
  //
  // This filtering is done early in upstream request, unlike 100 coalescing which is performed in
  // the router filter, since the filtering only depends on the state of a single upstream, and we
  // don't want to confuse accounting such as onFirstUpstreamRxByteReceived() with informational
  // headers.
  const uint64_t response_code = Http::Utility::getResponseStatus(*headers);
  if (Http::CodeUtility::is1xx(response_code) &&
      response_code != enumToInt(Http::Code::SwitchingProtocols)) {
    return;
  }

  ScopeTrackerScopeState scope(&parent_.parent_.parent_.callbacks()->scope(),
                               parent_.parent_.parent_.callbacks()->dispatcher());

  if (!parent_.parent_.parent_.config().upstream_logs_.empty()) {
    parent_.parent_.upstream_headers_ =
        Http::createHeaderMap<Http::ResponseHeaderMapImpl>(*headers);
  }

  if (parent_.paused_for_connect_ && response_code == 200) {
    parent_.decoder_callbacks_->continueDecoding();
  }

  parent_.decoder_callbacks_->encodeHeaders(std::move(headers), end_stream,
                                            StreamInfo::ResponseCodeDetails::get().ViaUpstream);
}

void UpstreamRequestFilter::ActiveUpstreamRequest::decodeData(Buffer::Instance& data,
                                                              bool end_stream) {
  if (parent_.deferred_reset_reason_) {
    onResetStream(parent_.deferred_reset_reason_.value(), absl::string_view());
    return;
  }

  ScopeTrackerScopeState scope(&parent_.decoder_callbacks_->scope(),
                               parent_.decoder_callbacks_->dispatcher());

  parent_.parent_.filter_manager_.streamInfo().addBytesReceived(data.length());
  parent_.decoder_callbacks_->encodeData(data, end_stream);
}

void UpstreamRequestFilter::ActiveUpstreamRequest::decodeTrailers(
    Http::ResponseTrailerMapPtr&& trailers) {
  if (parent_.deferred_reset_reason_) {
    onResetStream(parent_.deferred_reset_reason_.value(), absl::string_view());
    return;
  }

  ScopeTrackerScopeState scope(&parent_.parent_.parent_.callbacks()->scope(),
                               parent_.parent_.parent_.callbacks()->dispatcher());

  if (!parent_.parent_.parent_.config().upstream_logs_.empty()) {
    parent_.parent_.upstream_trailers_ =
        Http::createHeaderMap<Http::ResponseTrailerMapImpl>(*trailers);
  }
  parent_.decoder_callbacks_->encodeTrailers(std::move(trailers));
}
const RouteEntry& UpstreamRequestFilter::ActiveUpstreamRequest::routeEntry() const {
  return *parent_.parent_.parent_.routeEntry();
}

const Network::Connection& UpstreamRequestFilter::ActiveUpstreamRequest::connection() const {
  return *parent_.parent_.parent_.callbacks()->connection();
}

void UpstreamRequestFilter::ActiveUpstreamRequest::decodeMetadata(
    Http::MetadataMapPtr&& metadata_map) {
  ScopeTrackerScopeState scope(&parent_.parent_.parent_.callbacks()->scope(),
                               parent_.parent_.parent_.callbacks()->dispatcher());

  parent_.decoder_callbacks_->encodeMetadata(std::move(metadata_map));
}

Http::FilterDataStatus UpstreamRequestFilter::decodeData(Buffer::Instance& data, bool end_stream) {
  if (deferred_reset_reason_) {
    active_request_.onResetStream(deferred_reset_reason_.value(), absl::string_view());
    return Http::FilterDataStatus::StopIterationNoBuffer;
  }

  ENVOY_STREAM_LOG(trace, "proxying {} bytes", *parent_.parent_.callbacks(), data.length());
  decoder_callbacks_->streamInfo().addBytesSent(data.length());
  upstream_->encodeData(data, end_stream);
  if (end_stream) {
    parent_.upstream_timing_.onLastUpstreamTxByteSent(
        parent_.parent_.callbacks()->dispatcher().timeSource());
  }
  return Http::FilterDataStatus::StopIterationNoBuffer;
}

Http::FilterTrailersStatus
UpstreamRequestFilter::decodeTrailers(Http::RequestTrailerMap& trailers) {
  if (deferred_reset_reason_) {
    active_request_.onResetStream(deferred_reset_reason_.value(), absl::string_view());
    return Http::FilterTrailersStatus::StopIteration;
  }
  ENVOY_STREAM_LOG(trace, "proxying trailers", *parent_.parent_.callbacks());
  upstream_->encodeTrailers(trailers);
  parent_.upstream_timing_.onLastUpstreamTxByteSent(
      parent_.parent_.callbacks()->dispatcher().timeSource());
  return Http::FilterTrailersStatus::StopIteration;
}

Http::FilterMetadataStatus UpstreamRequestFilter::decodeMetadata(Http::MetadataMap& metadata_map) {
  ENVOY_STREAM_LOG(trace, "Encode metadata: {}", *parent_.parent_.callbacks(), metadata_map);
  // TODO(snowp): This introduces a copy , fix
  Http::MetadataMapVector metadata_map_vector;
  metadata_map_vector.emplace_back(std::make_unique<Http::MetadataMap>(metadata_map));
  upstream_->encodeMetadata(metadata_map_vector);

  return Http::FilterMetadataStatus::Continue;
}
void UpstreamRequest::maybeEndDecode(bool end_stream) {
  if (end_stream) {
    upstream_timing_.onLastUpstreamRxByteReceived(parent_.callbacks()->dispatcher().timeSource());
    decode_complete_ = true;
  }
}

void UpstreamRequest::onUpstreamHostSelected(Upstream::HostDescriptionConstSharedPtr host) {
  filter_manager_.streamInfo().onUpstreamHostSelected(host);
  upstream_host_ = host;
  parent_.callbacks()->streamInfo().onUpstreamHostSelected(host);
  parent_.onUpstreamHostSelected(host);
}

void UpstreamRequest::encodeUpstreamHeaders(bool end_stream) {
  ASSERT(!encode_complete_);
  encode_complete_ = end_stream;

  filter_manager_.maybeEndDecode(end_stream);
  filter_manager_.decodeHeaders(*parent_.downstreamHeaders(), end_stream);
}

void UpstreamRequest::encodeUpstreamData(Buffer::Instance& data, bool end_stream) {
  ASSERT(!encode_complete_);
  encode_complete_ = end_stream;

  filter_manager_.maybeEndDecode(end_stream);
  filter_manager_.decodeData(data, end_stream);
}

void UpstreamRequest::encodeUpstreamTrailers(Http::RequestTrailerMap& trailers) {
  filter_manager_.maybeEndDecode(true);
  filter_manager_.decodeTrailers(trailers);
}

void UpstreamRequest::encodeUpstreamMetadata(Http::MetadataMapPtr&& metadata_map_ptr) {
  filter_manager_.decodeMetadata(*metadata_map_ptr);
}

void UpstreamRequestFilter::ActiveUpstreamRequest::onResetStream(
    Http::StreamResetReason reason, absl::string_view transport_failure_reason) {
  ScopeTrackerScopeState scope(&parent_.parent_.parent_.callbacks()->scope(),
                               parent_.parent_.parent_.callbacks()->dispatcher());

  ENVOY_LOG_MISC(info, "SEEING RESET STREAM");
  if (parent_.parent_.span_ != nullptr) {
    // Add tags about reset.
    parent_.parent_.span_->setTag(Tracing::Tags::get().Error, Tracing::Tags::get().True);
    parent_.parent_.span_->setTag(Tracing::Tags::get().ErrorReason,
                                  Http::Utility::resetReasonToString(reason));
  }

  parent_.clearRequestEncoder();
  parent_.parent_.awaiting_headers_ = false;
  if (!parent_.calling_encode_headers_) {
    parent_.parent_.filter_manager_.streamInfo().setResponseFlag(
        Filter::streamResetReasonToResponseFlag(reason));
    parent_.parent_.parent_.onUpstreamReset(reason, transport_failure_reason, parent_.parent_);
  } else {
    parent_.deferred_reset_reason_ = reason;
  }
}

void UpstreamRequest::resetStream() {
  // Don't reset the stream if we're already done with it.
  if (encode_complete_ && decode_complete_) {
    return;
  }

  if (span_ != nullptr) {
    // Add tags about the cancellation.
    span_->setTag(Tracing::Tags::get().Canceled, Tracing::Tags::get().True);
  }

  filter_->resetStream();
}

void UpstreamRequest::setupPerTryTimeout() {
  ASSERT(!per_try_timeout_);
  if (parent_.timeout().per_try_timeout_.count() > 0) {
    per_try_timeout_ =
        parent_.callbacks()->dispatcher().createTimer([this]() -> void { onPerTryTimeout(); });
    per_try_timeout_->enableTimer(parent_.timeout().per_try_timeout_);
  }
}

void UpstreamRequest::onPerTryTimeout() {
  // If we've sent anything downstream, ignore the per try timeout and let the response continue
  // up to the global timeout
  if (!parent_.downstreamResponseStarted()) {
    ENVOY_STREAM_LOG(debug, "upstream per try timeout", *parent_.callbacks());

    filter_manager_.streamInfo().setResponseFlag(StreamInfo::ResponseFlag::UpstreamRequestTimeout);
    parent_.onPerTryTimeout(*this);
  } else {
    ENVOY_STREAM_LOG(debug,
                     "ignored upstream per try timeout due to already started downstream response",
                     *parent_.callbacks());
  }
}

void UpstreamRequestFilter::onPoolFailure(ConnectionPool::PoolFailureReason reason,
                                          absl::string_view transport_failure_reason,
                                          Upstream::HostDescriptionConstSharedPtr host) {
  Http::StreamResetReason reset_reason = Http::StreamResetReason::ConnectionFailure;
  switch (reason) {
  case ConnectionPool::PoolFailureReason::Overflow:
    reset_reason = Http::StreamResetReason::Overflow;
    break;
  case ConnectionPool::PoolFailureReason::RemoteConnectionFailure:
    FALLTHRU;
  case ConnectionPool::PoolFailureReason::LocalConnectionFailure:
    reset_reason = Http::StreamResetReason::ConnectionFailure;
    break;
  case ConnectionPool::PoolFailureReason::Timeout:
    reset_reason = Http::StreamResetReason::LocalReset;
  }

  // Mimic an upstream reset.
  parent_.onUpstreamHostSelected(host);
  active_request_.onResetStream(reset_reason, transport_failure_reason);
}

void UpstreamRequestFilter::onPoolReady(
    std::unique_ptr<GenericUpstream>&& upstream, Upstream::HostDescriptionConstSharedPtr host,
    const Network::Address::InstanceConstSharedPtr& upstream_local_address,
    const StreamInfo::StreamInfo& info) {
  // This may be called under an existing ScopeTrackerScopeState but it will unwind correctly.
  ScopeTrackerScopeState scope(&decoder_callbacks_->scope(), decoder_callbacks_->dispatcher());
  ENVOY_STREAM_LOG(debug, "pool ready", *decoder_callbacks_);
  upstream_ = std::move(upstream);

  if (parent_.parent_.requestVcluster()) {
    // The cluster increases its upstream_rq_total_ counter right before firing this onPoolReady
    // callback. Hence, the upstream request increases the virtual cluster's upstream_rq_total_ stat
    // here.
    parent_.parent_.requestVcluster()->stats().upstream_rq_total_.inc();
  }

  host->outlierDetector().putResult(Upstream::Outlier::Result::LocalOriginConnectSuccess);

  parent_.onUpstreamHostSelected(host);

  decoder_callbacks_->streamInfo().setUpstreamFilterState(
      std::make_shared<StreamInfo::FilterStateImpl>(info.filterState().parent()->parent(),
                                                    StreamInfo::FilterState::LifeSpan::Request));
  decoder_callbacks_->streamInfo().setUpstreamLocalAddress(upstream_local_address);
  parent_.parent_.callbacks()->streamInfo().setUpstreamLocalAddress(upstream_local_address);

  decoder_callbacks_->streamInfo().setUpstreamSslConnection(info.downstreamSslConnection());
  parent_.parent_.callbacks()->streamInfo().setUpstreamSslConnection(
      info.downstreamSslConnection());

  ENVOY_LOG_MISC(info, "IN POOL READY {} {}", parent_.parent_.downstreamEndStream(),
                 parent_.create_per_try_timeout_on_request_complete_);
  if (parent_.parent_.downstreamEndStream()) {
    parent_.setupPerTryTimeout();
  } else {
    parent_.create_per_try_timeout_on_request_complete_ = true;
  }

  // Make sure the connection manager will inform the downstream watermark manager when the
  // downstream buffers are overrun. This may result in immediate watermark callbacks referencing
  // the encoder.
  parent_.parent_.callbacks()->addDownstreamWatermarkCallbacks(downstream_watermark_manager_);

  auto headers = parent_.requestHeaders();
  if (parent_.parent_.routeEntry()->autoHostRewrite() && !host->hostname().empty()) {
    parent_.parent_.downstreamHeaders()->setHost(host->hostname());
  }

  if (parent_.span_ != nullptr) {
    parent_.span_->injectContext(*parent_.requestHeaders());
  }

  parent_.upstream_timing_.onFirstUpstreamTxByteSent(
      parent_.parent_.callbacks()->dispatcher().timeSource());

  // Make sure that when we are forwarding CONNECT payload we do not do so until
  // the upstream has accepted the CONNECT request.
  if (conn_pool_->protocol().has_value() &&
      headers->get().getMethodValue() == Http::Headers::get().MethodValues.Connect) {
    paused_for_connect_ = true;
  }

  if (parent_.upstream_host_->cluster().commonHttpProtocolOptions().has_max_stream_duration()) {
    const auto max_stream_duration = std::chrono::milliseconds(DurationUtil::durationToMilliseconds(
        parent_.upstream_host_->cluster().commonHttpProtocolOptions().max_stream_duration()));
    if (max_stream_duration.count()) {
      parent_.max_stream_duration_timer_ = parent_.parent_.callbacks()->dispatcher().createTimer(
          [this]() -> void { parent_.onStreamMaxDurationReached(); });
      parent_.max_stream_duration_timer_->enableTimer(max_stream_duration);
    }
  }

  calling_encode_headers_ = true;
  upstream_->encodeHeaders(*parent_.requestHeaders(), encoding_headers_only_);
  calling_encode_headers_ = false;

  if (encoding_headers_only_) {
    parent_.upstream_timing_.onLastUpstreamTxByteSent(
        parent_.parent_.callbacks()->dispatcher().timeSource());
  }

  if (deferred_reset_reason_) {
<<<<<<< HEAD
    active_request_.onResetStream(deferred_reset_reason_.value(), absl::string_view());
    return;
  }
=======
    onResetStream(deferred_reset_reason_.value(), absl::string_view());
  } else {
    // Encode metadata after headers and before any other frame type.
    if (!downstream_metadata_map_vector_.empty()) {
      ENVOY_STREAM_LOG(debug, "Send metadata onPoolReady. {}", *parent_.callbacks(),
                       downstream_metadata_map_vector_);
      upstream_->encodeMetadata(downstream_metadata_map_vector_);
      downstream_metadata_map_vector_.clear();
    }

    if (buffered_request_body_) {
      stream_info_.addBytesSent(buffered_request_body_->length());
      upstream_->encodeData(*buffered_request_body_, encode_complete_ && !encode_trailers_);
    }

    if (encode_trailers_) {
      upstream_->encodeTrailers(*parent_.downstreamTrailers());
    }
>>>>>>> ef125e3b

  if (!paused_for_connect_ && !decoding_headers_) {
    paused_for_connect_ = false;
    decoder_callbacks_->continueDecoding();
  }

  await_stream_ = false;
}

const ScopeTrackedObject& UpstreamRequest::scope() { return parent_.callbacks()->scope(); }

void UpstreamRequest::onStreamMaxDurationReached() {
  upstream_host_->cluster().stats().upstream_rq_max_duration_reached_.inc();

  // The upstream had closed then try to retry along with retry policy.
  parent_.onStreamMaxDurationReached(*this);
}

void UpstreamRequestFilter::clearRequestEncoder() {
  // Before clearing the encoder, unsubscribe from callbacks.
  if (upstream_) {
    parent_.parent_.callbacks()->removeDownstreamWatermarkCallbacks(downstream_watermark_manager_);
  }
  upstream_.reset();
}

void UpstreamRequestFilter::DownstreamWatermarkManager::onAboveWriteBufferHighWatermark() {
  ASSERT(parent_.upstream_);

  // There are two states we should get this callback in: 1) the watermark was
  // hit due to writes from a different filter instance over a shared
  // downstream connection, or 2) the watermark was hit due to THIS filter
  // instance writing back the "winning" upstream request. In either case we
  // can disable reads from upstream.
  ASSERT(!parent_.parent_.parent_.finalUpstreamRequest() ||
         &parent_.parent_ == parent_.parent_.parent_.finalUpstreamRequest());
  // The downstream connection is overrun. Pause reads from upstream.
  // If there are multiple calls to readDisable either the codec (H2) or the underlying
  // Network::Connection (H1) will handle reference counting.
  parent_.parent_.parent_.cluster()->stats().upstream_flow_control_paused_reading_total_.inc();
  parent_.upstream_->readDisable(true);
}

void UpstreamRequestFilter::DownstreamWatermarkManager::onBelowWriteBufferLowWatermark() {
  ASSERT(parent_.upstream_);

  // One source of connection blockage has buffer available. Pass this on to the stream, which
  // will resume reads if this was the last remaining high watermark.
  parent_.parent_.parent_.cluster()->stats().upstream_flow_control_resumed_reading_total_.inc();
  parent_.upstream_->readDisable(false);
}

} // namespace Router
} // namespace Envoy<|MERGE_RESOLUTION|>--- conflicted
+++ resolved
@@ -610,12 +610,8 @@
   }
 
   if (deferred_reset_reason_) {
-<<<<<<< HEAD
     active_request_.onResetStream(deferred_reset_reason_.value(), absl::string_view());
     return;
-  }
-=======
-    onResetStream(deferred_reset_reason_.value(), absl::string_view());
   } else {
     // Encode metadata after headers and before any other frame type.
     if (!downstream_metadata_map_vector_.empty()) {
@@ -633,7 +629,6 @@
     if (encode_trailers_) {
       upstream_->encodeTrailers(*parent_.downstreamTrailers());
     }
->>>>>>> ef125e3b
 
   if (!paused_for_connect_ && !decoding_headers_) {
     paused_for_connect_ = false;
