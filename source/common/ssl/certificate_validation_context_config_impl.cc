--- conflicted
+++ resolved
@@ -37,12 +37,7 @@
               ? absl::make_optional<envoy::config::core::v3::TypedExtensionConfig>(
                     config.custom_validator_config())
               : absl::nullopt),
-<<<<<<< HEAD
-      api_(api) {
-
-=======
       api_(api), only_verify_leaf_cert_crl_(config.only_verify_leaf_cert_crl()) {
->>>>>>> 56e8c45b
   if (ca_cert_.empty() && custom_validator_config_ == absl::nullopt) {
     if (!certificate_revocation_list_.empty()) {
       throw EnvoyException(fmt::format("Failed to load CRL from {} without trusted CA",
