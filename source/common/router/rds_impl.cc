#include "common/router/rds_impl.h"

#include <chrono>
#include <cstdint>
#include <memory>
#include <string>

#include "envoy/admin/v2alpha/config_dump.pb.h"
#include "envoy/api/v2/rds.pb.validate.h"
#include "envoy/api/v2/route/route.pb.validate.h"

#include "common/common/assert.h"
#include "common/common/fmt.h"
#include "common/config/rds_json.h"
#include "common/config/utility.h"
#include "common/protobuf/utility.h"
#include "common/router/config_impl.h"

namespace Envoy {
namespace Router {

RouteConfigProviderPtr RouteConfigProviderUtil::create(
    const envoy::config::filter::network::http_connection_manager::v2::HttpConnectionManager&
        config,
    Server::Configuration::FactoryContext& factory_context, const std::string& stat_prefix,
    RouteConfigProviderManager& route_config_provider_manager, bool is_delta) {
  switch (config.route_specifier_case()) {
  case envoy::config::filter::network::http_connection_manager::v2::HttpConnectionManager::
      kRouteConfig:
    return route_config_provider_manager.createStaticRouteConfigProvider(config.route_config(),
                                                                         factory_context);
  case envoy::config::filter::network::http_connection_manager::v2::HttpConnectionManager::kRds:
    return route_config_provider_manager.createRdsRouteConfigProvider(config.rds(), factory_context,
                                                                      stat_prefix, is_delta);
  default:
    NOT_REACHED_GCOVR_EXCL_LINE;
  }
}

StaticRouteConfigProviderImpl::StaticRouteConfigProviderImpl(
    const envoy::api::v2::RouteConfiguration& config,
    Server::Configuration::FactoryContext& factory_context,
    RouteConfigProviderManagerImpl& route_config_provider_manager)
    : config_(new ConfigImpl(config, factory_context, true)), route_config_proto_{config},
      last_updated_(factory_context.timeSource().systemTime()),
      route_config_provider_manager_(route_config_provider_manager) {
  route_config_provider_manager_.static_route_config_providers_.insert(this);
}

StaticRouteConfigProviderImpl::~StaticRouteConfigProviderImpl() {
  route_config_provider_manager_.static_route_config_providers_.erase(this);
}

// TODO(htuch): If support for multiple clusters is added per #1170 cluster_name_
RdsRouteConfigSubscription::RdsRouteConfigSubscription(
    const envoy::config::filter::network::http_connection_manager::v2::Rds& rds,
    const uint64_t manager_identifier, Server::Configuration::FactoryContext& factory_context,
    const std::string& stat_prefix,
    Envoy::Router::RouteConfigProviderManagerImpl& route_config_provider_manager, bool is_delta)
    : route_config_name_(rds.route_config_name()), factory_context_(factory_context),
      init_target_(fmt::format("RdsRouteConfigSubscription {}", route_config_name_),
                   [this]() { subscription_->start({route_config_name_}); }),
      scope_(factory_context.scope().createScope(stat_prefix + "rds." + route_config_name_ + ".")),
      stat_prefix_(stat_prefix), stats_({ALL_RDS_STATS(POOL_COUNTER(*scope_))}),
      route_config_provider_manager_(route_config_provider_manager),
      manager_identifier_(manager_identifier),
      validation_visitor_(factory_context_.messageValidationVisitor()) {
  Envoy::Config::Utility::checkLocalInfo("rds", factory_context.localInfo());

  const std::string grpc_method = is_delta ? "envoy.api.v2.RouteDiscoveryService.DeltaRoutes"
                                           : "envoy.api.v2.RouteDiscoveryService.StreamRoutes";
  subscription_ = Envoy::Config::SubscriptionFactory::subscriptionFromConfigSource(
      rds.config_source(), factory_context.localInfo(), factory_context.dispatcher(),
      factory_context.clusterManager(), factory_context.random(), *scope_,
      "envoy.api.v2.RouteDiscoveryService.FetchRoutes", grpc_method,
      Grpc::Common::typeUrl(envoy::api::v2::RouteConfiguration().GetDescriptor()->full_name()),
<<<<<<< HEAD
      factory_context.api(), *this, is_delta);
=======
      factory_context.messageValidationVisitor(), factory_context.api());
>>>>>>> 8d1ad35a

  config_update_info_ = std::make_unique<RouteConfigUpdateReceiverImpl>(
      factory_context.timeSource(), factory_context.messageValidationVisitor());
}

RdsRouteConfigSubscription::~RdsRouteConfigSubscription() {
  // If we get destroyed during initialization, make sure we signal that we "initialized".
  init_target_.ready();

  // The ownership of RdsRouteConfigProviderImpl is shared among all HttpConnectionManagers that
  // hold a shared_ptr to it. The RouteConfigProviderManager holds weak_ptrs to the
  // RdsRouteConfigProviders. Therefore, the map entry for the RdsRouteConfigProvider has to get
  // cleaned by the RdsRouteConfigProvider's destructor.
  route_config_provider_manager_.route_config_subscriptions_.erase(manager_identifier_);
}

void RdsRouteConfigSubscription::onConfigUpdate(
    const Protobuf::RepeatedPtrField<ProtobufWkt::Any>& resources,
    const std::string& version_info) {
  if (!validateUpdateSize(resources.size())) {
    return;
  }
  auto route_config = MessageUtil::anyConvert<envoy::api::v2::RouteConfiguration>(
      resources[0], validation_visitor_);
  MessageUtil::validate(route_config);
  if (route_config.name() != route_config_name_) {
    throw EnvoyException(fmt::format("Unexpected RDS configuration (expecting {}): {}",
                                     route_config_name_, route_config.name()));
  }

  if (config_update_info_->onRdsUpdate(route_config, version_info)) {
    stats_.config_reload_.inc();

    if (config_update_info_->routeConfiguration().has_vhds()) {
      ENVOY_LOG(debug, "rds: vhds configuration present, starting vhds: config_name={} hash={}",
                route_config_name_, config_update_info_->configHash());
      // TODO(dmitri-d): It's unsafe to depend directly on factory context here,
      // the listener might have been torn down, need to remove this.
      vhds_subscription_ = std::make_unique<VhdsSubscription>(
          config_update_info_, factory_context_, stat_prefix_, route_config_providers_);
      vhds_subscription_->registerInitTargetWithInitManager(factory_context_.initManager());
    } else {
      ENVOY_LOG(debug, "rds: loading new configuration: config_name={} hash={}", route_config_name_,
                config_update_info_->configHash());

      for (auto* provider : route_config_providers_) {
        provider->onConfigUpdate();
      }
      vhds_subscription_.release();
    }
  }

  init_target_.ready();
}

void RdsRouteConfigSubscription::onConfigUpdate(
    const Protobuf::RepeatedPtrField<envoy::api::v2::Resource>& added_resources,
    const Protobuf::RepeatedPtrField<std::string>& removed_resources,
    const std::string& system_version_info) {
  if (!removed_resources.empty()) {
    // TODO(#2500) when on-demand resource loading is supported, an RDS removal may make sense (see
    // discussion in #6879), and so we should do something other than ignoring here.
    ENVOY_LOG(
        error,
        "Server sent a delta RDS update attempting to remove a resource (name: {}). Ignoring.",
        removed_resources[0]);
  }
  Protobuf::RepeatedPtrField<ProtobufWkt::Any> unwrapped_resource;
  if (!added_resources.empty()) {
    *unwrapped_resource.Add() = added_resources[0].resource();
    onConfigUpdate(unwrapped_resource, added_resources[0].version());
  } else {
    onConfigUpdate({}, system_version_info);
    return;
  }
}

void RdsRouteConfigSubscription::onConfigUpdateFailed(const EnvoyException*) {
  // We need to allow server startup to continue, even if we have a bad
  // config.
  init_target_.ready();
}

bool RdsRouteConfigSubscription::validateUpdateSize(int num_resources) {
  if (num_resources == 0) {
    ENVOY_LOG(debug, "Missing RouteConfiguration for {} in onConfigUpdate()", route_config_name_);
    stats_.update_empty_.inc();
    init_target_.ready();
    return false;
  }
  if (num_resources != 1) {
    throw EnvoyException(fmt::format("Unexpected RDS resource length: {}", num_resources));
    // (would be a return false here)
  }
  return true;
}

RdsRouteConfigProviderImpl::RdsRouteConfigProviderImpl(
    RdsRouteConfigSubscriptionSharedPtr&& subscription,
    Server::Configuration::FactoryContext& factory_context)
    : subscription_(std::move(subscription)),
      config_update_info_(subscription_->routeConfigUpdate()), factory_context_(factory_context),
      tls_(factory_context.threadLocal().allocateSlot()) {
  ConfigConstSharedPtr initial_config;
  if (config_update_info_->configInfo().has_value()) {
    initial_config = std::make_shared<ConfigImpl>(config_update_info_->routeConfiguration(),
                                                  factory_context_, false);
  } else {
    initial_config = std::make_shared<NullConfigImpl>();
  }
  tls_->set([initial_config](Event::Dispatcher&) -> ThreadLocal::ThreadLocalObjectSharedPtr {
    return std::make_shared<ThreadLocalConfig>(initial_config);
  });
  subscription_->routeConfigProviders().insert(this);
}

RdsRouteConfigProviderImpl::~RdsRouteConfigProviderImpl() {
  subscription_->routeConfigProviders().erase(this);
}

Router::ConfigConstSharedPtr RdsRouteConfigProviderImpl::config() {
  return tls_->getTyped<ThreadLocalConfig>().config_;
}

void RdsRouteConfigProviderImpl::onConfigUpdate() {
  ConfigConstSharedPtr new_config(
      new ConfigImpl(config_update_info_->routeConfiguration(), factory_context_, false));
  tls_->runOnAllThreads(
      [this, new_config]() -> void { tls_->getTyped<ThreadLocalConfig>().config_ = new_config; });
}

RouteConfigProviderManagerImpl::RouteConfigProviderManagerImpl(Server::Admin& admin) {
  config_tracker_entry_ =
      admin.getConfigTracker().add("routes", [this] { return dumpRouteConfigs(); });
  // ConfigTracker keys must be unique. We are asserting that no one has stolen the "routes" key
  // from us, since the returned entry will be nullptr if the key already exists.
  RELEASE_ASSERT(config_tracker_entry_, "");
}

Router::RouteConfigProviderPtr RouteConfigProviderManagerImpl::createRdsRouteConfigProvider(
    const envoy::config::filter::network::http_connection_manager::v2::Rds& rds,
    Server::Configuration::FactoryContext& factory_context, const std::string& stat_prefix,
    bool is_delta) {

  // RdsRouteConfigSubscriptions are unique based on their serialized RDS config.
  const uint64_t manager_identifier = MessageUtil::hash(rds);

  RdsRouteConfigSubscriptionSharedPtr subscription;

  auto it = route_config_subscriptions_.find(manager_identifier);
  if (it == route_config_subscriptions_.end()) {
    // std::make_shared does not work for classes with private constructors. There are ways
    // around it. However, since this is not a performance critical path we err on the side
    // of simplicity.
    subscription.reset(new RdsRouteConfigSubscription(rds, manager_identifier, factory_context,
                                                      stat_prefix, *this, is_delta));

    factory_context.initManager().add(subscription->init_target_);

    route_config_subscriptions_.insert({manager_identifier, subscription});
  } else {
    // Because the RouteConfigProviderManager's weak_ptrs only get cleaned up
    // in the RdsRouteConfigSubscription destructor, and the single threaded nature
    // of this code, locking the weak_ptr will not fail.
    subscription = it->second.lock();
  }
  ASSERT(subscription);

  Router::RouteConfigProviderPtr new_provider{
      new RdsRouteConfigProviderImpl(std::move(subscription), factory_context)};
  return new_provider;
}

RouteConfigProviderPtr RouteConfigProviderManagerImpl::createStaticRouteConfigProvider(
    const envoy::api::v2::RouteConfiguration& route_config,
    Server::Configuration::FactoryContext& factory_context) {
  auto provider =
      std::make_unique<StaticRouteConfigProviderImpl>(route_config, factory_context, *this);
  static_route_config_providers_.insert(provider.get());
  return provider;
}

std::unique_ptr<envoy::admin::v2alpha::RoutesConfigDump>
RouteConfigProviderManagerImpl::dumpRouteConfigs() const {
  auto config_dump = std::make_unique<envoy::admin::v2alpha::RoutesConfigDump>();

  for (const auto& element : route_config_subscriptions_) {
    // Because the RouteConfigProviderManager's weak_ptrs only get cleaned up
    // in the RdsRouteConfigSubscription destructor, and the single threaded nature
    // of this code, locking the weak_ptr will not fail.
    auto subscription = element.second.lock();
    ASSERT(subscription);
    ASSERT(!subscription->route_config_providers_.empty());

    if (subscription->routeConfigUpdate()->configInfo()) {
      auto* dynamic_config = config_dump->mutable_dynamic_route_configs()->Add();
      dynamic_config->set_version_info(subscription->routeConfigUpdate()->configVersion());
      dynamic_config->mutable_route_config()->MergeFrom(
          subscription->routeConfigUpdate()->routeConfiguration());
      TimestampUtil::systemClockToTimestamp(subscription->routeConfigUpdate()->lastUpdated(),
                                            *dynamic_config->mutable_last_updated());
    }
  }

  for (const auto& provider : static_route_config_providers_) {
    ASSERT(provider->configInfo());
    auto* static_config = config_dump->mutable_static_route_configs()->Add();
    static_config->mutable_route_config()->MergeFrom(provider->configInfo().value().config_);
    TimestampUtil::systemClockToTimestamp(provider->lastUpdated(),
                                          *static_config->mutable_last_updated());
  }

  return config_dump;
}

} // namespace Router
} // namespace Envoy<|MERGE_RESOLUTION|>--- conflicted
+++ resolved
@@ -74,11 +74,7 @@
       factory_context.clusterManager(), factory_context.random(), *scope_,
       "envoy.api.v2.RouteDiscoveryService.FetchRoutes", grpc_method,
       Grpc::Common::typeUrl(envoy::api::v2::RouteConfiguration().GetDescriptor()->full_name()),
-<<<<<<< HEAD
-      factory_context.api(), *this, is_delta);
-=======
-      factory_context.messageValidationVisitor(), factory_context.api());
->>>>>>> 8d1ad35a
+      factory_context.messageValidationVisitor(), factory_context.api(), *this, is_delta);
 
   config_update_info_ = std::make_unique<RouteConfigUpdateReceiverImpl>(
       factory_context.timeSource(), factory_context.messageValidationVisitor());
