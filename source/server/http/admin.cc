#include "server/http/admin.h"

#include <algorithm>
#include <cstdint>
#include <fstream>
#include <regex>
#include <string>
#include <unordered_map>
#include <unordered_set>
#include <utility>
#include <vector>

#include "envoy/admin/v3/certs.pb.h"
#include "envoy/admin/v3/clusters.pb.h"
#include "envoy/admin/v3/config_dump.pb.h"
#include "envoy/admin/v3/listeners.pb.h"
#include "envoy/admin/v3/memory.pb.h"
#include "envoy/admin/v3/metrics.pb.h"
#include "envoy/admin/v3/mutex_stats.pb.h"
#include "envoy/admin/v3/server_info.pb.h"
#include "envoy/config/core/v3/health_check.pb.h"
#include "envoy/filesystem/filesystem.h"
#include "envoy/runtime/runtime.h"
#include "envoy/server/hot_restart.h"
#include "envoy/server/instance.h"
#include "envoy/server/options.h"
#include "envoy/stats/scope.h"
#include "envoy/stats/stats.h"
#include "envoy/upstream/cluster_manager.h"
#include "envoy/upstream/upstream.h"

#include "common/access_log/access_log_formatter.h"
#include "common/access_log/access_log_impl.h"
#include "common/buffer/buffer_impl.h"
#include "common/common/assert.h"
#include "common/common/empty_string.h"
#include "common/common/fmt.h"
#include "common/common/mutex_tracer_impl.h"
#include "common/common/utility.h"
#include "common/common/version.h"
#include "common/html/utility.h"
#include "common/http/codes.h"
#include "common/http/conn_manager_utility.h"
#include "common/http/header_map_impl.h"
#include "common/http/headers.h"
#include "common/json/json_loader.h"
#include "common/memory/stats.h"
#include "common/memory/utils.h"
#include "common/network/listen_socket_impl.h"
#include "common/network/utility.h"
#include "common/profiler/profiler.h"
#include "common/protobuf/protobuf.h"
#include "common/protobuf/utility.h"
#include "common/router/config_impl.h"
#include "common/stats/histogram_impl.h"
#include "common/upstream/host_utility.h"

#include "server/http/utils.h"

#include "extensions/access_loggers/file/file_access_log_impl.h"

#include "absl/strings/str_join.h"
#include "absl/strings/str_replace.h"
#include "absl/strings/string_view.h"
#include "spdlog/spdlog.h"

namespace Envoy {
namespace Server {

namespace {

/**
 * Favicon base64 image was harvested by screen-capturing the favicon from a Chrome tab
 * while visiting https://www.envoyproxy.io/. The resulting PNG was translated to base64
 * by dropping it into https://www.base64-image.de/ and then pasting the resulting string
 * below.
 *
 * The actual favicon source for that, https://www.envoyproxy.io/img/favicon.ico is nicer
 * because it's transparent, but is also 67646 bytes, which is annoying to inline. We could
 * just reference that rather than inlining it, but then the favicon won't work when visiting
 * the admin page from a network that can't see the internet.
 */
const char EnvoyFavicon[] =
    "data:image/png;base64,iVBORw0KGgoAAAANSUhEUgAAABgAAAAYCAYAAADgdz34AAAAAXNSR0IArs4c6QAAAARnQU1"
    "BAACxjwv8YQUAAAAJcEhZcwAAEnQAABJ0Ad5mH3gAAAH9SURBVEhL7ZRdTttAFIUrUFaAX5w9gIhgUfzshFRK+gIbaVbA"
    "zwaqCly1dSpKk5A485/YCdXpHTB4BsdgVe0bD0cZ3Xsm38yZ8byTUuJ/6g3wqqoBrBhPTzmmLfptMbAzttJTpTKAF2MWC"
    "7ADCdNIwXZpvMMwayiIwwS874CcOc9VuQPR1dBBChPMITpFXXU45hukIIH6kHhzVqkEYB8F5HYGvZ5B7EvwmHt9K/59Cr"
    "U3QbY2RNYaQPYmJc+jPIBICNCcg20ZsAsCPfbcrFlRF+cJZpvXSJt9yMTxO/IAzJrCOfhJXiOgFEX/SbZmezTWxyNk4Q9"
    "anHMmjnzAhEyhAW8LCE6wl26J7ZFHH1FMYQxh567weQBOO1AW8D7P/UXAQySq/QvL8Fu9HfCEw4SKALm5BkC3bwjwhSKr"
    "A5hYAMXTJnPNiMyRBVzVjcgCyHiSm+8P+WGlnmwtP2RzbCMiQJ0d2KtmmmPorRHEhfMROVfTG5/fYrF5iWXzE80tfy9WP"
    "sCqx5Buj7FYH0LvDyHiqd+3otpsr4/fa5+xbEVQPfrYnntylQG5VGeMLBhgEfyE7o6e6qYzwHIjwl0QwXSvvTmrVAY4D5"
    "ddvT64wV0jRrr7FekO/XEjwuwwhuw7Ef7NY+dlfXpLb06EtHUJdVbsxvNUqBrwj/QGeEUSfwBAkmWHn5Bb/gAAAABJRU5"
    "ErkJggg==";

const char AdminHtmlStart[] = R"(
<head>
  <title>Envoy Admin</title>
  <link rel='shortcut icon' type='image/png' href='@FAVICON@'/>
  <style>
    .home-table {
      font-family: sans-serif;
      font-size: medium;
      border-collapse: collapse;
    }

    .home-row:nth-child(even) {
      background-color: #dddddd;
    }

    .home-data {
      border: 1px solid #dddddd;
      text-align: left;
      padding: 8px;
    }

    .home-form {
      margin-bottom: 0;
    }
  </style>
</head>
<body>
  <table class='home-table'>
    <thead>
      <th class='home-data'>Command</th>
      <th class='home-data'>Description</th>
     </thead>
     <tbody>
)";

const char AdminHtmlEnd[] = R"(
    </tbody>
  </table>
</body>
)";

const std::regex PromRegex("[^a-zA-Z0-9_]");

const uint64_t RecentLookupsCapacity = 100;

// Helper method to get filter parameter, or report an error for an invalid regex.
bool filterParam(Http::Utility::QueryParams params, Buffer::Instance& response,
                 absl::optional<std::regex>& regex) {
  auto p = params.find("filter");
  if (p != params.end()) {
    const std::string& pattern = p->second;
    try {
      regex = std::regex(pattern);
    } catch (std::regex_error& error) {
      // Include the offending pattern in the log, but not the error message.
      response.add(fmt::format("Invalid regex: \"{}\"\n", error.what()));
      ENVOY_LOG_MISC(error, "admin: Invalid regex: \"{}\": {}", error.what(), pattern);
      return false;
    }
  }
  return true;
}

// Helper method to get a query parameter.
absl::optional<std::string> queryParam(const Http::Utility::QueryParams& params,
                                       const std::string& key) {
  return (params.find(key) != params.end()) ? absl::optional<std::string>{params.at(key)}
                                            : absl::nullopt;
}

// Helper method to get the format parameter.
absl::optional<std::string> formatParam(const Http::Utility::QueryParams& params) {
  return queryParam(params, "format");
}

// Helper method to get the resource parameter.
absl::optional<std::string> resourceParam(const Http::Utility::QueryParams& params) {
  return queryParam(params, "resource");
}

// Helper method to get the mask parameter.
absl::optional<std::string> maskParam(const Http::Utility::QueryParams& params) {
  return queryParam(params, "mask");
}

// Helper method that ensures that we've setting flags based on all the health flag values on the
// host.
void setHealthFlag(Upstream::Host::HealthFlag flag, const Upstream::Host& host,
                   envoy::admin::v3::HostHealthStatus& health_status) {
  switch (flag) {
  case Upstream::Host::HealthFlag::FAILED_ACTIVE_HC:
    health_status.set_failed_active_health_check(
        host.healthFlagGet(Upstream::Host::HealthFlag::FAILED_ACTIVE_HC));
    break;
  case Upstream::Host::HealthFlag::FAILED_OUTLIER_CHECK:
    health_status.set_failed_outlier_check(
        host.healthFlagGet(Upstream::Host::HealthFlag::FAILED_OUTLIER_CHECK));
    break;
  case Upstream::Host::HealthFlag::FAILED_EDS_HEALTH:
  case Upstream::Host::HealthFlag::DEGRADED_EDS_HEALTH:
    if (host.healthFlagGet(Upstream::Host::HealthFlag::FAILED_EDS_HEALTH)) {
      health_status.set_eds_health_status(envoy::config::core::v3::UNHEALTHY);
    } else if (host.healthFlagGet(Upstream::Host::HealthFlag::DEGRADED_EDS_HEALTH)) {
      health_status.set_eds_health_status(envoy::config::core::v3::DEGRADED);
    } else {
      health_status.set_eds_health_status(envoy::config::core::v3::HEALTHY);
    }
    break;
  case Upstream::Host::HealthFlag::DEGRADED_ACTIVE_HC:
    health_status.set_failed_active_degraded_check(
        host.healthFlagGet(Upstream::Host::HealthFlag::DEGRADED_ACTIVE_HC));
    break;
  case Upstream::Host::HealthFlag::PENDING_DYNAMIC_REMOVAL:
    health_status.set_pending_dynamic_removal(
        host.healthFlagGet(Upstream::Host::HealthFlag::PENDING_DYNAMIC_REMOVAL));
    break;
  case Upstream::Host::HealthFlag::PENDING_ACTIVE_HC:
    health_status.set_pending_active_hc(
        host.healthFlagGet(Upstream::Host::HealthFlag::PENDING_ACTIVE_HC));
    break;
  }
}

// Apply a field mask to a resource message. A simple field mask might look
// like "cluster.name,cluster.alt_stat_name,last_updated" for a StaticCluster
// resource. Unfortunately, since the "cluster" field is Any and the in-built
// FieldMask utils can't mask inside an Any field, we need to do additional work
// below.
//
// We take advantage of the fact that for the most part (with the exception of
// DynamicListener) that ConfigDump resources have a single Any field where the
// embedded resources lives. This allows us to construct an inner field mask for
// the Any resource and an outer field mask for the enclosing message. In the
// above example, the inner field mask would be "name,alt_stat_name" and the
// outer field mask "cluster,last_updated". The masks are applied to their
// respective messages, with the Any resource requiring an unpack/mask/pack
// series of operations.
//
// TODO(htuch): we could make field masks more powerful in future and generalize
// this to allow arbitrary indexing through Any fields. This is pretty
// complicated, we would need to build a FieldMask tree similar to how the C++
// Protobuf library does this internally.
void trimResourceMessage(const Protobuf::FieldMask& field_mask, Protobuf::Message& message) {
  const Protobuf::Descriptor* descriptor = message.GetDescriptor();
  const Protobuf::Reflection* reflection = message.GetReflection();
  // Figure out which paths cover Any fields. For each field, gather the paths to
  // an inner mask, switch the outer mask to cover only the original field.
  Protobuf::FieldMask outer_field_mask;
  Protobuf::FieldMask inner_field_mask;
  std::string any_field_name;
  for (int i = 0; i < field_mask.paths().size(); ++i) {
    const std::string& path = field_mask.paths(i);
    std::vector<std::string> frags = absl::StrSplit(path, ".");
    if (frags.empty()) {
      continue;
    }
    const Protobuf::FieldDescriptor* field = descriptor->FindFieldByName(frags[0]);
    // Only a single Any field supported, repeated fields don't support further
    // indexing.
    // TODO(htuch): should add support for DynamicListener for multiple Any
    // fields in the future, see
    // https://github.com/envoyproxy/envoy/issues/9669.
    if (field != nullptr && field->message_type() != nullptr && !field->is_repeated() &&
        field->message_type()->full_name() == "google.protobuf.Any") {
      if (any_field_name.empty()) {
        any_field_name = frags[0];
      } else {
        // This should be structurally true due to the ConfigDump proto
        // definition (but not for DynamicListener today).
        ASSERT(any_field_name == frags[0],
               "Only a single Any field in a config dump resource is supported.");
      }
      outer_field_mask.add_paths(frags[0]);
      frags.erase(frags.begin());
      inner_field_mask.add_paths(absl::StrJoin(frags, "."));
    } else {
      outer_field_mask.add_paths(path);
    }
  }

  if (!any_field_name.empty()) {
    const Protobuf::FieldDescriptor* any_field = descriptor->FindFieldByName(any_field_name);
    if (reflection->HasField(message, any_field)) {
      ASSERT(any_field != nullptr);
      // Unpack to a DynamicMessage.
      ProtobufWkt::Any any_message;
      any_message.MergeFrom(reflection->GetMessage(message, any_field));
      Protobuf::DynamicMessageFactory dmf;
      const absl::string_view inner_type_name =
          TypeUtil::typeUrlToDescriptorFullName(any_message.type_url());
      const Protobuf::Descriptor* inner_descriptor =
          Protobuf::DescriptorPool::generated_pool()->FindMessageTypeByName(
              static_cast<std::string>(inner_type_name));
      ASSERT(inner_descriptor != nullptr);
      std::unique_ptr<Protobuf::Message> inner_message;
      inner_message.reset(dmf.GetPrototype(inner_descriptor)->New());
      MessageUtil::unpackTo(any_message, *inner_message);
      // Trim message.
      ProtobufUtil::FieldMaskUtil::TrimMessage(inner_field_mask, inner_message.get());
      // Pack it back into the Any resource.
      any_message.PackFrom(*inner_message);
      reflection->MutableMessage(&message, any_field)->CopyFrom(any_message);
    }
  }
  ProtobufUtil::FieldMaskUtil::TrimMessage(outer_field_mask, &message);
}

} // namespace

<<<<<<< HEAD
=======
AdminFilter::AdminFilter(AdminImpl& parent) : parent_(parent) {}

Http::FilterHeadersStatus AdminFilter::decodeHeaders(Http::RequestHeaderMap& headers,
                                                     bool end_stream) {
  request_headers_ = &headers;
  if (end_stream) {
    onComplete();
  }

  return Http::FilterHeadersStatus::StopIteration;
}

Http::FilterDataStatus AdminFilter::decodeData(Buffer::Instance& data, bool end_stream) {
  // Currently we generically buffer all admin request data in case a handler wants to use it.
  // If we ever support streaming admin requests we may need to revisit this. Note, we must use
  // addDecodedData() here since we might need to perform onComplete() processing if end_stream is
  // true.
  decoder_callbacks_->addDecodedData(data, false);

  if (end_stream) {
    onComplete();
  }

  return Http::FilterDataStatus::StopIterationNoBuffer;
}

Http::FilterTrailersStatus AdminFilter::decodeTrailers(Http::RequestTrailerMap&) {
  onComplete();
  return Http::FilterTrailersStatus::StopIteration;
}

void AdminFilter::onDestroy() {
  for (const auto& callback : on_destroy_callbacks_) {
    callback();
  }
}

void AdminFilter::addOnDestroyCallback(std::function<void()> cb) {
  on_destroy_callbacks_.push_back(std::move(cb));
}

Http::StreamDecoderFilterCallbacks& AdminFilter::getDecoderFilterCallbacks() const {
  ASSERT(decoder_callbacks_ != nullptr);
  return *decoder_callbacks_;
}

const Buffer::Instance* AdminFilter::getRequestBody() const {
  return decoder_callbacks_->decodingBuffer();
}

const Http::RequestHeaderMap& AdminFilter::getRequestHeaders() const {
  ASSERT(request_headers_ != nullptr);
  return *request_headers_;
}

>>>>>>> 63448a48
bool AdminImpl::changeLogLevel(const Http::Utility::QueryParams& params) {
  if (params.size() != 1) {
    return false;
  }

  std::string name = params.begin()->first;
  std::string level = params.begin()->second;

  // First see if the level is valid.
  size_t level_to_use = std::numeric_limits<size_t>::max();
  for (size_t i = 0; i < ARRAY_SIZE(spdlog::level::level_string_views); i++) {
    if (level == spdlog::level::level_string_views[i]) {
      level_to_use = i;
      break;
    }
  }

  if (level_to_use == std::numeric_limits<size_t>::max()) {
    return false;
  }

  // Now either change all levels or a single level.
  if (name == "level") {
    ENVOY_LOG(debug, "change all log levels: level='{}'", level);
    for (Logger::Logger& logger : Logger::Registry::loggers()) {
      logger.setLevel(static_cast<spdlog::level::level_enum>(level_to_use));
    }
  } else {
    ENVOY_LOG(debug, "change log level: name='{}' level='{}'", name, level);
    Logger::Logger* logger_to_change = nullptr;
    for (Logger::Logger& logger : Logger::Registry::loggers()) {
      if (logger.name() == name) {
        logger_to_change = &logger;
        break;
      }
    }

    if (!logger_to_change) {
      return false;
    }

    logger_to_change->setLevel(static_cast<spdlog::level::level_enum>(level_to_use));
  }

  return true;
}

void AdminImpl::addOutlierInfo(const std::string& cluster_name,
                               const Upstream::Outlier::Detector* outlier_detector,
                               Buffer::Instance& response) {
  if (outlier_detector) {
    response.add(fmt::format(
        "{}::outlier::success_rate_average::{}\n", cluster_name,
        outlier_detector->successRateAverage(
            Upstream::Outlier::DetectorHostMonitor::SuccessRateMonitorType::ExternalOrigin)));
    response.add(fmt::format(
        "{}::outlier::success_rate_ejection_threshold::{}\n", cluster_name,
        outlier_detector->successRateEjectionThreshold(
            Upstream::Outlier::DetectorHostMonitor::SuccessRateMonitorType::ExternalOrigin)));
    response.add(fmt::format(
        "{}::outlier::local_origin_success_rate_average::{}\n", cluster_name,
        outlier_detector->successRateAverage(
            Upstream::Outlier::DetectorHostMonitor::SuccessRateMonitorType::LocalOrigin)));
    response.add(fmt::format(
        "{}::outlier::local_origin_success_rate_ejection_threshold::{}\n", cluster_name,
        outlier_detector->successRateEjectionThreshold(
            Upstream::Outlier::DetectorHostMonitor::SuccessRateMonitorType::LocalOrigin)));
  }
}

void AdminImpl::addCircuitSettings(const std::string& cluster_name, const std::string& priority_str,
                                   Upstream::ResourceManager& resource_manager,
                                   Buffer::Instance& response) {
  response.add(fmt::format("{}::{}_priority::max_connections::{}\n", cluster_name, priority_str,
                           resource_manager.connections().max()));
  response.add(fmt::format("{}::{}_priority::max_pending_requests::{}\n", cluster_name,
                           priority_str, resource_manager.pendingRequests().max()));
  response.add(fmt::format("{}::{}_priority::max_requests::{}\n", cluster_name, priority_str,
                           resource_manager.requests().max()));
  response.add(fmt::format("{}::{}_priority::max_retries::{}\n", cluster_name, priority_str,
                           resource_manager.retries().max()));
}

void AdminImpl::writeClustersAsJson(Buffer::Instance& response) {
  envoy::admin::v3::Clusters clusters;
  for (auto& cluster_pair : server_.clusterManager().clusters()) {
    const Upstream::Cluster& cluster = cluster_pair.second.get();
    Upstream::ClusterInfoConstSharedPtr cluster_info = cluster.info();

    envoy::admin::v3::ClusterStatus& cluster_status = *clusters.add_cluster_statuses();
    cluster_status.set_name(cluster_info->name());

    const Upstream::Outlier::Detector* outlier_detector = cluster.outlierDetector();
    if (outlier_detector != nullptr &&
        outlier_detector->successRateEjectionThreshold(
            Upstream::Outlier::DetectorHostMonitor::SuccessRateMonitorType::ExternalOrigin) > 0.0) {
      cluster_status.mutable_success_rate_ejection_threshold()->set_value(
          outlier_detector->successRateEjectionThreshold(
              Upstream::Outlier::DetectorHostMonitor::SuccessRateMonitorType::ExternalOrigin));
    }
    if (outlier_detector != nullptr &&
        outlier_detector->successRateEjectionThreshold(
            Upstream::Outlier::DetectorHostMonitor::SuccessRateMonitorType::LocalOrigin) > 0.0) {
      cluster_status.mutable_local_origin_success_rate_ejection_threshold()->set_value(
          outlier_detector->successRateEjectionThreshold(
              Upstream::Outlier::DetectorHostMonitor::SuccessRateMonitorType::LocalOrigin));
    }

    cluster_status.set_added_via_api(cluster_info->addedViaApi());

    for (auto& host_set : cluster.prioritySet().hostSetsPerPriority()) {
      for (auto& host : host_set->hosts()) {
        envoy::admin::v3::HostStatus& host_status = *cluster_status.add_host_statuses();
        Network::Utility::addressToProtobufAddress(*host->address(),
                                                   *host_status.mutable_address());
        host_status.set_hostname(host->hostname());
        host_status.mutable_locality()->MergeFrom(host->locality());

        for (const auto& named_counter : host->counters()) {
          auto& metric = *host_status.add_stats();
          metric.set_name(std::string(named_counter.first));
          metric.set_value(named_counter.second.get().value());
          metric.set_type(envoy::admin::v3::SimpleMetric::COUNTER);
        }

        for (const auto& named_gauge : host->gauges()) {
          auto& metric = *host_status.add_stats();
          metric.set_name(std::string(named_gauge.first));
          metric.set_value(named_gauge.second.get().value());
          metric.set_type(envoy::admin::v3::SimpleMetric::GAUGE);
        }

        envoy::admin::v3::HostHealthStatus& health_status = *host_status.mutable_health_status();

// Invokes setHealthFlag for each health flag.
#define SET_HEALTH_FLAG(name, notused)                                                             \
  setHealthFlag(Upstream::Host::HealthFlag::name, *host, health_status);
        HEALTH_FLAG_ENUM_VALUES(SET_HEALTH_FLAG)
#undef SET_HEALTH_FLAG

        double success_rate = host->outlierDetector().successRate(
            Upstream::Outlier::DetectorHostMonitor::SuccessRateMonitorType::ExternalOrigin);
        if (success_rate >= 0.0) {
          host_status.mutable_success_rate()->set_value(success_rate);
        }

        host_status.set_weight(host->weight());

        host_status.set_priority(host->priority());
        success_rate = host->outlierDetector().successRate(
            Upstream::Outlier::DetectorHostMonitor::SuccessRateMonitorType::LocalOrigin);
        if (success_rate >= 0.0) {
          host_status.mutable_local_origin_success_rate()->set_value(success_rate);
        }
      }
    }
  }
  response.add(MessageUtil::getJsonStringFromMessage(clusters, true)); // pretty-print
}

void AdminImpl::writeClustersAsText(Buffer::Instance& response) {
  for (auto& cluster : server_.clusterManager().clusters()) {
    addOutlierInfo(cluster.second.get().info()->name(), cluster.second.get().outlierDetector(),
                   response);

    addCircuitSettings(
        cluster.second.get().info()->name(), "default",
        cluster.second.get().info()->resourceManager(Upstream::ResourcePriority::Default),
        response);
    addCircuitSettings(
        cluster.second.get().info()->name(), "high",
        cluster.second.get().info()->resourceManager(Upstream::ResourcePriority::High), response);

    response.add(fmt::format("{}::added_via_api::{}\n", cluster.second.get().info()->name(),
                             cluster.second.get().info()->addedViaApi()));
    for (auto& host_set : cluster.second.get().prioritySet().hostSetsPerPriority()) {
      for (auto& host : host_set->hosts()) {
        std::map<absl::string_view, uint64_t> all_stats;
        for (const auto& counter : host->counters()) {
          all_stats[counter.first] = counter.second.get().value();
        }

        for (const auto& gauge : host->gauges()) {
          all_stats[gauge.first] = gauge.second.get().value();
        }

        for (const auto& stat : all_stats) {
          response.add(fmt::format("{}::{}::{}::{}\n", cluster.second.get().info()->name(),
                                   host->address()->asString(), stat.first, stat.second));
        }

        response.add(fmt::format("{}::{}::hostname::{}\n", cluster.second.get().info()->name(),
                                 host->address()->asString(), host->hostname()));
        response.add(fmt::format("{}::{}::health_flags::{}\n", cluster.second.get().info()->name(),
                                 host->address()->asString(),
                                 Upstream::HostUtility::healthFlagsToString(*host)));
        response.add(fmt::format("{}::{}::weight::{}\n", cluster.second.get().info()->name(),
                                 host->address()->asString(), host->weight()));
        response.add(fmt::format("{}::{}::region::{}\n", cluster.second.get().info()->name(),
                                 host->address()->asString(), host->locality().region()));
        response.add(fmt::format("{}::{}::zone::{}\n", cluster.second.get().info()->name(),
                                 host->address()->asString(), host->locality().zone()));
        response.add(fmt::format("{}::{}::sub_zone::{}\n", cluster.second.get().info()->name(),
                                 host->address()->asString(), host->locality().sub_zone()));
        response.add(fmt::format("{}::{}::canary::{}\n", cluster.second.get().info()->name(),
                                 host->address()->asString(), host->canary()));
        response.add(fmt::format("{}::{}::priority::{}\n", cluster.second.get().info()->name(),
                                 host->address()->asString(), host->priority()));
        response.add(fmt::format(
            "{}::{}::success_rate::{}\n", cluster.second.get().info()->name(),
            host->address()->asString(),
            host->outlierDetector().successRate(
                Upstream::Outlier::DetectorHostMonitor::SuccessRateMonitorType::ExternalOrigin)));
        response.add(fmt::format(
            "{}::{}::local_origin_success_rate::{}\n", cluster.second.get().info()->name(),
            host->address()->asString(),
            host->outlierDetector().successRate(
                Upstream::Outlier::DetectorHostMonitor::SuccessRateMonitorType::LocalOrigin)));
      }
    }
  }
}

void AdminImpl::writeListenersAsJson(Buffer::Instance& response) {
  envoy::admin::v3::Listeners listeners;
  for (const auto& listener : server_.listenerManager().listeners()) {
    envoy::admin::v3::ListenerStatus& listener_status = *listeners.add_listener_statuses();
    listener_status.set_name(listener.get().name());
    Network::Utility::addressToProtobufAddress(*listener.get().listenSocketFactory().localAddress(),
                                               *listener_status.mutable_local_address());
  }
  response.add(MessageUtil::getJsonStringFromMessage(listeners, true)); // pretty-print
}

void AdminImpl::writeListenersAsText(Buffer::Instance& response) {
  for (const auto& listener : server_.listenerManager().listeners()) {
    response.add(fmt::format("{}::{}\n", listener.get().name(),
                             listener.get().listenSocketFactory().localAddress()->asString()));
  }
}

Http::Code AdminImpl::handlerClusters(absl::string_view url,
                                      Http::ResponseHeaderMap& response_headers,
                                      Buffer::Instance& response, AdminStream&) {
  Http::Utility::QueryParams query_params = Http::Utility::parseQueryString(url);
  const auto format_value = formatParam(query_params);

  if (format_value.has_value() && format_value.value() == "json") {
    writeClustersAsJson(response);
    response_headers.setReferenceContentType(Http::Headers::get().ContentTypeValues.Json);
  } else {
    writeClustersAsText(response);
  }

  return Http::Code::OK;
}

void AdminImpl::addAllConfigToDump(envoy::admin::v3::ConfigDump& dump,
                                   const absl::optional<std::string>& mask) const {
  for (const auto& key_callback_pair : config_tracker_.getCallbacksMap()) {
    ProtobufTypes::MessagePtr message = key_callback_pair.second();
    ASSERT(message);

    if (mask.has_value()) {
      Protobuf::FieldMask field_mask;
      ProtobufUtil::FieldMaskUtil::FromString(mask.value(), &field_mask);
      // We don't use trimMessage() above here since masks don't support
      // indexing through repeated fields.
      ProtobufUtil::FieldMaskUtil::TrimMessage(field_mask, message.get());
    }

    auto* config = dump.add_configs();
    config->PackFrom(*message);
  }
}

absl::optional<std::pair<Http::Code, std::string>>
AdminImpl::addResourceToDump(envoy::admin::v3::ConfigDump& dump,
                             const absl::optional<std::string>& mask,
                             const std::string& resource) const {
  for (const auto& key_callback_pair : config_tracker_.getCallbacksMap()) {
    ProtobufTypes::MessagePtr message = key_callback_pair.second();
    ASSERT(message);

    auto field_descriptor = message->GetDescriptor()->FindFieldByName(resource);
    const Protobuf::Reflection* reflection = message->GetReflection();
    if (!field_descriptor) {
      continue;
    } else if (!field_descriptor->is_repeated()) {
      return absl::optional<std::pair<Http::Code, std::string>>{std::make_pair(
          Http::Code::BadRequest,
          fmt::format("{} is not a repeated field. Use ?mask={} to get only this field",
                      field_descriptor->name(), field_descriptor->name()))};
    }

    auto repeated = reflection->GetRepeatedPtrField<Protobuf::Message>(*message, field_descriptor);
    for (Protobuf::Message& msg : repeated) {
      if (mask.has_value()) {
        Protobuf::FieldMask field_mask;
        ProtobufUtil::FieldMaskUtil::FromString(mask.value(), &field_mask);
        trimResourceMessage(field_mask, msg);
      }
      auto* config = dump.add_configs();
      config->PackFrom(msg);
    }

    // We found the desired resource so there is no need to continue iterating over
    // the other keys.
    return absl::nullopt;
  }

  return absl::optional<std::pair<Http::Code, std::string>>{
      std::make_pair(Http::Code::NotFound, fmt::format("{} not found in config dump", resource))};
}

Http::Code AdminImpl::handlerConfigDump(absl::string_view url,
                                        Http::ResponseHeaderMap& response_headers,
                                        Buffer::Instance& response, AdminStream&) const {
  Http::Utility::QueryParams query_params = Http::Utility::parseQueryString(url);
  const auto resource = resourceParam(query_params);
  const auto mask = maskParam(query_params);

  envoy::admin::v3::ConfigDump dump;

  if (resource.has_value()) {
    auto err = addResourceToDump(dump, mask, resource.value());
    if (err.has_value()) {
      response.add(err.value().second);
      return err.value().first;
    }
  } else {
    addAllConfigToDump(dump, mask);
  }
  MessageUtil::redact(dump);

  response_headers.setReferenceContentType(Http::Headers::get().ContentTypeValues.Json);
  response.add(MessageUtil::getJsonStringFromMessage(dump, true)); // pretty-print
  return Http::Code::OK;
}

// TODO(ambuc) Export this as a server (?) stat for monitoring.
Http::Code AdminImpl::handlerContention(absl::string_view,
                                        Http::ResponseHeaderMap& response_headers,
                                        Buffer::Instance& response, AdminStream&) {

  if (server_.options().mutexTracingEnabled() && server_.mutexTracer() != nullptr) {
    response_headers.setReferenceContentType(Http::Headers::get().ContentTypeValues.Json);

    envoy::admin::v3::MutexStats mutex_stats;
    mutex_stats.set_num_contentions(server_.mutexTracer()->numContentions());
    mutex_stats.set_current_wait_cycles(server_.mutexTracer()->currentWaitCycles());
    mutex_stats.set_lifetime_wait_cycles(server_.mutexTracer()->lifetimeWaitCycles());
    response.add(MessageUtil::getJsonStringFromMessage(mutex_stats, true, true));
  } else {
    response.add("Mutex contention tracing is not enabled. To enable, run Envoy with flag "
                 "--enable-mutex-tracing.");
  }
  return Http::Code::OK;
}

Http::Code AdminImpl::handlerCpuProfiler(absl::string_view url, Http::ResponseHeaderMap&,
                                         Buffer::Instance& response, AdminStream&) {
  Http::Utility::QueryParams query_params = Http::Utility::parseQueryString(url);
  if (query_params.size() != 1 || query_params.begin()->first != "enable" ||
      (query_params.begin()->second != "y" && query_params.begin()->second != "n")) {
    response.add("?enable=<y|n>\n");
    return Http::Code::BadRequest;
  }

  bool enable = query_params.begin()->second == "y";
  if (enable && !Profiler::Cpu::profilerEnabled()) {
    if (!Profiler::Cpu::startProfiler(profile_path_)) {
      response.add("failure to start the profiler");
      return Http::Code::InternalServerError;
    }

  } else if (!enable && Profiler::Cpu::profilerEnabled()) {
    Profiler::Cpu::stopProfiler();
  }

  response.add("OK\n");
  return Http::Code::OK;
}

Http::Code AdminImpl::handlerHeapProfiler(absl::string_view url, Http::ResponseHeaderMap&,
                                          Buffer::Instance& response, AdminStream&) {
  if (!Profiler::Heap::profilerEnabled()) {
    response.add("The current build does not support heap profiler");
    return Http::Code::NotImplemented;
  }

  Http::Utility::QueryParams query_params = Http::Utility::parseQueryString(url);
  if (query_params.size() != 1 || query_params.begin()->first != "enable" ||
      (query_params.begin()->second != "y" && query_params.begin()->second != "n")) {
    response.add("?enable=<y|n>\n");
    return Http::Code::BadRequest;
  }

  Http::Code res = Http::Code::OK;
  bool enable = query_params.begin()->second == "y";
  if (enable) {
    if (Profiler::Heap::isProfilerStarted()) {
      response.add("Fail to start heap profiler: already started");
      res = Http::Code::BadRequest;
    } else if (!Profiler::Heap::startProfiler(profile_path_)) {
      // GCOVR_EXCL_START
      // TODO(silentdai) remove the GCOVR when startProfiler is better implemented
      response.add("Fail to start the heap profiler");
      res = Http::Code::InternalServerError;
      // GCOVR_EXCL_STOP
    } else {
      response.add("Starting heap profiler");
      res = Http::Code::OK;
    }
  } else {
    // !enable
    if (!Profiler::Heap::isProfilerStarted()) {
      response.add("Fail to stop heap profiler: not started");
      res = Http::Code::BadRequest;
    } else {
      Profiler::Heap::stopProfiler();
      response.add(
          fmt::format("Heap profiler stopped and data written to {}. See "
                      "http://goog-perftools.sourceforge.net/doc/heap_profiler.html for details.",
                      profile_path_));
      res = Http::Code::OK;
    }
  }
  return res;
}

Http::Code AdminImpl::handlerHealthcheckFail(absl::string_view, Http::ResponseHeaderMap&,
                                             Buffer::Instance& response, AdminStream&) {
  server_.failHealthcheck(true);
  response.add("OK\n");
  return Http::Code::OK;
}

Http::Code AdminImpl::handlerHealthcheckOk(absl::string_view, Http::ResponseHeaderMap&,
                                           Buffer::Instance& response, AdminStream&) {
  server_.failHealthcheck(false);
  response.add("OK\n");
  return Http::Code::OK;
}

Http::Code AdminImpl::handlerHotRestartVersion(absl::string_view, Http::ResponseHeaderMap&,
                                               Buffer::Instance& response, AdminStream&) {
  response.add(server_.hotRestart().version());
  return Http::Code::OK;
}

Http::Code AdminImpl::handlerLogging(absl::string_view url, Http::ResponseHeaderMap&,
                                     Buffer::Instance& response, AdminStream&) {
  Http::Utility::QueryParams query_params = Http::Utility::parseQueryString(url);

  Http::Code rc = Http::Code::OK;
  if (!query_params.empty() && !changeLogLevel(query_params)) {
    response.add("usage: /logging?<name>=<level> (change single level)\n");
    response.add("usage: /logging?level=<level> (change all levels)\n");
    response.add("levels: ");
    for (auto level_string_view : spdlog::level::level_string_views) {
      response.add(fmt::format("{} ", level_string_view));
    }

    response.add("\n");
    rc = Http::Code::NotFound;
  }

  response.add("active loggers:\n");
  for (const Logger::Logger& logger : Logger::Registry::loggers()) {
    response.add(fmt::format("  {}: {}\n", logger.name(), logger.levelString()));
  }

  response.add("\n");
  return rc;
}

// TODO(ambuc): Add more tcmalloc stats, export proto details based on allocator.
Http::Code AdminImpl::handlerMemory(absl::string_view, Http::ResponseHeaderMap& response_headers,
                                    Buffer::Instance& response, AdminStream&) {
  response_headers.setReferenceContentType(Http::Headers::get().ContentTypeValues.Json);
  envoy::admin::v3::Memory memory;
  memory.set_allocated(Memory::Stats::totalCurrentlyAllocated());
  memory.set_heap_size(Memory::Stats::totalCurrentlyReserved());
  memory.set_total_thread_cache(Memory::Stats::totalThreadCacheBytes());
  memory.set_pageheap_unmapped(Memory::Stats::totalPageHeapUnmapped());
  memory.set_pageheap_free(Memory::Stats::totalPageHeapFree());
  memory.set_total_physical_bytes(Memory::Stats::totalPhysicalBytes());
  response.add(MessageUtil::getJsonStringFromMessage(memory, true, true)); // pretty-print
  return Http::Code::OK;
}

Http::Code AdminImpl::handlerDrainListeners(absl::string_view url, Http::ResponseHeaderMap&,
                                            Buffer::Instance& response, AdminStream&) {
  const Http::Utility::QueryParams params = Http::Utility::parseQueryString(url);
  ListenerManager::StopListenersType stop_listeners_type =
      params.find("inboundonly") != params.end() ? ListenerManager::StopListenersType::InboundOnly
                                                 : ListenerManager::StopListenersType::All;
  server_.listenerManager().stopListeners(stop_listeners_type);
  response.add("OK\n");
  return Http::Code::OK;
}

Http::Code AdminImpl::handlerResetCounters(absl::string_view, Http::ResponseHeaderMap&,
                                           Buffer::Instance& response, AdminStream&) {
  for (const Stats::CounterSharedPtr& counter : server_.stats().counters()) {
    counter->reset();
  }
  server_.stats().symbolTable().clearRecentLookups();
  response.add("OK\n");
  return Http::Code::OK;
}

Http::Code AdminImpl::handlerStatsRecentLookups(absl::string_view, Http::ResponseHeaderMap&,
                                                Buffer::Instance& response, AdminStream&) {
  Stats::SymbolTable& symbol_table = server_.stats().symbolTable();
  std::string table;
  const uint64_t total =
      symbol_table.getRecentLookups([&table](absl::string_view name, uint64_t count) {
        table += fmt::format("{:8d} {}\n", count, name);
      });
  if (table.empty() && symbol_table.recentLookupCapacity() == 0) {
    table = "Lookup tracking is not enabled. Use /stats/recentlookups/enable to enable.\n";
  } else {
    response.add("   Count Lookup\n");
  }
  response.add(absl::StrCat(table, "\ntotal: ", total, "\n"));
  return Http::Code::OK;
}

Http::Code AdminImpl::handlerStatsRecentLookupsClear(absl::string_view, Http::ResponseHeaderMap&,
                                                     Buffer::Instance& response, AdminStream&) {
  server_.stats().symbolTable().clearRecentLookups();
  response.add("OK\n");
  return Http::Code::OK;
}

Http::Code AdminImpl::handlerStatsRecentLookupsDisable(absl::string_view, Http::ResponseHeaderMap&,
                                                       Buffer::Instance& response, AdminStream&) {
  server_.stats().symbolTable().setRecentLookupCapacity(0);
  response.add("OK\n");
  return Http::Code::OK;
}

Http::Code AdminImpl::handlerStatsRecentLookupsEnable(absl::string_view, Http::ResponseHeaderMap&,
                                                      Buffer::Instance& response, AdminStream&) {
  server_.stats().symbolTable().setRecentLookupCapacity(RecentLookupsCapacity);
  response.add("OK\n");
  return Http::Code::OK;
}

Http::Code AdminImpl::handlerServerInfo(absl::string_view, Http::ResponseHeaderMap& headers,
                                        Buffer::Instance& response, AdminStream&) {
  const std::time_t current_time =
      std::chrono::system_clock::to_time_t(server_.timeSource().systemTime());
  const std::time_t uptime_current_epoch = current_time - server_.startTimeCurrentEpoch();
  const std::time_t uptime_all_epochs = current_time - server_.startTimeFirstEpoch();

  ASSERT(uptime_current_epoch >= 0);
  ASSERT(uptime_all_epochs >= 0);

  envoy::admin::v3::ServerInfo server_info;
  server_info.set_version(VersionInfo::version());
  server_info.set_hot_restart_version(server_.hotRestart().version());
  server_info.set_state(
      Utility::serverState(server_.initManager().state(), server_.healthCheckFailed()));

  server_info.mutable_uptime_current_epoch()->set_seconds(uptime_current_epoch);
  server_info.mutable_uptime_all_epochs()->set_seconds(uptime_all_epochs);
  envoy::admin::v3::CommandLineOptions* command_line_options =
      server_info.mutable_command_line_options();
  *command_line_options = *server_.options().toCommandLineOptions();
  response.add(MessageUtil::getJsonStringFromMessage(server_info, true, true));
  headers.setReferenceContentType(Http::Headers::get().ContentTypeValues.Json);
  return Http::Code::OK;
}

Http::Code AdminImpl::handlerReady(absl::string_view, Http::ResponseHeaderMap&,
                                   Buffer::Instance& response, AdminStream&) {
  const envoy::admin::v3::ServerInfo::State state =
      Utility::serverState(server_.initManager().state(), server_.healthCheckFailed());

  response.add(envoy::admin::v3::ServerInfo::State_Name(state) + "\n");
  Http::Code code =
      state == envoy::admin::v3::ServerInfo::LIVE ? Http::Code::OK : Http::Code::ServiceUnavailable;
  return code;
}

Http::Code AdminImpl::handlerStats(absl::string_view url, Http::ResponseHeaderMap& response_headers,
                                   Buffer::Instance& response, AdminStream& admin_stream) {
  Http::Code rc = Http::Code::OK;
  const Http::Utility::QueryParams params = Http::Utility::parseQueryString(url);

  const bool used_only = params.find("usedonly") != params.end();
  absl::optional<std::regex> regex;
  if (!filterParam(params, response, regex)) {
    return Http::Code::BadRequest;
  }

  std::map<std::string, uint64_t> all_stats;
  for (const Stats::CounterSharedPtr& counter : server_.stats().counters()) {
    if (shouldShowMetric(*counter, used_only, regex)) {
      all_stats.emplace(counter->name(), counter->value());
    }
  }

  for (const Stats::GaugeSharedPtr& gauge : server_.stats().gauges()) {
    if (shouldShowMetric(*gauge, used_only, regex)) {
      ASSERT(gauge->importMode() != Stats::Gauge::ImportMode::Uninitialized);
      all_stats.emplace(gauge->name(), gauge->value());
    }
  }

  if (const auto format_value = formatParam(params)) {
    if (format_value.value() == "json") {
      response_headers.setReferenceContentType(Http::Headers::get().ContentTypeValues.Json);
      response.add(
          AdminImpl::statsAsJson(all_stats, server_.stats().histograms(), used_only, regex));
    } else if (format_value.value() == "prometheus") {
      return handlerPrometheusStats(url, response_headers, response, admin_stream);
    } else {
      response.add("usage: /stats?format=json  or /stats?format=prometheus \n");
      response.add("\n");
      rc = Http::Code::NotFound;
    }
  } else { // Display plain stats if format query param is not there.
    for (const auto& stat : all_stats) {
      response.add(fmt::format("{}: {}\n", stat.first, stat.second));
    }
    // TODO(ramaraochavali): See the comment in ThreadLocalStoreImpl::histograms() for why we use a
    // multimap here. This makes sure that duplicate histograms get output. When shared storage is
    // implemented this can be switched back to a normal map.
    std::multimap<std::string, std::string> all_histograms;
    for (const Stats::ParentHistogramSharedPtr& histogram : server_.stats().histograms()) {
      if (shouldShowMetric(*histogram, used_only, regex)) {
        all_histograms.emplace(histogram->name(), histogram->quantileSummary());
      }
    }
    for (const auto& histogram : all_histograms) {
      response.add(fmt::format("{}: {}\n", histogram.first, histogram.second));
    }
  }
  return rc;
}

Http::Code AdminImpl::handlerPrometheusStats(absl::string_view path_and_query,
                                             Http::ResponseHeaderMap&, Buffer::Instance& response,
                                             AdminStream&) {
  const Http::Utility::QueryParams params = Http::Utility::parseQueryString(path_and_query);
  const bool used_only = params.find("usedonly") != params.end();
  absl::optional<std::regex> regex;
  if (!filterParam(params, response, regex)) {
    return Http::Code::BadRequest;
  }
  PrometheusStatsFormatter::statsAsPrometheus(server_.stats().counters(), server_.stats().gauges(),
                                              server_.stats().histograms(), response, used_only,
                                              regex);
  return Http::Code::OK;
}

std::string PrometheusStatsFormatter::sanitizeName(const std::string& name) {
  // The name must match the regex [a-zA-Z_][a-zA-Z0-9_]* as required by
  // prometheus. Refer to https://prometheus.io/docs/concepts/data_model/.
  std::string stats_name = std::regex_replace(name, PromRegex, "_");
  if (stats_name[0] >= '0' && stats_name[0] <= '9') {
    return absl::StrCat("_", stats_name);
  } else {
    return stats_name;
  }
}

std::string PrometheusStatsFormatter::formattedTags(const std::vector<Stats::Tag>& tags) {
  std::vector<std::string> buf;
  buf.reserve(tags.size());
  for (const Stats::Tag& tag : tags) {
    buf.push_back(fmt::format("{}=\"{}\"", sanitizeName(tag.name_), tag.value_));
  }
  return absl::StrJoin(buf, ",");
}

std::string PrometheusStatsFormatter::metricName(const std::string& extracted_name) {
  // Add namespacing prefix to avoid conflicts, as per best practice:
  // https://prometheus.io/docs/practices/naming/#metric-names
  // Also, naming conventions on https://prometheus.io/docs/concepts/data_model/
  return sanitizeName(fmt::format("envoy_{0}", extracted_name));
}

uint64_t PrometheusStatsFormatter::statsAsPrometheus(
    const std::vector<Stats::CounterSharedPtr>& counters,
    const std::vector<Stats::GaugeSharedPtr>& gauges,
    const std::vector<Stats::ParentHistogramSharedPtr>& histograms, Buffer::Instance& response,
    const bool used_only, const absl::optional<std::regex>& regex) {
  std::unordered_set<std::string> metric_type_tracker;
  for (const auto& counter : counters) {
    if (!shouldShowMetric(*counter, used_only, regex)) {
      continue;
    }

    const std::string tags = formattedTags(counter->tags());
    const std::string metric_name = metricName(counter->tagExtractedName());
    if (metric_type_tracker.find(metric_name) == metric_type_tracker.end()) {
      metric_type_tracker.insert(metric_name);
      response.add(fmt::format("# TYPE {0} counter\n", metric_name));
    }
    response.add(fmt::format("{0}{{{1}}} {2}\n", metric_name, tags, counter->value()));
  }

  for (const auto& gauge : gauges) {
    if (!shouldShowMetric(*gauge, used_only, regex)) {
      continue;
    }

    const std::string tags = formattedTags(gauge->tags());
    const std::string metric_name = metricName(gauge->tagExtractedName());
    if (metric_type_tracker.find(metric_name) == metric_type_tracker.end()) {
      metric_type_tracker.insert(metric_name);
      response.add(fmt::format("# TYPE {0} gauge\n", metric_name));
    }
    response.add(fmt::format("{0}{{{1}}} {2}\n", metric_name, tags, gauge->value()));
  }

  for (const auto& histogram : histograms) {
    if (!shouldShowMetric(*histogram, used_only, regex)) {
      continue;
    }

    const std::string tags = formattedTags(histogram->tags());
    const std::string hist_tags = histogram->tags().empty() ? EMPTY_STRING : (tags + ",");

    const std::string metric_name = metricName(histogram->tagExtractedName());
    if (metric_type_tracker.find(metric_name) == metric_type_tracker.end()) {
      metric_type_tracker.insert(metric_name);
      response.add(fmt::format("# TYPE {0} histogram\n", metric_name));
    }

    const Stats::HistogramStatistics& stats = histogram->cumulativeStatistics();
    const std::vector<double>& supported_buckets = stats.supportedBuckets();
    const std::vector<uint64_t>& computed_buckets = stats.computedBuckets();
    for (size_t i = 0; i < supported_buckets.size(); ++i) {
      double bucket = supported_buckets[i];
      uint64_t value = computed_buckets[i];
      // We want to print the bucket in a fixed point (non-scientific) format. The fmt library
      // doesn't have a specific modifier to format as a fixed-point value only so we use the
      // 'g' operator which prints the number in general fixed point format or scientific format
      // with precision 50 to round the number up to 32 significant digits in fixed point format
      // which should cover pretty much all cases
      response.add(fmt::format("{0}_bucket{{{1}le=\"{2:.32g}\"}} {3}\n", metric_name, hist_tags,
                               bucket, value));
    }

    response.add(fmt::format("{0}_bucket{{{1}le=\"+Inf\"}} {2}\n", metric_name, hist_tags,
                             stats.sampleCount()));
    response.add(fmt::format("{0}_sum{{{1}}} {2:.32g}\n", metric_name, tags, stats.sampleSum()));
    response.add(fmt::format("{0}_count{{{1}}} {2}\n", metric_name, tags, stats.sampleCount()));
  }

  return metric_type_tracker.size();
}

std::string
AdminImpl::statsAsJson(const std::map<std::string, uint64_t>& all_stats,
                       const std::vector<Stats::ParentHistogramSharedPtr>& all_histograms,
                       const bool used_only, const absl::optional<std::regex> regex,
                       const bool pretty_print) {

  ProtobufWkt::Struct document;
  std::vector<ProtobufWkt::Value> stats_array;
  for (const auto& stat : all_stats) {
    ProtobufWkt::Struct stat_obj;
    auto* stat_obj_fields = stat_obj.mutable_fields();
    (*stat_obj_fields)["name"] = ValueUtil::stringValue(stat.first);
    (*stat_obj_fields)["value"] = ValueUtil::numberValue(stat.second);
    stats_array.push_back(ValueUtil::structValue(stat_obj));
  }

  ProtobufWkt::Struct histograms_obj;
  auto* histograms_obj_fields = histograms_obj.mutable_fields();

  ProtobufWkt::Struct histograms_obj_container;
  auto* histograms_obj_container_fields = histograms_obj_container.mutable_fields();
  std::vector<ProtobufWkt::Value> computed_quantile_array;

  bool found_used_histogram = false;
  for (const Stats::ParentHistogramSharedPtr& histogram : all_histograms) {
    if (shouldShowMetric(*histogram, used_only, regex)) {
      if (!found_used_histogram) {
        // It is not possible for the supported quantiles to differ across histograms, so it is ok
        // to send them once.
        Stats::HistogramStatisticsImpl empty_statistics;
        std::vector<ProtobufWkt::Value> supported_quantile_array;
        for (double quantile : empty_statistics.supportedQuantiles()) {
          supported_quantile_array.push_back(ValueUtil::numberValue(quantile * 100));
        }
        (*histograms_obj_fields)["supported_quantiles"] =
            ValueUtil::listValue(supported_quantile_array);
        found_used_histogram = true;
      }

      ProtobufWkt::Struct computed_quantile;
      auto* computed_quantile_fields = computed_quantile.mutable_fields();
      (*computed_quantile_fields)["name"] = ValueUtil::stringValue(histogram->name());

      std::vector<ProtobufWkt::Value> computed_quantile_value_array;
      for (size_t i = 0; i < histogram->intervalStatistics().supportedQuantiles().size(); ++i) {
        ProtobufWkt::Struct computed_quantile_value;
        auto* computed_quantile_value_fields = computed_quantile_value.mutable_fields();
        const auto& interval = histogram->intervalStatistics().computedQuantiles()[i];
        const auto& cumulative = histogram->cumulativeStatistics().computedQuantiles()[i];
        (*computed_quantile_value_fields)["interval"] =
            std::isnan(interval) ? ValueUtil::nullValue() : ValueUtil::numberValue(interval);
        (*computed_quantile_value_fields)["cumulative"] =
            std::isnan(cumulative) ? ValueUtil::nullValue() : ValueUtil::numberValue(cumulative);

        computed_quantile_value_array.push_back(ValueUtil::structValue(computed_quantile_value));
      }
      (*computed_quantile_fields)["values"] = ValueUtil::listValue(computed_quantile_value_array);
      computed_quantile_array.push_back(ValueUtil::structValue(computed_quantile));
    }
  }

  if (found_used_histogram) {
    (*histograms_obj_fields)["computed_quantiles"] = ValueUtil::listValue(computed_quantile_array);
    (*histograms_obj_container_fields)["histograms"] = ValueUtil::structValue(histograms_obj);
    stats_array.push_back(ValueUtil::structValue(histograms_obj_container));
  }

  auto* document_fields = document.mutable_fields();
  (*document_fields)["stats"] = ValueUtil::listValue(stats_array);

  return MessageUtil::getJsonStringFromMessage(document, pretty_print, true);
}

Http::Code AdminImpl::handlerQuitQuitQuit(absl::string_view, Http::ResponseHeaderMap&,
                                          Buffer::Instance& response, AdminStream&) {
  server_.shutdown();
  response.add("OK\n");
  return Http::Code::OK;
}

Http::Code AdminImpl::handlerListenerInfo(absl::string_view url,
                                          Http::ResponseHeaderMap& response_headers,
                                          Buffer::Instance& response, AdminStream&) {
  const Http::Utility::QueryParams query_params = Http::Utility::parseQueryString(url);
  const auto format_value = formatParam(query_params);

  if (format_value.has_value() && format_value.value() == "json") {
    writeListenersAsJson(response);
    response_headers.setReferenceContentType(Http::Headers::get().ContentTypeValues.Json);
  } else {
    writeListenersAsText(response);
  }
  return Http::Code::OK;
}

Http::Code AdminImpl::handlerCerts(absl::string_view, Http::ResponseHeaderMap& response_headers,
                                   Buffer::Instance& response, AdminStream&) {
  // This set is used to track distinct certificates. We may have multiple listeners, upstreams, etc
  // using the same cert.
  response_headers.setReferenceContentType(Http::Headers::get().ContentTypeValues.Json);
  envoy::admin::v3::Certificates certificates;
  server_.sslContextManager().iterateContexts([&](const Ssl::Context& context) -> void {
    envoy::admin::v3::Certificate& certificate = *certificates.add_certificates();
    if (context.getCaCertInformation() != nullptr) {
      envoy::admin::v3::CertificateDetails* ca_certificate = certificate.add_ca_cert();
      *ca_certificate = *context.getCaCertInformation();
    }
    for (const auto& cert_details : context.getCertChainInformation()) {
      envoy::admin::v3::CertificateDetails* cert_chain = certificate.add_cert_chain();
      *cert_chain = *cert_details;
    }
  });
  response.add(MessageUtil::getJsonStringFromMessage(certificates, true, true));
  return Http::Code::OK;
}

Http::Code AdminImpl::handlerRuntime(absl::string_view url,
                                     Http::ResponseHeaderMap& response_headers,
                                     Buffer::Instance& response, AdminStream&) {
  const Http::Utility::QueryParams params = Http::Utility::parseQueryString(url);
  response_headers.setReferenceContentType(Http::Headers::get().ContentTypeValues.Json);

  // TODO(jsedgwick): Use proto to structure this output instead of arbitrary JSON.
  const auto& layers = server_.runtime().snapshot().getLayers();

  std::vector<ProtobufWkt::Value> layer_names;
  layer_names.reserve(layers.size());
  std::map<std::string, std::vector<std::string>> entries;
  for (const auto& layer : layers) {
    layer_names.push_back(ValueUtil::stringValue(layer->name()));
    for (const auto& value : layer->values()) {
      const auto found = entries.find(value.first);
      if (found == entries.end()) {
        entries.emplace(value.first, std::vector<std::string>{});
      }
    }
  }

  for (const auto& layer : layers) {
    for (auto& entry : entries) {
      const auto found = layer->values().find(entry.first);
      const auto& entry_value =
          found == layer->values().end() ? EMPTY_STRING : found->second.raw_string_value_;
      entry.second.push_back(entry_value);
    }
  }

  ProtobufWkt::Struct layer_entries;
  auto* layer_entry_fields = layer_entries.mutable_fields();
  for (const auto& entry : entries) {
    std::vector<ProtobufWkt::Value> layer_entry_values;
    layer_entry_values.reserve(entry.second.size());
    std::string final_value;
    for (const auto& value : entry.second) {
      if (!value.empty()) {
        final_value = value;
      }
      layer_entry_values.push_back(ValueUtil::stringValue(value));
    }

    ProtobufWkt::Struct layer_entry_value;
    auto* layer_entry_value_fields = layer_entry_value.mutable_fields();

    (*layer_entry_value_fields)["final_value"] = ValueUtil::stringValue(final_value);
    (*layer_entry_value_fields)["layer_values"] = ValueUtil::listValue(layer_entry_values);
    (*layer_entry_fields)[entry.first] = ValueUtil::structValue(layer_entry_value);
  }

  ProtobufWkt::Struct runtime;
  auto* fields = runtime.mutable_fields();

  (*fields)["layers"] = ValueUtil::listValue(layer_names);
  (*fields)["entries"] = ValueUtil::structValue(layer_entries);

  response.add(MessageUtil::getJsonStringFromMessage(runtime, true, true));
  return Http::Code::OK;
}

bool AdminImpl::isFormUrlEncoded(const Http::HeaderEntry* content_type) const {
  if (content_type == nullptr) {
    return false;
  }

  return content_type->value().getStringView() ==
         Http::Headers::get().ContentTypeValues.FormUrlEncoded;
}

Http::Code AdminImpl::handlerRuntimeModify(absl::string_view url, Http::ResponseHeaderMap&,
                                           Buffer::Instance& response, AdminStream& admin_stream) {
  Http::Utility::QueryParams params = Http::Utility::parseQueryString(url);
  if (params.empty()) {
    // Check if the params are in the request's body.
    if (admin_stream.getRequestBody() != nullptr &&
        isFormUrlEncoded(admin_stream.getRequestHeaders().ContentType())) {
      params = Http::Utility::parseFromBody(admin_stream.getRequestBody()->toString());
    }

    if (params.empty()) {
      response.add("usage: /runtime_modify?key1=value1&key2=value2&keyN=valueN\n");
      response.add("       or send the parameters as form values\n");
      response.add("use an empty value to remove a previously added override");
      return Http::Code::BadRequest;
    }
  }
  std::unordered_map<std::string, std::string> overrides;
  overrides.insert(params.begin(), params.end());
  try {
    server_.runtime().mergeValues(overrides);
  } catch (const EnvoyException& e) {
    response.add(e.what());
    return Http::Code::ServiceUnavailable;
  }
  response.add("OK\n");
  return Http::Code::OK;
}

Http::Code AdminImpl::handlerReopenLogs(absl::string_view, Http::ResponseHeaderMap&,
                                        Buffer::Instance& response, AdminStream&) {
  server_.accessLogManager().reopen();
  response.add("OK\n");
  return Http::Code::OK;
}

ConfigTracker& AdminImpl::getConfigTracker() { return config_tracker_; }

<<<<<<< HEAD
=======
void AdminFilter::onComplete() {
  absl::string_view path = request_headers_->Path()->value().getStringView();
  ENVOY_STREAM_LOG(debug, "request complete: path: {}", *decoder_callbacks_, path);

  Buffer::OwnedImpl response;
  Http::ResponseHeaderMapPtr header_map{new Http::ResponseHeaderMapImpl};
  RELEASE_ASSERT(request_headers_, "");
  Http::Code code = parent_.runCallback(path, *header_map, response, *this);
  populateFallbackResponseHeaders(code, *header_map);
  decoder_callbacks_->encodeHeaders(std::move(header_map),
                                    end_stream_on_complete_ && response.length() == 0);

  if (response.length() > 0) {
    decoder_callbacks_->encodeData(response, end_stream_on_complete_);
  }
}

>>>>>>> 63448a48
AdminImpl::NullRouteConfigProvider::NullRouteConfigProvider(TimeSource& time_source)
    : config_(new Router::NullConfigImpl()), time_source_(time_source) {}

void AdminImpl::startHttpListener(const std::string& access_log_path,
                                  const std::string& address_out_path,
                                  Network::Address::InstanceConstSharedPtr address,
                                  const Network::Socket::OptionsSharedPtr& socket_options,
                                  Stats::ScopePtr&& listener_scope) {
  // TODO(mattklein123): Allow admin to use normal access logger extension loading and avoid the
  // hard dependency here.
  access_logs_.emplace_back(new Extensions::AccessLoggers::File::FileAccessLog(
      access_log_path, {}, AccessLog::AccessLogFormatUtils::defaultAccessLogFormatter(),
      server_.accessLogManager()));
  socket_ = std::make_shared<Network::TcpListenSocket>(address, socket_options, true);
  socket_factory_ = std::make_shared<AdminListenSocketFactory>(socket_);
  listener_ = std::make_unique<AdminListener>(*this, std::move(listener_scope));
  if (!address_out_path.empty()) {
    std::ofstream address_out_file(address_out_path);
    if (!address_out_file) {
      ENVOY_LOG(critical, "cannot open admin address output file {} for writing.",
                address_out_path);
    } else {
      address_out_file << socket_->localAddress()->asString();
    }
  }
}

AdminImpl::AdminImpl(const std::string& profile_path, Server::Instance& server)
    : server_(server), profile_path_(profile_path),
      stats_(Http::ConnectionManagerImpl::generateStats("http.admin.", server_.stats())),
      tracing_stats_(
          Http::ConnectionManagerImpl::generateTracingStats("http.admin.", no_op_store_)),
      route_config_provider_(server.timeSource()),
      scoped_route_config_provider_(server.timeSource()),
      // TODO(jsedgwick) add /runtime_reset endpoint that removes all admin-set values
      handlers_{
          {"/", "Admin home page", MAKE_ADMIN_HANDLER(handlerAdminHome), false, false},
          {"/certs", "print certs on machine", MAKE_ADMIN_HANDLER(handlerCerts), false, false},
          {"/clusters", "upstream cluster status", MAKE_ADMIN_HANDLER(handlerClusters), false,
           false},
          {"/config_dump", "dump current Envoy configs (experimental)",
           MAKE_ADMIN_HANDLER(handlerConfigDump), false, false},
          {"/contention", "dump current Envoy mutex contention stats (if enabled)",
           MAKE_ADMIN_HANDLER(handlerContention), false, false},
          {"/cpuprofiler", "enable/disable the CPU profiler",
           MAKE_ADMIN_HANDLER(handlerCpuProfiler), false, true},
          {"/heapprofiler", "enable/disable the heap profiler",
           MAKE_ADMIN_HANDLER(handlerHeapProfiler), false, true},
          {"/healthcheck/fail", "cause the server to fail health checks",
           MAKE_ADMIN_HANDLER(handlerHealthcheckFail), false, true},
          {"/healthcheck/ok", "cause the server to pass health checks",
           MAKE_ADMIN_HANDLER(handlerHealthcheckOk), false, true},
          {"/help", "print out list of admin commands", MAKE_ADMIN_HANDLER(handlerHelp), false,
           false},
          {"/hot_restart_version", "print the hot restart compatibility version",
           MAKE_ADMIN_HANDLER(handlerHotRestartVersion), false, false},
          {"/logging", "query/change logging levels", MAKE_ADMIN_HANDLER(handlerLogging), false,
           true},
          {"/memory", "print current allocation/heap usage", MAKE_ADMIN_HANDLER(handlerMemory),
           false, false},
          {"/quitquitquit", "exit the server", MAKE_ADMIN_HANDLER(handlerQuitQuitQuit), false,
           true},
          {"/reset_counters", "reset all counters to zero",
           MAKE_ADMIN_HANDLER(handlerResetCounters), false, true},
          {"/drain_listeners", "drain listeners", MAKE_ADMIN_HANDLER(handlerDrainListeners), false,
           true},
          {"/server_info", "print server version/status information",
           MAKE_ADMIN_HANDLER(handlerServerInfo), false, false},
          {"/ready", "print server state, return 200 if LIVE, otherwise return 503",
           MAKE_ADMIN_HANDLER(handlerReady), false, false},
          {"/stats", "print server stats", MAKE_ADMIN_HANDLER(handlerStats), false, false},
          {"/stats/prometheus", "print server stats in prometheus format",
           MAKE_ADMIN_HANDLER(handlerPrometheusStats), false, false},
          {"/stats/recentlookups", "Show recent stat-name lookups",
           MAKE_ADMIN_HANDLER(handlerStatsRecentLookups), false, false},
          {"/stats/recentlookups/clear", "clear list of stat-name lookups and counter",
           MAKE_ADMIN_HANDLER(handlerStatsRecentLookupsClear), false, true},
          {"/stats/recentlookups/disable", "disable recording of reset stat-name lookup names",
           MAKE_ADMIN_HANDLER(handlerStatsRecentLookupsDisable), false, true},
          {"/stats/recentlookups/enable", "enable recording of reset stat-name lookup names",
           MAKE_ADMIN_HANDLER(handlerStatsRecentLookupsEnable), false, true},
          {"/listeners", "print listener info", MAKE_ADMIN_HANDLER(handlerListenerInfo), false,
           false},
          {"/runtime", "print runtime values", MAKE_ADMIN_HANDLER(handlerRuntime), false, false},
          {"/runtime_modify", "modify runtime values", MAKE_ADMIN_HANDLER(handlerRuntimeModify),
           false, true},
          {"/reopen_logs", "reopen access logs", MAKE_ADMIN_HANDLER(handlerReopenLogs), false,
           true},
      },
      date_provider_(server.dispatcher().timeSource()),
      admin_filter_chain_(std::make_shared<AdminFilterChain>()) {}

Http::ServerConnectionPtr AdminImpl::createCodec(Network::Connection& connection,
                                                 const Buffer::Instance& data,
                                                 Http::ServerConnectionCallbacks& callbacks) {
  return Http::ConnectionManagerUtility::autoCreateCodec(
      connection, data, callbacks, server_.stats(), Http::Http1Settings(),
      ::Envoy::Http2::Utility::initializeAndValidateOptions(
          envoy::config::core::v3::Http2ProtocolOptions()),
      maxRequestHeadersKb(), maxRequestHeadersCount());
}

bool AdminImpl::createNetworkFilterChain(Network::Connection& connection,
                                         const std::vector<Network::FilterFactoryCb>&) {
  // Don't pass in the overload manager so that the admin interface is accessible even when
  // the envoy is overloaded.
  connection.addReadFilter(Network::ReadFilterSharedPtr{new Http::ConnectionManagerImpl(
      *this, server_.drainManager(), server_.random(), server_.httpContext(), server_.runtime(),
      server_.localInfo(), server_.clusterManager(), nullptr, server_.timeSource())});
  return true;
}

void AdminImpl::createFilterChain(Http::FilterChainFactoryCallbacks& callbacks) {
<<<<<<< HEAD
  callbacks.addStreamDecoderFilter(
      Http::StreamDecoderFilterSharedPtr{new AdminFilter(createCallbackFunction())});
=======
  callbacks.addStreamFilter(std::make_shared<AdminFilter>(*this));
>>>>>>> 63448a48
}

Http::Code AdminImpl::runCallback(absl::string_view path_and_query,
                                  Http::ResponseHeaderMap& response_headers,
                                  Buffer::Instance& response, AdminStream& admin_stream) {

  Http::Code code = Http::Code::OK;
  bool found_handler = false;

  std::string::size_type query_index = path_and_query.find('?');
  if (query_index == std::string::npos) {
    query_index = path_and_query.size();
  }

  for (const UrlHandler& handler : handlers_) {
    if (path_and_query.compare(0, query_index, handler.prefix_) == 0) {
      found_handler = true;
      if (handler.mutates_server_state_) {
        const absl::string_view method =
            admin_stream.getRequestHeaders().Method()->value().getStringView();
        if (method != Http::Headers::get().MethodValues.Post) {
          ENVOY_LOG(error, "admin path \"{}\" mutates state, method={} rather than POST",
                    handler.prefix_, method);
          code = Http::Code::MethodNotAllowed;
          response.add(fmt::format("Method {} not allowed, POST required.", method));
          break;
        }
      }
      code = handler.handler_(path_and_query, response_headers, response, admin_stream);
      Memory::Utils::tryShrinkHeap();
      break;
    }
  }

  if (!found_handler) {
    // Extra space is emitted below to have "invalid path." be a separate sentence in the
    // 404 output from "admin commands are:" in handlerHelp.
    response.add("invalid path. ");
    handlerHelp(path_and_query, response_headers, response, admin_stream);
    code = Http::Code::NotFound;
  }

  return code;
}

std::vector<const AdminImpl::UrlHandler*> AdminImpl::sortedHandlers() const {
  std::vector<const UrlHandler*> sorted_handlers;
  for (const UrlHandler& handler : handlers_) {
    sorted_handlers.push_back(&handler);
  }
  // Note: it's generally faster to sort a vector with std::vector than to construct a std::map.
  std::sort(sorted_handlers.begin(), sorted_handlers.end(),
            [](const UrlHandler* h1, const UrlHandler* h2) { return h1->prefix_ < h2->prefix_; });
  return sorted_handlers;
}

Http::Code AdminImpl::handlerHelp(absl::string_view, Http::ResponseHeaderMap&,
                                  Buffer::Instance& response, AdminStream&) {
  response.add("admin commands are:\n");

  // Prefix order is used during searching, but for printing do them in alpha order.
  for (const UrlHandler* handler : sortedHandlers()) {
    response.add(fmt::format("  {}: {}\n", handler->prefix_, handler->help_text_));
  }
  return Http::Code::OK;
}

Http::Code AdminImpl::handlerAdminHome(absl::string_view, Http::ResponseHeaderMap& response_headers,
                                       Buffer::Instance& response, AdminStream&) {
  response_headers.setReferenceContentType(Http::Headers::get().ContentTypeValues.Html);

  response.add(absl::StrReplaceAll(AdminHtmlStart, {{"@FAVICON@", EnvoyFavicon}}));

  // Prefix order is used during searching, but for printing do them in alpha order.
  for (const UrlHandler* handler : sortedHandlers()) {
    absl::string_view path = handler->prefix_;

    if (path == "/") {
      continue; // No need to print self-link to index page.
    }

    // Remove the leading slash from the link, so that the admin page can be
    // rendered as part of another console, on a sub-path.
    //
    // E.g. consider a downstream dashboard that embeds the Envoy admin console.
    // In that case, the "/stats" endpoint would be at
    // https://DASHBOARD/envoy_admin/stats. If the links we present on the home
    // page are absolute (e.g. "/stats") they won't work in the context of the
    // dashboard. Removing the leading slash, they will work properly in both
    // the raw admin console and when embedded in another page and URL
    // hierarchy.
    ASSERT(!path.empty());
    ASSERT(path[0] == '/');
    path = path.substr(1);

    // For handlers that mutate state, render the link as a button in a POST form,
    // rather than an anchor tag. This should discourage crawlers that find the /
    // page from accidentally mutating all the server state by GETting all the hrefs.
    const char* link_format =
        handler->mutates_server_state_
            ? "<form action='{}' method='post' class='home-form'><button>{}</button></form>"
            : "<a href='{}'>{}</a>";
    const std::string link = fmt::format(link_format, path, path);

    // Handlers are all specified by statically above, and are thus trusted and do
    // not require escaping.
    response.add(fmt::format("<tr class='home-row'><td class='home-data'>{}</td>"
                             "<td class='home-data'>{}</td></tr>\n",
                             link, Html::Utility::sanitize(handler->help_text_)));
  }
  response.add(AdminHtmlEnd);
  return Http::Code::OK;
}

const Network::Address::Instance& AdminImpl::localAddress() {
  return *server_.localInfo().address();
}

bool AdminImpl::addHandler(const std::string& prefix, const std::string& help_text,
                           HandlerCb callback, bool removable, bool mutates_state) {
  ASSERT(prefix.size() > 1);
  ASSERT(prefix[0] == '/');

  // Sanitize prefix and help_text to ensure no XSS can be injected, as
  // we are injecting these strings into HTML that runs in a domain that
  // can mutate Envoy server state. Also rule out some characters that
  // make no sense as part of a URL path: ? and :.
  const std::string::size_type pos = prefix.find_first_of("&\"'<>?:");
  if (pos != std::string::npos) {
    ENVOY_LOG(error, "filter \"{}\" contains invalid character '{}'", prefix, prefix[pos]);
    return false;
  }

  auto it = std::find_if(handlers_.cbegin(), handlers_.cend(),
                         [&prefix](const UrlHandler& entry) { return prefix == entry.prefix_; });
  if (it == handlers_.end()) {
    handlers_.push_back({prefix, help_text, callback, removable, mutates_state});
    return true;
  }
  return false;
}

bool AdminImpl::removeHandler(const std::string& prefix) {
  const size_t size_before_removal = handlers_.size();
  handlers_.remove_if(
      [&prefix](const UrlHandler& entry) { return prefix == entry.prefix_ && entry.removable_; });
  if (handlers_.size() != size_before_removal) {
    return true;
  }
  return false;
}

Http::Code AdminImpl::request(absl::string_view path_and_query, absl::string_view method,
                              Http::ResponseHeaderMap& response_headers, std::string& body) {
  AdminFilter filter(createCallbackFunction());

  Http::RequestHeaderMapImpl request_headers;
  request_headers.setMethod(method);
  filter.decodeHeaders(request_headers, false);
  Buffer::OwnedImpl response;

  Http::Code code = runCallback(path_and_query, response_headers, response, filter);
  Utility::populateFallbackResponseHeaders(code, response_headers);
  body = response.toString();
  return code;
}

void AdminImpl::closeSocket() {
  if (socket_) {
    socket_->close();
  }
}

void AdminImpl::addListenerToHandler(Network::ConnectionHandler* handler) {
  if (listener_) {
    handler->addListener(*listener_);
  }
}

} // namespace Server
} // namespace Envoy<|MERGE_RESOLUTION|>--- conflicted
+++ resolved
@@ -301,64 +301,6 @@
 
 } // namespace
 
-<<<<<<< HEAD
-=======
-AdminFilter::AdminFilter(AdminImpl& parent) : parent_(parent) {}
-
-Http::FilterHeadersStatus AdminFilter::decodeHeaders(Http::RequestHeaderMap& headers,
-                                                     bool end_stream) {
-  request_headers_ = &headers;
-  if (end_stream) {
-    onComplete();
-  }
-
-  return Http::FilterHeadersStatus::StopIteration;
-}
-
-Http::FilterDataStatus AdminFilter::decodeData(Buffer::Instance& data, bool end_stream) {
-  // Currently we generically buffer all admin request data in case a handler wants to use it.
-  // If we ever support streaming admin requests we may need to revisit this. Note, we must use
-  // addDecodedData() here since we might need to perform onComplete() processing if end_stream is
-  // true.
-  decoder_callbacks_->addDecodedData(data, false);
-
-  if (end_stream) {
-    onComplete();
-  }
-
-  return Http::FilterDataStatus::StopIterationNoBuffer;
-}
-
-Http::FilterTrailersStatus AdminFilter::decodeTrailers(Http::RequestTrailerMap&) {
-  onComplete();
-  return Http::FilterTrailersStatus::StopIteration;
-}
-
-void AdminFilter::onDestroy() {
-  for (const auto& callback : on_destroy_callbacks_) {
-    callback();
-  }
-}
-
-void AdminFilter::addOnDestroyCallback(std::function<void()> cb) {
-  on_destroy_callbacks_.push_back(std::move(cb));
-}
-
-Http::StreamDecoderFilterCallbacks& AdminFilter::getDecoderFilterCallbacks() const {
-  ASSERT(decoder_callbacks_ != nullptr);
-  return *decoder_callbacks_;
-}
-
-const Buffer::Instance* AdminFilter::getRequestBody() const {
-  return decoder_callbacks_->decodingBuffer();
-}
-
-const Http::RequestHeaderMap& AdminFilter::getRequestHeaders() const {
-  ASSERT(request_headers_ != nullptr);
-  return *request_headers_;
-}
-
->>>>>>> 63448a48
 bool AdminImpl::changeLogLevel(const Http::Utility::QueryParams& params) {
   if (params.size() != 1) {
     return false;
@@ -1343,26 +1285,6 @@
 
 ConfigTracker& AdminImpl::getConfigTracker() { return config_tracker_; }
 
-<<<<<<< HEAD
-=======
-void AdminFilter::onComplete() {
-  absl::string_view path = request_headers_->Path()->value().getStringView();
-  ENVOY_STREAM_LOG(debug, "request complete: path: {}", *decoder_callbacks_, path);
-
-  Buffer::OwnedImpl response;
-  Http::ResponseHeaderMapPtr header_map{new Http::ResponseHeaderMapImpl};
-  RELEASE_ASSERT(request_headers_, "");
-  Http::Code code = parent_.runCallback(path, *header_map, response, *this);
-  populateFallbackResponseHeaders(code, *header_map);
-  decoder_callbacks_->encodeHeaders(std::move(header_map),
-                                    end_stream_on_complete_ && response.length() == 0);
-
-  if (response.length() > 0) {
-    decoder_callbacks_->encodeData(response, end_stream_on_complete_);
-  }
-}
-
->>>>>>> 63448a48
 AdminImpl::NullRouteConfigProvider::NullRouteConfigProvider(TimeSource& time_source)
     : config_(new Router::NullConfigImpl()), time_source_(time_source) {}
 
@@ -1476,12 +1398,7 @@
 }
 
 void AdminImpl::createFilterChain(Http::FilterChainFactoryCallbacks& callbacks) {
-<<<<<<< HEAD
-  callbacks.addStreamDecoderFilter(
-      Http::StreamDecoderFilterSharedPtr{new AdminFilter(createCallbackFunction())});
-=======
-  callbacks.addStreamFilter(std::make_shared<AdminFilter>(*this));
->>>>>>> 63448a48
+  callbacks.addStreamFilter(std::make_shared<AdminFilter>(createCallbackFunction()));
 }
 
 Http::Code AdminImpl::runCallback(absl::string_view path_and_query,
