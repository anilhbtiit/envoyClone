# Raw release notes

This file contains "raw" release notes for each release. The notes are added by developers as changes
are made to Envoy that are user impacting. When a release is cut, the releaser will use these notes
to populate the [Sphinx release notes in data-plane-api](https://github.com/envoyproxy/data-plane-api/blob/master/docs/root/intro/version_history.rst).
The idea is that this is a low friction way to add release notes along with code changes. Doing this
will make it substantially easier for the releaser to "linkify" all of the release notes in the
final version.

## 1.6.0

<<<<<<< HEAD
Added supporting the priority field in eds LocalityLbEndpoints for several types of
load balancer (RoundRobinLoadBalancer, LeastRequestLoadBalancer, RandomLoadBalancer)

This allows having LocalityLbEndpoints which will be unused until/if all higher
priority LocalityLbEndpoints are sufficiently unhealthy.

See :ref:`load balancer <arch_overview_load_balancing_priority_levels>` for details.


=======
* Added transport socket interface to allow custom implementation of transport socket. A transport socket
  provides read and write logic with buffer encryption and decryption. The exising TLS implementation is
  refactored with the interface.
>>>>>>> 33ae1306
<|MERGE_RESOLUTION|>--- conflicted
+++ resolved
@@ -9,7 +9,6 @@
 
 ## 1.6.0
 
-<<<<<<< HEAD
 Added supporting the priority field in eds LocalityLbEndpoints for several types of
 load balancer (RoundRobinLoadBalancer, LeastRequestLoadBalancer, RandomLoadBalancer)
 
@@ -19,8 +18,6 @@
 See :ref:`load balancer <arch_overview_load_balancing_priority_levels>` for details.
 
 
-=======
 * Added transport socket interface to allow custom implementation of transport socket. A transport socket
   provides read and write logic with buffer encryption and decryption. The exising TLS implementation is
-  refactored with the interface.
->>>>>>> 33ae1306
+  refactored with the interface.