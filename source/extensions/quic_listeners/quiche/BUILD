--- conflicted
+++ resolved
@@ -104,8 +104,6 @@
 )
 
 envoy_cc_library(
-<<<<<<< HEAD
-=======
     name = "envoy_quic_server_stream_lib",
     srcs = ["envoy_quic_server_stream.cc"],
     hdrs = ["envoy_quic_server_stream.h"],
@@ -121,7 +119,6 @@
 )
 
 envoy_cc_library(
->>>>>>> f1128186
     name = "codec_lib",
     srcs = ["codec_impl.cc"],
     hdrs = ["codec_impl.h"],
@@ -141,10 +138,7 @@
     tags = ["nofips"],
     deps = [
         ":envoy_quic_connection_lib",
-<<<<<<< HEAD
         ":envoy_quic_simulated_watermark_buffer_lib",
-=======
->>>>>>> f1128186
         "//include/envoy/event:dispatcher_interface",
         "//include/envoy/network:connection_interface",
         "//source/common/buffer:buffer_lib",
@@ -158,7 +152,6 @@
 
 envoy_cc_library(
     name = "envoy_quic_server_session_lib",
-<<<<<<< HEAD
     srcs = [
         "envoy_quic_server_session.cc",
         "envoy_quic_server_stream.cc",
@@ -175,14 +168,6 @@
         "//source/common/buffer:buffer_lib",
         "//source/common/common:assert_lib",
         "//source/common/http:header_map_lib",
-=======
-    srcs = ["envoy_quic_server_session.cc"],
-    hdrs = ["envoy_quic_server_session.h"],
-    tags = ["nofips"],
-    deps = [
-        ":envoy_quic_server_stream_lib",
-        ":quic_filter_manager_connection_lib",
->>>>>>> f1128186
         "@com_googlesource_quiche//:quic_core_http_spdy_session_lib",
     ],
 )
@@ -245,7 +230,6 @@
     name = "envoy_quic_server_connection_lib",
     srcs = ["envoy_quic_server_connection.cc"],
     hdrs = ["envoy_quic_server_connection.h"],
-<<<<<<< HEAD
     tags = ["nofips"],
     deps = [
         ":envoy_quic_connection_lib",
@@ -263,12 +247,6 @@
         ":envoy_quic_packet_writer_lib",
         "//include/envoy/event:dispatcher_interface",
         "//source/common/network:socket_option_factory_lib",
-=======
-    tags = ["nofips"],
-    deps = [
-        ":envoy_quic_connection_lib",
-        "//source/server:connection_handler_lib",
->>>>>>> f1128186
     ],
 )
 
@@ -289,14 +267,11 @@
 )
 
 envoy_cc_library(
-<<<<<<< HEAD
     name = "envoy_quic_simulated_watermark_buffer_lib",
     hdrs = ["envoy_quic_simulated_watermark_buffer.h"],
 )
 
 envoy_cc_library(
-=======
->>>>>>> f1128186
     name = "active_quic_listener_lib",
     srcs = ["active_quic_listener.cc"],
     hdrs = ["active_quic_listener.h"],
