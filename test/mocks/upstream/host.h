#pragma once

#include <chrono>
#include <cstdint>
#include <list>
#include <string>

#include "envoy/upstream/upstream.h"

#include "common/stats/stats_impl.h"

#include "test/mocks/upstream/cluster_info.h"

#include "gmock/gmock.h"

namespace Envoy {
namespace Upstream {
namespace Outlier {

class MockDetectorHostSink : public DetectorHostSink {
public:
  MockDetectorHostSink();
  ~MockDetectorHostSink();

  MOCK_METHOD0(numEjections, uint32_t());
  MOCK_METHOD1(putHttpResponseCode, void(uint64_t code));
  MOCK_METHOD1(putResponseTime, void(std::chrono::milliseconds time));
  MOCK_METHOD0(lastEjectionTime, const Optional<MonotonicTime>&());
  MOCK_METHOD0(lastUnejectionTime, const Optional<MonotonicTime>&());
  MOCK_CONST_METHOD0(successRate, double());
  MOCK_METHOD1(successRate, void(double new_success_rate));
};

class MockEventLogger : public EventLogger {
public:
  MockEventLogger();
  ~MockEventLogger();

  MOCK_METHOD4(logEject, void(HostDescriptionConstSharedPtr host, Detector& detector,
                              EjectionType type, bool enforced));
  MOCK_METHOD1(logUneject, void(HostDescriptionConstSharedPtr host));
};

class MockDetector : public Detector {
public:
  MockDetector();
  ~MockDetector();

<<<<<<< HEAD
  void runCallbacks(const HostSharedPtr& host) {
    for (ChangeStateCb cb : callbacks_) {
=======
  void runCallbacks(HostSharedPtr host) {
    for (const ChangeStateCb& cb : callbacks_) {
>>>>>>> 47bbf3f5
      cb(host);
    }
  }

  MOCK_METHOD1(addChangedStateCb, void(ChangeStateCb cb));
  MOCK_CONST_METHOD0(successRateAverage, double());
  MOCK_CONST_METHOD0(successRateEjectionThreshold, double());

  std::list<ChangeStateCb> callbacks_;
};

} // Outlier

class MockHostDescription : public HostDescription {
public:
  MockHostDescription();
  ~MockHostDescription();

  MOCK_CONST_METHOD0(address, Network::Address::InstanceConstSharedPtr());
  MOCK_CONST_METHOD0(canary, bool());
  MOCK_CONST_METHOD0(cluster, const ClusterInfo&());
  MOCK_CONST_METHOD0(outlierDetector, Outlier::DetectorHostSink&());
  MOCK_CONST_METHOD0(hostname, const std::string&());
  MOCK_CONST_METHOD0(stats, HostStats&());
  MOCK_CONST_METHOD0(zone, const std::string&());

  std::string hostname_;
  Network::Address::InstanceConstSharedPtr address_;
  testing::NiceMock<Outlier::MockDetectorHostSink> outlier_detector_;
  testing::NiceMock<MockClusterInfo> cluster_;
  Stats::IsolatedStoreImpl stats_store_;
  HostStats stats_{ALL_HOST_STATS(POOL_COUNTER(stats_store_), POOL_GAUGE(stats_store_))};
};

class MockHost : public Host {
public:
  struct MockCreateConnectionData {
    Network::ClientConnection* connection_{};
    HostConstSharedPtr host_;
  };

  MockHost();
  ~MockHost();

  CreateConnectionData createConnection(Event::Dispatcher& dispatcher) const override {
    MockCreateConnectionData data = createConnection_(dispatcher);
    return {Network::ClientConnectionPtr{data.connection_}, data.host_};
  }

  void setOutlierDetector(Outlier::DetectorHostSinkPtr&& outlier_detector) override {
    setOutlierDetector_(outlier_detector);
  }

  MOCK_CONST_METHOD0(address, Network::Address::InstanceConstSharedPtr());
  MOCK_CONST_METHOD0(canary, bool());
  MOCK_CONST_METHOD0(cluster, const ClusterInfo&());
  MOCK_CONST_METHOD0(counters, std::list<Stats::CounterSharedPtr>());
  MOCK_CONST_METHOD1(createConnection_, MockCreateConnectionData(Event::Dispatcher& dispatcher));
  MOCK_CONST_METHOD0(gauges, std::list<Stats::GaugeSharedPtr>());
  MOCK_METHOD1(healthFlagClear, void(HealthFlag flag));
  MOCK_CONST_METHOD1(healthFlagGet, bool(HealthFlag flag));
  MOCK_METHOD1(healthFlagSet, void(HealthFlag flag));
  MOCK_CONST_METHOD0(healthy, bool());
  MOCK_CONST_METHOD0(hostname, const std::string&());
  MOCK_CONST_METHOD0(outlierDetector, Outlier::DetectorHostSink&());
  MOCK_METHOD1(setOutlierDetector_, void(Outlier::DetectorHostSinkPtr& outlier_detector));
  MOCK_CONST_METHOD0(stats, HostStats&());
  MOCK_CONST_METHOD0(weight, uint32_t());
  MOCK_METHOD1(weight, void(uint32_t new_weight));
  MOCK_CONST_METHOD0(zone, const std::string&());

  testing::NiceMock<MockClusterInfo> cluster_;
  Stats::IsolatedStoreImpl stats_store_;
  HostStats stats_{ALL_HOST_STATS(POOL_COUNTER(stats_store_), POOL_GAUGE(stats_store_))};
};

} // Upstream
} // Envoy<|MERGE_RESOLUTION|>--- conflicted
+++ resolved
@@ -46,13 +46,8 @@
   MockDetector();
   ~MockDetector();
 
-<<<<<<< HEAD
   void runCallbacks(const HostSharedPtr& host) {
-    for (ChangeStateCb cb : callbacks_) {
-=======
-  void runCallbacks(HostSharedPtr host) {
     for (const ChangeStateCb& cb : callbacks_) {
->>>>>>> 47bbf3f5
       cb(host);
     }
   }
