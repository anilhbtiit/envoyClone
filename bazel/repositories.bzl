--- conflicted
+++ resolved
@@ -108,11 +108,7 @@
     native.git_repository(
         name = "envoy_api",
         remote = REPO_LOCATIONS["envoy_api"],
-<<<<<<< HEAD
-        commit = "fcea59b9526d84822dd9fa7e4d9f0b20a7e943ac",
-=======
         commit = "b9e89d760d4849812b43a0979aa756137563bf83",
->>>>>>> d0d18a17
     )
     api_bind_targets = [
         "address",
