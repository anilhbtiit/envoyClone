--- conflicted
+++ resolved
@@ -1194,30 +1194,6 @@
   return ret;
 }
 
-<<<<<<< HEAD
-void configureBuilder(JNIEnv* env, jstring grpc_stats_domain, jboolean admin_interface_enabled,
-                      jlong connect_timeout_seconds, jlong dns_refresh_seconds,
-                      jlong dns_failure_refresh_seconds_base, jlong dns_failure_refresh_seconds_max,
-                      jlong dns_query_timeout_seconds, jlong dns_min_refresh_seconds,
-                      jobjectArray dns_preresolve_hostnames, jboolean enable_dns_cache,
-                      jlong dns_cache_save_interval_seconds, jboolean enable_drain_post_dns_refresh,
-                      jboolean enable_http3, jboolean enable_gzip_decompression,
-                      jboolean enable_brotli_decompression, jboolean enable_socket_tagging,
-                      jboolean enable_happy_eyeballs, jboolean enable_interface_binding,
-                      jlong h2_connection_keepalive_idle_interval_milliseconds,
-                      jlong h2_connection_keepalive_timeout_seconds, jlong max_connections_per_host,
-                      jlong stats_flush_seconds, jlong stream_idle_timeout_seconds,
-                      jlong per_try_idle_timeout_seconds, jstring app_version, jstring app_id,
-                      jboolean trust_chain_verification, jobjectArray virtual_clusters_legacy,
-                      jobjectArray virtual_clusters, jobjectArray filter_chain,
-                      jobjectArray stat_sinks, jboolean enable_platform_certificates_validation,
-                      jboolean enable_skip_dns_lookup_for_proxied_requests,
-                      jobjectArray runtime_guards, jstring rtds_layer_name,
-                      jlong rtds_timeout_seconds, jstring ads_address, jlong ads_port,
-                      jstring ads_token, jlong ads_token_lifetime, jstring ads_root_certs,
-                      jstring node_id, jstring node_region, jstring node_zone,
-                      jstring node_sub_zone, Envoy::Platform::EngineBuilder& builder) {
-=======
 void configureBuilder(
     JNIEnv* env, jstring grpc_stats_domain, jboolean admin_interface_enabled,
     jlong connect_timeout_seconds, jlong dns_refresh_seconds,
@@ -1231,14 +1207,14 @@
     jlong h2_connection_keepalive_timeout_seconds, jlong max_connections_per_host,
     jlong stats_flush_seconds, jlong stream_idle_timeout_seconds,
     jlong per_try_idle_timeout_seconds, jstring app_version, jstring app_id,
-    jboolean trust_chain_verification, jobjectArray virtual_clusters, jobjectArray filter_chain,
+    jboolean trust_chain_verification, jobjectArray virtual_clusters_legacy,
+    jobjectArray virtual_clusters, jobjectArray filter_chain,
     jobjectArray stat_sinks, jboolean enable_platform_certificates_validation,
     jboolean enable_skip_dns_lookup_for_proxied_requests, jobjectArray runtime_guards,
     jstring rtds_layer_name, jlong rtds_timeout_seconds, jstring ads_address, jlong ads_port,
     jstring ads_token, jlong ads_token_lifetime, jstring ads_root_certs, jstring node_id,
     jstring node_region, jstring node_zone, jstring node_sub_zone, jstring cds_resources_locator,
     jlong cds_timeout_seconds, jboolean enable_cds, Envoy::Platform::EngineBuilder& builder) {
->>>>>>> 27d6a2d4
   builder.addConnectTimeoutSeconds((connect_timeout_seconds));
   builder.addDnsRefreshSeconds((dns_refresh_seconds));
   builder.addDnsFailureRefreshSeconds((dns_failure_refresh_seconds_base),
@@ -1363,20 +1339,13 @@
       enable_happy_eyeballs, enable_interface_binding,
       h2_connection_keepalive_idle_interval_milliseconds, h2_connection_keepalive_timeout_seconds,
       max_connections_per_host, stats_flush_seconds, stream_idle_timeout_seconds,
-<<<<<<< HEAD
-      per_try_idle_timeout_seconds, app_version, app_id, trust_chain_verification,
-      virtual_clusters_legacy, virtual_clusters, filter_chain, stat_sinks,
-      enable_platform_certificates_validation, enable_skip_dns_lookup_for_proxied_requests,
-      runtime_guards, rtds_layer_name, rtds_timeout_seconds, ads_address, ads_port, ads_token,
-      ads_token_lifetime, ads_root_certs, node_id, node_region, node_zone, node_sub_zone, builder);
-=======
-      per_try_idle_timeout_seconds, app_version, app_id, trust_chain_verification, virtual_clusters,
+      per_try_idle_timeout_seconds, app_version, app_id, trust_chain_verification, virtual_clusters_legacy,
+      virtual_clusters,
       filter_chain, stat_sinks, enable_platform_certificates_validation,
       enable_skip_dns_lookup_for_proxied_requests, runtime_guards, rtds_layer_name,
       rtds_timeout_seconds, ads_address, ads_port, ads_token, ads_token_lifetime, ads_root_certs,
       node_id, node_region, node_zone, node_sub_zone, cds_resources_locator, cds_timeout_seconds,
       enable_cds, builder);
->>>>>>> 27d6a2d4
 
   return reinterpret_cast<intptr_t>(builder.generateBootstrap().release());
 }
