#pragma once

#include "envoy/api/io_error.h"
#include "envoy/api/os_sys_calls.h"
#include "envoy/common/platform.h"
#include "envoy/event/dispatcher.h"
#include "envoy/network/io_handle.h"

#include "source/common/buffer/buffer_impl.h"
#include "source/common/common/logger.h"
#include "source/common/network/io_socket_error_impl.h"
#include "source/common/network/io_socket_handle_impl.h"

namespace Envoy {
namespace Network {

/**
 * IoHandle derivative for win32 emulated edge sockets.
 */
class Win32SocketHandleImpl : public IoSocketHandleImpl {
public:
  explicit Win32SocketHandleImpl(os_fd_t fd = INVALID_SOCKET, bool socket_v6only = false,
                                 absl::optional<int> domain = absl::nullopt)
      : IoSocketHandleImpl(fd, socket_v6only, domain) {}

  Api::IoCallUint64Result readv(uint64_t max_length, Buffer::RawSlice* slices,
                                uint64_t num_slice) override;
  Api::IoCallUint64Result read(Buffer::Instance& buffer,
                               absl::optional<uint64_t> max_length) override;

  Api::IoCallUint64Result writev(const Buffer::RawSlice* slices, uint64_t num_slice) override;

  Api::IoCallUint64Result write(Buffer::Instance& buffer) override;

  Api::IoCallUint64Result sendmsg(const Buffer::RawSlice* slices, uint64_t num_slice, int flags,
                                  const Address::Ip* self_ip,
                                  const Address::Instance& peer_address) override;

  Api::IoCallUint64Result recvmsg(Buffer::RawSlice* slices, const uint64_t num_slice,
                                  uint32_t self_port, RecvMsgOutput& output) override;

  Api::IoCallUint64Result recvmmsg(RawSliceArrays& slices, uint32_t self_port,
                                   RecvMsgOutput& output) override;
  Api::IoCallUint64Result recv(void* buffer, size_t length, int flags) override;

  void initializeFileEvent(Event::Dispatcher& dispatcher, Event::FileReadyCb cb,
                           Event::FileTriggerType trigger, uint32_t events) override;
  void enableFileEvents(uint32_t events) override;

private:
  void reEnableEventBasedOnIOResult(const Api::IoCallUint64Result& result, uint32_t event);

  // on Windows we use the MSG_PEEK of recv instead of peeking the socket
  // we drain the socket to memory. Subsequent read calls need to read
  // first from the class buffer and then go to the underlying socket.
<<<<<<< HEAD
=======

  // Implement the peek logic of recv for readability purposes
  Api::IoCallUint64Result peek(void* buffer, size_t length);

  /**
   * Drain the socket into `peek_buffer_`.
   * @param length is the desired length of data drained into the `peek_buffer_`.
   * @return the actual length of data drained into the `peek_buffer_`.
   */
>>>>>>> d673110c
  Api::IoCallUint64Result drainToPeekBuffer(size_t length);

  // Useful functions to read from the peek buffer based on
  // the signatures of readv/read/recv OS socket functions.
  Api::IoCallUint64Result readFromPeekBuffer(void* buffer, size_t length);
  Api::IoCallUint64Result readFromPeekBuffer(Buffer::Instance& buffer, size_t length);
  Api::IoCallUint64Result readvFromPeekBuffer(uint64_t max_length, Buffer::RawSlice* slices,
                                              uint64_t num_slice);
  Api::IoCallUint64Result peekFromPeekBuffer(void* buffer, size_t length);

  // For windows mimic MSG_PEEK
  Buffer::OwnedImpl peek_buffer_;
};
} // namespace Network
} // namespace Envoy<|MERGE_RESOLUTION|>--- conflicted
+++ resolved
@@ -53,8 +53,6 @@
   // on Windows we use the MSG_PEEK of recv instead of peeking the socket
   // we drain the socket to memory. Subsequent read calls need to read
   // first from the class buffer and then go to the underlying socket.
-<<<<<<< HEAD
-=======
 
   // Implement the peek logic of recv for readability purposes
   Api::IoCallUint64Result peek(void* buffer, size_t length);
@@ -64,7 +62,6 @@
    * @param length is the desired length of data drained into the `peek_buffer_`.
    * @return the actual length of data drained into the `peek_buffer_`.
    */
->>>>>>> d673110c
   Api::IoCallUint64Result drainToPeekBuffer(size_t length);
 
   // Useful functions to read from the peek buffer based on
