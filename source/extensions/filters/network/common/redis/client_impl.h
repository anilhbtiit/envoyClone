--- conflicted
+++ resolved
@@ -149,12 +149,8 @@
 public:
   // RedisProxy::ConnPool::ClientFactoryImpl
   ClientPtr create(Upstream::HostConstSharedPtr host, Event::Dispatcher& dispatcher,
-<<<<<<< HEAD
-                   const Config& config, const std::string& auth_password) override;
-=======
                    const Config& config, const RedisCommandStatsSharedPtr& redis_command_stats,
-                   Stats::Scope& scope) override;
->>>>>>> 38b926c6
+                   Stats::Scope& scope, const std::string& auth_password) override;
 
   static ClientFactoryImpl instance_;
 
