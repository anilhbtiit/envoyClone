--- conflicted
+++ resolved
@@ -276,16 +276,13 @@
 - area: tracing
   change: |
     Added support to configure a Dynatrace sampler for the OpenTelemetry tracer.
-<<<<<<< HEAD
+- area: tracing
+  change: |
+    Added User-Agent header to OTLP trace exporters according to the OpenTelemetry specification.
 - area: oauth
   change: |
     :ref:`deny_redirect_matcher <envoy_v3_api_field_extensions.filters.http.oauth2.v3.OAuth2Config.deny_redirect_matcher>`
     to support disabling authorization redirects for specific requests, e.g. AJAX requests.
-=======
-- area: tracing
-  change: |
-    Added User-Agent header to OTLP trace exporters according to the OpenTelemetry specification.
->>>>>>> a19dce32
 
 deprecated:
 - area: listener
