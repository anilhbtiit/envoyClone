#include "server/listener_manager_impl.h"

#include <algorithm>

#include "envoy/admin/v3alpha/config_dump.pb.h"
#include "envoy/config/core/v3alpha/address.pb.h"
#include "envoy/config/core/v3alpha/base.pb.h"
#include "envoy/config/listener/v3alpha/listener.pb.h"
#include "envoy/config/listener/v3alpha/listener_components.pb.h"
#include "envoy/registry/registry.h"
#include "envoy/server/active_udp_listener_config.h"
#include "envoy/server/transport_socket_config.h"
#include "envoy/stats/scope.h"

#include "common/common/assert.h"
#include "common/common/fmt.h"
#include "common/config/utility.h"
#include "common/network/io_socket_handle_impl.h"
#include "common/network/listen_socket_impl.h"
#include "common/network/socket_option_factory.h"
#include "common/network/utility.h"
#include "common/protobuf/utility.h"

#include "server/configuration_impl.h"
#include "server/drain_manager_impl.h"
#include "server/filter_chain_manager_impl.h"
#include "server/transport_socket_config_impl.h"
#include "server/well_known_names.h"

#include "extensions/filters/listener/well_known_names.h"
#include "extensions/transport_sockets/well_known_names.h"

namespace Envoy {
namespace Server {
namespace {

std::string toString(Network::Address::SocketType socket_type) {
  switch (socket_type) {
  case Network::Address::SocketType::Stream:
    return "SocketType::Stream";
  case Network::Address::SocketType::Datagram:
    return "SocketType::Datagram";
  }
  NOT_REACHED_GCOVR_EXCL_LINE;
}

// Finds and returns the DynamicListener for the name provided from listener_map, creating and
// inserting one if necessary.
envoy::admin::v3alpha::ListenersConfigDump::DynamicListener* getOrCreateDynamicListener(
    const std::string& name, envoy::admin::v3alpha::ListenersConfigDump& dump,
    absl::flat_hash_map<std::string, envoy::admin::v3alpha::ListenersConfigDump::DynamicListener*>&
        listener_map) {

  auto it = listener_map.find(name);
  if (it != listener_map.end()) {
    return it->second;
  }
  auto* state = dump.add_dynamic_listeners();
  state->set_name(name);
  listener_map.emplace(name, state);
  return state;
}

// Given a listener, dumps the version info, update time and configuration into the
// DynamicListenerState provided.
void fillState(envoy::admin::v3alpha::ListenersConfigDump::DynamicListenerState& state,
               const ListenerImpl& listener) {
  state.set_version_info(listener.versionInfo());
  state.mutable_listener()->MergeFrom(listener.config());
  TimestampUtil::systemClockToTimestamp(listener.last_updated_, *(state.mutable_last_updated()));
}

} // namespace

bool ListenSocketCreationParams::operator==(const ListenSocketCreationParams& rhs) const {
  return (bind_to_port == rhs.bind_to_port) &&
         (duplicate_parent_socket == rhs.duplicate_parent_socket);
}

bool ListenSocketCreationParams::operator!=(const ListenSocketCreationParams& rhs) const {
  return !operator==(rhs);
}

std::vector<Network::FilterFactoryCb> ProdListenerComponentFactory::createNetworkFilterFactoryList_(
<<<<<<< HEAD
    const Protobuf::RepeatedPtrField<envoy::api::v2::listener::Filter>& filters,
    Server::Configuration::FilterChainFactoryContext& filter_chain_factory_context) {
=======
    const Protobuf::RepeatedPtrField<envoy::config::listener::v3alpha::Filter>& filters,
    Configuration::FactoryContext& context) {
>>>>>>> 21aa1a72
  std::vector<Network::FilterFactoryCb> ret;
  for (ssize_t i = 0; i < filters.size(); i++) {
    const auto& proto_config = filters[i];
    const std::string& string_name = proto_config.name();
    ENVOY_LOG(debug, "  filter #{}:", i);
    ENVOY_LOG(debug, "    name: {}", string_name);
    ENVOY_LOG(
        debug, "  config: {}",
        MessageUtil::getJsonStringFromMessage(proto_config.hidden_envoy_deprecated_config(), true));

    // Now see if there is a factory that will accept the config.
    auto& factory =
        Config::Utility::getAndCheckFactory<Configuration::NamedNetworkFilterConfigFactory>(
            string_name);

    Config::Utility::validateTerminalFilters(filters[i].name(), "network",
                                             factory.isTerminalFilter(), i == filters.size() - 1);

    auto message = Config::Utility::translateToFactoryConfig(
        proto_config, filter_chain_factory_context.messageValidationVisitor(), factory);
    Network::FilterFactoryCb callback =
        factory.createFilterFactoryFromProto(*message, filter_chain_factory_context);
    ret.push_back(callback);
  }
  return ret;
}

std::vector<Network::ListenerFilterFactoryCb>
ProdListenerComponentFactory::createListenerFilterFactoryList_(
    const Protobuf::RepeatedPtrField<envoy::config::listener::v3alpha::ListenerFilter>& filters,
    Configuration::ListenerFactoryContext& context) {
  std::vector<Network::ListenerFilterFactoryCb> ret;
  for (ssize_t i = 0; i < filters.size(); i++) {
    const auto& proto_config = filters[i];
    const std::string& string_name = proto_config.name();
    ENVOY_LOG(debug, "  filter #{}:", i);
    ENVOY_LOG(debug, "    name: {}", string_name);
    ENVOY_LOG(
        debug, "  config: {}",
        MessageUtil::getJsonStringFromMessage(proto_config.hidden_envoy_deprecated_config(), true));

    // Now see if there is a factory that will accept the config.
    auto& factory =
        Config::Utility::getAndCheckFactory<Configuration::NamedListenerFilterConfigFactory>(
            string_name);
    auto message = Config::Utility::translateToFactoryConfig(
        proto_config, context.messageValidationVisitor(), factory);
    ret.push_back(factory.createFilterFactoryFromProto(*message, context));
  }
  return ret;
}

std::vector<Network::UdpListenerFilterFactoryCb>
ProdListenerComponentFactory::createUdpListenerFilterFactoryList_(
    const Protobuf::RepeatedPtrField<envoy::config::listener::v3alpha::ListenerFilter>& filters,
    Configuration::ListenerFactoryContext& context) {
  std::vector<Network::UdpListenerFilterFactoryCb> ret;
  for (ssize_t i = 0; i < filters.size(); i++) {
    const auto& proto_config = filters[i];
    const std::string& string_name = proto_config.name();
    ENVOY_LOG(debug, "  filter #{}:", i);
    ENVOY_LOG(debug, "    name: {}", string_name);
    ENVOY_LOG(
        debug, "  config: {}",
        MessageUtil::getJsonStringFromMessage(proto_config.hidden_envoy_deprecated_config(), true));

    // Now see if there is a factory that will accept the config.
    auto& factory =
        Config::Utility::getAndCheckFactory<Configuration::NamedUdpListenerFilterConfigFactory>(
            string_name);

    auto message = Config::Utility::translateToFactoryConfig(
        proto_config, context.messageValidationVisitor(), factory);
    ret.push_back(factory.createFilterFactoryFromProto(*message, context));
  }
  return ret;
}

Network::SocketSharedPtr ProdListenerComponentFactory::createListenSocket(
    Network::Address::InstanceConstSharedPtr address, Network::Address::SocketType socket_type,
    const Network::Socket::OptionsSharedPtr& options, const ListenSocketCreationParams& params) {
  ASSERT(address->type() == Network::Address::Type::Ip ||
         address->type() == Network::Address::Type::Pipe);
  ASSERT(socket_type == Network::Address::SocketType::Stream ||
         socket_type == Network::Address::SocketType::Datagram);

  // For each listener config we share a single socket among all threaded listeners.
  // First we try to get the socket from our parent if applicable.
  if (address->type() == Network::Address::Type::Pipe) {
// No such thing as AF_UNIX on Windows
#ifdef WIN32
    throw EnvoyException("network type pipe not supported on Windows");
#else
    if (socket_type != Network::Address::SocketType::Stream) {
      // This could be implemented in the future, since Unix domain sockets
      // support SOCK_DGRAM, but there would need to be a way to specify it in
      // envoy.api.v2.core.Pipe.
      throw EnvoyException(
          fmt::format("socket type {} not supported for pipes", toString(socket_type)));
    }
    const std::string addr = fmt::format("unix://{}", address->asString());
    const int fd = server_.hotRestart().duplicateParentListenSocket(addr);
    Network::IoHandlePtr io_handle = std::make_unique<Network::IoSocketHandleImpl>(fd);
    if (io_handle->isOpen()) {
      ENVOY_LOG(debug, "obtained socket for address {} from parent", addr);
      return std::make_shared<Network::UdsListenSocket>(std::move(io_handle), address);
    }
    return std::make_shared<Network::UdsListenSocket>(address);
#endif
  }

  const std::string scheme = (socket_type == Network::Address::SocketType::Stream)
                                 ? Network::Utility::TCP_SCHEME
                                 : Network::Utility::UDP_SCHEME;
  const std::string addr = absl::StrCat(scheme, address->asString());

  if (params.bind_to_port && params.duplicate_parent_socket) {
    const int fd = server_.hotRestart().duplicateParentListenSocket(addr);
    if (fd != -1) {
      ENVOY_LOG(debug, "obtained socket for address {} from parent", addr);
      Network::IoHandlePtr io_handle = std::make_unique<Network::IoSocketHandleImpl>(fd);
      if (socket_type == Network::Address::SocketType::Stream) {
        return std::make_shared<Network::TcpListenSocket>(std::move(io_handle), address, options);
      } else {
        return std::make_shared<Network::UdpListenSocket>(std::move(io_handle), address, options);
      }
    }
  }

  if (socket_type == Network::Address::SocketType::Stream) {
    return std::make_shared<Network::TcpListenSocket>(address, options, params.bind_to_port);
  } else {
    return std::make_shared<Network::UdpListenSocket>(address, options, params.bind_to_port);
  }
}

DrainManagerPtr ProdListenerComponentFactory::createDrainManager(
    envoy::config::listener::v3alpha::Listener::DrainType drain_type) {
  return DrainManagerPtr{new DrainManagerImpl(server_, drain_type)};
}

ListenerManagerImpl::ListenerManagerImpl(Instance& server,
                                         ListenerComponentFactory& listener_factory,
                                         WorkerFactory& worker_factory,
                                         bool enable_dispatcher_stats)
    : server_(server), factory_(listener_factory),
      scope_(server.stats().createScope("listener_manager.")), stats_(generateStats(*scope_)),
      config_tracker_entry_(server.admin().getConfigTracker().add(
          "listeners", [this] { return dumpListenerConfigs(); })),
      enable_dispatcher_stats_(enable_dispatcher_stats) {
  for (uint32_t i = 0; i < server.options().concurrency(); i++) {
    workers_.emplace_back(
        worker_factory.createWorker(server.overloadManager(), fmt::format("worker_{}", i)));
  }
}

ProtobufTypes::MessagePtr ListenerManagerImpl::dumpListenerConfigs() {
  auto config_dump = std::make_unique<envoy::admin::v3alpha::ListenersConfigDump>();
  config_dump->set_version_info(lds_api_ != nullptr ? lds_api_->versionInfo() : "");

  using DynamicListener = envoy::admin::v3alpha::ListenersConfigDump::DynamicListener;
  using DynamicListenerState = envoy::admin::v3alpha::ListenersConfigDump::DynamicListenerState;
  absl::flat_hash_map<std::string, DynamicListener*> listener_map;

  for (const auto& listener : active_listeners_) {
    if (listener->blockRemove()) {
      auto& static_listener = *config_dump->mutable_static_listeners()->Add();
      static_listener.mutable_listener()->MergeFrom(listener->config());
      TimestampUtil::systemClockToTimestamp(listener->last_updated_,
                                            *(static_listener.mutable_last_updated()));
      continue;
    }
    // Listeners are always added to active_listeners_ list before workers are started.
    // This applies even when the listeners are still waiting for initialization.
    // To avoid confusion in config dump, in that case, we add these listeners to warming
    // listeners config dump rather than active ones.
    DynamicListener* dynamic_listener =
        getOrCreateDynamicListener(listener->name(), *config_dump, listener_map);

    DynamicListenerState* dump_listener;
    if (workers_started_) {
      dump_listener = dynamic_listener->mutable_active_state();
    } else {
      dump_listener = dynamic_listener->mutable_warming_state();
    }
    fillState(*dump_listener, *listener);
  }

  for (const auto& listener : warming_listeners_) {
    DynamicListener* dynamic_listener =
        getOrCreateDynamicListener(listener->name(), *config_dump, listener_map);
    DynamicListenerState* dump_listener = dynamic_listener->mutable_warming_state();
    fillState(*dump_listener, *listener);
  }

  for (const auto& draining_listener : draining_listeners_) {
    const auto& listener = draining_listener.listener_;
    DynamicListener* dynamic_listener =
        getOrCreateDynamicListener(listener->name(), *config_dump, listener_map);
    DynamicListenerState* dump_listener = dynamic_listener->mutable_draining_state();
    fillState(*dump_listener, *listener);
  }

  for (const auto& state_and_name : error_state_tracker_) {
    DynamicListener* dynamic_listener =
        getOrCreateDynamicListener(state_and_name.first, *config_dump, listener_map);

    const envoy::admin::v3alpha::UpdateFailureState& state = *state_and_name.second;
    dynamic_listener->mutable_error_state()->CopyFrom(state);
  }

  // Dump errors not associated with named listeners.
  for (const auto& error : overall_error_state_) {
    config_dump->add_dynamic_listeners()->mutable_error_state()->CopyFrom(*error);
  }

  return config_dump;
}

ListenerManagerStats ListenerManagerImpl::generateStats(Stats::Scope& scope) {
  return {ALL_LISTENER_MANAGER_STATS(POOL_COUNTER(scope), POOL_GAUGE(scope))};
}

bool ListenerManagerImpl::addOrUpdateListener(
    const envoy::config::listener::v3alpha::Listener& config, const std::string& version_info,
    bool added_via_api) {
  std::string name;
  if (!config.name().empty()) {
    name = config.name();
  } else {
    name = server_.random().uuid();
  }

  auto it = error_state_tracker_.find(name);
  try {
    return addOrUpdateListenerInternal(config, version_info, added_via_api, name);
  } catch (const EnvoyException& e) {
    if (it == error_state_tracker_.end()) {
      it = error_state_tracker_.emplace(name, std::make_unique<UpdateFailureState>()).first;
    }
    TimestampUtil::systemClockToTimestamp(server_.api().timeSource().systemTime(),
                                          *(it->second->mutable_last_update_attempt()));
    it->second->set_details(e.what());
    it->second->mutable_failed_configuration()->PackFrom(config);
    throw e;
  }
  error_state_tracker_.erase(it);
  return false;
}

bool ListenerManagerImpl::addOrUpdateListenerInternal(
    const envoy::config::listener::v3alpha::Listener& config, const std::string& version_info,
    bool added_via_api, const std::string& name) {

  if (listenersStopped(config)) {
    ENVOY_LOG(
        debug,
        "listener {} can not be added because listeners in the traffic direction {} are stopped",
        name, envoy::config::core::v3alpha::TrafficDirection_Name(config.traffic_direction()));
    return false;
  }

  const uint64_t hash = MessageUtil::hash(config);
  ENVOY_LOG(debug, "begin add/update listener: name={} hash={}", name, hash);

  auto existing_active_listener = getListenerByName(active_listeners_, name);
  auto existing_warming_listener = getListenerByName(warming_listeners_, name);

  // Do a quick blocked update check before going further. This check needs to be done against both
  // warming and active.
  if ((existing_warming_listener != warming_listeners_.end() &&
       (*existing_warming_listener)->blockUpdate(hash)) ||
      (existing_active_listener != active_listeners_.end() &&
       (*existing_active_listener)->blockUpdate(hash))) {
    ENVOY_LOG(debug, "duplicate/locked listener '{}'. no add/update", name);
    return false;
  }

  ListenerImplPtr new_listener(
      new ListenerImpl(config, version_info, *this, name, added_via_api, workers_started_, hash,
                       added_via_api ? server_.messageValidationContext().dynamicValidationVisitor()
                                     : server_.messageValidationContext().staticValidationVisitor(),
                       server_.options().concurrency()));
  ListenerImpl& new_listener_ref = *new_listener;

  // We mandate that a listener with the same name must have the same configured address. This
  // avoids confusion during updates and allows us to use the same bound address. Note that in
  // the case of port 0 binding, the new listener will implicitly use the same bound port from
  // the existing listener.
  if ((existing_warming_listener != warming_listeners_.end() &&
       *(*existing_warming_listener)->address() != *new_listener->address()) ||
      (existing_active_listener != active_listeners_.end() &&
       *(*existing_active_listener)->address() != *new_listener->address())) {
    const std::string message = fmt::format(
        "error updating listener: '{}' has a different address '{}' from existing listener", name,
        new_listener->address()->asString());
    ENVOY_LOG(warn, "{}", message);
    throw EnvoyException(message);
  }

  bool added = false;
  if (existing_warming_listener != warming_listeners_.end()) {
    // In this case we can just replace inline.
    ASSERT(workers_started_);
    new_listener->debugLog("update warming listener");
    new_listener->setSocketFactory((*existing_warming_listener)->getSocketFactory());
    *existing_warming_listener = std::move(new_listener);
  } else if (existing_active_listener != active_listeners_.end()) {
    // In this case we have no warming listener, so what we do depends on whether workers
    // have been started or not. Either way we get the socket from the existing listener.
    new_listener->setSocketFactory((*existing_active_listener)->getSocketFactory());
    if (workers_started_) {
      new_listener->debugLog("add warming listener");
      warming_listeners_.emplace_back(std::move(new_listener));
    } else {
      new_listener->debugLog("update active listener");
      *existing_active_listener = std::move(new_listener);
    }
  } else {
    // Typically we catch address issues when we try to bind to the same address multiple times.
    // However, for listeners that do not bind we must check to make sure we are not duplicating.
    // This is an edge case and nothing will explicitly break, but there is no possibility that
    // two listeners that do not bind will ever be used. Only the first one will be used when
    // searched for by address. Thus we block it.
    if (!new_listener->bindToPort() &&
        (hasListenerWithAddress(warming_listeners_, *new_listener->address()) ||
         hasListenerWithAddress(active_listeners_, *new_listener->address()))) {
      const std::string message =
          fmt::format("error adding listener: '{}' has duplicate address '{}' as existing listener",
                      name, new_listener->address()->asString());
      ENVOY_LOG(warn, "{}", message);
      throw EnvoyException(message);
    }

    // We have no warming or active listener so we need to make a new one. What we do depends on
    // whether workers have been started or not. Additionally, search through draining listeners
    // to see if there is a listener that has a socket factory for the same address we are
    // configured for and doesn't not use SO_REUSEPORT. This is an edge case, but may happen if a
    // listener is removed and then added back with a same or different name and intended to listen
    // on the same address. This should work and not fail.
    Network::ListenSocketFactorySharedPtr draining_listen_socket_factory;
    auto existing_draining_listener = std::find_if(
        draining_listeners_.cbegin(), draining_listeners_.cend(),
        [&new_listener](const DrainingListener& listener) {
          return listener.listener_->listenSocketFactory().sharedSocket().has_value() &&
                 listener.listener_->listenSocketFactory().sharedSocket()->get().isOpen() &&
                 *new_listener->address() ==
                     *listener.listener_->listenSocketFactory().localAddress();
        });

    if (existing_draining_listener != draining_listeners_.cend()) {
      draining_listen_socket_factory = existing_draining_listener->listener_->getSocketFactory();
    }

    Network::Address::SocketType socket_type =
        Network::Utility::protobufAddressSocketType(config.address());
    new_listener->setSocketFactory(
        draining_listen_socket_factory
            ? draining_listen_socket_factory
            : createListenSocketFactory(config.address(), *new_listener,
                                        (socket_type == Network::Address::SocketType::Datagram) ||
                                            config.reuse_port()));
    if (workers_started_) {
      new_listener->debugLog("add warming listener");
      warming_listeners_.emplace_back(std::move(new_listener));
    } else {
      new_listener->debugLog("add active listener");
      active_listeners_.emplace_back(std::move(new_listener));
    }

    added = true;
  }

  updateWarmingActiveGauges();
  if (added) {
    stats_.listener_added_.inc();
  } else {
    stats_.listener_modified_.inc();
  }

  new_listener_ref.initialize();
  return true;
}

bool ListenerManagerImpl::hasListenerWithAddress(const ListenerList& list,
                                                 const Network::Address::Instance& address) {
  for (const auto& listener : list) {
    if (*listener->address() == address) {
      return true;
    }
  }
  return false;
}

bool ListenerManagerImpl::shareSocketWithOtherListener(
    const ListenerList& list, const Network::ListenSocketFactorySharedPtr& socket_factory) {
  ASSERT(socket_factory->sharedSocket().has_value());
  for (const auto& listener : list) {
    if (listener->getSocketFactory() == socket_factory) {
      return true;
    }
  }
  return false;
}

void ListenerManagerImpl::drainListener(ListenerImplPtr&& listener) {
  // First add the listener to the draining list.
  std::list<DrainingListener>::iterator draining_it = draining_listeners_.emplace(
      draining_listeners_.begin(), std::move(listener), workers_.size());

  // Using set() avoids a multiple modifiers problem during the multiple processes phase of hot
  // restart. Same below inside the lambda.
  stats_.total_listeners_draining_.set(draining_listeners_.size());

  // Tell all workers to stop accepting new connections on this listener.
  draining_it->listener_->debugLog("draining listener");
  const uint64_t listener_tag = draining_it->listener_->listenerTag();
  stopListener(
      *draining_it->listener_,
      [this,
       share_socket = draining_it->listener_->listenSocketFactory().sharedSocket().has_value(),
       listener_tag]() {
        if (!share_socket) {
          // Each listener has its individual socket and closes the socket on its own.
          return;
        }
        for (auto& listener : draining_listeners_) {
          if (listener.listener_->listenerTag() == listener_tag) {
            // Handle the edge case when new listener is added for the same address as the drained
            // one. In this case the socket is shared between both listeners so one should avoid
            // closing it.
            const auto& socket_factory = listener.listener_->getSocketFactory();
            if (!shareSocketWithOtherListener(active_listeners_, socket_factory) &&
                !shareSocketWithOtherListener(warming_listeners_, socket_factory)) {
              // Close the socket iff it is not used anymore.
              ASSERT(listener.listener_->listenSocketFactory().sharedSocket().has_value());
              listener.listener_->listenSocketFactory().sharedSocket()->get().close();
            }
          }
        }
      });

  // Start the drain sequence which completes when the listener's drain manager has completed
  // draining at whatever the server configured drain times are.
  draining_it->listener_->localDrainManager().startDrainSequence([this, draining_it]() -> void {
    draining_it->listener_->debugLog("removing draining listener");
    for (const auto& worker : workers_) {
      // Once the drain time has completed via the drain manager's timer, we tell the workers
      // to remove the listener.
      worker->removeListener(*draining_it->listener_, [this, draining_it]() -> void {
        // The remove listener completion is called on the worker thread. We post back to the
        // main thread to avoid locking. This makes sure that we don't destroy the listener
        // while filters might still be using its context (stats, etc.).
        server_.dispatcher().post([this, draining_it]() -> void {
          if (--draining_it->workers_pending_removal_ == 0) {
            draining_it->listener_->debugLog("draining listener removal complete");
            draining_listeners_.erase(draining_it);
            stats_.total_listeners_draining_.set(draining_listeners_.size());
          }
        });
      });
    }
  });

  updateWarmingActiveGauges();
}

ListenerManagerImpl::ListenerList::iterator
ListenerManagerImpl::getListenerByName(ListenerList& listeners, const std::string& name) {
  auto ret = listeners.end();
  for (auto it = listeners.begin(); it != listeners.end(); ++it) {
    if ((*it)->name() == name) {
      // There should only ever be a single listener per name in the list. We could return faster
      // but take the opportunity to assert that fact.
      ASSERT(ret == listeners.end());
      ret = it;
    }
  }
  return ret;
}

std::vector<std::reference_wrapper<Network::ListenerConfig>> ListenerManagerImpl::listeners() {
  std::vector<std::reference_wrapper<Network::ListenerConfig>> ret;
  ret.reserve(active_listeners_.size());
  for (const auto& listener : active_listeners_) {
    ret.push_back(*listener);
  }
  return ret;
}

void ListenerManagerImpl::addListenerToWorker(Worker& worker, ListenerImpl& listener) {
  worker.addListener(listener, [this, &listener](bool success) -> void {
    // The add listener completion runs on the worker thread. Post back to the main thread to
    // avoid locking.
    server_.dispatcher().post([this, success, &listener]() -> void {
      // It is theoretically possible for a listener to get added on 1 worker but not the others.
      // The below check with onListenerCreateFailure() is there to ensure we execute the
      // removal/logging/stats at most once on failure. Note also that drain/removal can race
      // with addition. It's guaranteed that workers process remove after add so this should be
      // fine.
      if (!success && !listener.onListenerCreateFailure()) {
        // TODO(mattklein123): In addition to a critical log and a stat, we should consider adding
        //                     a startup option here to cause the server to exit. I think we
        //                     probably want this at Lyft but I will do it in a follow up.
        ENVOY_LOG(critical, "listener '{}' failed to listen on address '{}' on worker",
                  listener.name(), listener.listenSocketFactory().localAddress()->asString());
        stats_.listener_create_failure_.inc();
        removeListener(listener.name());
      }
      if (success) {
        stats_.listener_create_success_.inc();
      }
    });
  });
}

void ListenerManagerImpl::onListenerWarmed(ListenerImpl& listener) {
  // The warmed listener should be added first so that the worker will accept new connections
  // when it stops listening on the old listener.
  for (const auto& worker : workers_) {
    addListenerToWorker(*worker, listener);
  }

  auto existing_active_listener = getListenerByName(active_listeners_, listener.name());
  auto existing_warming_listener = getListenerByName(warming_listeners_, listener.name());

  (*existing_warming_listener)->debugLog("warm complete. updating active listener");
  if (existing_active_listener != active_listeners_.end()) {
    // Finish active_listeners_ transformation before calling `drainListener` as it depends on their
    // state.
    auto listener = std::move(*existing_active_listener);
    *existing_active_listener = std::move(*existing_warming_listener);
    drainListener(std::move(listener));
  } else {
    active_listeners_.emplace_back(std::move(*existing_warming_listener));
  }

  warming_listeners_.erase(existing_warming_listener);
  updateWarmingActiveGauges();
}

uint64_t ListenerManagerImpl::numConnections() {
  uint64_t num_connections = 0;
  for (const auto& worker : workers_) {
    num_connections += worker->numConnections();
  }

  return num_connections;
}

bool ListenerManagerImpl::removeListener(const std::string& name) {
  ENVOY_LOG(debug, "begin remove listener: name={}", name);

  auto existing_active_listener = getListenerByName(active_listeners_, name);
  auto existing_warming_listener = getListenerByName(warming_listeners_, name);
  if ((existing_warming_listener == warming_listeners_.end() ||
       (*existing_warming_listener)->blockRemove()) &&
      (existing_active_listener == active_listeners_.end() ||
       (*existing_active_listener)->blockRemove())) {
    ENVOY_LOG(debug, "unknown/locked listener '{}'. no remove", name);
    return false;
  }

  // Destroy a warming listener directly.
  if (existing_warming_listener != warming_listeners_.end()) {
    (*existing_warming_listener)->debugLog("removing warming listener");
    warming_listeners_.erase(existing_warming_listener);
  }

  // If there is an active listener it needs to be moved to draining after workers have started, or
  // destroyed directly.
  if (existing_active_listener != active_listeners_.end()) {
    // Listeners in active_listeners_ are added to workers after workers start, so we drain
    // listeners only after this occurs.
    // Finish active_listeners_ transformation before calling `drainListener` as it depends on their
    // state.
    auto listener = std::move(*existing_active_listener);
    active_listeners_.erase(existing_active_listener);
    if (workers_started_) {
      drainListener(std::move(listener));
    }
  }

  stats_.listener_removed_.inc();
  updateWarmingActiveGauges();
  return true;
}

void ListenerManagerImpl::startWorkers(GuardDog& guard_dog) {
  ENVOY_LOG(info, "all dependencies initialized. starting workers");
  ASSERT(!workers_started_);
  workers_started_ = true;
  uint32_t i = 0;
  for (const auto& worker : workers_) {
    ENVOY_LOG(info, "starting worker {}", i);
    ASSERT(warming_listeners_.empty());
    for (const auto& listener : active_listeners_) {
      addListenerToWorker(*worker, *listener);
    }
    worker->start(guard_dog);
    if (enable_dispatcher_stats_) {
      worker->initializeStats(*scope_, fmt::format("worker_{}.", i++));
    }
  }
}

void ListenerManagerImpl::stopListener(Network::ListenerConfig& listener,
                                       std::function<void()> callback) {
  const auto workers_pending_stop = std::make_shared<std::atomic<uint64_t>>(workers_.size());
  for (const auto& worker : workers_) {
    worker->stopListener(listener, [this, callback, workers_pending_stop]() {
      if (--(*workers_pending_stop) == 0) {
        server_.dispatcher().post(callback);
      }
    });
  }
}

void ListenerManagerImpl::stopListeners(StopListenersType stop_listeners_type) {
  stop_listeners_type_ = stop_listeners_type;
  for (Network::ListenerConfig& listener : listeners()) {
    if (stop_listeners_type != StopListenersType::InboundOnly ||
        listener.direction() == envoy::config::core::v3alpha::INBOUND) {
      ENVOY_LOG(debug, "begin stop listener: name={}", listener.name());
      auto existing_warming_listener = getListenerByName(warming_listeners_, listener.name());
      // Destroy a warming listener directly.
      if (existing_warming_listener != warming_listeners_.end()) {
        (*existing_warming_listener)->debugLog("removing warming listener");
        warming_listeners_.erase(existing_warming_listener);
      }
      // Close the socket once all workers stopped accepting its connections.
      // This allows clients to fast fail instead of waiting in the accept queue.
      const uint64_t listener_tag = listener.listenerTag();
      stopListener(listener,
                   [this, share_socket = listener.listenSocketFactory().sharedSocket().has_value(),
                    listener_tag]() {
                     stats_.listener_stopped_.inc();
                     if (!share_socket) {
                       // Each listener has its own socket and closes the socket
                       // on its own.
                       return;
                     }
                     for (auto& listener : active_listeners_) {
                       if (listener->listenerTag() == listener_tag) {
                         listener->listenSocketFactory().sharedSocket()->get().close();
                       }
                     }
                   });
    }
  }
}

void ListenerManagerImpl::stopWorkers() {
  if (!workers_started_) {
    return;
  }
  for (const auto& worker : workers_) {
    worker->stop();
  }
}

void ListenerManagerImpl::endListenerUpdate(FailureStates&& failure_states) {
  overall_error_state_ = std::move(failure_states);
}

ListenerFilterChainFactoryBuilder::ListenerFilterChainFactoryBuilder(
    ListenerImpl& listener,
    Server::Configuration::TransportSocketFactoryContextImpl& factory_context)
    : ListenerFilterChainFactoryBuilder(listener.messageValidationVisitor(),
                                        listener.parent_.factory_, factory_context) {}

ListenerFilterChainFactoryBuilder::ListenerFilterChainFactoryBuilder(
    ProtobufMessage::ValidationVisitor& validator,
    ListenerComponentFactory& listener_component_factory,
    Server::Configuration::TransportSocketFactoryContextImpl& factory_context)
    : validator_(validator), listener_component_factory_(listener_component_factory),
      factory_context_(factory_context) {}

std::unique_ptr<Network::FilterChain> ListenerFilterChainFactoryBuilder::buildFilterChain(
<<<<<<< HEAD
    const ::envoy::api::v2::listener::FilterChain& filter_chain,
    FilterChainFactoryContextCallback& callback) const {
  std::shared_ptr<Configuration::FilterChainFactoryContext> context =
      callback.createFilterChainFactoryContext(&filter_chain);
  return buildFilterChainInternal(filter_chain, context);
}

std::unique_ptr<Network::FilterChain> ListenerFilterChainFactoryBuilder::buildFilterChainInternal(
    const ::envoy::api::v2::listener::FilterChain& filter_chain,
    std::shared_ptr<Configuration::FilterChainFactoryContext>& filter_chain_factory_context) const {
=======
    const envoy::config::listener::v3alpha::FilterChain& filter_chain) const {
>>>>>>> 21aa1a72
  // If the cluster doesn't have transport socket configured, then use the default "raw_buffer"
  // transport socket or BoringSSL-based "tls" transport socket if TLS settings are configured.
  // We copy by value first then override if necessary.
  auto transport_socket = filter_chain.transport_socket();
  if (!filter_chain.has_transport_socket()) {
    if (filter_chain.has_hidden_envoy_deprecated_tls_context()) {
      transport_socket.set_name(Extensions::TransportSockets::TransportSocketNames::get().Tls);
      transport_socket.mutable_typed_config()->PackFrom(
          filter_chain.hidden_envoy_deprecated_tls_context());
    } else {
      transport_socket.set_name(
          Extensions::TransportSockets::TransportSocketNames::get().RawBuffer);
    }
  }

  auto& config_factory = Config::Utility::getAndCheckFactory<
      Server::Configuration::DownstreamTransportSocketConfigFactory>(transport_socket.name());
  ProtobufTypes::MessagePtr message =
      Config::Utility::translateToFactoryConfig(transport_socket, validator_, config_factory);

  std::vector<std::string> server_names(filter_chain.filter_chain_match().server_names().begin(),
                                        filter_chain.filter_chain_match().server_names().end());
  return std::make_unique<FilterChainImpl>(
      config_factory.createTransportSocketFactory(*message, factory_context_,
                                                  std::move(server_names)),
      listener_component_factory_.createNetworkFilterFactoryList(filter_chain.filters(),
                                                                 *filter_chain_factory_context));
}

Network::ListenSocketFactorySharedPtr ListenerManagerImpl::createListenSocketFactory(
    const envoy::config::core::v3alpha::Address& proto_address, ListenerImpl& listener,
    bool reuse_port) {
  Network::Address::SocketType socket_type =
      Network::Utility::protobufAddressSocketType(proto_address);
  return std::make_shared<ListenSocketFactoryImpl>(
      factory_, listener.address(), socket_type, listener.listenSocketOptions(),
      listener.bindToPort(), listener.name(), reuse_port);
}

} // namespace Server
} // namespace Envoy<|MERGE_RESOLUTION|>--- conflicted
+++ resolved
@@ -82,13 +82,8 @@
 }
 
 std::vector<Network::FilterFactoryCb> ProdListenerComponentFactory::createNetworkFilterFactoryList_(
-<<<<<<< HEAD
-    const Protobuf::RepeatedPtrField<envoy::api::v2::listener::Filter>& filters,
+    const Protobuf::RepeatedPtrField<envoy::config::listener::v3alpha::Filter>& filters,
     Server::Configuration::FilterChainFactoryContext& filter_chain_factory_context) {
-=======
-    const Protobuf::RepeatedPtrField<envoy::config::listener::v3alpha::Filter>& filters,
-    Configuration::FactoryContext& context) {
->>>>>>> 21aa1a72
   std::vector<Network::FilterFactoryCb> ret;
   for (ssize_t i = 0; i < filters.size(); i++) {
     const auto& proto_config = filters[i];
@@ -768,8 +763,7 @@
       factory_context_(factory_context) {}
 
 std::unique_ptr<Network::FilterChain> ListenerFilterChainFactoryBuilder::buildFilterChain(
-<<<<<<< HEAD
-    const ::envoy::api::v2::listener::FilterChain& filter_chain,
+    const envoy::config::listener::v3alpha::FilterChain& filter_chain,
     FilterChainFactoryContextCallback& callback) const {
   std::shared_ptr<Configuration::FilterChainFactoryContext> context =
       callback.createFilterChainFactoryContext(&filter_chain);
@@ -777,11 +771,8 @@
 }
 
 std::unique_ptr<Network::FilterChain> ListenerFilterChainFactoryBuilder::buildFilterChainInternal(
-    const ::envoy::api::v2::listener::FilterChain& filter_chain,
+    const envoy::config::listener::v3alpha::FilterChain& filter_chain,
     std::shared_ptr<Configuration::FilterChainFactoryContext>& filter_chain_factory_context) const {
-=======
-    const envoy::config::listener::v3alpha::FilterChain& filter_chain) const {
->>>>>>> 21aa1a72
   // If the cluster doesn't have transport socket configured, then use the default "raw_buffer"
   // transport socket or BoringSSL-based "tls" transport socket if TLS settings are configured.
   // We copy by value first then override if necessary.
