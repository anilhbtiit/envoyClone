--- conflicted
+++ resolved
@@ -272,11 +272,7 @@
   static Grpc::AsyncClientFactoryPtr
   factoryForGrpcApiConfigSource(Grpc::AsyncClientManager& async_client_manager,
                                 const envoy::config::core::v3::ApiConfigSource& api_config_source,
-<<<<<<< HEAD
                                 Stats::Scope& scope, int service_index = 0);
-=======
-                                Stats::Scope& scope);
->>>>>>> 17b2d04d
 
   /**
    * Translate a set of cluster's hosts into a load assignment configuration.
