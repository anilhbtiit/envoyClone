--- conflicted
+++ resolved
@@ -301,17 +301,10 @@
   local_info_.node_.set_cluster("");
   local_info_.node_.set_id("");
   envoy::api::v2::core::ConfigSource cds_config;
-<<<<<<< HEAD
-  Config::Utility::translateCdsConfig(*config, cds_config);
+  MessageUtil::loadFromYamlAndValidate(config_yaml, cds_config);
   EXPECT_THROW(CdsApiImpl::create(cds_config, cm_, dispatcher_, random_, local_info_, store_, *api_,
                                   config_tracker_),
                EnvoyException);
-=======
-  MessageUtil::loadFromYamlAndValidate(config_yaml, cds_config);
-  EXPECT_THROW(
-      CdsApiImpl::create(cds_config, cm_, dispatcher_, random_, local_info_, store_, *api_),
-      EnvoyException);
->>>>>>> fcbfd5dd
 }
 
 TEST_F(CdsApiImplTest, Basic) {
