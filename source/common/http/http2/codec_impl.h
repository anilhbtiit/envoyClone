--- conflicted
+++ resolved
@@ -199,11 +199,7 @@
     // Get MetadataDecoder for this stream.
     MetadataDecoder& getMetadataDecoder();
     // Callback function for MetadataDecoder.
-<<<<<<< HEAD
-    void onMetadataDecoded(MetadataMapPtr metadata_map_ptr);
-=======
     void onMetadataDecoded(MetadataMapPtr&& metadata_map_ptr);
->>>>>>> 388b05f8
 
     virtual void transformUpgradeFromH1toH2(HeaderMap& headers) PURE;
     virtual void maybeTransformUpgradeFromH2ToH1() PURE;
