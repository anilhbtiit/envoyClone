--- conflicted
+++ resolved
@@ -221,14 +221,9 @@
 
     void sendLocalReply(Code code, absl::string_view body,
                         std::function<void(HeaderMap& headers)> modify_headers,
-<<<<<<< HEAD
                         const absl::optional<Grpc::Status::GrpcStatus> grpc_status,
                         absl::string_view details) override {
-=======
-                        const absl::optional<Grpc::Status::GrpcStatus> grpc_status) override {
-      // TODO(#6542): add an extra parameter for setting rc details
-      parent_.stream_info_.setResponseCodeDetails("");
->>>>>>> 629bbfb8
+      parent_.stream_info_.setResponseCodeDetails(details);
       parent_.sendLocalReply(is_grpc_request_, code, body, modify_headers, parent_.is_head_request_,
                              grpc_status, details);
     }
