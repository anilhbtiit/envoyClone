--- conflicted
+++ resolved
@@ -73,16 +73,10 @@
   change: |
     added :ref:`per_endpoint_stats <envoy_v3_api_field_config.cluster.v3.TrackClusterStats.per_endpoint_stats>` to get some metrics
     for each endpoint in a cluster.
-
 - area: jwt
   change: |
     The jwt filter can now serialize non-primitive custom claims when maping claims to headers.
     These claims will be serialized as JSON and encoded as Base64.
-<<<<<<< HEAD
-- area: tracing
-  change: |
-    Added support for configuring resource detectors on the OpenTelemetry tracer.
-=======
 - area: tcp_proxy
   change: |
     added support to TCP Proxy for recording the latency in ``UpstreamTiming`` from when the first
@@ -95,6 +89,8 @@
     returns an error or cannot be reached with :ref:`status_on_error
     <envoy_v3_api_field_extensions.filters.http.ratelimit.v3.RateLimit.status_on_error>`
     configuration flag.
->>>>>>> 07f0133c
+- area: tracing
+  change: |
+    Added support for configuring resource detectors on the OpenTelemetry tracer.
 
 deprecated: