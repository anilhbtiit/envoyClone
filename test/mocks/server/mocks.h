--- conflicted
+++ resolved
@@ -249,28 +249,13 @@
     return LdsApiPtr{createLdsApi_(lds_config)};
   }
 
-<<<<<<< HEAD
-  MOCK_METHOD1(createLdsApi_, LdsApi*(const envoy::api::v2::core::ConfigSource& lds_config));
-  MOCK_METHOD2(createNetworkFilterFactoryList,
-               std::vector<Network::FilterFactoryCb>(
-                   const Protobuf::RepeatedPtrField<envoy::api::v2::listener::Filter>& filters,
-                   Configuration::FilterChainFactoryContext& filter_chain_factory_context));
-  MOCK_METHOD2(createListenerFilterFactoryList,
-               std::vector<Network::ListenerFilterFactoryCb>(
-                   const Protobuf::RepeatedPtrField<envoy::api::v2::listener::ListenerFilter>&,
-                   Configuration::ListenerFactoryContext& context));
-  MOCK_METHOD2(createUdpListenerFilterFactoryList,
-               std::vector<Network::UdpListenerFilterFactoryCb>(
-                   const Protobuf::RepeatedPtrField<envoy::api::v2::listener::ListenerFilter>&,
-                   Configuration::ListenerFactoryContext& context));
-=======
   MOCK_METHOD1(createLdsApi_,
                LdsApi*(const envoy::config::core::v3alpha::ConfigSource& lds_config));
   MOCK_METHOD2(
       createNetworkFilterFactoryList,
       std::vector<Network::FilterFactoryCb>(
           const Protobuf::RepeatedPtrField<envoy::config::listener::v3alpha::Filter>& filters,
-          Configuration::FactoryContext& context));
+          Configuration::FilterChainFactoryContext& filter_chain_factory_context));
   MOCK_METHOD2(
       createListenerFilterFactoryList,
       std::vector<Network::ListenerFilterFactoryCb>(
@@ -281,7 +266,6 @@
       std::vector<Network::UdpListenerFilterFactoryCb>(
           const Protobuf::RepeatedPtrField<envoy::config::listener::v3alpha::ListenerFilter>&,
           Configuration::ListenerFactoryContext& context));
->>>>>>> 21aa1a72
   MOCK_METHOD4(createListenSocket,
                Network::SocketSharedPtr(Network::Address::InstanceConstSharedPtr address,
                                         Network::Address::SocketType socket_type,
