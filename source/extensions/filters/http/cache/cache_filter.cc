--- conflicted
+++ resolved
@@ -97,12 +97,7 @@
   // Either a cache miss or a cache entry that is no longer valid.
   // Check if the new response can be cached.
   if (request_allows_inserts_ &&
-<<<<<<< HEAD
       CacheabilityUtils::isCacheableResponse(headers, vary_allow_list_)) {
-    // TODO(#12140): Add date internal header or metadata to cached responses.
-=======
-      CacheabilityUtils::isCacheableResponse(headers, allowed_vary_headers_)) {
->>>>>>> 6c5d0baa
     ENVOY_STREAM_LOG(debug, "CacheFilter::encodeHeaders inserting headers", *encoder_callbacks_);
     insert_ = cache_.makeInsertContext(std::move(lookup_));
     // Add metadata associated with the cached response. Right now this is only response_time;
