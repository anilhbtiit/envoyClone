--- conflicted
+++ resolved
@@ -12,13 +12,6 @@
     name = "stats_lib",
     srcs = ["stats_impl.cc"],
     hdrs = ["stats_impl.h"],
-<<<<<<< HEAD
-    external_deps = ["envoy_stats"],
-=======
-    external_deps = [
-        "abseil_strings",
-    ],
->>>>>>> db2eddae
     deps = [
         "//include/envoy/common:time_interface",
         "//include/envoy/server:options_interface",
