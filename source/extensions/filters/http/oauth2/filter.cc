--- conflicted
+++ resolved
@@ -228,7 +228,7 @@
 OAuth2Filter::OAuth2Filter(FilterConfigSharedPtr config,
                            std::unique_ptr<OAuth2Client>&& oauth_client, TimeSource& time_source)
     : validator_(std::make_shared<OAuth2CookieValidator>(time_source, config->cookieNames())),
-      wasRefreshTokenFlow_(false), oauth_client_(std::move(oauth_client)),
+      was_refresh_token_flow_(false), oauth_client_(std::move(oauth_client)),
       config_(std::move(config)), time_source_(time_source) {
 
   oauth_client_->setCallbacks(*this);
@@ -330,7 +330,6 @@
   // The following conditional could be replaced with a regex pattern-match,
   // if we're concerned about strict matching against the callback path.
   if (!config_->redirectPathMatcher().match(path_str)) {
-<<<<<<< HEAD
 
     // Check if we can update the access token via a refresh token.
     if (config_->useRefreshToken() && validator_->canUpdateTokenByRefreshToken()) {
@@ -341,10 +340,7 @@
       return Http::FilterHeadersStatus::StopAllIterationAndWatermark;
     }
 
-=======
     ENVOY_LOG(debug, "path {} does not match with redirect matcher. redirecting to OAuth server.",
-              path_str);
->>>>>>> fcce9d6d
     redirectToOAuthServer(headers);
     return Http::FilterHeadersStatus::StopIteration;
   }
@@ -391,9 +387,9 @@
 }
 
 Http::FilterHeadersStatus OAuth2Filter::encodeHeaders(Http::ResponseHeaderMap& headers, bool) {
-  if (wasRefreshTokenFlow_) {
+  if (was_refresh_token_flow_) {
     addResponseCookies(headers, getEncodedToken());
-    wasRefreshTokenFlow_ = false;
+    was_refresh_token_flow_ = false;
   }
 
   return Http::FilterHeadersStatus::Continue;
@@ -582,7 +578,7 @@
     setBearerToken(*request_headers_, access_token_);
   }
 
-  wasRefreshTokenFlow_ = true;
+  was_refresh_token_flow_ = true;
 
   config_->stats().oauth_refreshtoken_success_.inc();
   config_->stats().oauth_success_.inc();
