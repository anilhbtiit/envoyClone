--- conflicted
+++ resolved
@@ -25,11 +25,7 @@
  */
 template <class Base> class IsolatedStatsCache {
 public:
-<<<<<<< HEAD
   using Allocator = std::function<std::shared_ptr<Base>(StatName name)>;
-=======
-  using Allocator = std::function<std::shared_ptr<Base>(const std::string& name)>;
->>>>>>> b84c1f9d
 
   IsolatedStatsCache(Allocator alloc) : alloc_(alloc) {}
 
@@ -57,11 +53,7 @@
   // void clear() { stats_.clear(); }
 
 private:
-<<<<<<< HEAD
   StatNameHashMap<std::shared_ptr<Base>> stats_;
-=======
-  absl::flat_hash_map<std::string, std::shared_ptr<Base>> stats_;
->>>>>>> b84c1f9d
   Allocator alloc_;
 };
 
@@ -74,20 +66,9 @@
   Counter& counterFromStatName(StatName name) override { return counters_.get(name); }
   ScopePtr createScope(const std::string& name) override;
   void deliverHistogramToSinks(const Histogram&, uint64_t) override {}
-<<<<<<< HEAD
   Gauge& gaugeFromStatName(StatName name) override { return gauges_.get(name); }
-  BoolIndicator& boolIndicatorFromStatName(StatName name) override {
-    return bool_indicators_.get(name);
-  }
+  NullGaugeImpl& nullGauge(const std::string&) override { return null_gauge_; }
   Histogram& histogramFromStatName(StatName name) override { return histograms_.get(name); }
-=======
-  Gauge& gauge(const std::string& name) override { return gauges_.get(name); }
-  NullGaugeImpl& nullGauge(const std::string&) override { return null_gauge_; }
-  Histogram& histogram(const std::string& name) override {
-    Histogram& histogram = histograms_.get(name);
-    return histogram;
-  }
->>>>>>> b84c1f9d
   const Stats::StatsOptions& statsOptions() const override { return stats_options_; }
   const SymbolTable& symbolTable() const override { return symbol_table_; }
   virtual SymbolTable& symbolTable() override { return symbol_table_; }
