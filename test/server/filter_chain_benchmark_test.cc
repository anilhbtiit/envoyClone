--- conflicted
+++ resolved
@@ -29,19 +29,15 @@
 class EmptyFilterChainFactoryContextCallback : public FilterChainFactoryContextCallback {
 public:
   ~EmptyFilterChainFactoryContextCallback() override = default;
-  std::shared_ptr<Configuration::FilterChainFactoryContext>
-  createFilterChainFactoryContext(const ::envoy::api::v2::listener::FilterChain* const) override {
+  std::shared_ptr<Configuration::FilterChainFactoryContext> createFilterChainFactoryContext(
+      const ::envoy::config::listener::v3alpha::FilterChain* const) override {
     return nullptr;
   }
 };
 class MockFilterChainFactoryBuilder : public FilterChainFactoryBuilder {
   std::unique_ptr<Network::FilterChain>
-<<<<<<< HEAD
-  buildFilterChain(const ::envoy::api::v2::listener::FilterChain&,
+  buildFilterChain(const envoy::config::listener::v3alpha::FilterChain&,
                    FilterChainFactoryContextCallback&) const override {
-=======
-  buildFilterChain(const envoy::config::listener::v3alpha::FilterChain&) const override {
->>>>>>> 21aa1a72
     // A place holder to be found
     return std::make_unique<Network::MockFilterChain>();
   }
