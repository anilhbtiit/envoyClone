--- conflicted
+++ resolved
@@ -402,16 +402,13 @@
 - area: geoip
   change: |
     Added support for :ref:`Maxmind geolocation provider <envoy_v3_api_msg_extensions.geoip_providers.maxmind.v3.MaxMindConfig>`.
-<<<<<<< HEAD
 - area: admin
   change: |
     Added a new ``skip_exit`` query parameter to ``/drain_listeners`` to skip exiting after the drain period.
-=======
 - area: router
   change: |
     Added ``metadata`` support for :ref:`virtual host <envoy_v3_api_field_config.route.v3.VirtualHost.metadata>` and
     :ref:`route configuration <envoy_v3_api_field_config.route.v3.RouteConfiguration.metadata>`.
->>>>>>> 3261c940
 
 deprecated:
 - area: tracing
