#pragma once

#include "envoy/extensions/transport_sockets/quic/v3/quic_transport.pb.h"
#include "envoy/network/transport_socket.h"
#include "envoy/server/transport_socket_config.h"
#include "envoy/ssl/context_config.h"

#include "common/common/assert.h"

#include "extensions/transport_sockets/tls/ssl_socket.h"
#include "extensions/transport_sockets/well_known_names.h"

namespace Envoy {
namespace Quic {

#define QUIC_TRANSPORT_SOCKET_FACTORY_STATS(COUNTER)                                               \
  COUNTER(context_config_update_by_sds)                                                            \
  COUNTER(upstream_context_secrets_not_ready)                                                      \
  COUNTER(downstream_context_secrets_not_ready)

struct QuicTransportSocketFactoryStats {
  QUIC_TRANSPORT_SOCKET_FACTORY_STATS(GENERATE_COUNTER_STRUCT)
};

namespace {

QuicTransportSocketFactoryStats generateStats(Stats::Scope& store, const std::string& perspective) {
  return {QUIC_TRANSPORT_SOCKET_FACTORY_STATS(
      POOL_COUNTER_PREFIX(store, fmt::format("quic_{}_transport_socket_factory.", perspective)))};
}

} // namespace

// Base class for QUIC transport socket factory.
// Because QUIC stack handles all L4 data, there is no need of a real transport
// socket for QUIC in current implementation. This factory doesn't provides a
// transport socket, instead, its derived class provides TLS context config for
// server and client.
class QuicTransportSocketFactoryBase : public Network::TransportSocketFactory,
                                       protected Logger::Loggable<Logger::Id::quic> {
public:
  QuicTransportSocketFactoryBase(Stats::Scope& store, const std::string& perspective)
      : stats_(generateStats(store, perspective)) {}

  // To be called right after construction.
  virtual void initialize() = 0;

  // Network::TransportSocketFactory
  Network::TransportSocketPtr
  createTransportSocket(Network::TransportSocketOptionsSharedPtr /*options*/) const override {
    NOT_REACHED_GCOVR_EXCL_LINE;
  }
  bool implementsSecureTransport() const override { return true; }
  bool usesProxyProtocolOptions() const override { return false; }
<<<<<<< HEAD

protected:
  // To be called by subclass right after construction.
  void initializeSecretUpdateCallback(Ssl::ContextConfig& context_config) {
    context_config.setSecretUpdateCallback([this]() {
      // The callback also updates config_ with the new secret.
      onSecretUpdated();
    });
  }

  virtual void onSecretUpdated() { stats_.context_config_update_by_sds_.inc(); };

  QuicTransportSocketFactoryStats stats_;

private:
=======
  bool supportsAlpn() const override { return true; }
>>>>>>> ad4919dd
};

// TODO(danzh): when implement ProofSource, examine of it's necessary to
// differentiate server and client side context config.
class QuicServerTransportSocketFactory : public QuicTransportSocketFactoryBase {
public:
  QuicServerTransportSocketFactory(Stats::Scope& store, Ssl::ServerContextConfigPtr config)
      : QuicTransportSocketFactoryBase(store, "server"), config_(std::move(config)) {}

  void initialize() override { initializeSecretUpdateCallback(*config_); }

  // Return TLS certificates if the context config is ready.
  std::vector<std::reference_wrapper<const Envoy::Ssl::TlsCertificateConfig>>
  getTlsCertificates() const {
    if (!config_->isReady()) {
      ENVOY_LOG(warn, "SDS hasn't finished updating Ssl context config yet.");
      stats_.downstream_context_secrets_not_ready_.inc();
      return {};
    }
    return config_->tlsCertificates();
  }

private:
  Ssl::ServerContextConfigPtr config_;
};

class QuicClientTransportSocketFactory : public QuicTransportSocketFactoryBase {
public:
<<<<<<< HEAD
  QuicClientTransportSocketFactory(Stats::Scope& store, Ssl::ClientContextConfigPtr config)
      : QuicTransportSocketFactoryBase(store, "client"), config_(std::move(config)) {}

  void initialize() override { initializeSecretUpdateCallback(*config_); }
=======
  QuicClientTransportSocketFactory(
      Ssl::ClientContextConfigPtr config,
      Server::Configuration::TransportSocketFactoryContext& factory_context);

  // As documented above for QuicTransportSocketFactoryBase, the actual HTTP/3
  // code does not create transport sockets.
  // QuicClientTransportSocketFactory::createTransportSocket is called by the
  // connection grid when upstream HTTP/3 fails over to TCP, and a raw SSL socket
  // is needed. In this case the QuicClientTransportSocketFactory falls over to
  // using the fallback factory.
  Network::TransportSocketPtr
  createTransportSocket(Network::TransportSocketOptionsSharedPtr options) const override {
    return fallback_factory_->createTransportSocket(options);
  }
>>>>>>> ad4919dd

  // TODO(14829) make sure that clientContextConfig() is safe when secrets are updated.
  const Ssl::ClientContextConfig& clientContextConfig() const {
    return fallback_factory_->config();
  }

protected:
  void onSecretUpdated() override {
    QuicTransportSocketFactoryBase::onSecretUpdated();
    // TODO(danzh) Client transport socket factory may also need to update quic crypto.
  }

private:
<<<<<<< HEAD
  Ssl::ClientContextConfigPtr config_;
=======
  // The QUIC client transport socket can create TLS sockets for fallback to TCP.
  std::unique_ptr<Extensions::TransportSockets::Tls::ClientSslSocketFactory> fallback_factory_;
>>>>>>> ad4919dd
};

// Base class to create above QuicTransportSocketFactory for server and client
// side.
class QuicTransportSocketConfigFactory
    : public virtual Server::Configuration::TransportSocketConfigFactory {
public:
  // Server::Configuration::TransportSocketConfigFactory
  std::string name() const override {
    return Extensions::TransportSockets::TransportSocketNames::get().Quic;
  }
};

class QuicServerTransportSocketConfigFactory
    : public QuicTransportSocketConfigFactory,
      public Server::Configuration::DownstreamTransportSocketConfigFactory {
public:
  // Server::Configuration::DownstreamTransportSocketConfigFactory
  Network::TransportSocketFactoryPtr
  createTransportSocketFactory(const Protobuf::Message& config,
                               Server::Configuration::TransportSocketFactoryContext& context,
                               const std::vector<std::string>& server_names) override;

  // Server::Configuration::TransportSocketConfigFactory
  ProtobufTypes::MessagePtr createEmptyConfigProto() override;
};

DECLARE_FACTORY(QuicServerTransportSocketConfigFactory);

class QuicClientTransportSocketConfigFactory
    : public QuicTransportSocketConfigFactory,
      public Server::Configuration::UpstreamTransportSocketConfigFactory {
public:
  // Server::Configuration::UpstreamTransportSocketConfigFactory
  Network::TransportSocketFactoryPtr createTransportSocketFactory(
      const Protobuf::Message& config,
      Server::Configuration::TransportSocketFactoryContext& context) override;

  // Server::Configuration::TransportSocketConfigFactory
  ProtobufTypes::MessagePtr createEmptyConfigProto() override;
};

DECLARE_FACTORY(QuicClientTransportSocketConfigFactory);

} // namespace Quic
} // namespace Envoy<|MERGE_RESOLUTION|>--- conflicted
+++ resolved
@@ -52,25 +52,11 @@
   }
   bool implementsSecureTransport() const override { return true; }
   bool usesProxyProtocolOptions() const override { return false; }
-<<<<<<< HEAD
+  bool supportsAlpn() const override { return true; }
 
 protected:
-  // To be called by subclass right after construction.
-  void initializeSecretUpdateCallback(Ssl::ContextConfig& context_config) {
-    context_config.setSecretUpdateCallback([this]() {
-      // The callback also updates config_ with the new secret.
-      onSecretUpdated();
-    });
-  }
-
-  virtual void onSecretUpdated() { stats_.context_config_update_by_sds_.inc(); };
-
+  virtual void onSecretUpdated() = 0;
   QuicTransportSocketFactoryStats stats_;
-
-private:
-=======
-  bool supportsAlpn() const override { return true; }
->>>>>>> ad4919dd
 };
 
 // TODO(danzh): when implement ProofSource, examine of it's necessary to
@@ -80,7 +66,12 @@
   QuicServerTransportSocketFactory(Stats::Scope& store, Ssl::ServerContextConfigPtr config)
       : QuicTransportSocketFactoryBase(store, "server"), config_(std::move(config)) {}
 
-  void initialize() override { initializeSecretUpdateCallback(*config_); }
+  void initialize() override {
+    config_->setSecretUpdateCallback([this]() {
+      // The callback also updates config_ with the new secret.
+      onSecretUpdated();
+    });
+  }
 
   // Return TLS certificates if the context config is ready.
   std::vector<std::reference_wrapper<const Envoy::Ssl::TlsCertificateConfig>>
@@ -93,21 +84,22 @@
     return config_->tlsCertificates();
   }
 
+protected:
+  void onSecretUpdated() override { stats_.context_config_update_by_sds_.inc(); }
+
 private:
   Ssl::ServerContextConfigPtr config_;
 };
 
 class QuicClientTransportSocketFactory : public QuicTransportSocketFactoryBase {
 public:
-<<<<<<< HEAD
-  QuicClientTransportSocketFactory(Stats::Scope& store, Ssl::ClientContextConfigPtr config)
-      : QuicTransportSocketFactoryBase(store, "client"), config_(std::move(config)) {}
-
-  void initialize() override { initializeSecretUpdateCallback(*config_); }
-=======
   QuicClientTransportSocketFactory(
       Ssl::ClientContextConfigPtr config,
       Server::Configuration::TransportSocketFactoryContext& factory_context);
+
+  void initialize() override {
+    // TODO(14829) fallback_factory_ needs to call onSecretUpdated() upon SDS update.
+  }
 
   // As documented above for QuicTransportSocketFactoryBase, the actual HTTP/3
   // code does not create transport sockets.
@@ -119,7 +111,6 @@
   createTransportSocket(Network::TransportSocketOptionsSharedPtr options) const override {
     return fallback_factory_->createTransportSocket(options);
   }
->>>>>>> ad4919dd
 
   // TODO(14829) make sure that clientContextConfig() is safe when secrets are updated.
   const Ssl::ClientContextConfig& clientContextConfig() const {
@@ -128,17 +119,13 @@
 
 protected:
   void onSecretUpdated() override {
-    QuicTransportSocketFactoryBase::onSecretUpdated();
-    // TODO(danzh) Client transport socket factory may also need to update quic crypto.
+    // fallback_factory_ will update the stats.
+    // TODO(14829) Client transport socket factory may also need to update quic crypto.
   }
 
 private:
-<<<<<<< HEAD
-  Ssl::ClientContextConfigPtr config_;
-=======
   // The QUIC client transport socket can create TLS sockets for fallback to TCP.
   std::unique_ptr<Extensions::TransportSockets::Tls::ClientSslSocketFactory> fallback_factory_;
->>>>>>> ad4919dd
 };
 
 // Base class to create above QuicTransportSocketFactory for server and client
