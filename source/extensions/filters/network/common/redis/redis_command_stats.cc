--- conflicted
+++ resolved
@@ -71,15 +71,9 @@
     return getCommandFromRequest(*request.asCompositeArray().command());
   case RespType::Null:
     return null_metric_;
-<<<<<<< HEAD
   case RespType::BulkString:
   case RespType::SimpleString: {
-    std::string to_lower_command(request.asString());
-    to_lower_table_.toLowerCase(to_lower_command);
-=======
-  default:
     std::string to_lower_command = absl::AsciiStrToLower(request.asString());
->>>>>>> 7a8e9da6
     return stat_name_set_->getBuiltin(to_lower_command, unknown_metric_);
   }
   case RespType::Integer:
