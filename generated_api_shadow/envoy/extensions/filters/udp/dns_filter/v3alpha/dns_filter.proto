--- conflicted
+++ resolved
@@ -69,14 +69,10 @@
         [deprecated = true, (envoy.annotations.deprecated_at_minor_version) = "3.0"];
 
     // DNS resolution configuration which includes the underlying dns resolver addresses and options.
-<<<<<<< HEAD
     // *dns_resolution_config* will be deprecated once
     // :ref:`typed_dns_resolver_config <envoy_v3_api_field_extensions.filters.udp.dns_filter.v3alpha.DnsFilterConfig.ClientContextConfig.typed_dns_resolver_config>`
     // is fully supported.
-    config.core.v3.DnsResolutionConfig dns_resolution_config = 2;
-=======
     config.core.v3.DnsResolutionConfig dns_resolution_config = 5;
->>>>>>> 94153b44
 
     // DNS resolver type configuration extension. This extension can be used to configure c-ares, apple,
     // or any other DNS resolver types and the related parameters.
