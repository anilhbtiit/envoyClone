date: Pending

behavior_changes:
# *Changes that are expected to cause an incompatibility if applicable; deployment changes are likely required*

- area: eds
  change: |
    Introduced caching of EDS assignments when used with ADS. Prior to this change, Envoy required that EDS assignments were sent
    after an EDS cluster was updated. If no EDS assignment was received for the cluster, it ended up with an empty assignment.
    Following this change, after a cluster update, Envoy waits for an EDS assignment until
    :ref:`initial_fetch_timeout <envoy_v3_api_field_config.core.v3.ConfigSource.initial_fetch_timeout>` times out, and will then apply
    the cached assignment and finish updating the warmed cluster. This change is disabled by default, and can be enabled by setting
    the runtime flag ``envoy.restart_features.use_eds_cache_for_ads`` to true.

minor_behavior_changes:
# *Changes that may cause incompatibilities for some users, but should not for most*
- area: outlier detection
  change: |
    Outlier detection will always respect max_ejection_percent now.
    This behavioral change can be reverted by setting runtime guard
    ``envoy.reloadable_features.check_mep_on_first_eject`` to false.
- area: quic
  change: |
    Enable QUICHE request and response headers validation. This behavior can be reverted by setting runtime flag
    ``envoy.reloadable_features.FLAGS_envoy_quic_reloadable_flag_quic_act_upon_invalid_header`` to false.

bug_fixes:
# *Changes expected to improve the state of the world and are unlikely to have negative effects*
- area: connection limit
  change: |
    fixed a use-after-free bug in the connection limit filter.
- area: subset load balancer
  change: |
    Fixed a bug where
    :ref:`overprovisioning_factor<envoy_v3_api_field_config.endpoint.v3.ClusterLoadAssignment.Policy.overprovisioning_factor>` and
    :ref:`weighted_priority_health <envoy_v3_api_field_config.endpoint.v3.ClusterLoadAssignment.Policy.weighted_priority_health>`
    values were not respected when subset load balacing was enabled. The default values of 140 and false were always used.
- area: extension_discovery_service
  change: |
    Fixed a bug causing crash if ECDS is used with upstream HTTP filters.

removed_config_or_runtime:
# *Normally occurs at the end of the* :ref:`deprecation period <deprecated>`

new_features:
- area: access_log
  change: |
    added %RESPONSE_FLAGS_LONG% substitution string, that will output a pascal case string representing the resonse flags.
    The output response flags will correspond with %RESPONSE_FLAGS%, only with a long textual string representation.
- area: config
  change: |
    Added the capability to defer broadcasting of certain cluster (CDS, EDS) to
    worker threads from the main thread. This optimization can save significant
    amount of memory in cases where there are (1) a large number of workers and
    (2) a large amount of config, most of which is unused. This capability is
    guarded by :ref:`enable_deferred_cluster_creation
    <envoy_v3_api_field_config.bootstrap.v3.ClusterManager.enable_deferred_cluster_creation>`.
- area: extension_discovery_service
  change: |
    added ECDS support for :ref:` downstream network filters<envoy_v3_api_field_config.listener.v3.Filter.config_discovery>`.
- area: ext_proc
  change: |
    added
    :ref:`disable_immediate_response <envoy_v3_api_field_extensions.filters.http.ext_proc.v3.ExternalProcessor.disable_immediate_response>`
    config API to ignore the
    :ref:`immediate_response <envoy_v3_api_field_service.ext_proc.v3.ProcessingResponse.immediate_response>`
    message from the external processing server.

- area: http
  change: |
    added :ref:`Json-To-Metadata filter <envoy_v3_api_msg_extensions.filters.http.json_to_metadata.v3.JsonToMetadata>`.
- area: extension_discovery_service
  change: |
    added metric listener.listener_stat.network_extension_config_missing to track closed connections due to missing config.
- area: redis
  change: |
    added support for time command (returns a local response).
- area: redis
  change: |
    added support for lmove command.
<<<<<<< HEAD
- area: tls
  change: |
    added private_key_provider_list :ref:`private_key_provider_list
    <envoy_v3_api_field_extensions.transport_sockets.tls.v3.TlsCertificate.private_key_provider_list>`
    to support multi private key providers and fallback.

deprecated:
- area: tls
  change: |
    The private_key_provider :ref:`private_key_provider
    <envoy_v3_api_field_extensions.transport_sockets.tls.v3.TlsCertificate.private_key_provider>` has been deprecated in favour of
    :ref:`private_key_provider_list
    <envoy_v3_api_field_extensions.transport_sockets.tls.v3.TlsCertificate.private_key_provider_list>`.
=======
- area: tap
  change: |
    added :ref:`custom_sink <envoy_v3_api_field_config.tap.v3.OutputSink.custom_sink>` type to enable writing tap data
    out to a custom sink extension.

deprecated:
- area: tracing
  change: |
    OpenTracing is deprecated and will be removed at version 1.30, since the upstream project has been abandoned.
>>>>>>> ffaddbb0
<|MERGE_RESOLUTION|>--- conflicted
+++ resolved
@@ -78,7 +78,10 @@
 - area: redis
   change: |
     added support for lmove command.
-<<<<<<< HEAD
+- area: tap
+  change: |
+    added :ref:`custom_sink <envoy_v3_api_field_config.tap.v3.OutputSink.custom_sink>` type to enable writing tap data
+    out to a custom sink extension.
 - area: tls
   change: |
     added private_key_provider_list :ref:`private_key_provider_list
@@ -92,14 +95,6 @@
     <envoy_v3_api_field_extensions.transport_sockets.tls.v3.TlsCertificate.private_key_provider>` has been deprecated in favour of
     :ref:`private_key_provider_list
     <envoy_v3_api_field_extensions.transport_sockets.tls.v3.TlsCertificate.private_key_provider_list>`.
-=======
-- area: tap
-  change: |
-    added :ref:`custom_sink <envoy_v3_api_field_config.tap.v3.OutputSink.custom_sink>` type to enable writing tap data
-    out to a custom sink extension.
-
-deprecated:
 - area: tracing
   change: |
-    OpenTracing is deprecated and will be removed at version 1.30, since the upstream project has been abandoned.
->>>>>>> ffaddbb0
+    OpenTracing is deprecated and will be removed at version 1.30, since the upstream project has been abandoned.