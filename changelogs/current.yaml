date: Pending

behavior_changes:
# *Changes that are expected to cause an incompatibility if applicable; deployment changes are likely required*
- area: jwt
  change: |
    Changed behavior of the jwt extraction, passing entire token for validation, instead cut him in the non-Base64 character.
    This change can be reverted temporarily by setting the runtime guard ``envoy.reloadable_features.token_passed_entirely`` to false.
- area: eds
  change: |
    Introduced caching of EDS assignments when used with ADS. Prior to this change, Envoy required that EDS assignments were sent
    after an EDS cluster was updated. If no EDS assignment was received for the cluster, it ended up with an empty assignment.
    Following this change, after a cluster update, Envoy waits for an EDS assignment until
    :ref:`initial_fetch_timeout <envoy_v3_api_field_config.core.v3.ConfigSource.initial_fetch_timeout>` times out, and will then apply
    the cached assignment and finish updating the warmed cluster. This change is disabled by default, and can be enabled by setting
    the runtime flag ``envoy.restart_features.use_eds_cache_for_ads`` to true.
- area: http
  change: |
    Introduced a new runtime flag ``envoy.reloadable_features.no_downgrade_to_canonical_name`` to disable the name downgrading in the
    per filter config searching.
    See doc :ref:`Http filter route specific config <arch_overview_http_filters_per_filter_config>` or
    issue https://github.com/envoyproxy/envoy/issues/29461 for more specific detail and examples.
- area: http
  change: |
    Switch from http_parser to BalsaParser for handling HTTP/1.1 traffic. See https://github.com/envoyproxy/envoy/issues/21245 for
    details. This behavioral change can be reverted by setting runtime flag ``envoy.reloadable_features.http1_use_balsa_parser`` to
    false.
- area: udp_proxy
  change: |
    When the UDP proxy has session filters, choosing the upstream host and creating a socket only happens after iterating all
    ``onNewSession()`` calls for all the filters in the chain. Upstream host health check for each downstream datagram does
    not apply when there are session filters, and per-packet load balancing can't be used when there are session filters.
- area: zone-aware routing
  change: |
    Zone-aware routing is now enabled even when the originating and upstream cluster have different numbers of zones.
    Previously, zone-aware routing was disabled in that case and the ``lb_zone_number_differs`` stat on the cluster was incremented.
    This behavioral change can be reverted by setting runtime guard
    ``envoy.reloadable_features.enable_zone_routing_different_zone_counts`` to false.
    Additionally, zone-aware routing now works correctly even when the originating and upstream cluster have different zone sets.
    Previously, zone-aware routing would not route fairly in this case.
    To revert the entire change, set the runtime flag ``envoy.reloadable_features.locality_routing_use_new_routing_logic``
    to false to get the old behavior and well-tested codepaths, undoing both changes.

- area: UHV
  change: |
    Introduced runtime flag ``envoy.reloadable_features.enable_universal_header_validator`` for toggling Universal Header Validator
    (UHV) on and off.
    The default value is off. This option is currently functional only when the ``ENVOY_ENABLE_UHV`` build flag is enabled.
    See https://github.com/envoyproxy/envoy/issues/10646 for more information about UHV.

minor_behavior_changes:
# *Changes that may cause incompatibilities for some users, but should not for most*
- area: ext_authz
  change: |
    removing any query parameter in the presence of repeated query parameter keys no longer drops the repeats.
- area: alternate_protocols_cache_filter
  change: |
    Changed the alternate protocols cache filter to get the cache from cluster config rather than filter config.
    This allows one downstream filter to be used with multiple clusters with different caches. This change can be reverted by
    setting runtime guard ``envoy.reloadable_features.use_cluster_cache_for_alt_protocols_filter`` to false.
- area: ext_authz
  change: |
    Don't append the local address to ``x-forwarded-for`` header when sending an http (not gRPC) auth request.
    This behavior can be reverted by setting runtime flag
    ``envoy.reloadable_features.ext_authz_http_send_original_xff`` to false.
- area: outlier detection
  change: |
    Outlier detection will always respect max_ejection_percent now.
    This behavioral change can be reverted by setting runtime guard
    ``envoy.reloadable_features.check_mep_on_first_eject`` to false.
- area: quic
  change: |
    Enable QUICHE request and response headers validation. This behavior can be reverted by setting runtime flag
    ``envoy.reloadable_features.FLAGS_envoy_quic_reloadable_flag_quic_act_upon_invalid_header`` to false.
- area: http oauth2 filter
  change: |
    Change HMAC cookie encoding to base64-encoded only. This change can be reverted temporarily by
    setting the runtime guard ``envoy.reloadable_features.hmac_base64_encoding_only`` to false.
- area: router
  change: |
    Enable copying response_code from the upstream stream_info onto the downstream stream_info.
    This behavior can be reverted by setting runtime guard
    ``envoy.reloadable_features.copy_response_code_to_downstream_stream_info`` to false.
- area: xds
  change: |
    Set the lower bound of :ref:`fill_rate <envoy_v3_api_field_config.core.v3.RateLimitSettings.fill_rate>`
    to once per year. Values lower than once per year will automatically be set to that value.
- area: redis
  change: |
    The redis network filter :ref:`connection_rate_limit_per_sec
    <envoy_v3_api_field_extensions.filters.network.redis_proxy.v3.RedisProxy.ConnectionRateLimit.connection_rate_limit_per_sec>`
    must be greater than 0. A config that sets this value to 0 will be rejected.

bug_fixes:
# *Changes expected to improve the state of the world and are unlikely to have negative effects*
- area: connection limit
  change: |
    fixed a use-after-free bug in the connection limit filter.
- area: subset load balancer
  change: |
    Fixed a bug where
    :ref:`overprovisioning_factor<envoy_v3_api_field_config.endpoint.v3.ClusterLoadAssignment.Policy.overprovisioning_factor>` and
    :ref:`weighted_priority_health <envoy_v3_api_field_config.endpoint.v3.ClusterLoadAssignment.Policy.weighted_priority_health>`
    values were not respected when subset load balacing was enabled. The default values of 140 and false were always used.
- area: http1
  change: |
    Fixed a bug where HTTP/1.1 requests with "Connection: close" header is handled differently if the requested is internally redirected.
    Without internal redirect, the response will also have a "Connection: close" header and the connection will be closed after finishing
    that request. Requests with internal redirect should be handled in the same way. This behavior can be reverted by setting runtime
    ``envoy.reloadable_features.http1_connection_close_header_in_redirect`` to false.
- area: redis
  change: |
    fixed a bug where redis key formatter is using the closed stream because of life time issues.
- area: extension_discovery_service
  change: |
    Fixed a bug causing crash if ECDS is used with upstream HTTP filters.
- area: tls
  change: |
    fixed a bug where handshake may fail when both private key provider and cert validation are set.
- area: dns
  change: |
    Fixed a bug where when respect_dns_ttl was set to true, c-ares dns resolver only considered address record for ttl calculation
    while ignoring CNAME records TTL. Now when respect_dns_ttl is set to true minimum of all TTL records is considered.
- area: dns
  change: |
    Fixed a bug where dns response was not always conforming [RFC 2181](https://datatracker.ietf.org/doc/html/rfc2181) for TTL values.
    Previously a malicious user could add a TTL greater than 2^31 - 1, and with c-ares library using 32 bit signed int data type
    would overflow and send a negative TTL.
- area: healthcheck
  change: |
    The default behavior of unejecting outlier-detection-ejected host on successful active health checking can
    be disabled by setting :ref:`outlier_detection.successful_active_health_check_uneject_host
    <envoy_v3_api_field_config.cluster.v3.OutlierDetection.successful_active_health_check_uneject_host>`
    to ``false``. This new configuration flag is a substitute for the removed runtime option
    ``envoy.reloadable_features_successful_active_health_check_uneject_host``.
- area: aws signer
  change: |
    fixed a bug where expiration timestamp on task roles failed to validate. This causes failure of credential caching which
    results in constant hits to the task role metadata URL.
- area: router check tool
  change: |
    Fixed a bug where the route coverage is not correctly calculated when a route has weighted clusters.
<<<<<<< HEAD
- area: ext_proc
  change: |
    Fixed content_length related issues when body mutation by external processor is enabled. ext_proc filter removes the content
    length header in 1)STREAMED BodySendMode 2) BUFFERED_PARTIAL BodySendMode and 3) BUFFERED BodySendMode + SKIP HeaderSendMode.
    This will enable chunked-encoding whenever feasible in HTTP1.1. Besides, ext_proc filter keep content length header
    in BUFFERED BodySendMode + SEND HeaderSendMode. It is now external processor's responsibility to set the content length
    correctly matched to the mutated body.
=======
- area: unix domain sockets
  change: |
    Fixed a crash on some versions of macOS when using a listener on a unix-domain socket.
- area: redis
  change: |
    Fixed a bug where redis key with % in the key is failing with a validation error.
>>>>>>> 782bb0c1

removed_config_or_runtime:
# *Normally occurs at the end of the* :ref:`deprecation period <deprecated>`
- area: listener
  change: |
    Removed ``envoy.reloadable_features.enable_update_listener_socket_options`` runtime flag and legacy code paths.
- area: tcp
  change: |
    Removed runtime key ``envoy.reloadable_features.tcp_pool_idle_timeout``.
- area: http filters
  change: |
    Removed ``envoy_reloadable_features_http_filter_avoid_reentrant_local_reply`` runtime flag and legacy code paths.
- area: tcp_proxy
  change: |
    Removed ``envoy_reloadable_features_finish_reading_on_decode_trailers`` runtime flag and legacy code paths.
- area: dns
  change: |
    Removed ``envoy.restart_features.use_apple_api_for_dns_lookups`` and legacy code paths.
- area: runtime
  change: |
    Removed ``envoy.restart_features.remove_runtime_singleton`` and legacy code paths.
- area: xDS
  change: |
    Removed ``envoy.restart_features.explicit_wildcard_resource`` and legacy code paths.
- area: quic
  change: |
    Removed ``envoy.reloadable_features.reject_require_client_certificate_with_quic`` and legacy code paths.
- area: healthcheck
  change: |
    Removed ``envoy.reloadable_features_successful_active_health_check_uneject_host`` runtime option and
    substituted it with :ref:`outlier_detection.successful_active_health_check_uneject_host
    <envoy_v3_api_field_config.cluster.v3.OutlierDetection.successful_active_health_check_uneject_host>`
    outlier detection configuration flag.

new_features:
- area: access_log
  change: |
    added %RESPONSE_FLAGS_LONG% substitution string, that will output a pascal case string representing the resonse flags.
    The output response flags will correspond with %RESPONSE_FLAGS%, only with a long textual string representation.
- area: config
  change: |
    Added the capability to defer broadcasting of certain cluster (CDS, EDS) to
    worker threads from the main thread. This optimization can save significant
    amount of memory in cases where there are (1) a large number of workers and
    (2) a large amount of config, most of which is unused. This capability is
    guarded by :ref:`enable_deferred_cluster_creation
    <envoy_v3_api_field_config.bootstrap.v3.ClusterManager.enable_deferred_cluster_creation>`.
- area: extension_discovery_service
  change: |
    added ECDS support for :ref:` downstream network filters<envoy_v3_api_field_config.listener.v3.Filter.config_discovery>`.
- area: ext_proc
  change: |
    added
    :ref:`disable_immediate_response <envoy_v3_api_field_extensions.filters.http.ext_proc.v3.ExternalProcessor.disable_immediate_response>`
    config API to ignore the
    :ref:`immediate_response <envoy_v3_api_field_service.ext_proc.v3.ProcessingResponse.immediate_response>`
    message from the external processing server.
- area: access_log
  change: |
    added a field lookup to %FILTER_STATE% for objects that have reflection enabled.
- area: http
  change: |
    added :ref:`Json-To-Metadata filter <envoy_v3_api_msg_extensions.filters.http.json_to_metadata.v3.JsonToMetadata>`.
- area: extension_discovery_service
  change: |
    added metric listener.listener_stat.network_extension_config_missing to track closed connections due to missing config.
- area: quic
  change: |
    added support for QUIC listener filters with ECDS support reusing the same config API
    :ref:`listener_filters <envoy_v3_api_field_config.listener.v3.Listener.listener_filters>` as TCP does.
- area: redis
  change: |
    added support for time command (returns a local response).
- area: extension_discovery_service
  change: |
    added ECDS support for :ref:` upstream network filters<envoy_v3_api_field_config.cluster.v3.Filter.config_discovery>`.
- area: redis
  change: |
    added support for lmove command.
- area: upstream
  change: |
    added :ref:`allow_redundant_keys <envoy_v3_api_field_extensions.load_balancing_policies.subset.v3.Subset.allow_redundant_keys>`
    to suppport redundant keys in request metadata for subset load balancing.
- area: access_logs
  change: |
    added :ref:`json_format_options <envoy_v3_api_field_config.core.v3.SubstitutionFormatString.json_format_options>` config option to
    support JSON output formatting and the :ref:`sort_properties <envoy_v3_api_field_config.core.v3.JsonFormatOptions.sort_properties>`
    option to print the JSON output with sorted properties.
- area: tap
  change: |
    added :ref:`custom_sink <envoy_v3_api_field_config.tap.v3.OutputSink.custom_sink>` type to enable writing tap data
    out to a custom sink extension.
- area: udp_proxy
  change: |
    added :ref:`session_filters <envoy_v3_api_field_extensions.filters.udp.udp_proxy.v3.UdpProxyConfig.session_filters>` config to
    support optional filters that will run for each upstream UDP session. More information can be found in the UDP proxy documentation.
- area: udp_proxy
  change: |
    added ``injectDatagramToFilterChain()`` callback to UDP session filters that allows session filters to inject datagrams downstream
    or upstream the filter chain during a filter chain iteration. This can be used, for example, by session filters that are required
    to buffer datagrams due to an asynchronous call.
- area: otlp_stats_sink
  change: |
    added :ref:` stats prefix option<envoy_v3_api_field_extensions.stat_sinks.open_telemetry.v3.SinkConfig.stats_prefix>`
    to OTLP stats sink that enables adding a static prefix to all stats flushed by this sink.
- area: tap
  change: |
    added :ref:`record_headers_received_time <envoy_v3_api_field_extensions.filters.http.tap.v3.Tap.record_headers_received_time>`
    to control writing request and response headers received time in trace output.
- area: tcp
  change: |
    added the support to detect and send TCP RST for raw buffer socket based connections. This is currently supported on Linux only.
    It can be disabled by the runtime guard ``envoy_reloadable_features_detect_and_raise_rst_tcp_connection``.

- area: upstream
  change: |
    Added the ability to specify a custom upstream local address selector using
    :ref:`local_address_selector:<envoy_v3_api_field_config.core.v3.BindConfig.local_address_selector>`.

deprecated:
- area: tracing
  change: |
    OpenTracing is deprecated and will be removed at version 1.30, since the upstream project has been abandoned.
- area: tracing
  change: |
    Opencensus is deprecated and will be removed at version 1.30, since the upstream project has been abandoned.<|MERGE_RESOLUTION|>--- conflicted
+++ resolved
@@ -140,7 +140,12 @@
 - area: router check tool
   change: |
     Fixed a bug where the route coverage is not correctly calculated when a route has weighted clusters.
-<<<<<<< HEAD
+- area: unix domain sockets
+  change: |
+    Fixed a crash on some versions of macOS when using a listener on a unix-domain socket.
+- area: redis
+  change: |
+    Fixed a bug where redis key with % in the key is failing with a validation error.
 - area: ext_proc
   change: |
     Fixed content_length related issues when body mutation by external processor is enabled. ext_proc filter removes the content
@@ -148,14 +153,6 @@
     This will enable chunked-encoding whenever feasible in HTTP1.1. Besides, ext_proc filter keep content length header
     in BUFFERED BodySendMode + SEND HeaderSendMode. It is now external processor's responsibility to set the content length
     correctly matched to the mutated body.
-=======
-- area: unix domain sockets
-  change: |
-    Fixed a crash on some versions of macOS when using a listener on a unix-domain socket.
-- area: redis
-  change: |
-    Fixed a bug where redis key with % in the key is failing with a validation error.
->>>>>>> 782bb0c1
 
 removed_config_or_runtime:
 # *Normally occurs at the end of the* :ref:`deprecation period <deprecated>`
