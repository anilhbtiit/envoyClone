--- conflicted
+++ resolved
@@ -141,15 +141,9 @@
  */
 class GradientController : public ConcurrencyController {
 public:
-<<<<<<< HEAD
   GradientController(GradientControllerConfig config, Event::Dispatcher& dispatcher,
-                     Runtime::Loader& runtime, const std::string& stats_prefix,
-                     Stats::Scope& scope);
-=======
-  GradientController(GradientControllerConfigSharedPtr config, Event::Dispatcher& dispatcher,
                      Runtime::Loader& runtime, const std::string& stats_prefix, Stats::Scope& scope,
                      Runtime::RandomGenerator& random);
->>>>>>> 3a4e276d
 
   // ConcurrencyController.
   RequestForwardingAction forwardingDecision() override;
