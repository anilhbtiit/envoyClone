--- conflicted
+++ resolved
@@ -298,7 +298,6 @@
   return false;
 }
 
-<<<<<<< HEAD
 bool DefaultCertValidator::dnsNameMatch(const absl::string_view dns_name,
                                         const absl::string_view pattern) {
   const std::string lower_case_dns_name = absl::AsciiStrToLower(dns_name);
@@ -332,8 +331,6 @@
              : matcher.match(san);
 }
 
-=======
->>>>>>> 32d548d8
 bool DefaultCertValidator::matchSubjectAltName(
     X509* cert, const std::vector<Envoy::Ssl::SanMatcherPtr>& subject_alt_name_matchers) {
   bssl::UniquePtr<GENERAL_NAMES> san_names(
@@ -341,23 +338,9 @@
   if (san_names == nullptr) {
     return false;
   }
-<<<<<<< HEAD
   for (auto& config_san_matcher : subject_alt_name_matchers) {
     if (config_san_matcher->match(san_names.get())) {
       return true;
-=======
-  for (const GENERAL_NAME* general_name : san_names.get()) {
-    const std::string san = Utility::generalNameAsString(general_name);
-    for (auto& config_san_matcher : subject_alt_name_matchers) {
-      // For DNS SAN, if the StringMatcher type is exact, we have to follow DNS matching semantics.
-      if (general_name->type == GEN_DNS &&
-                  config_san_matcher.matcher().match_pattern_case() ==
-                      envoy::type::matcher::v3::StringMatcher::MatchPatternCase::kExact
-              ? Utility::dnsNameMatch(config_san_matcher.matcher().exact(), absl::string_view(san))
-              : config_san_matcher.match(san)) {
-        return true;
-      }
->>>>>>> 32d548d8
     }
   }
   return false;
