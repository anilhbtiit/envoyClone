#pragma once

#include <chrono>
#include <cstdint>
#include <functional>
#include <list>
#include <memory>
#include <string>

#include "envoy/common/optional.h"
#include "envoy/server/configuration.h"
#include "envoy/server/drain_manager.h"
#include "envoy/server/guarddog.h"
#include "envoy/server/instance.h"
#include "envoy/ssl/context_manager.h"
#include "envoy/stats/stats_macros.h"
#include "envoy/tracing/http_tracer.h"

#include "common/access_log/access_log_manager_impl.h"
#include "common/runtime/runtime_impl.h"
#include "common/ssl/context_manager_impl.h"

#include "server/http/admin.h"
#include "server/init_manager_impl.h"
#include "server/listener_manager_impl.h"
#include "server/test_hooks.h"
#include "server/worker_impl.h"

namespace Envoy {
namespace Server {

/**
 * All server wide stats. @see stats_macros.h
 */
// clang-format off
#define ALL_SERVER_STATS(GAUGE)                                                                    \
  GAUGE(uptime)                                                                                    \
  GAUGE(memory_allocated)                                                                          \
  GAUGE(memory_heap_size)                                                                          \
  GAUGE(live)                                                                                      \
  GAUGE(parent_connections)                                                                        \
  GAUGE(total_connections)                                                                         \
  GAUGE(version)                                                                                   \
  GAUGE(days_until_first_cert_expiring)
// clang-format on

struct ServerStats {
  ALL_SERVER_STATS(GENERATE_GAUGE_STRUCT)
};

/**
 * Interface for creating service components during boot.
 */
class ComponentFactory {
public:
  virtual ~ComponentFactory() {}

  /**
   * @return DrainManagerPtr a new drain manager for the server.
   */
  virtual DrainManagerPtr createDrainManager(Instance& server) PURE;

  /**
   * @return Runtime::LoaderPtr the runtime implementation for the server.
   */
  virtual Runtime::LoaderPtr createRuntime(Instance& server, Configuration::Initial& config) PURE;
};

/**
 * Helpers used during server creation.
 */
class InstanceUtil : Logger::Loggable<Logger::Id::main> {
public:
  /**
   * Default implementation of runtime loader creation used in the real server and in most
   * integration tests where a mock runtime is not needed.
   */
  static Runtime::LoaderPtr createRuntime(Instance& server, Server::Configuration::Initial& config);

  /**
   * Helper for flushing counters and gauges to sinks. This takes care of calling beginFlush(),
   * latching of counters and flushing, flushing of gauges, and calling endFlush(), on each sink.
   * @param sinks supplies the list of sinks.
   * @param store supplies the store to flush.
   */
  static void flushCountersAndGaugesToSinks(const std::list<Stats::SinkPtr>& sinks,
                                            Stats::Store& store);
};

/**
 * This is the actual full standalone server which stiches together various common components.
 */
class InstanceImpl : Logger::Loggable<Logger::Id::main>, public Instance {
public:
  InstanceImpl(Options& options, Network::Address::InstanceConstSharedPtr local_address,
               TestHooks& hooks, HotRestart& restarter, Stats::StoreRoot& store,
               Thread::BasicLockable& access_log_lock, ComponentFactory& component_factory,
               ThreadLocal::Instance& tls);

  ~InstanceImpl() override;

  void run();

  // Server::Instance
  Admin& admin() override { return *admin_; }
  Api::Api& api() override { return *api_; }
  Upstream::ClusterManager& clusterManager() override;
  Ssl::ContextManager& sslContextManager() override { return *ssl_context_manager_; }
  Event::Dispatcher& dispatcher() override { return *dispatcher_; }
  Network::DnsResolverSharedPtr dnsResolver() override { return dns_resolver_; }
  void drainListeners() override;
  DrainManager& drainManager() override { return *drain_manager_; }
  AccessLog::AccessLogManager& accessLogManager() override { return access_log_manager_; }
  void failHealthcheck(bool fail) override;
  void getParentStats(HotRestart::GetParentStatsInfo& info) override;
  HotRestart& hotRestart() override { return restarter_; }
  Init::Manager& initManager() override { return init_manager_; }
  ListenerManager& listenerManager() override { return *listener_manager_; }
  Runtime::RandomGenerator& random() override { return random_generator_; }
  RateLimit::ClientPtr
  rateLimitClient(const Optional<std::chrono::milliseconds>& timeout) override {
    return config_->rateLimitClientFactory().create(timeout);
  }
  Runtime::Loader& runtime() override;
  void shutdown() override;
  void shutdownAdmin() override;
  bool healthCheckFailed() override;
  Options& options() override { return options_; }
  time_t startTimeCurrentEpoch() override { return start_time_; }
  time_t startTimeFirstEpoch() override { return original_start_time_; }
  Stats::Store& stats() override { return stats_store_; }
  Tracing::HttpTracer& httpTracer() override;
  ThreadLocal::Instance& threadLocal() override { return thread_local_; }
<<<<<<< HEAD
  const LocalInfo::LocalInfo& localInfo() override { return local_info_; }
  Router::ServerRouteConfigProviderManager& routeConfigProviderManager() override {
    return *route_config_provider_manager_;
  }
=======
  const LocalInfo::LocalInfo& localInfo() override { return *local_info_; }
>>>>>>> 29361dea

private:
  void flushStats();
  void initialize(Options& options, Network::Address::InstanceConstSharedPtr local_address,
                  ComponentFactory& component_factory);
  void initializeStatSinks();
  void loadServerFlags(const Optional<std::string>& flags_path);
  uint64_t numConnections();
  void startWorkers();

  Options& options_;
  HotRestart& restarter_;
  const time_t start_time_;
  time_t original_start_time_;
  Stats::StoreRoot& stats_store_;
  std::list<Stats::SinkPtr> stat_sinks_;
  ServerStats server_stats_;
  ThreadLocal::Instance& thread_local_;
  Api::ApiPtr api_;
  Event::DispatcherPtr dispatcher_;
  Network::ConnectionHandlerPtr handler_;
  Runtime::RandomGeneratorImpl random_generator_;
  Runtime::LoaderPtr runtime_loader_;
  std::unique_ptr<Ssl::ContextManagerImpl> ssl_context_manager_;
  ProdListenerComponentFactory listener_component_factory_;
  ProdWorkerFactory worker_factory_;
  std::unique_ptr<Router::ServerRouteConfigProviderManager> route_config_provider_manager_;
  std::unique_ptr<ListenerManager> listener_manager_;
  std::unique_ptr<Configuration::Main> config_;
  Stats::ScopePtr admin_scope_;
  std::unique_ptr<AdminImpl> admin_;
  Event::SignalEventPtr sigterm_;
  Event::SignalEventPtr sig_usr_1_;
  Event::SignalEventPtr sig_hup_;
  Network::DnsResolverSharedPtr dns_resolver_;
  Event::TimerPtr stat_flush_timer_;
  LocalInfo::LocalInfoPtr local_info_;
  DrainManagerPtr drain_manager_;
  AccessLog::AccessLogManagerImpl access_log_manager_;
  std::unique_ptr<Upstream::ClusterManagerFactory> cluster_manager_factory_;
  InitManagerImpl init_manager_;
  std::unique_ptr<Server::GuardDog> guard_dog_;
};

} // Server
} // namespace Envoy<|MERGE_RESOLUTION|>--- conflicted
+++ resolved
@@ -131,14 +131,10 @@
   Stats::Store& stats() override { return stats_store_; }
   Tracing::HttpTracer& httpTracer() override;
   ThreadLocal::Instance& threadLocal() override { return thread_local_; }
-<<<<<<< HEAD
-  const LocalInfo::LocalInfo& localInfo() override { return local_info_; }
+  const LocalInfo::LocalInfo& localInfo() override { return *local_info_; }
   Router::ServerRouteConfigProviderManager& routeConfigProviderManager() override {
     return *route_config_provider_manager_;
   }
-=======
-  const LocalInfo::LocalInfo& localInfo() override { return *local_info_; }
->>>>>>> 29361dea
 
 private:
   void flushStats();
