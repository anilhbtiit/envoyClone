--- conflicted
+++ resolved
@@ -50,7 +50,6 @@
                                         std::move(transport_socket), options);
   }
 
-<<<<<<< HEAD
   void registerInternalListenerManager(
       Network::InternalListenerManager& internal_listener_manager) override {
     impl_.registerInternalListenerManager(internal_listener_manager);
@@ -60,14 +59,6 @@
     return impl_.getInternalListenerManager();
   }
 
-  Network::DnsResolverSharedPtr createDnsResolver(
-      const std::vector<Network::Address::InstanceConstSharedPtr>& resolvers,
-      const envoy::config::core::v3::DnsResolverOptions& dns_resolver_options) override {
-    return impl_.createDnsResolver(resolvers, dns_resolver_options);
-  }
-
-=======
->>>>>>> 3a87cd09
   FileEventPtr createFileEvent(os_fd_t fd, FileReadyCb cb, FileTriggerType trigger,
                                uint32_t events) override {
     return impl_.createFileEvent(fd, cb, trigger, events);
