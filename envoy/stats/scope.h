--- conflicted
+++ resolved
@@ -62,15 +62,9 @@
   virtual ~Scope() = default;
 
   /** @return a shared_ptr for this */
-<<<<<<< HEAD
-  ScopeSharedPtr makeShared() { return shared_from_this(); }
-  /** @return a const shared_ptr for this */
-  ConstScopeSharedPtr makeConstShared() const { return shared_from_this(); }
-=======
   ScopeSharedPtr getShared() { return shared_from_this(); }
   /** @return a const shared_ptr for this */
   ConstScopeSharedPtr getConstShared() const { return shared_from_this(); }
->>>>>>> 5671b08a
 
   /**
    * Allocate a new scope. NOTE: The implementation should correctly handle overlapping scopes
