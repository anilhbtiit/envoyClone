--- conflicted
+++ resolved
@@ -99,7 +99,10 @@
 
   // The hostname of the host, if applicable.
   string hostname = 6;
-<<<<<<< HEAD
+
+  // The host's priority. If not configured, the value defaults to 0 (highest priority).
+  uint32 priority = 7;
+
   // Request success rate for this host over the last calculated
   // interval when only locally originated errors are taken into account and externally originated
   // errors were treated as success.
@@ -112,12 +115,7 @@
   // Note: the message will not be present if host did not have enough request volume to calculate
   // success rate or the cluster did not have enough hosts to run through success rate outlier
   // ejection.
-  envoy.type.Percent local_origin_success_rate = 7;
-=======
-
-  // The host's priority. If not configured, the value defaults to 0 (highest priority).
-  uint32 priority = 7;
->>>>>>> 89eb31bc
+  envoy.type.Percent local_origin_success_rate = 8;
 }
 
 // Health status for a host.
