--- conflicted
+++ resolved
@@ -163,14 +163,8 @@
     for (auto ctx : ssl_contexts) {
       if (verify_mode != SSL_VERIFY_NONE) {
         if (Runtime::runtimeFeatureEnabled("envoy.reloadable_features.tls_async_cert_validation")) {
-<<<<<<< HEAD
-          // TODO(danzh) do not set SSL_VERIFY_NONE, instead, retain the state
-          // in ContextImpl and let boring SSL always call the verify callback
-          // which checks the state before doing actual verification.
-=======
           // TODO(danzh) Envoy's use of SSL_VERIFY_NONE does not quite match the actual semantics as a client. As a client, SSL_VERIFY_NONE means to verify the certificate (which will fail without trust anchors), save the result in the session ticket, but otherwise continue with the handshake. But Envoy actually wants it to accept all certificates. The disadvantage of using SSL_VERIFY_NONE is that it records the verify_result, which Envoy never queries but gets saved in session tickets, and tries to find an anchor that isn't there. And also it differs from server side behavior of SSL_VERIFY_NONE which won't even request client certs.
           // So, instead, we should configure a callback to skip validation and always supply the callback to boring SSL.
->>>>>>> 92356fe2
           SSL_CTX_set_custom_verify(ctx, verify_mode, customVerifyCallback);
           SSL_CTX_set_reverify_on_resume(ctx, /*reverify_on_resume_enabled)=*/1);
         } else {
