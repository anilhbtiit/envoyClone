#pragma once

#include <string>

#include "envoy/config/filter/network/http_connection_manager/v2/http_connection_manager.pb.h"
#include "envoy/event/dispatcher.h"
#include "envoy/json/json_object.h"
#include "envoy/local_info/local_info.h"
#include "envoy/router/rds.h"
#include "envoy/runtime/runtime.h"
#include "envoy/server/filter_config.h"
#include "envoy/thread_local/thread_local.h"
#include "envoy/upstream/cluster_manager.h"

namespace Envoy {
namespace Router {

/**
 * The RouteConfigProviderManager exposes the ability to get a RouteConfigProvider. This interface
 * is exposed to the Server's FactoryContext in order to allow HttpConnectionManagers to get
 * RouteConfigProviders.
 */
class RouteConfigProviderManager {
public:
  virtual ~RouteConfigProviderManager() = default;

  /**
   * Get a RouteConfigProviderPtr for a route from RDS. Ownership of the RouteConfigProvider is the
   * HttpConnectionManagers who calls this function. The RouteConfigProviderManager holds raw
   * pointers to the RouteConfigProviders. Clean up of the pointers happen from the destructor of
   * the RouteConfigProvider. This method creates a RouteConfigProvider which may share the
   * underlying RDS subscription with the same (route_config_name, cluster).
   * @param rds supplies the proto configuration of an RDS-configured RouteConfigProvider.
   * @param factory_context is the context to use for the route config provider.
   * @param stat_prefix supplies the stat_prefix to use for the provider stats.
   * @param init_manager the Init::Manager used to coordinate initialization of a the underlying RDS
   * subscription.
   */
  virtual RouteConfigProviderPtr createRdsRouteConfigProvider(
      const envoy::config::filter::network::http_connection_manager::v2::Rds& rds,
      Server::Configuration::FactoryContext& factory_context, const std::string& stat_prefix,
<<<<<<< HEAD
      bool is_delta) PURE;
=======
      Init::Manager& init_manager) PURE;
>>>>>>> e67923fc

  /**
   * Get a RouteConfigSharedPtr for a statically defined route. Ownership is as described for
   * getRdsRouteConfigProvider above. This method always create a new RouteConfigProvider.
   * @param route_config supplies the RouteConfiguration for this route
   * @param runtime supplies the runtime loader.
   * @param cm supplies the ClusterManager.
   */
  virtual RouteConfigProviderPtr
  createStaticRouteConfigProvider(const envoy::api::v2::RouteConfiguration& route_config,
                                  Server::Configuration::FactoryContext& factory_context) PURE;
};

} // namespace Router
} // namespace Envoy<|MERGE_RESOLUTION|>--- conflicted
+++ resolved
@@ -39,11 +39,7 @@
   virtual RouteConfigProviderPtr createRdsRouteConfigProvider(
       const envoy::config::filter::network::http_connection_manager::v2::Rds& rds,
       Server::Configuration::FactoryContext& factory_context, const std::string& stat_prefix,
-<<<<<<< HEAD
-      bool is_delta) PURE;
-=======
-      Init::Manager& init_manager) PURE;
->>>>>>> e67923fc
+      Init::Manager& init_manager, bool is_delta) PURE;
 
   /**
    * Get a RouteConfigSharedPtr for a statically defined route. Ownership is as described for
