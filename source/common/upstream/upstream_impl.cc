--- conflicted
+++ resolved
@@ -158,10 +158,6 @@
 absl::flat_hash_map<std::string, ProtocolOptionsConfigConstSharedPtr> parseExtensionProtocolOptions(
     const envoy::config::cluster::v3::Cluster& config,
     Server::Configuration::ProtocolOptionsFactoryContext& factory_context) {
-<<<<<<< HEAD
-
-=======
->>>>>>> db74e313
   absl::flat_hash_map<std::string, ProtocolOptionsConfigConstSharedPtr> options;
 
   for (const auto& it : config.typed_extension_protocol_options()) {
@@ -170,12 +166,7 @@
     // protocol options.
     auto& name = Extensions::NetworkFilters::Common::FilterNameUtil::canonicalFilterName(it.first);
 
-<<<<<<< HEAD
-    auto object = createProtocolOptionsConfig(
-        name, it.second, ProtobufWkt::Struct::default_instance(), factory_context);
-=======
     auto object = createProtocolOptionsConfig(name, it.second, factory_context);
->>>>>>> db74e313
     if (object != nullptr) {
       options[name] = std::move(object);
     }
