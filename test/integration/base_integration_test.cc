--- conflicted
+++ resolved
@@ -135,23 +135,14 @@
 
 void BaseIntegrationTest::createUpstreams() {
   for (uint32_t i = 0; i < fake_upstreams_count_; ++i) {
-<<<<<<< HEAD
     Network::TransportSocketFactoryPtr factory =
         upstream_tls_ ? createUpstreamTlsContext() : Network::Test::createRawBufferSocketFactory();
-=======
->>>>>>> 7554d61b
-
     auto endpoint = upstream_address_fn_(i);
     if (autonomous_upstream_) {
       ASSERT(!enable_half_close_);
-<<<<<<< HEAD
       fake_upstreams_.emplace_back(new AutonomousUpstream(std::move(factory), endpoint,
                                                           upstream_protocol_, *time_system_,
                                                           autonomous_allow_incomplete_streams_));
-=======
-      fake_upstreams_.emplace_back(new AutonomousUpstream(
-          endpoint, upstream_protocol_, *time_system_, autonomous_allow_incomplete_streams_));
->>>>>>> 7554d61b
     } else {
       fake_upstreams_.emplace_back(new FakeUpstream(std::move(factory), endpoint,
                                                     upstream_protocol_, *time_system_,
