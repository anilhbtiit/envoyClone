#include "server/listener_manager_impl.h"

#include "envoy/admin/v2alpha/config_dump.pb.h"
#include "envoy/registry/registry.h"
#include "envoy/server/transport_socket_config.h"
#include "envoy/stats/scope.h"

#include "common/api/os_sys_calls_impl.h"
#include "common/common/assert.h"
#include "common/common/empty_string.h"
#include "common/common/fmt.h"
#include "common/config/utility.h"
#include "common/network/listen_socket_impl.h"
#include "common/network/resolver_impl.h"
#include "common/network/socket_option_factory.h"
#include "common/network/utility.h"
#include "common/protobuf/utility.h"

#include "server/configuration_impl.h"
#include "server/drain_manager_impl.h"
#include "server/transport_socket_config_impl.h"

#include "extensions/filters/listener/well_known_names.h"
#include "extensions/filters/network/well_known_names.h"
#include "extensions/transport_sockets/well_known_names.h"

#include "absl/strings/match.h"
#include "absl/strings/str_cat.h"

namespace Envoy {
namespace Server {
namespace {

std::string toString(Network::Address::SocketType socket_type) {
  switch (socket_type) {
  case Network::Address::SocketType::Stream:
    return "SocketType::Stream";
  case Network::Address::SocketType::Datagram:
    return "SocketType::Datagram";
  default:
    NOT_REACHED_GCOVR_EXCL_LINE;
  }
}

} // namespace

std::vector<Network::FilterFactoryCb> ProdListenerComponentFactory::createNetworkFilterFactoryList_(
    const Protobuf::RepeatedPtrField<envoy::api::v2::listener::Filter>& filters,
    Configuration::FactoryContext& context) {
  std::vector<Network::FilterFactoryCb> ret;
  for (ssize_t i = 0; i < filters.size(); i++) {
    const auto& proto_config = filters[i];
    const ProtobufTypes::String string_name = proto_config.name();
    ENVOY_LOG(debug, "  filter #{}:", i);
    ENVOY_LOG(debug, "    name: {}", string_name);
    const Json::ObjectSharedPtr filter_config =
        MessageUtil::getJsonObjectFromMessage(proto_config.config());
    ENVOY_LOG(debug, "  config: {}", filter_config->asJsonString());

    // Now see if there is a factory that will accept the config.
    auto& factory =
        Config::Utility::getAndCheckFactory<Configuration::NamedNetworkFilterConfigFactory>(
            string_name);
    Network::FilterFactoryCb callback;
    if (filter_config->getBoolean("deprecated_v1", false)) {
      callback = factory.createFilterFactory(*filter_config->getObject("value", true), context);
    } else {
      auto message = Config::Utility::translateToFactoryConfig(proto_config, factory);
      callback = factory.createFilterFactoryFromProto(*message, context);
    }
    ret.push_back(callback);
  }
  return ret;
}

std::vector<Network::ListenerFilterFactoryCb>
ProdListenerComponentFactory::createListenerFilterFactoryList_(
    const Protobuf::RepeatedPtrField<envoy::api::v2::listener::ListenerFilter>& filters,
    Configuration::ListenerFactoryContext& context) {
  std::vector<Network::ListenerFilterFactoryCb> ret;
  for (ssize_t i = 0; i < filters.size(); i++) {
    const auto& proto_config = filters[i];
    const ProtobufTypes::String string_name = proto_config.name();
    ENVOY_LOG(debug, "  filter #{}:", i);
    ENVOY_LOG(debug, "    name: {}", string_name);
    const Json::ObjectSharedPtr filter_config =
        MessageUtil::getJsonObjectFromMessage(proto_config.config());
    ENVOY_LOG(debug, "  config: {}", filter_config->asJsonString());

    // Now see if there is a factory that will accept the config.
    auto& factory =
        Config::Utility::getAndCheckFactory<Configuration::NamedListenerFilterConfigFactory>(
            string_name);
    auto message = Config::Utility::translateToFactoryConfig(proto_config, factory);
    ret.push_back(factory.createFilterFactoryFromProto(*message, context));
  }
  return ret;
}

Network::SocketSharedPtr ProdListenerComponentFactory::createListenSocket(
    Network::Address::InstanceConstSharedPtr address, Network::Address::SocketType socket_type,
    const Network::Socket::OptionsSharedPtr& options, bool bind_to_port) {
  ASSERT(address->type() == Network::Address::Type::Ip ||
         address->type() == Network::Address::Type::Pipe);
  ASSERT(socket_type == Network::Address::SocketType::Stream ||
         socket_type == Network::Address::SocketType::Datagram);

  // For each listener config we share a single socket among all threaded listeners.
  // First we try to get the socket from our parent if applicable.
  if (address->type() == Network::Address::Type::Pipe) {
    if (socket_type != Network::Address::SocketType::Stream) {
      // This could be implemented in the future, since Unix domain sockets
      // support SOCK_DGRAM, but there would need to be a way to specify it in
      // envoy.api.v2.core.Pipe.
      throw EnvoyException(
          fmt::format("socket type {} not supported for pipes", toString(socket_type)));
    }
    const std::string addr = fmt::format("unix://{}", address->asString());
    const int fd = server_.hotRestart().duplicateParentListenSocket(addr);
    Network::IoHandlePtr io_handle = std::make_unique<Network::IoSocketHandle>(fd);
    if (io_handle->fd() != -1) {
      ENVOY_LOG(debug, "obtained socket for address {} from parent", addr);
      return std::make_shared<Network::UdsListenSocket>(std::move(io_handle), address);
    }
    return std::make_shared<Network::UdsListenSocket>(address);
  }

  const std::string scheme = (socket_type == Network::Address::SocketType::Stream)
                                 ? Network::Utility::TCP_SCHEME
                                 : Network::Utility::UDP_SCHEME;
  const std::string addr = absl::StrCat(scheme, address->asString());
  const int fd = server_.hotRestart().duplicateParentListenSocket(addr);
  Network::IoHandlePtr io_handle = std::make_unique<Network::IoSocketHandle>(fd);
  if (io_handle->fd() != -1) {
    ENVOY_LOG(debug, "obtained socket for address {} from parent", addr);
<<<<<<< HEAD
    return std::make_shared<Network::TcpListenSocket>(std::move(io_handle), address, options);
=======
    if (socket_type == Network::Address::SocketType::Stream) {
      return std::make_shared<Network::TcpListenSocket>(fd, address, options);
    } else {
      return std::make_shared<Network::UdpListenSocket>(fd, address, options);
    }
  }
  if (socket_type == Network::Address::SocketType::Stream) {
    return std::make_shared<Network::TcpListenSocket>(address, options, bind_to_port);
  } else {
    return std::make_shared<Network::UdpListenSocket>(address, options, bind_to_port);
>>>>>>> 7c5badba
  }
}

DrainManagerPtr
ProdListenerComponentFactory::createDrainManager(envoy::api::v2::Listener::DrainType drain_type) {
  return DrainManagerPtr{new DrainManagerImpl(server_, drain_type)};
}

ListenerImpl::ListenerImpl(const envoy::api::v2::Listener& config, const std::string& version_info,
                           ListenerManagerImpl& parent, const std::string& name, bool modifiable,
                           bool workers_started, uint64_t hash)
    : parent_(parent), address_(Network::Address::resolveProtoAddress(config.address())),
      socket_type_(Network::Utility::protobufAddressSocketType(config.address())),
      global_scope_(parent_.server_.stats().createScope("")),
      listener_scope_(
          parent_.server_.stats().createScope(fmt::format("listener.{}.", address_->asString()))),
      bind_to_port_(PROTOBUF_GET_WRAPPED_OR_DEFAULT(config.deprecated_v1(), bind_to_port, true)),
      hand_off_restored_destination_connections_(
          PROTOBUF_GET_WRAPPED_OR_DEFAULT(config, use_original_dst, false)),
      per_connection_buffer_limit_bytes_(
          PROTOBUF_GET_WRAPPED_OR_DEFAULT(config, per_connection_buffer_limit_bytes, 1024 * 1024)),
      listener_tag_(parent_.factory_.nextListenerTag()), name_(name),
      reverse_write_filter_order_(
          PROTOBUF_GET_WRAPPED_OR_DEFAULT(config, bugfix_reverse_write_filter_order, true)),
      modifiable_(modifiable), workers_started_(workers_started), hash_(hash),
      local_drain_manager_(parent.factory_.createDrainManager(config.drain_type())),
      config_(config), version_info_(version_info),
      listener_filters_timeout_(
          PROTOBUF_GET_MS_OR_DEFAULT(config, listener_filters_timeout, 15000)) {
  if (config.has_transparent()) {
    addListenSocketOptions(Network::SocketOptionFactory::buildIpTransparentOptions());
  }
  if (config.has_freebind()) {
    addListenSocketOptions(Network::SocketOptionFactory::buildIpFreebindOptions());
  }
  if (config.has_tcp_fast_open_queue_length()) {
    addListenSocketOptions(Network::SocketOptionFactory::buildTcpFastOpenOptions(
        config.tcp_fast_open_queue_length().value()));
  }

  if (config.socket_options().size() > 0) {
    addListenSocketOptions(
        Network::SocketOptionFactory::buildLiteralOptions(config.socket_options()));
  }

  if (!config.listener_filters().empty()) {
    listener_filter_factories_ =
        parent_.factory_.createListenerFilterFactoryList(config.listener_filters(), *this);
  }
  // Add original dst listener filter if 'use_original_dst' flag is set.
  if (PROTOBUF_GET_WRAPPED_OR_DEFAULT(config, use_original_dst, false)) {
    auto& factory =
        Config::Utility::getAndCheckFactory<Configuration::NamedListenerFilterConfigFactory>(
            Extensions::ListenerFilters::ListenerFilterNames::get().OriginalDst);
    listener_filter_factories_.push_back(
        factory.createFilterFactoryFromProto(Envoy::ProtobufWkt::Empty(), *this));
  }
  // Add proxy protocol listener filter if 'use_proxy_proto' flag is set.
  // TODO(jrajahalme): This is the last listener filter on purpose. When filter chain matching
  //                   is implemented, this needs to be run after the filter chain has been
  //                   selected.
  if (PROTOBUF_GET_WRAPPED_OR_DEFAULT(config.filter_chains()[0], use_proxy_proto, false)) {
    auto& factory =
        Config::Utility::getAndCheckFactory<Configuration::NamedListenerFilterConfigFactory>(
            Extensions::ListenerFilters::ListenerFilterNames::get().ProxyProtocol);
    listener_filter_factories_.push_back(
        factory.createFilterFactoryFromProto(Envoy::ProtobufWkt::Empty(), *this));
  }

  bool need_tls_inspector = false;
  std::unordered_set<envoy::api::v2::listener::FilterChainMatch, MessageUtil, MessageUtil>
      filter_chains;

  for (const auto& filter_chain : config.filter_chains()) {
    const auto& filter_chain_match = filter_chain.filter_chain_match();
    if (filter_chains.find(filter_chain_match) != filter_chains.end()) {
      throw EnvoyException(fmt::format("error adding listener '{}': multiple filter chains with "
                                       "the same matching rules are defined",
                                       address_->asString()));
    }
    filter_chains.insert(filter_chain_match);

    // If the cluster doesn't have transport socket configured, then use the default "raw_buffer"
    // transport socket or BoringSSL-based "tls" transport socket if TLS settings are configured.
    // We copy by value first then override if necessary.
    auto transport_socket = filter_chain.transport_socket();
    if (!filter_chain.has_transport_socket()) {
      if (filter_chain.has_tls_context()) {
        transport_socket.set_name(Extensions::TransportSockets::TransportSocketNames::get().Tls);
        MessageUtil::jsonConvert(filter_chain.tls_context(), *transport_socket.mutable_config());
      } else {
        transport_socket.set_name(
            Extensions::TransportSockets::TransportSocketNames::get().RawBuffer);
      }
    }

    auto& config_factory = Config::Utility::getAndCheckFactory<
        Server::Configuration::DownstreamTransportSocketConfigFactory>(transport_socket.name());
    ProtobufTypes::MessagePtr message =
        Config::Utility::translateToFactoryConfig(transport_socket, config_factory);

    // Validate IP addresses.
    std::vector<std::string> destination_ips;
    for (const auto& destination_ip : filter_chain_match.prefix_ranges()) {
      const auto& cidr_range = Network::Address::CidrRange::create(destination_ip);
      destination_ips.push_back(cidr_range.asString());
    }

    std::vector<std::string> server_names(filter_chain_match.server_names().begin(),
                                          filter_chain_match.server_names().end());

    // Reject partial wildcards, we don't match on them.
    for (const auto& server_name : server_names) {
      if (server_name.find('*') != std::string::npos && !isWildcardServerName(server_name)) {
        throw EnvoyException(
            fmt::format("error adding listener '{}': partial wildcards are not supported in "
                        "\"server_names\"",
                        address_->asString()));
      }
    }

    std::vector<std::string> application_protocols(
        filter_chain_match.application_protocols().begin(),
        filter_chain_match.application_protocols().end());
    Server::Configuration::TransportSocketFactoryContextImpl factory_context(
        parent_.server_.sslContextManager(), *listener_scope_, parent_.server_.clusterManager(),
        parent_.server_.localInfo(), parent_.server_.dispatcher(), parent_.server_.random(),
        parent_.server_.stats());
    factory_context.setInitManager(initManager());
    addFilterChain(
        PROTOBUF_GET_WRAPPED_OR_DEFAULT(filter_chain_match, destination_port, 0), destination_ips,
        server_names, filter_chain_match.transport_protocol(), application_protocols,
        filter_chain_match.source_type(),
        config_factory.createTransportSocketFactory(*message, factory_context, server_names),
        parent_.factory_.createNetworkFilterFactoryList(filter_chain.filters(), *this));

    need_tls_inspector |= filter_chain_match.transport_protocol() == "tls" ||
                          (filter_chain_match.transport_protocol().empty() &&
                           (!server_names.empty() || !application_protocols.empty()));
  }

  // Convert DestinationIPsMap to DestinationIPsTrie for faster lookups.
  convertDestinationIPsMapToTrie();

  // Automatically inject TLS Inspector if it wasn't configured explicitly and it's needed.
  if (need_tls_inspector) {
    for (const auto& filter : config.listener_filters()) {
      if (filter.name() == Extensions::ListenerFilters::ListenerFilterNames::get().TlsInspector) {
        need_tls_inspector = false;
        break;
      }
    }
    if (need_tls_inspector) {
      const std::string message =
          fmt::format("adding listener '{}': filter chain match rules require TLS Inspector "
                      "listener filter, but it isn't configured, trying to inject it "
                      "(this might fail if Envoy is compiled without it)",
                      address_->asString());
      ENVOY_LOG(warn, "{}", message);

      auto& factory =
          Config::Utility::getAndCheckFactory<Configuration::NamedListenerFilterConfigFactory>(
              Extensions::ListenerFilters::ListenerFilterNames::get().TlsInspector);
      listener_filter_factories_.push_back(
          factory.createFilterFactoryFromProto(Envoy::ProtobufWkt::Empty(), *this));
    }
  }
}

ListenerImpl::~ListenerImpl() {
  // The filter factories may have pending initialize actions (like in the case of RDS). Those
  // actions will fire in the destructor to avoid blocking initial server startup. If we are using
  // a local init manager we should block the notification from trying to move us from warming to
  // active. This is done here explicitly by setting a boolean and then clearing the factory
  // vector for clarity.
  initialize_canceled_ = true;
  destination_ports_map_.clear();
}

bool ListenerImpl::isWildcardServerName(const std::string& name) {
  return absl::StartsWith(name, "*.");
}

void ListenerImpl::addFilterChain(
    uint16_t destination_port, const std::vector<std::string>& destination_ips,
    const std::vector<std::string>& server_names, const std::string& transport_protocol,
    const std::vector<std::string>& application_protocols,
    const envoy::api::v2::listener::FilterChainMatch_ConnectionSourceType source_type,
    Network::TransportSocketFactoryPtr&& transport_socket_factory,
    std::vector<Network::FilterFactoryCb> filters_factory) {
  const auto filter_chain = std::make_shared<FilterChainImpl>(std::move(transport_socket_factory),
                                                              std::move(filters_factory));
  addFilterChainForDestinationPorts(destination_ports_map_, destination_port, destination_ips,
                                    server_names, transport_protocol, application_protocols,
                                    source_type, filter_chain);
}

void ListenerImpl::addFilterChainForDestinationPorts(
    DestinationPortsMap& destination_ports_map, uint16_t destination_port,
    const std::vector<std::string>& destination_ips, const std::vector<std::string>& server_names,
    const std::string& transport_protocol, const std::vector<std::string>& application_protocols,
    const envoy::api::v2::listener::FilterChainMatch_ConnectionSourceType source_type,
    const Network::FilterChainSharedPtr& filter_chain) {
  if (destination_ports_map.find(destination_port) == destination_ports_map.end()) {
    destination_ports_map[destination_port] =
        std::make_pair<DestinationIPsMap, DestinationIPsTriePtr>(DestinationIPsMap{}, nullptr);
  }
  addFilterChainForDestinationIPs(destination_ports_map[destination_port].first, destination_ips,
                                  server_names, transport_protocol, application_protocols,
                                  source_type, filter_chain);
}

void ListenerImpl::addFilterChainForDestinationIPs(
    DestinationIPsMap& destination_ips_map, const std::vector<std::string>& destination_ips,
    const std::vector<std::string>& server_names, const std::string& transport_protocol,
    const std::vector<std::string>& application_protocols,
    const envoy::api::v2::listener::FilterChainMatch_ConnectionSourceType source_type,
    const Network::FilterChainSharedPtr& filter_chain) {
  if (destination_ips.empty()) {
    addFilterChainForServerNames(destination_ips_map[EMPTY_STRING], server_names,
                                 transport_protocol, application_protocols, source_type,
                                 filter_chain);
  } else {
    for (const auto& destination_ip : destination_ips) {
      addFilterChainForServerNames(destination_ips_map[destination_ip], server_names,
                                   transport_protocol, application_protocols, source_type,
                                   filter_chain);
    }
  }
}

void ListenerImpl::addFilterChainForServerNames(
    ServerNamesMap& server_names_map, const std::vector<std::string>& server_names,
    const std::string& transport_protocol, const std::vector<std::string>& application_protocols,
    const envoy::api::v2::listener::FilterChainMatch_ConnectionSourceType source_type,
    const Network::FilterChainSharedPtr& filter_chain) {
  if (server_names.empty()) {
    addFilterChainForApplicationProtocols(server_names_map[EMPTY_STRING][transport_protocol],
                                          application_protocols, source_type, filter_chain);
  } else {
    for (const auto& server_name : server_names) {
      if (isWildcardServerName(server_name)) {
        // Add mapping for the wildcard domain, i.e. ".example.com" for "*.example.com".
        addFilterChainForApplicationProtocols(
            server_names_map[server_name.substr(1)][transport_protocol], application_protocols,
            source_type, filter_chain);
      } else {
        addFilterChainForApplicationProtocols(server_names_map[server_name][transport_protocol],
                                              application_protocols, source_type, filter_chain);
      }
    }
  }
}

void ListenerImpl::addFilterChainForApplicationProtocols(
    ApplicationProtocolsMap& application_protocols_map,
    const std::vector<std::string>& application_protocols,
    const envoy::api::v2::listener::FilterChainMatch_ConnectionSourceType source_type,
    const Network::FilterChainSharedPtr& filter_chain) {
  if (application_protocols.empty()) {
    addFilterChainForSourceTypes(application_protocols_map[EMPTY_STRING], source_type,
                                 filter_chain);
  } else {
    for (const auto& application_protocol : application_protocols) {
      addFilterChainForSourceTypes(application_protocols_map[application_protocol], source_type,
                                   filter_chain);
    }
  }
}

void ListenerImpl::addFilterChainForSourceTypes(
    SourceTypesArray& source_types_array,
    const envoy::api::v2::listener::FilterChainMatch_ConnectionSourceType source_type,
    const Network::FilterChainSharedPtr& filter_chain) {
  source_types_array[source_type] = filter_chain;
}

void ListenerImpl::convertDestinationIPsMapToTrie() {
  for (auto& port : destination_ports_map_) {
    auto& destination_ips_pair = port.second;
    auto& destination_ips_map = destination_ips_pair.first;
    std::vector<std::pair<ServerNamesMapSharedPtr, std::vector<Network::Address::CidrRange>>> list;
    for (const auto& entry : destination_ips_map) {
      std::vector<Network::Address::CidrRange> subnets;
      if (entry.first == EMPTY_STRING) {
        if (Network::Address::ipFamilySupported(AF_INET)) {
          subnets.push_back(Network::Address::CidrRange::create("0.0.0.0/0"));
        }
        if (Network::Address::ipFamilySupported(AF_INET6)) {
          subnets.push_back(Network::Address::CidrRange::create("::/0"));
        }
      } else {
        subnets.push_back(Network::Address::CidrRange::create(entry.first));
      }
      list.push_back(
          std::make_pair<ServerNamesMapSharedPtr, std::vector<Network::Address::CidrRange>>(
              std::make_shared<ServerNamesMap>(entry.second),
              std::vector<Network::Address::CidrRange>(subnets)));
    }
    destination_ips_pair.second = std::make_unique<DestinationIPsTrie>(list, true);
  }
}

const Network::FilterChain*
ListenerImpl::findFilterChain(const Network::ConnectionSocket& socket) const {
  const auto& address = socket.localAddress();

  // Match on destination port (only for IP addresses).
  if (address->type() == Network::Address::Type::Ip) {
    const auto port_match = destination_ports_map_.find(address->ip()->port());
    if (port_match != destination_ports_map_.end()) {
      return findFilterChainForDestinationIP(*port_match->second.second, socket);
    }
  }

  // Match on catch-all port 0.
  const auto port_match = destination_ports_map_.find(0);
  if (port_match != destination_ports_map_.end()) {
    return findFilterChainForDestinationIP(*port_match->second.second, socket);
  }

  return nullptr;
}

const Network::FilterChain*
ListenerImpl::findFilterChainForDestinationIP(const DestinationIPsTrie& destination_ips_trie,
                                              const Network::ConnectionSocket& socket) const {
  // Use invalid IP address (matching only filter chains without IP requirements) for UDS.
  static const auto& fake_address = Network::Utility::parseInternetAddress("255.255.255.255");

  auto address = socket.localAddress();
  if (address->type() != Network::Address::Type::Ip) {
    address = fake_address;
  }

  // Match on both: exact IP and wider CIDR ranges using LcTrie.
  const auto& data = destination_ips_trie.getData(address);
  if (!data.empty()) {
    ASSERT(data.size() == 1);
    return findFilterChainForServerName(*data.back(), socket);
  }

  return nullptr;
}

const Network::FilterChain*
ListenerImpl::findFilterChainForServerName(const ServerNamesMap& server_names_map,
                                           const Network::ConnectionSocket& socket) const {
  const std::string server_name(socket.requestedServerName());

  // Match on exact server name, i.e. "www.example.com" for "www.example.com".
  const auto server_name_exact_match = server_names_map.find(server_name);
  if (server_name_exact_match != server_names_map.end()) {
    return findFilterChainForTransportProtocol(server_name_exact_match->second, socket);
  }

  // Match on all wildcard domains, i.e. ".example.com" and ".com" for "www.example.com".
  size_t pos = server_name.find('.', 1);
  while (pos < server_name.size() - 1 && pos != std::string::npos) {
    const std::string wildcard = server_name.substr(pos);
    const auto server_name_wildcard_match = server_names_map.find(wildcard);
    if (server_name_wildcard_match != server_names_map.end()) {
      return findFilterChainForTransportProtocol(server_name_wildcard_match->second, socket);
    }
    pos = server_name.find('.', pos + 1);
  }

  // Match on a filter chain without server name requirements.
  const auto server_name_catchall_match = server_names_map.find(EMPTY_STRING);
  if (server_name_catchall_match != server_names_map.end()) {
    return findFilterChainForTransportProtocol(server_name_catchall_match->second, socket);
  }

  return nullptr;
}

const Network::FilterChain* ListenerImpl::findFilterChainForTransportProtocol(
    const TransportProtocolsMap& transport_protocols_map,
    const Network::ConnectionSocket& socket) const {
  const std::string transport_protocol(socket.detectedTransportProtocol());

  // Match on exact transport protocol, e.g. "tls".
  const auto transport_protocol_match = transport_protocols_map.find(transport_protocol);
  if (transport_protocol_match != transport_protocols_map.end()) {
    return findFilterChainForApplicationProtocols(transport_protocol_match->second, socket);
  }

  // Match on a filter chain without transport protocol requirements.
  const auto any_protocol_match = transport_protocols_map.find(EMPTY_STRING);
  if (any_protocol_match != transport_protocols_map.end()) {
    return findFilterChainForApplicationProtocols(any_protocol_match->second, socket);
  }

  return nullptr;
}

const Network::FilterChain* ListenerImpl::findFilterChainForApplicationProtocols(
    const ApplicationProtocolsMap& application_protocols_map,
    const Network::ConnectionSocket& socket) const {
  // Match on exact application protocol, e.g. "h2" or "http/1.1".
  for (const auto& application_protocol : socket.requestedApplicationProtocols()) {
    const auto application_protocol_match = application_protocols_map.find(application_protocol);
    if (application_protocol_match != application_protocols_map.end()) {
      return findFilterChainForSourceTypes(application_protocol_match->second, socket);
    }
  }

  // Match on a filter chain without application protocol requirements.
  const auto any_protocol_match = application_protocols_map.find(EMPTY_STRING);
  if (any_protocol_match != application_protocols_map.end()) {
    return findFilterChainForSourceTypes(any_protocol_match->second, socket);
  }

  return nullptr;
}

const Network::FilterChain*
ListenerImpl::findFilterChainForSourceTypes(const SourceTypesArray& source_types,
                                            const Network::ConnectionSocket& socket) const {

  auto filter_chain_local =
      source_types[envoy::api::v2::listener::FilterChainMatch_ConnectionSourceType::
                       FilterChainMatch_ConnectionSourceType_LOCAL];

  auto filter_chain_external =
      source_types[envoy::api::v2::listener::FilterChainMatch_ConnectionSourceType::
                       FilterChainMatch_ConnectionSourceType_EXTERNAL];

  // isLocalConnection can be expensive. Call it only if LOCAL or EXTERNAL are defined.
  const bool is_local_connection = (filter_chain_local || filter_chain_external)
                                       ? Network::Utility::isLocalConnection(socket)
                                       : false;

  if (is_local_connection) {
    if (filter_chain_local) {
      return filter_chain_local.get();
    }
  } else {
    if (filter_chain_external) {
      return filter_chain_external.get();
    }
  }

  auto filter_chain_any =
      source_types[envoy::api::v2::listener::FilterChainMatch_ConnectionSourceType::
                       FilterChainMatch_ConnectionSourceType_ANY];

  return filter_chain_any.get();
}

bool ListenerImpl::createNetworkFilterChain(
    Network::Connection& connection,
    const std::vector<Network::FilterFactoryCb>& filter_factories) {
  return Configuration::FilterChainUtility::buildFilterChain(connection, filter_factories);
}

bool ListenerImpl::createListenerFilterChain(Network::ListenerFilterManager& manager) {
  return Configuration::FilterChainUtility::buildFilterChain(manager, listener_filter_factories_);
}

bool ListenerImpl::drainClose() const {
  // When a listener is draining, the "drain close" decision is the union of the per-listener drain
  // manager and the server wide drain manager. This allows individual listeners to be drained and
  // removed independently of a server-wide drain event (e.g., /healthcheck/fail or hot restart).
  return local_drain_manager_->drainClose() || parent_.server_.drainManager().drainClose();
}

void ListenerImpl::debugLog(const std::string& message) {
  UNREFERENCED_PARAMETER(message);
  ENVOY_LOG(debug, "{}: name={}, hash={}, address={}", message, name_, hash_, address_->asString());
}

void ListenerImpl::initialize() {
  last_updated_ = timeSource().systemTime();
  // If workers have already started, we shift from using the global init manager to using a local
  // per listener init manager. See ~ListenerImpl() for why we gate the onListenerWarmed() call
  // with initialize_canceled_.
  if (workers_started_) {
    dynamic_init_manager_.initialize([this]() -> void {
      if (!initialize_canceled_) {
        parent_.onListenerWarmed(*this);
      }
    });
  }
}

Init::Manager& ListenerImpl::initManager() {
  // See initialize() for why we choose different init managers to return.
  if (workers_started_) {
    return dynamic_init_manager_;
  } else {
    return parent_.server_.initManager();
  }
}

void ListenerImpl::setSocket(const Network::SocketSharedPtr& socket) {
  ASSERT(!socket_);
  socket_ = socket;
  // Server config validation sets nullptr sockets.
  if (socket_ && listen_socket_options_) {
    // 'pre_bind = false' as bind() is never done after this.
    bool ok = Network::Socket::applyOptions(listen_socket_options_, *socket_,
                                            envoy::api::v2::core::SocketOption::STATE_BOUND);
    const std::string message =
        fmt::format("{}: Setting socket options {}", name_, ok ? "succeeded" : "failed");
    if (!ok) {
      ENVOY_LOG(warn, "{}", message);
      throw EnvoyException(message);
    } else {
      ENVOY_LOG(debug, "{}", message);
    }

    // Add the options to the socket_ so that STATE_LISTENING options can be
    // set in the worker after listen()/evconnlistener_new() is called.
    socket_->addOptions(listen_socket_options_);
  }
}

ListenerManagerImpl::ListenerManagerImpl(Instance& server,
                                         ListenerComponentFactory& listener_factory,
                                         WorkerFactory& worker_factory, TimeSource& time_source)
    : server_(server), time_source_(time_source), factory_(listener_factory),
      stats_(generateStats(server.stats())),
      config_tracker_entry_(server.admin().getConfigTracker().add(
          "listeners", [this] { return dumpListenerConfigs(); })) {
  for (uint32_t i = 0; i < server.options().concurrency(); i++) {
    workers_.emplace_back(worker_factory.createWorker(server.overloadManager()));
  }
}

ProtobufTypes::MessagePtr ListenerManagerImpl::dumpListenerConfigs() {
  auto config_dump = std::make_unique<envoy::admin::v2alpha::ListenersConfigDump>();
  config_dump->set_version_info(lds_api_ != nullptr ? lds_api_->versionInfo() : "");
  for (const auto& listener : active_listeners_) {
    if (listener->blockRemove()) {
      auto& static_listener = *config_dump->mutable_static_listeners()->Add();
      static_listener.mutable_listener()->MergeFrom(listener->config());
      TimestampUtil::systemClockToTimestamp(listener->last_updated_,
                                            *(static_listener.mutable_last_updated()));
    } else {
      auto& dynamic_listener = *config_dump->mutable_dynamic_active_listeners()->Add();
      dynamic_listener.set_version_info(listener->versionInfo());
      dynamic_listener.mutable_listener()->MergeFrom(listener->config());
      TimestampUtil::systemClockToTimestamp(listener->last_updated_,
                                            *(dynamic_listener.mutable_last_updated()));
    }
  }

  for (const auto& listener : warming_listeners_) {
    auto& dynamic_listener = *config_dump->mutable_dynamic_warming_listeners()->Add();
    dynamic_listener.set_version_info(listener->versionInfo());
    dynamic_listener.mutable_listener()->MergeFrom(listener->config());
    TimestampUtil::systemClockToTimestamp(listener->last_updated_,
                                          *(dynamic_listener.mutable_last_updated()));
  }

  for (const auto& listener : draining_listeners_) {
    auto& dynamic_listener = *config_dump->mutable_dynamic_draining_listeners()->Add();
    dynamic_listener.set_version_info(listener.listener_->versionInfo());
    dynamic_listener.mutable_listener()->MergeFrom(listener.listener_->config());
    TimestampUtil::systemClockToTimestamp(listener.listener_->last_updated_,
                                          *(dynamic_listener.mutable_last_updated()));
  }

  return config_dump;
}

ListenerManagerStats ListenerManagerImpl::generateStats(Stats::Scope& scope) {
  const std::string final_prefix = "listener_manager.";
  return {ALL_LISTENER_MANAGER_STATS(POOL_COUNTER_PREFIX(scope, final_prefix),
                                     POOL_GAUGE_PREFIX(scope, final_prefix))};
}

bool ListenerManagerImpl::addOrUpdateListener(const envoy::api::v2::Listener& config,
                                              const std::string& version_info, bool modifiable) {
  std::string name;
  if (!config.name().empty()) {
    name = config.name();
  } else {
    name = server_.random().uuid();
  }
  const uint64_t hash = MessageUtil::hash(config);
  ENVOY_LOG(debug, "begin add/update listener: name={} hash={}", name, hash);

  auto existing_active_listener = getListenerByName(active_listeners_, name);
  auto existing_warming_listener = getListenerByName(warming_listeners_, name);

  // Do a quick blocked update check before going further. This check needs to be done against both
  // warming and active.
  if ((existing_warming_listener != warming_listeners_.end() &&
       (*existing_warming_listener)->blockUpdate(hash)) ||
      (existing_active_listener != active_listeners_.end() &&
       (*existing_active_listener)->blockUpdate(hash))) {
    ENVOY_LOG(debug, "duplicate/locked listener '{}'. no add/update", name);
    return false;
  }

  ListenerImplPtr new_listener(
      new ListenerImpl(config, version_info, *this, name, modifiable, workers_started_, hash));
  ListenerImpl& new_listener_ref = *new_listener;

  // We mandate that a listener with the same name must have the same configured address. This
  // avoids confusion during updates and allows us to use the same bound address. Note that in
  // the case of port 0 binding, the new listener will implicitly use the same bound port from
  // the existing listener.
  if ((existing_warming_listener != warming_listeners_.end() &&
       *(*existing_warming_listener)->address() != *new_listener->address()) ||
      (existing_active_listener != active_listeners_.end() &&
       *(*existing_active_listener)->address() != *new_listener->address())) {
    const std::string message = fmt::format(
        "error updating listener: '{}' has a different address '{}' from existing listener", name,
        new_listener->address()->asString());
    ENVOY_LOG(warn, "{}", message);
    throw EnvoyException(message);
  }

  bool added = false;
  if (existing_warming_listener != warming_listeners_.end()) {
    // In this case we can just replace inline.
    ASSERT(workers_started_);
    new_listener->debugLog("update warming listener");
    new_listener->setSocket((*existing_warming_listener)->getSocket());
    *existing_warming_listener = std::move(new_listener);
  } else if (existing_active_listener != active_listeners_.end()) {
    // In this case we have no warming listener, so what we do depends on whether workers
    // have been started or not. Either way we get the socket from the existing listener.
    new_listener->setSocket((*existing_active_listener)->getSocket());
    if (workers_started_) {
      new_listener->debugLog("add warming listener");
      warming_listeners_.emplace_back(std::move(new_listener));
    } else {
      new_listener->debugLog("update active listener");
      *existing_active_listener = std::move(new_listener);
    }
  } else {
    // Typically we catch address issues when we try to bind to the same address multiple times.
    // However, for listeners that do not bind we must check to make sure we are not duplicating.
    // This is an edge case and nothing will explicitly break, but there is no possibility that
    // two listeners that do not bind will ever be used. Only the first one will be used when
    // searched for by address. Thus we block it.
    if (!new_listener->bindToPort() &&
        (hasListenerWithAddress(warming_listeners_, *new_listener->address()) ||
         hasListenerWithAddress(active_listeners_, *new_listener->address()))) {
      const std::string message =
          fmt::format("error adding listener: '{}' has duplicate address '{}' as existing listener",
                      name, new_listener->address()->asString());
      ENVOY_LOG(warn, "{}", message);
      throw EnvoyException(message);
    }

    // We have no warming or active listener so we need to make a new one. What we do depends on
    // whether workers have been started or not. Additionally, search through draining listeners
    // to see if there is a listener that has a socket bound to the address we are configured for.
    // This is an edge case, but may happen if a listener is removed and then added back with a same
    // or different name and intended to listen on the same address. This should work and not fail.
    Network::SocketSharedPtr draining_listener_socket;
    auto existing_draining_listener = std::find_if(
        draining_listeners_.cbegin(), draining_listeners_.cend(),
        [&new_listener](const DrainingListener& listener) {
          return *new_listener->address() == *listener.listener_->socket().localAddress();
        });
    if (existing_draining_listener != draining_listeners_.cend()) {
      draining_listener_socket = existing_draining_listener->listener_->getSocket();
    }

    new_listener->setSocket(draining_listener_socket
                                ? draining_listener_socket
                                : factory_.createListenSocket(new_listener->address(),
                                                              new_listener->socketType(),
                                                              new_listener->listenSocketOptions(),
                                                              new_listener->bindToPort()));
    if (workers_started_) {
      new_listener->debugLog("add warming listener");
      warming_listeners_.emplace_back(std::move(new_listener));
    } else {
      new_listener->debugLog("add active listener");
      active_listeners_.emplace_back(std::move(new_listener));
    }

    added = true;
  }

  updateWarmingActiveGauges();
  if (added) {
    stats_.listener_added_.inc();
  } else {
    stats_.listener_modified_.inc();
  }

  new_listener_ref.initialize();
  return true;
}

bool ListenerManagerImpl::hasListenerWithAddress(const ListenerList& list,
                                                 const Network::Address::Instance& address) {
  for (const auto& listener : list) {
    if (*listener->address() == address) {
      return true;
    }
  }
  return false;
}

void ListenerManagerImpl::drainListener(ListenerImplPtr&& listener) {
  // First add the listener to the draining list.
  std::list<DrainingListener>::iterator draining_it = draining_listeners_.emplace(
      draining_listeners_.begin(), std::move(listener), workers_.size());

  // Using set() avoids a multiple modifiers problem during the multiple processes phase of hot
  // restart. Same below inside the lambda.
  stats_.total_listeners_draining_.set(draining_listeners_.size());

  // Tell all workers to stop accepting new connections on this listener.
  draining_it->listener_->debugLog("draining listener");
  for (const auto& worker : workers_) {
    worker->stopListener(*draining_it->listener_);
  }

  // Start the drain sequence which completes when the listener's drain manager has completed
  // draining at whatever the server configured drain times are.
  draining_it->listener_->localDrainManager().startDrainSequence([this, draining_it]() -> void {
    draining_it->listener_->debugLog("removing listener");
    for (const auto& worker : workers_) {
      // Once the drain time has completed via the drain manager's timer, we tell the workers to
      // remove the listener.
      worker->removeListener(*draining_it->listener_, [this, draining_it]() -> void {
        // The remove listener completion is called on the worker thread. We post back to the main
        // thread to avoid locking. This makes sure that we don't destroy the listener while filters
        // might still be using its context (stats, etc.).
        server_.dispatcher().post([this, draining_it]() -> void {
          if (--draining_it->workers_pending_removal_ == 0) {
            draining_it->listener_->debugLog("listener removal complete");
            draining_listeners_.erase(draining_it);
            stats_.total_listeners_draining_.set(draining_listeners_.size());
          }
        });
      });
    }
  });

  updateWarmingActiveGauges();
}

ListenerManagerImpl::ListenerList::iterator
ListenerManagerImpl::getListenerByName(ListenerList& listeners, const std::string& name) {
  auto ret = listeners.end();
  for (auto it = listeners.begin(); it != listeners.end(); ++it) {
    if ((*it)->name() == name) {
      // There should only ever be a single listener per name in the list. We could return faster
      // but take the opportunity to assert that fact.
      ASSERT(ret == listeners.end());
      ret = it;
    }
  }
  return ret;
}

std::vector<std::reference_wrapper<Network::ListenerConfig>> ListenerManagerImpl::listeners() {
  std::vector<std::reference_wrapper<Network::ListenerConfig>> ret;
  ret.reserve(active_listeners_.size());
  for (const auto& listener : active_listeners_) {
    ret.push_back(*listener);
  }
  return ret;
}

void ListenerManagerImpl::addListenerToWorker(Worker& worker, ListenerImpl& listener) {
  worker.addListener(listener, [this, &listener](bool success) -> void {
    // The add listener completion runs on the worker thread. Post back to the main thread to
    // avoid locking.
    server_.dispatcher().post([this, success, &listener]() -> void {
      // It is theoretically possible for a listener to get added on 1 worker but not the others.
      // The below check with onListenerCreateFailure() is there to ensure we execute the
      // removal/logging/stats at most once on failure. Note also that that drain/removal can race
      // with addition. It's guaranteed that workers process remove after add so this should be
      // fine.
      if (!success && !listener.onListenerCreateFailure()) {
        // TODO(mattklein123): In addition to a critical log and a stat, we should consider adding
        //                     a startup option here to cause the server to exit. I think we
        //                     probably want this at Lyft but I will do it in a follow up.
        ENVOY_LOG(critical, "listener '{}' failed to listen on address '{}' on worker",
                  listener.name(), listener.socket().localAddress()->asString());
        stats_.listener_create_failure_.inc();
        removeListener(listener.name());
      }
      if (success) {
        stats_.listener_create_success_.inc();
      }
    });
  });
}

void ListenerManagerImpl::onListenerWarmed(ListenerImpl& listener) {
  // The warmed listener should be added first so that the worker will accept new connections
  // when it stops listening on the old listener.
  for (const auto& worker : workers_) {
    addListenerToWorker(*worker, listener);
  }

  auto existing_active_listener = getListenerByName(active_listeners_, listener.name());
  auto existing_warming_listener = getListenerByName(warming_listeners_, listener.name());
  (*existing_warming_listener)->debugLog("warm complete. updating active listener");
  if (existing_active_listener != active_listeners_.end()) {
    drainListener(std::move(*existing_active_listener));
    *existing_active_listener = std::move(*existing_warming_listener);
  } else {
    active_listeners_.emplace_back(std::move(*existing_warming_listener));
  }

  warming_listeners_.erase(existing_warming_listener);
  updateWarmingActiveGauges();
}

uint64_t ListenerManagerImpl::numConnections() {
  uint64_t num_connections = 0;
  for (const auto& worker : workers_) {
    num_connections += worker->numConnections();
  }

  return num_connections;
}

bool ListenerManagerImpl::removeListener(const std::string& name) {
  ENVOY_LOG(debug, "begin remove listener: name={}", name);

  auto existing_active_listener = getListenerByName(active_listeners_, name);
  auto existing_warming_listener = getListenerByName(warming_listeners_, name);
  if ((existing_warming_listener == warming_listeners_.end() ||
       (*existing_warming_listener)->blockRemove()) &&
      (existing_active_listener == active_listeners_.end() ||
       (*existing_active_listener)->blockRemove())) {
    ENVOY_LOG(debug, "unknown/locked listener '{}'. no remove", name);
    return false;
  }

  // Destroy a warming listener directly.
  if (existing_warming_listener != warming_listeners_.end()) {
    (*existing_warming_listener)->debugLog("removing warming listener");
    warming_listeners_.erase(existing_warming_listener);
  }

  // If there is an active listener it needs to be moved to draining.
  if (existing_active_listener != active_listeners_.end()) {
    drainListener(std::move(*existing_active_listener));
    active_listeners_.erase(existing_active_listener);
  }

  stats_.listener_removed_.inc();
  updateWarmingActiveGauges();
  return true;
}

void ListenerManagerImpl::startWorkers(GuardDog& guard_dog) {
  ENVOY_LOG(info, "all dependencies initialized. starting workers");
  ASSERT(!workers_started_);
  workers_started_ = true;
  for (const auto& worker : workers_) {
    ASSERT(warming_listeners_.empty());
    for (const auto& listener : active_listeners_) {
      addListenerToWorker(*worker, *listener);
    }
    worker->start(guard_dog);
  }
}

void ListenerManagerImpl::stopListeners() {
  for (const auto& worker : workers_) {
    worker->stopListeners();
  }
}

void ListenerManagerImpl::stopWorkers() {
  if (!workers_started_) {
    return;
  }
  for (const auto& worker : workers_) {
    worker->stop();
  }
}

} // namespace Server
} // namespace Envoy<|MERGE_RESOLUTION|>--- conflicted
+++ resolved
@@ -133,11 +133,8 @@
   Network::IoHandlePtr io_handle = std::make_unique<Network::IoSocketHandle>(fd);
   if (io_handle->fd() != -1) {
     ENVOY_LOG(debug, "obtained socket for address {} from parent", addr);
-<<<<<<< HEAD
-    return std::make_shared<Network::TcpListenSocket>(std::move(io_handle), address, options);
-=======
     if (socket_type == Network::Address::SocketType::Stream) {
-      return std::make_shared<Network::TcpListenSocket>(fd, address, options);
+      return std::make_shared<Network::TcpListenSocket>(std::move(io_handle), address, options);
     } else {
       return std::make_shared<Network::UdpListenSocket>(fd, address, options);
     }
@@ -146,7 +143,6 @@
     return std::make_shared<Network::TcpListenSocket>(address, options, bind_to_port);
   } else {
     return std::make_shared<Network::UdpListenSocket>(address, options, bind_to_port);
->>>>>>> 7c5badba
   }
 }
 
