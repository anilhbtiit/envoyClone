#pragma once

#include <string>
#include <vector>

#include "envoy/stats/stat_data_allocator.h"
#include "envoy/stats/stats.h"
#include "envoy/stats/symbol_table.h"

#include "common/common/assert.h"
#include "common/stats/metric_impl.h"

#include "absl/strings/string_view.h"

namespace Envoy {
namespace Stats {

// Partially implements a StatDataAllocator, leaving alloc & free for subclasses.
// We templatize on StatData rather than defining a virtual base StatData class
// for performance reasons; stat increment is on the hot path.
//
// The two production derivations cover using a fixed block of shared-memory for
// hot restart stat continuity, and heap allocation for more efficient RAM usage
// for when hot-restart is not required.
//
// Also note that RawStatData needs to live in a shared memory block, and it's
// possible, but not obvious, that a vptr would be usable across processes. In
// any case, RawStatData is allocated from a shared-memory block rather than via
// new, so the usual C++ compiler assistance for setting up vptrs will not be
// available. This could be resolved with placed new, or another nesting level.
template <class StatData> class StatDataAllocatorImpl : public StatDataAllocator {
public:
  explicit StatDataAllocatorImpl(SymbolTable& symbol_table) : symbol_table_(symbol_table) {}

  /**
   * Free a raw stat data block. The allocator should handle reference counting and only truly
   * free the block if it is no longer needed.
   * @param data the data returned by alloc().
   */
  virtual void free(StatData& data) PURE;

  SymbolTable& symbolTable() override { return symbol_table_; }
  const SymbolTable& symbolTable() const override { return symbol_table_; }

private:
  // SymbolTable encodes encodes stat names as back into strings. This does not
  // get guarded by a mutex, since it has its own internal mutex to guarantee
  // thread safety.
  SymbolTable& symbol_table_;
};

/**
 * Counter implementation that wraps a StatData. StatData must have data members:
 *    std::atomic<int64_t> value_;
 *    std::atomic<int64_t> pending_increment_;
 *    std::atomic<int16_t> flags_;
 *    std::atomic<int16_t> ref_count_;
 */
template <class StatData> class CounterImpl : public Counter, public MetricImpl {
public:
  CounterImpl(StatData& data, StatDataAllocatorImpl<StatData>& alloc,
              absl::string_view tag_extracted_name, const std::vector<Tag>& tags)
      : MetricImpl(tag_extracted_name, tags, alloc.symbolTable()), data_(data), alloc_(alloc) {}
  ~CounterImpl() override {
    alloc_.free(data_);
<<<<<<< HEAD
=======

    // MetricImpl must be explicitly cleared() before destruction, otherwise it
    // will not be able to access the SymbolTable& to free the symbols. An RAII
    // alternative would be to store the SymbolTable reference in the
    // MetricImpl, costing 8 bytes per stat.
>>>>>>> 304ec569
    MetricImpl::clear();
  }

  // Stats::Counter
  void add(uint64_t amount) override {
    data_.value_ += amount;
    data_.pending_increment_ += amount;
    data_.flags_ |= Flags::Used;
  }

  void inc() override { add(1); }
  uint64_t latch() override { return data_.pending_increment_.exchange(0); }
  void reset() override { data_.value_ = 0; }
  bool used() const override { return data_.flags_ & Flags::Used; }
  uint64_t value() const override { return data_.value_; }

  const SymbolTable& symbolTable() const override { return alloc_.symbolTable(); }
  SymbolTable& symbolTable() override { return alloc_.symbolTable(); }

protected:
  StatData& data_;
  StatDataAllocatorImpl<StatData>& alloc_;
};

/**
 * Null counter implementation.
 * No-ops on all calls and requires no underlying metric or data.
 */
class NullCounterImpl : public Counter, NullMetricImpl {
public:
  explicit NullCounterImpl(SymbolTable& symbol_table) : NullMetricImpl(symbol_table) {}
<<<<<<< HEAD
  ~NullCounterImpl() override { MetricImpl::clear(); }
=======
  ~NullCounterImpl() override {
    // MetricImpl must be explicitly cleared() before destruction, otherwise it
    // will not be able to access the SymbolTable& to free the symbols. An RAII
    // alternative would be to store the SymbolTable reference in the
    // MetricImpl, costing 8 bytes per stat.
    MetricImpl::clear();
  }
>>>>>>> 304ec569

  void add(uint64_t) override {}
  void inc() override {}
  uint64_t latch() override { return 0; }
  void reset() override {}
  uint64_t value() const override { return 0; }
};

/**
 * Gauge implementation that wraps a StatData.
 */
template <class StatData> class GaugeImpl : public Gauge, public MetricImpl {
public:
  GaugeImpl(StatData& data, StatDataAllocatorImpl<StatData>& alloc,
            absl::string_view tag_extracted_name, const std::vector<Tag>& tags)
      : MetricImpl(tag_extracted_name, tags, alloc.symbolTable()), data_(data), alloc_(alloc) {}
  ~GaugeImpl() override {
    alloc_.free(data_);
<<<<<<< HEAD
=======

    // MetricImpl must be explicitly cleared() before destruction, otherwise it
    // will not be able to access the SymbolTable& to free the symbols. An RAII
    // alternative would be to store the SymbolTable reference in the
    // MetricImpl, costing 8 bytes per stat.
>>>>>>> 304ec569
    MetricImpl::clear();
  }

  // Stats::Gauge
  virtual void add(uint64_t amount) override {
    data_.value_ += amount;
    data_.flags_ |= Flags::Used;
  }
  virtual void dec() override { sub(1); }
  virtual void inc() override { add(1); }
  virtual void set(uint64_t value) override {
    data_.value_ = value;
    data_.flags_ |= Flags::Used;
  }
  virtual void sub(uint64_t amount) override {
    ASSERT(data_.value_ >= amount);
    ASSERT(used() || amount == 0);
    data_.value_ -= amount;
  }
  virtual uint64_t value() const override { return data_.value_; }
  bool used() const override { return data_.flags_ & Flags::Used; }

  const SymbolTable& symbolTable() const override { return alloc_.symbolTable(); }
  SymbolTable& symbolTable() override { return alloc_.symbolTable(); }

protected:
  StatData& data_;
  StatDataAllocatorImpl<StatData>& alloc_;
};

/**
 * Null gauge implementation.
 * No-ops on all calls and requires no underlying metric or data.
 */
class NullGaugeImpl : public Gauge, NullMetricImpl {
public:
  explicit NullGaugeImpl(SymbolTable& symbol_table) : NullMetricImpl(symbol_table) {}
<<<<<<< HEAD
  ~NullGaugeImpl() override { MetricImpl::clear(); }
=======
  ~NullGaugeImpl() override {
    // MetricImpl must be explicitly cleared() before destruction, otherwise it
    // will not be able to access the SymbolTable& to free the symbols. An RAII
    // alternative would be to store the SymbolTable reference in the
    // MetricImpl, costing 8 bytes per stat.
    MetricImpl::clear();
  }
>>>>>>> 304ec569

  void add(uint64_t) override {}
  void inc() override {}
  void dec() override {}
  void set(uint64_t) override {}
  void sub(uint64_t) override {}
  uint64_t value() const override { return 0; }
};

} // namespace Stats
} // namespace Envoy<|MERGE_RESOLUTION|>--- conflicted
+++ resolved
@@ -63,14 +63,11 @@
       : MetricImpl(tag_extracted_name, tags, alloc.symbolTable()), data_(data), alloc_(alloc) {}
   ~CounterImpl() override {
     alloc_.free(data_);
-<<<<<<< HEAD
-=======
 
     // MetricImpl must be explicitly cleared() before destruction, otherwise it
     // will not be able to access the SymbolTable& to free the symbols. An RAII
     // alternative would be to store the SymbolTable reference in the
     // MetricImpl, costing 8 bytes per stat.
->>>>>>> 304ec569
     MetricImpl::clear();
   }
 
@@ -102,9 +99,6 @@
 class NullCounterImpl : public Counter, NullMetricImpl {
 public:
   explicit NullCounterImpl(SymbolTable& symbol_table) : NullMetricImpl(symbol_table) {}
-<<<<<<< HEAD
-  ~NullCounterImpl() override { MetricImpl::clear(); }
-=======
   ~NullCounterImpl() override {
     // MetricImpl must be explicitly cleared() before destruction, otherwise it
     // will not be able to access the SymbolTable& to free the symbols. An RAII
@@ -112,7 +106,6 @@
     // MetricImpl, costing 8 bytes per stat.
     MetricImpl::clear();
   }
->>>>>>> 304ec569
 
   void add(uint64_t) override {}
   void inc() override {}
@@ -131,14 +124,11 @@
       : MetricImpl(tag_extracted_name, tags, alloc.symbolTable()), data_(data), alloc_(alloc) {}
   ~GaugeImpl() override {
     alloc_.free(data_);
-<<<<<<< HEAD
-=======
 
     // MetricImpl must be explicitly cleared() before destruction, otherwise it
     // will not be able to access the SymbolTable& to free the symbols. An RAII
     // alternative would be to store the SymbolTable reference in the
     // MetricImpl, costing 8 bytes per stat.
->>>>>>> 304ec569
     MetricImpl::clear();
   }
 
@@ -176,9 +166,6 @@
 class NullGaugeImpl : public Gauge, NullMetricImpl {
 public:
   explicit NullGaugeImpl(SymbolTable& symbol_table) : NullMetricImpl(symbol_table) {}
-<<<<<<< HEAD
-  ~NullGaugeImpl() override { MetricImpl::clear(); }
-=======
   ~NullGaugeImpl() override {
     // MetricImpl must be explicitly cleared() before destruction, otherwise it
     // will not be able to access the SymbolTable& to free the symbols. An RAII
@@ -186,7 +173,6 @@
     // MetricImpl, costing 8 bytes per stat.
     MetricImpl::clear();
   }
->>>>>>> 304ec569
 
   void add(uint64_t) override {}
   void inc() override {}
