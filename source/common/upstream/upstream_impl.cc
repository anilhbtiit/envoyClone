#include "source/common/upstream/upstream_impl.h"

#include <chrono>
#include <cstdint>
#include <limits>
#include <list>
#include <memory>
#include <string>
#include <vector>

#include "envoy/config/cluster/v3/circuit_breaker.pb.h"
#include "envoy/config/cluster/v3/cluster.pb.h"
#include "envoy/config/core/v3/address.pb.h"
#include "envoy/config/core/v3/base.pb.h"
#include "envoy/config/core/v3/health_check.pb.h"
#include "envoy/config/core/v3/protocol.pb.h"
#include "envoy/config/endpoint/v3/endpoint_components.pb.h"
#include "envoy/event/dispatcher.h"
#include "envoy/event/timer.h"
#include "envoy/extensions/transport_sockets/raw_buffer/v3/raw_buffer.pb.h"
#include "envoy/init/manager.h"
#include "envoy/network/dns.h"
#include "envoy/network/transport_socket.h"
#include "envoy/secret/secret_manager.h"
#include "envoy/server/filter_config.h"
#include "envoy/server/transport_socket_config.h"
#include "envoy/ssl/context_manager.h"
#include "envoy/stats/scope.h"
#include "envoy/upstream/health_checker.h"
#include "envoy/upstream/upstream.h"

#include "source/common/common/dns_utils.h"
#include "source/common/common/enum_to_int.h"
#include "source/common/common/fmt.h"
#include "source/common/common/utility.h"
#include "source/common/config/utility.h"
#include "source/common/http/http1/codec_stats.h"
#include "source/common/http/http2/codec_stats.h"
#include "source/common/http/utility.h"
#include "source/common/network/address_impl.h"
#include "source/common/network/happy_eyeballs_connection_impl.h"
#include "source/common/network/resolver_impl.h"
#include "source/common/network/socket_option_factory.h"
#include "source/common/network/socket_option_impl.h"
#include "source/common/protobuf/protobuf.h"
#include "source/common/protobuf/utility.h"
#include "source/common/router/config_utility.h"
#include "source/common/runtime/runtime_features.h"
#include "source/common/runtime/runtime_impl.h"
#include "source/common/upstream/eds.h"
#include "source/common/upstream/health_checker_impl.h"
#include "source/common/upstream/logical_dns_cluster.h"
#include "source/common/upstream/original_dst_cluster.h"
#include "source/extensions/filters/network/http_connection_manager/config.h"
#include "source/server/transport_socket_config_impl.h"

#include "absl/container/node_hash_set.h"
#include "absl/strings/str_cat.h"

namespace Envoy {
namespace Upstream {
namespace {

AddressSelectFn
getSourceAddressFnFromBindConfig(const std::string& cluster_name,
                                 const envoy::config::core::v3::BindConfig& bind_config) {
  if (bind_config.additional_source_addresses_size() > 1) {
    throw EnvoyException(fmt::format(
        "{}'s upstream binding config has more than one additional source addresses. Only one "
        "additional source can be supported in BindConfig's additional_source_addresses field",
        cluster_name.empty() ? "Bootstrap" : fmt::format("Cluster {}", cluster_name)));
  }

  std::vector<Network::Address::InstanceConstSharedPtr> source_address_list;
  source_address_list.emplace_back(
      Network::Address::resolveProtoSocketAddress(bind_config.source_address()));
  if (bind_config.additional_source_addresses_size() == 1) {
    source_address_list.emplace_back(
        Network::Address::resolveProtoSocketAddress(bind_config.additional_source_addresses(0)));
    if (source_address_list[0]->ip()->version() == source_address_list[1]->ip()->version()) {
      throw EnvoyException(fmt::format(
          "{}'s upstream binding config has two same IP version source addresses. Only two "
          "different IP version source addresses can be supported in BindConfig's source_address "
          "and additional_source_addresses fields",
          cluster_name.empty() ? "Bootstrap" : fmt::format("Cluster {}", cluster_name)));
    }
  }

  return [source_address_list = std::move(source_address_list)](
             const Network::Address::InstanceConstSharedPtr& address) {
    if (address->type() == Network::Address::Type::Ip) {
      for (auto& source_address : source_address_list) {
        ASSERT(source_address->type() == Network::Address::Type::Ip);
        if (source_address->ip()->version() == address->ip()->version()) {
          return source_address;
        }
      }
    }
    // If this isn't IP address and no same version IP address, then fallback
    // to legacy behavior just return the address in the `BindConfig::source_address`
    // field.
    return source_address_list[0];
  };
}

AddressSelectFn getSourceAddressFn(const envoy::config::cluster::v3::Cluster& cluster,
                                   const envoy::config::core::v3::BindConfig& bind_config) {
  std::string cluster_name = cluster.name();
  // The source address from cluster config takes precedence.
  if (cluster.upstream_bind_config().has_source_address()) {
    return getSourceAddressFnFromBindConfig(cluster_name, cluster.upstream_bind_config());
  }

  // If there's no source address in the cluster config, use any default from the bootstrap proto.
  if (bind_config.has_source_address()) {
    cluster_name = "";
    return getSourceAddressFnFromBindConfig(cluster_name, bind_config);
  }

  return nullptr;
}

Network::TcpKeepaliveConfig
parseTcpKeepaliveConfig(const envoy::config::cluster::v3::Cluster& config) {
  const envoy::config::core::v3::TcpKeepalive& options =
      config.upstream_connection_options().tcp_keepalive();
  return Network::TcpKeepaliveConfig{
      PROTOBUF_GET_WRAPPED_OR_DEFAULT(options, keepalive_probes, absl::optional<uint32_t>()),
      PROTOBUF_GET_WRAPPED_OR_DEFAULT(options, keepalive_time, absl::optional<uint32_t>()),
      PROTOBUF_GET_WRAPPED_OR_DEFAULT(options, keepalive_interval, absl::optional<uint32_t>())};
}

const Network::ConnectionSocket::OptionsSharedPtr
parseClusterSocketOptions(const envoy::config::cluster::v3::Cluster& config,
                          const envoy::config::core::v3::BindConfig bind_config) {
  Network::ConnectionSocket::OptionsSharedPtr cluster_options =
      std::make_shared<Network::ConnectionSocket::Options>();
  // The process-wide `signal()` handling may fail to handle SIGPIPE if overridden
  // in the process (i.e., on a mobile client). Some OSes support handling it at the socket layer:
  if (ENVOY_SOCKET_SO_NOSIGPIPE.hasValue()) {
    Network::Socket::appendOptions(cluster_options,
                                   Network::SocketOptionFactory::buildSocketNoSigpipeOptions());
  }
  // Cluster IP_FREEBIND settings, when set, will override the cluster manager wide settings.
  if ((bind_config.freebind().value() && !config.upstream_bind_config().has_freebind()) ||
      config.upstream_bind_config().freebind().value()) {
    Network::Socket::appendOptions(cluster_options,
                                   Network::SocketOptionFactory::buildIpFreebindOptions());
  }
  if (config.upstream_connection_options().has_tcp_keepalive()) {
    Network::Socket::appendOptions(
        cluster_options,
        Network::SocketOptionFactory::buildTcpKeepaliveOptions(parseTcpKeepaliveConfig(config)));
  }
  // Cluster socket_options trump cluster manager wide.
  if (bind_config.socket_options().size() + config.upstream_bind_config().socket_options().size() >
      0) {
    auto socket_options = !config.upstream_bind_config().socket_options().empty()
                              ? config.upstream_bind_config().socket_options()
                              : bind_config.socket_options();
    Network::Socket::appendOptions(
        cluster_options, Network::SocketOptionFactory::buildLiteralOptions(socket_options));
  }
  if (cluster_options->empty()) {
    return nullptr;
  }
  return cluster_options;
}

ProtocolOptionsConfigConstSharedPtr
createProtocolOptionsConfig(const std::string& name, const ProtobufWkt::Any& typed_config,
                            Server::Configuration::ProtocolOptionsFactoryContext& factory_context) {
  Server::Configuration::ProtocolOptionsFactory* factory =
      Registry::FactoryRegistry<Server::Configuration::NamedNetworkFilterConfigFactory>::getFactory(
          name);
  if (factory == nullptr) {
    factory =
        Registry::FactoryRegistry<Server::Configuration::NamedHttpFilterConfigFactory>::getFactory(
            name);
  }
  if (factory == nullptr) {
    factory =
        Registry::FactoryRegistry<Server::Configuration::ProtocolOptionsFactory>::getFactory(name);
  }

  if (factory == nullptr) {
    throw EnvoyException(fmt::format("Didn't find a registered network or http filter or protocol "
                                     "options implementation for name: '{}'",
                                     name));
  }

  ProtobufTypes::MessagePtr proto_config = factory->createEmptyProtocolOptionsProto();

  if (proto_config == nullptr) {
    throw EnvoyException(fmt::format("filter {} does not support protocol options", name));
  }

  Envoy::Config::Utility::translateOpaqueConfig(
      typed_config, factory_context.messageValidationVisitor(), *proto_config);
  return factory->createProtocolOptionsConfig(*proto_config, factory_context);
}

absl::flat_hash_map<std::string, ProtocolOptionsConfigConstSharedPtr> parseExtensionProtocolOptions(
    const envoy::config::cluster::v3::Cluster& config,
    Server::Configuration::ProtocolOptionsFactoryContext& factory_context) {
  absl::flat_hash_map<std::string, ProtocolOptionsConfigConstSharedPtr> options;

  for (const auto& it : config.typed_extension_protocol_options()) {
    auto& name = it.first;
    auto object = createProtocolOptionsConfig(name, it.second, factory_context);
    if (object != nullptr) {
      options[name] = std::move(object);
    }
  }

  return options;
}

// Updates the health flags for an existing host to match the new host.
// @param updated_host the new host to read health flag values from.
// @param existing_host the host to update.
// @param flag the health flag to update.
// @return bool whether the flag update caused the host health to change.
bool updateHealthFlag(const Host& updated_host, Host& existing_host, Host::HealthFlag flag) {
  // Check if the health flag has changed.
  if (existing_host.healthFlagGet(flag) != updated_host.healthFlagGet(flag)) {
    // Keep track of the previous health value of the host.
    const auto previous_health = existing_host.health();

    if (updated_host.healthFlagGet(flag)) {
      existing_host.healthFlagSet(flag);
    } else {
      existing_host.healthFlagClear(flag);
    }

    // Rebuild if changing the flag affected the host health.
    return previous_health != existing_host.health();
  }

  return false;
}

// Converts a set of hosts into a HostVector, excluding certain hosts.
// @param hosts hosts to convert
// @param excluded_hosts hosts to exclude from the resulting vector.
HostVector filterHosts(const absl::node_hash_set<HostSharedPtr>& hosts,
                       const absl::node_hash_set<HostSharedPtr>& excluded_hosts) {
  HostVector net_hosts;
  net_hosts.reserve(hosts.size());

  for (const auto& host : hosts) {
    if (excluded_hosts.find(host) == excluded_hosts.end()) {
      net_hosts.emplace_back(host);
    }
  }

  return net_hosts;
}

} // namespace

// TODO(pianiststickman): this implementation takes a lock on the hot path and puts a copy of the
// stat name into every host that receives a copy of that metric. This can be improved by putting
// a single copy of the stat name into a thread-local key->index map so that the lock can be avoided
// and using the index as the key to the stat map instead.
void LoadMetricStatsImpl::add(const absl::string_view key, double value) {
  absl::MutexLock lock(&mu_);
  if (map_ == nullptr) {
    map_ = std::make_unique<StatMap>();
  }
  Stat& stat = (*map_)[key];
  ++stat.num_requests_with_metric;
  stat.total_metric_value += value;
}

LoadMetricStats::StatMapPtr LoadMetricStatsImpl::latch() {
  absl::MutexLock lock(&mu_);
  StatMapPtr latched = std::move(map_);
  map_ = nullptr;
  return latched;
}

HostDescriptionImpl::HostDescriptionImpl(
    ClusterInfoConstSharedPtr cluster, const std::string& hostname,
    Network::Address::InstanceConstSharedPtr dest_address, MetadataConstSharedPtr metadata,
    const envoy::config::core::v3::Locality& locality,
    const envoy::config::endpoint::v3::Endpoint::HealthCheckConfig& health_check_config,
    uint32_t priority, TimeSource& time_source)
    : cluster_(cluster), hostname_(hostname),
      health_checks_hostname_(health_check_config.hostname()), address_(dest_address),
      canary_(Config::Metadata::metadataValue(metadata.get(),
                                              Config::MetadataFilters::get().ENVOY_LB,
                                              Config::MetadataEnvoyLbKeys::get().CANARY)
                  .bool_value()),
      metadata_(metadata), locality_(locality),
      locality_zone_stat_name_(locality.zone(), cluster->statsScope().symbolTable()),
      priority_(priority),
      socket_factory_(resolveTransportSocketFactory(dest_address, metadata_.get())),
      creation_time_(time_source.monotonicTime()) {
  if (health_check_config.port_value() != 0 && dest_address->type() != Network::Address::Type::Ip) {
    // Setting the health check port to non-0 only works for IP-type addresses. Setting the port
    // for a pipe address is a misconfiguration. Throw an exception.
    throw EnvoyException(
        fmt::format("Invalid host configuration: non-zero port for non-IP address"));
  }
  health_check_address_ =
      health_check_config.port_value() == 0
          ? dest_address
          : Network::Utility::getAddressWithPort(*dest_address, health_check_config.port_value());
}

Network::UpstreamTransportSocketFactory& HostDescriptionImpl::resolveTransportSocketFactory(
    const Network::Address::InstanceConstSharedPtr& dest_address,
    const envoy::config::core::v3::Metadata* metadata) const {
  auto match = cluster_->transportSocketMatcher().resolve(metadata);
  match.stats_.total_match_count_.inc();
  ENVOY_LOG(debug, "transport socket match, socket {} selected for host with address {}",
            match.name_, dest_address ? dest_address->asString() : "empty");

  return match.factory_;
}

Host::CreateConnectionData HostImpl::createConnection(
    Event::Dispatcher& dispatcher, const Network::ConnectionSocket::OptionsSharedPtr& options,
    Network::TransportSocketOptionsConstSharedPtr transport_socket_options) const {
<<<<<<< HEAD
  // If the transport socket options indicate the connection should be
  // redirected to a proxy, create the TCP connection to the proxy's address not
  // the host's address.
  if (transport_socket_options && transport_socket_options->http11ProxyInfo().has_value()) {
    ENVOY_LOG(debug, "Connecting to configured HTTP/1.1 proxy");
    return createConnection(
        dispatcher, cluster(), transport_socket_options->http11ProxyInfo()->proxy_address,
        {transport_socket_options->http11ProxyInfo()->proxy_address}, transportSocketFactory(),
        options, transport_socket_options, shared_from_this());
  }
=======
>>>>>>> c5f2ee30
  return createConnection(dispatcher, cluster(), address(), addressList(), transportSocketFactory(),
                          options, transport_socket_options, shared_from_this());
}

void HostImpl::setEdsHealthFlag(envoy::config::core::v3::HealthStatus health_status) {
  switch (health_status) {
  case envoy::config::core::v3::UNHEALTHY:
    FALLTHRU;
  case envoy::config::core::v3::DRAINING:
    FALLTHRU;
  case envoy::config::core::v3::TIMEOUT:
    healthFlagSet(Host::HealthFlag::FAILED_EDS_HEALTH);
    break;
  case envoy::config::core::v3::DEGRADED:
    healthFlagSet(Host::HealthFlag::DEGRADED_EDS_HEALTH);
    break;
  default:
    break;
    // No health flags should be set.
  }
}

Host::CreateConnectionData HostImpl::createHealthCheckConnection(
    Event::Dispatcher& dispatcher,
    Network::TransportSocketOptionsConstSharedPtr transport_socket_options,
    const envoy::config::core::v3::Metadata* metadata) const {

  Network::UpstreamTransportSocketFactory& factory =
      (metadata != nullptr) ? resolveTransportSocketFactory(healthCheckAddress(), metadata)
                            : transportSocketFactory();
  return createConnection(dispatcher, cluster(), healthCheckAddress(), {}, factory, nullptr,
                          transport_socket_options, shared_from_this());
}

Network::ConnectionSocket::OptionsSharedPtr
combineConnectionSocketOptions(const ClusterInfo& cluster,
                               const Network::ConnectionSocket::OptionsSharedPtr& options) {
  Network::ConnectionSocket::OptionsSharedPtr connection_options;
  if (cluster.clusterSocketOptions() != nullptr) {
    if (options) {
      connection_options = std::make_shared<Network::ConnectionSocket::Options>();
      *connection_options = *options;
      std::copy(cluster.clusterSocketOptions()->begin(), cluster.clusterSocketOptions()->end(),
                std::back_inserter(*connection_options));
    } else {
      connection_options = cluster.clusterSocketOptions();
    }
  } else {
    connection_options = options;
  }
  return connection_options;
}

Host::CreateConnectionData HostImpl::createConnection(
    Event::Dispatcher& dispatcher, const ClusterInfo& cluster,
    const Network::Address::InstanceConstSharedPtr& address,
    const std::vector<Network::Address::InstanceConstSharedPtr>& address_list,
    Network::UpstreamTransportSocketFactory& socket_factory,
    const Network::ConnectionSocket::OptionsSharedPtr& options,
    Network::TransportSocketOptionsConstSharedPtr transport_socket_options,
    HostDescriptionConstSharedPtr host) {
  Network::ConnectionSocket::OptionsSharedPtr connection_options =
      combineConnectionSocketOptions(cluster, options);

  auto source_address_fn = cluster.sourceAddressFn();

  Network::ClientConnectionPtr connection;
  // If the transport socket options indicate the connection should be
  // redirected to a proxy, create the TCP connection to the proxy's address not
  // the host's address.
  if (transport_socket_options && transport_socket_options->http11ProxyInfo().has_value()) {
    connection = dispatcher.createClientConnection(
        transport_socket_options->http11ProxyInfo()->proxy_address,
        source_address_fn ? source_address_fn(address) : nullptr,
        socket_factory.createTransportSocket(transport_socket_options, host), connection_options,
        transport_socket_options);
  } else if (address_list.size() > 1) {
    connection = std::make_unique<Network::HappyEyeballsConnectionImpl>(
        dispatcher, address_list, source_address_fn, socket_factory, transport_socket_options, host,
        connection_options);
  } else {
    connection = dispatcher.createClientConnection(
        address, source_address_fn ? source_address_fn(address) : nullptr,
        socket_factory.createTransportSocket(transport_socket_options, host), connection_options,
        transport_socket_options);
  }

  connection->connectionInfoSetter().enableSettingInterfaceName(
      cluster.setLocalInterfaceNameOnUpstreamConnections());
  connection->setBufferLimits(cluster.perConnectionBufferLimitBytes());
  cluster.createNetworkFilterChain(*connection);
  return {std::move(connection), std::move(host)};
}

void HostImpl::weight(uint32_t new_weight) { weight_ = std::max(1U, new_weight); }

std::vector<HostsPerLocalityConstSharedPtr> HostsPerLocalityImpl::filter(
    const std::vector<std::function<bool(const Host&)>>& predicates) const {
  // We keep two lists: one for being able to mutate the clone and one for returning to the caller.
  // Creating them both at the start avoids iterating over the mutable values at the end to convert
  // them to a const pointer.
  std::vector<std::shared_ptr<HostsPerLocalityImpl>> mutable_clones;
  std::vector<HostsPerLocalityConstSharedPtr> filtered_clones;

  for (size_t i = 0; i < predicates.size(); ++i) {
    mutable_clones.emplace_back(std::make_shared<HostsPerLocalityImpl>());
    filtered_clones.emplace_back(mutable_clones.back());
    mutable_clones.back()->local_ = local_;
  }

  for (const auto& hosts_locality : hosts_per_locality_) {
    std::vector<HostVector> current_locality_hosts;
    current_locality_hosts.resize(predicates.size());

    // Since # of hosts >> # of predicates, we iterate over the hosts in the outer loop.
    for (const auto& host : hosts_locality) {
      for (size_t i = 0; i < predicates.size(); ++i) {
        if (predicates[i](*host)) {
          current_locality_hosts[i].emplace_back(host);
        }
      }
    }

    for (size_t i = 0; i < predicates.size(); ++i) {
      mutable_clones[i]->hosts_per_locality_.push_back(std::move(current_locality_hosts[i]));
    }
  }

  return filtered_clones;
}

void HostSetImpl::updateHosts(PrioritySet::UpdateHostsParams&& update_hosts_params,
                              LocalityWeightsConstSharedPtr locality_weights,
                              const HostVector& hosts_added, const HostVector& hosts_removed,
                              absl::optional<uint32_t> overprovisioning_factor) {
  if (overprovisioning_factor.has_value()) {
    ASSERT(overprovisioning_factor.value() > 0);
    overprovisioning_factor_ = overprovisioning_factor.value();
  }
  hosts_ = std::move(update_hosts_params.hosts);
  healthy_hosts_ = std::move(update_hosts_params.healthy_hosts);
  degraded_hosts_ = std::move(update_hosts_params.degraded_hosts);
  excluded_hosts_ = std::move(update_hosts_params.excluded_hosts);
  hosts_per_locality_ = std::move(update_hosts_params.hosts_per_locality);
  healthy_hosts_per_locality_ = std::move(update_hosts_params.healthy_hosts_per_locality);
  degraded_hosts_per_locality_ = std::move(update_hosts_params.degraded_hosts_per_locality);
  excluded_hosts_per_locality_ = std::move(update_hosts_params.excluded_hosts_per_locality);
  locality_weights_ = std::move(locality_weights);

  rebuildLocalityScheduler(healthy_locality_scheduler_, healthy_locality_entries_,
                           *healthy_hosts_per_locality_, healthy_hosts_->get(), hosts_per_locality_,
                           excluded_hosts_per_locality_, locality_weights_,
                           overprovisioning_factor_);
  rebuildLocalityScheduler(degraded_locality_scheduler_, degraded_locality_entries_,
                           *degraded_hosts_per_locality_, degraded_hosts_->get(),
                           hosts_per_locality_, excluded_hosts_per_locality_, locality_weights_,
                           overprovisioning_factor_);

  runUpdateCallbacks(hosts_added, hosts_removed);
}

void HostSetImpl::rebuildLocalityScheduler(
    std::unique_ptr<EdfScheduler<LocalityEntry>>& locality_scheduler,
    std::vector<std::shared_ptr<LocalityEntry>>& locality_entries,
    const HostsPerLocality& eligible_hosts_per_locality, const HostVector& eligible_hosts,
    HostsPerLocalityConstSharedPtr all_hosts_per_locality,
    HostsPerLocalityConstSharedPtr excluded_hosts_per_locality,
    LocalityWeightsConstSharedPtr locality_weights, uint32_t overprovisioning_factor) {
  // Rebuild the locality scheduler by computing the effective weight of each
  // locality in this priority. The scheduler is reset by default, and is rebuilt only if we have
  // locality weights (i.e. using EDS) and there is at least one eligible host in this priority.
  //
  // We omit building a scheduler when there are zero eligible hosts in the priority as
  // all the localities will have zero effective weight. At selection time, we'll either select
  // from a different scheduler or there will be no available hosts in the priority. At that point
  // we'll rely on other mechanisms such as panic mode to select a host, none of which rely on the
  // scheduler.
  //
  // TODO(htuch): if the underlying locality index ->
  // envoy::config::core::v3::Locality hasn't changed in hosts_/healthy_hosts_/degraded_hosts_, we
  // could just update locality_weight_ without rebuilding. Similar to how host
  // level WRR works, we would age out the existing entries via picks and lazily
  // apply the new weights.
  locality_scheduler = nullptr;
  if (all_hosts_per_locality != nullptr && locality_weights != nullptr &&
      !locality_weights->empty() && !eligible_hosts.empty()) {
    locality_scheduler = std::make_unique<EdfScheduler<LocalityEntry>>();
    locality_entries.clear();
    for (uint32_t i = 0; i < all_hosts_per_locality->get().size(); ++i) {
      const double effective_weight = effectiveLocalityWeight(
          i, eligible_hosts_per_locality, *excluded_hosts_per_locality, *all_hosts_per_locality,
          *locality_weights, overprovisioning_factor);
      if (effective_weight > 0) {
        locality_entries.emplace_back(std::make_shared<LocalityEntry>(i, effective_weight));
        locality_scheduler->add(effective_weight, locality_entries.back());
      }
    }
    // If all effective weights were zero, reset the scheduler.
    if (locality_scheduler->empty()) {
      locality_scheduler = nullptr;
    }
  }
}

absl::optional<uint32_t> HostSetImpl::chooseHealthyLocality() {
  return chooseLocality(healthy_locality_scheduler_.get());
}

absl::optional<uint32_t> HostSetImpl::chooseDegradedLocality() {
  return chooseLocality(degraded_locality_scheduler_.get());
}

absl::optional<uint32_t>
HostSetImpl::chooseLocality(EdfScheduler<LocalityEntry>* locality_scheduler) {
  if (locality_scheduler == nullptr) {
    return {};
  }
  const std::shared_ptr<LocalityEntry> locality = locality_scheduler->pickAndAdd(
      [](const LocalityEntry& locality) { return locality.effective_weight_; });
  // We don't build a schedule if there are no weighted localities, so we should always succeed.
  ASSERT(locality != nullptr);
  // If we picked it before, its weight must have been positive.
  ASSERT(locality->effective_weight_ > 0);
  return locality->index_;
}

PrioritySet::UpdateHostsParams
HostSetImpl::updateHostsParams(HostVectorConstSharedPtr hosts,
                               HostsPerLocalityConstSharedPtr hosts_per_locality,
                               HealthyHostVectorConstSharedPtr healthy_hosts,
                               HostsPerLocalityConstSharedPtr healthy_hosts_per_locality,
                               DegradedHostVectorConstSharedPtr degraded_hosts,
                               HostsPerLocalityConstSharedPtr degraded_hosts_per_locality,
                               ExcludedHostVectorConstSharedPtr excluded_hosts,
                               HostsPerLocalityConstSharedPtr excluded_hosts_per_locality) {
  return PrioritySet::UpdateHostsParams{std::move(hosts),
                                        std::move(healthy_hosts),
                                        std::move(degraded_hosts),
                                        std::move(excluded_hosts),
                                        std::move(hosts_per_locality),
                                        std::move(healthy_hosts_per_locality),
                                        std::move(degraded_hosts_per_locality),
                                        std::move(excluded_hosts_per_locality)};
}

PrioritySet::UpdateHostsParams HostSetImpl::updateHostsParams(const HostSet& host_set) {
  return updateHostsParams(host_set.hostsPtr(), host_set.hostsPerLocalityPtr(),
                           host_set.healthyHostsPtr(), host_set.healthyHostsPerLocalityPtr(),
                           host_set.degradedHostsPtr(), host_set.degradedHostsPerLocalityPtr(),
                           host_set.excludedHostsPtr(), host_set.excludedHostsPerLocalityPtr());
}
PrioritySet::UpdateHostsParams
HostSetImpl::partitionHosts(HostVectorConstSharedPtr hosts,
                            HostsPerLocalityConstSharedPtr hosts_per_locality) {
  auto partitioned_hosts = ClusterImplBase::partitionHostList(*hosts);
  auto healthy_degraded_excluded_hosts_per_locality =
      ClusterImplBase::partitionHostsPerLocality(*hosts_per_locality);

  return updateHostsParams(std::move(hosts), std::move(hosts_per_locality),
                           std::move(std::get<0>(partitioned_hosts)),
                           std::move(std::get<0>(healthy_degraded_excluded_hosts_per_locality)),
                           std::move(std::get<1>(partitioned_hosts)),
                           std::move(std::get<1>(healthy_degraded_excluded_hosts_per_locality)),
                           std::move(std::get<2>(partitioned_hosts)),
                           std::move(std::get<2>(healthy_degraded_excluded_hosts_per_locality)));
}

double HostSetImpl::effectiveLocalityWeight(uint32_t index,
                                            const HostsPerLocality& eligible_hosts_per_locality,
                                            const HostsPerLocality& excluded_hosts_per_locality,
                                            const HostsPerLocality& all_hosts_per_locality,
                                            const LocalityWeights& locality_weights,
                                            uint32_t overprovisioning_factor) {
  const auto& locality_eligible_hosts = eligible_hosts_per_locality.get()[index];
  const uint32_t excluded_count = excluded_hosts_per_locality.get().size() > index
                                      ? excluded_hosts_per_locality.get()[index].size()
                                      : 0;
  const auto host_count = all_hosts_per_locality.get()[index].size() - excluded_count;
  if (host_count == 0) {
    return 0.0;
  }
  const double locality_availability_ratio = 1.0 * locality_eligible_hosts.size() / host_count;
  const uint32_t weight = locality_weights[index];
  // Availability ranges from 0-1.0, and is the ratio of eligible hosts to total hosts, modified by
  // the overprovisioning factor.
  const double effective_locality_availability_ratio =
      std::min(1.0, (overprovisioning_factor / 100.0) * locality_availability_ratio);
  return weight * effective_locality_availability_ratio;
}

const HostSet&
PrioritySetImpl::getOrCreateHostSet(uint32_t priority,
                                    absl::optional<uint32_t> overprovisioning_factor) {
  if (host_sets_.size() < priority + 1) {
    for (size_t i = host_sets_.size(); i <= priority; ++i) {
      HostSetImplPtr host_set = createHostSet(i, overprovisioning_factor);
      host_sets_priority_update_cbs_.push_back(
          host_set->addPriorityUpdateCb([this](uint32_t priority, const HostVector& hosts_added,
                                               const HostVector& hosts_removed) {
            runReferenceUpdateCallbacks(priority, hosts_added, hosts_removed);
          }));
      host_sets_.push_back(std::move(host_set));
    }
  }
  return *host_sets_[priority];
}

void PrioritySetImpl::updateHosts(uint32_t priority, UpdateHostsParams&& update_hosts_params,
                                  LocalityWeightsConstSharedPtr locality_weights,
                                  const HostVector& hosts_added, const HostVector& hosts_removed,
                                  absl::optional<uint32_t> overprovisioning_factor,
                                  HostMapConstSharedPtr cross_priority_host_map) {
  // Update cross priority host map first. In this way, when the update callbacks of the priority
  // set are executed, the latest host map can always be obtained.
  if (cross_priority_host_map != nullptr) {
    const_cross_priority_host_map_ = std::move(cross_priority_host_map);
  }

  // Ensure that we have a HostSet for the given priority.
  getOrCreateHostSet(priority, overprovisioning_factor);
  static_cast<HostSetImpl*>(host_sets_[priority].get())
      ->updateHosts(std::move(update_hosts_params), std::move(locality_weights), hosts_added,
                    hosts_removed, overprovisioning_factor);

  if (!batch_update_) {
    runUpdateCallbacks(hosts_added, hosts_removed);
  }
}

void PrioritySetImpl::batchHostUpdate(BatchUpdateCb& callback) {
  BatchUpdateScope scope(*this);

  // We wrap the update call with a lambda that tracks all the hosts that have been added/removed.
  callback.batchUpdate(scope);

  // Now that all the updates have been complete, we can compute the diff.
  HostVector net_hosts_added = filterHosts(scope.all_hosts_added_, scope.all_hosts_removed_);
  HostVector net_hosts_removed = filterHosts(scope.all_hosts_removed_, scope.all_hosts_added_);

  runUpdateCallbacks(net_hosts_added, net_hosts_removed);
}

void PrioritySetImpl::BatchUpdateScope::updateHosts(
    uint32_t priority, PrioritySet::UpdateHostsParams&& update_hosts_params,
    LocalityWeightsConstSharedPtr locality_weights, const HostVector& hosts_added,
    const HostVector& hosts_removed, absl::optional<uint32_t> overprovisioning_factor) {
  // We assume that each call updates a different priority.
  ASSERT(priorities_.find(priority) == priorities_.end());
  priorities_.insert(priority);

  for (const auto& host : hosts_added) {
    all_hosts_added_.insert(host);
  }

  for (const auto& host : hosts_removed) {
    all_hosts_removed_.insert(host);
  }

  parent_.updateHosts(priority, std::move(update_hosts_params), locality_weights, hosts_added,
                      hosts_removed, overprovisioning_factor);
}

void MainPrioritySetImpl::updateHosts(uint32_t priority, UpdateHostsParams&& update_hosts_params,
                                      LocalityWeightsConstSharedPtr locality_weights,
                                      const HostVector& hosts_added,
                                      const HostVector& hosts_removed,
                                      absl::optional<uint32_t> overprovisioning_factor,
                                      HostMapConstSharedPtr cross_priority_host_map) {
  ASSERT(cross_priority_host_map == nullptr,
         "External cross-priority host map is meaningless to MainPrioritySetImpl");
  updateCrossPriorityHostMap(hosts_added, hosts_removed);

  PrioritySetImpl::updateHosts(priority, std::move(update_hosts_params), locality_weights,
                               hosts_added, hosts_removed, overprovisioning_factor);
}

HostMapConstSharedPtr MainPrioritySetImpl::crossPriorityHostMap() const {
  // Check if the host set in the main thread PrioritySet has been updated.
  if (mutable_cross_priority_host_map_ != nullptr) {
    const_cross_priority_host_map_ = std::move(mutable_cross_priority_host_map_);
    ASSERT(mutable_cross_priority_host_map_ == nullptr);
  }
  return const_cross_priority_host_map_;
}

void MainPrioritySetImpl::updateCrossPriorityHostMap(const HostVector& hosts_added,
                                                     const HostVector& hosts_removed) {
  if (hosts_added.empty() && hosts_removed.empty()) {
    // No new hosts have been added and no old hosts have been removed.
    return;
  }

  // Since read_only_all_host_map_ may be shared by multiple threads, when the host set changes, we
  // cannot directly modify read_only_all_host_map_.
  if (mutable_cross_priority_host_map_ == nullptr) {
    // Copy old read only host map to mutable host map.
    mutable_cross_priority_host_map_ = std::make_shared<HostMap>(*const_cross_priority_host_map_);
  }

  for (const auto& host : hosts_removed) {
    mutable_cross_priority_host_map_->erase(host->address()->asString());
  }

  for (const auto& host : hosts_added) {
    mutable_cross_priority_host_map_->insert({host->address()->asString(), host});
  }
}

ClusterStats ClusterInfoImpl::generateStats(Stats::Scope& scope,
                                            const ClusterStatNames& stat_names) {
  return ClusterStats(stat_names, scope);
}

ClusterRequestResponseSizeStats ClusterInfoImpl::generateRequestResponseSizeStats(
    Stats::Scope& scope, const ClusterRequestResponseSizeStatNames& stat_names) {
  return ClusterRequestResponseSizeStats(stat_names, scope);
}

ClusterLoadReportStats
ClusterInfoImpl::generateLoadReportStats(Stats::Scope& scope,
                                         const ClusterLoadReportStatNames& stat_names) {
  return ClusterLoadReportStats(stat_names, scope);
}

ClusterTimeoutBudgetStats
ClusterInfoImpl::generateTimeoutBudgetStats(Stats::Scope& scope,
                                            const ClusterTimeoutBudgetStatNames& stat_names) {
  return ClusterTimeoutBudgetStats(stat_names, scope);
}

// Implements the FactoryContext interface required by network filters.
class FactoryContextImpl : public Server::Configuration::CommonFactoryContext {
public:
  // Create from a TransportSocketFactoryContext using parent stats_scope and runtime
  // other contexts taken from TransportSocketFactoryContext.
  FactoryContextImpl(Stats::Scope& stats_scope, Envoy::Runtime::Loader& runtime,
                     Server::Configuration::TransportSocketFactoryContext& c)
      : admin_(c.admin()), server_scope_(c.stats()), stats_scope_(stats_scope),
        cluster_manager_(c.clusterManager()), local_info_(c.localInfo()),
        dispatcher_(c.mainThreadDispatcher()), runtime_(runtime),
        singleton_manager_(c.singletonManager()), tls_(c.threadLocal()), api_(c.api()),
        options_(c.options()), message_validation_visitor_(c.messageValidationVisitor()) {}

  Upstream::ClusterManager& clusterManager() override { return cluster_manager_; }
  Event::Dispatcher& mainThreadDispatcher() override { return dispatcher_; }
  const Server::Options& options() override { return options_; }
  const LocalInfo::LocalInfo& localInfo() const override { return local_info_; }
  Envoy::Runtime::Loader& runtime() override { return runtime_; }
  Stats::Scope& scope() override { return stats_scope_; }
  Stats::Scope& serverScope() override { return server_scope_; }
  Singleton::Manager& singletonManager() override { return singleton_manager_; }
  ThreadLocal::SlotAllocator& threadLocal() override { return tls_; }
  Server::Admin& admin() override { return admin_; }
  TimeSource& timeSource() override { return api().timeSource(); }
  ProtobufMessage::ValidationContext& messageValidationContext() override {
    // TODO(davinci26): Needs an implementation for this context. Currently not used.
    PANIC("unimplemented");
  }

  AccessLog::AccessLogManager& accessLogManager() override {
    // TODO(davinci26): Needs an implementation for this context. Currently not used.
    PANIC("unimplemented");
  }

  ProtobufMessage::ValidationVisitor& messageValidationVisitor() override {
    return message_validation_visitor_;
  }

  Server::ServerLifecycleNotifier& lifecycleNotifier() override {
    // TODO(davinci26): Needs an implementation for this context. Currently not used.
    PANIC("unimplemented");
  }

  Init::Manager& initManager() override {
    // TODO(davinci26): Needs an implementation for this context. Currently not used.
    PANIC("unimplemented");
  }

  Api::Api& api() override { return api_; }

private:
  Server::Admin& admin_;
  Stats::Scope& server_scope_;
  Stats::Scope& stats_scope_;
  Upstream::ClusterManager& cluster_manager_;
  const LocalInfo::LocalInfo& local_info_;
  Event::Dispatcher& dispatcher_;
  Envoy::Runtime::Loader& runtime_;
  Singleton::Manager& singleton_manager_;
  ThreadLocal::SlotAllocator& tls_;
  Api::Api& api_;
  const Server::Options& options_;
  ProtobufMessage::ValidationVisitor& message_validation_visitor_;
};

std::shared_ptr<const ClusterInfoImpl::HttpProtocolOptionsConfigImpl>
createOptions(const envoy::config::cluster::v3::Cluster& config,
              std::shared_ptr<const ClusterInfoImpl::HttpProtocolOptionsConfigImpl>&& options,
              ProtobufMessage::ValidationVisitor& validation_visitor) {
  if (options) {
    return std::move(options);
  }

  if (config.protocol_selection() == envoy::config::cluster::v3::Cluster::USE_CONFIGURED_PROTOCOL) {
    // Make sure multiple protocol configurations are not present
    if (config.has_http_protocol_options() && config.has_http2_protocol_options()) {
      throw EnvoyException(fmt::format("cluster: Both HTTP1 and HTTP2 options may only be "
                                       "configured with non-default 'protocol_selection' values"));
    }
  }

  return std::make_shared<ClusterInfoImpl::HttpProtocolOptionsConfigImpl>(
      config.http_protocol_options(), config.http2_protocol_options(),
      config.common_http_protocol_options(),
      (config.has_upstream_http_protocol_options()
           ? absl::make_optional<envoy::config::core::v3::UpstreamHttpProtocolOptions>(
                 config.upstream_http_protocol_options())
           : absl::nullopt),
      config.protocol_selection() == envoy::config::cluster::v3::Cluster::USE_DOWNSTREAM_PROTOCOL,
      config.has_http2_protocol_options(), validation_visitor);
}

ClusterInfoImpl::ClusterInfoImpl(
    Init::Manager& init_manager, Server::Configuration::ServerFactoryContext& server_context,
    const envoy::config::cluster::v3::Cluster& config,
    const envoy::config::core::v3::BindConfig& bind_config, Runtime::Loader& runtime,
    TransportSocketMatcherPtr&& socket_matcher, Stats::ScopeSharedPtr&& stats_scope,
    bool added_via_api, Server::Configuration::TransportSocketFactoryContext& factory_context)
    : runtime_(runtime), name_(config.name()),
      observability_name_(PROTOBUF_GET_STRING_OR_DEFAULT(config, alt_stat_name, name_)),
      type_(config.type()),
      extension_protocol_options_(parseExtensionProtocolOptions(config, factory_context)),
      http_protocol_options_(
          createOptions(config,
                        extensionProtocolOptionsTyped<HttpProtocolOptionsConfigImpl>(
                            "envoy.extensions.upstreams.http.v3.HttpProtocolOptions"),
                        factory_context.messageValidationVisitor())),
      max_requests_per_connection_(PROTOBUF_GET_WRAPPED_OR_DEFAULT(
          http_protocol_options_->common_http_protocol_options_, max_requests_per_connection,
          config.max_requests_per_connection().value())),
      max_response_headers_count_(PROTOBUF_GET_WRAPPED_OR_DEFAULT(
          http_protocol_options_->common_http_protocol_options_, max_headers_count,
          runtime_.snapshot().getInteger(Http::MaxResponseHeadersCountOverrideKey,
                                         Http::DEFAULT_MAX_HEADERS_COUNT))),
      connect_timeout_(
          std::chrono::milliseconds(PROTOBUF_GET_MS_OR_DEFAULT(config, connect_timeout, 5000))),
      per_upstream_preconnect_ratio_(PROTOBUF_GET_WRAPPED_OR_DEFAULT(
          config.preconnect_policy(), per_upstream_preconnect_ratio, 1.0)),
      peekahead_ratio_(PROTOBUF_GET_WRAPPED_OR_DEFAULT(config.preconnect_policy(),
                                                       predictive_preconnect_ratio, 0)),
      per_connection_buffer_limit_bytes_(
          PROTOBUF_GET_WRAPPED_OR_DEFAULT(config, per_connection_buffer_limit_bytes, 1024 * 1024)),
      socket_matcher_(std::move(socket_matcher)), stats_scope_(std::move(stats_scope)),
      stats_(generateStats(*stats_scope_, factory_context.clusterManager().clusterStatNames())),
      load_report_stats_store_(stats_scope_->symbolTable()),
      load_report_stats_(generateLoadReportStats(
          load_report_stats_store_, factory_context.clusterManager().clusterLoadReportStatNames())),
      optional_cluster_stats_((config.has_track_cluster_stats() || config.track_timeout_budgets())
                                  ? std::make_unique<OptionalClusterStats>(
                                        config, *stats_scope_, factory_context.clusterManager())
                                  : nullptr),
      features_(ClusterInfoImpl::HttpProtocolOptionsConfigImpl::parseFeatures(
          config, *http_protocol_options_)),
      resource_managers_(config, runtime, name_, *stats_scope_,
                         factory_context.clusterManager().clusterCircuitBreakersStatNames()),
      maintenance_mode_runtime_key_(absl::StrCat("upstream.maintenance_mode.", name_)),
      source_address_fn_(getSourceAddressFn(config, bind_config)),
      lb_round_robin_config_(config.round_robin_lb_config()),
      lb_least_request_config_(config.least_request_lb_config()),
      lb_ring_hash_config_(config.ring_hash_lb_config()),
      lb_maglev_config_(config.maglev_lb_config()),
      lb_original_dst_config_(config.original_dst_lb_config()),
      upstream_config_(config.has_upstream_config()
                           ? absl::make_optional<envoy::config::core::v3::TypedExtensionConfig>(
                                 config.upstream_config())
                           : absl::nullopt),
      added_via_api_(added_via_api),
      lb_subset_(LoadBalancerSubsetInfoImpl(config.lb_subset_config())),
      metadata_(config.metadata()), typed_metadata_(config.metadata()),
      common_lb_config_(config.common_lb_config()),
      cluster_socket_options_(parseClusterSocketOptions(config, bind_config)),
      drain_connections_on_host_removal_(config.ignore_health_on_host_removal()),
      connection_pool_per_downstream_connection_(
          config.connection_pool_per_downstream_connection()),
      warm_hosts_(!config.health_checks().empty() &&
                  common_lb_config_.ignore_new_hosts_until_first_hc()),
      set_local_interface_name_on_upstream_connections_(
          config.upstream_connection_options().set_local_interface_name_on_upstream_connections()),
      cluster_type_(
          config.has_cluster_type()
              ? absl::make_optional<envoy::config::cluster::v3::Cluster::CustomClusterType>(
                    config.cluster_type())
              : absl::nullopt),
      factory_context_(
          std::make_unique<FactoryContextImpl>(*stats_scope_, runtime, factory_context)),
      upstream_context_(server_context, init_manager) {
#ifdef WIN32
  if (set_local_interface_name_on_upstream_connections_) {
    throw EnvoyException("set_local_interface_name_on_upstream_connections_ cannot be set to true "
                         "on Windows platforms");
  }
#endif

  if (config.has_max_requests_per_connection() &&
      http_protocol_options_->common_http_protocol_options_.has_max_requests_per_connection()) {
    throw EnvoyException("Only one of max_requests_per_connection from Cluster or "
                         "HttpProtocolOptions can be specified");
  }

  // If load_balancing_policy is set we will use it directly, ignoring lb_policy.
  if (config.has_load_balancing_policy()) {
    configureLbPolicies(config);
  } else {
    switch (config.lb_policy()) {
      PANIC_ON_PROTO_ENUM_SENTINEL_VALUES;
    case envoy::config::cluster::v3::Cluster::ROUND_ROBIN:
      lb_type_ = LoadBalancerType::RoundRobin;
      break;
    case envoy::config::cluster::v3::Cluster::LEAST_REQUEST:
      lb_type_ = LoadBalancerType::LeastRequest;
      break;
    case envoy::config::cluster::v3::Cluster::RANDOM:
      lb_type_ = LoadBalancerType::Random;
      break;
    case envoy::config::cluster::v3::Cluster::RING_HASH:
      lb_type_ = LoadBalancerType::RingHash;
      break;
    case envoy::config::cluster::v3::Cluster::MAGLEV:
      lb_type_ = LoadBalancerType::Maglev;
      break;
    case envoy::config::cluster::v3::Cluster::CLUSTER_PROVIDED:
      if (config.has_lb_subset_config()) {
        throw EnvoyException(
            fmt::format("cluster: LB policy {} cannot be combined with lb_subset_config",
                        envoy::config::cluster::v3::Cluster::LbPolicy_Name(config.lb_policy())));
      }

      lb_type_ = LoadBalancerType::ClusterProvided;
      break;
    case envoy::config::cluster::v3::Cluster::LOAD_BALANCING_POLICY_CONFIG: {
      configureLbPolicies(config);
      break;
    }
    }
  }

  if (config.lb_subset_config().locality_weight_aware() &&
      !config.common_lb_config().has_locality_weighted_lb_config()) {
    throw EnvoyException(fmt::format(
        "Locality weight aware subset LB requires that a locality_weighted_lb_config be set in {}",
        name_));
  }

  if (http_protocol_options_->common_http_protocol_options_.has_idle_timeout()) {
    idle_timeout_ = std::chrono::milliseconds(DurationUtil::durationToMilliseconds(
        http_protocol_options_->common_http_protocol_options_.idle_timeout()));
    if (idle_timeout_.value().count() == 0) {
      idle_timeout_ = absl::nullopt;
    }
  } else {
    idle_timeout_ = std::chrono::hours(1);
  }

  if (http_protocol_options_->common_http_protocol_options_.has_max_connection_duration()) {
    max_connection_duration_ = std::chrono::milliseconds(DurationUtil::durationToMilliseconds(
        http_protocol_options_->common_http_protocol_options_.max_connection_duration()));
    if (max_connection_duration_.value().count() == 0) {
      max_connection_duration_ = absl::nullopt;
    }
  } else {
    max_connection_duration_ = absl::nullopt;
  }

  if (config.has_eds_cluster_config()) {
    if (config.type() != envoy::config::cluster::v3::Cluster::EDS) {
      throw EnvoyException("eds_cluster_config set in a non-EDS cluster");
    }
    eds_service_name_ = config.eds_cluster_config().service_name();
  }

  // TODO(htuch): Remove this temporary workaround when we have
  // https://github.com/envoyproxy/protoc-gen-validate/issues/97 resolved. This just provides
  // early validation of sanity of fields that we should catch at config ingestion.
  DurationUtil::durationToMilliseconds(common_lb_config_.update_merge_window());

  // Create upstream filter factories
  const auto& filters = config.filters();
  ASSERT(filter_factories_.empty());
  filter_factories_.reserve(filters.size());
  for (ssize_t i = 0; i < filters.size(); i++) {
    const auto& proto_config = filters[i];
    ENVOY_LOG(debug, "  upstream filter #{}:", i);
    ENVOY_LOG(debug, "    name: {}", proto_config.name());
    auto& factory = Config::Utility::getAndCheckFactory<
        Server::Configuration::NamedUpstreamNetworkFilterConfigFactory>(proto_config);
    auto message = factory.createEmptyConfigProto();
    Config::Utility::translateOpaqueConfig(proto_config.typed_config(),
                                           factory_context.messageValidationVisitor(), *message);
    Network::FilterFactoryCb callback =
        factory.createFilterFactoryFromProto(*message, *factory_context_);
    filter_factories_.push_back(std::move(callback));
  }

  if (http_protocol_options_ && !http_protocol_options_->http_filters_.empty()) {
    std::shared_ptr<Http::UpstreamFilterConfigProviderManager> filter_config_provider_manager =
        Http::FilterChainUtility::createSingletonUpstreamFilterConfigProviderManager(
            upstream_context_.getServerFactoryContext());
    Http::FilterChainUtility::FiltersList http_filters = http_protocol_options_->http_filters_;

    std::string prefix = stats_scope_->symbolTable().toString(stats_scope_->prefix());
    Http::FilterChainHelper<Server::Configuration::UpstreamHttpFactoryContext,
                            Server::Configuration::UpstreamHttpFilterConfigFactory>
        helper(*filter_config_provider_manager, upstream_context_.getServerFactoryContext(),
               upstream_context_, prefix);
    // TODO(alyssawilk) make sure we have easy to debug logs about what filters are set up.
    helper.processFilters(http_filters, "http", "http", http_filter_factories_, false);
  }
}

// Configures the load balancer based on config.load_balancing_policy
void ClusterInfoImpl::configureLbPolicies(const envoy::config::cluster::v3::Cluster& config) {
  if (config.has_lb_subset_config()) {
    throw EnvoyException(
        fmt::format("cluster: LB policy {} cannot be combined with lb_subset_config",
                    envoy::config::cluster::v3::Cluster::LbPolicy_Name(config.lb_policy())));
  }

  if (config.has_common_lb_config()) {
    throw EnvoyException(
        fmt::format("cluster: LB policy {} cannot be combined with common_lb_config",
                    envoy::config::cluster::v3::Cluster::LbPolicy_Name(config.lb_policy())));
  }

  if (!config.has_load_balancing_policy()) {
    throw EnvoyException(
        fmt::format("cluster: LB policy {} requires load_balancing_policy to be set",
                    envoy::config::cluster::v3::Cluster::LbPolicy_Name(config.lb_policy())));
  }

  for (const auto& policy : config.load_balancing_policy().policies()) {
    TypedLoadBalancerFactory* factory =
        Config::Utility::getAndCheckFactory<TypedLoadBalancerFactory>(
            policy.typed_extension_config(), /*is_optional=*/true);
    if (factory != nullptr) {
      load_balancing_policy_ = policy;
      load_balancer_factory_ = factory;
      break;
    }
  }

  if (load_balancer_factory_ == nullptr) {
    throw EnvoyException(fmt::format(
        "Didn't find a registered load balancer factory implementation for cluster: '{}'", name_));
  }

  lb_type_ = LoadBalancerType::LoadBalancingPolicyConfig;
}

ProtocolOptionsConfigConstSharedPtr
ClusterInfoImpl::extensionProtocolOptions(const std::string& name) const {
  auto i = extension_protocol_options_.find(name);
  if (i != extension_protocol_options_.end()) {
    return i->second;
  }
  return nullptr;
}

Network::UpstreamTransportSocketFactoryPtr createTransportSocketFactory(
    const envoy::config::cluster::v3::Cluster& config,
    Server::Configuration::TransportSocketFactoryContext& factory_context) {
  // If the cluster config doesn't have a transport socket configured, override with the default
  // transport socket implementation based on the tls_context. We copy by value first then override
  // if necessary.
  auto transport_socket = config.transport_socket();
  if (!config.has_transport_socket()) {
    envoy::extensions::transport_sockets::raw_buffer::v3::RawBuffer raw_buffer;
    transport_socket.mutable_typed_config()->PackFrom(raw_buffer);
    transport_socket.set_name("envoy.transport_sockets.raw_buffer");
  }

  auto& config_factory = Config::Utility::getAndCheckFactory<
      Server::Configuration::UpstreamTransportSocketConfigFactory>(transport_socket);
  ProtobufTypes::MessagePtr message = Config::Utility::translateToFactoryConfig(
      transport_socket, factory_context.messageValidationVisitor(), config_factory);
  return config_factory.createTransportSocketFactory(*message, factory_context);
}

void ClusterInfoImpl::createNetworkFilterChain(Network::Connection& connection) const {
  for (const auto& factory : filter_factories_) {
    factory(connection);
  }
}

std::vector<Http::Protocol>
ClusterInfoImpl::upstreamHttpProtocol(absl::optional<Http::Protocol> downstream_protocol) const {
  if (downstream_protocol.has_value() &&
      features_ & Upstream::ClusterInfo::Features::USE_DOWNSTREAM_PROTOCOL) {
    if (downstream_protocol.value() == Http::Protocol::Http3 &&
        !(features_ & Upstream::ClusterInfo::Features::HTTP3)) {
      return {Http::Protocol::Http2};
    }
    return {downstream_protocol.value()};
  }

  if (features_ & Upstream::ClusterInfo::Features::USE_ALPN) {
    if (!(features_ & Upstream::ClusterInfo::Features::HTTP3)) {
      return {Http::Protocol::Http2, Http::Protocol::Http11};
    }
    return {Http::Protocol::Http3, Http::Protocol::Http2, Http::Protocol::Http11};
  }

  if (features_ & Upstream::ClusterInfo::Features::HTTP3) {
    return {Http::Protocol::Http3};
  }

  return {(features_ & Upstream::ClusterInfo::Features::HTTP2) ? Http::Protocol::Http2
                                                               : Http::Protocol::Http11};
}

ClusterImplBase::ClusterImplBase(
    Server::Configuration::ServerFactoryContext& server_context,
    const envoy::config::cluster::v3::Cluster& cluster, Runtime::Loader& runtime,
    Server::Configuration::TransportSocketFactoryContextImpl& factory_context,
    Stats::ScopeSharedPtr&& stats_scope, bool added_via_api, TimeSource& time_source)
    : init_manager_(fmt::format("Cluster {}", cluster.name())),
      init_watcher_("ClusterImplBase", [this]() { onInitDone(); }), runtime_(runtime),
      wait_for_warm_on_init_(PROTOBUF_GET_WRAPPED_OR_DEFAULT(cluster, wait_for_warm_on_init, true)),
      time_source_(time_source),
      local_cluster_(factory_context.clusterManager().localClusterName().value_or("") ==
                     cluster.name()),
      const_metadata_shared_pool_(Config::Metadata::getConstMetadataSharedPool(
          factory_context.singletonManager(), factory_context.mainThreadDispatcher())) {
  factory_context.setInitManager(init_manager_);
  auto socket_factory = createTransportSocketFactory(cluster, factory_context);
  auto* raw_factory_pointer = socket_factory.get();

  auto socket_matcher = std::make_unique<TransportSocketMatcherImpl>(
      cluster.transport_socket_matches(), factory_context, socket_factory, *stats_scope);
  const bool matcher_supports_alpn = socket_matcher->allMatchesSupportAlpn();
  auto& dispatcher = factory_context.mainThreadDispatcher();
  info_ = std::shared_ptr<const ClusterInfoImpl>(
      new ClusterInfoImpl(init_manager_, server_context, cluster,
                          factory_context.clusterManager().bindConfig(), runtime,
                          std::move(socket_matcher), std::move(stats_scope), added_via_api,
                          factory_context),
      [&dispatcher](const ClusterInfoImpl* self) {
        ENVOY_LOG(trace, "Schedule destroy cluster info {}", self->name());
        dispatcher.deleteInDispatcherThread(
            std::unique_ptr<const Event::DispatcherThreadDeletable>(self));
      });

  if ((info_->features() & ClusterInfoImpl::Features::USE_ALPN)) {
    if (!raw_factory_pointer->supportsAlpn()) {
      throw EnvoyException(
          fmt::format("ALPN configured for cluster {} which has a non-ALPN transport socket: {}",
                      cluster.name(), cluster.DebugString()));
    }
    if (!matcher_supports_alpn) {
      throw EnvoyException(fmt::format(
          "ALPN configured for cluster {} which has a non-ALPN transport socket matcher: {}",
          cluster.name(), cluster.DebugString()));
    }
  }

  if (info_->features() & ClusterInfoImpl::Features::HTTP3) {
#if defined(ENVOY_ENABLE_QUIC)
    if (cluster.transport_socket().name() != "envoy.transport_sockets.quic") {
      throw EnvoyException(
          fmt::format("HTTP3 requires a QuicUpstreamTransport transport socket: {}", cluster.name(),
                      cluster.DebugString()));
    }
#else
    throw EnvoyException("HTTP3 configured but not enabled in the build.");
#endif
  }

  // Create the default (empty) priority set before registering callbacks to
  // avoid getting an update the first time it is accessed.
  priority_set_.getOrCreateHostSet(0);
  priority_update_cb_ = priority_set_.addPriorityUpdateCb(
      [this](uint32_t, const HostVector& hosts_added, const HostVector& hosts_removed) {
        if (!hosts_added.empty() || !hosts_removed.empty()) {
          info_->stats().membership_change_.inc();
        }

        uint32_t healthy_hosts = 0;
        uint32_t degraded_hosts = 0;
        uint32_t excluded_hosts = 0;
        uint32_t hosts = 0;
        for (const auto& host_set : prioritySet().hostSetsPerPriority()) {
          hosts += host_set->hosts().size();
          healthy_hosts += host_set->healthyHosts().size();
          degraded_hosts += host_set->degradedHosts().size();
          excluded_hosts += host_set->excludedHosts().size();
        }
        info_->stats().membership_total_.set(hosts);
        info_->stats().membership_healthy_.set(healthy_hosts);
        info_->stats().membership_degraded_.set(degraded_hosts);
        info_->stats().membership_excluded_.set(excluded_hosts);
      });
}

namespace {

bool excludeBasedOnHealthFlag(const Host& host) {
  return host.healthFlagGet(Host::HealthFlag::PENDING_ACTIVE_HC) ||
         host.healthFlagGet(Host::HealthFlag::EXCLUDED_VIA_IMMEDIATE_HC_FAIL);
}

} // namespace

std::tuple<HealthyHostVectorConstSharedPtr, DegradedHostVectorConstSharedPtr,
           ExcludedHostVectorConstSharedPtr>
ClusterImplBase::partitionHostList(const HostVector& hosts) {
  auto healthy_list = std::make_shared<HealthyHostVector>();
  auto degraded_list = std::make_shared<DegradedHostVector>();
  auto excluded_list = std::make_shared<ExcludedHostVector>();

  for (const auto& host : hosts) {
    if (host->health() == Host::Health::Healthy) {
      healthy_list->get().emplace_back(host);
    }
    if (host->health() == Host::Health::Degraded) {
      degraded_list->get().emplace_back(host);
    }
    if (excludeBasedOnHealthFlag(*host)) {
      excluded_list->get().emplace_back(host);
    }
  }

  return std::make_tuple(healthy_list, degraded_list, excluded_list);
}

std::tuple<HostsPerLocalityConstSharedPtr, HostsPerLocalityConstSharedPtr,
           HostsPerLocalityConstSharedPtr>
ClusterImplBase::partitionHostsPerLocality(const HostsPerLocality& hosts) {
  auto filtered_clones =
      hosts.filter({[](const Host& host) { return host.health() == Host::Health::Healthy; },
                    [](const Host& host) { return host.health() == Host::Health::Degraded; },
                    [](const Host& host) { return excludeBasedOnHealthFlag(host); }});

  return std::make_tuple(std::move(filtered_clones[0]), std::move(filtered_clones[1]),
                         std::move(filtered_clones[2]));
}

bool ClusterInfoImpl::maintenanceMode() const {
  return runtime_.snapshot().featureEnabled(maintenance_mode_runtime_key_, 0);
}

ResourceManager& ClusterInfoImpl::resourceManager(ResourcePriority priority) const {
  ASSERT(enumToInt(priority) < resource_managers_.managers_.size());
  return *resource_managers_.managers_[enumToInt(priority)];
}

void ClusterImplBase::initialize(std::function<void()> callback) {
  ASSERT(!initialization_started_);
  ASSERT(initialization_complete_callback_ == nullptr);
  initialization_complete_callback_ = callback;
  startPreInit();
}

void ClusterImplBase::onPreInitComplete() {
  // Protect against multiple calls.
  if (initialization_started_) {
    return;
  }
  initialization_started_ = true;

  ENVOY_LOG(debug, "initializing {} cluster {} completed",
            initializePhase() == InitializePhase::Primary ? "Primary" : "Secondary",
            info()->name());
  init_manager_.initialize(init_watcher_);
}

void ClusterImplBase::onInitDone() {
  if (health_checker_ && pending_initialize_health_checks_ == 0) {
    for (auto& host_set : prioritySet().hostSetsPerPriority()) {
      pending_initialize_health_checks_ += host_set->hosts().size();
    }

    // TODO(mattklein123): Remove this callback when done.
    health_checker_->addHostCheckCompleteCb([this](HostSharedPtr, HealthTransition) -> void {
      if (pending_initialize_health_checks_ > 0 && --pending_initialize_health_checks_ == 0) {
        finishInitialization();
      }
    });
  }

  if (pending_initialize_health_checks_ == 0) {
    finishInitialization();
  }
}

void ClusterImplBase::finishInitialization() {
  ASSERT(initialization_complete_callback_ != nullptr);
  ASSERT(initialization_started_);

  // Snap a copy of the completion callback so that we can set it to nullptr to unblock
  // reloadHealthyHosts(). See that function for more info on why we do this.
  auto snapped_callback = initialization_complete_callback_;
  initialization_complete_callback_ = nullptr;

  if (health_checker_ != nullptr) {
    reloadHealthyHosts(nullptr);
  }

  if (snapped_callback != nullptr) {
    snapped_callback();
  }
}

void ClusterImplBase::setHealthChecker(const HealthCheckerSharedPtr& health_checker) {
  ASSERT(!health_checker_);
  health_checker_ = health_checker;
  health_checker_->start();
  health_checker_->addHostCheckCompleteCb(
      [this](const HostSharedPtr& host, HealthTransition changed_state) -> void {
        // If we get a health check completion that resulted in a state change, signal to
        // update the host sets on all threads.
        if (changed_state == HealthTransition::Changed) {
          reloadHealthyHosts(host);
        }
      });
}

void ClusterImplBase::setOutlierDetector(const Outlier::DetectorSharedPtr& outlier_detector) {
  if (!outlier_detector) {
    return;
  }

  outlier_detector_ = outlier_detector;
  outlier_detector_->addChangedStateCb(
      [this](const HostSharedPtr& host) -> void { reloadHealthyHosts(host); });
}

void ClusterImplBase::setTransportFactoryContext(
    Server::Configuration::TransportSocketFactoryContextPtr transport_factory_context) {
  transport_factory_context_ = std::move(transport_factory_context);
}

void ClusterImplBase::reloadHealthyHosts(const HostSharedPtr& host) {
  // Every time a host changes Health Check state we cause a full healthy host recalculation which
  // for expensive LBs (ring, subset, etc.) can be quite time consuming. During startup, this
  // can also block worker threads by doing this repeatedly. There is no reason to do this
  // as we will not start taking traffic until we are initialized. By blocking Health Check updates
  // while initializing we can avoid this.
  if (initialization_complete_callback_ != nullptr) {
    return;
  }

  reloadHealthyHostsHelper(host);
}

void ClusterImplBase::reloadHealthyHostsHelper(const HostSharedPtr&) {
  const auto& host_sets = prioritySet().hostSetsPerPriority();
  for (size_t priority = 0; priority < host_sets.size(); ++priority) {
    const auto& host_set = host_sets[priority];
    // TODO(htuch): Can we skip these copies by exporting out const shared_ptr from HostSet?
    HostVectorConstSharedPtr hosts_copy = std::make_shared<HostVector>(host_set->hosts());

    HostsPerLocalityConstSharedPtr hosts_per_locality_copy = host_set->hostsPerLocality().clone();
    prioritySet().updateHosts(priority,
                              HostSetImpl::partitionHosts(hosts_copy, hosts_per_locality_copy),
                              host_set->localityWeights(), {}, {}, absl::nullopt);
  }
}

const Network::Address::InstanceConstSharedPtr
ClusterImplBase::resolveProtoAddress(const envoy::config::core::v3::Address& address) {
  TRY_ASSERT_MAIN_THREAD { return Network::Address::resolveProtoAddress(address); }
  END_TRY
  catch (EnvoyException& e) {
    if (info_->type() == envoy::config::cluster::v3::Cluster::STATIC ||
        info_->type() == envoy::config::cluster::v3::Cluster::EDS) {
      throw EnvoyException(fmt::format("{}. Consider setting resolver_name or setting cluster type "
                                       "to 'STRICT_DNS' or 'LOGICAL_DNS'",
                                       e.what()));
    }
    throw e;
  }
}

void ClusterImplBase::validateEndpointsForZoneAwareRouting(
    const envoy::config::endpoint::v3::LocalityLbEndpoints& endpoints) const {
  if (local_cluster_ && endpoints.priority() > 0) {
    throw EnvoyException(
        fmt::format("Unexpected non-zero priority for local cluster '{}'.", info()->name()));
  }
}

ClusterInfoImpl::OptionalClusterStats::OptionalClusterStats(
    const envoy::config::cluster::v3::Cluster& config, Stats::Scope& stats_scope,
    const ClusterManager& manager)
    : timeout_budget_stats_(
          (config.track_cluster_stats().timeout_budgets() || config.track_timeout_budgets())
              ? std::make_unique<ClusterTimeoutBudgetStats>(generateTimeoutBudgetStats(
                    stats_scope, manager.clusterTimeoutBudgetStatNames()))
              : nullptr),
      request_response_size_stats_(
          (config.track_cluster_stats().request_response_sizes()
               ? std::make_unique<ClusterRequestResponseSizeStats>(generateRequestResponseSizeStats(
                     stats_scope, manager.clusterRequestResponseSizeStatNames()))
               : nullptr)) {}

ClusterInfoImpl::ResourceManagers::ResourceManagers(
    const envoy::config::cluster::v3::Cluster& config, Runtime::Loader& runtime,
    const std::string& cluster_name, Stats::Scope& stats_scope,
    const ClusterCircuitBreakersStatNames& circuit_breakers_stat_names)
    : circuit_breakers_stat_names_(circuit_breakers_stat_names) {
  managers_[enumToInt(ResourcePriority::Default)] =
      load(config, runtime, cluster_name, stats_scope, envoy::config::core::v3::DEFAULT);
  managers_[enumToInt(ResourcePriority::High)] =
      load(config, runtime, cluster_name, stats_scope, envoy::config::core::v3::HIGH);
}

ClusterCircuitBreakersStats
ClusterInfoImpl::generateCircuitBreakersStats(Stats::Scope& scope, Stats::StatName prefix,
                                              bool track_remaining,
                                              const ClusterCircuitBreakersStatNames& stat_names) {
  auto make_gauge = [&stat_names, &scope, prefix](Stats::StatName stat_name) -> Stats::Gauge& {
    return Stats::Utility::gaugeFromElements(scope,
                                             {stat_names.circuit_breakers_, prefix, stat_name},
                                             Stats::Gauge::ImportMode::Accumulate);
  };

#define REMAINING_GAUGE(stat_name) track_remaining ? make_gauge(stat_name) : scope.nullGauge("")

  return {
      make_gauge(stat_names.cx_open_),
      make_gauge(stat_names.cx_pool_open_),
      make_gauge(stat_names.rq_open_),
      make_gauge(stat_names.rq_pending_open_),
      make_gauge(stat_names.rq_retry_open_),
      REMAINING_GAUGE(stat_names.remaining_cx_),
      REMAINING_GAUGE(stat_names.remaining_cx_pools_),
      REMAINING_GAUGE(stat_names.remaining_pending_),
      REMAINING_GAUGE(stat_names.remaining_retries_),
      REMAINING_GAUGE(stat_names.remaining_rq_),
  };

#undef REMAINING_GAUGE
}

Http::Http1::CodecStats& ClusterInfoImpl::http1CodecStats() const {
  return Http::Http1::CodecStats::atomicGet(http1_codec_stats_, *stats_scope_);
}

Http::Http2::CodecStats& ClusterInfoImpl::http2CodecStats() const {
  return Http::Http2::CodecStats::atomicGet(http2_codec_stats_, *stats_scope_);
}

Http::Http3::CodecStats& ClusterInfoImpl::http3CodecStats() const {
  return Http::Http3::CodecStats::atomicGet(http3_codec_stats_, *stats_scope_);
}

std::pair<absl::optional<double>, absl::optional<uint32_t>> ClusterInfoImpl::getRetryBudgetParams(
    const envoy::config::cluster::v3::CircuitBreakers::Thresholds& thresholds) {
  constexpr double default_budget_percent = 20.0;
  constexpr uint32_t default_retry_concurrency = 3;

  absl::optional<double> budget_percent;
  absl::optional<uint32_t> min_retry_concurrency;
  if (thresholds.has_retry_budget()) {
    // The budget_percent and min_retry_concurrency values are only set if there is a retry budget
    // message set in the cluster config.
    budget_percent = PROTOBUF_GET_WRAPPED_OR_DEFAULT(thresholds.retry_budget(), budget_percent,
                                                     default_budget_percent);
    min_retry_concurrency = PROTOBUF_GET_WRAPPED_OR_DEFAULT(
        thresholds.retry_budget(), min_retry_concurrency, default_retry_concurrency);
  }
  return std::make_pair(budget_percent, min_retry_concurrency);
}

ResourceManagerImplPtr
ClusterInfoImpl::ResourceManagers::load(const envoy::config::cluster::v3::Cluster& config,
                                        Runtime::Loader& runtime, const std::string& cluster_name,
                                        Stats::Scope& stats_scope,
                                        const envoy::config::core::v3::RoutingPriority& priority) {
  uint64_t max_connections = 1024;
  uint64_t max_pending_requests = 1024;
  uint64_t max_requests = 1024;
  uint64_t max_retries = 3;
  uint64_t max_connection_pools = std::numeric_limits<uint64_t>::max();
  uint64_t max_connections_per_host = std::numeric_limits<uint64_t>::max();

  bool track_remaining = false;

  Stats::StatName priority_stat_name;
  std::string priority_name;
  switch (priority) {
    PANIC_ON_PROTO_ENUM_SENTINEL_VALUES;
  case envoy::config::core::v3::DEFAULT:
    priority_stat_name = circuit_breakers_stat_names_.default_;
    priority_name = "default";
    break;
  case envoy::config::core::v3::HIGH:
    priority_stat_name = circuit_breakers_stat_names_.high_;
    priority_name = "high";
    break;
  }

  const std::string runtime_prefix =
      fmt::format("circuit_breakers.{}.{}.", cluster_name, priority_name);

  const auto& thresholds = config.circuit_breakers().thresholds();
  const auto it = std::find_if(
      thresholds.cbegin(), thresholds.cend(),
      [priority](const envoy::config::cluster::v3::CircuitBreakers::Thresholds& threshold) {
        return threshold.priority() == priority;
      });
  const auto& per_host_thresholds = config.circuit_breakers().per_host_thresholds();
  const auto per_host_it = std::find_if(
      per_host_thresholds.cbegin(), per_host_thresholds.cend(),
      [priority](const envoy::config::cluster::v3::CircuitBreakers::Thresholds& threshold) {
        return threshold.priority() == priority;
      });

  absl::optional<double> budget_percent;
  absl::optional<uint32_t> min_retry_concurrency;
  if (it != thresholds.cend()) {
    max_connections = PROTOBUF_GET_WRAPPED_OR_DEFAULT(*it, max_connections, max_connections);
    max_pending_requests =
        PROTOBUF_GET_WRAPPED_OR_DEFAULT(*it, max_pending_requests, max_pending_requests);
    max_requests = PROTOBUF_GET_WRAPPED_OR_DEFAULT(*it, max_requests, max_requests);
    max_retries = PROTOBUF_GET_WRAPPED_OR_DEFAULT(*it, max_retries, max_retries);
    track_remaining = it->track_remaining();
    max_connection_pools =
        PROTOBUF_GET_WRAPPED_OR_DEFAULT(*it, max_connection_pools, max_connection_pools);
    std::tie(budget_percent, min_retry_concurrency) = ClusterInfoImpl::getRetryBudgetParams(*it);
  }
  if (per_host_it != per_host_thresholds.cend()) {
    if (per_host_it->has_max_pending_requests() || per_host_it->has_max_requests() ||
        per_host_it->has_max_retries() || per_host_it->has_max_connection_pools() ||
        per_host_it->has_retry_budget()) {
      throw EnvoyException("Unsupported field in per_host_thresholds");
    }
    if (per_host_it->has_max_connections()) {
      max_connections_per_host = per_host_it->max_connections().value();
    }
  }
  return std::make_unique<ResourceManagerImpl>(
      runtime, runtime_prefix, max_connections, max_pending_requests, max_requests, max_retries,
      max_connection_pools, max_connections_per_host,
      ClusterInfoImpl::generateCircuitBreakersStats(stats_scope, priority_stat_name,
                                                    track_remaining, circuit_breakers_stat_names_),
      budget_percent, min_retry_concurrency);
}

PriorityStateManager::PriorityStateManager(ClusterImplBase& cluster,
                                           const LocalInfo::LocalInfo& local_info,
                                           PrioritySet::HostUpdateCb* update_cb)
    : parent_(cluster), local_info_node_(local_info.node()), update_cb_(update_cb) {}

void PriorityStateManager::initializePriorityFor(
    const envoy::config::endpoint::v3::LocalityLbEndpoints& locality_lb_endpoint) {
  const uint32_t priority = locality_lb_endpoint.priority();
  if (priority_state_.size() <= priority) {
    priority_state_.resize(priority + 1);
  }
  if (priority_state_[priority].first == nullptr) {
    priority_state_[priority].first = std::make_unique<HostVector>();
  }
  if (locality_lb_endpoint.has_locality() && locality_lb_endpoint.has_load_balancing_weight()) {
    priority_state_[priority].second[locality_lb_endpoint.locality()] =
        locality_lb_endpoint.load_balancing_weight().value();
  }
}

void PriorityStateManager::registerHostForPriority(
    const std::string& hostname, Network::Address::InstanceConstSharedPtr address,
    const envoy::config::endpoint::v3::LocalityLbEndpoints& locality_lb_endpoint,
    const envoy::config::endpoint::v3::LbEndpoint& lb_endpoint, TimeSource& time_source) {
  auto metadata = lb_endpoint.has_metadata()
                      ? parent_.constMetadataSharedPool()->getObject(lb_endpoint.metadata())
                      : nullptr;
  const auto host = std::make_shared<HostImpl>(
      parent_.info(), hostname, address, metadata, lb_endpoint.load_balancing_weight().value(),
      locality_lb_endpoint.locality(), lb_endpoint.endpoint().health_check_config(),
      locality_lb_endpoint.priority(), lb_endpoint.health_status(), time_source);
  registerHostForPriority(host, locality_lb_endpoint);
}

void PriorityStateManager::registerHostForPriority(
    const HostSharedPtr& host,
    const envoy::config::endpoint::v3::LocalityLbEndpoints& locality_lb_endpoint) {
  const uint32_t priority = locality_lb_endpoint.priority();
  // Should be called after initializePriorityFor.
  ASSERT(priority_state_[priority].first);
  priority_state_[priority].first->emplace_back(host);
}

void PriorityStateManager::updateClusterPrioritySet(
    const uint32_t priority, HostVectorSharedPtr&& current_hosts,
    const absl::optional<HostVector>& hosts_added, const absl::optional<HostVector>& hosts_removed,
    const absl::optional<Upstream::Host::HealthFlag> health_checker_flag,
    absl::optional<uint32_t> overprovisioning_factor) {
  // If local locality is not defined then skip populating per locality hosts.
  const auto& local_locality = local_info_node_.locality();
  ENVOY_LOG(trace, "Local locality: {}", local_locality.DebugString());

  // For non-EDS, most likely the current hosts are from priority_state_[priority].first.
  HostVectorSharedPtr hosts(std::move(current_hosts));
  LocalityWeightsMap empty_locality_map;
  LocalityWeightsMap& locality_weights_map =
      priority_state_.size() > priority ? priority_state_[priority].second : empty_locality_map;
  ASSERT(priority_state_.size() > priority || locality_weights_map.empty());
  LocalityWeightsSharedPtr locality_weights;
  std::vector<HostVector> per_locality;

  // If we are configured for locality weighted LB we populate the locality weights. We also
  // populate locality weights if the cluster uses load balancing extensions, since the extension
  // may want to make use of locality weights and we cannot tell by inspecting the config whether
  // this is the case.
  //
  // TODO: have the load balancing extension indicate, programmatically, whether it needs locality
  // weights, as an optimization in cases where it doesn't.
  const bool locality_weighted_lb =
      parent_.info()->lbConfig().has_locality_weighted_lb_config() ||
      parent_.info()->lbType() == LoadBalancerType::LoadBalancingPolicyConfig;
  if (locality_weighted_lb) {
    locality_weights = std::make_shared<LocalityWeights>();
  }

  // We use std::map to guarantee a stable ordering for zone aware routing.
  std::map<envoy::config::core::v3::Locality, HostVector, LocalityLess> hosts_per_locality;

  for (const HostSharedPtr& host : *hosts) {
    // Take into consideration when a non-EDS cluster has active health checking, i.e. to mark all
    // the hosts unhealthy (host->healthFlagSet(Host::HealthFlag::FAILED_ACTIVE_HC)) and then fire
    // update callbacks to start the health checking process.
    if (health_checker_flag.has_value()) {
      host->healthFlagSet(health_checker_flag.value());
    }
    hosts_per_locality[host->locality()].push_back(host);
  }

  // Do we have hosts for the local locality?
  const bool non_empty_local_locality =
      local_info_node_.has_locality() &&
      hosts_per_locality.find(local_locality) != hosts_per_locality.end();

  // As per HostsPerLocality::get(), the per_locality vector must have the local locality hosts
  // first if non_empty_local_locality.
  if (non_empty_local_locality) {
    per_locality.emplace_back(hosts_per_locality[local_locality]);
    if (locality_weighted_lb) {
      locality_weights->emplace_back(locality_weights_map[local_locality]);
    }
  }

  // After the local locality hosts (if any), we place the remaining locality host groups in
  // lexicographic order. This provides a stable ordering for zone aware routing.
  for (auto& entry : hosts_per_locality) {
    if (!non_empty_local_locality || !LocalityEqualTo()(local_locality, entry.first)) {
      per_locality.emplace_back(entry.second);
      if (locality_weighted_lb) {
        locality_weights->emplace_back(locality_weights_map[entry.first]);
      }
    }
  }

  auto per_locality_shared =
      std::make_shared<HostsPerLocalityImpl>(std::move(per_locality), non_empty_local_locality);

  // If a batch update callback was provided, use that. Otherwise directly update
  // the PrioritySet.
  if (update_cb_ != nullptr) {
    update_cb_->updateHosts(priority, HostSetImpl::partitionHosts(hosts, per_locality_shared),
                            std::move(locality_weights), hosts_added.value_or(*hosts),
                            hosts_removed.value_or<HostVector>({}), overprovisioning_factor);
  } else {
    parent_.prioritySet().updateHosts(
        priority, HostSetImpl::partitionHosts(hosts, per_locality_shared),
        std::move(locality_weights), hosts_added.value_or(*hosts),
        hosts_removed.value_or<HostVector>({}), overprovisioning_factor);
  }
}

bool BaseDynamicClusterImpl::updateDynamicHostList(
    const HostVector& new_hosts, HostVector& current_priority_hosts,
    HostVector& hosts_added_to_current_priority, HostVector& hosts_removed_from_current_priority,
    const HostMap& all_hosts, const absl::flat_hash_set<std::string>& all_new_hosts) {
  uint64_t max_host_weight = 1;

  // Did hosts change?
  //
  // Have host attributes changed the health of any endpoint? If so, we
  // rebuild the hosts vectors. We only do this if the health status of an
  // endpoint has materially changed (e.g. if previously failing active health
  // checks, we just note it's now failing EDS health status but don't rebuild).
  //
  // TODO(htuch): We can be smarter about this potentially, and not force a full
  // host set update on health status change. The way this would work is to
  // implement a HealthChecker subclass that provides thread local health
  // updates to the Cluster object. This will probably make sense to do in
  // conjunction with https://github.com/envoyproxy/envoy/issues/2874.
  bool hosts_changed = false;

  // Go through and see if the list we have is different from what we just got. If it is, we make a
  // new host list and raise a change notification. We also check for duplicates here. It's
  // possible for DNS to return the same address multiple times, and a bad EDS implementation could
  // do the same thing.

  // Keep track of hosts we see in new_hosts that we are able to match up with an existing host.
  absl::flat_hash_set<std::string> existing_hosts_for_current_priority(
      current_priority_hosts.size());
  // Keep track of hosts we're adding (or replacing)
  absl::flat_hash_set<std::string> new_hosts_for_current_priority(new_hosts.size());
  // Keep track of hosts for which locality is changed.
  absl::flat_hash_set<std::string> hosts_with_updated_locality_for_current_priority(
      current_priority_hosts.size());
  HostVector final_hosts;
  for (const HostSharedPtr& host : new_hosts) {
    // To match a new host with an existing host means comparing their addresses.
    auto existing_host = all_hosts.find(host->address()->asString());
    const bool existing_host_found = existing_host != all_hosts.end();

    // Clear any pending deletion flag on an existing host in case it came back while it was
    // being stabilized. We will set it again below if needed.
    if (existing_host_found) {
      existing_host->second->healthFlagClear(Host::HealthFlag::PENDING_DYNAMIC_REMOVAL);
    }

    // Check if in-place host update should be skipped, i.e. when the following criteria are met
    // (currently there is only one criterion, but we might add more in the future):
    // - The cluster health checker is activated and a new host is matched with the existing one,
    //   but the health check address is different.
    const bool health_check_address_changed =
        (health_checker_ != nullptr && existing_host_found &&
         *existing_host->second->healthCheckAddress() != *host->healthCheckAddress());
    bool locality_changed = false;
    if (Runtime::runtimeFeatureEnabled(
            "envoy.reloadable_features.support_locality_update_on_eds_cluster_endpoints")) {
      locality_changed =
          (existing_host_found &&
           (!LocalityEqualTo()(host->locality(), existing_host->second->locality())));
      if (locality_changed) {
        hosts_with_updated_locality_for_current_priority.emplace(existing_host->first);
      }
    }

    const bool skip_inplace_host_update = health_check_address_changed || locality_changed;

    // When there is a match and we decided to do in-place update, we potentially update the
    // host's health check flag and metadata. Afterwards, the host is pushed back into the
    // final_hosts, i.e. hosts that should be preserved in the current priority.
    if (existing_host_found && !skip_inplace_host_update) {
      existing_hosts_for_current_priority.emplace(existing_host->first);
      // If we find a host matched based on address, we keep it. However we do change weight inline
      // so do that here.
      if (host->weight() > max_host_weight) {
        max_host_weight = host->weight();
      }
      if (existing_host->second->weight() != host->weight()) {
        existing_host->second->weight(host->weight());
        // We do full host set rebuilds so that load balancers can do pre-computation of data
        // structures based on host weight. This may become a performance problem in certain
        // deployments so it is runtime feature guarded and may also need to be configurable
        // and/or dynamic in the future.
        hosts_changed = true;
      }

      hosts_changed |=
          updateHealthFlag(*host, *existing_host->second, Host::HealthFlag::FAILED_EDS_HEALTH);
      hosts_changed |=
          updateHealthFlag(*host, *existing_host->second, Host::HealthFlag::DEGRADED_EDS_HEALTH);

      // Did metadata change?
      bool metadata_changed = true;
      if (host->metadata() && existing_host->second->metadata()) {
        metadata_changed = !Protobuf::util::MessageDifferencer::Equivalent(
            *host->metadata(), *existing_host->second->metadata());
      } else if (!host->metadata() && !existing_host->second->metadata()) {
        metadata_changed = false;
      }

      if (metadata_changed) {
        // First, update the entire metadata for the endpoint.
        existing_host->second->metadata(host->metadata());

        // Also, given that the canary attribute of an endpoint is derived from its metadata
        // (e.g.: from envoy.lb/canary), we do a blind update here since it's cheaper than testing
        // to see if it actually changed. We must update this besides just updating the metadata,
        // because it'll be used by the router filter to compute upstream stats.
        existing_host->second->canary(host->canary());

        // If metadata changed, we need to rebuild. See github issue #3810.
        hosts_changed = true;
      }

      // Did the priority change?
      if (host->priority() != existing_host->second->priority()) {
        existing_host->second->priority(host->priority());
        hosts_added_to_current_priority.emplace_back(existing_host->second);
      }

      final_hosts.push_back(existing_host->second);
    } else {
      new_hosts_for_current_priority.emplace(host->address()->asString());
      if (host->weight() > max_host_weight) {
        max_host_weight = host->weight();
      }

      // If we are depending on a health checker, we initialize to unhealthy.
      if (health_checker_ != nullptr) {
        host->healthFlagSet(Host::HealthFlag::FAILED_ACTIVE_HC);

        // If we want to exclude hosts until they have been health checked, mark them with
        // a flag to indicate that they have not been health checked yet.
        if (info_->warmHosts()) {
          host->healthFlagSet(Host::HealthFlag::PENDING_ACTIVE_HC);
        }
      }

      final_hosts.push_back(host);
      hosts_added_to_current_priority.push_back(host);
    }
  }

  // Remove hosts from current_priority_hosts that were matched to an existing host in the previous
  // loop.
  auto erase_from =
      std::remove_if(current_priority_hosts.begin(), current_priority_hosts.end(),
                     [&existing_hosts_for_current_priority](const HostSharedPtr& p) {
                       auto existing_itr =
                           existing_hosts_for_current_priority.find(p->address()->asString());

                       if (existing_itr != existing_hosts_for_current_priority.end()) {
                         existing_hosts_for_current_priority.erase(existing_itr);
                         return true;
                       }

                       return false;
                     });
  current_priority_hosts.erase(erase_from, current_priority_hosts.end());

  // If we saw existing hosts during this iteration from a different priority, then we've moved
  // a host from another priority into this one, so we should mark the priority as having changed.
  if (!existing_hosts_for_current_priority.empty()) {
    hosts_changed = true;
  }

  // The remaining hosts are hosts that are not referenced in the config update. We remove them from
  // the priority if any of the following is true:
  // - Active health checking is not enabled.
  // - The removed hosts are failing active health checking OR have been explicitly marked as
  //   unhealthy by a previous EDS update. We do not count outlier as a reason to remove a host
  //   or any other future health condition that may be added so we do not use the health() API.
  // - We have explicitly configured the cluster to remove hosts regardless of active health status.
  const bool dont_remove_healthy_hosts =
      health_checker_ != nullptr && !info()->drainConnectionsOnHostRemoval();
  if (!current_priority_hosts.empty() && dont_remove_healthy_hosts) {
    erase_from = std::remove_if(
        current_priority_hosts.begin(), current_priority_hosts.end(),
        [&all_new_hosts, &new_hosts_for_current_priority,
         &hosts_with_updated_locality_for_current_priority, &final_hosts,
         &max_host_weight](const HostSharedPtr& p) {
          // This host has already been added as a new host in the
          // new_hosts_for_current_priority. Return false here to make sure that host
          // reference with older locality gets cleaned up from the priority.
          if (hosts_with_updated_locality_for_current_priority.contains(p->address()->asString())) {
            return false;
          }

          if (all_new_hosts.contains(p->address()->asString()) &&
              !new_hosts_for_current_priority.contains(p->address()->asString())) {
            // If the address is being completely deleted from this priority, but is
            // referenced from another priority, then we assume that the other
            // priority will perform an in-place update to re-use the existing Host.
            // We should therefore not mark it as PENDING_DYNAMIC_REMOVAL, but
            // instead remove it immediately from this priority.
            // Example: health check address changed and priority also changed
            return false;
          }

          if (!(p->healthFlagGet(Host::HealthFlag::FAILED_ACTIVE_HC) ||
                p->healthFlagGet(Host::HealthFlag::FAILED_EDS_HEALTH))) {
            if (p->weight() > max_host_weight) {
              max_host_weight = p->weight();
            }

            final_hosts.push_back(p);
            p->healthFlagSet(Host::HealthFlag::PENDING_DYNAMIC_REMOVAL);
            return true;
          }
          return false;
        });
    current_priority_hosts.erase(erase_from, current_priority_hosts.end());
  }

  // At this point we've accounted for all the new hosts as well the hosts that previously
  // existed in this priority.
  info_->stats().max_host_weight_.set(max_host_weight);

  // Whatever remains in current_priority_hosts should be removed.
  if (!hosts_added_to_current_priority.empty() || !current_priority_hosts.empty()) {
    hosts_removed_from_current_priority = std::move(current_priority_hosts);
    hosts_changed = true;
  }

  // During the update we populated final_hosts with all the hosts that should remain
  // in the current priority, so move them back into current_priority_hosts.
  current_priority_hosts = std::move(final_hosts);
  // We return false here in the absence of EDS health status or metadata changes, because we
  // have no changes to host vector status (modulo weights). When we have EDS
  // health status or metadata changed, we return true, causing updateHosts() to fire in the
  // caller.
  return hosts_changed;
}

Network::DnsLookupFamily
getDnsLookupFamilyFromCluster(const envoy::config::cluster::v3::Cluster& cluster) {
  return DnsUtils::getDnsLookupFamilyFromEnum(cluster.dns_lookup_family());
}

void reportUpstreamCxDestroy(const Upstream::HostDescriptionConstSharedPtr& host,
                             Network::ConnectionEvent event) {
  host->cluster().stats().upstream_cx_destroy_.inc();
  if (event == Network::ConnectionEvent::RemoteClose) {
    host->cluster().stats().upstream_cx_destroy_remote_.inc();
  } else {
    host->cluster().stats().upstream_cx_destroy_local_.inc();
  }
}

void reportUpstreamCxDestroyActiveRequest(const Upstream::HostDescriptionConstSharedPtr& host,
                                          Network::ConnectionEvent event) {
  host->cluster().stats().upstream_cx_destroy_with_active_rq_.inc();
  if (event == Network::ConnectionEvent::RemoteClose) {
    host->cluster().stats().upstream_cx_destroy_remote_with_active_rq_.inc();
  } else {
    host->cluster().stats().upstream_cx_destroy_local_with_active_rq_.inc();
  }
}

} // namespace Upstream
} // namespace Envoy<|MERGE_RESOLUTION|>--- conflicted
+++ resolved
@@ -323,19 +323,6 @@
 Host::CreateConnectionData HostImpl::createConnection(
     Event::Dispatcher& dispatcher, const Network::ConnectionSocket::OptionsSharedPtr& options,
     Network::TransportSocketOptionsConstSharedPtr transport_socket_options) const {
-<<<<<<< HEAD
-  // If the transport socket options indicate the connection should be
-  // redirected to a proxy, create the TCP connection to the proxy's address not
-  // the host's address.
-  if (transport_socket_options && transport_socket_options->http11ProxyInfo().has_value()) {
-    ENVOY_LOG(debug, "Connecting to configured HTTP/1.1 proxy");
-    return createConnection(
-        dispatcher, cluster(), transport_socket_options->http11ProxyInfo()->proxy_address,
-        {transport_socket_options->http11ProxyInfo()->proxy_address}, transportSocketFactory(),
-        options, transport_socket_options, shared_from_this());
-  }
-=======
->>>>>>> c5f2ee30
   return createConnection(dispatcher, cluster(), address(), addressList(), transportSocketFactory(),
                           options, transport_socket_options, shared_from_this());
 }
@@ -407,6 +394,7 @@
   // redirected to a proxy, create the TCP connection to the proxy's address not
   // the host's address.
   if (transport_socket_options && transport_socket_options->http11ProxyInfo().has_value()) {
+    ENVOY_LOG(debug, "Connecting to configured HTTP/1.1 proxy");
     connection = dispatcher.createClientConnection(
         transport_socket_options->http11ProxyInfo()->proxy_address,
         source_address_fn ? source_address_fn(address) : nullptr,
