licenses(["notice"])  # Apache 2

load(
    "//bazel:envoy_build_system.bzl",
    "envoy_cc_mock",
    "envoy_package",
)

envoy_package()

envoy_cc_mock(
    name = "config_mocks",
    srcs = ["mocks.cc"],
    hdrs = ["mocks.h"],
    deps = [
        "//include/envoy/config:grpc_mux_interface",
        "//include/envoy/config:subscription_interface",
<<<<<<< HEAD
=======
        "//include/envoy/config:xds_grpc_context_interface",
        "//source/common/config:config_provider_lib",
>>>>>>> 6178aeac
        "//source/common/config:resources_lib",
        "//source/common/protobuf:utility_lib",
        "@envoy_api//envoy/api/v2:cds_cc",
        "@envoy_api//envoy/api/v2:eds_cc",
        "@envoy_api//envoy/api/v2:lds_cc",
        "@envoy_api//envoy/api/v2:rds_cc",
    ],
)<|MERGE_RESOLUTION|>--- conflicted
+++ resolved
@@ -15,11 +15,7 @@
     deps = [
         "//include/envoy/config:grpc_mux_interface",
         "//include/envoy/config:subscription_interface",
-<<<<<<< HEAD
-=======
-        "//include/envoy/config:xds_grpc_context_interface",
         "//source/common/config:config_provider_lib",
->>>>>>> 6178aeac
         "//source/common/config:resources_lib",
         "//source/common/protobuf:utility_lib",
         "@envoy_api//envoy/api/v2:cds_cc",
