#pragma once

#include <chrono>
#include <cstdint>
#include <memory>
#include <string>

#include "envoy/config/filter/http/router/v2/router.pb.h"
#include "envoy/http/codec.h"
#include "envoy/http/codes.h"
#include "envoy/http/filter.h"
#include "envoy/local_info/local_info.h"
#include "envoy/router/shadow_writer.h"
#include "envoy/runtime/runtime.h"
#include "envoy/server/filter_config.h"
#include "envoy/stats/scope.h"
#include "envoy/stats/stats_macros.h"
#include "envoy/upstream/cluster_manager.h"

#include "common/access_log/access_log_impl.h"
#include "common/buffer/watermark_buffer.h"
#include "common/common/hash.h"
#include "common/common/hex.h"
#include "common/common/logger.h"
#include "common/config/well_known_names.h"
#include "common/http/utility.h"
#include "common/router/config_impl.h"
#include "common/stream_info/stream_info_impl.h"
#include "common/upstream/load_balancer_impl.h"

namespace Envoy {
namespace Router {

/**
 * All router filter stats. @see stats_macros.h
 */
// clang-format off
#define ALL_ROUTER_STATS(COUNTER)                                                                  \
  COUNTER(no_route)                                                                                \
  COUNTER(no_cluster)                                                                              \
  COUNTER(rq_redirect)                                                                             \
  COUNTER(rq_direct_response)                                                                      \
  COUNTER(rq_total)                                                                                \
  COUNTER(rq_reset_after_downstream_response_started)
// clang-format on

/**
 * Struct definition for all router filter stats. @see stats_macros.h
 */
struct FilterStats {
  ALL_ROUTER_STATS(GENERATE_COUNTER_STRUCT)
};

/**
 * Router filter utilities split out for ease of testing.
 */
class FilterUtility {
public:
  struct TimeoutData {
    std::chrono::milliseconds global_timeout_{0};
    std::chrono::milliseconds per_try_timeout_{0};
  };

  /**
   * Set the :scheme header based on the properties of the upstream cluster.
   */
  static void setUpstreamScheme(Http::HeaderMap& headers, const Upstream::ClusterInfo& cluster);

  /**
   * Determine whether a request should be shadowed.
   * @param policy supplies the route's shadow policy.
   * @param runtime supplies the runtime to lookup the shadow key in.
   * @param stable_random supplies the random number to use when determining whether shadowing
   *        should take place.
   * @return TRUE if shadowing should take place.
   */
  static bool shouldShadow(const ShadowPolicy& policy, Runtime::Loader& runtime,
                           uint64_t stable_random);

  /**
   * Determine the final timeout to use based on the route as well as the request headers.
   * @param route supplies the request route.
   * @param request_headers supplies the request headers.
   * @param insert_envoy_expected_request_timeout_ms insert
   *        x-envoy-expected-request-timeout-ms?
   * @param grpc_request tells if the request is a gRPC request.
   * @return TimeoutData for both the global and per try timeouts.
   */
  static TimeoutData finalTimeout(const RouteEntry& route, Http::HeaderMap& request_headers,
                                  bool insert_envoy_expected_request_timeout_ms, bool grpc_request);
};

/**
 * Configuration for the router filter.
 */
class FilterConfig {
public:
  FilterConfig(const std::string& stat_prefix, const LocalInfo::LocalInfo& local_info,
               Stats::Scope& scope, Upstream::ClusterManager& cm, Runtime::Loader& runtime,
               Runtime::RandomGenerator& random, ShadowWriterPtr&& shadow_writer,
               bool emit_dynamic_stats, bool start_child_span, bool suppress_envoy_headers,
               TimeSource& time_source, Http::Context& http_context)
      : scope_(scope), local_info_(local_info), cm_(cm), runtime_(runtime),
        random_(random), stats_{ALL_ROUTER_STATS(POOL_COUNTER_PREFIX(scope, stat_prefix))},
        emit_dynamic_stats_(emit_dynamic_stats), start_child_span_(start_child_span),
        suppress_envoy_headers_(suppress_envoy_headers), http_context_(http_context),
        shadow_writer_(std::move(shadow_writer)), time_source_(time_source) {}

  FilterConfig(const std::string& stat_prefix, Server::Configuration::FactoryContext& context,
               ShadowWriterPtr&& shadow_writer,
               const envoy::config::filter::http::router::v2::Router& config)
      : FilterConfig(stat_prefix, context.localInfo(), context.scope(), context.clusterManager(),
                     context.runtime(), context.random(), std::move(shadow_writer),
                     PROTOBUF_GET_WRAPPED_OR_DEFAULT(config, dynamic_stats, true),
                     config.start_child_span(), config.suppress_envoy_headers(),
                     context.api().timeSource(), context.httpContext()) {
    for (const auto& upstream_log : config.upstream_log()) {
      upstream_logs_.push_back(AccessLog::AccessLogFactory::fromProto(upstream_log, context));
    }
  }

  ShadowWriter& shadowWriter() { return *shadow_writer_; }
  TimeSource& timeSource() { return time_source_; }

  Stats::Scope& scope_;
  const LocalInfo::LocalInfo& local_info_;
  Upstream::ClusterManager& cm_;
  Runtime::Loader& runtime_;
  Runtime::RandomGenerator& random_;
  FilterStats stats_;
  const bool emit_dynamic_stats_;
  const bool start_child_span_;
  const bool suppress_envoy_headers_;
  std::list<AccessLog::InstanceSharedPtr> upstream_logs_;
  Http::Context& http_context_;

private:
  ShadowWriterPtr shadow_writer_;
  TimeSource& time_source_;
};

typedef std::shared_ptr<FilterConfig> FilterConfigSharedPtr;

/**
 * Service routing filter.
 */
class Filter : Logger::Loggable<Logger::Id::router>,
               public Http::StreamDecoderFilter,
               public Upstream::LoadBalancerContextBase {
public:
  Filter(FilterConfig& config)
      : config_(config), downstream_response_started_(false), downstream_end_stream_(false),
        do_shadowing_(false), is_retry_(false),
        attempting_internal_redirect_with_complete_stream_(false) {}

  ~Filter();

  // Http::StreamFilterBase
  void onDestroy() override;

  // Http::StreamDecoderFilter
  Http::FilterHeadersStatus decodeHeaders(Http::HeaderMap& headers, bool end_stream) override;
  Http::FilterDataStatus decodeData(Buffer::Instance& data, bool end_stream) override;
  Http::FilterTrailersStatus decodeTrailers(Http::HeaderMap& trailers) override;
  void setDecoderFilterCallbacks(Http::StreamDecoderFilterCallbacks& callbacks) override;

  // Upstream::LoadBalancerContext
  absl::optional<uint64_t> computeHashKey() override {
    if (route_entry_ && downstream_headers_) {
      auto hash_policy = route_entry_->hashPolicy();
      if (hash_policy) {
        return hash_policy->generateHash(
            callbacks_->streamInfo().downstreamRemoteAddress().get(), *downstream_headers_,
            [this](const std::string& key, const std::string& path, std::chrono::seconds max_age) {
              return addDownstreamSetCookie(key, path, max_age);
            });
      }
    }
    return {};
  }
  const Router::MetadataMatchCriteria* metadataMatchCriteria() override {
    if (route_entry_) {
      // Have we been called before? If so, there's no need to recompute because
      // by the time this method is called for the first time, route_entry_ should
      // not change anymore.
      if (metadata_match_ != nullptr) {
        return metadata_match_.get();
      }

      // The request's metadata, if present, takes precedence over the route's.
      const auto& request_metadata = callbacks_->streamInfo().dynamicMetadata().filter_metadata();
      const auto filter_it = request_metadata.find(Envoy::Config::MetadataFilters::get().ENVOY_LB);
      if (filter_it != request_metadata.end()) {
        if (route_entry_->metadataMatchCriteria() != nullptr) {
          metadata_match_ =
              route_entry_->metadataMatchCriteria()->mergeMatchCriteria(filter_it->second);
        } else {
          metadata_match_ = std::make_unique<Router::MetadataMatchCriteriaImpl>(filter_it->second);
        }
        return metadata_match_.get();
      }
      return route_entry_->metadataMatchCriteria();
    }
    return nullptr;
  }
  const Network::Connection* downstreamConnection() const override {
    return callbacks_->connection();
  }
  const Http::HeaderMap* downstreamHeaders() const override { return downstream_headers_; }

  bool shouldSelectAnotherHost(const Upstream::Host& host) override {
    // We only care about host selection when performing a retry, at which point we consult the
    // RetryState to see if we're configured to avoid certain hosts during retries.
    if (!is_retry_) {
      return false;
    }

    ASSERT(retry_state_);
    return retry_state_->shouldSelectAnotherHost(host);
  }

  const Upstream::HealthyAndDegradedLoad&
  determinePriorityLoad(const Upstream::PrioritySet& priority_set,
                        const Upstream::HealthyAndDegradedLoad& original_priority_load) override {
    // We only modify the priority load on retries.
    if (!is_retry_) {
      return original_priority_load;
    }

    return retry_state_->priorityLoadForRetry(priority_set, original_priority_load);
  }

  uint32_t hostSelectionRetryCount() const override {
    if (!is_retry_) {
      return 1;
    }

    return retry_state_->hostSelectionMaxAttempts();
  }

  /**
   * Set a computed cookie to be sent with the downstream headers.
   * @param key supplies the size of the cookie
   * @param max_age the lifetime of the cookie
   * @param  path the path of the cookie, or ""
   * @return std::string the value of the new cookie
   */
  std::string addDownstreamSetCookie(const std::string& key, const std::string& path,
                                     std::chrono::seconds max_age) {
    // The cookie value should be the same per connection so that if multiple
    // streams race on the same path, they all receive the same cookie.
    // Since the downstream port is part of the hashed value, multiple HTTP1
    // connections can receive different cookies if they race on requests.
    std::string value;
    const Network::Connection* conn = downstreamConnection();
    // Need to check for null conn if this is ever used by Http::AsyncClient in the future.
    value = conn->remoteAddress()->asString() + conn->localAddress()->asString();

    const std::string cookie_value = Hex::uint64ToHex(HashUtil::xxHash64(value));
    downstream_set_cookies_.emplace_back(
        Http::Utility::makeSetCookieValue(key, cookie_value, path, max_age, true));
    return cookie_value;
  }

protected:
  RetryStatePtr retry_state_;

private:
  struct UpstreamRequest : public Http::StreamDecoder,
                           public Http::StreamCallbacks,
                           public Http::ConnectionPool::Callbacks {
    UpstreamRequest(Filter& parent, Http::ConnectionPool::Instance& pool);
    ~UpstreamRequest();

    void encodeHeaders(bool end_stream);
    void encodeData(Buffer::Instance& data, bool end_stream);
    void encodeTrailers(const Http::HeaderMap& trailers);

    void resetStream();
    void setupPerTryTimeout();
    void onPerTryTimeout();
    void maybeEndDecode(bool end_stream);

    void onUpstreamHostSelected(Upstream::HostDescriptionConstSharedPtr host) {
      stream_info_.onUpstreamHostSelected(host);
      upstream_host_ = host;
      parent_.callbacks_->streamInfo().onUpstreamHostSelected(host);
    }

    // Http::StreamDecoder
    void decode100ContinueHeaders(Http::HeaderMapPtr&& headers) override;
    void decodeHeaders(Http::HeaderMapPtr&& headers, bool end_stream) override;
    void decodeData(Buffer::Instance& data, bool end_stream) override;
    void decodeTrailers(Http::HeaderMapPtr&& trailers) override;
    void decodeMetadata(Http::MetadataMapPtr&& metadata_map) override;

    // Http::StreamCallbacks
    void onResetStream(Http::StreamResetReason reason, absl::string_view transport_failure_reason) override;
    void onAboveWriteBufferHighWatermark() override { disableDataFromDownstream(); }
    void onBelowWriteBufferLowWatermark() override { enableDataFromDownstream(); }

    void disableDataFromDownstream() {
      parent_.cluster_->stats().upstream_flow_control_backed_up_total_.inc();
      parent_.callbacks_->onDecoderFilterAboveWriteBufferHighWatermark();
    }
    void enableDataFromDownstream() {
      parent_.cluster_->stats().upstream_flow_control_drained_total_.inc();
      parent_.callbacks_->onDecoderFilterBelowWriteBufferLowWatermark();
    }

    // Http::ConnectionPool::Callbacks
    void onPoolFailure(Http::ConnectionPool::PoolFailureReason reason,
                       absl::string_view transport_failure_reason,
                       Upstream::HostDescriptionConstSharedPtr host) override;
    void onPoolReady(Http::StreamEncoder& request_encoder,
                     Upstream::HostDescriptionConstSharedPtr host) override;

    void setRequestEncoder(Http::StreamEncoder& request_encoder);
    void clearRequestEncoder();

    struct DownstreamWatermarkManager : public Http::DownstreamWatermarkCallbacks {
      DownstreamWatermarkManager(UpstreamRequest& parent) : parent_(parent) {}

      // Http::DownstreamWatermarkCallbacks
      void onBelowWriteBufferLowWatermark() override;
      void onAboveWriteBufferHighWatermark() override;

      UpstreamRequest& parent_;
    };

    void readEnable();

    Filter& parent_;
    Http::ConnectionPool::Instance& conn_pool_;
    bool grpc_rq_success_deferred_;
    Event::TimerPtr per_try_timeout_;
    Http::ConnectionPool::Cancellable* conn_pool_stream_handle_{};
    Http::StreamEncoder* request_encoder_{};
    absl::optional<Http::StreamResetReason> deferred_reset_reason_;
    Buffer::WatermarkBufferPtr buffered_request_body_;
    Upstream::HostDescriptionConstSharedPtr upstream_host_;
    DownstreamWatermarkManager downstream_watermark_manager_{*this};
    Tracing::SpanPtr span_;
    StreamInfo::StreamInfoImpl stream_info_;
    StreamInfo::UpstreamTiming upstream_timing_;
    Http::HeaderMap* upstream_headers_{};
    Http::HeaderMap* upstream_trailers_{};

    bool calling_encode_headers_ : 1;
    bool upstream_canary_ : 1;
    bool encode_complete_ : 1;
    bool encode_trailers_ : 1;
  };

  typedef std::unique_ptr<UpstreamRequest> UpstreamRequestPtr;

  StreamInfo::ResponseFlag streamResetReasonToResponseFlag(Http::StreamResetReason reset_reason);

  static const std::string upstreamZone(Upstream::HostDescriptionConstSharedPtr upstream_host);
  void chargeUpstreamCode(uint64_t response_status_code, const Http::HeaderMap& response_headers,
                          Upstream::HostDescriptionConstSharedPtr upstream_host, bool dropped);
  void chargeUpstreamCode(Http::Code code, Upstream::HostDescriptionConstSharedPtr upstream_host,
                          bool dropped);
  void cleanup();
  virtual RetryStatePtr createRetryState(const RetryPolicy& policy,
                                         Http::HeaderMap& request_headers,
                                         const Upstream::ClusterInfo& cluster,
                                         Runtime::Loader& runtime, Runtime::RandomGenerator& random,
                                         Event::Dispatcher& dispatcher,
                                         Upstream::ResourcePriority priority) PURE;
  Http::ConnectionPool::Instance* getConnPool();
  void maybeDoShadowing();
  bool maybeRetryReset(Http::StreamResetReason reset_reason);
  void onPerTryTimeout();
  void onRequestComplete();
  void onResponseTimeout();
  void onUpstream100ContinueHeaders(Http::HeaderMapPtr&& headers);
  // Handle an upstream request aborted due to a local timeout.
  void onUpstreamTimeoutAbort(StreamInfo::ResponseFlag response_flag);
  // Handle an "aborted" upstream request, meaning we didn't see response
  // headers (e.g. due to a reset). Handles recording stats and responding
  // downstream if appropriate.
  void onUpstreamAbort(Http::Code code, StreamInfo::ResponseFlag response_flag,
                       absl::string_view body, bool dropped);
  void onUpstreamHeaders(uint64_t response_code, Http::HeaderMapPtr&& headers, bool end_stream);
  void onUpstreamData(Buffer::Instance& data, bool end_stream);
  void onUpstreamTrailers(Http::HeaderMapPtr&& trailers);
  void onUpstreamMetadata(Http::MetadataMapPtr&& metadata_map);
  void onUpstreamComplete();
<<<<<<< HEAD
  void onUpstreamReset(UpstreamResetType type,
                       const absl::optional<Http::StreamResetReason> reset_reason,
                       absl::string_view transport_failure);
=======
  void onUpstreamReset(Http::StreamResetReason reset_reason);
>>>>>>> 191c8b02
  void sendNoHealthyUpstreamResponse();
  bool setupRetry(bool end_stream);
  bool setupRedirect(const Http::HeaderMap& headers);
  void updateOutlierDetection(Http::Code code);
  void doRetry();
  // Called immediately after a non-5xx header is received from upstream, performs stats accounting
  // and handle difference between gRPC and non-gRPC requests.
  void handleNon5xxResponseHeaders(const Http::HeaderMap& headers, bool end_stream);
  TimeSource& timeSource() { return config_.timeSource(); }
  Http::Context& httpContext() { return config_.http_context_; }

  FilterConfig& config_;
  Http::StreamDecoderFilterCallbacks* callbacks_{};
  RouteConstSharedPtr route_;
  const RouteEntry* route_entry_{};
  Upstream::ClusterInfoConstSharedPtr cluster_;
  std::string alt_stat_prefix_;
  const VirtualCluster* request_vcluster_;
  Event::TimerPtr response_timeout_;
  FilterUtility::TimeoutData timeout_;
  Http::Code timeout_response_code_ = Http::Code::GatewayTimeout;
  UpstreamRequestPtr upstream_request_;
  bool grpc_request_{};
  Http::HeaderMap* downstream_headers_{};
  Http::HeaderMap* downstream_trailers_{};
  MonotonicTime downstream_request_complete_time_;
  uint32_t buffer_limit_{0};
  MetadataMatchCriteriaConstPtr metadata_match_;

  // list of cookies to add to upstream headers
  std::vector<std::string> downstream_set_cookies_;

  bool downstream_response_started_ : 1;
  bool downstream_end_stream_ : 1;
  bool do_shadowing_ : 1;
  bool is_retry_ : 1;
  bool include_attempt_count_ : 1;
  bool attempting_internal_redirect_with_complete_stream_ : 1;
  uint32_t attempt_count_{1};
};

class ProdFilter : public Filter {
public:
  using Filter::Filter;

private:
  // Filter
  RetryStatePtr createRetryState(const RetryPolicy& policy, Http::HeaderMap& request_headers,
                                 const Upstream::ClusterInfo& cluster, Runtime::Loader& runtime,
                                 Runtime::RandomGenerator& random, Event::Dispatcher& dispatcher,
                                 Upstream::ResourcePriority priority) override;
};

} // namespace Router
} // namespace Envoy<|MERGE_RESOLUTION|>--- conflicted
+++ resolved
@@ -295,7 +295,8 @@
     void decodeMetadata(Http::MetadataMapPtr&& metadata_map) override;
 
     // Http::StreamCallbacks
-    void onResetStream(Http::StreamResetReason reason, absl::string_view transport_failure_reason) override;
+    void onResetStream(Http::StreamResetReason reason,
+                       absl::string_view transport_failure_reason) override;
     void onAboveWriteBufferHighWatermark() override { disableDataFromDownstream(); }
     void onBelowWriteBufferLowWatermark() override { enableDataFromDownstream(); }
 
@@ -387,13 +388,7 @@
   void onUpstreamTrailers(Http::HeaderMapPtr&& trailers);
   void onUpstreamMetadata(Http::MetadataMapPtr&& metadata_map);
   void onUpstreamComplete();
-<<<<<<< HEAD
-  void onUpstreamReset(UpstreamResetType type,
-                       const absl::optional<Http::StreamResetReason> reset_reason,
-                       absl::string_view transport_failure);
-=======
-  void onUpstreamReset(Http::StreamResetReason reset_reason);
->>>>>>> 191c8b02
+  void onUpstreamReset(Http::StreamResetReason reset_reason, absl::string_view transport_failure);
   void sendNoHealthyUpstreamResponse();
   bool setupRetry(bool end_stream);
   bool setupRedirect(const Http::HeaderMap& headers);
