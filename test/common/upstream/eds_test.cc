--- conflicted
+++ resolved
@@ -134,26 +134,20 @@
     cluster_ = std::make_shared<EdsClusterImpl>(server_context_, eds_cluster_, runtime_.loader(),
                                                 factory_context, std::move(scope), false);
     EXPECT_EQ(initialize_phase, cluster_->initializePhase());
-<<<<<<< HEAD
     bool multiplex_eds = Runtime::runtimeFeatureEnabled("envoy.reloadable_features.multiplex_eds");
-    eds_callbacks_ = multiplex_eds ? cm_.multiplexed_subscription_factory_.callbacks_
-                                   : cm_.subscription_factory_.callbacks_;
+    eds_callbacks_ =
+        multiplex_eds
+            ? server_context_.cluster_manager_.multiplexed_subscription_factory_.callbacks_
+            : server_context_.cluster_manager_.subscription_factory_.callbacks_;
   }
 
   void initialize() {
-    bool multiplex_eds = Runtime::runtimeFeatureEnabled("envoy.reloadable_features.multiplex_eds");
-    if (multiplex_eds) {
-      EXPECT_CALL(*cm_.multiplexed_subscription_factory_.subscription_, start(_));
+    if (Runtime::runtimeFeatureEnabled("envoy.reloadable_features.multiplex_eds")) {
+      EXPECT_CALL(*server_context_.cluster_manager_.multiplexed_subscription_factory_.subscription_,
+                  start(_));
     } else {
-      EXPECT_CALL(*cm_.subscription_factory_.subscription_, start(_));
+      EXPECT_CALL(*server_context_.cluster_manager_.subscription_factory_.subscription_, start(_));
     }
-=======
-    eds_callbacks_ = server_context_.cluster_manager_.subscription_factory_.callbacks_;
-  }
-
-  void initialize() {
-    EXPECT_CALL(*server_context_.cluster_manager_.subscription_factory_.subscription_, start(_));
->>>>>>> 06f7cf8a
     cluster_->initialize([this] { initialized_ = true; });
   }
 
@@ -2425,9 +2419,11 @@
 
 TEST_F(EdsTest, MultiplexEdsEnabledViaRuntime) {
   runtime_.mergeValues({{"envoy.reloadable_features.multiplex_eds", "true"}});
-  EXPECT_CALL(cm_.multiplexed_subscription_factory_,
+  EXPECT_CALL(server_context_.cluster_manager_.multiplexed_subscription_factory_,
               subscriptionFromConfigSource(_, _, _, _, _, _));
-  EXPECT_CALL(cm_.subscription_factory_, subscriptionFromConfigSource(_, _, _, _, _, _)).Times(0);
+  EXPECT_CALL(server_context_.cluster_manager_.subscription_factory_,
+              subscriptionFromConfigSource(_, _, _, _, _, _))
+      .Times(0);
   resetCluster(R"EOF(
       name: some_cluster
       connect_timeout: 0.25s
@@ -2447,9 +2443,11 @@
 
 TEST_F(EdsTest, MultiplexEdsDisabledViaRuntime) {
   runtime_.mergeValues({{"envoy.reloadable_features.multiplex_eds", "false"}});
-  EXPECT_CALL(cm_.multiplexed_subscription_factory_, subscriptionFromConfigSource(_, _, _, _, _, _))
+  EXPECT_CALL(server_context_.cluster_manager_.multiplexed_subscription_factory_,
+              subscriptionFromConfigSource(_, _, _, _, _, _))
       .Times(0);
-  EXPECT_CALL(cm_.subscription_factory_, subscriptionFromConfigSource(_, _, _, _, _, _));
+  EXPECT_CALL(server_context_.cluster_manager_.subscription_factory_,
+              subscriptionFromConfigSource(_, _, _, _, _, _));
   resetCluster(R"EOF(
       name: some_cluster
       connect_timeout: 0.25s
@@ -2488,9 +2486,11 @@
 }
 
 TEST_F(EdsTest, MultiplexEdsDisabledByDefault) {
-  EXPECT_CALL(cm_.multiplexed_subscription_factory_, subscriptionFromConfigSource(_, _, _, _, _, _))
+  EXPECT_CALL(server_context_.cluster_manager_.multiplexed_subscription_factory_,
+              subscriptionFromConfigSource(_, _, _, _, _, _))
       .Times(0);
-  EXPECT_CALL(cm_.subscription_factory_, subscriptionFromConfigSource(_, _, _, _, _, _));
+  EXPECT_CALL(server_context_.cluster_manager_.subscription_factory_,
+              subscriptionFromConfigSource(_, _, _, _, _, _));
   resetCluster(R"EOF(
       name: some_cluster
       connect_timeout: 0.25s
