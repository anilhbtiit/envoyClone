date: Pending

behavior_changes:
# *Changes that are expected to cause an incompatibility if applicable; deployment changes are likely required*

- area: eds
  change: |
    Introduced caching of EDS assignments when used with ADS. Prior to this change, Envoy required that EDS assignments were sent
    after an EDS cluster was updated. If no EDS assignment was received for the cluster, it ended up with an empty assignment.
    Following this change, after a cluster update, Envoy waits for an EDS assignment until
    :ref:`initial_fetch_timeout <envoy_v3_api_field_config.core.v3.ConfigSource.initial_fetch_timeout>` times out, and will then apply
    the cached assignment and finish updating the warmed cluster. This change is disabled by default, and can be enabled by setting
    the runtime flag ``envoy.restart_features.use_eds_cache_for_ads`` to true.

minor_behavior_changes:
# *Changes that may cause incompatibilities for some users, but should not for most*
- area: outlier detection
  change: |
    Outlier detection will always respect max_ejection_percent now.
    This behavioral change can be reverted by setting runtime guard
    ``envoy.reloadable_features.check_mep_on_first_eject`` to false.
- area: quic
  change: |
    Enable QUICHE request and response headers validation. This behavior can be reverted by setting runtime flag
    ``envoy.reloadable_features.FLAGS_envoy_quic_reloadable_flag_quic_act_upon_invalid_header`` to false.

bug_fixes:
# *Changes expected to improve the state of the world and are unlikely to have negative effects*
- area: connection limit
  change: |
    fixed a use-after-free bug in the connection limit filter.
- area: subset load balancer
  change: |
    Fixed a bug where
    :ref:`overprovisioning_factor<envoy_v3_api_field_config.endpoint.v3.ClusterLoadAssignment.Policy.overprovisioning_factor>` and
    :ref:`weighted_priority_health <envoy_v3_api_field_config.endpoint.v3.ClusterLoadAssignment.Policy.weighted_priority_health>`
    values were not respected when subset load balacing was enabled. The default values of 140 and false were always used.
- area: redis
  change: |
    fixed a bug where redis key formatter is using the closed stream because of life time issues.
- area: extension_discovery_service
  change: |
    Fixed a bug causing crash if ECDS is used with upstream HTTP filters.
- area: tls
  change: |
    fixed a bug where handshake may fail when both private key provider and cert validation are set.

removed_config_or_runtime:
# *Normally occurs at the end of the* :ref:`deprecation period <deprecated>`
- area: tcp
  change: |
    Removed runtime key ``envoy.reloadable_features.tcp_pool_idle_timeout``.
- area: http filters
  change: |
    Removed ``envoy_reloadable_features_http_filter_avoid_reentrant_local_reply`` runtime flag and legacy code paths.
- area: dns
  change: |
    Removed ``envoy.restart_features.use_apple_api_for_dns_lookups`` and legacy code paths.

new_features:
- area: access_log
  change: |
    added %RESPONSE_FLAGS_LONG% substitution string, that will output a pascal case string representing the resonse flags.
    The output response flags will correspond with %RESPONSE_FLAGS%, only with a long textual string representation.
- area: config
  change: |
    Added the capability to defer broadcasting of certain cluster (CDS, EDS) to
    worker threads from the main thread. This optimization can save significant
    amount of memory in cases where there are (1) a large number of workers and
    (2) a large amount of config, most of which is unused. This capability is
    guarded by :ref:`enable_deferred_cluster_creation
    <envoy_v3_api_field_config.bootstrap.v3.ClusterManager.enable_deferred_cluster_creation>`.
- area: extension_discovery_service
  change: |
    added ECDS support for :ref:` downstream network filters<envoy_v3_api_field_config.listener.v3.Filter.config_discovery>`.
- area: ext_proc
  change: |
    added
    :ref:`disable_immediate_response <envoy_v3_api_field_extensions.filters.http.ext_proc.v3.ExternalProcessor.disable_immediate_response>`
    config API to ignore the
    :ref:`immediate_response <envoy_v3_api_field_service.ext_proc.v3.ProcessingResponse.immediate_response>`
    message from the external processing server.

- area: http
  change: |
    added :ref:`Json-To-Metadata filter <envoy_v3_api_msg_extensions.filters.http.json_to_metadata.v3.JsonToMetadata>`.
- area: extension_discovery_service
  change: |
    added metric listener.listener_stat.network_extension_config_missing to track closed connections due to missing config.
- area: redis
  change: |
    added support for time command (returns a local response).
- area: redis
  change: |
    added support for lmove command.
<<<<<<< HEAD
- area: upstream
  change: |
    added :ref:`allow_redundant_keys <envoy_v3_api_field_extensions.load_balancing_policies.subset.v3.Subset.allow_redundant_keys>`
    to suppport redundant keys in request metadata for subset load balancing.
=======
- area: access_logs
  change: |
    added :ref:`json_format_options <envoy_v3_api_field_config.core.v3.SubstitutionFormatString.json_format_options>` config option to
    support JSON output formatting and the :ref:`sort_properties <envoy_v3_api_field_config.core.v3.JsonFormatOptions.sort_properties>`
    option to print the JSON output with sorted properties.
>>>>>>> 9e5c5a4a
- area: tap
  change: |
    added :ref:`custom_sink <envoy_v3_api_field_config.tap.v3.OutputSink.custom_sink>` type to enable writing tap data
    out to a custom sink extension.

deprecated:
- area: tracing
  change: |
    OpenTracing is deprecated and will be removed at version 1.30, since the upstream project has been abandoned.
- area: tracing
  change: |
    Opencensus is deprecated and will be removed at version 1.30, since the upstream project has been abandoned.<|MERGE_RESOLUTION|>--- conflicted
+++ resolved
@@ -93,18 +93,15 @@
 - area: redis
   change: |
     added support for lmove command.
-<<<<<<< HEAD
 - area: upstream
   change: |
     added :ref:`allow_redundant_keys <envoy_v3_api_field_extensions.load_balancing_policies.subset.v3.Subset.allow_redundant_keys>`
     to suppport redundant keys in request metadata for subset load balancing.
-=======
 - area: access_logs
   change: |
     added :ref:`json_format_options <envoy_v3_api_field_config.core.v3.SubstitutionFormatString.json_format_options>` config option to
     support JSON output formatting and the :ref:`sort_properties <envoy_v3_api_field_config.core.v3.JsonFormatOptions.sort_properties>`
     option to print the JSON output with sorted properties.
->>>>>>> 9e5c5a4a
 - area: tap
   change: |
     added :ref:`custom_sink <envoy_v3_api_field_config.tap.v3.OutputSink.custom_sink>` type to enable writing tap data
