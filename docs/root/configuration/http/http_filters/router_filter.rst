--- conflicted
+++ resolved
@@ -406,11 +406,8 @@
   upstream_rq_<\*xx>, Counter, "Aggregate HTTP response codes (e.g., 2xx, 3xx, etc.)"
   upstream_rq_<\*>, Counter, "Specific HTTP response codes (e.g., 201, 302, etc.)"
   upstream_rq_retry, Counter, Total request retries
-<<<<<<< HEAD
   upstream_rq_retry_limit_exceeded, Counter, Total requests not retried due to exceeding alloted number of retries
-=======
   upstream_rq_retry_overflow, Counter, Total requests not retried due to circuit breaking or exceeding the retry budget
->>>>>>> fa912124
   upstream_rq_retry_success, Counter, Total request retry successes
   upstream_rq_time, Histogram, Request time milliseconds
   upstream_rq_timeout, Counter, Total requests that timed out waiting for a response
