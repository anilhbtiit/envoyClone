#pragma once

#include <cstdint>
#include <functional>
#include <memory>
#include <string>
#include <vector>

#include "envoy/common/scope_tracker.h"
#include "envoy/common/time.h"
#include "envoy/config/core/v3/resolver.pb.h"
#include "envoy/config/core/v3/udp_socket_config.pb.h"
#include "envoy/event/dispatcher_thread_deletable.h"
#include "envoy/event/file_event.h"
#include "envoy/event/scaled_timer.h"
#include "envoy/event/schedulable_cb.h"
#include "envoy/event/signal.h"
#include "envoy/event/timer.h"
#include "envoy/filesystem/watcher.h"
#include "envoy/network/connection.h"
#include "envoy/network/connection_handler.h"
#include "envoy/network/dns.h"
#include "envoy/network/listen_socket.h"
#include "envoy/network/listener.h"
#include "envoy/network/transport_socket.h"
#include "envoy/server/watchdog.h"
#include "envoy/stats/scope.h"
#include "envoy/stats/stats_macros.h"
#include "envoy/stream_info/stream_info.h"
#include "envoy/thread/thread.h"

namespace Envoy {
namespace Event {

/**
 * All dispatcher stats. @see stats_macros.h
 */
#define ALL_DISPATCHER_STATS(HISTOGRAM)                                                            \
  HISTOGRAM(loop_duration_us, Microseconds)                                                        \
  HISTOGRAM(poll_delay_us, Microseconds)

/**
 * Struct definition for all dispatcher stats. @see stats_macros.h
 */
struct DispatcherStats {
  ALL_DISPATCHER_STATS(GENERATE_HISTOGRAM_STRUCT)
};

using DispatcherStatsPtr = std::unique_ptr<DispatcherStats>;

/**
 * Callback invoked when a dispatcher post() runs.
 */
using PostCb = std::function<void()>;

using PostCbSharedPtr = std::shared_ptr<PostCb>;

/**
 * Minimal interface to the dispatching loop used to create low-level primitives. See Dispatcher
 * below for the full interface.
 */
class DispatcherBase {
public:
  virtual ~DispatcherBase() = default;

  /**
   * Posts a functor to the dispatcher. This is safe cross thread. The functor runs in the context
   * of the dispatcher event loop which may be on a different thread than the caller.
   */
  virtual void post(PostCb callback) PURE;

  /**
   * Validates that an operation is thread-safe with respect to this dispatcher; i.e. that the
   * current thread of execution is on the same thread upon which the dispatcher loop is running.
   */
  virtual bool isThreadSafe() const PURE;
};

/**
 * Minimal interface to support ScopeTrackedObjects.
 */
class ScopeTracker {
public:
  virtual ~ScopeTracker() = default;

  /**
   * Appends a tracked object to the current stack of tracked objects operating
   * in the dispatcher.
   *
   * It's recommended to use ScopeTrackerScopeState to manage the object's tracking. If directly
   * invoking, there needs to be a subsequent call to popTrackedObject().
   */
  virtual void pushTrackedObject(const ScopeTrackedObject* object) PURE;

  /**
   * Removes the top of the stack of tracked object and asserts that it was expected.
   */
  virtual void popTrackedObject(const ScopeTrackedObject* expected_object) PURE;

  /**
   * Whether the tracked object stack is empty.
   */
  virtual bool trackedObjectStackIsEmpty() const PURE;
};

/**
 * Abstract event dispatching loop.
 */
class Dispatcher : public DispatcherBase, public ScopeTracker {
public:
  /**
   * Returns the name that identifies this dispatcher, such as "worker_2" or "main_thread".
   * @return const std::string& the name that identifies this dispatcher.
   */
  virtual const std::string& name() PURE;

  /**
   * Creates a file event that will signal when a file is readable or writable. On UNIX systems this
   * can be used for any file like interface (files, sockets, etc.).
   * @param fd supplies the fd to watch.
   * @param cb supplies the callback to fire when the file is ready.
   * @param trigger specifies whether to edge or level trigger.
   * @param events supplies a logical OR of FileReadyType events that the file event should
   *               initially listen on.
   */
  virtual FileEventPtr createFileEvent(os_fd_t fd, FileReadyCb cb, FileTriggerType trigger,
                                       uint32_t events) PURE;

  /**
   * Allocates a timer. @see Timer for docs on how to use the timer.
   * @param cb supplies the callback to invoke when the timer fires.
   */
  virtual Event::TimerPtr createTimer(TimerCb cb) PURE;

  /**
   * Allocates a scaled timer. @see Timer for docs on how to use the timer.
   * @param timer_type the type of timer to create.
   * @param cb supplies the callback to invoke when the timer fires.
   */
  virtual Event::TimerPtr createScaledTimer(Event::ScaledTimerType timer_type, TimerCb cb) PURE;

  /**
   * Allocates a scaled timer. @see Timer for docs on how to use the timer.
   * @param minimum the rule for computing the minimum value of the timer.
   * @param cb supplies the callback to invoke when the timer fires.
   */
  virtual Event::TimerPtr createScaledTimer(Event::ScaledTimerMinimum minimum, TimerCb cb) PURE;

  /**
   * Allocates a schedulable callback. @see SchedulableCallback for docs on how to use the wrapped
   * callback.
   * @param cb supplies the callback to invoke when the SchedulableCallback is triggered on the
   * event loop.
   */
  virtual Event::SchedulableCallbackPtr createSchedulableCallback(std::function<void()> cb) PURE;

  /**
   * Register a watchdog for this dispatcher. The dispatcher is responsible for touching the
   * watchdog at least once per touch interval. Dispatcher implementations may choose to touch more
   * often to avoid spurious miss events when processing long callback queues.
   * @param min_touch_interval Touch interval for the watchdog.
   */
  virtual void registerWatchdog(const Server::WatchDogSharedPtr& watchdog,
                                std::chrono::milliseconds min_touch_interval) PURE;

  /**
   * Returns a time-source to use with this dispatcher.
   */
  virtual TimeSource& timeSource() PURE;

  /**
   * Returns a recently cached MonotonicTime value.
   */
  virtual MonotonicTime approximateMonotonicTime() const PURE;

  /**
   * Initializes stats for this dispatcher. Note that this can't generally be done at construction
   * time, since the main and worker thread dispatchers are constructed before
   * ThreadLocalStoreImpl::initializeThreading.
   * @param scope the scope to contain the new per-dispatcher stats created here.
   * @param prefix the stats prefix to identify this dispatcher. If empty, the dispatcher will be
   *               identified by its name.
   */
  virtual void initializeStats(Stats::Scope& scope,
                               const absl::optional<std::string>& prefix = absl::nullopt) PURE;

  /**
   * Clears any items in the deferred deletion queue.
   */
  virtual void clearDeferredDeleteList() PURE;

  /**
   * Wraps an already-accepted socket in an instance of Envoy's server Network::Connection.
   * @param socket supplies an open file descriptor and connection metadata to use for the
   *        connection. Takes ownership of the socket.
   * @param transport_socket supplies a transport socket to be used by the connection.
   * @param stream_info info object for the server connection
   * @return Network::ConnectionPtr a server connection that is owned by the caller.
   */
  virtual Network::ServerConnectionPtr
  createServerConnection(Network::ConnectionSocketPtr&& socket,
                         Network::TransportSocketPtr&& transport_socket,
                         StreamInfo::StreamInfo& stream_info) PURE;

  /**
   * Creates an instance of Envoy's Network::ClientConnection. Does NOT initiate the connection;
   * the caller must then call connect() on the returned Network::ClientConnection.
   * @param address supplies the address to connect to.
   * @param source_address supplies an address to bind to or nullptr if no bind is necessary.
   * @param transport_socket supplies a transport socket to be used by the connection.
   * @param options the socket options to be set on the underlying socket before anything is sent
   *        on the socket.
   * @return Network::ClientConnectionPtr a client connection that is owned by the caller.
   */
  virtual Network::ClientConnectionPtr
  createClientConnection(Network::Address::InstanceConstSharedPtr address,
                         Network::Address::InstanceConstSharedPtr source_address,
                         Network::TransportSocketPtr&& transport_socket,
                         const Network::ConnectionSocket::OptionsSharedPtr& options) PURE;

  /**
<<<<<<< HEAD
   * Register an internal listener manager for this dispatcher.
   */
  virtual void
  registerInternalListenerManager(Network::InternalListenerManager& internal_listener_manager) PURE;

  virtual Network::InternalListenerManagerOptRef getInternalListenerManager() PURE;

  /**
   * Creates an async DNS resolver. The resolver should only be used on the thread that runs this
   * dispatcher.
   * @param resolvers supplies the addresses of DNS resolvers that this resolver should use. If left
   * empty, it will not use any specific resolvers, but use defaults (/etc/resolv.conf)
   * @param dns_resolver_options supplies the aggregated area options flags needed for dns resolver
   * init.
   * @return Network::DnsResolverSharedPtr that is owned by the caller.
   */
  virtual Network::DnsResolverSharedPtr
  createDnsResolver(const std::vector<Network::Address::InstanceConstSharedPtr>& resolvers,
                    const envoy::config::core::v3::DnsResolverOptions& dns_resolver_options) PURE;

  /**
=======
>>>>>>> 3a87cd09
   * @return Filesystem::WatcherPtr a filesystem watcher owned by the caller.
   */
  virtual Filesystem::WatcherPtr createFilesystemWatcher() PURE;

  /**
   * Creates a listener on a specific port.
   * @param socket supplies the socket to listen on.
   * @param cb supplies the callbacks to invoke for listener events.
   * @param bind_to_port controls whether the listener binds to a transport port or not.
   * @return Network::ListenerPtr a new listener that is owned by the caller.
   */
  virtual Network::ListenerPtr createListener(Network::SocketSharedPtr&& socket,
                                              Network::TcpListenerCallbacks& cb,
                                              bool bind_to_port) PURE;

  /**
   * Creates a logical udp listener on a specific port.
   * @param socket supplies the socket to listen on.
   * @param cb supplies the udp listener callbacks to invoke for listener events.
   * @param config provides the UDP socket configuration.
   * @return Network::ListenerPtr a new listener that is owned by the caller.
   */
  virtual Network::UdpListenerPtr
  createUdpListener(Network::SocketSharedPtr socket, Network::UdpListenerCallbacks& cb,
                    const envoy::config::core::v3::UdpSocketConfig& config) PURE;
  /**
   * Submits an item for deferred delete. @see DeferredDeletable.
   */
  virtual void deferredDelete(DeferredDeletablePtr&& to_delete) PURE;

  /**
   * Exits the event loop.
   */
  virtual void exit() PURE;

  /**
   * Listens for a signal event. Only a single dispatcher in the process can listen for signals.
   * If more than one dispatcher calls this routine in the process the behavior is undefined.
   *
   * @param signal_num supplies the signal to listen on.
   * @param cb supplies the callback to invoke when the signal fires.
   * @return SignalEventPtr a signal event that is owned by the caller.
   */
  virtual SignalEventPtr listenForSignal(signal_t signal_num, SignalCb cb) PURE;

  /**
   * Post the deletable to this dispatcher. The deletable objects are guaranteed to be destroyed on
   * the dispatcher's thread before dispatcher destroy. This is safe cross thread.
   */
  virtual void deleteInDispatcherThread(DispatcherThreadDeletableConstPtr deletable) PURE;

  /**
   * Runs the event loop. This will not return until exit() is called either from within a callback
   * or from a different thread.
   * @param type specifies whether to run in blocking mode (run() will not return until exit() is
   *              called) or non-blocking mode where only active events will be executed and then
   *              run() will return.
   */
  enum class RunType {
    Block,       // Runs the event-loop until there are no pending events.
    NonBlock,    // Checks for any pending events to activate, executes them,
                 // then exits. Exits immediately if there are no pending or
                 // active events.
    RunUntilExit // Runs the event-loop until loopExit() is called, blocking
                 // until there are pending or active events.
  };
  virtual void run(RunType type) PURE;

  /**
   * Returns a factory which connections may use for watermark buffer creation.
   * @return the watermark buffer factory for this dispatcher.
   */
  virtual Buffer::WatermarkFactory& getWatermarkFactory() PURE;

  /**
   * Updates approximate monotonic time to current value.
   */
  virtual void updateApproximateMonotonicTime() PURE;

  /**
   * Shutdown the dispatcher by clear dispatcher thread deletable.
   */
  virtual void shutdown() PURE;
};

using DispatcherPtr = std::unique_ptr<Dispatcher>;

} // namespace Event
} // namespace Envoy<|MERGE_RESOLUTION|>--- conflicted
+++ resolved
@@ -219,30 +219,19 @@
                          const Network::ConnectionSocket::OptionsSharedPtr& options) PURE;
 
   /**
-<<<<<<< HEAD
    * Register an internal listener manager for this dispatcher.
    */
   virtual void
   registerInternalListenerManager(Network::InternalListenerManager& internal_listener_manager) PURE;
 
+  /**
+   * @brief Get the Internal Listener Manager object.
+   * 
+   * @return the registered internal istener manager or nullopt.
+   */
   virtual Network::InternalListenerManagerOptRef getInternalListenerManager() PURE;
 
   /**
-   * Creates an async DNS resolver. The resolver should only be used on the thread that runs this
-   * dispatcher.
-   * @param resolvers supplies the addresses of DNS resolvers that this resolver should use. If left
-   * empty, it will not use any specific resolvers, but use defaults (/etc/resolv.conf)
-   * @param dns_resolver_options supplies the aggregated area options flags needed for dns resolver
-   * init.
-   * @return Network::DnsResolverSharedPtr that is owned by the caller.
-   */
-  virtual Network::DnsResolverSharedPtr
-  createDnsResolver(const std::vector<Network::Address::InstanceConstSharedPtr>& resolvers,
-                    const envoy::config::core::v3::DnsResolverOptions& dns_resolver_options) PURE;
-
-  /**
-=======
->>>>>>> 3a87cd09
    * @return Filesystem::WatcherPtr a filesystem watcher owned by the caller.
    */
   virtual Filesystem::WatcherPtr createFilesystemWatcher() PURE;
