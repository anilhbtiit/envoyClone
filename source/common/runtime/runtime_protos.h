#pragma once

#include <string>

#include "envoy/config/core/v3/base.pb.h"
#include "envoy/runtime/runtime.h"
#include "envoy/type/v3/percent.pb.h"

#include "common/protobuf/utility.h"

namespace Envoy {
namespace Runtime {

// Helper class for runtime-derived boolean feature flags.
class FeatureFlag {
public:
  FeatureFlag(const envoy::config::core::v3::RuntimeFeatureFlag& feature_flag_proto,
              Runtime::Loader& runtime)
      : runtime_key_(feature_flag_proto.runtime_key()),
        default_value_(PROTOBUF_GET_WRAPPED_OR_DEFAULT(feature_flag_proto, default_value, true)),
        runtime_(runtime) {}

  bool enabled() const { return runtime_.snapshot().getBoolean(runtime_key_, default_value_); }

private:
  const std::string runtime_key_;
  const bool default_value_;
  Runtime::Loader& runtime_;
};

// Helper class for runtime-derived doubles.
class Double {
public:
  Double(const envoy::config::core::v3::RuntimeDouble& double_proto, Runtime::Loader& runtime)
      : runtime_key_(double_proto.runtime_key()), default_value_(double_proto.default_value()),
        runtime_(runtime) {}
  Double(const std::string runtime_key, const double default_value, Runtime::Loader& runtime)
      : runtime_key_(runtime_key), default_value_(default_value), runtime_(runtime) {}
  virtual ~Double() = default;

<<<<<<< HEAD
  virtual double value() const {
    return runtime_.snapshot().getDouble(runtime_key_, default_value_);
  }
=======
  const std::string& runtimeKey() const { return runtime_key_; }

  double value() const { return runtime_.snapshot().getDouble(runtime_key_, default_value_); }
>>>>>>> 13da8f41

protected:
  const std::string runtime_key_;
  const double default_value_;
  Runtime::Loader& runtime_;
};

// Helper class for runtime-derived fractional percent flags.
class FractionalPercent {
public:
  FractionalPercent(
      const envoy::config::core::v3::RuntimeFractionalPercent& fractional_percent_proto,
      Runtime::Loader& runtime)
      : runtime_key_(fractional_percent_proto.runtime_key()),
        default_value_(fractional_percent_proto.default_value()), runtime_(runtime) {}

  bool enabled() const { return runtime_.snapshot().featureEnabled(runtime_key_, default_value_); }

private:
  const std::string runtime_key_;
  const envoy::type::v3::FractionalPercent default_value_;
  Runtime::Loader& runtime_;
};

// Helper class for runtime-derived percentages.
class Percentage : public Double {
public:
  Percentage(const envoy::config::core::v3::RuntimePercent& percent_proto, Runtime::Loader& runtime)
      : Double(percent_proto.runtime_key(), percent_proto.default_value().value(), runtime) {}

  double value() const override {
    const auto val = Double::value();
    if (val <= 100.0 && val >= 0.0) {
      return val;
    }
    return default_value_;
  }
};

} // namespace Runtime
} // namespace Envoy<|MERGE_RESOLUTION|>--- conflicted
+++ resolved
@@ -38,15 +38,11 @@
       : runtime_key_(runtime_key), default_value_(default_value), runtime_(runtime) {}
   virtual ~Double() = default;
 
-<<<<<<< HEAD
+  const std::string& runtimeKey() const { return runtime_key_; }
+
   virtual double value() const {
     return runtime_.snapshot().getDouble(runtime_key_, default_value_);
   }
-=======
-  const std::string& runtimeKey() const { return runtime_key_; }
-
-  double value() const { return runtime_.snapshot().getDouble(runtime_key_, default_value_); }
->>>>>>> 13da8f41
 
 protected:
   const std::string runtime_key_;
