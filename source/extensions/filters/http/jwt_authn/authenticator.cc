--- conflicted
+++ resolved
@@ -118,16 +118,9 @@
   // the abseil time functionality instead or use the jwt_verify_lib to check
   // the validity of a JWT.
   // Check "exp" claim.
-<<<<<<< HEAD
   const auto unix_timestamp =
       std::chrono::duration_cast<std::chrono::seconds>(timeSource().systemTime().time_since_epoch())
-          .count();
-  // NOTE: Service account tokens generally don't have an expiration time (due to being long lived)
-  // and defaulted to 0 by google::jwt_verify library but are still valid.
-=======
-  const auto unix_timestamp = std::chrono::duration_cast<std::chrono::seconds>(
-                                  std::chrono::system_clock::now().time_since_epoch())
-                                  .count();
+      .count();
   // If the nbf claim does *not* appear in the JWT, then the nbf field is defaulted
   // to 0.
   if (jwt_.nbf_ > unix_timestamp) {
@@ -136,7 +129,6 @@
   }
   // If the exp claim does *not* appear in the JWT then the exp field is defaulted
   // to 0.
->>>>>>> fcdc64b4
   if (jwt_.exp_ > 0 && jwt_.exp_ < unix_timestamp) {
     doneWithStatus(Status::JwtExpired);
     return;
