#include "common/buffer/buffer_impl.h"

#include <cstdint>
#include <string>

#include "common/api/os_sys_calls_impl.h"
#include "common/common/assert.h"
#include "common/common/stack_array.h"

#include "event2/buffer.h"

namespace Envoy {
namespace Buffer {

void OwnedImpl::add(const void* data, uint64_t size) {
  if (old_impl_) {
    evbuffer_add(buffer_.get(), data, size);
  } else {
    const char* src = static_cast<const char*>(data);
    bool new_slice_needed = slices_.empty();
    while (size != 0) {
      if (new_slice_needed) {
        slices_.emplace_back(OwnedSlice::create(size));
      }
      uint64_t copy_size = slices_.back()->append(src, size);
      src += copy_size;
      size -= copy_size;
      length_ += copy_size;
      new_slice_needed = true;
    }
  }
}

void OwnedImpl::addBufferFragment(BufferFragment& fragment) {
  if (old_impl_) {
    evbuffer_add_reference(
        buffer_.get(), fragment.data(), fragment.size(),
        [](const void*, size_t, void* arg) { static_cast<BufferFragment*>(arg)->done(); },
        &fragment);
  } else {
    length_ += fragment.size();
    slices_.emplace_back(std::make_unique<UnownedSlice>(fragment));
  }
}

void OwnedImpl::add(absl::string_view data) {
  if (old_impl_) {
    evbuffer_add(buffer_.get(), data.data(), data.size());
  } else {
    add(data.data(), data.size());
  }
}

void OwnedImpl::add(const Instance& data) {
  ASSERT(&data != this);
  uint64_t num_slices = data.getRawSlices(nullptr, 0);
  STACK_ARRAY(slices, RawSlice, num_slices);
  data.getRawSlices(slices.begin(), num_slices);
  for (const RawSlice& slice : slices) {
    add(slice.mem_, slice.len_);
  }
}

void OwnedImpl::prepend(absl::string_view data) {
<<<<<<< HEAD
  if (old_impl_) {
    evbuffer_prepend(buffer_.get(), data.data(), data.size());
  } else {
    uint64_t size = data.size();
    bool new_slice_needed = slices_.empty();
    while (size != 0) {
      if (new_slice_needed) {
        slices_.emplace_front(OwnedSlice::create(size));
      }
      uint64_t copy_size = slices_.front()->prepend(data.data(), size);
      size -= copy_size;
      length_ += copy_size;
      new_slice_needed = true;
    }
  }
}

void OwnedImpl::prepend(Instance& data) {
  // See the comments in move() for why we do the static_cast.
  if (old_impl_) {
    ASSERT(dynamic_cast<LibEventInstance*>(&data) != nullptr);
    int rc =
        evbuffer_prepend_buffer(buffer_.get(), static_cast<LibEventInstance&>(data).buffer().get());
    ASSERT(rc == 0);
    ASSERT(data.length() == 0);
    static_cast<LibEventInstance&>(data).postProcess();
  } else {
    ASSERT(dynamic_cast<OwnedImpl*>(&data) != nullptr);
    OwnedImpl& other = static_cast<OwnedImpl&>(data);
    while (!other.slices_.empty()) {
      uint64_t slice_size = other.slices_.back()->dataSize();
      length_ += slice_size;
      slices_.emplace_front(std::move(other.slices_.back()));
      other.slices_.pop_back();
      other.length_ -= slice_size;
    }
    other.postProcess();
  }
=======
  // Prepending an empty string seems to mess up libevent internally.
  // evbuffer_prepend doesn't have a check for empty (unlike
  // evbuffer_prepend_buffer which does). This then results in an allocation of
  // an empty chain, which causes problems with a following move/append. This
  // only seems to happen the original buffer was created via
  // addBufferFragment(), this forces the code execution path in
  // evbuffer_prepend related to immutable buffers.
  if (data.size() == 0) {
    return;
  }
  evbuffer_prepend(buffer_.get(), data.data(), data.size());
}

void OwnedImpl::prepend(Instance& data) {
  ASSERT(&data != this);
  int rc =
      evbuffer_prepend_buffer(buffer_.get(), static_cast<LibEventInstance&>(data).buffer().get());
  ASSERT(rc == 0);
  ASSERT(data.length() == 0);
  static_cast<LibEventInstance&>(data).postProcess();
>>>>>>> 8c3321ec
}

void OwnedImpl::commit(RawSlice* iovecs, uint64_t num_iovecs) {
  if (old_impl_) {
    int rc =
        evbuffer_commit_space(buffer_.get(), reinterpret_cast<evbuffer_iovec*>(iovecs), num_iovecs);
    ASSERT(rc == 0);
  } else {
    if (num_iovecs == 0) {
      return;
    }
    // Find the slices in the buffer that correspond to the iovecs:
    // First, scan backward from the end of the buffer to find the last slice containing
    // any content. Reservations are made from the end of the buffer, and out-of-order commits
    // aren't supported, so any slices before this point cannot match the iovecs being committed.
    ssize_t slice_index = static_cast<ssize_t>(slices_.size()) - 1;
    while (slice_index >= 0 && slices_[slice_index]->dataSize() == 0) {
      slice_index--;
    }
    if (slice_index < 0) {
      // There was no slice containing any data, so rewind the iterator at the first slice.
      slice_index = 0;
    }

    // Next, scan forward and attempt to match the slices against iovecs.
    uint64_t num_slices_committed = 0;
    while (num_slices_committed < num_iovecs) {
      if (slices_[slice_index]->commit(iovecs[num_slices_committed])) {
        length_ += iovecs[num_slices_committed].len_;
        num_slices_committed++;
      }
      slice_index++;
      if (slice_index == static_cast<ssize_t>(slices_.size())) {
        break;
      }
    }

    ASSERT(num_slices_committed > 0);
  }
}

void OwnedImpl::copyOut(size_t start, uint64_t size, void* data) const {
  if (old_impl_) {
    ASSERT(start + size <= length());

    evbuffer_ptr start_ptr;
    int rc = evbuffer_ptr_set(buffer_.get(), &start_ptr, start, EVBUFFER_PTR_SET);
    ASSERT(rc != -1);

    ev_ssize_t copied = evbuffer_copyout_from(buffer_.get(), &start_ptr, data, size);
    ASSERT(static_cast<uint64_t>(copied) == size);
  } else {
    uint64_t bytes_to_skip = start;
    uint8_t* dest = static_cast<uint8_t*>(data);
    for (const auto& slice : slices_) {
      if (size == 0) {
        break;
      }
      uint64_t data_size = slice->dataSize();
      if (data_size <= bytes_to_skip) {
        // The offset where the caller wants to start copying is after the end of this slice,
        // so just skip over this slice completely.
        bytes_to_skip -= data_size;
        continue;
      }
      uint64_t copy_size = std::min(size, data_size - bytes_to_skip);
      memcpy(dest, slice->data() + bytes_to_skip, copy_size);
      size -= copy_size;
      dest += copy_size;
      // Now that we've started copying, there are no bytes left to skip over. If there
      // is any more data to be copied, the next iteration can start copying from the very
      // beginning of the next slice.
      bytes_to_skip = 0;
    }
    ASSERT(size == 0);
  }
}

void OwnedImpl::drain(uint64_t size) {
  if (old_impl_) {
    ASSERT(size <= length());
    int rc = evbuffer_drain(buffer_.get(), size);
    ASSERT(rc == 0);
  } else {
    while (size != 0) {
      if (slices_.empty()) {
        break;
      }
      uint64_t slice_size = slices_.front()->dataSize();
      if (slice_size <= size) {
        slices_.pop_front();
        length_ -= slice_size;
        size -= slice_size;
      } else {
        slices_.front()->drain(size);
        length_ -= size;
        size = 0;
      }
    }
  }
}

uint64_t OwnedImpl::getRawSlices(RawSlice* out, uint64_t out_size) const {
  if (old_impl_) {
    return evbuffer_peek(buffer_.get(), -1, nullptr, reinterpret_cast<evbuffer_iovec*>(out),
                         out_size);
  } else {
    uint64_t i = 0;
    for (const auto& slice : slices_) {
      if (slice->dataSize() == 0) {
        continue;
      }
      if (i < out_size) {
        out[i].mem_ = slice->data();
        out[i].len_ = slice->dataSize();
      }
      i++;
    }
    return i;
  }
}

uint64_t OwnedImpl::length() const {
  if (old_impl_) {
    return evbuffer_get_length(buffer_.get());
  } else {
#ifndef NDEBUG
    // When running in debug mode, verify that the precomputed length matches the sum
    // of the lengths of the slices.
    uint64_t length = 0;
    for (const auto& slice : slices_) {
      length += slice->dataSize();
    }
    ASSERT(length == length_);
#endif

    return length_;
  }
}

void* OwnedImpl::linearize(uint32_t size) {
  if (old_impl_) {
    ASSERT(size <= length());
    void* const ret = evbuffer_pullup(buffer_.get(), size);
    RELEASE_ASSERT(ret != nullptr || size == 0,
                   "Failure to linearize may result in buffer overflow by the caller.");
    return ret;
  } else {
    if (slices_.empty()) {
      return nullptr;
    }
    uint64_t linearized_size = 0;
    uint64_t num_slices_to_linearize = 0;
    for (const auto& slice : slices_) {
      num_slices_to_linearize++;
      linearized_size += slice->dataSize();
      if (linearized_size >= size) {
        break;
      }
    }
    if (num_slices_to_linearize > 1) {
      auto new_slice = OwnedSlice::create(linearized_size);
      uint64_t bytes_copied = 0;
      Slice::Reservation reservation = new_slice->reserve(linearized_size);
      ASSERT(reservation.mem_ != nullptr);
      ASSERT(reservation.len_ == linearized_size);
      auto dest = static_cast<uint8_t*>(reservation.mem_);
      do {
        uint64_t data_size = slices_.front()->dataSize();
        memcpy(dest, slices_.front()->data(), data_size);
        bytes_copied += data_size;
        dest += data_size;
        slices_.pop_front();
      } while (bytes_copied < linearized_size);
      ASSERT(dest == static_cast<const uint8_t*>(reservation.mem_) + linearized_size);
      new_slice->commit(reservation);
      slices_.emplace_front(std::move(new_slice));
    }
    return slices_.front()->data();
  }
}

void OwnedImpl::move(Instance& rhs) {
<<<<<<< HEAD
  if (old_impl_) {
    // We do the static cast here because in practice we only have one buffer implementation right
    // now and this is safe. Using the evbuffer move routines require having access to both
    // evbuffers. This is a reasonable compromise in a high performance path where we want to
    // maintain an abstraction in case we get rid of evbuffer later.
    ASSERT(dynamic_cast<LibEventInstance*>(&rhs) != nullptr);
    int rc = evbuffer_add_buffer(buffer_.get(), static_cast<LibEventInstance&>(rhs).buffer().get());
    ASSERT(rc == 0);
    static_cast<LibEventInstance&>(rhs).postProcess();
  } else {
    // We do the static cast here because in practice we only have one buffer implementation right
    // now and this is safe. This is a reasonable compromise in a high performance path where we
    // want to maintain an abstraction.
    ASSERT(dynamic_cast<OwnedImpl*>(&rhs) != nullptr);
    OwnedImpl& other = static_cast<OwnedImpl&>(rhs);
    while (!other.slices_.empty()) {
      const uint64_t slice_size = other.slices_.front()->dataSize();
      slices_.emplace_back(std::move(other.slices_.front()));
      other.slices_.pop_front();
      length_ += slice_size;
      other.length_ -= slice_size;
    }
    other.postProcess();
  }
}

void OwnedImpl::move(Instance& rhs, uint64_t length) {
  if (old_impl_) {
    // See move() above for why we do the static cast.
    int rc = evbuffer_remove_buffer(static_cast<LibEventInstance&>(rhs).buffer().get(),
                                    buffer_.get(), length);
    ASSERT(static_cast<uint64_t>(rc) == length);
    static_cast<LibEventInstance&>(rhs).postProcess();
  } else {
    // See move() above for why we do the static cast.
    ASSERT(dynamic_cast<OwnedImpl*>(&rhs) != nullptr);
    OwnedImpl& other = static_cast<OwnedImpl&>(rhs);
    while (length != 0 && !other.slices_.empty()) {
      const uint64_t slice_size = other.slices_.front()->dataSize();
      const uint64_t copy_size = std::min(slice_size, length);
      if (copy_size == 0) {
        other.slices_.pop_front();
      } else if (copy_size < slice_size) {
        // TODO(brian-pane) add reference-counting to allow slices to share their storage
        // and eliminate the copy for this partial-slice case?
        add(other.slices_.front()->data(), copy_size);
        other.slices_.front()->drain(copy_size);
        other.length_ -= copy_size;
      } else {
        slices_.emplace_back(std::move(other.slices_.front()));
        other.slices_.pop_front();
        length_ += slice_size;
        other.length_ -= slice_size;
      }
      length -= copy_size;
    }
    other.postProcess();
  }
=======
  ASSERT(&rhs != this);
  // We do the static cast here because in practice we only have one buffer implementation right
  // now and this is safe. Using the evbuffer move routines require having access to both evbuffers.
  // This is a reasonable compromise in a high performance path where we want to maintain an
  // abstraction in case we get rid of evbuffer later.
  int rc = evbuffer_add_buffer(buffer_.get(), static_cast<LibEventInstance&>(rhs).buffer().get());
  ASSERT(rc == 0);
  static_cast<LibEventInstance&>(rhs).postProcess();
}

void OwnedImpl::move(Instance& rhs, uint64_t length) {
  ASSERT(&rhs != this);
  // See move() above for why we do the static cast.
  int rc = evbuffer_remove_buffer(static_cast<LibEventInstance&>(rhs).buffer().get(), buffer_.get(),
                                  length);
  ASSERT(static_cast<uint64_t>(rc) == length);
  static_cast<LibEventInstance&>(rhs).postProcess();
>>>>>>> 8c3321ec
}

Api::SysCallIntResult OwnedImpl::read(int fd, uint64_t max_length) {
  if (old_impl_) {
    if (max_length == 0) {
      return {0, 0};
    }
    constexpr uint64_t MaxSlices = 2;
    RawSlice slices[MaxSlices];
    const uint64_t num_slices = reserve(max_length, slices, MaxSlices);
    STACK_ARRAY(iov, iovec, num_slices);
    uint64_t num_slices_to_read = 0;
    uint64_t num_bytes_to_read = 0;
    for (; num_slices_to_read < num_slices && num_bytes_to_read < max_length;
         num_slices_to_read++) {
      iov[num_slices_to_read].iov_base = slices[num_slices_to_read].mem_;
      const size_t slice_length = std::min(slices[num_slices_to_read].len_,
                                           static_cast<size_t>(max_length - num_bytes_to_read));
      iov[num_slices_to_read].iov_len = slice_length;
      num_bytes_to_read += slice_length;
    }
    ASSERT(num_slices_to_read <= MaxSlices);
    ASSERT(num_bytes_to_read <= max_length);
    auto& os_syscalls = Api::OsSysCallsSingleton::get();
    const Api::SysCallSizeResult result =
        os_syscalls.readv(fd, iov.begin(), static_cast<int>(num_slices_to_read));
    if (result.rc_ < 0) {
      return {static_cast<int>(result.rc_), result.errno_};
    }
    uint64_t num_slices_to_commit = 0;
    uint64_t bytes_to_commit = result.rc_;
    ASSERT(bytes_to_commit <= max_length);
    while (bytes_to_commit != 0) {
      slices[num_slices_to_commit].len_ =
          std::min(slices[num_slices_to_commit].len_, static_cast<size_t>(bytes_to_commit));
      ASSERT(bytes_to_commit >= slices[num_slices_to_commit].len_);
      bytes_to_commit -= slices[num_slices_to_commit].len_;
      num_slices_to_commit++;
    }
    ASSERT(num_slices_to_commit <= num_slices);
    commit(slices, num_slices_to_commit);
    return {static_cast<int>(result.rc_), result.errno_};
  } else {
    if (max_length == 0) {
      return {0, 0};
    }
    constexpr uint64_t MaxSlices = 2;
    RawSlice slices[MaxSlices];
    const uint64_t num_slices = reserve(max_length, slices, MaxSlices);
    STACK_ARRAY(iov, iovec, num_slices);
    uint64_t num_slices_to_read = 0;
    uint64_t num_bytes_to_read = 0;
    for (; num_slices_to_read < num_slices && num_bytes_to_read < max_length;
         num_slices_to_read++) {
      iov[num_slices_to_read].iov_base = slices[num_slices_to_read].mem_;
      const size_t slice_length = std::min(slices[num_slices_to_read].len_,
                                           static_cast<size_t>(max_length - num_bytes_to_read));
      iov[num_slices_to_read].iov_len = slice_length;
      num_bytes_to_read += slice_length;
    }
    ASSERT(num_slices_to_read <= MaxSlices);
    ASSERT(num_bytes_to_read <= max_length);
    auto& os_syscalls = Api::OsSysCallsSingleton::get();
    const Api::SysCallSizeResult result =
        os_syscalls.readv(fd, iov.begin(), static_cast<int>(num_slices_to_read));
    if (result.rc_ < 0) {
      for (uint64_t i = 0; i < num_slices; i++) {
        slices[i].len_ = 0;
      }
      commit(slices, num_slices);
      return {static_cast<int>(result.rc_), result.errno_};
    }
    uint64_t bytes_to_commit = result.rc_;
    ASSERT(bytes_to_commit <= max_length);
    for (uint64_t i = 0; i < num_slices; i++) {
      slices[i].len_ = std::min(slices[i].len_, static_cast<size_t>(bytes_to_commit));
      bytes_to_commit -= slices[i].len_;
    }
    commit(slices, num_slices);
    return {static_cast<int>(result.rc_), result.errno_};
  }
}

uint64_t OwnedImpl::reserve(uint64_t length, RawSlice* iovecs, uint64_t num_iovecs) {
<<<<<<< HEAD
  if (old_impl_) {
    if (num_iovecs == 0 || length == 0) {
      return 0;
    }
    int ret = evbuffer_reserve_space(buffer_.get(), length,
                                     reinterpret_cast<evbuffer_iovec*>(iovecs), num_iovecs);
    RELEASE_ASSERT(ret >= 1, "Failure to allocate may result in callers writing to uninitialized "
                             "memory, buffer overflows, etc");
    return static_cast<uint64_t>(ret);
  } else {
    if (num_iovecs == 0 || length == 0) {
      return 0;
    }

    // Check whether there are any empty slices with reservable space at the end of the buffer.
    size_t first_reservable_slice = slices_.size();
    while (first_reservable_slice > 0) {
      if (slices_[first_reservable_slice - 1]->reservableSize() == 0) {
        break;
      }
      first_reservable_slice--;
      if (slices_[first_reservable_slice]->dataSize() != 0) {
        // There is some content in this slice, so anything in front of it is nonreservable.
        break;
      }
    }

    // Having found the sequence of reservable slices at the back of the buffer, reserve
    // as much space as possible from each one.
    uint64_t num_slices_used = 0;
    uint64_t bytes_remaining = length;
    size_t slice_index = first_reservable_slice;
    while (slice_index < slices_.size() && bytes_remaining != 0 && num_slices_used < num_iovecs) {
      auto& slice = slices_[slice_index];
      const uint64_t reservation_size = std::min(slice->reservableSize(), bytes_remaining);
      if (num_slices_used + 1 == num_iovecs && reservation_size < bytes_remaining) {
        // There is only one iovec left, and this next slice does not have enough space to
        // complete the reservation. Stop iterating, with last one iovec still unpopulated,
        // so the code following this loop can allocate a new slice to hold the rest of the
        // reservation.
        break;
      }
      iovecs[num_slices_used] = slice->reserve(reservation_size);
      bytes_remaining -= iovecs[num_slices_used].len_;
      num_slices_used++;
      slice_index++;
    }

    // If needed, allocate one more slice at the end to provide the remainder of the reservation.
    if (bytes_remaining != 0) {
      slices_.emplace_back(OwnedSlice::create(bytes_remaining));
      iovecs[num_slices_used] = slices_.back()->reserve(bytes_remaining);
      bytes_remaining -= iovecs[num_slices_used].len_;
      num_slices_used++;
    }

    ASSERT(num_slices_used <= num_iovecs);
    ASSERT(bytes_remaining == 0);
    return num_slices_used;
  }
=======
  ASSERT(length > 0);
  int ret = evbuffer_reserve_space(buffer_.get(), length, reinterpret_cast<evbuffer_iovec*>(iovecs),
                                   num_iovecs);
  RELEASE_ASSERT(ret >= 1, "Failure to allocate may result in callers writing to uninitialized "
                           "memory, buffer overflows, etc");
  return static_cast<uint64_t>(ret);
>>>>>>> 8c3321ec
}

ssize_t OwnedImpl::search(const void* data, uint64_t size, size_t start) const {
  if (old_impl_) {
    evbuffer_ptr start_ptr;
    if (-1 == evbuffer_ptr_set(buffer_.get(), &start_ptr, start, EVBUFFER_PTR_SET)) {
      return -1;
    }

    evbuffer_ptr result_ptr =
        evbuffer_search(buffer_.get(), static_cast<const char*>(data), size, &start_ptr);
    return result_ptr.pos;
  } else {
    // This implementation uses the same search algorithm as evbuffer_search(), a naive
    // scan that requires O(M*N) comparisons in the worst case.
    // TODO(brian-pane): replace this with a more efficient search if it shows up
    // prominently in CPU profiling.
    if (size == 0) {
      return 0;
    }
    ssize_t offset = 0;
    const uint8_t* needle = static_cast<const uint8_t*>(data);
    for (size_t slice_index = 0; slice_index < slices_.size(); slice_index++) {
      const auto& slice = slices_[slice_index];
      uint64_t slice_size = slice->dataSize();
      if (slice_size <= start) {
        start -= slice_size;
        offset += slice_size;
        continue;
      }
      const uint8_t* slice_start = slice->data();
      const uint8_t* haystack = slice_start;
      const uint8_t* haystack_end = haystack + slice_size;
      haystack += start;
      while (haystack < haystack_end) {
        // Search within this slice for the first byte of the needle.
        const uint8_t* first_byte_match =
            static_cast<const uint8_t*>(memchr(haystack, needle[0], haystack_end - haystack));
        if (first_byte_match == nullptr) {
          break;
        }
        // After finding a match for the first byte of the needle, check whether the following
        // bytes in the buffer match the remainder of the needle. Note that the match can span
        // two or more slices.
        size_t i = 1;
        size_t match_index = slice_index;
        const uint8_t* match_next = first_byte_match + 1;
        const uint8_t* match_end = haystack_end;
        while (i < size) {
          if (match_next >= match_end) {
            // We've hit the end of this slice, so continue checking against the next slice.
            match_index++;
            if (match_index == slices_.size()) {
              // We've hit the end of the entire buffer.
              break;
            }
            const auto& match_slice = slices_[match_index];
            match_next = match_slice->data();
            match_end = match_next + match_slice->dataSize();
            continue;
          }
          if (*match_next++ != needle[i]) {
            break;
          }
          i++;
        }
        if (i == size) {
          // Successful match of the entire needle.
          return offset + (first_byte_match - slice_start);
        }
        // If this wasn't a successful match, start scanning again at the next byte.
        haystack = first_byte_match + 1;
      }
      start = 0;
      offset += slice_size;
    }
    return -1;
  }
}

Api::SysCallIntResult OwnedImpl::write(int fd) {
  if (old_impl_) {
    constexpr uint64_t MaxSlices = 16;
    RawSlice slices[MaxSlices];
    const uint64_t num_slices = std::min(getRawSlices(slices, MaxSlices), MaxSlices);
    STACK_ARRAY(iov, iovec, num_slices);
    uint64_t num_slices_to_write = 0;
    for (uint64_t i = 0; i < num_slices; i++) {
      if (slices[i].mem_ != nullptr && slices[i].len_ != 0) {
        iov[num_slices_to_write].iov_base = slices[i].mem_;
        iov[num_slices_to_write].iov_len = slices[i].len_;
        num_slices_to_write++;
      }
    }
    if (num_slices_to_write == 0) {
      return {0, 0};
    }
    auto& os_syscalls = Api::OsSysCallsSingleton::get();
    const Api::SysCallSizeResult result = os_syscalls.writev(fd, iov.begin(), num_slices_to_write);
    if (result.rc_ > 0) {
      drain(static_cast<uint64_t>(result.rc_));
    }
    return {static_cast<int>(result.rc_), result.errno_};
  } else {
    constexpr uint64_t MaxSlices = 16;
    RawSlice slices[MaxSlices];
    const uint64_t num_slices = std::min(getRawSlices(slices, MaxSlices), MaxSlices);
    STACK_ARRAY(iov, iovec, num_slices);
    uint64_t num_slices_to_write = 0;
    for (uint64_t i = 0; i < num_slices; i++) {
      if (slices[i].mem_ != nullptr && slices[i].len_ != 0) {
        iov[num_slices_to_write].iov_base = slices[i].mem_;
        iov[num_slices_to_write].iov_len = slices[i].len_;
        num_slices_to_write++;
      }
    }
    if (num_slices_to_write == 0) {
      return {0, 0};
    }
    auto& os_syscalls = Api::OsSysCallsSingleton::get();
    const Api::SysCallSizeResult result = os_syscalls.writev(fd, iov.begin(), num_slices_to_write);
    if (result.rc_ > 0) {
      drain(static_cast<uint64_t>(result.rc_));
    }
    return {static_cast<int>(result.rc_), result.errno_};
  }
}

OwnedImpl::OwnedImpl() : old_impl_(use_old_impl_) {
  if (old_impl_) {
    buffer_ = evbuffer_new();
  }
}

OwnedImpl::OwnedImpl(absl::string_view data) : OwnedImpl() { add(data); }

OwnedImpl::OwnedImpl(const Instance& data) : OwnedImpl() { add(data); }

OwnedImpl::OwnedImpl(const void* data, uint64_t size) : OwnedImpl() { add(data, size); }

std::string OwnedImpl::toString() const {
  if (old_impl_) {
    uint64_t num_slices = getRawSlices(nullptr, 0);
    STACK_ARRAY(slices, RawSlice, num_slices);
    getRawSlices(slices.begin(), num_slices);
    size_t len = 0;
    for (const RawSlice& slice : slices) {
      len += slice.len_;
    }
    std::string output;
    output.reserve(len);
    for (const RawSlice& slice : slices) {
      output.append(static_cast<const char*>(slice.mem_), slice.len_);
    }

    return output;
  } else {
    uint64_t num_slices = getRawSlices(nullptr, 0);
    if (num_slices == 0) {
      return std::string();
    }
    STACK_ARRAY(slices, RawSlice, num_slices);
    getRawSlices(slices.begin(), num_slices);
    size_t len = 0;
    for (const RawSlice& slice : slices) {
      len += slice.len_;
    }
    std::string output;
    output.reserve(len);
    for (const RawSlice& slice : slices) {
      output.append(static_cast<const char*>(slice.mem_), slice.len_);
    }

    return output;
  }
}

void OwnedImpl::postProcess() {}

void OwnedImpl::appendSliceForTest(const void* data, uint64_t size) {
  if (old_impl_) {
    OwnedImpl rhs(data, size);
    move(rhs);
  } else {
    slices_.emplace_back(OwnedSlice::create(data, size));
    length_ += size;
  }
}

void OwnedImpl::appendSliceForTest(absl::string_view data) {
  appendSliceForTest(data.data(), data.size());
}

void OwnedImpl::useOldImpl(bool use_old_impl) {
  static bool called_already = false;
  if (use_old_impl != use_old_impl_) {
    RELEASE_ASSERT(!called_already,
                   "It is unsafe to change the buffer implementation without a restart");
    use_old_impl_ = use_old_impl;
  }
  called_already = true;
}

void OwnedImpl::useOldImplForTest(bool use_old_impl) { use_old_impl_ = use_old_impl; }

bool OwnedImpl::use_old_impl_ = false;

} // namespace Buffer
} // namespace Envoy<|MERGE_RESOLUTION|>--- conflicted
+++ resolved
@@ -62,8 +62,17 @@
 }
 
 void OwnedImpl::prepend(absl::string_view data) {
-<<<<<<< HEAD
-  if (old_impl_) {
+  if (old_impl_) {
+    // Prepending an empty string seems to mess up libevent internally.
+    // evbuffer_prepend doesn't have a check for empty (unlike
+    // evbuffer_prepend_buffer which does). This then results in an allocation of
+    // an empty chain, which causes problems with a following move/append. This
+    // only seems to happen the original buffer was created via
+    // addBufferFragment(), this forces the code execution path in
+    // evbuffer_prepend related to immutable buffers.
+    if (data.size() == 0) {
+      return;
+    }
     evbuffer_prepend(buffer_.get(), data.data(), data.size());
   } else {
     uint64_t size = data.size();
@@ -101,28 +110,6 @@
     }
     other.postProcess();
   }
-=======
-  // Prepending an empty string seems to mess up libevent internally.
-  // evbuffer_prepend doesn't have a check for empty (unlike
-  // evbuffer_prepend_buffer which does). This then results in an allocation of
-  // an empty chain, which causes problems with a following move/append. This
-  // only seems to happen the original buffer was created via
-  // addBufferFragment(), this forces the code execution path in
-  // evbuffer_prepend related to immutable buffers.
-  if (data.size() == 0) {
-    return;
-  }
-  evbuffer_prepend(buffer_.get(), data.data(), data.size());
-}
-
-void OwnedImpl::prepend(Instance& data) {
-  ASSERT(&data != this);
-  int rc =
-      evbuffer_prepend_buffer(buffer_.get(), static_cast<LibEventInstance&>(data).buffer().get());
-  ASSERT(rc == 0);
-  ASSERT(data.length() == 0);
-  static_cast<LibEventInstance&>(data).postProcess();
->>>>>>> 8c3321ec
 }
 
 void OwnedImpl::commit(RawSlice* iovecs, uint64_t num_iovecs) {
@@ -306,7 +293,7 @@
 }
 
 void OwnedImpl::move(Instance& rhs) {
-<<<<<<< HEAD
+  ASSERT(&rhs != this);
   if (old_impl_) {
     // We do the static cast here because in practice we only have one buffer implementation right
     // now and this is safe. Using the evbuffer move routines require having access to both
@@ -334,6 +321,7 @@
 }
 
 void OwnedImpl::move(Instance& rhs, uint64_t length) {
+  ASSERT(&rhs != this);
   if (old_impl_) {
     // See move() above for why we do the static cast.
     int rc = evbuffer_remove_buffer(static_cast<LibEventInstance&>(rhs).buffer().get(),
@@ -365,25 +353,6 @@
     }
     other.postProcess();
   }
-=======
-  ASSERT(&rhs != this);
-  // We do the static cast here because in practice we only have one buffer implementation right
-  // now and this is safe. Using the evbuffer move routines require having access to both evbuffers.
-  // This is a reasonable compromise in a high performance path where we want to maintain an
-  // abstraction in case we get rid of evbuffer later.
-  int rc = evbuffer_add_buffer(buffer_.get(), static_cast<LibEventInstance&>(rhs).buffer().get());
-  ASSERT(rc == 0);
-  static_cast<LibEventInstance&>(rhs).postProcess();
-}
-
-void OwnedImpl::move(Instance& rhs, uint64_t length) {
-  ASSERT(&rhs != this);
-  // See move() above for why we do the static cast.
-  int rc = evbuffer_remove_buffer(static_cast<LibEventInstance&>(rhs).buffer().get(), buffer_.get(),
-                                  length);
-  ASSERT(static_cast<uint64_t>(rc) == length);
-  static_cast<LibEventInstance&>(rhs).postProcess();
->>>>>>> 8c3321ec
 }
 
 Api::SysCallIntResult OwnedImpl::read(int fd, uint64_t max_length) {
@@ -468,21 +437,16 @@
 }
 
 uint64_t OwnedImpl::reserve(uint64_t length, RawSlice* iovecs, uint64_t num_iovecs) {
-<<<<<<< HEAD
-  if (old_impl_) {
-    if (num_iovecs == 0 || length == 0) {
-      return 0;
-    }
+  if (num_iovecs == 0 || length == 0) {
+    return 0;
+  }
+  if (old_impl_) {
     int ret = evbuffer_reserve_space(buffer_.get(), length,
                                      reinterpret_cast<evbuffer_iovec*>(iovecs), num_iovecs);
     RELEASE_ASSERT(ret >= 1, "Failure to allocate may result in callers writing to uninitialized "
                              "memory, buffer overflows, etc");
     return static_cast<uint64_t>(ret);
   } else {
-    if (num_iovecs == 0 || length == 0) {
-      return 0;
-    }
-
     // Check whether there are any empty slices with reservable space at the end of the buffer.
     size_t first_reservable_slice = slices_.size();
     while (first_reservable_slice > 0) {
@@ -529,14 +493,6 @@
     ASSERT(bytes_remaining == 0);
     return num_slices_used;
   }
-=======
-  ASSERT(length > 0);
-  int ret = evbuffer_reserve_space(buffer_.get(), length, reinterpret_cast<evbuffer_iovec*>(iovecs),
-                                   num_iovecs);
-  RELEASE_ASSERT(ret >= 1, "Failure to allocate may result in callers writing to uninitialized "
-                           "memory, buffer overflows, etc");
-  return static_cast<uint64_t>(ret);
->>>>>>> 8c3321ec
 }
 
 ssize_t OwnedImpl::search(const void* data, uint64_t size, size_t start) const {
