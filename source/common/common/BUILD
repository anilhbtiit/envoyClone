--- conflicted
+++ resolved
@@ -596,7 +596,6 @@
         "//source/common/common:macros",
         "//source/common/common:utility_lib",
     ],
-<<<<<<< HEAD
 )
 
 envoy_cc_library(
@@ -607,6 +606,4 @@
     deps = [
         ":inline_map",
     ],
-=======
->>>>>>> 856162aa
 )