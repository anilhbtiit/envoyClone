#pragma once

#include <chrono>
#include <cstdint>

#include "envoy/common/time.h"
#include "envoy/config/core/v3/base.pb.h"
#include "envoy/http/header_map.h"
#include "envoy/http/request_id_extension.h"
#include "envoy/network/socket.h"
#include "envoy/stream_info/stream_info.h"
#include "envoy/tracing/trace_reason.h"

#include "source/common/common/assert.h"
#include "source/common/common/dump_state_utils.h"
#include "source/common/common/macros.h"
#include "source/common/network/socket_impl.h"
#include "source/common/stream_info/filter_state_impl.h"

#include "absl/strings/str_replace.h"

namespace Envoy {
namespace StreamInfo {

namespace {

using ReplacementMap = absl::flat_hash_map<std::string, std::string>;

const ReplacementMap& emptySpaceReplacement() {
  CONSTRUCT_ON_FIRST_USE(
      ReplacementMap,
      ReplacementMap{{" ", "_"}, {"\t", "_"}, {"\f", "_"}, {"\v", "_"}, {"\n", "_"}, {"\r", "_"}});
}

} // namespace

struct UpstreamInfoImpl : public UpstreamInfo {
  void setUpstreamConnectionId(uint64_t id) override { upstream_connection_id_ = id; }

  absl::optional<uint64_t> upstreamConnectionId() const override { return upstream_connection_id_; }

  void
  setUpstreamSslConnection(const Ssl::ConnectionInfoConstSharedPtr& ssl_connection_info) override {
    upstream_ssl_info_ = ssl_connection_info;
  }

  Ssl::ConnectionInfoConstSharedPtr upstreamSslConnection() const override {
    return upstream_ssl_info_;
  }
  UpstreamTiming& upstreamTiming() override { return upstream_timing_; }
  const UpstreamTiming& upstreamTiming() const override { return upstream_timing_; }
  const Network::Address::InstanceConstSharedPtr& upstreamLocalAddress() const override {
    return upstream_local_address_;
  }
  void setUpstreamLocalAddress(
      const Network::Address::InstanceConstSharedPtr& upstream_local_address) override {
    upstream_local_address_ = upstream_local_address;
  }
  void setUpstreamTransportFailureReason(absl::string_view failure_reason) override {
    upstream_transport_failure_reason_ = std::string(failure_reason);
  }
  const std::string& upstreamTransportFailureReason() const override {
    return upstream_transport_failure_reason_;
  }
  void setUpstreamHost(Upstream::HostDescriptionConstSharedPtr host) override {
    upstream_host_ = host;
  }
  const FilterStateSharedPtr& upstreamFilterState() const override {
    return upstream_filter_state_;
  }
  void setUpstreamFilterState(const FilterStateSharedPtr& filter_state) override {
    upstream_filter_state_ = filter_state;
  }

  Upstream::HostDescriptionConstSharedPtr upstreamHost() const override { return upstream_host_; }

  void dumpState(std::ostream& os, int indent_level = 0) const override {
    const char* spaces = spacesForLevel(indent_level);
    os << spaces << "UpstreamInfoImpl " << this << DUMP_OPTIONAL_MEMBER(upstream_connection_id_)
       << "\n";
  }

  Upstream::HostDescriptionConstSharedPtr upstream_host_{};
  Network::Address::InstanceConstSharedPtr upstream_local_address_;
  UpstreamTiming upstream_timing_;
  Ssl::ConnectionInfoConstSharedPtr upstream_ssl_info_;
  absl::optional<uint64_t> upstream_connection_id_;
  std::string upstream_transport_failure_reason_;
  FilterStateSharedPtr upstream_filter_state_;
};

struct StreamInfoImpl : public StreamInfo {
  StreamInfoImpl(
      TimeSource& time_source,
      const Network::ConnectionInfoProviderSharedPtr& downstream_connection_info_provider,
      FilterState::LifeSpan life_span = FilterState::LifeSpan::FilterChain)
      : StreamInfoImpl(absl::nullopt, time_source, downstream_connection_info_provider,
                       std::make_shared<FilterStateImpl>(life_span)) {}

  StreamInfoImpl(
      Http::Protocol protocol, TimeSource& time_source,
      const Network::ConnectionInfoProviderSharedPtr& downstream_connection_info_provider)
      : StreamInfoImpl(protocol, time_source, downstream_connection_info_provider,
                       std::make_shared<FilterStateImpl>(FilterState::LifeSpan::FilterChain)) {}

  StreamInfoImpl(
      Http::Protocol protocol, TimeSource& time_source,
      const Network::ConnectionInfoProviderSharedPtr& downstream_connection_info_provider,
      FilterStateSharedPtr parent_filter_state, FilterState::LifeSpan life_span)
      : StreamInfoImpl(
            protocol, time_source, downstream_connection_info_provider,
            std::make_shared<FilterStateImpl>(
                FilterStateImpl::LazyCreateAncestor(std::move(parent_filter_state), life_span),
                FilterState::LifeSpan::FilterChain)) {}

  SystemTime startTime() const override { return start_time_; }

  MonotonicTime startTimeMonotonic() const override { return start_time_monotonic_; }

  absl::optional<std::chrono::nanoseconds> duration(absl::optional<MonotonicTime> time) const {
    if (!time) {
      return {};
    }

    return std::chrono::duration_cast<std::chrono::nanoseconds>(time.value() -
                                                                start_time_monotonic_);
  }

  void setUpstreamInfo(std::shared_ptr<UpstreamInfo> info) override { upstream_info_ = info; }

  std::shared_ptr<UpstreamInfo> upstreamInfo() override { return upstream_info_; }

  OptRef<const UpstreamInfo> upstreamInfo() const override {
    if (!upstream_info_) {
      return {};
    }
    return *upstream_info_;
  }

  absl::optional<std::chrono::nanoseconds> requestComplete() const override {
    return duration(final_time_);
  }

  void onRequestComplete() override {
    ASSERT(!final_time_);
    final_time_ = time_source_.monotonicTime();
  }

  DownstreamTiming& downstreamTiming() override {
    if (!downstream_timing_.has_value()) {
      downstream_timing_ = DownstreamTiming();
    }
    return downstream_timing_.value();
  }
  OptRef<const DownstreamTiming> downstreamTiming() const override {
    if (!downstream_timing_.has_value()) {
      return {};
    }
    return {*downstream_timing_};
  }

  void addBytesReceived(uint64_t bytes_received) override { bytes_received_ += bytes_received; }

  uint64_t bytesReceived() const override { return bytes_received_; }

  absl::optional<Http::Protocol> protocol() const override { return protocol_; }

  void protocol(Http::Protocol protocol) override { protocol_ = protocol; }

  absl::optional<uint32_t> responseCode() const override { return response_code_; }

  const absl::optional<std::string>& responseCodeDetails() const override {
    return response_code_details_;
  }

  void setResponseCode(uint32_t code) override { response_code_ = code; }

  void setResponseCodeDetails(absl::string_view rc_details) override {
    response_code_details_.emplace(absl::StrReplaceAll(rc_details, emptySpaceReplacement()));
  }

  const absl::optional<std::string>& connectionTerminationDetails() const override {
    return connection_termination_details_;
  }

  void setConnectionTerminationDetails(absl::string_view connection_termination_details) override {
    connection_termination_details_.emplace(connection_termination_details);
  }

  void addBytesSent(uint64_t bytes_sent) override { bytes_sent_ += bytes_sent; }

  uint64_t bytesSent() const override { return bytes_sent_; }

  void setResponseFlag(ResponseFlag response_flag) override { response_flags_ |= response_flag; }

  bool intersectResponseFlags(uint64_t response_flags) const override {
    return (response_flags_ & response_flags) != 0;
  }

  bool hasResponseFlag(ResponseFlag flag) const override { return response_flags_ & flag; }

  bool hasAnyResponseFlag() const override { return response_flags_ != 0; }

  uint64_t responseFlags() const override { return response_flags_; }

  void setRouteName(absl::string_view route_name) override {
    route_name_ = std::string(route_name);
  }

  const std::string& getRouteName() const override { return route_name_; }

<<<<<<< HEAD
=======
  void setVirtualClusterName(const absl::optional<std::string>& virtual_cluster_name) override {
    virtual_cluster_name_ = virtual_cluster_name;
  }

  const absl::optional<std::string>& virtualClusterName() const override {
    return virtual_cluster_name_;
  }

  void setUpstreamLocalAddress(
      const Network::Address::InstanceConstSharedPtr& upstream_local_address) override {
    maybeCreateUpstreamInfo();
    upstream_info_->setUpstreamLocalAddress(upstream_local_address);
  }

  const Network::Address::InstanceConstSharedPtr& upstreamLocalAddress() const override {
    if (!upstream_info_) {
      return legacy_upstream_local_address_;
    }
    return upstream_info_->upstreamLocalAddress();
  }

>>>>>>> 77ca6cc0
  bool healthCheck() const override { return health_check_request_; }

  void healthCheck(bool is_health_check) override { health_check_request_ = is_health_check; }

  const Network::ConnectionInfoProvider& downstreamAddressProvider() const override {
    return *downstream_connection_info_provider_;
  }

  Router::RouteConstSharedPtr route() const override { return route_; }

  envoy::config::core::v3::Metadata& dynamicMetadata() override { return metadata_; };
  const envoy::config::core::v3::Metadata& dynamicMetadata() const override { return metadata_; };

  void setDynamicMetadata(const std::string& name, const ProtobufWkt::Struct& value) override {
    (*metadata_.mutable_filter_metadata())[name].MergeFrom(value);
  };

  const FilterStateSharedPtr& filterState() override { return filter_state_; }
  const FilterState& filterState() const override { return *filter_state_; }

  void setRequestHeaders(const Http::RequestHeaderMap& headers) override {
    request_headers_ = &headers;
  }

  const Http::RequestHeaderMap* getRequestHeaders() const override { return request_headers_; }

  void setRequestIDProvider(const Http::RequestIdStreamInfoProviderSharedPtr& provider) override {
    ASSERT(provider != nullptr);
    request_id_provider_ = provider;
  }
  const Http::RequestIdStreamInfoProvider* getRequestIDProvider() const override {
    return request_id_provider_.get();
  }

  void setTraceReason(Tracing::Reason reason) override { trace_reason_ = reason; }
  Tracing::Reason traceReason() const override { return trace_reason_; }

  void dumpState(std::ostream& os, int indent_level = 0) const {
    const char* spaces = spacesForLevel(indent_level);
    os << spaces << "StreamInfoImpl " << this << DUMP_OPTIONAL_MEMBER(protocol_)
       << DUMP_OPTIONAL_MEMBER(response_code_) << DUMP_OPTIONAL_MEMBER(response_code_details_)
       << DUMP_OPTIONAL_MEMBER(attempt_count_) << DUMP_MEMBER(health_check_request_)
       << DUMP_MEMBER(route_name_);
    DUMP_DETAILS(upstream_info_);
  }

  void setUpstreamClusterInfo(
      const Upstream::ClusterInfoConstSharedPtr& upstream_cluster_info) override {
    upstream_cluster_info_ = upstream_cluster_info;
  }

  absl::optional<Upstream::ClusterInfoConstSharedPtr> upstreamClusterInfo() const override {
    return upstream_cluster_info_;
  }

  void setFilterChainName(absl::string_view filter_chain_name) override {
    filter_chain_name_ = std::string(filter_chain_name);
  }

  const std::string& filterChainName() const override { return filter_chain_name_; }
  void setAttemptCount(uint32_t attempt_count) override { attempt_count_ = attempt_count; }

  absl::optional<uint32_t> attemptCount() const override { return attempt_count_; }

  const BytesMeterSharedPtr& getUpstreamBytesMeter() const override {
    return upstream_bytes_meter_;
  }

  const BytesMeterSharedPtr& getDownstreamBytesMeter() const override {
    return downstream_bytes_meter_;
  }

  void setUpstreamBytesMeter(const BytesMeterSharedPtr& upstream_bytes_meter) override {
    // Accumulate the byte measurement from previous upstream request during a retry.
    upstream_bytes_meter->addWireBytesSent(upstream_bytes_meter_->wireBytesSent());
    upstream_bytes_meter->addWireBytesReceived(upstream_bytes_meter_->wireBytesReceived());
    upstream_bytes_meter->addHeaderBytesSent(upstream_bytes_meter_->headerBytesSent());
    upstream_bytes_meter->addHeaderBytesReceived(upstream_bytes_meter_->headerBytesReceived());
    upstream_bytes_meter_ = upstream_bytes_meter;
  }

  void setDownstreamBytesMeter(const BytesMeterSharedPtr& downstream_bytes_meter) override {
    // Downstream bytes counter don't reset during a retry.
    if (downstream_bytes_meter_ == nullptr) {
      downstream_bytes_meter_ = downstream_bytes_meter;
    }
    ASSERT(downstream_bytes_meter_.get() == downstream_bytes_meter.get());
  }

  TimeSource& time_source_;
  const SystemTime start_time_;
  const MonotonicTime start_time_monotonic_;
  absl::optional<MonotonicTime> final_time_;

  absl::optional<Http::Protocol> protocol_;
  absl::optional<uint32_t> response_code_;
  absl::optional<std::string> response_code_details_;
  absl::optional<std::string> connection_termination_details_;
  uint64_t response_flags_{};
  bool health_check_request_{};
  Router::RouteConstSharedPtr route_;
  envoy::config::core::v3::Metadata metadata_{};
  FilterStateSharedPtr filter_state_;
  std::string route_name_;
  absl::optional<uint32_t> attempt_count_;
  // TODO(agrawroh): Check if the owner of this storage outlives the StreamInfo. We should only copy
  // the string if it could outlive the StreamInfo.
  absl::optional<std::string> virtual_cluster_name_;

private:
  static Network::ConnectionInfoProviderSharedPtr emptyDownstreamAddressProvider() {
    MUTABLE_CONSTRUCT_ON_FIRST_USE(
        Network::ConnectionInfoProviderSharedPtr,
        std::make_shared<Network::ConnectionInfoSetterImpl>(nullptr, nullptr));
  }

  StreamInfoImpl(
      absl::optional<Http::Protocol> protocol, TimeSource& time_source,
      const Network::ConnectionInfoProviderSharedPtr& downstream_connection_info_provider,
      FilterStateSharedPtr filter_state)
      : time_source_(time_source), start_time_(time_source.systemTime()),
        start_time_monotonic_(time_source.monotonicTime()), protocol_(protocol),
        filter_state_(std::move(filter_state)),
        downstream_connection_info_provider_(downstream_connection_info_provider != nullptr
                                                 ? downstream_connection_info_provider
                                                 : emptyDownstreamAddressProvider()),
        trace_reason_(Tracing::Reason::NotTraceable) {}

  std::shared_ptr<UpstreamInfo> upstream_info_;
  uint64_t bytes_received_{};
  uint64_t bytes_sent_{};
  const Network::ConnectionInfoProviderSharedPtr downstream_connection_info_provider_;
  const Http::RequestHeaderMap* request_headers_{};
  Http::RequestIdStreamInfoProviderSharedPtr request_id_provider_;
  absl::optional<DownstreamTiming> downstream_timing_;
  absl::optional<Upstream::ClusterInfoConstSharedPtr> upstream_cluster_info_;
  std::string filter_chain_name_;
  Tracing::Reason trace_reason_;
  // Default construct the object because upstream stream is not constructed in some cases.
  BytesMeterSharedPtr upstream_bytes_meter_{std::make_shared<BytesMeter>()};
  BytesMeterSharedPtr downstream_bytes_meter_;
};

} // namespace StreamInfo
} // namespace Envoy<|MERGE_RESOLUTION|>--- conflicted
+++ resolved
@@ -209,8 +209,6 @@
 
   const std::string& getRouteName() const override { return route_name_; }
 
-<<<<<<< HEAD
-=======
   void setVirtualClusterName(const absl::optional<std::string>& virtual_cluster_name) override {
     virtual_cluster_name_ = virtual_cluster_name;
   }
@@ -219,20 +217,6 @@
     return virtual_cluster_name_;
   }
 
-  void setUpstreamLocalAddress(
-      const Network::Address::InstanceConstSharedPtr& upstream_local_address) override {
-    maybeCreateUpstreamInfo();
-    upstream_info_->setUpstreamLocalAddress(upstream_local_address);
-  }
-
-  const Network::Address::InstanceConstSharedPtr& upstreamLocalAddress() const override {
-    if (!upstream_info_) {
-      return legacy_upstream_local_address_;
-    }
-    return upstream_info_->upstreamLocalAddress();
-  }
-
->>>>>>> 77ca6cc0
   bool healthCheck() const override { return health_check_request_; }
 
   void healthCheck(bool is_health_check) override { health_check_request_ = is_health_check; }
