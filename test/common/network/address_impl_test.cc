<<<<<<< HEAD
#include <arpa/inet.h>
#include <fcntl.h>
#include <netinet/in.h>
#include <sys/socket.h>
#include <sys/stat.h>
#include <sys/un.h>
#include <unistd.h>

=======
>>>>>>> b08af1fe
#include <iostream>
#include <memory>
#include <string>

#include "envoy/common/exception.h"
#include "envoy/common/platform.h"

#include "common/api/os_sys_calls_impl.h"
#include "common/common/fmt.h"
#include "common/common/utility.h"
#include "common/network/address_impl.h"
#include "common/network/utility.h"

#include "test/test_common/environment.h"
#include "test/test_common/network_utility.h"
#include "test/test_common/utility.h"

#include "gtest/gtest.h"

namespace Envoy {
namespace Network {
namespace Address {
namespace {

bool addressesEqual(const InstanceConstSharedPtr& a, const Instance& b) {
  if (a == nullptr || a->type() != Type::Ip || b.type() != Type::Ip) {
    return false;
  } else {
    return a->ip()->addressAsString() == b.ip()->addressAsString();
  }
}

void makeFdBlocking(int fd) {
  const int flags = ::fcntl(fd, F_GETFL, 0);
  ASSERT_GE(flags, 0);
  ASSERT_EQ(::fcntl(fd, F_SETFL, flags & (~O_NONBLOCK)), 0);
}

void testSocketBindAndConnect(Network::Address::IpVersion ip_version, bool v6only) {
  auto addr_port = Network::Utility::parseInternetAddressAndPort(
      fmt::format("{}:0", Network::Test::getAnyAddressUrlString(ip_version)), v6only);
  ASSERT_NE(addr_port, nullptr);

  if (addr_port->ip()->port() == 0) {
    addr_port = Network::Test::findOrCheckFreePort(addr_port, SocketType::Stream);
  }
  ASSERT_NE(addr_port, nullptr);
  ASSERT_NE(addr_port->ip(), nullptr);

  // Create a socket on which we'll listen for connections from clients.
  IoHandlePtr io_handle = addr_port->socket(SocketType::Stream);
  ASSERT_GE(io_handle->fd(), 0) << addr_port->asString();

  // Check that IPv6 sockets accept IPv6 connections only.
  if (addr_port->ip()->version() == IpVersion::v6) {
    int socket_v6only = 0;
    socklen_t size_int = sizeof(socket_v6only);
    ASSERT_GE(::getsockopt(io_handle->fd(), IPPROTO_IPV6, IPV6_V6ONLY, &socket_v6only, &size_int),
              0);
    EXPECT_EQ(v6only, socket_v6only);
  }

  // Bind the socket to the desired address and port.
  const Api::SysCallIntResult result = addr_port->bind(io_handle->fd());
  ASSERT_EQ(result.rc_, 0) << addr_port->asString() << "\nerror: " << strerror(result.errno_)
                           << "\nerrno: " << result.errno_;

  // Do a bare listen syscall. Not bothering to accept connections as that would
  // require another thread.
  ASSERT_EQ(::listen(io_handle->fd(), 128), 0);

  auto client_connect = [](Address::InstanceConstSharedPtr addr_port) {
    // Create a client socket and connect to the server.
    IoHandlePtr client_handle = addr_port->socket(SocketType::Stream);
    ASSERT_GE(client_handle->fd(), 0) << addr_port->asString();

    // Instance::socket creates a non-blocking socket, which that extends all the way to the
    // operation of ::connect(), so connect returns with errno==EWOULDBLOCK before the tcp
    // handshake can complete. For testing convenience, re-enable blocking on the socket
    // so that connect will wait for the handshake to complete.
    makeFdBlocking(client_handle->fd());

    // Connect to the server.
    const Api::SysCallIntResult result = addr_port->connect(client_handle->fd());
    ASSERT_EQ(result.rc_, 0) << addr_port->asString() << "\nerror: " << strerror(result.errno_)
                             << "\nerrno: " << result.errno_;
  };

  client_connect(addr_port);

  if (!v6only) {
    ASSERT_EQ(IpVersion::v6, addr_port->ip()->version());
    auto v4_addr_port = Network::Utility::parseInternetAddress(
        Network::Test::getLoopbackAddressUrlString(Network::Address::IpVersion::v4),
        addr_port->ip()->port(), true);
    ASSERT_NE(v4_addr_port, nullptr);
    client_connect(v4_addr_port);
  }
}
} // namespace

class AddressImplSocketTest : public testing::TestWithParam<IpVersion> {};
INSTANTIATE_TEST_SUITE_P(IpVersions, AddressImplSocketTest,
                         testing::ValuesIn(TestEnvironment::getIpVersionsForTest()),
                         TestUtility::ipTestParamsToString);

TEST_P(AddressImplSocketTest, SocketBindAndConnect) {
  // Test listening on and connecting to an unused port with an IP loopback address.
  testSocketBindAndConnect(GetParam(), true);
}

TEST(Ipv4CompatAddressImplSocktTest, SocketBindAndConnect) {
  if (TestEnvironment::shouldRunTestForIpVersion(Network::Address::IpVersion::v6)) {
    testSocketBindAndConnect(Network::Address::IpVersion::v6, false);
  }
}

TEST(Ipv4InstanceTest, SockaddrToString) {
  // Test addresses from various RFC 5735 reserved ranges
  static const char* addresses[] = {"0.0.0.0",        "0.0.0.255",       "0.0.255.255",
                                    "0.255.255.255",  "192.0.2.0",       "198.151.100.1",
                                    "198.151.100.10", "198.151.100.100", "10.0.0.1",
                                    "10.0.20.1",      "10.3.201.1",      "255.255.255.255"};

  for (const auto address : addresses) {
    sockaddr_in addr4;
    addr4.sin_family = AF_INET;
    EXPECT_EQ(1, inet_pton(AF_INET, address, &addr4.sin_addr));
    addr4.sin_port = 0;
    EXPECT_STREQ(address, Ipv4Instance::sockaddrToString(addr4).c_str());
  }
}

TEST(Ipv4InstanceTest, SocketAddress) {
  sockaddr_in addr4;
  addr4.sin_family = AF_INET;
  EXPECT_EQ(1, inet_pton(AF_INET, "1.2.3.4", &addr4.sin_addr));
  addr4.sin_port = htons(6502);

  Ipv4Instance address(&addr4);
  EXPECT_EQ("1.2.3.4:6502", address.asString());
  EXPECT_EQ("1.2.3.4:6502", address.asStringView());
  EXPECT_EQ("1.2.3.4:6502", address.logicalName());
  EXPECT_EQ(Type::Ip, address.type());
  EXPECT_EQ("1.2.3.4", address.ip()->addressAsString());
  EXPECT_EQ(6502U, address.ip()->port());
  EXPECT_EQ(IpVersion::v4, address.ip()->version());
  EXPECT_TRUE(addressesEqual(Network::Utility::parseInternetAddress("1.2.3.4"), address));
  EXPECT_EQ(nullptr, address.ip()->ipv6());
  EXPECT_TRUE(address.ip()->isUnicastAddress());
}

TEST(Ipv4InstanceTest, AddressOnly) {
  Ipv4Instance address("3.4.5.6");
  EXPECT_EQ("3.4.5.6:0", address.asString());
  EXPECT_EQ("3.4.5.6:0", address.asStringView());
  EXPECT_EQ(Type::Ip, address.type());
  EXPECT_EQ("3.4.5.6", address.ip()->addressAsString());
  EXPECT_EQ(0U, address.ip()->port());
  EXPECT_EQ(IpVersion::v4, address.ip()->version());
  EXPECT_TRUE(addressesEqual(Network::Utility::parseInternetAddress("3.4.5.6"), address));
  EXPECT_TRUE(address.ip()->isUnicastAddress());
}

TEST(Ipv4InstanceTest, AddressAndPort) {
  Ipv4Instance address("127.0.0.1", 80);
  EXPECT_EQ("127.0.0.1:80", address.asString());
  EXPECT_EQ("127.0.0.1:80", address.asStringView());
  EXPECT_EQ(Type::Ip, address.type());
  EXPECT_EQ("127.0.0.1", address.ip()->addressAsString());
  EXPECT_FALSE(address.ip()->isAnyAddress());
  EXPECT_EQ(80U, address.ip()->port());
  EXPECT_EQ(IpVersion::v4, address.ip()->version());
  EXPECT_TRUE(addressesEqual(Network::Utility::parseInternetAddress("127.0.0.1"), address));
  EXPECT_TRUE(address.ip()->isUnicastAddress());
}

TEST(Ipv4InstanceTest, PortOnly) {
  Ipv4Instance address(443);
  EXPECT_EQ("0.0.0.0:443", address.asString());
  EXPECT_EQ("0.0.0.0:443", address.asStringView());
  EXPECT_EQ(Type::Ip, address.type());
  EXPECT_EQ("0.0.0.0", address.ip()->addressAsString());
  EXPECT_TRUE(address.ip()->isAnyAddress());
  EXPECT_EQ(443U, address.ip()->port());
  EXPECT_EQ(IpVersion::v4, address.ip()->version());
  EXPECT_TRUE(addressesEqual(Network::Utility::parseInternetAddress("0.0.0.0"), address));
  EXPECT_FALSE(address.ip()->isUnicastAddress());
}

TEST(Ipv4InstanceTest, Multicast) {
  Ipv4Instance address("230.0.0.1");
  EXPECT_EQ("230.0.0.1:0", address.asString());
  EXPECT_EQ("230.0.0.1:0", address.asStringView());
  EXPECT_EQ(Type::Ip, address.type());
  EXPECT_EQ("230.0.0.1", address.ip()->addressAsString());
  EXPECT_FALSE(address.ip()->isAnyAddress());
  EXPECT_EQ(0U, address.ip()->port());
  EXPECT_EQ(IpVersion::v4, address.ip()->version());
  EXPECT_TRUE(addressesEqual(Network::Utility::parseInternetAddress("230.0.0.1"), address));
  EXPECT_FALSE(address.ip()->isUnicastAddress());
}

TEST(Ipv4InstanceTest, Broadcast) {
  Ipv4Instance address("255.255.255.255");
  EXPECT_EQ("255.255.255.255:0", address.asString());
  EXPECT_EQ("255.255.255.255:0", address.asStringView());
  EXPECT_EQ(Type::Ip, address.type());
  EXPECT_EQ("255.255.255.255", address.ip()->addressAsString());
  EXPECT_EQ(0U, address.ip()->port());
  EXPECT_EQ(IpVersion::v4, address.ip()->version());
  EXPECT_TRUE(addressesEqual(Network::Utility::parseInternetAddress("255.255.255.255"), address));
  EXPECT_FALSE(address.ip()->isUnicastAddress());
}

TEST(Ipv4InstanceTest, BadAddress) {
  EXPECT_THROW(Ipv4Instance("foo"), EnvoyException);
  EXPECT_THROW(Ipv4Instance("bar", 1), EnvoyException);
}

TEST(Ipv6InstanceTest, SocketAddress) {
  sockaddr_in6 addr6;
  addr6.sin6_family = AF_INET6;
  EXPECT_EQ(1, inet_pton(AF_INET6, "01:023::00Ef", &addr6.sin6_addr));
  addr6.sin6_port = htons(32000);

  Ipv6Instance address(addr6);
  EXPECT_EQ("[1:23::ef]:32000", address.asString());
  EXPECT_EQ("[1:23::ef]:32000", address.asStringView());
  EXPECT_EQ(Type::Ip, address.type());
  EXPECT_EQ("1:23::ef", address.ip()->addressAsString());
  EXPECT_FALSE(address.ip()->isAnyAddress());
  EXPECT_EQ(32000U, address.ip()->port());
  EXPECT_EQ(IpVersion::v6, address.ip()->version());
  EXPECT_TRUE(addressesEqual(Network::Utility::parseInternetAddress("1:0023::0Ef"), address));
  EXPECT_EQ(nullptr, address.ip()->ipv4());
  EXPECT_TRUE(address.ip()->isUnicastAddress());
}

TEST(Ipv6InstanceTest, AddressOnly) {
  Ipv6Instance address("2001:0db8:85a3:0000:0000:8a2e:0370:7334");
  EXPECT_EQ("[2001:db8:85a3::8a2e:370:7334]:0", address.asString());
  EXPECT_EQ("[2001:db8:85a3::8a2e:370:7334]:0", address.asStringView());
  EXPECT_EQ(Type::Ip, address.type());
  EXPECT_EQ("2001:db8:85a3::8a2e:370:7334", address.ip()->addressAsString());
  EXPECT_EQ(0U, address.ip()->port());
  EXPECT_EQ(IpVersion::v6, address.ip()->version());
  EXPECT_TRUE(addressesEqual(
      Network::Utility::parseInternetAddress("2001:db8:85a3::8a2e:0370:7334"), address));
  EXPECT_TRUE(address.ip()->isUnicastAddress());
}

TEST(Ipv6InstanceTest, AddressAndPort) {
  Ipv6Instance address("::0001", 80);
  EXPECT_EQ("[::1]:80", address.asString());
  EXPECT_EQ("[::1]:80", address.asStringView());
  EXPECT_EQ(Type::Ip, address.type());
  EXPECT_EQ("::1", address.ip()->addressAsString());
  EXPECT_EQ(80U, address.ip()->port());
  EXPECT_EQ(IpVersion::v6, address.ip()->version());
  EXPECT_TRUE(addressesEqual(Network::Utility::parseInternetAddress("0:0:0:0:0:0:0:1"), address));
  EXPECT_TRUE(address.ip()->isUnicastAddress());
}

TEST(Ipv6InstanceTest, PortOnly) {
  Ipv6Instance address(443);
  EXPECT_EQ("[::]:443", address.asString());
  EXPECT_EQ("[::]:443", address.asStringView());
  EXPECT_EQ(Type::Ip, address.type());
  EXPECT_EQ("::", address.ip()->addressAsString());
  EXPECT_TRUE(address.ip()->isAnyAddress());
  EXPECT_EQ(443U, address.ip()->port());
  EXPECT_EQ(IpVersion::v6, address.ip()->version());
  EXPECT_TRUE(addressesEqual(Network::Utility::parseInternetAddress("::0000"), address));
  EXPECT_FALSE(address.ip()->isUnicastAddress());
}

TEST(Ipv6InstanceTest, Multicast) {
  Ipv6Instance address("FF00::");
  EXPECT_EQ("[ff00::]:0", address.asString());
  EXPECT_EQ("[ff00::]:0", address.asStringView());
  EXPECT_EQ(Type::Ip, address.type());
  EXPECT_EQ("ff00::", address.ip()->addressAsString());
  EXPECT_FALSE(address.ip()->isAnyAddress());
  EXPECT_EQ(0U, address.ip()->port());
  EXPECT_EQ(IpVersion::v6, address.ip()->version());
  EXPECT_TRUE(addressesEqual(
      Network::Utility::parseInternetAddress("FF00:0000:0000:0000:0000:0000:0000:0000"), address));
  EXPECT_FALSE(address.ip()->isUnicastAddress());
}

TEST(Ipv6InstanceTest, Broadcast) {
  Ipv6Instance address("FFFF:FFFF:FFFF:FFFF:FFFF:FFFF:FFFF:FFFF");
  EXPECT_EQ("[ffff:ffff:ffff:ffff:ffff:ffff:ffff:ffff]:0", address.asString());
  EXPECT_EQ(Type::Ip, address.type());
  EXPECT_EQ("ffff:ffff:ffff:ffff:ffff:ffff:ffff:ffff", address.ip()->addressAsString());
  EXPECT_EQ(0U, address.ip()->port());
  EXPECT_EQ(IpVersion::v6, address.ip()->version());
  EXPECT_TRUE(addressesEqual(
      Network::Utility::parseInternetAddress("FFFF:FFFF:FFFF:FFFF:FFFF:FFFF:FFFF:FFFF"), address));
  EXPECT_FALSE(address.ip()->isUnicastAddress());
}

TEST(Ipv6InstanceTest, BadAddress) {
  EXPECT_THROW(Ipv6Instance("foo"), EnvoyException);
  EXPECT_THROW(Ipv6Instance("bar", 1), EnvoyException);
}

TEST(PipeInstanceTest, Basic) {
  PipeInstance address("/foo");
  EXPECT_EQ("/foo", address.asString());
  EXPECT_EQ(Type::Pipe, address.type());
  EXPECT_EQ(nullptr, address.ip());
}

TEST(PipeInstanceTest, BasicPermission) {
  std::string path = TestEnvironment::unixDomainSocketPath("foo.sock");

  const mode_t mode = 0777;
  PipeInstance address(path, mode);

  IoHandlePtr io_handle = address.socket(SocketType::Stream);
  ASSERT_GE(io_handle->fd(), 0) << address.asString();

  Api::SysCallIntResult result = address.bind(io_handle->fd());
  ASSERT_EQ(result.rc_, 0) << address.asString() << "\nerror: " << strerror(result.errno_)
                           << "\terrno: " << result.errno_;

  Api::OsSysCalls& os_sys_calls = Api::OsSysCallsSingleton::get();
  struct stat stat_buf;
  result = os_sys_calls.stat(path.c_str(), &stat_buf);
  EXPECT_EQ(result.rc_, 0);
  // Get file permissions bits
  ASSERT_EQ(stat_buf.st_mode & 07777, mode)
      << path << std::oct << "\t" << (stat_buf.st_mode & 07777) << std::dec << "\t"
      << (stat_buf.st_mode) << strerror(result.errno_);
}

TEST(PipeInstanceTest, AbstractNamespace) {
#if defined(__linux__)
  PipeInstance address("@/foo");
  EXPECT_EQ("@/foo", address.asString());
  EXPECT_EQ("@/foo", address.asStringView());
  EXPECT_EQ(Type::Pipe, address.type());
  EXPECT_EQ(nullptr, address.ip());
#else
  EXPECT_THROW(PipeInstance address("@/foo"), EnvoyException);
#endif
}

TEST(PipeInstanceTest, BadAddress) {
  std::string long_address(1000, 'X');
  EXPECT_THROW_WITH_REGEX(PipeInstance address(long_address), EnvoyException,
                          "exceeds maximum UNIX domain socket path size");
}

// Validate that embedded nulls in abstract socket addresses are included and represented with '@'.
TEST(PipeInstanceTest, EmbeddedNullAbstractNamespace) {
  std::string embedded_null("@/foo/bar");
  embedded_null[5] = '\0'; // Set embedded null.
#if defined(__linux__)
  PipeInstance address(embedded_null);
  EXPECT_EQ("@/foo@bar", address.asString());
  EXPECT_EQ("@/foo@bar", address.asStringView());
  EXPECT_EQ(Type::Pipe, address.type());
  EXPECT_EQ(nullptr, address.ip());
#else
  EXPECT_THROW(PipeInstance address(embedded_null), EnvoyException);
#endif
}

// Reject embedded nulls in filesystem pathname addresses.
TEST(PipeInstanceTest, EmbeddedNullPathError) {
  std::string embedded_null("/foo/bar");
  embedded_null[4] = '\0'; // Set embedded null.
  EXPECT_THROW_WITH_REGEX(PipeInstance address(embedded_null), EnvoyException,
                          "contains embedded null characters");
}

TEST(PipeInstanceTest, UnlinksExistingFile) {
  const auto bind_uds_socket = [](const std::string& path) {
    PipeInstance address(path);
    IoHandlePtr io_handle = address.socket(SocketType::Stream);
    ASSERT_GE(io_handle->fd(), 0) << address.asString();

    const Api::SysCallIntResult result = address.bind(io_handle->fd());
    ASSERT_EQ(result.rc_, 0) << address.asString() << "\nerror: " << strerror(result.errno_)
                             << "\nerrno: " << result.errno_;
  };

  const std::string path = TestEnvironment::unixDomainSocketPath("UnlinksExistingFile.sock");
  bind_uds_socket(path);
  bind_uds_socket(path); // after closing, second bind to the same path should succeed.
}

TEST(AddressFromSockAddrDeathTest, IPv4) {
  sockaddr_storage ss;
  auto& sin = reinterpret_cast<sockaddr_in&>(ss);

  sin.sin_family = AF_INET;
  EXPECT_EQ(1, inet_pton(AF_INET, "1.2.3.4", &sin.sin_addr));
  sin.sin_port = htons(6502);

  EXPECT_DEATH_LOG_TO_STDERR(addressFromSockAddr(ss, 1), "ss_len");
  EXPECT_DEATH_LOG_TO_STDERR(addressFromSockAddr(ss, sizeof(sockaddr_in) - 1), "ss_len");
  EXPECT_DEATH_LOG_TO_STDERR(addressFromSockAddr(ss, sizeof(sockaddr_in) + 1), "ss_len");

  EXPECT_EQ("1.2.3.4:6502", addressFromSockAddr(ss, sizeof(sockaddr_in))->asString());

  // Invalid family.
  sin.sin_family = AF_UNSPEC;
  EXPECT_THROW(addressFromSockAddr(ss, sizeof(sockaddr_in)), EnvoyException);
}

TEST(AddressFromSockAddrDeathTest, IPv6) {
  sockaddr_storage ss;
  auto& sin6 = reinterpret_cast<sockaddr_in6&>(ss);

  sin6.sin6_family = AF_INET6;
  EXPECT_EQ(1, inet_pton(AF_INET6, "01:023::00Ef", &sin6.sin6_addr));
  sin6.sin6_port = htons(32000);

  EXPECT_DEATH_LOG_TO_STDERR(addressFromSockAddr(ss, 1), "ss_len");
  EXPECT_DEATH_LOG_TO_STDERR(addressFromSockAddr(ss, sizeof(sockaddr_in6) - 1), "ss_len");
  EXPECT_DEATH_LOG_TO_STDERR(addressFromSockAddr(ss, sizeof(sockaddr_in6) + 1), "ss_len");

  EXPECT_EQ("[1:23::ef]:32000", addressFromSockAddr(ss, sizeof(sockaddr_in6))->asString());

  // Test that IPv4-mapped IPv6 address is returned as an Ipv4Instance when 'v6only' parameter is
  // 'false', but not otherwise.
  EXPECT_EQ(1, inet_pton(AF_INET6, "::ffff:192.0.2.128", &sin6.sin6_addr));
  EXPECT_EQ(IpVersion::v4, addressFromSockAddr(ss, sizeof(sockaddr_in6), false)->ip()->version());
  EXPECT_EQ("192.0.2.128:32000", addressFromSockAddr(ss, sizeof(sockaddr_in6), false)->asString());
  EXPECT_EQ(IpVersion::v6, addressFromSockAddr(ss, sizeof(sockaddr_in6), true)->ip()->version());
  EXPECT_EQ("[::ffff:192.0.2.128]:32000",
            addressFromSockAddr(ss, sizeof(sockaddr_in6), true)->asString());
}

TEST(AddressFromSockAddrDeathTest, Pipe) {
  sockaddr_storage ss;
  auto& sun = reinterpret_cast<sockaddr_un&>(ss);
  sun.sun_family = AF_UNIX;

  StringUtil::strlcpy(sun.sun_path, "/some/path", sizeof sun.sun_path);

  EXPECT_DEATH_LOG_TO_STDERR(addressFromSockAddr(ss, 1), "ss_len");
  EXPECT_DEATH_LOG_TO_STDERR(addressFromSockAddr(ss, offsetof(struct sockaddr_un, sun_path)),
                             "ss_len");

  socklen_t ss_len = offsetof(struct sockaddr_un, sun_path) + 1 + strlen(sun.sun_path);
  EXPECT_EQ("/some/path", addressFromSockAddr(ss, ss_len)->asString());

  // Abstract socket namespace.
  StringUtil::strlcpy(&sun.sun_path[1], "/some/abstract/path", sizeof sun.sun_path);
  sun.sun_path[0] = '\0';
  ss_len = offsetof(struct sockaddr_un, sun_path) + 1 + strlen("/some/abstract/path");
#if defined(__linux__)
  EXPECT_EQ("@/some/abstract/path", addressFromSockAddr(ss, ss_len)->asString());
#else
  EXPECT_THROW(addressFromSockAddr(ss, ss_len), EnvoyException);
#endif
}

// Test comparisons between all the different (known) test classes.
struct TestCase {
  enum InstanceType { Ipv4, Ipv6, Pipe };

  TestCase() = default;
  TestCase(enum InstanceType type, const std::string& address, uint32_t port)
      : address_(address), type_(type), port_(port) {}
  TestCase(const TestCase& rhs) = default;

  bool operator==(const TestCase& rhs) {
    return (type_ == rhs.type_ && address_ == rhs.address_ && port_ == rhs.port_);
  }

  std::string address_;
  enum InstanceType type_ { Ipv4 };
  uint32_t port_ = 0; // Ignored for Pipe
};

class MixedAddressTest : public testing::TestWithParam<::testing::tuple<TestCase, TestCase>> {
public:
protected:
  InstanceConstSharedPtr testCaseToInstance(const struct TestCase& test_case) {
    // Catch default construction.
    if (test_case.address_.empty()) {
      return nullptr;
    }
    switch (test_case.type_) {
    case TestCase::Ipv4:
      return std::make_shared<Ipv4Instance>(test_case.address_, test_case.port_);
      break;
    case TestCase::Ipv6:
      return std::make_shared<Ipv6Instance>(test_case.address_, test_case.port_);
      break;
    case TestCase::Pipe:
      return std::make_shared<PipeInstance>(test_case.address_);
      break;
    }
    return nullptr;
  }
};

TEST_P(MixedAddressTest, Equality) {
  TestCase lhs_case = ::testing::get<0>(GetParam());
  const TestCase& rhs_case = ::testing::get<1>(GetParam());
  InstanceConstSharedPtr lhs = testCaseToInstance(lhs_case);
  InstanceConstSharedPtr rhs = testCaseToInstance(rhs_case);
  if (lhs_case == rhs_case) {
    EXPECT_EQ(*lhs, *rhs) << lhs->asString() << " != " << rhs->asString();
  } else {
    EXPECT_NE(*lhs, *rhs) << lhs->asString() << " == " << rhs->asString();
  }
}

struct TestCase test_cases[] = {
    {TestCase::Ipv4, "1.2.3.4", 1},         {TestCase::Ipv4, "1.2.3.4", 2},
    {TestCase::Ipv4, "1.2.3.5", 1},         {TestCase::Ipv6, "01:023::00ef", 1},
    {TestCase::Ipv6, "01:023::00ef", 2},    {TestCase::Ipv6, "01:023::00ed", 1},
    {TestCase::Pipe, "/path/to/pipe/1", 0}, {TestCase::Pipe, "/path/to/pipe/2", 0}};

INSTANTIATE_TEST_SUITE_P(AddressCrossProduct, MixedAddressTest,
                         ::testing::Combine(::testing::ValuesIn(test_cases),
                                            ::testing::ValuesIn(test_cases)));
} // namespace Address
} // namespace Network
} // namespace Envoy<|MERGE_RESOLUTION|>--- conflicted
+++ resolved
@@ -1,4 +1,3 @@
-<<<<<<< HEAD
 #include <arpa/inet.h>
 #include <fcntl.h>
 #include <netinet/in.h>
@@ -7,8 +6,6 @@
 #include <sys/un.h>
 #include <unistd.h>
 
-=======
->>>>>>> b08af1fe
 #include <iostream>
 #include <memory>
 #include <string>
