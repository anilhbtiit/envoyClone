--- conflicted
+++ resolved
@@ -10,20 +10,12 @@
 namespace Envoy {
 namespace Upstream {
 
-<<<<<<< HEAD
-RingHashLoadBalancer::RingHashLoadBalancer(HostSet& host_set, ClusterStats& stats,
-                                           Runtime::Loader& runtime,
-                                           Runtime::RandomGenerator& random)
-    : host_set_(host_set), stats_(stats), runtime_(runtime), random_(random) {
-  host_set_.addMemberUpdateCb([this](uint32_t, const std::vector<HostSharedPtr>&,
-=======
 RingHashLoadBalancer::RingHashLoadBalancer(
     HostSet& host_set, ClusterStats& stats, Runtime::Loader& runtime,
     Runtime::RandomGenerator& random,
     const Optional<envoy::api::v2::Cluster::RingHashLbConfig>& config)
     : host_set_(host_set), stats_(stats), runtime_(runtime), random_(random), config_(config) {
-  host_set_.addMemberUpdateCb([this](const std::vector<HostSharedPtr>&,
->>>>>>> 697d82bb
+  host_set_.addMemberUpdateCb([this](uint32_t, const std::vector<HostSharedPtr>&,
                                      const std::vector<HostSharedPtr>&) -> void { refresh(); });
 
   refresh();
