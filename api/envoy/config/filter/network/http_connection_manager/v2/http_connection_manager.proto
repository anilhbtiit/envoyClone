syntax = "proto3";

package envoy.config.filter.network.http_connection_manager.v2;

option java_outer_classname = "HttpConnectionManagerProto";
option java_multiple_files = true;
option java_package = "io.envoyproxy.envoy.config.filter.network.http_connection_manager.v2";

import "envoy/api/v2/core/config_source.proto";
import "envoy/api/v2/core/protocol.proto";
import "envoy/api/v2/rds.proto";
import "envoy/api/v2/srds.proto";
import "envoy/config/filter/accesslog/v2/accesslog.proto";
import "envoy/type/percent.proto";

import "google/protobuf/any.proto";
import "google/protobuf/duration.proto";
import "google/protobuf/struct.proto";
import "google/protobuf/wrappers.proto";

import "validate/validate.proto";

// [#protodoc-title: HTTP connection manager]
// HTTP connection manager :ref:`configuration overview <config_http_conn_man>`.

<<<<<<< HEAD
// [#comment:next free field: 35]
// [#next-free-field:35]
=======
// [#comment:next free field: 36]
>>>>>>> 2cd917e1
message HttpConnectionManager {
  enum CodecType {
    // For every new connection, the connection manager will determine which
    // codec to use. This mode supports both ALPN for TLS listeners as well as
    // protocol inference for plaintext listeners. If ALPN data is available, it
    // is preferred, otherwise protocol inference is used. In almost all cases,
    // this is the right option to choose for this setting.
    AUTO = 0;

    // The connection manager will assume that the client is speaking HTTP/1.1.
    HTTP1 = 1;

    // The connection manager will assume that the client is speaking HTTP/2
    // (Envoy does not require HTTP/2 to take place over TLS or to use ALPN.
    // Prior knowledge is allowed).
    HTTP2 = 2;
  }

  enum ServerHeaderTransformation {
    // Overwrite any Server header with the contents of server_name.
    OVERWRITE = 0;

    // If no Server header is present, append Server server_name
    // If a Server header is present, pass it through.
    APPEND_IF_ABSENT = 1;

    // Pass through the value of the server header, and do not append a header
    // if none is present.
    PASS_THROUGH = 2;
  }

  // How to handle the :ref:`config_http_conn_man_headers_x-forwarded-client-cert` (XFCC) HTTP
  // header.
  enum ForwardClientCertDetails {
    // Do not send the XFCC header to the next hop. This is the default value.
    SANITIZE = 0;

    // When the client connection is mTLS (Mutual TLS), forward the XFCC header
    // in the request.
    FORWARD_ONLY = 1;

    // When the client connection is mTLS, append the client certificate
    // information to the request’s XFCC header and forward it.
    APPEND_FORWARD = 2;

    // When the client connection is mTLS, reset the XFCC header with the client
    // certificate information and send it to the next hop.
    SANITIZE_SET = 3;

    // Always forward the XFCC header in the request, regardless of whether the
    // client connection is mTLS.
    ALWAYS_FORWARD_ONLY = 4;
  }

  // [#next-free-field:8]
  message Tracing {
    enum OperationName {
      // The HTTP listener is used for ingress/incoming requests.
      INGRESS = 0;

      // The HTTP listener is used for egress/outgoing requests.
      EGRESS = 1;
    }

    // The span name will be derived from this field. If
    // :ref:`traffic_direction <envoy_api_field_Listener.traffic_direction>` is
    // specified on the parent listener, then it is used instead of this field.
    //
    // .. attention::
    //  This field has been deprecated in favor of `traffic_direction`.
    OperationName operation_name = 1
        [(validate.rules).enum = {defined_only: true}, deprecated = true];

    // A list of header names used to create tags for the active span. The header name is used to
    // populate the tag name, and the header value is used to populate the tag value. The tag is
    // created if the specified header name is present in the request's headers.
    repeated string request_headers_for_tags = 2;

    // Target percentage of requests managed by this HTTP connection manager that will be force
    // traced if the :ref:`x-client-trace-id <config_http_conn_man_headers_x-client-trace-id>`
    // header is set. This field is a direct analog for the runtime variable
    // 'tracing.client_sampling' in the :ref:`HTTP Connection Manager
    // <config_http_conn_man_runtime>`.
    // Default: 100%
    type.Percent client_sampling = 3;

    // Target percentage of requests managed by this HTTP connection manager that will be randomly
    // selected for trace generation, if not requested by the client or not forced. This field is
    // a direct analog for the runtime variable 'tracing.random_sampling' in the
    // :ref:`HTTP Connection Manager <config_http_conn_man_runtime>`.
    // Default: 100%
    type.Percent random_sampling = 4;

    // Target percentage of requests managed by this HTTP connection manager that will be traced
    // after all other sampling checks have been applied (client-directed, force tracing, random
    // sampling). This field functions as an upper limit on the total configured sampling rate. For
    // instance, setting client_sampling to 100% but overall_sampling to 1% will result in only 1%
    // of client requests with the appropriate headers to be force traced. This field is a direct
    // analog for the runtime variable 'tracing.global_enabled' in the
    // :ref:`HTTP Connection Manager <config_http_conn_man_runtime>`.
    // Default: 100%
    type.Percent overall_sampling = 5;

    // Whether to annotate spans with additional data. If true, spans will include logs for stream
    // events.
    bool verbose = 6;

    // Maximum length of the request path to extract and include in the HttpUrl tag. Used to
    // truncate lengthy request paths to meet the needs of a tracing backend.
    // Default: 256
    google.protobuf.UInt32Value max_path_tag_length = 7;
  }

  message InternalAddressConfig {
    // Whether unix socket addresses should be considered internal.
    bool unix_sockets = 1;
  }

  // [#comment:next free field: 7]
  // [#next-free-field:7]
  message SetCurrentClientCertDetails {
    reserved 2;

    // Whether to forward the subject of the client cert. Defaults to false.
    google.protobuf.BoolValue subject = 1;

    // Whether to forward the entire client cert in URL encoded PEM format. This will appear in the
    // XFCC header comma separated from other values with the value Cert="PEM".
    // Defaults to false.
    bool cert = 3;

    // Whether to forward the entire client cert chain (including the leaf cert) in URL encoded PEM
    // format. This will appear in the XFCC header comma separated from other values with the value
    // Chain="PEM".
    // Defaults to false.
    bool chain = 6;

    // Whether to forward the DNS type Subject Alternative Names of the client cert.
    // Defaults to false.
    bool dns = 4;

    // Whether to forward the URI type Subject Alternative Name of the client cert. Defaults to
    // false.
    bool uri = 5;
  }

  // The configuration for HTTP upgrades.
  // For each upgrade type desired, an UpgradeConfig must be added.
  //
  // .. warning::
  //
  //    The current implementation of upgrade headers does not handle
  //    multi-valued upgrade headers. Support for multi-valued headers may be
  //    added in the future if needed.
  //
  // .. warning::
  //    The current implementation of upgrade headers does not work with HTTP/2
  //    upstreams.
  message UpgradeConfig {
    // The case-insensitive name of this upgrade, e.g. "websocket".
    // For each upgrade type present in upgrade_configs, requests with
    // Upgrade: [upgrade_type]
    // will be proxied upstream.
    string upgrade_type = 1;

    // If present, this represents the filter chain which will be created for
    // this type of upgrade. If no filters are present, the filter chain for
    // HTTP connections will be used for this upgrade type.
    repeated HttpFilter filters = 2;

    // Determines if upgrades are enabled or disabled by default. Defaults to true.
    // This can be overridden on a per-route basis with :ref:`cluster
    // <envoy_api_field_route.RouteAction.upgrade_configs>` as documented in the
    // :ref:`upgrade documentation <arch_overview_websocket>`.
    google.protobuf.BoolValue enabled = 3;
  }

  reserved 27;

  // Supplies the type of codec that the connection manager should use.
  CodecType codec_type = 1 [(validate.rules).enum = {defined_only: true}];

  // The human readable prefix to use when emitting statistics for the
  // connection manager. See the :ref:`statistics documentation <config_http_conn_man_stats>` for
  // more information.
  string stat_prefix = 2 [(validate.rules).string = {min_bytes: 1}];

  oneof route_specifier {
    option (validate.required) = true;

    // The connection manager’s route table will be dynamically loaded via the RDS API.
    Rds rds = 3;

    // The route table for the connection manager is static and is specified in this property.
    api.v2.RouteConfiguration route_config = 4;

    // A route table will be dynamically assigned to each request based on request attributes
    // (e.g., the value of a header). The "routing scopes" (i.e., route tables) and "scope keys" are
    // specified in this message.
    ScopedRoutes scoped_routes = 31;
  }

  // A list of individual HTTP filters that make up the filter chain for
  // requests made to the connection manager. Order matters as the filters are
  // processed sequentially as request events happen.
  repeated HttpFilter http_filters = 5;

  // Whether the connection manager manipulates the :ref:`config_http_conn_man_headers_user-agent`
  // and :ref:`config_http_conn_man_headers_downstream-service-cluster` headers. See the linked
  // documentation for more information. Defaults to false.
  google.protobuf.BoolValue add_user_agent = 6;

  // Presence of the object defines whether the connection manager
  // emits :ref:`tracing <arch_overview_tracing>` data to the :ref:`configured tracing provider
  // <envoy_api_msg_config.trace.v2.Tracing>`.
  Tracing tracing = 7;

  // Additional settings for HTTP requests handled by the connection manager. These will be
  // applicable to both HTTP1 and HTTP2 requests.
  api.v2.core.HttpProtocolOptions common_http_protocol_options = 35;

  // Additional HTTP/1 settings that are passed to the HTTP/1 codec.
  api.v2.core.Http1ProtocolOptions http_protocol_options = 8;

  // Additional HTTP/2 settings that are passed directly to the HTTP/2 codec.
  api.v2.core.Http2ProtocolOptions http2_protocol_options = 9;

  // An optional override that the connection manager will write to the server
  // header in responses. If not set, the default is *envoy*.
  string server_name = 10;

  // Defines the action to be applied to the Server header on the response path.
  // By default, Envoy will overwrite the header with the value specified in
  // server_name.
  ServerHeaderTransformation server_header_transformation = 34
      [(validate.rules).enum = {defined_only: true}];

  // The maximum request headers size for incoming connections.
  // If unconfigured, the default max request headers allowed is 60 KiB.
  // Requests that exceed this limit will receive a 431 response.
  // The max configurable limit is 96 KiB, based on current implementation
  // constraints.
  google.protobuf.UInt32Value max_request_headers_kb = 29
      [(validate.rules).uint32 = {lte: 96 gt: 0}];

  // The idle timeout for connections managed by the connection manager. The
  // idle timeout is defined as the period in which there are no active
  // requests. If not set, there is no idle timeout. When the idle timeout is
  // reached the connection will be closed. If the connection is an HTTP/2
  // connection a drain sequence will occur prior to closing the connection.
  // This field is deprecated. Use :ref:`idle_timeout
  // <envoy_api_field_config.filter.network.http_connection_manager.v2.HttpConnectionManager.common_http_protocol_options>`
  // instead.
  google.protobuf.Duration idle_timeout = 11 [deprecated = true];

  // The stream idle timeout for connections managed by the connection manager.
  // If not specified, this defaults to 5 minutes. The default value was selected
  // so as not to interfere with any smaller configured timeouts that may have
  // existed in configurations prior to the introduction of this feature, while
  // introducing robustness to TCP connections that terminate without a FIN.
  //
  // This idle timeout applies to new streams and is overridable by the
  // :ref:`route-level idle_timeout
  // <envoy_api_field_route.RouteAction.idle_timeout>`. Even on a stream in
  // which the override applies, prior to receipt of the initial request
  // headers, the :ref:`stream_idle_timeout
  // <envoy_api_field_config.filter.network.http_connection_manager.v2.HttpConnectionManager.stream_idle_timeout>`
  // applies. Each time an encode/decode event for headers or data is processed
  // for the stream, the timer will be reset. If the timeout fires, the stream
  // is terminated with a 408 Request Timeout error code if no upstream response
  // header has been received, otherwise a stream reset occurs.
  //
  // Note that it is possible to idle timeout even if the wire traffic for a stream is non-idle, due
  // to the granularity of events presented to the connection manager. For example, while receiving
  // very large request headers, it may be the case that there is traffic regularly arriving on the
  // wire while the connection manage is only able to observe the end-of-headers event, hence the
  // stream may still idle timeout.
  //
  // A value of 0 will completely disable the connection manager stream idle
  // timeout, although per-route idle timeout overrides will continue to apply.
  google.protobuf.Duration stream_idle_timeout = 24;

  // A timeout for idle requests managed by the connection manager.
  // The timer is activated when the request is initiated, and is disarmed when the last byte of the
  // request is sent upstream (i.e. all decoding filters have processed the request), OR when the
  // response is initiated. If not specified or set to 0, this timeout is disabled.
  google.protobuf.Duration request_timeout = 28;

  // The time that Envoy will wait between sending an HTTP/2 “shutdown
  // notification” (GOAWAY frame with max stream ID) and a final GOAWAY frame.
  // This is used so that Envoy provides a grace period for new streams that
  // race with the final GOAWAY frame. During this grace period, Envoy will
  // continue to accept new streams. After the grace period, a final GOAWAY
  // frame is sent and Envoy will start refusing new streams. Draining occurs
  // both when a connection hits the idle timeout or during general server
  // draining. The default grace period is 5000 milliseconds (5 seconds) if this
  // option is not specified.
  google.protobuf.Duration drain_timeout = 12;

  // The delayed close timeout is for downstream connections managed by the HTTP connection manager.
  // It is defined as a grace period after connection close processing has been locally initiated
  // during which Envoy will wait for the peer to close (i.e., a TCP FIN/RST is received by Envoy
  // from the downstream connection) prior to Envoy closing the socket associated with that
  // connection.
  // NOTE: This timeout is enforced even when the socket associated with the downstream connection
  // is pending a flush of the write buffer. However, any progress made writing data to the socket
  // will restart the timer associated with this timeout. This means that the total grace period for
  // a socket in this state will be
  // <total_time_waiting_for_write_buffer_flushes>+<delayed_close_timeout>.
  //
  // Delaying Envoy's connection close and giving the peer the opportunity to initiate the close
  // sequence mitigates a race condition that exists when downstream clients do not drain/process
  // data in a connection's receive buffer after a remote close has been detected via a socket
  // write(). This race leads to such clients failing to process the response code sent by Envoy,
  // which could result in erroneous downstream processing.
  //
  // If the timeout triggers, Envoy will close the connection's socket.
  //
  // The default timeout is 1000 ms if this option is not specified.
  //
  // .. NOTE::
  //    To be useful in avoiding the race condition described above, this timeout must be set
  //    to *at least* <max round trip time expected between clients and Envoy>+<100ms to account for
  //    a reasonsable "worst" case processing time for a full iteration of Envoy's event loop>.
  //
  // .. WARNING::
  //    A value of 0 will completely disable delayed close processing. When disabled, the downstream
  //    connection's socket will be closed immediately after the write flush is completed or will
  //    never close if the write flush does not complete.
  google.protobuf.Duration delayed_close_timeout = 26;

  // Configuration for :ref:`HTTP access logs <arch_overview_access_logs>`
  // emitted by the connection manager.
  repeated accesslog.v2.AccessLog access_log = 13;

  // If set to true, the connection manager will use the real remote address
  // of the client connection when determining internal versus external origin and manipulating
  // various headers. If set to false or absent, the connection manager will use the
  // :ref:`config_http_conn_man_headers_x-forwarded-for` HTTP header. See the documentation for
  // :ref:`config_http_conn_man_headers_x-forwarded-for`,
  // :ref:`config_http_conn_man_headers_x-envoy-internal`, and
  // :ref:`config_http_conn_man_headers_x-envoy-external-address` for more information.
  google.protobuf.BoolValue use_remote_address = 14;

  // The number of additional ingress proxy hops from the right side of the
  // :ref:`config_http_conn_man_headers_x-forwarded-for` HTTP header to trust when
  // determining the origin client's IP address. The default is zero if this option
  // is not specified. See the documentation for
  // :ref:`config_http_conn_man_headers_x-forwarded-for` for more information.
  uint32 xff_num_trusted_hops = 19;

  // Configures what network addresses are considered internal for stats and header sanitation
  // purposes. If unspecified, only RFC1918 IP addresses will be considered internal.
  // See the documentation for :ref:`config_http_conn_man_headers_x-envoy-internal` for more
  // information about internal/external addresses.
  InternalAddressConfig internal_address_config = 25;

  // If set, Envoy will not append the remote address to the
  // :ref:`config_http_conn_man_headers_x-forwarded-for` HTTP header. This may be used in
  // conjunction with HTTP filters that explicitly manipulate XFF after the HTTP connection manager
  // has mutated the request headers. While :ref:`use_remote_address
  // <envoy_api_field_config.filter.network.http_connection_manager.v2.HttpConnectionManager.use_remote_address>`
  // will also suppress XFF addition, it has consequences for logging and other
  // Envoy uses of the remote address, so *skip_xff_append* should be used
  // when only an elision of XFF addition is intended.
  bool skip_xff_append = 21;

  // Via header value to append to request and response headers. If this is
  // empty, no via header will be appended.
  string via = 22;

  // Whether the connection manager will generate the :ref:`x-request-id
  // <config_http_conn_man_headers_x-request-id>` header if it does not exist. This defaults to
  // true. Generating a random UUID4 is expensive so in high throughput scenarios where this feature
  // is not desired it can be disabled.
  google.protobuf.BoolValue generate_request_id = 15;

  // Whether the connection manager will keep the :ref:`x-request-id
  // <config_http_conn_man_headers_x-request-id>` header if passed for a request that is edge
  // (Edge request is the request from external clients to front Envoy) and not reset it, which
  // is the current Envoy behaviour. This defaults to false.
  bool preserve_external_request_id = 32;

  // How to handle the :ref:`config_http_conn_man_headers_x-forwarded-client-cert` (XFCC) HTTP
  // header.
  ForwardClientCertDetails forward_client_cert_details = 16
      [(validate.rules).enum = {defined_only: true}];

  // This field is valid only when :ref:`forward_client_cert_details
  // <envoy_api_field_config.filter.network.http_connection_manager.v2.HttpConnectionManager.forward_client_cert_details>`
  // is APPEND_FORWARD or SANITIZE_SET and the client connection is mTLS. It specifies the fields in
  // the client certificate to be forwarded. Note that in the
  // :ref:`config_http_conn_man_headers_x-forwarded-client-cert` header, *Hash* is always set, and
  // *By* is always set when the client certificate presents the URI type Subject Alternative Name
  // value.
  SetCurrentClientCertDetails set_current_client_cert_details = 17;

  // If proxy_100_continue is true, Envoy will proxy incoming "Expect:
  // 100-continue" headers upstream, and forward "100 Continue" responses
  // downstream. If this is false or not set, Envoy will instead strip the
  // "Expect: 100-continue" header, and send a "100 Continue" response itself.
  bool proxy_100_continue = 18;

  // If
  // :ref:`use_remote_address
  // <envoy_api_field_config.filter.network.http_connection_manager.v2.HttpConnectionManager.use_remote_address>`
  // is true and represent_ipv4_remote_address_as_ipv4_mapped_ipv6 is true and the remote address is
  // an IPv4 address, the address will be mapped to IPv6 before it is appended to *x-forwarded-for*.
  // This is useful for testing compatibility of upstream services that parse the header value. For
  // example, 50.0.0.1 is represented as ::FFFF:50.0.0.1. See `IPv4-Mapped IPv6 Addresses
  // <https://tools.ietf.org/html/rfc4291#section-2.5.5.2>`_ for details. This will also affect the
  // :ref:`config_http_conn_man_headers_x-envoy-external-address` header. See
  // :ref:`http_connection_manager.represent_ipv4_remote_address_as_ipv4_mapped_ipv6
  // <config_http_conn_man_runtime_represent_ipv4_remote_address_as_ipv4_mapped_ipv6>` for runtime
  // control.
  // [#not-implemented-hide:]
  bool represent_ipv4_remote_address_as_ipv4_mapped_ipv6 = 20;

  repeated UpgradeConfig upgrade_configs = 23;

  // Should paths be normalized according to RFC 3986 before any processing of
  // requests by HTTP filters or routing? This affects the upstream *:path* header
  // as well. For paths that fail this check, Envoy will respond with 400 to
  // paths that are malformed. This defaults to false currently but will default
  // true in the future. When not specified, this value may be overridden by the
  // runtime variable
  // :ref:`http_connection_manager.normalize_path<config_http_conn_man_runtime_normalize_path>`.
  // See `Normalization and Comparison <https://tools.ietf.org/html/rfc3986#section-6>`
  // for details of normalization.
  // Note that Envoy does not perform
  // `case normalization <https://tools.ietf.org/html/rfc3986#section-6.2.2.1>`
  google.protobuf.BoolValue normalize_path = 30;

  // Determines if adjacent slashes in the path are merged into one before any processing of
  // requests by HTTP filters or routing. This affects the upstream *:path* header as well. Without
  // setting this option, incoming requests with path `//dir///file` will not match against route
  // with `prefix` match set to `/dir`. Defaults to `false`. Note that slash merging is not part of
  // `HTTP spec <https://tools.ietf.org/html/rfc3986>` and is provided for convenience.
  bool merge_slashes = 33;
}

message Rds {
  // Configuration source specifier for RDS.
  api.v2.core.ConfigSource config_source = 1 [(validate.rules).message = {required: true}];

  // The name of the route configuration. This name will be passed to the RDS
  // API. This allows an Envoy configuration with multiple HTTP listeners (and
  // associated HTTP connection manager filters) to use different route
  // configurations.
  string route_config_name = 2 [(validate.rules).string = {min_bytes: 1}];
}

// This message is used to work around the limitations with 'oneof' and repeated fields.
message ScopedRouteConfigurationsList {
  repeated api.v2.ScopedRouteConfiguration scoped_route_configurations = 1
      [(validate.rules).repeated = {min_items: 1}];
}

// [#next-free-field:6]
message ScopedRoutes {
  // Specifies the mechanism for constructing "scope keys" based on HTTP request attributes. These
  // keys are matched against a set of :ref:`Key<envoy_api_msg_ScopedRouteConfiguration.Key>`
  // objects assembled from :ref:`ScopedRouteConfiguration<envoy_api_msg_ScopedRouteConfiguration>`
  // messages distributed via SRDS (the Scoped Route Discovery Service) or assigned statically via
  // :ref:`scoped_route_configurations_list<envoy_api_field_config.filter.network.http_connection_manager.v2.ScopedRoutes.scoped_route_configurations_list>`.
  //
  // Upon receiving a request's headers, the Router will build a key using the algorithm specified
  // by this message. This key will be used to look up the routing table (i.e., the
  // :ref:`RouteConfiguration<envoy_api_msg_RouteConfiguration>`) to use for the request.
  message ScopeKeyBuilder {
    // Specifies the mechanism for constructing key fragments which are composed into scope keys.
    message FragmentBuilder {
      // Specifies how the value of a header should be extracted.
      // The following example maps the structure of a header to the fields in this message.
      //
      // .. code::
      //
      //              <0> <1>   <-- index
      //    X-Header: a=b;c=d
      //    |         || |
      //    |         || \----> <element_separator>
      //    |         ||
      //    |         |\----> <element.separator>
      //    |         |
      //    |         \----> <element.key>
      //    |
      //    \----> <name>
      //
      //    Each 'a=b' key-value pair constitutes an 'element' of the header field.
      message HeaderValueExtractor {
        // Specifies a header field's key value pair to match on.
        message KvElement {
          // The separator between key and value (e.g., '=' separates 'k=v;...').
          // If an element is an empty string, the element is ignored.
          // If an element contains no separator, the whole element is parsed as key and the
          // fragment value is an empty string.
          // If there are multiple values for a matched key, the first value is returned.
          string separator = 1 [(validate.rules).string = {min_bytes: 1}];

          // The key to match on.
          string key = 2 [(validate.rules).string = {min_bytes: 1}];
        }

        // The name of the header field to extract the value from.
        string name = 1 [(validate.rules).string = {min_bytes: 1}];

        // The element separator (e.g., ';' separates 'a;b;c;d').
        // Default: empty string. This causes the entirety of the header field to be extracted.
        // If this field is set to an empty string and 'index' is used in the oneof below, 'index'
        // must be set to 0.
        string element_separator = 2;

        oneof extract_type {
          // Specifies the zero based index of the element to extract.
          // Note Envoy concatenates multiple values of the same header key into a comma separated
          // string, the splitting always happens after the concatenation.
          uint32 index = 3;

          // Specifies the key value pair to extract the value from.
          KvElement element = 4;
        }
      }

      oneof type {
        option (validate.required) = true;

        // Specifies how a header field's value should be extracted.
        HeaderValueExtractor header_value_extractor = 1;
      }
    }

    // The final scope key consists of the ordered union of these fragments.
    repeated FragmentBuilder fragments = 1 [(validate.rules).repeated = {min_items: 1}];
  }

  // The name assigned to the scoped routing configuration.
  string name = 1 [(validate.rules).string = {min_bytes: 1}];

  // The algorithm to use for constructing a scope key for each request.
  ScopeKeyBuilder scope_key_builder = 2 [(validate.rules).message = {required: true}];

  // Configuration source specifier for RDS.
  // This config source is used to subscribe to RouteConfiguration resources specified in
  // ScopedRouteConfiguration messages.
  api.v2.core.ConfigSource rds_config_source = 3 [(validate.rules).message = {required: true}];

  oneof config_specifier {
    option (validate.required) = true;

    // The set of routing scopes corresponding to the HCM. A scope is assigned to a request by
    // matching a key constructed from the request's attributes according to the algorithm specified
    // by the
    // :ref:`ScopeKeyBuilder<envoy_api_msg_config.filter.network.http_connection_manager.v2.ScopedRoutes.ScopeKeyBuilder>`
    // in this message.
    ScopedRouteConfigurationsList scoped_route_configurations_list = 4;

    // The set of routing scopes associated with the HCM will be dynamically loaded via the SRDS
    // API. A scope is assigned to a request by matching a key constructed from the request's
    // attributes according to the algorithm specified by the
    // :ref:`ScopeKeyBuilder<envoy_api_msg_config.filter.network.http_connection_manager.v2.ScopedRoutes.ScopeKeyBuilder>`
    // in this message.
    ScopedRds scoped_rds = 5;
  }
}

message ScopedRds {
  // Configuration source specifier for scoped RDS.
  api.v2.core.ConfigSource scoped_rds_config_source = 1
      [(validate.rules).message = {required: true}];
}

message HttpFilter {
  reserved 3;

  // The name of the filter to instantiate. The name must match a
  // :ref:`supported filter <config_http_filters>`.
  string name = 1 [(validate.rules).string = {min_bytes: 1}];

  // Filter specific configuration which depends on the filter being instantiated. See the supported
  // filters for further documentation.
  oneof config_type {
    google.protobuf.Struct config = 2;

    google.protobuf.Any typed_config = 4;
  }
}<|MERGE_RESOLUTION|>--- conflicted
+++ resolved
@@ -23,12 +23,8 @@
 // [#protodoc-title: HTTP connection manager]
 // HTTP connection manager :ref:`configuration overview <config_http_conn_man>`.
 
-<<<<<<< HEAD
-// [#comment:next free field: 35]
 // [#next-free-field:35]
-=======
 // [#comment:next free field: 36]
->>>>>>> 2cd917e1
 message HttpConnectionManager {
   enum CodecType {
     // For every new connection, the connection manager will determine which
