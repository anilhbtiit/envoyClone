--- conflicted
+++ resolved
@@ -54,11 +54,7 @@
   }
 
 private:
-<<<<<<< HEAD
-  Stats::SymbolTableImpl symbol_table_;
-=======
   Stats::SymbolTablePtr symbol_table_;
->>>>>>> b44a00bf
   Event::SimulatedTimeSystem time_system_;
   Stats::AllocatorImpl heap_alloc_;
   Stats::ThreadLocalStoreImpl store_;
