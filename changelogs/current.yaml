--- conflicted
+++ resolved
@@ -49,16 +49,13 @@
     runtime flag and legacy code path.
 
 new_features:
-<<<<<<< HEAD
 - area: filters
   change: |
     Added :ref:`the Basic Auth filter <envoy_v3_api_msg_extensions.filters.http.basic_auth.v3.BasicAuth>`, which can be used to
     authenticate user credentials in the HTTP Authentication heaer defined in `RFC7617 <https://tools.ietf.org/html/rfc7617>`_.
-=======
 - area: jwt
   change: |
     The jwt filter can now serialize non-primitive custom claims when maping claims to headers.
     These claims will be serialized as JSON and encoded as Base64.
->>>>>>> 88a80e6b
 
 deprecated: