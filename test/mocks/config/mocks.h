--- conflicted
+++ resolved
@@ -97,14 +97,8 @@
                       const std::set<std::string>& resources, SubscriptionCallbacks& callbacks,
                       std::chrono::milliseconds init_fetch_timeout));
   MOCK_METHOD2(removeWatch, void(const std::string& type_url, Watch* watch));
-<<<<<<< HEAD
-  MOCK_METHOD1(pause, void(const std::string& type_url));
-  MOCK_METHOD1(resume, void(const std::string& type_url));
-  MOCK_CONST_METHOD1(paused, bool(const std::string& type_url));
-  MOCK_METHOD0(disableInitFetchTimeoutTimer, void());
   MOCK_METHOD2(requestAliasesResolution, void(const std::string& type_url,
                    const std::set<std::string>& aliases));
-=======
 };
 
 class MockGrpcMuxCallbacks : public GrpcMuxCallbacks {
@@ -117,7 +111,6 @@
   MOCK_METHOD2(onConfigUpdateFailed,
                void(Envoy::Config::ConfigUpdateFailureReason reason, const EnvoyException* e));
   MOCK_METHOD1(resourceName, std::string(const ProtobufWkt::Any& resource));
->>>>>>> 4787e0a9
 };
 
 class MockGrpcStreamCallbacks : public GrpcStreamCallbacks<envoy::api::v2::DiscoveryResponse> {
