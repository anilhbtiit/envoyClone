--- conflicted
+++ resolved
@@ -276,17 +276,14 @@
 - area: tracing
   change: |
     Added support to configure a Dynatrace sampler for the OpenTelemetry tracer.
-<<<<<<< HEAD
+- area: tracing
+  change: |
+    Added User-Agent header to OTLP trace exporters according to the OpenTelemetry specification.
 - area: aws_request_signing
   change: |
     Update ``aws_request_signing`` filter to support optionally sending the aws signature in query parameters rather than headers,
     by specifying the :ref:`query_string <envoy_v3_api_field_extensions.filters.http.aws_request_signing.v3.AwsRequestSigning.query_string>`
     configuration section.
-=======
-- area: tracing
-  change: |
-    Added User-Agent header to OTLP trace exporters according to the OpenTelemetry specification.
->>>>>>> a19dce32
 
 deprecated:
 - area: listener
