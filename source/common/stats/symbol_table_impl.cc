--- conflicted
+++ resolved
@@ -208,7 +208,6 @@
   }
 }
 
-<<<<<<< HEAD
 uint64_t SymbolTableImpl::getRecentLookups(const RecentLookupsFn& iter) {
   uint64_t total = 0;
   absl::flat_hash_map<std::string, uint64_t> name_count_map;
@@ -285,26 +284,18 @@
 
 StatNameSetPtr SymbolTableImpl::makeSet(absl::string_view name) {
   const uint64_t capacity = recentLookupCapacity();
-  Thread::LockGuard lock(stat_name_set_mutex_);
-  // make_unique does not work with private ctor, even though FakeSymbolTableImpl is a friend.
+  // make_unique does not work with private ctor, even though SymbolTableImpl is a friend.
   StatNameSetPtr stat_name_set(new StatNameSet(*this, name));
   stat_name_set->setRecentLookupCapacity(capacity);
-=======
-StatNameSetPtr SymbolTableImpl::makeSet(absl::string_view name) {
-  Thread::LockGuard lock(lock_);
-  // make_unique does not work with private ctor, even though FakeSymbolTableImpl is a friend.
-  StatNameSetPtr stat_name_set(new StatNameSet(*this, name));
->>>>>>> e637457b
-  stat_name_sets_.insert(stat_name_set.get());
+  {
+    Thread::LockGuard lock(stat_name_set_mutex_);
+    stat_name_sets_.insert(stat_name_set.get());
+  }
   return stat_name_set;
 }
 
 void SymbolTableImpl::forgetSet(StatNameSet& stat_name_set) {
-<<<<<<< HEAD
   Thread::LockGuard lock(stat_name_set_mutex_);
-=======
-  Thread::LockGuard lock(lock_);
->>>>>>> e637457b
   stat_name_sets_.erase(&stat_name_set);
 }
 
