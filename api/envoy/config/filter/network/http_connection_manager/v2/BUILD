load("@envoy_api//bazel:api_build_system.bzl", "api_proto_library_internal", "api_proto_package")

licenses(["notice"])  # Apache 2

api_proto_package(
    deps = [
        "//envoy/api/v2",
        "//envoy/api/v2/core",
        "//envoy/config/filter/accesslog/v2:pkg",
        "//envoy/type",
    ],
)

api_proto_library_internal(
    name = "http_connection_manager",
    srcs = ["http_connection_manager.proto"],
    deps = [
        "//envoy/api/v2:rds",
        "//envoy/api/v2:srds",
        "//envoy/api/v2/core:base",
        "//envoy/api/v2/core:config_source",
        "//envoy/api/v2/core:protocol",
        "//envoy/config/filter/accesslog/v2:accesslog",
        "//envoy/data/accesslog/v2:accesslog",
        "//envoy/type:percent",
        "//envoy/type/matcher:string",
    ],
<<<<<<< HEAD
)

api_go_proto_library(
    name = "http_connection_manager",
    proto = ":http_connection_manager",
    deps = [
        "//envoy/api/v2:rds_go_grpc",
        "//envoy/api/v2:srds_go_grpc",
        "//envoy/api/v2/core:base_go_proto",
        "//envoy/api/v2/core:config_source_go_proto",
        "//envoy/api/v2/core:protocol_go_proto",
        "//envoy/config/filter/accesslog/v2:accesslog_go_proto",
        "//envoy/data/accesslog/v2:accesslog_go_proto",
        "//envoy/type:percent_go_proto",
        "//envoy/type/matcher:string_go_proto",
    ],
=======
>>>>>>> 5dc6f09f
)<|MERGE_RESOLUTION|>--- conflicted
+++ resolved
@@ -25,23 +25,4 @@
         "//envoy/type:percent",
         "//envoy/type/matcher:string",
     ],
-<<<<<<< HEAD
-)
-
-api_go_proto_library(
-    name = "http_connection_manager",
-    proto = ":http_connection_manager",
-    deps = [
-        "//envoy/api/v2:rds_go_grpc",
-        "//envoy/api/v2:srds_go_grpc",
-        "//envoy/api/v2/core:base_go_proto",
-        "//envoy/api/v2/core:config_source_go_proto",
-        "//envoy/api/v2/core:protocol_go_proto",
-        "//envoy/config/filter/accesslog/v2:accesslog_go_proto",
-        "//envoy/data/accesslog/v2:accesslog_go_proto",
-        "//envoy/type:percent_go_proto",
-        "//envoy/type/matcher:string_go_proto",
-    ],
-=======
->>>>>>> 5dc6f09f
 )