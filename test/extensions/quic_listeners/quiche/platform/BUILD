licenses(["notice"])  # Apache 2

load(
    "//bazel:envoy_build_system.bzl",
    "envoy_cc_fuzz_test",
    "envoy_cc_test",
    "envoy_cc_test_binary",
    "envoy_cc_test_library",
    "envoy_package",
    "envoy_proto_library",
    "envoy_select_quiche",
)

envoy_package()

envoy_cc_test(
    name = "http2_platform_test",
    srcs = envoy_select_quiche(["http2_platform_test.cc"]),
    external_deps = ["quiche_http2_platform"],
    deps = [
        "//test/test_common:logging_lib",
        "//test/test_common:utility_lib",
    ],
)

envoy_cc_test(
    name = "quic_platform_test",
    srcs = envoy_select_quiche(["quic_platform_test.cc"]),
    data = [
        "//test/extensions/transport_sockets/tls/test_data:certs",
    ],
    external_deps = ["quiche_quic_platform"],
    deps = [
        "//source/common/memory:stats_lib",
        "//test/common/stats:stat_test_utility_lib",
        "//test/extensions/transport_sockets/tls:ssl_test_utils",
        "//test/mocks/api:api_mocks",
        "//test/test_common:logging_lib",
        "//test/test_common:threadsafe_singleton_injector_lib",
        "//test/test_common:utility_lib",
<<<<<<< HEAD
        "@com_googlesource_quiche//:quic_buffer_allocator_lib",
=======
        "@com_googlesource_quiche//:quic_platform_expect_bug",
        "@com_googlesource_quiche//:quic_platform_mock_log",
>>>>>>> 3c367db2
        "@com_googlesource_quiche//:quic_platform_port_utils",
        "@com_googlesource_quiche//:quic_platform_sleep",
        "@com_googlesource_quiche//:quic_platform_test_output",
        "@com_googlesource_quiche//:quic_platform_thread",
    ],
)

envoy_cc_test(
    name = "spdy_platform_test",
    srcs = envoy_select_quiche(["spdy_platform_test.cc"]),
    external_deps = ["quiche_spdy_platform"],
    deps = [
        "//test/test_common:logging_lib",
        "//test/test_common:utility_lib",
    ],
)

envoy_cc_test_library(
    name = "quic_platform_expect_bug_impl_lib",
    hdrs = ["quic_expect_bug_impl.h"],
    deps = [
        "@com_googlesource_quiche//:quic_platform_base",
        "@com_googlesource_quiche//:quic_platform_mock_log",
    ],
)

envoy_cc_test_library(
    name = "quic_platform_mock_log_impl_lib",
    hdrs = ["quic_mock_log_impl.h"],
    deps = ["@com_googlesource_quiche//:quic_platform_base"],
)

envoy_cc_test_library(
    name = "quic_platform_port_utils_impl_lib",
    srcs = ["quic_port_utils_impl.cc"],
    hdrs = ["quic_port_utils_impl.h"],
    deps = [
        "//source/common/network:utility_lib",
        "//test/test_common:environment_lib",
    ],
)

envoy_cc_test_library(
<<<<<<< HEAD
    name = "quic_platform_test_mem_slice_vector_test_impl_lib",
    hdrs = envoy_select_quiche(["quic_test_mem_slice_vector_test_impl.h"]),
    deps = envoy_select_quiche([
        "@com_googlesource_quiche//:quic_platform_mem_slice_span_lib",
        "//include/envoy/buffer:buffer_interface",
    ]),
=======
    name = "quic_platform_thread_impl_lib",
    hdrs = ["quic_thread_impl.h"],
    deps = [
        "//include/envoy/thread:thread_interface",
        "//source/common/common:assert_lib",
        "//test/test_common:thread_factory_for_test_lib",
    ],
)

envoy_cc_test_library(
    name = "quic_platform_test_impl_lib",
    hdrs = ["quic_test_impl.h"],
    deps = ["//source/common/common:assert_lib"],
)

envoy_cc_test_library(
    name = "epoll_server_platform_impl_lib",
    hdrs = [
        "epoll_address_test_utils_impl.h",
        "epoll_bug_impl.h",
        "epoll_expect_bug_impl.h",
        "epoll_export_impl.h",
        "epoll_logging_impl.h",
        "epoll_ptr_util_impl.h",
        "epoll_test_impl.h",
        "epoll_thread_impl.h",
        "epoll_time_impl.h",
    ],
    external_deps = ["abseil_time"],
    deps = [
        ":quic_platform_expect_bug_impl_lib",
        ":quic_platform_thread_impl_lib",
        "//include/envoy/network:address_interface",
        "//source/extensions/quic_listeners/quiche/platform:quic_platform_base_impl_lib",
        "//test/test_common:environment_lib",
    ],
)

envoy_cc_test_library(
    name = "quic_platform_test_output_impl_lib",
    srcs = ["quic_test_output_impl.cc"],
    hdrs = ["quic_test_output_impl.h"],
    deps = [
        "//source/common/filesystem:filesystem_lib",
        "@com_googlesource_quiche//:quic_platform_base",
    ],
>>>>>>> 3c367db2
)<|MERGE_RESOLUTION|>--- conflicted
+++ resolved
@@ -26,9 +26,7 @@
 envoy_cc_test(
     name = "quic_platform_test",
     srcs = envoy_select_quiche(["quic_platform_test.cc"]),
-    data = [
-        "//test/extensions/transport_sockets/tls/test_data:certs",
-    ],
+    data = ["//test/extensions/transport_sockets/tls/test_data:certs"],
     external_deps = ["quiche_quic_platform"],
     deps = [
         "//source/common/memory:stats_lib",
@@ -38,14 +36,12 @@
         "//test/test_common:logging_lib",
         "//test/test_common:threadsafe_singleton_injector_lib",
         "//test/test_common:utility_lib",
-<<<<<<< HEAD
         "@com_googlesource_quiche//:quic_buffer_allocator_lib",
-=======
         "@com_googlesource_quiche//:quic_platform_expect_bug",
         "@com_googlesource_quiche//:quic_platform_mock_log",
->>>>>>> 3c367db2
         "@com_googlesource_quiche//:quic_platform_port_utils",
         "@com_googlesource_quiche//:quic_platform_sleep",
+        "@com_googlesource_quiche//:quic_platform_test",
         "@com_googlesource_quiche//:quic_platform_test_output",
         "@com_googlesource_quiche//:quic_platform_thread",
     ],
@@ -87,14 +83,15 @@
 )
 
 envoy_cc_test_library(
-<<<<<<< HEAD
     name = "quic_platform_test_mem_slice_vector_test_impl_lib",
     hdrs = envoy_select_quiche(["quic_test_mem_slice_vector_test_impl.h"]),
     deps = envoy_select_quiche([
         "@com_googlesource_quiche//:quic_platform_mem_slice_span_lib",
         "//include/envoy/buffer:buffer_interface",
     ]),
-=======
+)
+
+envoy_cc_test_library(
     name = "quic_platform_thread_impl_lib",
     hdrs = ["quic_thread_impl.h"],
     deps = [
@@ -141,5 +138,4 @@
         "//source/common/filesystem:filesystem_lib",
         "@com_googlesource_quiche//:quic_platform_base",
     ],
->>>>>>> 3c367db2
 )