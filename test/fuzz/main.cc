--- conflicted
+++ resolved
@@ -50,27 +50,10 @@
   RELEASE_ASSERT(argc >= 2, "");
   // Consider any file after the test path which doesn't have a - prefix to be a corpus entry.
   uint32_t input_args = 0;
-<<<<<<< HEAD
-  Envoy::Api::ApiPtr api = Envoy::Api::createApiForTest();
-  for (int i = 1; i < argc; ++i) {
-    const std::string arg{argv[i]};
-    if (arg.empty() || arg[0] == '-') {
-      break;
-    }
-    ++input_args;
-    // Outputs from envoy_directory_genrule might be directories or we might
-    // have artisanal files.
-    if (api->fileSystem().directoryExists(arg)) {
-      const auto paths = Envoy::TestUtility::listFiles(arg, true);
-      Envoy::test_corpus_.insert(Envoy::test_corpus_.begin(), paths.begin(), paths.end());
-    } else {
-      Envoy::test_corpus_.emplace_back(arg);
-=======
   // Ensure we cleanup API resources before we jump into the tests, the test API creates a singleton
   // time system that we don't want to leak into gtest.
   {
-    Envoy::Stats::IsolatedStoreImpl stats_store;
-    Envoy::Api::ApiPtr api = Envoy::Api::createApiForTest(stats_store);
+    Envoy::Api::ApiPtr api = Envoy::Api::createApiForTest();
     for (int i = 1; i < argc; ++i) {
       const std::string arg{argv[i]};
       if (arg.empty() || arg[0] == '-') {
@@ -85,7 +68,6 @@
       } else {
         Envoy::test_corpus_.emplace_back(arg);
       }
->>>>>>> efed749b
     }
   }
   argc -= input_args;
