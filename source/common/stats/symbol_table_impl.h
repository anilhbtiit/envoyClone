--- conflicted
+++ resolved
@@ -162,13 +162,10 @@
 
   StatNameSetPtr makeSet(absl::string_view name) override;
   void forgetSet(StatNameSet& stat_name_set) override;
-<<<<<<< HEAD
   uint64_t getRecentLookups(const RecentLookupsFn&) override;
   void clearRecentLookups() override;
   void setRecentLookupCapacity(uint64_t capacity) override;
   uint64_t recentLookupCapacity() const override;
-=======
->>>>>>> e637457b
 
 private:
   friend class StatName;
@@ -252,13 +249,9 @@
   // TODO(ambuc): There might be an optimization here relating to storing ranges of freed symbols
   // using an Envoy::IntervalSet.
   std::stack<Symbol> pool_ GUARDED_BY(lock_);
-<<<<<<< HEAD
   RecentLookups recent_lookups_ GUARDED_BY(lock_);
 
   absl::flat_hash_set<StatNameSet*> stat_name_sets_ GUARDED_BY(stat_name_set_mutex_);
-=======
-  absl::flat_hash_set<StatNameSet*> stat_name_sets_ GUARDED_BY(lock_);
->>>>>>> e637457b
 };
 
 /**
@@ -743,14 +736,9 @@
   friend class SymbolTableImpl;
 
   StatNameSet(SymbolTable& symbol_table, absl::string_view name);
-<<<<<<< HEAD
   uint64_t getRecentLookups(const RecentLookups::IterFn& iter);
 
-  std::string name_;
-=======
-
   const std::string name_;
->>>>>>> e637457b
   Stats::SymbolTable& symbol_table_;
   Stats::StatNamePool pool_ GUARDED_BY(mutex_);
   absl::Mutex mutex_;
