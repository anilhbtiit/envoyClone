date: Pending

behavior_changes:
# *Changes that are expected to cause an incompatibility if applicable; deployment changes are likely required*
- area: jwt
  change: |
    Changed behavior of the jwt extraction, passing entire token for validation, instead cut him in the non-Base64 character.
    This change can be reverted temporarily by setting the runtime guard ``envoy.reloadable_features.token_passed_entirely`` to false.
- area: eds
  change: |
    Introduced caching of EDS assignments when used with ADS. Prior to this change, Envoy required that EDS assignments were sent
    after an EDS cluster was updated. If no EDS assignment was received for the cluster, it ended up with an empty assignment.
    Following this change, after a cluster update, Envoy waits for an EDS assignment until
    :ref:`initial_fetch_timeout <envoy_v3_api_field_config.core.v3.ConfigSource.initial_fetch_timeout>` times out, and will then apply
    the cached assignment and finish updating the warmed cluster. This change is disabled by default, and can be enabled by setting
    the runtime flag ``envoy.restart_features.use_eds_cache_for_ads`` to true.

minor_behavior_changes:
# *Changes that may cause incompatibilities for some users, but should not for most*
- area: ext_authz
  change: |
    removing any query parameter in the presence of repeated query parameter keys no longer drops the repeats.
- area: ext_authz
  change: |
    Don't append the local address to ``x-forwarded-for`` header when sending an http (not gRPC) auth request.
    This behavior can be reverted by setting runtime flag
    ``envoy.reloadable_features.ext_authz_http_send_original_xff`` to false.
- area: outlier detection
  change: |
    Outlier detection will always respect max_ejection_percent now.
    This behavioral change can be reverted by setting runtime guard
    ``envoy.reloadable_features.check_mep_on_first_eject`` to false.
- area: quic
  change: |
    Enable QUICHE request and response headers validation. This behavior can be reverted by setting runtime flag
    ``envoy.reloadable_features.FLAGS_envoy_quic_reloadable_flag_quic_act_upon_invalid_header`` to false.
<<<<<<< HEAD
- area: xds
  change: |
    Set the lower bound of :ref:`fill_rate <envoy_v3_api_field_config.core.v3.RateLimitSettings.fill_rate>`
    to once per year. Values lower than once per year will automatically be set to that value.
- area: redis
  change: |
    The redis network filter :ref:`connection_rate_limit_per_sec
    <envoy_v3_api_field_extensions.filters.network.redis_proxy.v3.RedisProxy.ConnectionRateLimit.connection_rate_limit_per_sec>`
    must be greater than 0. A config that sets this value to 0 will be rejected.
=======
- area: http oauth2 filter
  change: |
    Change HMAC cookie encoding to base64-encoded only. This change can be reverted temporarily by
    setting the runtime guard ``envoy.reloadable_features.hmac_base64_encoding_only`` to false.
- area: router
  change: |
    Enable copying response_code from the upstream stream_info onto the downstream stream_info.
    This behavior can be reverted by setting runtime guard
    ``envoy.reloadable_features.copy_response_code_to_downstream_stream_info`` to false.
>>>>>>> c92e2eac

bug_fixes:
# *Changes expected to improve the state of the world and are unlikely to have negative effects*
- area: connection limit
  change: |
    fixed a use-after-free bug in the connection limit filter.
- area: subset load balancer
  change: |
    Fixed a bug where
    :ref:`overprovisioning_factor<envoy_v3_api_field_config.endpoint.v3.ClusterLoadAssignment.Policy.overprovisioning_factor>` and
    :ref:`weighted_priority_health <envoy_v3_api_field_config.endpoint.v3.ClusterLoadAssignment.Policy.weighted_priority_health>`
    values were not respected when subset load balacing was enabled. The default values of 140 and false were always used.
- area: redis
  change: |
    fixed a bug where redis key formatter is using the closed stream because of life time issues.
- area: extension_discovery_service
  change: |
    Fixed a bug causing crash if ECDS is used with upstream HTTP filters.
- area: tls
  change: |
    fixed a bug where handshake may fail when both private key provider and cert validation are set.
- area: healthcheck
  change: |
    The default behavior of unejecting outlier-detection-ejected host on successful active health checking can
    be disabled by setting :ref:`outlier_detection.successful_active_health_check_uneject_host
    <envoy_v3_api_field_config.cluster.v3.OutlierDetection.successful_active_health_check_uneject_host>`
    to ``false``. This new configuration flag is a substitute for the removed runtime option
    ``envoy.reloadable_features_successful_active_health_check_uneject_host``.
- area: aws signer
  change: |
    fixed a bug where expiration timestamp on task roles failed to validate. This causes failure of credential caching which
    results in constant hits to the task role metadata URL.
- area: router check tool
  change: |
    Fixed a bug where the route coverage is not correctly calculated when a route has weighted clusters.

removed_config_or_runtime:
# *Normally occurs at the end of the* :ref:`deprecation period <deprecated>`
- area: tcp
  change: |
    Removed runtime key ``envoy.reloadable_features.tcp_pool_idle_timeout``.
- area: http filters
  change: |
    Removed ``envoy_reloadable_features_http_filter_avoid_reentrant_local_reply`` runtime flag and legacy code paths.
- area: tcp_proxy
  change: |
    Removed ``envoy_reloadable_features_finish_reading_on_decode_trailers`` runtime flag and legacy code paths.
- area: dns
  change: |
    Removed ``envoy.restart_features.use_apple_api_for_dns_lookups`` and legacy code paths.
- area: runtime
  change: |
    Removed ``envoy.restart_features.remove_runtime_singleton`` and legacy code paths.
- area: xDS
  change: |
    Removed ``envoy.restart_features.explicit_wildcard_resource`` and legacy code paths.
- area: quic
  change: |
    Removed ``envoy.reloadable_features.reject_require_client_certificate_with_quic`` and legacy code paths.
- area: healthcheck
  change: |
    Removed ``envoy.reloadable_features_successful_active_health_check_uneject_host`` runtime option and
    substituted it with :ref:`outlier_detection.successful_active_health_check_uneject_host
    <envoy_v3_api_field_config.cluster.v3.OutlierDetection.successful_active_health_check_uneject_host>`
    outlier detection configuration flag.

new_features:
- area: access_log
  change: |
    added %RESPONSE_FLAGS_LONG% substitution string, that will output a pascal case string representing the resonse flags.
    The output response flags will correspond with %RESPONSE_FLAGS%, only with a long textual string representation.
- area: config
  change: |
    Added the capability to defer broadcasting of certain cluster (CDS, EDS) to
    worker threads from the main thread. This optimization can save significant
    amount of memory in cases where there are (1) a large number of workers and
    (2) a large amount of config, most of which is unused. This capability is
    guarded by :ref:`enable_deferred_cluster_creation
    <envoy_v3_api_field_config.bootstrap.v3.ClusterManager.enable_deferred_cluster_creation>`.
- area: extension_discovery_service
  change: |
    added ECDS support for :ref:` downstream network filters<envoy_v3_api_field_config.listener.v3.Filter.config_discovery>`.
- area: ext_proc
  change: |
    added
    :ref:`disable_immediate_response <envoy_v3_api_field_extensions.filters.http.ext_proc.v3.ExternalProcessor.disable_immediate_response>`
    config API to ignore the
    :ref:`immediate_response <envoy_v3_api_field_service.ext_proc.v3.ProcessingResponse.immediate_response>`
    message from the external processing server.
- area: access_log
  change: |
    added a field lookup to %FILTER_STATE% for objects that have reflection enabled.

- area: http
  change: |
    added :ref:`Json-To-Metadata filter <envoy_v3_api_msg_extensions.filters.http.json_to_metadata.v3.JsonToMetadata>`.
- area: extension_discovery_service
  change: |
    added metric listener.listener_stat.network_extension_config_missing to track closed connections due to missing config.
- area: redis
  change: |
    added support for time command (returns a local response).
- area: extension_discovery_service
  change: |
    added ECDS support for :ref:` upstream network filters<envoy_v3_api_field_config.cluster.v3.Filter.config_discovery>`.
- area: redis
  change: |
    added support for lmove command.
- area: upstream
  change: |
    added :ref:`allow_redundant_keys <envoy_v3_api_field_extensions.load_balancing_policies.subset.v3.Subset.allow_redundant_keys>`
    to suppport redundant keys in request metadata for subset load balancing.
- area: access_logs
  change: |
    added :ref:`json_format_options <envoy_v3_api_field_config.core.v3.SubstitutionFormatString.json_format_options>` config option to
    support JSON output formatting and the :ref:`sort_properties <envoy_v3_api_field_config.core.v3.JsonFormatOptions.sort_properties>`
    option to print the JSON output with sorted properties.
- area: tap
  change: |
    added :ref:`custom_sink <envoy_v3_api_field_config.tap.v3.OutputSink.custom_sink>` type to enable writing tap data
    out to a custom sink extension.
- area: tap
  change: |
    added :ref:`record_headers_received_time <envoy_v3_api_field_extensions.filters.http.tap.v3.Tap.record_headers_received_time>`
    to control writing request and response headers received time in trace output.

deprecated:
- area: tracing
  change: |
    OpenTracing is deprecated and will be removed at version 1.30, since the upstream project has been abandoned.
- area: tracing
  change: |
    Opencensus is deprecated and will be removed at version 1.30, since the upstream project has been abandoned.<|MERGE_RESOLUTION|>--- conflicted
+++ resolved
@@ -34,7 +34,15 @@
   change: |
     Enable QUICHE request and response headers validation. This behavior can be reverted by setting runtime flag
     ``envoy.reloadable_features.FLAGS_envoy_quic_reloadable_flag_quic_act_upon_invalid_header`` to false.
-<<<<<<< HEAD
+- area: http oauth2 filter
+  change: |
+    Change HMAC cookie encoding to base64-encoded only. This change can be reverted temporarily by
+    setting the runtime guard ``envoy.reloadable_features.hmac_base64_encoding_only`` to false.
+- area: router
+  change: |
+    Enable copying response_code from the upstream stream_info onto the downstream stream_info.
+    This behavior can be reverted by setting runtime guard
+    ``envoy.reloadable_features.copy_response_code_to_downstream_stream_info`` to false.
 - area: xds
   change: |
     Set the lower bound of :ref:`fill_rate <envoy_v3_api_field_config.core.v3.RateLimitSettings.fill_rate>`
@@ -44,17 +52,6 @@
     The redis network filter :ref:`connection_rate_limit_per_sec
     <envoy_v3_api_field_extensions.filters.network.redis_proxy.v3.RedisProxy.ConnectionRateLimit.connection_rate_limit_per_sec>`
     must be greater than 0. A config that sets this value to 0 will be rejected.
-=======
-- area: http oauth2 filter
-  change: |
-    Change HMAC cookie encoding to base64-encoded only. This change can be reverted temporarily by
-    setting the runtime guard ``envoy.reloadable_features.hmac_base64_encoding_only`` to false.
-- area: router
-  change: |
-    Enable copying response_code from the upstream stream_info onto the downstream stream_info.
-    This behavior can be reverted by setting runtime guard
-    ``envoy.reloadable_features.copy_response_code_to_downstream_stream_info`` to false.
->>>>>>> c92e2eac
 
 bug_fixes:
 # *Changes expected to improve the state of the world and are unlikely to have negative effects*
