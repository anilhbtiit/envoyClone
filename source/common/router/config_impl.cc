--- conflicted
+++ resolved
@@ -655,7 +655,6 @@
               "not be stripped: {}",
               path_redirect_);
   }
-<<<<<<< HEAD
   if (!route.stat_prefix().empty()) {
     path_stats_scope_ = Stats::Utility::scopeFromStatNames(
         *factory_context.scope().scopeFromStatName(
@@ -664,7 +663,6 @@
     path_stats_config_.emplace(PathStatsConfig{
         path_stat_name_storage_.statName(),
         generatePathStats(*path_stats_scope_, factory_context.routerContext().pathStatNames())});
-=======
 
   if (route.route().has_early_data_policy()) {
     auto& factory = Envoy::Config::Utility::getAndCheckFactory<EarlyDataPolicyFactory>(
@@ -674,7 +672,6 @@
     early_data_policy_ = factory.createEarlyDataPolicy(*message);
   } else {
     early_data_policy_ = std::make_unique<DefaultEarlyDataPolicy>(/*allow_safe_request*/ true);
->>>>>>> e569ce06
   }
 }
 
