#pragma once

#include <functional>

#include "envoy/access_log/access_log.h"
#include "envoy/api/v2/core/base.pb.h"
#include "envoy/http/codes.h"
<<<<<<< HEAD
=======
#include "envoy/http/context.h"
>>>>>>> 43fc7790
#include "envoy/http/filter.h"
#include "envoy/init/init.h"
#include "envoy/json/json_object.h"
#include "envoy/network/drain_decision.h"
#include "envoy/network/filter.h"
#include "envoy/runtime/runtime.h"
#include "envoy/server/admin.h"
#include "envoy/server/overload_manager.h"
#include "envoy/singleton/manager.h"
#include "envoy/stats/scope.h"
#include "envoy/thread_local/thread_local.h"
#include "envoy/tracing/http_tracer.h"
#include "envoy/upstream/cluster_manager.h"

#include "common/common/assert.h"
#include "common/common/macros.h"
#include "common/protobuf/protobuf.h"

namespace Envoy {
namespace Server {
namespace Configuration {

/**
 * Context passed to network and HTTP filters to access server resources.
 * TODO(mattklein123): When we lock down visibility of the rest of the code, filters should only
 * access the rest of the server via interfaces exposed here.
 */
class FactoryContext {
public:
  virtual ~FactoryContext() {}

  /**
   * @return AccessLogManager for use by the entire server.
   */
  virtual AccessLog::AccessLogManager& accessLogManager() PURE;

  /**
   * @return Upstream::ClusterManager& singleton for use by the entire server.
   */
  virtual Upstream::ClusterManager& clusterManager() PURE;

  /**
   * @return Event::Dispatcher& the main thread's dispatcher. This dispatcher should be used
   *         for all singleton processing.
   */
  virtual Event::Dispatcher& dispatcher() PURE;

  /**
   * @return const Network::DrainDecision& a drain decision that filters can use to determine if
   *         they should be doing graceful closes on connections when possible.
   */
  virtual const Network::DrainDecision& drainDecision() PURE;

  /**
   * @return whether external healthchecks are currently failed or not.
   */
  virtual bool healthCheckFailed() PURE;

  /**
   * @return the server-wide http tracer.
   */
  virtual Tracing::HttpTracer& httpTracer() PURE;

  /**
   * @return the server's init manager. This can be used for extensions that need to initialize
   *         after cluster manager init but before the server starts listening. All extensions
   *         should register themselves during configuration load. initialize() will be called on
   *         each registered target after cluster manager init but before the server starts
   *         listening. Once all targets have initialized and invoked their callbacks, the server
   *         will start listening.
   */
  virtual Init::Manager& initManager() PURE;

  /**
   * @return information about the local environment the server is running in.
   */
  virtual const LocalInfo::LocalInfo& localInfo() const PURE;

  /**
   * @return RandomGenerator& the random generator for the server.
   */
  virtual Envoy::Runtime::RandomGenerator& random() PURE;

  /**
   * @return Runtime::Loader& the singleton runtime loader for the server.
   */
  virtual Envoy::Runtime::Loader& runtime() PURE;

  /**
   * @return Stats::Scope& the filter's stats scope.
   */
  virtual Stats::Scope& scope() PURE;

  /**
   * @return Singleton::Manager& the server-wide singleton manager.
   */
  virtual Singleton::Manager& singletonManager() PURE;

  /**
   * @return ThreadLocal::SlotAllocator& the thread local storage engine for the server. This is
   *         used to allow runtime lockless updates to configuration, etc. across multiple threads.
   */
  virtual ThreadLocal::SlotAllocator& threadLocal() PURE;

  /**
   * @return Server::Admin& the server's global admin HTTP endpoint.
   */
  virtual Server::Admin& admin() PURE;

  /**
   * @return Stats::Scope& the listener's stats scope.
   */
  virtual Stats::Scope& listenerScope() PURE;

  /**
   * @return const envoy::api::v2::core::Metadata& the config metadata associated with this
   * listener.
   */
  virtual const envoy::api::v2::core::Metadata& listenerMetadata() const PURE;

  /**
   * @return TimeSource& a reference to the time source.
   */
  virtual TimeSource& timeSource() PURE;

  /**
   * @return OverloadManager& the overload manager for the server.
   */
  virtual OverloadManager& overloadManager() PURE;

  /**
<<<<<<< HEAD
   *
   * @return Http::CodeStats& a reference to the code stats.
   */
  virtual Http::CodeStats& codeStats() PURE;
=======
   * @return Http::Context& a reference to the http context.
   */
  virtual Http::Context& httpContext() PURE;
>>>>>>> 43fc7790
};

class ListenerFactoryContext : public FactoryContext {
public:
  /**
   * Store socket options to be set on the listen socket before listening.
   */
  virtual void addListenSocketOption(const Network::Socket::OptionConstSharedPtr& option) PURE;

  virtual void addListenSocketOptions(const Network::Socket::OptionsSharedPtr& options) PURE;
};

/**
 * Implemented by each listener filter and registered via Registry::registerFactory()
 * or the convenience class RegisterFactory.
 */
class NamedListenerFilterConfigFactory {
public:
  virtual ~NamedListenerFilterConfigFactory() {}

  /**
   * Create a particular listener filter factory implementation. If the implementation is unable to
   * produce a factory with the provided parameters, it should throw an EnvoyException in the case
   * of general error or a Json::Exception if the json configuration is erroneous. The returned
   * callback should always be initialized.
   * @param config supplies the general protobuf configuration for the filter
   * @param context supplies the filter's context.
   * @return Network::ListenerFilterFactoryCb the factory creation function.
   */
  virtual Network::ListenerFilterFactoryCb
  createFilterFactoryFromProto(const Protobuf::Message& config,
                               ListenerFactoryContext& context) PURE;

  /**
   * @return ProtobufTypes::MessagePtr create empty config proto message for v2. The filter
   *         config, which arrives in an opaque message, will be parsed into this empty proto.
   *         Optional today, will be compulsory when v1 is deprecated.
   */
  virtual ProtobufTypes::MessagePtr createEmptyConfigProto() PURE;

  /**
   * @return std::string the identifying name for a particular implementation of a listener filter
   * produced by the factory.
   */
  virtual std::string name() PURE;
};

/**
 * Implemented by filter factories that require more options to process the protocol used by the
 * upstream cluster.
 */
class ProtocolOptionsFactory {
public:
  virtual ~ProtocolOptionsFactory() {}

  /**
   * Create a particular filter's protocol specific options implementation. If the factory
   * implementation is unable to produce a factory with the provided parameters, it should throw an
   * EnvoyException.
   * @param config supplies the protobuf configuration for the filter
   * @return Upstream::ProtocoOptionsConfigConstSharedPtr the protocol options
   */
  virtual Upstream::ProtocolOptionsConfigConstSharedPtr
  createProtocolOptionsConfig(const Protobuf::Message& config) {
    UNREFERENCED_PARAMETER(config);
    return nullptr;
  }

  /**
   * @return ProtobufTypes::MessagePtr a newly created empty protocol specific options message or
   *         nullptr if protocol specific options are not available.
   */
  virtual ProtobufTypes::MessagePtr createEmptyProtocolOptionsProto() { return nullptr; }
};

/**
 * Implemented by each network filter and registered via Registry::registerFactory()
 * or the convenience class RegisterFactory.
 */
class NamedNetworkFilterConfigFactory : public ProtocolOptionsFactory {
public:
  virtual ~NamedNetworkFilterConfigFactory() {}

  /**
   * Create a particular network filter factory implementation. If the implementation is unable to
   * produce a factory with the provided parameters, it should throw an EnvoyException in the case
   * of general error or a Json::Exception if the json configuration is erroneous. The returned
   * callback should always be initialized.
   * @param config supplies the general json configuration for the filter
   * @param context supplies the filter's context.
   * @return Network::FilterFactoryCb the factory creation function.
   */
  virtual Network::FilterFactoryCb createFilterFactory(const Json::Object& config,
                                                       FactoryContext& context) PURE;

  /**
   * v2 variant of createFilterFactory(..), where filter configs are specified as proto. This may be
   * optionally implemented today, but will in the future become compulsory once v1 is deprecated.
   */
  virtual Network::FilterFactoryCb createFilterFactoryFromProto(const Protobuf::Message& config,
                                                                FactoryContext& context) {
    UNREFERENCED_PARAMETER(config);
    UNREFERENCED_PARAMETER(context);
    NOT_IMPLEMENTED_GCOVR_EXCL_LINE;
  }

  /**
   * @return ProtobufTypes::MessagePtr create empty config proto message for v2. The filter
   *         config, which arrives in an opaque google.protobuf.Struct message, will be converted to
   *         JSON and then parsed into this empty proto. Optional today, will be compulsory when v1
   *         is deprecated.
   */
  virtual ProtobufTypes::MessagePtr createEmptyConfigProto() { return nullptr; }

  /**
   * @return std::string the identifying name for a particular implementation of a network filter
   * produced by the factory.
   */
  virtual std::string name() PURE;
};

/**
 * Implemented by each HTTP filter and registered via Registry::registerFactory or the
 * convenience class RegisterFactory.
 */
class NamedHttpFilterConfigFactory : public ProtocolOptionsFactory {
public:
  virtual ~NamedHttpFilterConfigFactory() {}

  /**
   * Create a particular http filter factory implementation. If the implementation is unable to
   * produce a factory with the provided parameters, it should throw an EnvoyException in the case
   * of
   * general error or a Json::Exception if the json configuration is erroneous. The returned
   * callback should always be initialized.
   * @param config supplies the general json configuration for the filter
   * @param stat_prefix prefix for stat logging
   * @param context supplies the filter's context.
   * @return Http::FilterFactoryCb the factory creation function.
   */
  virtual Http::FilterFactoryCb createFilterFactory(const Json::Object& config,
                                                    const std::string& stat_prefix,
                                                    FactoryContext& context) PURE;

  /**
   * v2 API variant of createFilterFactory(..), where filter configs are specified as proto. This
   * may be optionally implemented today, but will in the future become compulsory once v1 is
   * deprecated.
   */
  virtual Http::FilterFactoryCb createFilterFactoryFromProto(const Protobuf::Message& config,
                                                             const std::string& stat_prefix,
                                                             FactoryContext& context) {
    UNREFERENCED_PARAMETER(config);
    UNREFERENCED_PARAMETER(stat_prefix);
    UNREFERENCED_PARAMETER(context);
    NOT_IMPLEMENTED_GCOVR_EXCL_LINE;
  }

  /**
   * @return ProtobufTypes::MessagePtr create empty config proto message for v2. The filter
   *         config, which arrives in an opaque google.protobuf.Struct message, will be converted to
   *         JSON and then parsed into this empty proto. Optional today, will be compulsory when v1
   *         is deprecated.
   */
  virtual ProtobufTypes::MessagePtr createEmptyConfigProto() { return nullptr; }

  /**
   * @return ProtobufTypes::MessagePtr create an empty virtual host, route, or weighted
   *         cluster-local config proto message for v2. The filter config, which arrives in an
   *         opaque message, will be parsed into this empty proto. By default, this method
   *         returns the same value as createEmptyConfigProto, and can be optionally overridden
   *         in implementations.
   */
  virtual ProtobufTypes::MessagePtr createEmptyRouteConfigProto() {
    return createEmptyConfigProto();
  }

  /**
   * @return RouteSpecificFilterConfigConstSharedPtr allow the filter to pre-process per route
   * config. Returned object will be stored in the loaded route configuration.
   */
  virtual Router::RouteSpecificFilterConfigConstSharedPtr
  createRouteSpecificFilterConfig(const Protobuf::Message&, FactoryContext&) {
    return nullptr;
  }

  /**
   * @return std::string the identifying name for a particular implementation of an http filter
   * produced by the factory.
   */
  virtual std::string name() PURE;
};

} // namespace Configuration
} // namespace Server
} // namespace Envoy<|MERGE_RESOLUTION|>--- conflicted
+++ resolved
@@ -5,10 +5,7 @@
 #include "envoy/access_log/access_log.h"
 #include "envoy/api/v2/core/base.pb.h"
 #include "envoy/http/codes.h"
-<<<<<<< HEAD
-=======
 #include "envoy/http/context.h"
->>>>>>> 43fc7790
 #include "envoy/http/filter.h"
 #include "envoy/init/init.h"
 #include "envoy/json/json_object.h"
@@ -140,16 +137,9 @@
   virtual OverloadManager& overloadManager() PURE;
 
   /**
-<<<<<<< HEAD
-   *
-   * @return Http::CodeStats& a reference to the code stats.
-   */
-  virtual Http::CodeStats& codeStats() PURE;
-=======
    * @return Http::Context& a reference to the http context.
    */
   virtual Http::Context& httpContext() PURE;
->>>>>>> 43fc7790
 };
 
 class ListenerFactoryContext : public FactoryContext {
