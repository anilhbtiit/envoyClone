--- conflicted
+++ resolved
@@ -132,21 +132,14 @@
    * @param port optional port to include in Instance created from ip_address, 0 by default.
    * @param v6only disable IPv4-IPv6 mapping for IPv6 addresses?
    * @return pointer to the Instance.
-<<<<<<< HEAD
-=======
    * @throw EnvoyException in case of a malformed IP address.
->>>>>>> 725ebfc1
    */
   static Address::InstanceConstSharedPtr
   parseInternetAddress(const std::string& ip_address, uint16_t port = 0, bool v6only = true);
 
   /**
    * Parse an internet host address (IPv4 or IPv6) and create an Instance from it. The address must
-<<<<<<< HEAD
    * not include a port number.
-=======
-   * not include a port number. Throws EnvoyException if unable to parse the address.
->>>>>>> 725ebfc1
    * @param ip_address string to be parsed as an internet address.
    * @param port optional port to include in Instance created from ip_address, 0 by default.
    * @param v6only disable IPv4-IPv6 mapping for IPv6 addresses?
