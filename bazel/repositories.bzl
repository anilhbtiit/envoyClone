load(
    "@bazel_tools//tools/build_defs/repo:git.bzl",
    "git_repository",
    "new_git_repository",
)
load(":genrule_repository.bzl", "genrule_repository")
load(":patched_http_archive.bzl", "patched_http_archive")
load(":repository_locations.bzl", "REPOSITORY_LOCATIONS")
load(":target_recipes.bzl", "TARGET_RECIPES")

def _repository_impl(name, **kwargs):
    # `existing_rule_keys` contains the names of repositories that have already
    # been defined in the Bazel workspace. By skipping repos with existing keys,
    # users can override dependency versions by using standard Bazel repository
    # rules in their WORKSPACE files.
    existing_rule_keys = native.existing_rules().keys()
    if name in existing_rule_keys:
        # This repository has already been defined, probably because the user
        # wants to override the version. Do nothing.
        return

    location = REPOSITORY_LOCATIONS[name]

    # Git tags are mutable. We want to depend on commit IDs instead. Give the
    # user a useful error if they accidentally specify a tag.
    if "tag" in location:
        fail(
            "Refusing to depend on Git tag %r for external dependency %r: use 'commit' instead."
            % (location["tag"], name))

    if "commit" in location:
        # Git repository at given commit ID. Add a BUILD file if requested.
        if "build_file" in kwargs:
            new_git_repository(
                name = name,
                remote = location["remote"],
                commit = location["commit"],
                **kwargs)
        else:
            git_repository(
                name = name,
                remote = location["remote"],
                commit = location["commit"],
                **kwargs)
    else:  # HTTP
        # HTTP tarball at a given URL. Add a BUILD file if requested.
        if "build_file" in kwargs:
            native.new_http_archive(
                name = name,
                urls = location["urls"],
                sha256 = location["sha256"],
                strip_prefix = location["strip_prefix"],
                **kwargs)
        else:
            native.http_archive(
                name = name,
                urls = location["urls"],
                sha256 = location["sha256"],
                strip_prefix = location["strip_prefix"],
                **kwargs)

def _build_recipe_repository_impl(ctxt):
    # Setup the build directory with links to the relevant files.
    ctxt.symlink(Label("//bazel:repositories.sh"), "repositories.sh")
    ctxt.symlink(Label("//ci/build_container:build_and_install_deps.sh"),
                 "build_and_install_deps.sh")
    ctxt.symlink(Label("//ci/build_container:recipe_wrapper.sh"), "recipe_wrapper.sh")
    ctxt.symlink(Label("//ci/build_container:Makefile"), "Makefile")
    for r in ctxt.attr.recipes:
        ctxt.symlink(Label("//ci/build_container/build_recipes:" + r + ".sh"),
                     "build_recipes/" + r + ".sh")
    ctxt.symlink(Label("//ci/prebuilt:BUILD"), "BUILD")

    # Run the build script.
    environment = {}
    print("Fetching external dependencies...")
    result = ctxt.execute(
        ["./repositories.sh"] + ctxt.attr.recipes,
        environment = environment,
        quiet = False,
    )
    print(result.stdout)
    print(result.stderr)
    print("External dep build exited with return code: %d" % result.return_code)
    if result.return_code != 0:
        print("\033[31;1m\033[48;5;226m External dependency build failed, check above log " +
              "for errors and ensure all prerequisites at " +
              "https://github.com/envoyproxy/envoy/blob/master/bazel/README.md#quick-start-bazel-build-for-developers are met.")
        # This error message doesn't appear to the user :( https://github.com/bazelbuild/bazel/issues/3683
        fail("External dep build failed")

# Python dependencies. If these become non-trivial, we might be better off using a virtualenv to
# wrap them, but for now we can treat them as first-class Bazel.
def _python_deps():
    _repository_impl(
        name = "com_github_pallets_markupsafe",
        build_file = "@envoy//bazel/external:markupsafe.BUILD",
    )
    native.bind(
        name = "markupsafe",
        actual = "@com_github_pallets_markupsafe//:markupsafe",
    )
    _repository_impl(
        name = "com_github_pallets_jinja",
        build_file = "@envoy//bazel/external:jinja.BUILD",
    )
    native.bind(
        name = "jinja2",
        actual = "@com_github_pallets_jinja//:jinja2",
    )

# Bazel native C++ dependencies. For the depedencies that doesn't provide autoconf/automake builds.
def _cc_deps():
    _repository_impl("grpc_httpjson_transcoding")
    native.bind(
        name = "path_matcher",
        actual = "@grpc_httpjson_transcoding//src:path_matcher",
    )
    native.bind(
        name = "grpc_transcoding",
        actual = "@grpc_httpjson_transcoding//src:transcoding",
    )

def _go_deps(skip_targets):
    # Keep the skip_targets check around until Istio Proxy has stopped using
    # it to exclude the Go rules.
    if "io_bazel_rules_go" not in skip_targets:
        _repository_impl("io_bazel_rules_go")

<<<<<<< HEAD
def envoy_api_deps(skip_targets):
  if 'envoy_api' not in skip_targets:
    native.git_repository(
        name = "envoy_api",
        remote = REPO_LOCATIONS["data-plane-api"],
        commit = "d5519766d4a9a63e371357f61eaa00d7601c2cee",
    )
=======
def _envoy_api_deps():
    _repository_impl("envoy_api")
>>>>>>> 7cde59ad

    api_bind_targets = [
        "address",
        "base",
        "bootstrap",
        "discovery",
        "cds",
        "discovery",
        "eds",
        "health_check",
        "lds",
        "protocol",
        "rds",
        "sds",
    ]
    for t in api_bind_targets:
        native.bind(
            name = "envoy_" + t,
            actual = "@envoy_api//api:" + t + "_cc",
        )
    filter_bind_targets = [
        "accesslog",
        "fault",
    ]
    for t in filter_bind_targets:
        native.bind(
            name = "envoy_filter_" + t,
            actual = "@envoy_api//api/filter:" + t + "_cc",
        )
    http_filter_bind_targets = [
        "buffer",
        "fault",
        "health_check",
        "http_connection_manager",
        "ip_tagging",
        "lua",
        "rate_limit",
        "router",
        "transcoder",
    ]
    for t in http_filter_bind_targets:
        native.bind(
            name = "envoy_filter_http_" + t,
            actual = "@envoy_api//api/filter/http:" + t + "_cc",
        )
    network_filter_bind_targets = [
        "tcp_proxy",
        "mongo_proxy",
        "redis_proxy",
        "rate_limit",
        "client_ssl_auth",
    ]
    for t in network_filter_bind_targets:
        native.bind(
            name = "envoy_filter_network_" + t,
            actual = "@envoy_api//api/filter/network:" + t + "_cc",
        )    
    native.bind(
        name = "http_api_protos",
        actual = "@googleapis//:http_api_protos",
    )
    native.bind(
        name = "http_api_protos_lib",
        actual = "@googleapis//:http_api_protos_lib",
    )

def envoy_dependencies(path = "@envoy_deps//", skip_targets = []):
    envoy_repository = repository_rule(
        implementation = _build_recipe_repository_impl,
        environ = [
            "CC",
            "CXX",
            "LD_LIBRARY_PATH"
        ],
        # Don't pretend we're in the sandbox, we do some evil stuff with envoy_dep_cache.
        local = True,
        attrs = {
            "recipes": attr.string_list(),
        },
    )

    # Ideally, we wouldn't have a single repository target for all dependencies, but instead one per
    # dependency, as suggested in #747. However, it's much faster to build all deps under a single
    # recursive make job and single make jobserver.
    recipes = depset()
    for t in TARGET_RECIPES:
        if t not in skip_targets:
            recipes += depset([TARGET_RECIPES[t]])

    envoy_repository(
        name = "envoy_deps",
        recipes = recipes.to_list(),
    )
    for t in TARGET_RECIPES:
        if t not in skip_targets:
            native.bind(
                name = t,
                actual = path + ":" + t,
            )

    # The long repo names (`com_github_fmtlib_fmt` instead of `fmtlib`) are
    # semi-standard in the Bazel community, intended to avoid both duplicate
    # dependencies and name conflicts.
    _com_github_bombela_backward()
    _com_github_cyan4973_xxhash()
    _com_github_eile_tclap()
    _com_github_fmtlib_fmt()
    _com_github_gabime_spdlog()
    _com_github_gcovr_gcovr()
    _com_github_lightstep_lightstep_tracer_cpp()
    _com_github_nodejs_http_parser()
    _com_github_tencent_rapidjson()
    _com_google_googletest()
    _com_google_protobuf()

    # Used for bundling gcovr into a relocatable .par file.
    _repository_impl("subpar")

    _python_deps()
    _cc_deps()
    _go_deps(skip_targets)
    _envoy_api_deps()

def _com_github_bombela_backward():
    _repository_impl(
        name = "com_github_bombela_backward",
        build_file = "@envoy//bazel/external:backward.BUILD",
    )
    native.bind(
        name = "backward",
        actual = "@com_github_bombela_backward//:backward",
    )

def _com_github_cyan4973_xxhash():
    _repository_impl(
        name = "com_github_cyan4973_xxhash",
        build_file = "@envoy//bazel/external:xxhash.BUILD",
    )
    native.bind(
        name = "xxhash",
        actual = "@com_github_cyan4973_xxhash//:xxhash",
    )

def _com_github_eile_tclap():
    _repository_impl(
        name = "com_github_eile_tclap",
        build_file = "@envoy//bazel/external:tclap.BUILD",
    )
    native.bind(
        name = "tclap",
        actual = "@com_github_eile_tclap//:tclap",
    )

def _com_github_fmtlib_fmt():
    _repository_impl(
        name = "com_github_fmtlib_fmt",
        build_file = "@envoy//bazel/external:fmtlib.BUILD",
    )
    native.bind(
        name = "fmtlib",
        actual = "@com_github_fmtlib_fmt//:fmtlib",
    )

def _com_github_gabime_spdlog():
    _repository_impl(
        name = "com_github_gabime_spdlog",
        build_file = "@envoy//bazel/external:spdlog.BUILD",
    )
    native.bind(
        name = "spdlog",
        actual = "@com_github_gabime_spdlog//:spdlog",
    )

def _com_github_gcovr_gcovr():
    _repository_impl(
        name = "com_github_gcovr_gcovr",
        build_file = "@envoy//bazel/external:gcovr.BUILD",
    )
    native.bind(
        name = "gcovr",
        actual = "@com_github_gcovr_gcovr//:gcovr",
    )

def _com_github_lightstep_lightstep_tracer_cpp():
    location = REPOSITORY_LOCATIONS[
        "com_github_lightstep_lightstep_tracer_cpp"]
    genrule_repository(
        name = "com_github_lightstep_lightstep_tracer_cpp",
        urls = location["urls"],
        sha256 = location["sha256"],
        strip_prefix = location["strip_prefix"],
        patches = [
            "@envoy//bazel/external:lightstep-missing-header.patch",
        ],
        genrule_cmd_file = "@envoy//bazel/external:lightstep.genrule_cmd",
        build_file = "@envoy//bazel/external:lightstep.BUILD",
    )
    native.bind(
        name = "lightstep",
        actual = "@com_github_lightstep_lightstep_tracer_cpp//:lightstep",
    )

def _com_github_tencent_rapidjson():
    _repository_impl(
        name = "com_github_tencent_rapidjson",
        build_file = "@envoy//bazel/external:rapidjson.BUILD",
    )
    native.bind(
        name = "rapidjson",
        actual = "@com_github_tencent_rapidjson//:rapidjson",
    )

def _com_github_nodejs_http_parser():
    _repository_impl(
        name = "com_github_nodejs_http_parser",
        build_file = "@envoy//bazel/external:http-parser.BUILD",
    )
    native.bind(
        name = "http_parser",
        actual = "@com_github_nodejs_http_parser//:http_parser",
    )

def _com_google_googletest():
    _repository_impl("com_google_googletest")
    native.bind(
        name = "googletest",
        actual = "@com_google_googletest//:gtest",
    )

def _com_google_protobuf():
    _repository_impl("com_google_protobuf")

    # Needed for cc_proto_library, Bazel doesn't support aliases today for repos,
    # see https://groups.google.com/forum/#!topic/bazel-discuss/859ybHQZnuI and
    # https://github.com/bazelbuild/bazel/issues/3219.
    location = REPOSITORY_LOCATIONS["com_google_protobuf"]
    native.http_archive(name = "com_google_protobuf_cc", **location)
    native.bind(
        name = "protobuf",
        actual = "@com_google_protobuf//:protobuf",
    )
    native.bind(
        name = "protoc",
        actual = "@com_google_protobuf_cc//:protoc",
    )<|MERGE_RESOLUTION|>--- conflicted
+++ resolved
@@ -127,18 +127,8 @@
     if "io_bazel_rules_go" not in skip_targets:
         _repository_impl("io_bazel_rules_go")
 
-<<<<<<< HEAD
-def envoy_api_deps(skip_targets):
-  if 'envoy_api' not in skip_targets:
-    native.git_repository(
-        name = "envoy_api",
-        remote = REPO_LOCATIONS["data-plane-api"],
-        commit = "d5519766d4a9a63e371357f61eaa00d7601c2cee",
-    )
-=======
 def _envoy_api_deps():
     _repository_impl("envoy_api")
->>>>>>> 7cde59ad
 
     api_bind_targets = [
         "address",
