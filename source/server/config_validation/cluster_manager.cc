#include "server/config_validation/cluster_manager.h"

#include "common/common/utility.h"

namespace Envoy {
namespace Upstream {

ValidationClusterManagerFactory::ValidationClusterManagerFactory(
    Runtime::Loader& runtime, Stats::Store& stats, ThreadLocal::Instance& tls,
    Runtime::RandomGenerator& random, Network::DnsResolverSharedPtr dns_resolver,
    Ssl::ContextManager& ssl_context_manager, Event::Dispatcher& main_thread_dispatcher,
    const LocalInfo::LocalInfo& local_info, Secret::SecretManager& secret_manager, Api::Api& api,
    Http::Context& http_context)
    : ProdClusterManagerFactory(runtime, stats, tls, random, dns_resolver, ssl_context_manager,
                                main_thread_dispatcher, local_info, secret_manager, api,
                                http_context) {}

ClusterManagerPtr ValidationClusterManagerFactory::clusterManagerFromProto(
    const envoy::config::bootstrap::v2::Bootstrap& bootstrap, Stats::Store& stats,
    ThreadLocal::Instance& tls, Runtime::Loader& runtime, Runtime::RandomGenerator& random,
    const LocalInfo::LocalInfo& local_info, AccessLog::AccessLogManager& log_manager,
    Server::Admin& admin) {
  return std::make_unique<ValidationClusterManager>(
      bootstrap, *this, stats, tls, runtime, random, local_info, log_manager,
      main_thread_dispatcher_, admin, api_, http_context_);
}

CdsApiPtr ValidationClusterManagerFactory::createCds(
    const envoy::api::v2::core::ConfigSource& cds_config,
    const absl::optional<envoy::api::v2::core::ConfigSource>& eds_config, ClusterManager& cm) {
  // Create the CdsApiImpl...
  ProdClusterManagerFactory::createCds(cds_config, eds_config, cm);
  // ... and then throw it away, so that we don't actually connect to it.
  return nullptr;
}

ValidationClusterManager::ValidationClusterManager(
    const envoy::config::bootstrap::v2::Bootstrap& bootstrap, ClusterManagerFactory& factory,
    Stats::Store& stats, ThreadLocal::Instance& tls, Runtime::Loader& runtime,
    Runtime::RandomGenerator& random, const LocalInfo::LocalInfo& local_info,
    AccessLog::AccessLogManager& log_manager, Event::Dispatcher& main_thread_dispatcher,
    Server::Admin& admin, Api::Api& api, Http::Context& http_context)
    : ClusterManagerImpl(bootstrap, factory, stats, tls, runtime, random, local_info, log_manager,
<<<<<<< HEAD
                         main_thread_dispatcher, admin, api),
      async_client_(main_thread_dispatcher.timeSystem(), api) {}
=======
                         main_thread_dispatcher, admin, api, http_context),
      async_client_(main_thread_dispatcher.timeSystem()) {}
>>>>>>> 43fc7790

Http::ConnectionPool::Instance*
ValidationClusterManager::httpConnPoolForCluster(const std::string&, ResourcePriority,
                                                 Http::Protocol, LoadBalancerContext*) {
  return nullptr;
}

Host::CreateConnectionData
ValidationClusterManager::tcpConnForCluster(const std::string&, LoadBalancerContext*,
                                            Network::TransportSocketOptionsSharedPtr) {
  return Host::CreateConnectionData{nullptr, nullptr};
}

Http::AsyncClient& ValidationClusterManager::httpAsyncClientForCluster(const std::string&) {
  return async_client_;
}

} // namespace Upstream
} // namespace Envoy<|MERGE_RESOLUTION|>--- conflicted
+++ resolved
@@ -41,13 +41,8 @@
     AccessLog::AccessLogManager& log_manager, Event::Dispatcher& main_thread_dispatcher,
     Server::Admin& admin, Api::Api& api, Http::Context& http_context)
     : ClusterManagerImpl(bootstrap, factory, stats, tls, runtime, random, local_info, log_manager,
-<<<<<<< HEAD
-                         main_thread_dispatcher, admin, api),
+                         main_thread_dispatcher, admin, api, http_context),
       async_client_(main_thread_dispatcher.timeSystem(), api) {}
-=======
-                         main_thread_dispatcher, admin, api, http_context),
-      async_client_(main_thread_dispatcher.timeSystem()) {}
->>>>>>> 43fc7790
 
 Http::ConnectionPool::Instance*
 ValidationClusterManager::httpConnPoolForCluster(const std::string&, ResourcePriority,
