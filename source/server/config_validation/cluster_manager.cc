--- conflicted
+++ resolved
@@ -19,17 +19,10 @@
     const envoy::config::bootstrap::v2::Bootstrap& bootstrap, Stats::Store& stats,
     ThreadLocal::Instance& tls, Runtime::Loader& runtime, Runtime::RandomGenerator& random,
     const LocalInfo::LocalInfo& local_info, AccessLog::AccessLogManager& log_manager,
-<<<<<<< HEAD
-    Server::Admin& admin, Http::CodeStats& code_stats) {
-  return ClusterManagerPtr{
-      new ValidationClusterManager(bootstrap, *this, stats, tls, runtime, random, local_info,
-                                   log_manager, main_thread_dispatcher_, admin, api_, code_stats)};
-=======
     Server::Admin& admin) {
   return std::make_unique<ValidationClusterManager>(
       bootstrap, *this, stats, tls, runtime, random, local_info, log_manager,
       main_thread_dispatcher_, admin, api_, http_context_);
->>>>>>> 43fc7790
 }
 
 CdsApiPtr ValidationClusterManagerFactory::createCds(
@@ -46,15 +39,9 @@
     Stats::Store& stats, ThreadLocal::Instance& tls, Runtime::Loader& runtime,
     Runtime::RandomGenerator& random, const LocalInfo::LocalInfo& local_info,
     AccessLog::AccessLogManager& log_manager, Event::Dispatcher& main_thread_dispatcher,
-<<<<<<< HEAD
-    Server::Admin& admin, Api::Api& api, Http::CodeStats& code_stats)
-    : ClusterManagerImpl(bootstrap, factory, stats, tls, runtime, random, local_info, log_manager,
-                         main_thread_dispatcher, admin, api, code_stats),
-=======
     Server::Admin& admin, Api::Api& api, Http::Context& http_context)
     : ClusterManagerImpl(bootstrap, factory, stats, tls, runtime, random, local_info, log_manager,
                          main_thread_dispatcher, admin, api, http_context),
->>>>>>> 43fc7790
       async_client_(main_thread_dispatcher.timeSystem()) {}
 
 Http::ConnectionPool::Instance*
