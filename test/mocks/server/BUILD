licenses(["notice"])  # Apache 2

load(
    "//bazel:envoy_build_system.bzl",
    "envoy_cc_mock",
    "envoy_package",
)

envoy_package()

envoy_cc_mock(
    name = "server_mocks",
    srcs = ["mocks.cc"],
    hdrs = ["mocks.h"],
    deps = [
        "//include/envoy/secret:secret_manager_interface",
        "//include/envoy/server:admin_interface",
        "//include/envoy/server:configuration_interface",
        "//include/envoy/server:drain_manager_interface",
        "//include/envoy/server:filter_config_interface",
        "//include/envoy/server:guarddog_interface",
        "//include/envoy/server:health_checker_config_interface",
        "//include/envoy/server:instance_interface",
        "//include/envoy/server:options_interface",
        "//include/envoy/server:overload_manager_interface",
        "//include/envoy/server:worker_interface",
        "//include/envoy/ssl:context_manager_interface",
        "//include/envoy/upstream:health_checker_interface",
        "//source/common/http:context_lib",
        "//source/common/secret:secret_manager_impl_lib",
        "//source/common/singleton:manager_impl_lib",
        "//source/common/stats:stats_lib",
        "//source/extensions/transport_sockets/tls:context_lib",
        "//test/mocks/access_log:access_log_mocks",
        "//test/mocks/api:api_mocks",
        "//test/mocks/http:http_mocks",
        "//test/mocks/init:init_mocks",
        "//test/mocks/local_info:local_info_mocks",
        "//test/mocks/network:network_mocks",
        "//test/mocks/router:router_mocks",
        "//test/mocks/runtime:runtime_mocks",
        "//test/mocks/secret:secret_mocks",
        "//test/mocks/thread_local:thread_local_mocks",
        "//test/mocks/tracing:tracing_mocks",
        "//test/mocks/upstream:upstream_mocks",
<<<<<<< HEAD
        "//test/test_common:simulated_time_system_lib",
=======
>>>>>>> 197acd8d
        "//test/test_common:test_time_lib",
    ],
)<|MERGE_RESOLUTION|>--- conflicted
+++ resolved
@@ -43,10 +43,6 @@
         "//test/mocks/thread_local:thread_local_mocks",
         "//test/mocks/tracing:tracing_mocks",
         "//test/mocks/upstream:upstream_mocks",
-<<<<<<< HEAD
-        "//test/test_common:simulated_time_system_lib",
-=======
->>>>>>> 197acd8d
         "//test/test_common:test_time_lib",
     ],
 )