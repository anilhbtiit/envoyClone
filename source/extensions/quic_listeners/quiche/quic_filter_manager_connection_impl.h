#pragma once

#include "envoy/event/dispatcher.h"
#include "envoy/network/connection.h"

#include "common/common/empty_string.h"
#include "common/common/logger.h"
#include "common/network/connection_impl_base.h"
#include "common/stream_info/stream_info_impl.h"

#include "extensions/quic_listeners/quiche/envoy_quic_connection.h"
#include "extensions/quic_listeners/quiche/envoy_quic_simulated_watermark_buffer.h"

namespace Envoy {
namespace Quic {

// Act as a Network::Connection to HCM and a FilterManager to FilterFactoryCb.
class QuicFilterManagerConnectionImpl : public Network::ConnectionImplBase {
public:
  QuicFilterManagerConnectionImpl(EnvoyQuicConnection& connection, Event::Dispatcher& dispatcher,
                                  uint32_t send_buffer_limit);

  // Network::FilterManager
  // Overridden to delegate calls to filter_manager_.
  void addWriteFilter(Network::WriteFilterSharedPtr filter) override;
  void addFilter(Network::FilterSharedPtr filter) override;
  void addReadFilter(Network::ReadFilterSharedPtr filter) override;
  void removeReadFilter(Network::ReadFilterSharedPtr filter) override;
  bool initializeReadFilters() override;

  // Network::Connection
  void addBytesSentCallback(Network::Connection::BytesSentCb /*cb*/) override {
    // TODO(danzh): implement to support proxy. This interface is only called from
    // TCP proxy code.
    NOT_REACHED_GCOVR_EXCL_LINE;
  }
  void enableHalfClose(bool enabled) override;
  void close(Network::ConnectionCloseType type) override;
  Event::Dispatcher& dispatcher() override { return dispatcher_; }
  std::string nextProtocol() const override { return EMPTY_STRING; }
  void noDelay(bool /*enable*/) override {
    // No-op. TCP_NODELAY doesn't apply to UDP.
  }
  void readDisable(bool /*disable*/) override { NOT_REACHED_GCOVR_EXCL_LINE; }
  void detectEarlyCloseWhenReadDisabled(bool /*value*/) override { NOT_REACHED_GCOVR_EXCL_LINE; }
  bool readEnabled() const override { return true; }
  const Network::Address::InstanceConstSharedPtr& remoteAddress() const override;
  const Network::Address::InstanceConstSharedPtr& directRemoteAddress() const override;
  const Network::Address::InstanceConstSharedPtr& localAddress() const override;
  absl::optional<Network::Connection::UnixDomainSocketPeerCredentials>
  unixSocketPeerCredentials() const override {
    // Unix domain socket is not supported.
    NOT_REACHED_GCOVR_EXCL_LINE;
  }
  void setConnectionStats(const Network::Connection::ConnectionStats& stats) override {
    // TODO(danzh): populate stats.
    Network::ConnectionImplBase::setConnectionStats(stats);
    quic_connection_->setConnectionStats(stats);
  }
  Ssl::ConnectionInfoConstSharedPtr ssl() const override;
  Network::Connection::State state() const override {
    if (quic_connection_ != nullptr && quic_connection_->connected()) {
      return Network::Connection::State::Open;
    }
    return Network::Connection::State::Closed;
  }
  bool connecting() const override {
    if (quic_connection_ != nullptr && quic_connection_->connected()) {
      return false;
    }
    return true;
  }
  void write(Buffer::Instance& /*data*/, bool /*end_stream*/) override {
    // All writes should be handled by Quic internally.
    NOT_REACHED_GCOVR_EXCL_LINE;
  }
  void setBufferLimits(uint32_t limit) override;
  uint32_t bufferLimit() const override {
    // As quic connection is not HTTP1.1, this method shouldn't be called by HCM.
    NOT_REACHED_GCOVR_EXCL_LINE;
  }
  bool localAddressRestored() const override {
    // SO_ORIGINAL_DST not supported by QUIC.
    NOT_REACHED_GCOVR_EXCL_LINE;
  }
  bool aboveHighWatermark() const override;

  const Network::ConnectionSocket::OptionsSharedPtr& socketOptions() const override;
  StreamInfo::StreamInfo& streamInfo() override { return stream_info_; }
  const StreamInfo::StreamInfo& streamInfo() const override { return stream_info_; }
  absl::string_view transportFailureReason() const override { return transport_failure_reason_; }
<<<<<<< HEAD
  bool startSecureTransport() override {
    RELEASE_ASSERT(false, "");
    return false;
  }
  std::string transportProtocol() const override { return "quic"; }
=======
  absl::optional<std::chrono::milliseconds> lastRoundTripTime() const override { return {}; }
>>>>>>> c4e9c4cd

  // Network::FilterManagerConnection
  void rawWrite(Buffer::Instance& data, bool end_stream) override;

  // Network::ReadBufferSource
  Network::StreamBuffer getReadBuffer() override { return {empty_buffer_, false}; }
  // Network::WriteBufferSource
  Network::StreamBuffer getWriteBuffer() override { NOT_REACHED_GCOVR_EXCL_LINE; }

  // Update the book keeping of the aggregated buffered bytes cross all the
  // streams, and run watermark check.
  void adjustBytesToSend(int64_t delta);

  // Called after each write when a previous connection close call is postponed.
  void maybeApplyDelayClosePolicy();

  uint32_t bytesToSend() { return bytes_to_send_; }

protected:
  // Propagate connection close to network_connection_callbacks_.
  void onConnectionCloseEvent(const quic::QuicConnectionCloseFrame& frame,
                              quic::ConnectionCloseSource source);

  void closeConnectionImmediately() override;

  virtual bool hasDataToWrite() PURE;

  EnvoyQuicConnection* quic_connection_{nullptr};

private:
  // Called when aggregated buffered bytes across all the streams exceeds high watermark.
  void onSendBufferHighWatermark();
  // Called when aggregated buffered bytes across all the streams declines to low watermark.
  void onSendBufferLowWatermark();

  // Currently ConnectionManagerImpl is the one and only filter. If more network
  // filters are added, ConnectionManagerImpl should always be the last one.
  // Its onRead() is only called once to trigger ReadFilter::onNewConnection()
  // and the rest incoming data bypasses these filters.
  Network::FilterManagerImpl filter_manager_;

  StreamInfo::StreamInfoImpl stream_info_;
  std::string transport_failure_reason_;
  uint32_t bytes_to_send_{0};
  // Keeps the buffer state of the connection, and react upon the changes of how many bytes are
  // buffered cross all streams' send buffer. The state is evaluated and may be changed upon each
  // stream write. QUICHE doesn't buffer data in connection, all the data is buffered in stream's
  // send buffer.
  EnvoyQuicSimulatedWatermarkBuffer write_buffer_watermark_simulation_;
  Buffer::OwnedImpl empty_buffer_;
};

} // namespace Quic
} // namespace Envoy<|MERGE_RESOLUTION|>--- conflicted
+++ resolved
@@ -89,15 +89,12 @@
   StreamInfo::StreamInfo& streamInfo() override { return stream_info_; }
   const StreamInfo::StreamInfo& streamInfo() const override { return stream_info_; }
   absl::string_view transportFailureReason() const override { return transport_failure_reason_; }
-<<<<<<< HEAD
   bool startSecureTransport() override {
     RELEASE_ASSERT(false, "");
     return false;
   }
   std::string transportProtocol() const override { return "quic"; }
-=======
   absl::optional<std::chrono::milliseconds> lastRoundTripTime() const override { return {}; }
->>>>>>> c4e9c4cd
 
   // Network::FilterManagerConnection
   void rawWrite(Buffer::Instance& data, bool end_stream) override;
