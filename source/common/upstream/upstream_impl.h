#pragma once

#include <array>
#include <atomic>
#include <chrono>
#include <cstdint>
#include <functional>
#include <list>
#include <memory>
#include <string>
#include <utility>
#include <vector>

#include "envoy/api/v2/core/base.pb.h"
#include "envoy/api/v2/endpoint/endpoint.pb.h"
#include "envoy/config/typed_metadata.h"
#include "envoy/event/timer.h"
#include "envoy/local_info/local_info.h"
#include "envoy/network/dns.h"
#include "envoy/runtime/runtime.h"
#include "envoy/secret/secret_manager.h"
#include "envoy/server/transport_socket_config.h"
#include "envoy/ssl/context_manager.h"
#include "envoy/stats/scope.h"
#include "envoy/thread_local/thread_local.h"
#include "envoy/upstream/cluster_manager.h"
#include "envoy/upstream/health_checker.h"
#include "envoy/upstream/load_balancer.h"
#include "envoy/upstream/locality.h"
#include "envoy/upstream/upstream.h"

#include "common/common/callback_impl.h"
#include "common/common/enum_to_int.h"
#include "common/common/logger.h"
#include "common/config/metadata.h"
#include "common/config/well_known_names.h"
#include "common/network/utility.h"
#include "common/stats/isolated_store_impl.h"
#include "common/upstream/load_balancer_impl.h"
#include "common/upstream/outlier_detection_impl.h"
#include "common/upstream/resource_manager_impl.h"

#include "server/init_manager_impl.h"

#include "absl/synchronization/mutex.h"

namespace Envoy {
namespace Upstream {

/**
 * Null implementation of HealthCheckHostMonitor.
 */
class HealthCheckHostMonitorNullImpl : public HealthCheckHostMonitor {
public:
  // Upstream::HealthCheckHostMonitor
  void setUnhealthy() override {}
};

/**
 * Implementation of Upstream::HostDescription.
 */
class HostDescriptionImpl : virtual public HostDescription {
public:
  HostDescriptionImpl(
      ClusterInfoConstSharedPtr cluster, const std::string& hostname,
      Network::Address::InstanceConstSharedPtr dest_address,
      const envoy::api::v2::core::Metadata& metadata,
      const envoy::api::v2::core::Locality& locality,
      const envoy::api::v2::endpoint::Endpoint::HealthCheckConfig& health_check_config,
      uint32_t priority)
      : cluster_(cluster), hostname_(hostname), address_(dest_address),
        health_check_address_(health_check_config.port_value() == 0
                                  ? dest_address
                                  : Network::Utility::getAddressWithPort(
                                        *dest_address, health_check_config.port_value())),
        canary_(Config::Metadata::metadataValue(metadata, Config::MetadataFilters::get().ENVOY_LB,
                                                Config::MetadataEnvoyLbKeys::get().CANARY)
                    .bool_value()),
        metadata_(std::make_shared<envoy::api::v2::core::Metadata>(metadata)),
        locality_(locality), stats_{ALL_HOST_STATS(POOL_COUNTER(stats_store_),
                                                   POOL_GAUGE(stats_store_))},
        priority_(priority) {}

  // Upstream::HostDescription
  bool canary() const override { return canary_; }
  void canary(bool is_canary) override { canary_ = is_canary; }

  // Metadata getter/setter.
  //
  // It's possible that the lock that guards the metadata will become highly contended (e.g.:
  // endpoints churning during a deploy of a large cluster). A possible improvement
  // would be to use TLS and post metadata updates from the main thread. This model would
  // possibly benefit other related and expensive computations too (e.g.: updating subsets).
  //
  // TODO(rgs1): we should move to absl locks, once there's support for R/W locks. We should
  // also add lock annotations, once they work correctly with R/W locks.
  const std::shared_ptr<envoy::api::v2::core::Metadata> metadata() const override {
    absl::ReaderMutexLock lock(&metadata_mutex_);
    return metadata_;
  }
  virtual void metadata(const envoy::api::v2::core::Metadata& new_metadata) override {
    absl::WriterMutexLock lock(&metadata_mutex_);
    metadata_ = std::make_shared<envoy::api::v2::core::Metadata>(new_metadata);
  }

  const ClusterInfo& cluster() const override { return *cluster_; }
  HealthCheckHostMonitor& healthChecker() const override {
    if (health_checker_) {
      return *health_checker_;
    } else {
      static HealthCheckHostMonitorNullImpl* null_health_checker =
          new HealthCheckHostMonitorNullImpl();
      return *null_health_checker;
    }
  }
  Outlier::DetectorHostMonitor& outlierDetector() const override {
    if (outlier_detector_) {
      return *outlier_detector_;
    } else {
      static Outlier::DetectorHostMonitorNullImpl* null_outlier_detector =
          new Outlier::DetectorHostMonitorNullImpl();
      return *null_outlier_detector;
    }
  }
  const HostStats& stats() const override { return stats_; }
  const std::string& hostname() const override { return hostname_; }
  Network::Address::InstanceConstSharedPtr address() const override { return address_; }
  Network::Address::InstanceConstSharedPtr healthCheckAddress() const override {
    return health_check_address_;
  }
  // Setting health check address is usually done at initialization. This is NOP by default.
  void setHealthCheckAddress(Network::Address::InstanceConstSharedPtr) override {}
  const envoy::api::v2::core::Locality& locality() const override { return locality_; }
  uint32_t priority() const override { return priority_; }
  void priority(uint32_t priority) override { priority_ = priority; }

protected:
  ClusterInfoConstSharedPtr cluster_;
  const std::string hostname_;
  Network::Address::InstanceConstSharedPtr address_;
  Network::Address::InstanceConstSharedPtr health_check_address_;
  std::atomic<bool> canary_;
  mutable absl::Mutex metadata_mutex_;
  std::shared_ptr<envoy::api::v2::core::Metadata> metadata_ GUARDED_BY(metadata_mutex_);
  const envoy::api::v2::core::Locality locality_;
  Stats::IsolatedStoreImpl stats_store_;
  HostStats stats_;
  Outlier::DetectorHostMonitorPtr outlier_detector_;
  HealthCheckHostMonitorPtr health_checker_;
  std::atomic<uint32_t> priority_;
};

/**
 * Implementation of Upstream::Host.
 */
class HostImpl : public HostDescriptionImpl,
                 public Host,
                 public std::enable_shared_from_this<HostImpl> {
public:
  HostImpl(ClusterInfoConstSharedPtr cluster, const std::string& hostname,
           Network::Address::InstanceConstSharedPtr address,
           const envoy::api::v2::core::Metadata& metadata, uint32_t initial_weight,
           const envoy::api::v2::core::Locality& locality,
           const envoy::api::v2::endpoint::Endpoint::HealthCheckConfig& health_check_config,
           uint32_t priority)
      : HostDescriptionImpl(cluster, hostname, address, metadata, locality, health_check_config,
                            priority),
        used_(true) {
    weight(initial_weight);
  }

  // Upstream::Host
  std::vector<Stats::CounterSharedPtr> counters() const override { return stats_store_.counters(); }
  CreateConnectionData
  createConnection(Event::Dispatcher& dispatcher,
                   const Network::ConnectionSocket::OptionsSharedPtr& options) const override;
  CreateConnectionData createHealthCheckConnection(Event::Dispatcher& dispatcher) const override;
  std::vector<Stats::GaugeSharedPtr> gauges() const override { return stats_store_.gauges(); }
  void healthFlagClear(HealthFlag flag) override { health_flags_ &= ~enumToInt(flag); }
  bool healthFlagGet(HealthFlag flag) const override { return health_flags_ & enumToInt(flag); }
  void healthFlagSet(HealthFlag flag) override { health_flags_ |= enumToInt(flag); }

  ActiveHealthFailureType getActiveHealthFailureType() const override {
    return active_health_failure_type_;
  }
  void setActiveHealthFailureType(ActiveHealthFailureType type) override {
    active_health_failure_type_ = type;
  }

  void setHealthChecker(HealthCheckHostMonitorPtr&& health_checker) override {
    health_checker_ = std::move(health_checker);
  }
  void setOutlierDetector(Outlier::DetectorHostMonitorPtr&& outlier_detector) override {
    outlier_detector_ = std::move(outlier_detector);
  }
  bool healthy() const override { return !health_flags_; }
  uint32_t weight() const override { return weight_; }
  void weight(uint32_t new_weight) override;
  bool used() const override { return used_; }
  void used(bool new_used) override { used_ = new_used; }

protected:
  static Network::ClientConnectionPtr
  createConnection(Event::Dispatcher& dispatcher, const ClusterInfo& cluster,
                   Network::Address::InstanceConstSharedPtr address,
                   const Network::ConnectionSocket::OptionsSharedPtr& options);

private:
  std::atomic<uint64_t> health_flags_{};
  ActiveHealthFailureType active_health_failure_type_{};
  std::atomic<uint32_t> weight_;
  std::atomic<bool> used_;
};

class HostsPerLocalityImpl : public HostsPerLocality {
public:
  HostsPerLocalityImpl() : HostsPerLocalityImpl(std::vector<HostVector>(), false) {}

  // Single locality constructor
  HostsPerLocalityImpl(const HostVector& hosts, bool has_local_locality = false)
      : HostsPerLocalityImpl(std::vector<HostVector>({hosts}), has_local_locality) {}

  HostsPerLocalityImpl(std::vector<HostVector>&& locality_hosts, bool has_local_locality)
      : local_(has_local_locality), hosts_per_locality_(std::move(locality_hosts)) {
    ASSERT(!has_local_locality || !hosts_per_locality_.empty());
  }

  bool hasLocalLocality() const override { return local_; }
  const std::vector<HostVector>& get() const override { return hosts_per_locality_; }
  HostsPerLocalityConstSharedPtr filter(std::function<bool(const Host&)> predicate) const override;

  // The const shared pointer for the empty HostsPerLocalityImpl.
  static HostsPerLocalityConstSharedPtr empty() {
    static HostsPerLocalityConstSharedPtr empty = std::make_shared<HostsPerLocalityImpl>();
    return empty;
  }

private:
  // Does an entry exist for the local locality?
  bool local_{};
  // The first entry is for local hosts in the local locality.
  std::vector<HostVector> hosts_per_locality_;
};

/**
 * A class for management of the set of hosts for a given priority level.
 */
class HostSetImpl : public HostSet {
public:
  HostSetImpl(uint32_t priority, absl::optional<uint32_t> overprovisioning_factor)
      : priority_(priority), overprovisioning_factor_(overprovisioning_factor.has_value()
                                                          ? overprovisioning_factor.value()
                                                          : kDefaultOverProvisioningFactor),
        hosts_(new HostVector()), healthy_hosts_(new HostVector()) {}

  void updateHosts(HostVectorConstSharedPtr hosts, HostVectorConstSharedPtr healthy_hosts,
                   HostsPerLocalityConstSharedPtr hosts_per_locality,
                   HostsPerLocalityConstSharedPtr healthy_hosts_per_locality,
                   LocalityWeightsConstSharedPtr locality_weights, const HostVector& hosts_added,
                   const HostVector& hosts_removed,
                   absl::optional<uint32_t> overprovisioning_factor = absl::nullopt) override;

  /**
   * Install a callback that will be invoked when the host set membership changes.
   * @param callback supplies the callback to invoke.
   * @return Common::CallbackHandle* the callback handle.
   */
  typedef std::function<void(uint32_t priority, const HostVector& hosts_added,
                             const HostVector& hosts_removed)>
      MemberUpdateCb;
  Common::CallbackHandle* addMemberUpdateCb(MemberUpdateCb callback) const {
    return member_update_cb_helper_.add(callback);
  }

  // Upstream::HostSet
  const HostVector& hosts() const override { return *hosts_; }
  const HostVector& healthyHosts() const override { return *healthy_hosts_; }
  const HostsPerLocality& hostsPerLocality() const override { return *hosts_per_locality_; }
  const HostsPerLocality& healthyHostsPerLocality() const override {
    return *healthy_hosts_per_locality_;
  }
  LocalityWeightsConstSharedPtr localityWeights() const override { return locality_weights_; }
  absl::optional<uint32_t> chooseLocality() override;
  uint32_t priority() const override { return priority_; }
  uint32_t overprovisioning_factor() const override { return overprovisioning_factor_; }

protected:
  virtual void runUpdateCallbacks(const HostVector& hosts_added, const HostVector& hosts_removed) {
    member_update_cb_helper_.runCallbacks(priority_, hosts_added, hosts_removed);
  }

private:
  // Weight for a locality taking into account health status.
  double effectiveLocalityWeight(uint32_t index) const;

  uint32_t priority_;
  uint32_t overprovisioning_factor_;
  HostVectorConstSharedPtr hosts_;
  HostVectorConstSharedPtr healthy_hosts_;
  HostsPerLocalityConstSharedPtr hosts_per_locality_{HostsPerLocalityImpl::empty()};
  HostsPerLocalityConstSharedPtr healthy_hosts_per_locality_{HostsPerLocalityImpl::empty()};
  // TODO(mattklein123): Remove mutable.
  mutable Common::CallbackManager<uint32_t, const HostVector&, const HostVector&>
      member_update_cb_helper_;
  // Locality weights (used to build WRR locality_scheduler_);
  LocalityWeightsConstSharedPtr locality_weights_;
  // WRR locality scheduler state.
  struct LocalityEntry {
    LocalityEntry(uint32_t index, double effective_weight)
        : index_(index), effective_weight_(effective_weight) {}
    const uint32_t index_;
    const double effective_weight_;
  };
  std::vector<std::shared_ptr<LocalityEntry>> locality_entries_;
  std::unique_ptr<EdfScheduler<LocalityEntry>> locality_scheduler_;
};

typedef std::unique_ptr<HostSetImpl> HostSetImplPtr;

/**
 * A class for management of the set of hosts in a given cluster.
 */

class PrioritySetImpl : public PrioritySet {
public:
  // From PrioritySet
  Common::CallbackHandle* addMemberUpdateCb(MemberUpdateCb callback) const override {
    return member_update_cb_helper_.add(callback);
  }
  const std::vector<std::unique_ptr<HostSet>>& hostSetsPerPriority() const override {
    return host_sets_;
  }
  std::vector<std::unique_ptr<HostSet>>& hostSetsPerPriority() override { return host_sets_; }
  // Get the host set for this priority level, creating it if necessary.
  HostSet& getOrCreateHostSet(uint32_t priority,
                              absl::optional<uint32_t> overprovisioning_factor = absl::nullopt);

protected:
  // Allows subclasses of PrioritySetImpl to create their own type of HostSetImpl.
  virtual HostSetImplPtr createHostSet(uint32_t priority,
                                       absl::optional<uint32_t> overprovisioning_factor) {
    return HostSetImplPtr{new HostSetImpl(priority, overprovisioning_factor)};
  }

private:
  virtual void runUpdateCallbacks(uint32_t priority, const HostVector& hosts_added,
                                  const HostVector& hosts_removed) {
    member_update_cb_helper_.runCallbacks(priority, hosts_added, hosts_removed);
  }
  // This vector will generally have at least one member, for priority level 0.
  // It will expand as host sets are added but currently does not shrink to
  // avoid any potential lifetime issues.
  std::vector<std::unique_ptr<HostSet>> host_sets_;
  // TODO(mattklein123): Remove mutable.
  mutable Common::CallbackManager<uint32_t, const HostVector&, const HostVector&>
      member_update_cb_helper_;
};

/**
 * Implementation of ClusterInfo that reads from JSON.
 */
class ClusterInfoImpl : public ClusterInfo {
public:
  ClusterInfoImpl(const envoy::api::v2::Cluster& config,
                  const envoy::api::v2::core::BindConfig& bind_config, Runtime::Loader& runtime,
                  Network::TransportSocketFactoryPtr&& socket_factory,
                  Stats::ScopePtr&& stats_scope, bool added_via_api);

  static ClusterStats generateStats(Stats::Scope& scope);
  static ClusterLoadReportStats generateLoadReportStats(Stats::Scope& scope);

  // Upstream::ClusterInfo
  bool addedViaApi() const override { return added_via_api_; }
  const envoy::api::v2::Cluster::CommonLbConfig& lbConfig() const override {
    return common_lb_config_;
  }
  std::chrono::milliseconds connectTimeout() const override { return connect_timeout_; }
  const absl::optional<std::chrono::milliseconds> idleTimeout() const override {
    return idle_timeout_;
  }
  uint32_t perConnectionBufferLimitBytes() const override {
    return per_connection_buffer_limit_bytes_;
  }
  uint64_t features() const override { return features_; }
  const Http::Http2Settings& http2Settings() const override { return http2_settings_; }
  ProtocolOptionsConfigConstSharedPtr
  extensionProtocolOptions(const std::string& name) const override;
  LoadBalancerType lbType() const override { return lb_type_; }
  envoy::api::v2::Cluster::DiscoveryType type() const override { return type_; }
  const absl::optional<envoy::api::v2::Cluster::RingHashLbConfig>&
  lbRingHashConfig() const override {
    return lb_ring_hash_config_;
  }
  const absl::optional<envoy::api::v2::Cluster::OriginalDstLbConfig>&
  lbOriginalDstConfig() const override {
    return lb_original_dst_config_;
  }
  bool maintenanceMode() const override;
  uint64_t maxRequestsPerConnection() const override { return max_requests_per_connection_; }
  const std::string& name() const override { return name_; }
  ResourceManager& resourceManager(ResourcePriority priority) const override;
  Network::TransportSocketFactory& transportSocketFactory() const override {
    return *transport_socket_factory_;
  }
  ClusterStats& stats() const override { return stats_; }
  Stats::Scope& statsScope() const override { return *stats_scope_; }
  ClusterLoadReportStats& loadReportStats() const override { return load_report_stats_; }
  const Network::Address::InstanceConstSharedPtr& sourceAddress() const override {
    return source_address_;
  };
  const LoadBalancerSubsetInfo& lbSubsetInfo() const override { return lb_subset_; }
  const envoy::api::v2::core::Metadata& metadata() const override { return metadata_; }
<<<<<<< HEAD
  const ::Envoy::Config::TypedMetadata& typedMetadata() const override { return typed_metadata_; }
=======
  const Envoy::Config::TypedMetadata& typedMetadata() const override { return typed_metadata_; }
>>>>>>> 46bb1ce9

  const Network::ConnectionSocket::OptionsSharedPtr& clusterSocketOptions() const override {
    return cluster_socket_options_;
  };

  bool drainConnectionsOnHostRemoval() const override { return drain_connections_on_host_removal_; }

private:
  struct ResourceManagers {
    ResourceManagers(const envoy::api::v2::Cluster& config, Runtime::Loader& runtime,
                     const std::string& cluster_name);
    ResourceManagerImplPtr load(const envoy::api::v2::Cluster& config, Runtime::Loader& runtime,
                                const std::string& cluster_name,
                                const envoy::api::v2::core::RoutingPriority& priority);

    typedef std::array<ResourceManagerImplPtr, NumResourcePriorities> Managers;

    Managers managers_;
  };

  Runtime::Loader& runtime_;
  const std::string name_;
  const envoy::api::v2::Cluster::DiscoveryType type_;
  const uint64_t max_requests_per_connection_;
  const std::chrono::milliseconds connect_timeout_;
  absl::optional<std::chrono::milliseconds> idle_timeout_;
  const uint32_t per_connection_buffer_limit_bytes_;
  Network::TransportSocketFactoryPtr transport_socket_factory_;
  Stats::ScopePtr stats_scope_;
  mutable ClusterStats stats_;
  Stats::IsolatedStoreImpl load_report_stats_store_;
  mutable ClusterLoadReportStats load_report_stats_;
  const uint64_t features_;
  const Http::Http2Settings http2_settings_;
  const std::map<std::string, ProtocolOptionsConfigConstSharedPtr> extension_protocol_options_;
  mutable ResourceManagers resource_managers_;
  const std::string maintenance_mode_runtime_key_;
  const Network::Address::InstanceConstSharedPtr source_address_;
  LoadBalancerType lb_type_;
  absl::optional<envoy::api::v2::Cluster::RingHashLbConfig> lb_ring_hash_config_;
  absl::optional<envoy::api::v2::Cluster::OriginalDstLbConfig> lb_original_dst_config_;
  const bool added_via_api_;
  LoadBalancerSubsetInfoImpl lb_subset_;
  const envoy::api::v2::core::Metadata metadata_;
<<<<<<< HEAD
  ::Envoy::Config::TypedMetadataImpl<ClusterTypedMetadataFactory> typed_metadata_;
=======
  Envoy::Config::TypedMetadataImpl<ClusterTypedMetadataFactory> typed_metadata_;
>>>>>>> 46bb1ce9
  const envoy::api::v2::Cluster::CommonLbConfig common_lb_config_;
  const Network::ConnectionSocket::OptionsSharedPtr cluster_socket_options_;
  const bool drain_connections_on_host_removal_;
};

/**
 * Function that creates a Network::TransportSocketFactoryPtr
 * given a cluster configuration and transport socket factory
 * context.
 */
Network::TransportSocketFactoryPtr
createTransportSocketFactory(const envoy::api::v2::Cluster& config,
                             Server::Configuration::TransportSocketFactoryContext& factory_context);

/**
 * Base class all primary clusters.
 */
class ClusterImplBase : public Cluster, protected Logger::Loggable<Logger::Id::upstream> {

public:
  static ClusterSharedPtr
  create(const envoy::api::v2::Cluster& cluster, ClusterManager& cm, Stats::Store& stats,
         ThreadLocal::Instance& tls, Network::DnsResolverSharedPtr dns_resolver,
         Ssl::ContextManager& ssl_context_manager, Runtime::Loader& runtime,
         Runtime::RandomGenerator& random, Event::Dispatcher& dispatcher,
         AccessLog::AccessLogManager& log_manager, const LocalInfo::LocalInfo& local_info,
         Outlier::EventLoggerSharedPtr outlier_event_logger, bool added_via_api);
  // From Upstream::Cluster
  virtual PrioritySet& prioritySet() override { return priority_set_; }
  virtual const PrioritySet& prioritySet() const override { return priority_set_; }

  /**
   * Optionally set the health checker for the primary cluster. This is done after cluster
   * creation since the health checker assumes that the cluster has already been fully initialized
   * so there is a cyclic dependency. However we want the cluster to own the health checker.
   */
  void setHealthChecker(const HealthCheckerSharedPtr& health_checker);

  /**
   * Optionally set the outlier detector for the primary cluster. Done for the same reason as
   * documented in setHealthChecker().
   */
  void setOutlierDetector(const Outlier::DetectorSharedPtr& outlier_detector);

  /**
   * Wrapper around Network::Address::resolveProtoAddress() that provides improved error message
   * based on the cluster's type.
   * @param address supplies the address proto to resolve.
   * @return Network::Address::InstanceConstSharedPtr the resolved address.
   */
  const Network::Address::InstanceConstSharedPtr
  resolveProtoAddress(const envoy::api::v2::core::Address& address);

  static HostVectorConstSharedPtr createHealthyHostList(const HostVector& hosts);
  static HostsPerLocalityConstSharedPtr createHealthyHostLists(const HostsPerLocality& hosts);

  // Upstream::Cluster
  HealthChecker* healthChecker() override { return health_checker_.get(); }
  ClusterInfoConstSharedPtr info() const override { return info_; }
  Outlier::Detector* outlierDetector() override { return outlier_detector_.get(); }
  const Outlier::Detector* outlierDetector() const override { return outlier_detector_.get(); }
  void initialize(std::function<void()> callback) override;

protected:
  ClusterImplBase(const envoy::api::v2::Cluster& cluster, Runtime::Loader& runtime,
                  Server::Configuration::TransportSocketFactoryContext& factory_context,
                  Stats::ScopePtr&& stats_scope, bool added_via_api);

  /**
   * Overridden by every concrete cluster. The cluster should do whatever pre-init is needed. E.g.,
   * query DNS, contact EDS, etc.
   */
  virtual void startPreInit() PURE;

  /**
   * Called by every concrete cluster when pre-init is complete. At this point,
   * shared init starts init_manager_ initialization and determines if there
   * is an initial health check pass needed, etc.
   */
  void onPreInitComplete();

  /**
   * Called by every concrete cluster after all targets registered at init manager are
   * initialized. At this point, shared init takes over and determines if there is an initial health
   * check pass needed, etc.
   */
  void onInitDone();

  Runtime::Loader& runtime_;
  Server::InitManagerImpl init_manager_;
  ClusterInfoConstSharedPtr info_; // This cluster info stores the stats scope so it must be
                                   // initialized first and destroyed last.
  HealthCheckerSharedPtr health_checker_;
  Outlier::DetectorSharedPtr outlier_detector_;

protected:
  PrioritySetImpl priority_set_;

private:
  void finishInitialization();
  void reloadHealthyHosts();

  bool initialization_started_{};
  std::function<void()> initialization_complete_callback_;
  uint64_t pending_initialize_health_checks_{};
};

/**
 * Manages PriorityState of a cluster. PriorityState is a per-priority binding of a set of hosts
 * with its corresponding locality weight map. This is useful to store priorities/hosts/localities
 * before updating the cluster priority set.
 */
class PriorityStateManager : protected Logger::Loggable<Logger::Id::upstream> {
public:
  PriorityStateManager(ClusterImplBase& cluster, const LocalInfo::LocalInfo& local_info);

  // Initializes the PriorityState vector based on the priority specified in locality_lb_endpoint.
  void
  initializePriorityFor(const envoy::api::v2::endpoint::LocalityLbEndpoints& locality_lb_endpoint);

  // Registers a host based on its address to the PriorityState based on the specified priority (the
  // priority is specified by locality_lb_endpoint.priority()).
  //
  // The specified health_checker_flag is used to set the registered-host's health-flag when the
  // lb_endpoint health status is unhealthy, draining or timeout.
  void
  registerHostForPriority(const std::string& hostname,
                          Network::Address::InstanceConstSharedPtr address,
                          const envoy::api::v2::endpoint::LocalityLbEndpoints& locality_lb_endpoint,
                          const envoy::api::v2::endpoint::LbEndpoint& lb_endpoint,
                          const absl::optional<Upstream::Host::HealthFlag> health_checker_flag);

  void
  registerHostForPriority(const HostSharedPtr& host,
                          const envoy::api::v2::endpoint::LocalityLbEndpoints& locality_lb_endpoint,
                          const envoy::api::v2::endpoint::LbEndpoint& lb_endpoint,
                          const absl::optional<Upstream::Host::HealthFlag> health_checker_flag);

  void
  updateClusterPrioritySet(const uint32_t priority, HostVectorSharedPtr&& current_hosts,
                           const absl::optional<HostVector>& hosts_added,
                           const absl::optional<HostVector>& hosts_removed,
                           const absl::optional<Upstream::Host::HealthFlag> health_checker_flag,
                           absl::optional<uint32_t> overprovisioning_factor = absl::nullopt);

  // Returns the size of the current cluster priority state.
  size_t size() const { return priority_state_.size(); }

  // Returns the saved priority state.
  PriorityState& priorityState() { return priority_state_; }

private:
  ClusterImplBase& parent_;
  PriorityState priority_state_;
  const envoy::api::v2::core::Node& local_info_node_;
};

typedef std::unique_ptr<PriorityStateManager> PriorityStateManagerPtr;

/**
 * Implementation of Upstream::Cluster for static clusters (clusters that have a fixed number of
 * hosts with resolved IP addresses).
 */
class StaticClusterImpl : public ClusterImplBase {
public:
  StaticClusterImpl(const envoy::api::v2::Cluster& cluster, Runtime::Loader& runtime,
                    Server::Configuration::TransportSocketFactoryContext& factory_context,
                    Stats::ScopePtr&& stats_scope, bool added_via_api);

  // Upstream::Cluster
  InitializePhase initializePhase() const override { return InitializePhase::Primary; }

private:
  // ClusterImplBase
  void startPreInit() override;

  PriorityStateManagerPtr priority_state_manager_;
};

/**
 * Base for all dynamic cluster types.
 */
class BaseDynamicClusterImpl : public ClusterImplBase {
protected:
  using ClusterImplBase::ClusterImplBase;

  /**
   * Updates the host list of a single priority by reconciling the list of new hosts
   * with existing hosts.
   *
   * @param new_hosts the full lists of hosts in the new configuration.
   * @param current_priority_hosts the full lists of hosts for the priority to be updated. The list
   * will be modified to contain the updated list of hosts.
   * @param hosts_added_to_current_priority will be populated with hosts added to the priority.
   * @param hosts_removed_from_current_priority will be populated with hosts removed from the
   * priority.
   * @param updated_hosts is used to aggregate the new state of all hosts across priority, and will
   * be updated with the hosts that remain in this priority after the update.
   * @return whether the hosts for the priority changed.
   */
  bool updateDynamicHostList(const HostVector& new_hosts, HostVector& current_priority_hosts,
                             HostVector& hosts_added_to_current_priority,
                             HostVector& hosts_removed_from_current_priority,
                             std::unordered_map<std::string, HostSharedPtr>& updated_hosts);

  typedef std::unordered_map<std::string, Upstream::HostSharedPtr> HostMap;

  /**
   * Updates the internal collection of all hosts. This should be called with the updated
   * map of hosts after issuing updateDynamicHostList for each priority.
   *
   * @param all_hosts the updated map of address to host after a cluster update.
   */
  void updateHostMap(HostMap&& all_hosts) { all_hosts_ = std::move(all_hosts); }

private:
  HostMap all_hosts_;
};

/**
 * Implementation of Upstream::Cluster that does periodic DNS resolution and updates the host
 * member set if the DNS members change.
 */
class StrictDnsClusterImpl : public BaseDynamicClusterImpl {
public:
  StrictDnsClusterImpl(const envoy::api::v2::Cluster& cluster, Runtime::Loader& runtime,
                       Network::DnsResolverSharedPtr dns_resolver,
                       Server::Configuration::TransportSocketFactoryContext& factory_context,
                       Stats::ScopePtr&& stats_scope, bool added_via_api);

  // Upstream::Cluster
  InitializePhase initializePhase() const override { return InitializePhase::Primary; }

private:
  struct ResolveTarget {
    ResolveTarget(StrictDnsClusterImpl& parent, Event::Dispatcher& dispatcher,
                  const std::string& url,
                  const envoy::api::v2::endpoint::LocalityLbEndpoints& locality_lb_endpoint,
                  const envoy::api::v2::endpoint::LbEndpoint& lb_endpoint);
    ~ResolveTarget();
    void startResolve();

    StrictDnsClusterImpl& parent_;
    Network::ActiveDnsQuery* active_query_{};
    std::string dns_address_;
    uint32_t port_;
    Event::TimerPtr resolve_timer_;
    HostVector hosts_;
    const envoy::api::v2::endpoint::LocalityLbEndpoints locality_lb_endpoint_;
    const envoy::api::v2::endpoint::LbEndpoint lb_endpoint_;
  };

  typedef std::unique_ptr<ResolveTarget> ResolveTargetPtr;

  void updateAllHosts(const HostVector& hosts_added, const HostVector& hosts_removed,
                      uint32_t priority);

  // ClusterImplBase
  void startPreInit() override;

  const LocalInfo::LocalInfo& local_info_;
  Network::DnsResolverSharedPtr dns_resolver_;
  std::list<ResolveTargetPtr> resolve_targets_;
  const std::chrono::milliseconds dns_refresh_rate_ms_;
  Network::DnsLookupFamily dns_lookup_family_;
};

} // namespace Upstream
} // namespace Envoy<|MERGE_RESOLUTION|>--- conflicted
+++ resolved
@@ -410,11 +410,7 @@
   };
   const LoadBalancerSubsetInfo& lbSubsetInfo() const override { return lb_subset_; }
   const envoy::api::v2::core::Metadata& metadata() const override { return metadata_; }
-<<<<<<< HEAD
-  const ::Envoy::Config::TypedMetadata& typedMetadata() const override { return typed_metadata_; }
-=======
   const Envoy::Config::TypedMetadata& typedMetadata() const override { return typed_metadata_; }
->>>>>>> 46bb1ce9
 
   const Network::ConnectionSocket::OptionsSharedPtr& clusterSocketOptions() const override {
     return cluster_socket_options_;
@@ -459,11 +455,7 @@
   const bool added_via_api_;
   LoadBalancerSubsetInfoImpl lb_subset_;
   const envoy::api::v2::core::Metadata metadata_;
-<<<<<<< HEAD
-  ::Envoy::Config::TypedMetadataImpl<ClusterTypedMetadataFactory> typed_metadata_;
-=======
   Envoy::Config::TypedMetadataImpl<ClusterTypedMetadataFactory> typed_metadata_;
->>>>>>> 46bb1ce9
   const envoy::api::v2::Cluster::CommonLbConfig common_lb_config_;
   const Network::ConnectionSocket::OptionsSharedPtr cluster_socket_options_;
   const bool drain_connections_on_host_removal_;
