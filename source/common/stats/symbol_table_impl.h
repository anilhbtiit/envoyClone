--- conflicted
+++ resolved
@@ -133,15 +133,11 @@
   void free(const StatName& stat_name) override;
   void incRefCount(const StatName& stat_name) override;
   SymbolTable::StoragePtr join(const std::vector<StatName>& stat_names) const override;
-<<<<<<< HEAD
-  // SymbolTable::StoragePtr join(StatName a, StatName b) const override;
-=======
   void populateList(const absl::string_view* names, uint32_t num_names,
                     StatNameList& list) override;
   StoragePtr encode(absl::string_view name) override;
   void callWithStringView(StatName stat_name,
                           const std::function<void(absl::string_view)>& fn) const override;
->>>>>>> b84c1f9d
 
 #ifndef ENVOY_CONFIG_COVERAGE
   void debugPrint() const override;
