#pragma once

#include "envoy/config/filter/http/tap/v2alpha/tap.pb.h"
#include "envoy/http/filter.h"
#include "envoy/stats/scope.h"
#include "envoy/stats/stats_macros.h"

#include "extensions/common/tap/extension_config_base.h"
#include "extensions/filters/http/tap/tap_config.h"

#include "absl/strings/string_view.h"

namespace Envoy {
namespace Extensions {
namespace HttpFilters {
namespace TapFilter {

/**
 * All stats for the tap filter. @see stats_macros.h
 */
// clang-format off
#define ALL_TAP_FILTER_STATS(COUNTER)                                                           \
  COUNTER(rq_tapped)
// clang-format on

/**
 * Wrapper struct for tap filter stats. @see stats_macros.h
 */
struct FilterStats {
  ALL_TAP_FILTER_STATS(GENERATE_COUNTER_STRUCT)
};

/**
 * Abstract filter configuration.
 */
class FilterConfig {
public:
  virtual ~FilterConfig() = default;

  /**
   * @return the current tap configuration if there is one.
   */
  virtual HttpTapConfigSharedPtr currentConfig() PURE;

  /**
   * @return the filter stats.
   */
  virtual FilterStats& stats() PURE;
};

using FilterConfigSharedPtr = std::shared_ptr<FilterConfig>;

/**
 * Configuration for the tap filter.
 */
class FilterConfigImpl : public FilterConfig, public Extensions::Common::Tap::ExtensionConfigBase {
public:
  FilterConfigImpl(const envoy::config::filter::http::tap::v2alpha::Tap& proto_config,
                   const std::string& stats_prefix,
                   Extensions::Common::Tap::TapConfigFactoryPtr&& config_factory,
                   Stats::Scope& scope, Server::Admin& admin, Singleton::Manager& singleton_manager,
                   ThreadLocal::SlotAllocator& tls, Event::Dispatcher& main_thread_dispatcher);

  // FilterConfig
  HttpTapConfigSharedPtr currentConfig() override;
  FilterStats& stats() override { return stats_; }

private:
  FilterStats stats_;
};

/**
 * HTTP tap filter.
 */
class Filter : public Http::StreamFilter, public AccessLog::Instance {
public:
  Filter(FilterConfigSharedPtr config) : config_(std::move(config)) {}

  static FilterStats generateStats(const std::string& prefix, Stats::Scope& scope);

  // Http::StreamFilterBase
  void onDestroy() override {}

  // Http::StreamDecoderFilter
  Http::FilterHeadersStatus decodeHeaders(Http::HeaderMap& headers, bool end_stream) override;
  Http::FilterDataStatus decodeData(Buffer::Instance& data, bool end_stream) override;
  Http::FilterTrailersStatus decodeTrailers(Http::HeaderMap& trailers) override;
  void setDecoderFilterCallbacks(Http::StreamDecoderFilterCallbacks& callbacks) override {
    HttpTapConfigSharedPtr config = config_->currentConfig();
    tapper_ = config ? config->createPerRequestTapper(callbacks.streamId()) : nullptr;
  }
<<<<<<< HEAD
  Http::FilterMetadataStatus decodeMetadata(Http::MetadataMap&) override {
    return Http::FilterMetadataStatus::Continue;
  }
  void setDecoderFilterCallbacks(Http::StreamDecoderFilterCallbacks&) override {}
=======
>>>>>>> 22a9b8c5

  // Http::StreamEncoderFilter
  Http::FilterHeadersStatus encode100ContinueHeaders(Http::HeaderMap&) override {
    return Http::FilterHeadersStatus::Continue;
  }
  Http::FilterHeadersStatus encodeHeaders(Http::HeaderMap& headers, bool end_stream) override;
  Http::FilterDataStatus encodeData(Buffer::Instance& data, bool end_stream) override;
  Http::FilterTrailersStatus encodeTrailers(Http::HeaderMap& trailers) override;
  Http::FilterMetadataStatus encodeMetadata(Http::MetadataMap&) override {
    return Http::FilterMetadataStatus::Continue;
  }
  void setEncoderFilterCallbacks(Http::StreamEncoderFilterCallbacks&) override {}

  // AccessLog::Instance
  void log(const Http::HeaderMap* request_headers, const Http::HeaderMap* response_headers,
           const Http::HeaderMap* response_trailers,
           const StreamInfo::StreamInfo& stream_info) override;

private:
  FilterConfigSharedPtr config_;
  HttpPerRequestTapperPtr tapper_;
};

} // namespace TapFilter
} // namespace HttpFilters
} // namespace Extensions
} // namespace Envoy<|MERGE_RESOLUTION|>--- conflicted
+++ resolved
@@ -89,13 +89,9 @@
     HttpTapConfigSharedPtr config = config_->currentConfig();
     tapper_ = config ? config->createPerRequestTapper(callbacks.streamId()) : nullptr;
   }
-<<<<<<< HEAD
   Http::FilterMetadataStatus decodeMetadata(Http::MetadataMap&) override {
     return Http::FilterMetadataStatus::Continue;
   }
-  void setDecoderFilterCallbacks(Http::StreamDecoderFilterCallbacks&) override {}
-=======
->>>>>>> 22a9b8c5
 
   // Http::StreamEncoderFilter
   Http::FilterHeadersStatus encode100ContinueHeaders(Http::HeaderMap&) override {
