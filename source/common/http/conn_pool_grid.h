--- conflicted
+++ resolved
@@ -233,12 +233,9 @@
 
   Quic::QuicStatNames& quic_stat_names_;
   Stats::Scope& scope_;
-<<<<<<< HEAD
   // The origin for this pool.
   AlternateProtocolsCache::Origin origin_;
-=======
   Http::PersistentQuicInfo& quic_info_;
->>>>>>> 5f8860ba
 };
 
 } // namespace Http
