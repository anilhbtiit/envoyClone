#pragma once

#include <chrono>
#include <cstdint>
#include <string>

#include "envoy/http/codes.h"
#include "envoy/http/header_map.h"
#include "envoy/stats/scope.h"

#include "common/stats/symbol_table_impl.h"

namespace Envoy {
namespace Http {

class CodeStatsImpl : public CodeStats {
public:
  explicit CodeStatsImpl(Stats::SymbolTable& symbol_table);
  ~CodeStatsImpl() override;

  // CodeStats
  void chargeBasicResponseStat(Stats::Scope& scope, Stats::StatName prefix,
                               Code response_code) const override;
  void chargeResponseStat(const ResponseStatInfo& info) const override;
  void chargeResponseTiming(const ResponseTimingInfo& info) const override;

private:
  friend class CodeStatsTest;

  using Join = Stats::StatNameJoiner;

  class RequestCodeGroup {
  public:
    RequestCodeGroup(absl::string_view prefix, CodeStatsImpl& code_stats)
        : code_stats_(code_stats), prefix_(std::string(prefix)),
          upstream_rq_200_(makeStatName(Code::OK)), upstream_rq_404_(makeStatName(Code::NotFound)),
          upstream_rq_503_(makeStatName(Code::ServiceUnavailable)) {}
    ~RequestCodeGroup();

    Stats::StatName statName(Code response_code);

    /*
    using LockedStatName = std::pair<absl::Mutex, std::unique_ptr<Stats::StatNameStorage>>;

    // We'll cover known HTTP status codes in a mapped array, which we'll
    // discover by calling CodeUtility::toString(). Of course the response-code
    // can be any 64-bit integer as far as we can tell from this class, so
    // we'll have a fallback flast hash map for those.

    constexpr MaxResponseCode = 600;
    LockStatName[MaxResponseCode] locked_stat_names_;
    */

  private:
    using RCStatNameMap = absl::flat_hash_map<Code, std::unique_ptr<Stats::StatNameStorage>>;

    Stats::StatName makeStatName(Code response_code);

    CodeStatsImpl& code_stats_;
    std::string prefix_;
    absl::Mutex mutex_;
    RCStatNameMap rc_stat_name_map_ GUARDED_BY(mutex_);
    Stats::StatName upstream_rq_200_;
    Stats::StatName upstream_rq_404_;
    Stats::StatName upstream_rq_503_;
  };

  static absl::string_view stripTrailingDot(absl::string_view prefix);
  Stats::StatName makeStatName(absl::string_view name);
  Stats::StatName upstreamRqGroup(Code response_code) const;

<<<<<<< HEAD
  // We have to actively free the StatNameStorage with the symbol_table_, so
  // it's easiest to accumulate the StatNameStorage objects in a vector, in
  // addition to having discrete member variables. That saves having to
  // enumerate the stat-names in both the member-variables listed below
  // and the destructor.
  //
  // TODO(jmarantz): consider a new variant in stats_macros.h to enumerate stats
  // names and manage their storage.
  std::vector<Stats::StatNameStorage> storage_;

  Stats::SymbolTable& symbol_table_;

  Stats::StatName canary_;
  Stats::StatName canary_upstream_rq_time_;
  Stats::StatName external_;
  Stats::StatName external_rq_time_;
  Stats::StatName external_upstream_rq_time_;
  Stats::StatName internal_;
  Stats::StatName internal_rq_time_;
  Stats::StatName internal_upstream_rq_time_;
  Stats::StatName upstream_;
  Stats::StatName upstream_rq_1xx_;
  Stats::StatName upstream_rq_2xx_;
  Stats::StatName upstream_rq_3xx_;
  Stats::StatName upstream_rq_4xx_;
  Stats::StatName upstream_rq_5xx_;
  Stats::StatName upstream_rq_unknown_;
  Stats::StatName upstream_rq_completed_;
  Stats::StatName upstream_rq_time;
  Stats::StatName upstream_rq_time_;
  Stats::StatName vcluster_;
  Stats::StatName vhost_;
  Stats::StatName zone_;

  mutable RequestCodeGroup canary_upstream_rq_;
  mutable RequestCodeGroup external_upstream_rq_;
  mutable RequestCodeGroup internal_upstream_rq_;
  mutable RequestCodeGroup upstream_rq_;
=======
  /**
   * Joins a string-view vector with "." between each token. If there's an
   * initial blank token it is skipped. Leading blank tokens occur due to empty
   * prefixes, which are fairly common.
   *
   * Note: this layer probably should be called something other than join(),
   * like joinSkippingLeadingEmptyToken but I thought the decrease in
   * readability at all the call-sites would not be worth it.
   */
  static std::string join(const std::vector<absl::string_view>& v);

  // Predeclared tokens used for combining with join().
  const absl::string_view canary_upstream_rq_completed_{"canary.upstream_rq_completed"};
  const absl::string_view canary_upstream_rq_time_{"canary.upstream_rq_time"};
  const absl::string_view canary_upstream_rq_{"canary.upstream_rq_"};
  const absl::string_view external_rq_time_{"external.upstream_rq_time"};
  const absl::string_view external_upstream_rq_completed_{"external.upstream_rq_completed"};
  const absl::string_view external_upstream_rq_time_{"external.upstream_rq_time"};
  const absl::string_view external_upstream_rq_{"external.upstream_rq_"};
  const absl::string_view internal_rq_time_{"internal.upstream_rq_time"};
  const absl::string_view internal_upstream_rq_completed_{"internal.upstream_rq_completed"};
  const absl::string_view internal_upstream_rq_time_{"internal.upstream_rq_time"};
  const absl::string_view internal_upstream_rq_{"internal.upstream_rq_"};
  const absl::string_view upstream_rq_completed_{"upstream_rq_completed"};
  const absl::string_view upstream_rq_time_{"upstream_rq_time"};
  const absl::string_view upstream_rq_time{"upstream_rq_time"};
  const absl::string_view upstream_rq_{"upstream_rq_"};
  const absl::string_view vcluster_{"vcluster"};
  const absl::string_view vhost_{"vhost"};
  const absl::string_view zone_{"zone"};
>>>>>>> 69964ba3
};

/**
 * General utility routines for HTTP codes.
 */
class CodeUtility {
public:
  /**
   * Convert an HTTP response code to a descriptive string.
   * @param code supplies the code to convert.
   * @return const char* the string.
   */
  static const char* toString(Code code);

  static bool is1xx(uint64_t code) { return code >= 100 && code < 200; }
  static bool is2xx(uint64_t code) { return code >= 200 && code < 300; }
  static bool is3xx(uint64_t code) { return code >= 300 && code < 400; }
  static bool is4xx(uint64_t code) { return code >= 400 && code < 500; }
  static bool is5xx(uint64_t code) { return code >= 500 && code < 600; }

  static bool isGatewayError(uint64_t code) { return code >= 502 && code < 505; }

  static std::string groupStringForResponseCode(Code response_code);
};

} // namespace Http
} // namespace Envoy<|MERGE_RESOLUTION|>--- conflicted
+++ resolved
@@ -27,7 +27,9 @@
 private:
   friend class CodeStatsTest;
 
-  using Join = Stats::StatNameJoiner;
+  void incCounter(Stats::Scope& scope, const std::vector<Stats::StatName>& names) const;
+  void recordHistogram(
+      Stats::Scope& scope, const std::vector<Stats::StatName>& names, uint64_t count) const;
 
   class RequestCodeGroup {
   public:
@@ -69,7 +71,6 @@
   Stats::StatName makeStatName(absl::string_view name);
   Stats::StatName upstreamRqGroup(Code response_code) const;
 
-<<<<<<< HEAD
   // We have to actively free the StatNameStorage with the symbol_table_, so
   // it's easiest to accumulate the StatNameStorage objects in a vector, in
   // addition to having discrete member variables. That saves having to
@@ -108,38 +109,6 @@
   mutable RequestCodeGroup external_upstream_rq_;
   mutable RequestCodeGroup internal_upstream_rq_;
   mutable RequestCodeGroup upstream_rq_;
-=======
-  /**
-   * Joins a string-view vector with "." between each token. If there's an
-   * initial blank token it is skipped. Leading blank tokens occur due to empty
-   * prefixes, which are fairly common.
-   *
-   * Note: this layer probably should be called something other than join(),
-   * like joinSkippingLeadingEmptyToken but I thought the decrease in
-   * readability at all the call-sites would not be worth it.
-   */
-  static std::string join(const std::vector<absl::string_view>& v);
-
-  // Predeclared tokens used for combining with join().
-  const absl::string_view canary_upstream_rq_completed_{"canary.upstream_rq_completed"};
-  const absl::string_view canary_upstream_rq_time_{"canary.upstream_rq_time"};
-  const absl::string_view canary_upstream_rq_{"canary.upstream_rq_"};
-  const absl::string_view external_rq_time_{"external.upstream_rq_time"};
-  const absl::string_view external_upstream_rq_completed_{"external.upstream_rq_completed"};
-  const absl::string_view external_upstream_rq_time_{"external.upstream_rq_time"};
-  const absl::string_view external_upstream_rq_{"external.upstream_rq_"};
-  const absl::string_view internal_rq_time_{"internal.upstream_rq_time"};
-  const absl::string_view internal_upstream_rq_completed_{"internal.upstream_rq_completed"};
-  const absl::string_view internal_upstream_rq_time_{"internal.upstream_rq_time"};
-  const absl::string_view internal_upstream_rq_{"internal.upstream_rq_"};
-  const absl::string_view upstream_rq_completed_{"upstream_rq_completed"};
-  const absl::string_view upstream_rq_time_{"upstream_rq_time"};
-  const absl::string_view upstream_rq_time{"upstream_rq_time"};
-  const absl::string_view upstream_rq_{"upstream_rq_"};
-  const absl::string_view vcluster_{"vcluster"};
-  const absl::string_view vhost_{"vhost"};
-  const absl::string_view zone_{"zone"};
->>>>>>> 69964ba3
 };
 
 /**
