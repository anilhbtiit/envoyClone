--- conflicted
+++ resolved
@@ -326,13 +326,8 @@
       [(udpa.annotations.security).configure_for_untrusted_downstream = true];
 
   // Additional HTTP/3 settings that are passed directly to the HTTP/3 codec.
-<<<<<<< HEAD
-  config.core.v3.Http3ProtocolOptions http3_protocol_options = 44
-      [(udpa.annotations.security).configure_for_untrusted_downstream = true];
-=======
   // [#not-implemented-hide:]
   config.core.v3.Http3ProtocolOptions http3_protocol_options = 44;
->>>>>>> c93d486c
 
   // An optional override that the connection manager will write to the server
   // header in responses. If not set, the default is *envoy*.
