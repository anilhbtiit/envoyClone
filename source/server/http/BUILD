--- conflicted
+++ resolved
@@ -15,13 +15,10 @@
     deps = [
         ":admin_filter_lib",
         ":config_tracker_lib",
-<<<<<<< HEAD
         ":logs_handler_lib",
         ":profiling_handler_lib",
-=======
         ":listeners_handler_lib",
         ":runtime_handler_lib",
->>>>>>> f0ebefc2
         ":stats_handler_lib",
         ":utils_lib",
         "//include/envoy/filesystem:filesystem_interface",
@@ -129,36 +126,56 @@
 )
 
 envoy_cc_library(
-<<<<<<< HEAD
+    name = "listeners_handler_lib",
+    srcs = ["listeners_handler.cc"],
+    hdrs = ["listeners_handler.h"],
+    deps = [
+        ":handler_ctx_lib",
+        ":utils_lib",
+        "//include/envoy/http:codes_interface",
+        "//include/envoy/server:admin_interface",
+        "//include/envoy/server:instance_interface",
+        "//source/common/buffer:buffer_lib",
+        "//source/common/http:codes_lib",
+        "//source/common/http:header_map_lib",
+        "@envoy_api//envoy/admin/v3:pkg_cc_proto",
+    ],
+)
+
+envoy_cc_library(
+    name = "runtime_handler_lib",
+    srcs = ["runtime_handler.cc"],
+    hdrs = ["runtime_handler.h"],
+    deps = [
+        ":handler_ctx_lib",
+        ":utils_lib",
+        "//include/envoy/http:codes_interface",
+        "//include/envoy/server:admin_interface",
+        "//include/envoy/server:instance_interface",
+        "//source/common/buffer:buffer_lib",
+        "//source/common/http:codes_lib",
+        "//source/common/http:header_map_lib",
+    ],
+)
+
+envoy_cc_library(
     name = "logs_handler_lib",
     srcs = ["logs_handler.cc"],
     hdrs = ["logs_handler.h"],
-=======
-    name = "listeners_handler_lib",
-    srcs = ["listeners_handler.cc"],
-    hdrs = ["listeners_handler.h"],
->>>>>>> f0ebefc2
-    deps = [
-        ":handler_ctx_lib",
-        ":utils_lib",
-        "//include/envoy/http:codes_interface",
-        "//include/envoy/server:admin_interface",
-        "//include/envoy/server:instance_interface",
-        "//source/common/buffer:buffer_lib",
-<<<<<<< HEAD
+    deps = [
+        ":handler_ctx_lib",
+        ":utils_lib",
+        "//include/envoy/http:codes_interface",
+        "//include/envoy/server:admin_interface",
+        "//include/envoy/server:instance_interface",
+        "//source/common/buffer:buffer_lib",
         "//source/common/common:minimal_logger_lib",
         "//source/common/http:codes_lib",
         "//source/common/http:header_map_lib",
-=======
-        "//source/common/http:codes_lib",
-        "//source/common/http:header_map_lib",
-        "@envoy_api//envoy/admin/v3:pkg_cc_proto",
->>>>>>> f0ebefc2
-    ],
-)
-
-envoy_cc_library(
-<<<<<<< HEAD
+    ],
+)
+
+envoy_cc_library(
     name = "profiling_handler_lib",
     srcs = ["profiling_handler.cc"],
     hdrs = ["profiling_handler.h"],
@@ -170,20 +187,6 @@
         "//source/common/http:codes_lib",
         "//source/common/http:header_map_lib",
         "//source/common/profiler:profiler_lib",
-=======
-    name = "runtime_handler_lib",
-    srcs = ["runtime_handler.cc"],
-    hdrs = ["runtime_handler.h"],
-    deps = [
-        ":handler_ctx_lib",
-        ":utils_lib",
-        "//include/envoy/http:codes_interface",
-        "//include/envoy/server:admin_interface",
-        "//include/envoy/server:instance_interface",
-        "//source/common/buffer:buffer_lib",
-        "//source/common/http:codes_lib",
-        "//source/common/http:header_map_lib",
->>>>>>> f0ebefc2
     ],
 )
 
