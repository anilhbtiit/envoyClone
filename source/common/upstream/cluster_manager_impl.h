#pragma once

#include <array>
#include <cstdint>
#include <functional>
#include <list>
#include <map>
#include <memory>
#include <string>
#include <vector>

#include "envoy/api/api.h"
#include "envoy/config/bootstrap/v2/bootstrap.pb.h"
#include "envoy/http/codes.h"
#include "envoy/local_info/local_info.h"
#include "envoy/runtime/runtime.h"
#include "envoy/secret/secret_manager.h"
#include "envoy/ssl/context_manager.h"
#include "envoy/stats/scope.h"
#include "envoy/thread_local/thread_local.h"
#include "envoy/upstream/cluster_manager.h"

#include "common/common/cleanup.h"
#include "common/config/grpc_mux_impl.h"
#include "common/http/async_client_impl.h"
#include "common/upstream/load_stats_reporter.h"
#include "common/upstream/priority_conn_pool_map.h"
#include "common/upstream/upstream_impl.h"

namespace Envoy {
namespace Upstream {

/**
 * Production implementation of ClusterManagerFactory.
 */
class ProdClusterManagerFactory : public ClusterManagerFactory {
public:
  ProdClusterManagerFactory(Server::Admin& admin, Runtime::Loader& runtime, Stats::Store& stats,
                            ThreadLocal::Instance& tls, Runtime::RandomGenerator& random,
                            Network::DnsResolverSharedPtr dns_resolver,
                            Ssl::ContextManager& ssl_context_manager,
                            Event::Dispatcher& main_thread_dispatcher,
                            const LocalInfo::LocalInfo& local_info,
                            Secret::SecretManager& secret_manager, Api::Api& api,
                            Http::Context& http_context, AccessLog::AccessLogManager& log_manager,
                            Singleton::Manager& singleton_manager)
      : main_thread_dispatcher_(main_thread_dispatcher), api_(api), http_context_(http_context),
        admin_(admin), runtime_(runtime), stats_(stats), tls_(tls), random_(random),
        dns_resolver_(dns_resolver), ssl_context_manager_(ssl_context_manager),
        local_info_(local_info), secret_manager_(secret_manager), log_manager_(log_manager),
        singleton_manager_(singleton_manager) {}

  // Upstream::ClusterManagerFactory
  ClusterManagerPtr
  clusterManagerFromProto(const envoy::config::bootstrap::v2::Bootstrap& bootstrap) override;
  Http::ConnectionPool::InstancePtr
  allocateConnPool(Event::Dispatcher& dispatcher, HostConstSharedPtr host,
                   ResourcePriority priority, Http::Protocol protocol,
                   const Network::ConnectionSocket::OptionsSharedPtr& options) override;
  Tcp::ConnectionPool::InstancePtr
  allocateTcpConnPool(Event::Dispatcher& dispatcher, HostConstSharedPtr host,
                      ResourcePriority priority,
                      const Network::ConnectionSocket::OptionsSharedPtr& options,
                      Network::TransportSocketOptionsSharedPtr transport_socket_options) override;
<<<<<<< HEAD
  ClusterSharedPtr clusterFromProto(const envoy::api::v2::Cluster& cluster, ClusterManager& cm,
                                    Outlier::EventLoggerSharedPtr outlier_event_logger,
                                    bool added_via_api) override;
  CdsApiPtr createCds(const envoy::api::v2::core::ConfigSource& cds_config, bool is_delta,
=======
  std::pair<ClusterSharedPtr, ThreadAwareLoadBalancerPtr>
  clusterFromProto(const envoy::api::v2::Cluster& cluster, ClusterManager& cm,
                   Outlier::EventLoggerSharedPtr outlier_event_logger, bool added_via_api) override;
  CdsApiPtr createCds(const envoy::api::v2::core::ConfigSource& cds_config,
>>>>>>> f326331c
                      ClusterManager& cm) override;
  Secret::SecretManager& secretManager() override { return secret_manager_; }

protected:
  Event::Dispatcher& main_thread_dispatcher_;
  Api::Api& api_;
  Http::Context& http_context_;
  Server::Admin& admin_;
  Runtime::Loader& runtime_;
  Stats::Store& stats_;
  ThreadLocal::Instance& tls_;
  Runtime::RandomGenerator& random_;
  Network::DnsResolverSharedPtr dns_resolver_;
  Ssl::ContextManager& ssl_context_manager_;
  const LocalInfo::LocalInfo& local_info_;
  Secret::SecretManager& secret_manager_;
  AccessLog::AccessLogManager& log_manager_;
  Singleton::Manager& singleton_manager_;
};

/**
 * This is a helper class used during cluster management initialization. Dealing with primary
 * clusters, secondary clusters, and CDS, is quite complicated, so this makes it easier to test.
 */
class ClusterManagerInitHelper : Logger::Loggable<Logger::Id::upstream> {
public:
  /**
   * @param per_cluster_init_callback supplies the callback to call when a cluster has itself
   *        initialized. The cluster manager can use this for post-init processing.
   */
  ClusterManagerInitHelper(const std::function<void(Cluster&)>& per_cluster_init_callback)
      : per_cluster_init_callback_(per_cluster_init_callback) {}

  enum class State {
    // Initial state. During this state all static clusters are loaded. Any phase 1 clusters
    // are immediately initialized.
    Loading,
    // During this state we wait for all static clusters to fully initialize. This requires
    // completing phase 1 clusters, initializing phase 2 clusters, and then waiting for them.
    WaitingForStaticInitialize,
    // If CDS is configured, this state tracks waiting for the first CDS response to populate
    // clusters.
    WaitingForCdsInitialize,
    // During this state, all CDS populated clusters are undergoing either phase 1 or phase 2
    // initialization.
    CdsInitialized,
    // All clusters are fully initialized.
    AllClustersInitialized
  };

  void addCluster(Cluster& cluster);
  void onStaticLoadComplete();
  void removeCluster(Cluster& cluster);
  void setCds(CdsApi* cds);
  void setInitializedCb(std::function<void()> callback);
  State state() const { return state_; }

private:
  void maybeFinishInitialize();
  void onClusterInit(Cluster& cluster);

  std::function<void(Cluster& cluster)> per_cluster_init_callback_;
  CdsApi* cds_{};
  std::function<void()> initialized_callback_;
  std::list<Cluster*> primary_init_clusters_;
  std::list<Cluster*> secondary_init_clusters_;
  State state_{State::Loading};
  bool started_secondary_initialize_{};
};

/**
 * All cluster manager stats. @see stats_macros.h
 */
// clang-format off
#define ALL_CLUSTER_MANAGER_STATS(COUNTER, GAUGE)                                                  \
  COUNTER(cluster_added)                                                                           \
  COUNTER(cluster_modified)                                                                        \
  COUNTER(cluster_removed)                                                                         \
  COUNTER(cluster_updated)                                                                         \
  COUNTER(cluster_updated_via_merge)                                                               \
  COUNTER(update_merge_cancelled)                                                                  \
  COUNTER(update_out_of_merge_window)                                                              \
  GAUGE  (active_clusters)                                                                         \
  GAUGE  (warming_clusters)
// clang-format on

/**
 * Struct definition for all cluster manager stats. @see stats_macros.h
 */
struct ClusterManagerStats {
  ALL_CLUSTER_MANAGER_STATS(GENERATE_COUNTER_STRUCT, GENERATE_GAUGE_STRUCT)
};

/**
 * Implementation of ClusterManager that reads from a proto configuration, maintains a central
 * cluster list, as well as thread local caches of each cluster and associated connection pools.
 */
class ClusterManagerImpl : public ClusterManager, Logger::Loggable<Logger::Id::upstream> {
public:
  ClusterManagerImpl(const envoy::config::bootstrap::v2::Bootstrap& bootstrap,
                     ClusterManagerFactory& factory, Stats::Store& stats,
                     ThreadLocal::Instance& tls, Runtime::Loader& runtime,
                     Runtime::RandomGenerator& random, const LocalInfo::LocalInfo& local_info,
                     AccessLog::AccessLogManager& log_manager,
                     Event::Dispatcher& main_thread_dispatcher, Server::Admin& admin, Api::Api& api,
                     Http::Context& http_context);

  // Upstream::ClusterManager
  bool addOrUpdateCluster(const envoy::api::v2::Cluster& cluster, const std::string& version_info,
                          ClusterWarmingCallback cluster_warming_cb) override;
  void setInitializedCb(std::function<void()> callback) override {
    init_helper_.setInitializedCb(callback);
  }

  ClusterInfoMap clusters() override {
    // TODO(mattklein123): Add ability to see warming clusters in admin output.
    ClusterInfoMap clusters_map;
    for (auto& cluster : active_clusters_) {
      clusters_map.emplace(cluster.first, *cluster.second->cluster_);
    }

    return clusters_map;
  }
  ThreadLocalCluster* get(const std::string& cluster) override;
  Http::ConnectionPool::Instance* httpConnPoolForCluster(const std::string& cluster,
                                                         ResourcePriority priority,
                                                         Http::Protocol protocol,
                                                         LoadBalancerContext* context) override;
  Tcp::ConnectionPool::Instance*
  tcpConnPoolForCluster(const std::string& cluster, ResourcePriority priority,
                        LoadBalancerContext* context,
                        Network::TransportSocketOptionsSharedPtr transport_socket_options) override;
  Host::CreateConnectionData
  tcpConnForCluster(const std::string& cluster, LoadBalancerContext* context,
                    Network::TransportSocketOptionsSharedPtr transport_socket_options) override;
  Http::AsyncClient& httpAsyncClientForCluster(const std::string& cluster) override;
  bool removeCluster(const std::string& cluster) override;
  void shutdown() override {
    // Make sure we destroy all potential outgoing connections before this returns.
    cds_api_.reset();
    ads_mux_.reset(); // TODO TODO doesn't have the effect of actually destroying this
                      // thing now that it's a shared_ptr; check if that's ok
    active_clusters_.clear();
    warming_clusters_.clear();
    updateGauges();
  }

  const envoy::api::v2::core::BindConfig& bindConfig() const override { return bind_config_; }

  std::shared_ptr<Config::GrpcMux> adsMux() override { return ads_mux_; }
  Grpc::AsyncClientManager& grpcAsyncClientManager() override { return *async_client_manager_; }

  const std::string& localClusterName() const override { return local_cluster_name_; }

  ClusterUpdateCallbacksHandlePtr
  addThreadLocalClusterUpdateCallbacks(ClusterUpdateCallbacks&) override;

  ClusterManagerFactory& clusterManagerFactory() override { return factory_; }

  std::size_t warmingClusterCount() const override { return warming_clusters_.size(); }

  bool xdsIsDelta() const override { return xds_is_delta_; }

protected:
  virtual void postThreadLocalHostRemoval(const Cluster& cluster, const HostVector& hosts_removed);
  virtual void postThreadLocalClusterUpdate(const Cluster& cluster, uint32_t priority,
                                            const HostVector& hosts_added,
                                            const HostVector& hosts_removed);

private:
  /**
   * Thread local cached cluster data. Each thread local cluster gets updates from the parent
   * central dynamic cluster (if applicable). It maintains load balancer state and any created
   * connection pools.
   */
  struct ThreadLocalClusterManagerImpl : public ThreadLocal::ThreadLocalObject {
    struct ConnPoolsContainer {
      ConnPoolsContainer(Event::Dispatcher& dispatcher, const HostConstSharedPtr& host)
          : pools_{std::make_shared<ConnPools>(dispatcher, host)} {}

      typedef PriorityConnPoolMap<std::vector<uint8_t>, Http::ConnectionPool::Instance> ConnPools;

      // This is a shared_ptr so we can keep it alive while cleaning up.
      std::shared_ptr<ConnPools> pools_;
      bool ready_to_drain_{false};
      uint64_t drains_remaining_{};
    };

    struct TcpConnPoolsContainer {
      typedef std::map<std::vector<uint8_t>, Tcp::ConnectionPool::InstancePtr> ConnPools;

      ConnPools pools_;
      uint64_t drains_remaining_{};
    };

    // Holds an unowned reference to a connection, and watches for Closed events. If the connection
    // is closed, this container removes itself from the container that owns it.
    struct TcpConnContainer : public Network::ConnectionCallbacks, public Event::DeferredDeletable {
    public:
      TcpConnContainer(ThreadLocalClusterManagerImpl& parent, const HostConstSharedPtr& host,
                       Network::ClientConnection& connection)
          : parent_(parent), host_(host), connection_(connection) {
        connection_.addConnectionCallbacks(*this);
      }

      // Network::ConnectionCallbacks
      void onEvent(Network::ConnectionEvent event) override {
        if (event == Network::ConnectionEvent::LocalClose ||
            event == Network::ConnectionEvent::RemoteClose) {
          parent_.removeTcpConn(host_, connection_);
        }
      }
      void onAboveWriteBufferHighWatermark() override {}
      void onBelowWriteBufferLowWatermark() override {}

      ThreadLocalClusterManagerImpl& parent_;
      HostConstSharedPtr host_;
      Network::ClientConnection& connection_;
    };
    typedef std::unordered_map<Network::ClientConnection*, std::unique_ptr<TcpConnContainer>>
        TcpConnectionsMap;

    struct ClusterEntry : public ThreadLocalCluster {
      ClusterEntry(ThreadLocalClusterManagerImpl& parent, ClusterInfoConstSharedPtr cluster,
                   const LoadBalancerFactorySharedPtr& lb_factory);
      ~ClusterEntry();

      Http::ConnectionPool::Instance* connPool(ResourcePriority priority, Http::Protocol protocol,
                                               LoadBalancerContext* context);

      Tcp::ConnectionPool::Instance*
      tcpConnPool(ResourcePriority priority, LoadBalancerContext* context,
                  Network::TransportSocketOptionsSharedPtr transport_socket_options);

      // Upstream::ThreadLocalCluster
      const PrioritySet& prioritySet() override { return priority_set_; }
      ClusterInfoConstSharedPtr info() override { return cluster_info_; }
      LoadBalancer& loadBalancer() override { return *lb_; }

      ThreadLocalClusterManagerImpl& parent_;
      PrioritySetImpl priority_set_;
      // LB factory if applicable. Not all load balancer types have a factory. LB types that have
      // a factory will create a new LB on every membership update. LB types that don't have a
      // factory will create an LB on construction and use it forever.
      LoadBalancerFactorySharedPtr lb_factory_;
      // Current active LB.
      LoadBalancerPtr lb_;
      ClusterInfoConstSharedPtr cluster_info_;
      Http::AsyncClientImpl http_async_client_;
    };

    typedef std::unique_ptr<ClusterEntry> ClusterEntryPtr;

    ThreadLocalClusterManagerImpl(ClusterManagerImpl& parent, Event::Dispatcher& dispatcher,
                                  const absl::optional<std::string>& local_cluster_name);
    ~ThreadLocalClusterManagerImpl();
    void drainConnPools(const HostVector& hosts);
    void drainConnPools(HostSharedPtr old_host, ConnPoolsContainer& container);
    void clearContainer(HostSharedPtr old_host, ConnPoolsContainer& container);
    void drainTcpConnPools(HostSharedPtr old_host, TcpConnPoolsContainer& container);
    void removeTcpConn(const HostConstSharedPtr& host, Network::ClientConnection& connection);
    static void removeHosts(const std::string& name, const HostVector& hosts_removed,
                            ThreadLocal::Slot& tls);
    static void updateClusterMembership(const std::string& name, uint32_t priority,
                                        PrioritySet::UpdateHostsParams update_hosts_params,
                                        LocalityWeightsConstSharedPtr locality_weights,
                                        const HostVector& hosts_added,
                                        const HostVector& hosts_removed, ThreadLocal::Slot& tls,
                                        uint64_t overprovisioning_factor);
    static void onHostHealthFailure(const HostSharedPtr& host, ThreadLocal::Slot& tls);

    ConnPoolsContainer* getHttpConnPoolsContainer(const HostConstSharedPtr& host,
                                                  bool allocate = false);

    ClusterManagerImpl& parent_;
    Event::Dispatcher& thread_local_dispatcher_;
    std::unordered_map<std::string, ClusterEntryPtr> thread_local_clusters_;

    // These maps are owned by the ThreadLocalClusterManagerImpl instead of the ClusterEntry
    // to prevent lifetime/ownership issues when a cluster is dynamically removed.
    std::unordered_map<HostConstSharedPtr, ConnPoolsContainer> host_http_conn_pool_map_;
    std::unordered_map<HostConstSharedPtr, TcpConnPoolsContainer> host_tcp_conn_pool_map_;
    std::unordered_map<HostConstSharedPtr, TcpConnectionsMap> host_tcp_conn_map_;

    std::list<Envoy::Upstream::ClusterUpdateCallbacks*> update_callbacks_;
    const PrioritySet* local_priority_set_{};
    bool destroying_{};
  };

  struct ClusterData {
    ClusterData(const envoy::api::v2::Cluster& cluster_config, const std::string& version_info,
                bool added_via_api, ClusterSharedPtr&& cluster, TimeSource& time_source)
        : cluster_config_(cluster_config), config_hash_(MessageUtil::hash(cluster_config)),
          version_info_(version_info), added_via_api_(added_via_api), cluster_(std::move(cluster)),
          last_updated_(time_source.systemTime()) {}

    bool blockUpdate(uint64_t hash) { return !added_via_api_ || config_hash_ == hash; }

    LoadBalancerFactorySharedPtr loadBalancerFactory() {
      if (thread_aware_lb_ != nullptr) {
        return thread_aware_lb_->factory();
      } else {
        return nullptr;
      }
    }

    const envoy::api::v2::Cluster cluster_config_;
    const uint64_t config_hash_;
    const std::string version_info_;
    const bool added_via_api_;
    ClusterSharedPtr cluster_;
    // Optional thread aware LB depending on the LB type. Not all clusters have one.
    ThreadAwareLoadBalancerPtr thread_aware_lb_;
    SystemTime last_updated_;
  };

  struct ClusterUpdateCallbacksHandleImpl : public ClusterUpdateCallbacksHandle,
                                            RaiiListElement<ClusterUpdateCallbacks*> {
    ClusterUpdateCallbacksHandleImpl(ClusterUpdateCallbacks& cb,
                                     std::list<ClusterUpdateCallbacks*>& parent)
        : RaiiListElement<ClusterUpdateCallbacks*>(parent, &cb) {}
  };

  typedef std::unique_ptr<ClusterData> ClusterDataPtr;
  // This map is ordered so that config dumping is consistent.
  typedef std::map<std::string, ClusterDataPtr> ClusterMap;

  struct PendingUpdates {
    ~PendingUpdates() { disableTimer(); }
    void enableTimer(const uint64_t timeout) {
      ASSERT(!timer_enabled_);
      if (timer_ != nullptr) {
        timer_->enableTimer(std::chrono::milliseconds(timeout));
        timer_enabled_ = true;
      }
    }
    bool disableTimer() {
      const bool was_enabled = timer_enabled_;
      if (timer_ != nullptr) {
        timer_->disableTimer();
        timer_enabled_ = false;
      }
      return was_enabled;
    }

    Event::TimerPtr timer_;
    // TODO(rgs1): this should be part of Event::Timer's interface.
    bool timer_enabled_{};
    // This is default constructed to the clock's epoch:
    // https://en.cppreference.com/w/cpp/chrono/time_point/time_point
    //
    // This will usually be the computer's boot time, which means that given a not very large
    // `Cluster.CommonLbConfig.update_merge_window`, the first update will trigger immediately
    // (the expected behavior).
    MonotonicTime last_updated_;
  };
  using PendingUpdatesPtr = std::unique_ptr<PendingUpdates>;
  using PendingUpdatesByPriorityMap = std::unordered_map<uint32_t, PendingUpdatesPtr>;
  using PendingUpdatesByPriorityMapPtr = std::unique_ptr<PendingUpdatesByPriorityMap>;
  using ClusterUpdatesMap = std::unordered_map<std::string, PendingUpdatesByPriorityMapPtr>;

  void applyUpdates(const Cluster& cluster, uint32_t priority, PendingUpdates& updates);
  bool scheduleUpdate(const Cluster& cluster, uint32_t priority, bool mergeable,
                      const uint64_t timeout);
  void createOrUpdateThreadLocalCluster(ClusterData& cluster);
  ProtobufTypes::MessagePtr dumpClusterConfigs();
  static ClusterManagerStats generateStats(Stats::Scope& scope);
  void loadCluster(const envoy::api::v2::Cluster& cluster, const std::string& version_info,
                   bool added_via_api, ClusterMap& cluster_map);
  void onClusterInit(Cluster& cluster);
  void postThreadLocalHealthFailure(const HostSharedPtr& host);
  void updateGauges();

  ClusterManagerFactory& factory_;
  Runtime::Loader& runtime_;
  Stats::Store& stats_;
  ThreadLocal::SlotPtr tls_;
  Runtime::RandomGenerator& random_;

protected:
  ClusterMap active_clusters_;

private:
  ClusterMap warming_clusters_;
  envoy::api::v2::core::BindConfig bind_config_;
  Outlier::EventLoggerSharedPtr outlier_event_logger_;
  const LocalInfo::LocalInfo& local_info_;
  CdsApiPtr cds_api_;
  ClusterManagerStats cm_stats_;
  ClusterManagerInitHelper init_helper_;
  std::shared_ptr<Config::GrpcMux> ads_mux_;
  LoadStatsReporterPtr load_stats_reporter_;
  // The name of the local cluster of this Envoy instance if defined, else the empty string.
  std::string local_cluster_name_;
  Grpc::AsyncClientManagerPtr async_client_manager_;
  Server::ConfigTracker::EntryOwnerPtr config_tracker_entry_;
  TimeSource& time_source_;
  ClusterUpdatesMap updates_map_;
  Event::Dispatcher& dispatcher_;
  Http::Context& http_context_;
  bool xds_is_delta_;
};

} // namespace Upstream
} // namespace Envoy<|MERGE_RESOLUTION|>--- conflicted
+++ resolved
@@ -62,17 +62,10 @@
                       ResourcePriority priority,
                       const Network::ConnectionSocket::OptionsSharedPtr& options,
                       Network::TransportSocketOptionsSharedPtr transport_socket_options) override;
-<<<<<<< HEAD
-  ClusterSharedPtr clusterFromProto(const envoy::api::v2::Cluster& cluster, ClusterManager& cm,
-                                    Outlier::EventLoggerSharedPtr outlier_event_logger,
-                                    bool added_via_api) override;
-  CdsApiPtr createCds(const envoy::api::v2::core::ConfigSource& cds_config, bool is_delta,
-=======
   std::pair<ClusterSharedPtr, ThreadAwareLoadBalancerPtr>
   clusterFromProto(const envoy::api::v2::Cluster& cluster, ClusterManager& cm,
                    Outlier::EventLoggerSharedPtr outlier_event_logger, bool added_via_api) override;
-  CdsApiPtr createCds(const envoy::api::v2::core::ConfigSource& cds_config,
->>>>>>> f326331c
+  CdsApiPtr createCds(const envoy::api::v2::core::ConfigSource& cds_config, bool is_delta,
                       ClusterManager& cm) override;
   Secret::SecretManager& secretManager() override { return secret_manager_; }
 
