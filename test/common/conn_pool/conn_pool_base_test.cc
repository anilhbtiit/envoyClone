--- conflicted
+++ resolved
@@ -82,15 +82,6 @@
     }
   }
 
-  ConnPoolImplBaseTest() = default;
-
-  ~ConnPoolImplBaseTest() {
-    // Force drain before removal
-    if (pool_) {
-      pool_->addDrainedCallbackImpl([]() {});
-    }
-  }
-
   uint32_t stream_limit_ = 100;
   uint32_t concurrent_streams_ = 1;
   std::shared_ptr<NiceMock<Upstream::MockHostDescription>> descr_{
@@ -203,55 +194,10 @@
   EXPECT_CALL(idle_pool_callback, Call).Times(1);
   dispatcher_.clearDeferredDeleteList();
   timer_ptr->invokeCallback();
-<<<<<<< HEAD
-}
-
-TEST_F(ConnPoolImplBaseTest, PoolIdleTimeoutNotTriggered) {
-  static constexpr std::chrono::milliseconds IDLE_TIMEOUT{5000};
-
-  // Default behavior for other timers associated with the pool
-  EXPECT_CALL(dispatcher_, createTimer_(_)).Times(AnyNumber());
-  // Inject this timer into the pool so we can add some expectations
-  auto* timer_ptr = new NiceMock<Event::MockTimer>(&dispatcher_);
-
-  initialize(IDLE_TIMEOUT);
-
-  testing::MockFunction<void()> idle_pool_callback;
-  pool_->addIdlePoolTimeoutCallbackImpl(idle_pool_callback.AsStdFunction());
-
-  // Create a new stream using the pool
-  EXPECT_CALL(*pool_, instantiateActiveClient);
-  pool_->newStream(context_);
-  ASSERT_EQ(1, clients_.size());
-
-  // Emulate the new upstream connection establishment
-  EXPECT_CALL(*pool_, onPoolReady);
-  clients_.back()->onEvent(Network::ConnectionEvent::Connected);
-
-  // Close the newly-created stream and expect the timer to be set
-  EXPECT_CALL(*timer_ptr, enableTimer(IDLE_TIMEOUT, _));
-  EXPECT_CALL(*clients_.back(), numActiveStreams).WillRepeatedly(Return(0));
-  pool_->onStreamClosed(*clients_.back(), false);
-
-  EXPECT_CALL(*pool_, onPoolReady);
-  EXPECT_CALL(*timer_ptr, disableTimer);
-  pool_->newStream(context_);
-  ASSERT_EQ(1, clients_.size());
-
-  // Close the newly-created stream and expect the timer to be set
-  EXPECT_CALL(*timer_ptr, enableTimer(IDLE_TIMEOUT, _));
-  EXPECT_CALL(*clients_.back(), numActiveStreams).WillRepeatedly(Return(0));
-  pool_->onStreamClosed(*clients_.back(), false);
-=======
->>>>>>> 7afc1557
 }
 
 TEST_F(ConnPoolImplBaseTest, ExplicitPrefetch) {
   initialize();
-<<<<<<< HEAD
-
-=======
->>>>>>> 7afc1557
   // Create more than one connection per new stream.
   ON_CALL(*cluster_, perUpstreamPrefetchRatio).WillByDefault(Return(1.5));
   EXPECT_CALL(*pool_, instantiateActiveClient).Times(AnyNumber());
@@ -272,10 +218,6 @@
 
 TEST_F(ConnPoolImplBaseTest, ExplicitPrefetchNotHealthy) {
   initialize();
-<<<<<<< HEAD
-
-=======
->>>>>>> 7afc1557
   // Create more than one connection per new stream.
   ON_CALL(*cluster_, perUpstreamPrefetchRatio).WillByDefault(Return(1.5));
 
