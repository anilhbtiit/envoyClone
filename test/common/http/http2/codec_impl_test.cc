#include <cstdint>
#include <string>
#include <tuple>

#include "envoy/buffer/buffer.h"
#include "envoy/http/codec.h"
#include "envoy/http/header_validator_errors.h"
#include "envoy/stats/scope.h"

#include "source/common/buffer/buffer_impl.h"
#include "source/common/common/utility.h"
#include "source/common/http/codes.h"
#include "source/common/http/exception.h"
#include "source/common/http/header_map_impl.h"
#include "source/common/http/http2/codec_impl.h"
#include "source/extensions/http/header_validators/envoy_default/http2_header_validator.h"

#include "test/common/http/common.h"
#include "test/common/http/http2/http2_frame.h"
#include "test/common/stats/stat_test_utility.h"
#include "test/mocks/http/mocks.h"
#include "test/mocks/init/mocks.h"
#include "test/mocks/local_info/mocks.h"
#include "test/mocks/network/mocks.h"
#include "test/mocks/protobuf/mocks.h"
#include "test/mocks/thread_local/mocks.h"
#include "test/test_common/logging.h"
#include "test/test_common/printers.h"
#include "test/test_common/registry.h"
#include "test/test_common/test_runtime.h"
#include "test/test_common/utility.h"

#include "codec_impl_test_util.h"
#include "gmock/gmock.h"
#include "gtest/gtest.h"
#include "quiche/http2/adapter/callback_visitor.h"
#include "quiche/http2/adapter/nghttp2_adapter.h"

using testing::_;
using testing::AnyNumber;
using testing::AtLeast;
using testing::ElementsAre;
using testing::EndsWith;
using testing::HasSubstr;
using testing::InSequence;
using testing::Invoke;
using testing::InvokeWithoutArgs;
using testing::NiceMock;
using testing::Return;
using testing::StartsWith;

namespace Envoy {
namespace Http {
namespace Http2 {

namespace {

// Tests in this suite observe request headers produced by the codec
// by returning a MockRequestDecoder object in the newStream callback.
// For tests runs with Universal Header Validator (UHV) enabled, some checks and transformations
// have moved from the codec to UHV, and for tests that verify behaviors that were moved to UHV this
// shim class is required instead of plain MockRequestDecoder.
// The shim is transparent when UHV is disabled (header_validator_ == nullptr) and simply defers to
// the MockRequestDecoder::decodeHeaders() method. With UHV enabled it invokes UHV's
// validateRequestHeaderMap() method. This will validate and apply transformations expected by the
// test, before passing it to the base class MockRequestDecoder::decodeHeaders() method. If UHV
// validation fails it calls the `sendLocalReply` on the decoder, indicating validation error. This
// class also handles behavior specific to the H/2 codec, where it resets requests with headers
// containing underscores (when configured), instead of sending 400. See
// https://github.com/envoyproxy/envoy/issues/24466
class MockRequestDecoderShimWithUhv : public Http::MockRequestDecoder {
public:
  MockRequestDecoderShimWithUhv() = default;

  void setResponseEncoder(Http::ResponseEncoder* response_encoder) {
    response_encoder_ = response_encoder;
  }
  void setHeaderValidator(Http::ServerHeaderValidator* header_validator) {
    header_validator_ = header_validator;
  }
  void decodeHeaders(Http::RequestHeaderMapSharedPtr&& headers, bool end_stream) override {
    if (header_validator_) {
      // Header validation is done by the HCM when header map is fully parsed.
      // This part approximates calling header validation and handling errors, in which case HCM
      // calls sendLocalReply and closes network connection (based on the
      // stream_error_on_invalid_http_message flag, which in this test is assumed to equal false).
      auto result = header_validator_->validateRequestHeaders(*headers);
      std::string failure_details(result.details());
      if (result.ok()) {
        auto transformation_result = header_validator_->transformRequestHeaders(*headers);
        if (transformation_result.ok()) {
          MockRequestDecoder::decodeHeaders(std::move(headers), end_stream);
          return;
        }
        failure_details = transformation_result.details();
      }
      if (failure_details != UhvResponseCodeDetail::get().InvalidUnderscore) {
        sendLocalReply(Http::Code::BadRequest, Http::CodeUtility::toString(Http::Code::BadRequest),
                       nullptr, absl::nullopt, failure_details);
      }
      response_encoder_->getStream().resetStream(Http::StreamResetReason::LocalReset);
      // These tests assume that connection is not closed on protocol errors
    } else {
      MockRequestDecoder::decodeHeaders(std::move(headers), end_stream);
    }
  }

private:
  Http::ServerHeaderValidator* header_validator_{nullptr};
  Http::ResponseEncoder* response_encoder_{nullptr};
};
} // namespace

enum class Http2Impl {
  Nghttp2,
  Oghttp2,
};

using Http2SettingsTuple = ::testing::tuple<uint32_t, uint32_t, uint32_t, uint32_t>;
using Http2SettingsTestParam =
    ::testing::tuple<Http2SettingsTuple, Http2SettingsTuple, Http2Impl, bool>;
namespace CommonUtility = ::Envoy::Http2::Utility;

class Http2CodecImplTestFixture {
public:
  static bool slowContainsStreamId(int id, ConnectionImpl& connection) {
    return connection.slowContainsStreamId(id);
  }
  static std::vector<uint32_t> getActiveStreamsIds(ConnectionImpl& connection) {
    std::vector<uint32_t> stream_ids;
    for (auto& stream : connection.active_streams_) {
      stream_ids.push_back(stream->stream_id_);
    }
    return stream_ids;
  }

  static Http2SettingsTuple smallWindowHttp2Settings() {
    return std::make_tuple(CommonUtility::OptionsLimits::DEFAULT_HPACK_TABLE_SIZE,
                           CommonUtility::OptionsLimits::DEFAULT_MAX_CONCURRENT_STREAMS,
                           CommonUtility::OptionsLimits::MIN_INITIAL_STREAM_WINDOW_SIZE,
                           CommonUtility::OptionsLimits::MIN_INITIAL_CONNECTION_WINDOW_SIZE);
  }

  struct ClientCodecError : public std::runtime_error {
    ClientCodecError(Http::Status&& status)
        : std::runtime_error(std::string(status.message())), status_(std::move(status)) {}
    const char* what() const noexcept override { return status_.message().data(); }
    const Http::Status status_;
  };

  struct ServerCodecError : public std::runtime_error {
    ServerCodecError(Http::Status&& status)
        : std::runtime_error(std::string(status.message())), status_(std::move(status)) {}
    const char* what() const noexcept override { return status_.message().data(); }
    const Http::Status status_;
  };

  struct ConnectionWrapper {
    explicit ConnectionWrapper(ConnectionImpl* connection) : connection_(connection) {}

    // Drives dispatch, which involves processing incoming bytes and sending pending frames.
    void driveDispatch() {
      while (canDispatch()) {
        status_ = connection_->dispatch(buffer_);
      }
    }

    // Returns true if there are bytes to send or receive, and the connection is in good state.
    bool canDispatch() const {
      return (buffer_.length() > 0 || connection_->wantsToWrite()) && status_.ok();
    }

    bool dispatching_{};
    Buffer::OwnedImpl buffer_;
    ConnectionImpl* connection_{};
    Http::Status status_;
  };

  enum SettingsTupleIndex {
    HpackTableSize = 0,
    MaxConcurrentStreams,
    InitialStreamWindowSize,
    InitialConnectionWindowSize
  };

  Http2CodecImplTestFixture() = default;
  Http2CodecImplTestFixture(Http2SettingsTuple client_settings, Http2SettingsTuple server_settings,
                            Http2Impl http2_implementation, bool defer_processing_backedup_streams)
      : client_settings_(client_settings), server_settings_(server_settings),
        http2_implementation_(http2_implementation),
        defer_processing_backedup_streams_(defer_processing_backedup_streams) {
    // Make sure we explicitly test for stream flush timer creation.
    EXPECT_CALL(client_connection_.dispatcher_, createTimer_(_)).Times(0);
    EXPECT_CALL(server_connection_.dispatcher_, createTimer_(_)).Times(0);
  }
  virtual ~Http2CodecImplTestFixture() {
    client_connection_.dispatcher_.clearDeferredDeleteList();
    if (client_ != nullptr) {
      client_.reset();
      EXPECT_EQ(0, TestUtility::findGauge(client_stats_store_, "http2.streams_active")->value());
      EXPECT_EQ(0,
                TestUtility::findGauge(client_stats_store_, "http2.pending_send_bytes")->value());
    }
    server_connection_.dispatcher_.clearDeferredDeleteList();
    if (server_ != nullptr) {
      server_.reset();
      EXPECT_EQ(0, TestUtility::findGauge(server_stats_store_, "http2.streams_active")->value());
      EXPECT_EQ(0,
                TestUtility::findGauge(server_stats_store_, "http2.pending_send_bytes")->value());
    }

    // Ensure that tests driveToCompletion(). Some tests set `expect_buffered_data_on_teardown_` to
    // indicate that they purposefully leave buffered data.
    if (expect_buffered_data_on_teardown_) {
      EXPECT_TRUE(client_wrapper_->buffer_.length() > 0 || server_wrapper_->buffer_.length() > 0);
    } else {
      EXPECT_EQ(client_wrapper_->buffer_.length(), 0);
      EXPECT_EQ(server_wrapper_->buffer_.length(), 0);
    }
  }

  void setupHttp2Overrides() {
    switch (http2_implementation_) {
    case Http2Impl::Nghttp2:
      scoped_runtime_.mergeValues({{"envoy.reloadable_features.http2_use_oghttp2", "false"}});
      break;
    case Http2Impl::Oghttp2:
      scoped_runtime_.mergeValues({{"envoy.reloadable_features.http2_use_oghttp2", "true"}});
      break;
    }
  }

  virtual void initialize() {
    setupHttp2Overrides();
    scoped_runtime_.mergeValues({{std::string(Runtime::defer_processing_backedup_streams),
                                  defer_processing_backedup_streams_ ? "true" : "false"}});

    http2OptionsFromTuple(client_http2_options_, client_settings_);
    http2OptionsFromTuple(server_http2_options_, server_settings_);
    client_ = std::make_unique<TestClientConnectionImpl>(
        client_connection_, client_callbacks_, *client_stats_store_.rootScope(),
        client_http2_options_, random_, max_request_headers_kb_, max_response_headers_count_,
        ProdNghttp2SessionFactory::get());
    client_wrapper_ = std::make_unique<ConnectionWrapper>(client_.get());
    server_ = std::make_unique<TestServerConnectionImpl>(
        server_connection_, server_callbacks_, *server_stats_store_.rootScope(),
        server_http2_options_, random_, max_request_headers_kb_, max_request_headers_count_,
        headers_with_underscores_action_);
    server_wrapper_ = std::make_unique<ConnectionWrapper>(server_.get());
    createHeaderValidator();
    request_encoder_ = &client_->newStream(response_decoder_);
    setupDefaultConnectionMocks();
    driveToCompletion();

    EXPECT_CALL(server_callbacks_, newStream(_, _))
        .WillRepeatedly(Invoke([&](ResponseEncoder& encoder, bool) -> RequestDecoder& {
          response_encoder_ = &encoder;
          encoder.getStream().addCallbacks(server_stream_callbacks_);
          encoder.getStream().setFlushTimeout(std::chrono::milliseconds(30000));
          request_decoder_.setResponseEncoder(response_encoder_);
          return request_decoder_;
        }));

    ON_CALL(server_connection_.dispatcher_, trackedObjectStackIsEmpty())
        .WillByDefault(Return(true));
  }

  void setupDefaultConnectionMocks() {
    ON_CALL(client_connection_, write(_, _))
        .WillByDefault(Invoke([&](Buffer::Instance& data, bool) -> void {
          if (corrupt_metadata_frame_) {
            corruptMetadataFramePayload(data);
          }
          server_wrapper_->buffer_.add(data);
        }));
    ON_CALL(server_connection_, write(_, _))
        .WillByDefault(Invoke(
            [&](Buffer::Instance& data, bool) -> void { client_wrapper_->buffer_.add(data); }));
    // Set to the small read size (reads are suggested to be 16k aligned).
    ON_CALL(server_connection_, bufferLimit()).WillByDefault(Return(16 * 1024));
  }

  void http2OptionsFromTuple(envoy::config::core::v3::Http2ProtocolOptions& options,
                             const absl::optional<const Http2SettingsTuple>& tp) {
    options.mutable_hpack_table_size()->set_value(
        (tp.has_value()) ? ::testing::get<SettingsTupleIndex::HpackTableSize>(*tp)
                         : CommonUtility::OptionsLimits::DEFAULT_HPACK_TABLE_SIZE);
    options.mutable_max_concurrent_streams()->set_value(
        (tp.has_value()) ? ::testing::get<SettingsTupleIndex::MaxConcurrentStreams>(*tp)
                         : CommonUtility::OptionsLimits::DEFAULT_MAX_CONCURRENT_STREAMS);
    options.mutable_initial_stream_window_size()->set_value(
        (tp.has_value()) ? ::testing::get<SettingsTupleIndex::InitialStreamWindowSize>(*tp)
                         : CommonUtility::OptionsLimits::DEFAULT_INITIAL_STREAM_WINDOW_SIZE);
    options.mutable_initial_connection_window_size()->set_value(
        (tp.has_value()) ? ::testing::get<SettingsTupleIndex::InitialConnectionWindowSize>(*tp)
                         : CommonUtility::OptionsLimits::DEFAULT_INITIAL_CONNECTION_WINDOW_SIZE);
    options.set_allow_metadata(allow_metadata_);
    options.mutable_override_stream_error_on_invalid_http_message()->set_value(
        stream_error_on_invalid_http_messaging_);
    options.mutable_max_outbound_frames()->set_value(max_outbound_frames_);
    options.mutable_max_outbound_control_frames()->set_value(max_outbound_control_frames_);
    options.mutable_max_consecutive_inbound_frames_with_empty_payload()->set_value(
        max_consecutive_inbound_frames_with_empty_payload_);
    options.mutable_max_inbound_priority_frames_per_stream()->set_value(
        max_inbound_priority_frames_per_stream_);
    options.mutable_max_inbound_window_update_frames_per_data_frame_sent()->set_value(
        max_inbound_window_update_frames_per_data_frame_sent_);
  }

  // corruptMetadataFramePayload assumes data contains at least 10 bytes of the beginning of a
  // frame.
  void corruptMetadataFramePayload(Buffer::Instance& data) {
    const size_t length = data.length();
    const size_t corrupt_start = 10;
    if (length < corrupt_start || length > METADATA_MAX_PAYLOAD_SIZE) {
      ENVOY_LOG_MISC(error, "data size too big or too small");
      return;
    }
    corruptAtOffset(data, corrupt_start, 0xff);
  }

  void corruptAtOffset(Buffer::Instance& data, size_t index, char new_value) {
    if (data.length() == 0) {
      return;
    }
    reinterpret_cast<uint8_t*>(data.linearize(data.length()))[index % data.length()] = new_value;
  }

  void expectDetailsRequest(const absl::string_view details) {
    EXPECT_EQ(details, request_encoder_->getStream().responseDetails());
  }

  void expectDetailsResponse(const absl::string_view details) {
    EXPECT_EQ(details, response_encoder_->getStream().responseDetails());
  }

  template <typename T>
  uint32_t getStreamReceiveWindowLimit(std::unique_ptr<T>& connection, int32_t stream_id) {
    return connection->adapter()->GetStreamReceiveWindowLimit(stream_id);
  }

  template <typename T>
  uint32_t getStreamReceiveWindowSize(std::unique_ptr<T>& connection, int32_t stream_id) {
    return connection->adapter()->GetStreamReceiveWindowSize(stream_id);
  }

  template <typename T>
  uint32_t getStreamSendWindowSize(std::unique_ptr<T>& connection, int32_t stream_id) {
    return connection->adapter()->GetStreamSendWindowSize(stream_id);
  }

  template <typename T> uint32_t getSendWindowSize(std::unique_ptr<T>& connection) {
    return connection->adapter()->GetSendWindowSize();
  }

  template <typename T>
  void submitSettings(std::unique_ptr<T>& connection,
                      const std::list<std::pair<uint16_t, uint32_t>>& settings_values) {
    std::vector<http2::adapter::Http2Setting> settings;
    for (const auto& setting_pair : settings_values) {
      settings.push_back({setting_pair.first, setting_pair.second});
    }
    connection->adapter()->SubmitSettings(settings);
  }

  template <typename T> int getHpackEncoderDynamicTableSize(std::unique_ptr<T>& connection) {
    return connection->adapter()->GetHpackEncoderDynamicTableSize();
  }

  template <typename T> int getHpackDecoderDynamicTableSize(std::unique_ptr<T>& connection) {
    return connection->adapter()->GetHpackDecoderDynamicTableSize();
  }

  template <typename T> void submitPing(std::unique_ptr<T>& connection, uint32_t ping_id) {
    connection->adapter()->SubmitPing(ping_id);
  }

  void driveClient() { client_wrapper_->driveDispatch(); }
  void driveServer() { server_wrapper_->driveDispatch(); }

  void driveToCompletion() {
    while (client_wrapper_->canDispatch() || server_wrapper_->canDispatch()) {
      driveClient();
      driveServer();
    }
  }

  // Only safe to call when using the wrapped nghttp2 codec implementation.
  size_t getClientDataSourcesSize() {
    return reinterpret_cast<http2::adapter::NgHttp2Adapter&>(
               *client_wrapper_->connection_->adapter_)
        .sources_size();
  }

  // Only safe to call when using the wrapped nghttp2 codec implementation.
  size_t getServerDataSourcesSize() {
    return reinterpret_cast<http2::adapter::NgHttp2Adapter&>(
               *server_wrapper_->connection_->adapter_)
        .sources_size();
  }

  void createHeaderValidator() {
#ifdef ENVOY_ENABLE_UHV
    header_validator_config_.set_headers_with_underscores_action(
        static_cast<::envoy::extensions::http::header_validators::envoy_default::v3::
                        HeaderValidatorConfig::HeadersWithUnderscoresAction>(
            headers_with_underscores_action_));
    Extensions::Http::HeaderValidators::EnvoyDefault::HeaderValidatorConfigOverrides
        config_overrides{false};
    header_validator_ = std::make_unique<
        Extensions::Http::HeaderValidators::EnvoyDefault::ServerHttp2HeaderValidator>(
<<<<<<< HEAD
        header_validator_config_, Protocol::Http2, server_->http2CodecStats(), config_overrides);
=======
        header_validator_config_, Protocol::Http2, server_->http2CodecStats(),
        header_validator_config_overrides_);
>>>>>>> cae5358e
    request_decoder_.setHeaderValidator(header_validator_.get());
#endif
  }

  TestScopedRuntime scoped_runtime_;
  absl::optional<const Http2SettingsTuple> client_settings_;
  absl::optional<const Http2SettingsTuple> server_settings_;
  Http2Impl http2_implementation_ = Http2Impl::Nghttp2;
  bool defer_processing_backedup_streams_ = false;
  bool allow_metadata_ = false;
  bool stream_error_on_invalid_http_messaging_ = false;
  Stats::TestUtil::TestStore client_stats_store_;
  envoy::config::core::v3::Http2ProtocolOptions client_http2_options_;
  NiceMock<Network::MockConnection> client_connection_;
  MockConnectionCallbacks client_callbacks_;
  std::unique_ptr<TestClientConnectionImpl> client_;
  std::unique_ptr<ConnectionWrapper> client_wrapper_;
  Stats::TestUtil::TestStore server_stats_store_;
  envoy::config::core::v3::Http2ProtocolOptions server_http2_options_;
  NiceMock<Random::MockRandomGenerator> random_;
  NiceMock<Network::MockConnection> server_connection_;
  MockServerConnectionCallbacks server_callbacks_;
  std::unique_ptr<TestServerConnectionImpl> server_;
  std::unique_ptr<ConnectionWrapper> server_wrapper_;
  MockResponseDecoder response_decoder_;
  RequestEncoder* request_encoder_;
  MockRequestDecoderShimWithUhv request_decoder_;
  ResponseEncoder* response_encoder_{};
  MockStreamCallbacks server_stream_callbacks_;
  // Corrupt a metadata frame payload.
  bool corrupt_metadata_frame_ = false;
  bool expect_buffered_data_on_teardown_ = false;

  uint32_t max_request_headers_kb_ = Http::DEFAULT_MAX_REQUEST_HEADERS_KB;
  uint32_t max_request_headers_count_ = Http::DEFAULT_MAX_HEADERS_COUNT;
  uint32_t max_response_headers_count_ = Http::DEFAULT_MAX_HEADERS_COUNT;
  uint32_t max_outbound_frames_ = CommonUtility::OptionsLimits::DEFAULT_MAX_OUTBOUND_FRAMES;
  uint32_t max_outbound_control_frames_ =
      CommonUtility::OptionsLimits::DEFAULT_MAX_OUTBOUND_CONTROL_FRAMES;
  uint32_t max_consecutive_inbound_frames_with_empty_payload_ =
      CommonUtility::OptionsLimits::DEFAULT_MAX_CONSECUTIVE_INBOUND_FRAMES_WITH_EMPTY_PAYLOAD;
  uint32_t max_inbound_priority_frames_per_stream_ =
      CommonUtility::OptionsLimits::DEFAULT_MAX_INBOUND_PRIORITY_FRAMES_PER_STREAM;
  uint32_t max_inbound_window_update_frames_per_data_frame_sent_ =
      CommonUtility::OptionsLimits::DEFAULT_MAX_INBOUND_WINDOW_UPDATE_FRAMES_PER_DATA_FRAME_SENT;
  envoy::config::core::v3::HttpProtocolOptions::HeadersWithUnderscoresAction
      headers_with_underscores_action_{envoy::config::core::v3::HttpProtocolOptions::ALLOW};
  envoy::extensions::http::header_validators::envoy_default::v3::HeaderValidatorConfig
      header_validator_config_;
  ServerHeaderValidatorPtr header_validator_;
  Extensions::Http::HeaderValidators::EnvoyDefault::ConfigOverrides
      header_validator_config_overrides_;
};

class Http2CodecImplTest : public ::testing::TestWithParam<Http2SettingsTestParam>,
                           protected Http2CodecImplTestFixture {
public:
  Http2CodecImplTest()
      : Http2CodecImplTestFixture(::testing::get<0>(GetParam()), ::testing::get<1>(GetParam()),
                                  ::testing::get<2>(GetParam()), ::testing::get<3>(GetParam())) {}

protected:
  void priorityFlood() {
    initialize();

    TestRequestHeaderMapImpl request_headers;
    HttpTestUtility::addDefaultHeaders(request_headers);
    request_headers.setMethod("POST");
    EXPECT_CALL(request_decoder_, decodeHeaders_(_, false));
    EXPECT_TRUE(request_encoder_->encodeHeaders(request_headers, false).ok());
    driveToCompletion();

    // HTTP/2 codec adds 1 to the number of active streams when computing PRIORITY frames limit
    constexpr uint32_t max_allowed =
        2 * CommonUtility::OptionsLimits::DEFAULT_MAX_INBOUND_PRIORITY_FRAMES_PER_STREAM;
    for (uint32_t i = 0; i < max_allowed + 1; ++i) {
      client_->adapter()->SubmitPriorityForStream(1, 0, 10, false);
    }
  }

  void windowUpdateFlood() {
    initialize();

    TestRequestHeaderMapImpl request_headers;
    HttpTestUtility::addDefaultHeaders(request_headers);
    EXPECT_CALL(request_decoder_, decodeHeaders_(_, true));
    EXPECT_TRUE(request_encoder_->encodeHeaders(request_headers, true).ok());
    driveToCompletion();

    // Send one DATA frame back
    EXPECT_CALL(response_decoder_, decodeHeaders_(_, false));
    EXPECT_CALL(response_decoder_, decodeData(_, false));
    TestResponseHeaderMapImpl response_headers{{":status", "200"}};
    response_encoder_->encodeHeaders(response_headers, false);
    Buffer::OwnedImpl data("0");
    EXPECT_NO_THROW(response_encoder_->encodeData(data, false));
    driveToCompletion();

    // See the limit formula in the
    // `Envoy::Http::Http2::ProtocolConstraints::checkInboundFrameLimits()' method.
    constexpr uint32_t max_allowed =
        5 + 2 * (1 + CommonUtility::OptionsLimits::
                             DEFAULT_MAX_INBOUND_WINDOW_UPDATE_FRAMES_PER_DATA_FRAME_SENT *
                         1);
    for (uint32_t i = 0; i < max_allowed + 1; ++i) {
      client_->adapter()->SubmitWindowUpdate(1, 1);
    }
  }

  void emptyDataFlood(Buffer::OwnedImpl& data) {
    initialize();

    TestRequestHeaderMapImpl request_headers;
    HttpTestUtility::addDefaultHeaders(request_headers);
    request_headers.setMethod("POST");
    EXPECT_CALL(request_decoder_, decodeHeaders_(_, false));
    EXPECT_TRUE(request_encoder_->encodeHeaders(request_headers, false).ok());
    driveToCompletion();

    // HTTP/2 codec does not send empty DATA frames with no END_STREAM flag.
    // To make this work, send raw bytes representing empty DATA frames bypassing client codec.
    Http2Frame emptyDataFrame = Http2Frame::makeEmptyDataFrame(Http2Frame::makeClientStreamId(0));
    constexpr uint32_t max_allowed =
        CommonUtility::OptionsLimits::DEFAULT_MAX_CONSECUTIVE_INBOUND_FRAMES_WITH_EMPTY_PAYLOAD;
    for (uint32_t i = 0; i < max_allowed + 1; ++i) {
      data.add(emptyDataFrame.data(), emptyDataFrame.size());
    }
  }

  void setHeaderStringUnvalidated(HeaderString& header_string, absl::string_view value) {
    header_string.setCopyUnvalidatedForTestOnly(value);
  }

  bool skipForUhv() {
#ifdef ENVOY_ENABLE_UHV
    if (http2_implementation_ == Http2Impl::Oghttp2) {
      initialize();
      return true;
    }
#endif

    return false;
  }
};

TEST_P(Http2CodecImplTest, SimpleRequestResponse) {
  initialize();

  InSequence s;
  TestRequestHeaderMapImpl request_headers;
  HttpTestUtility::addDefaultHeaders(request_headers);
  request_headers.setMethod("POST");

  // Encode request headers.
  EXPECT_CALL(request_decoder_, decodeHeaders_(_, false));
  EXPECT_TRUE(request_encoder_->encodeHeaders(request_headers, false).ok());

  // Queue request body.
  Buffer::OwnedImpl request_body(std::string(1024, 'a'));
  request_encoder_->encodeData(request_body, true);

  // Flush request body.
  EXPECT_CALL(request_decoder_, decodeData(_, true)).Times(AtLeast(1));
  driveToCompletion();

  TestResponseHeaderMapImpl response_headers{{":status", "200"}};

  // Encode response headers.
  EXPECT_CALL(response_decoder_, decodeHeaders_(_, false));
  response_encoder_->encodeHeaders(response_headers, false);

  // Queue response body.
  Buffer::OwnedImpl response_body(std::string(1024, 'b'));
  response_encoder_->encodeData(response_body, true);

  // Flush response body.
  EXPECT_CALL(response_decoder_, decodeData(_, true)).Times(AtLeast(1));
  driveToCompletion();

  EXPECT_TRUE(client_wrapper_->status_.ok());
  EXPECT_TRUE(server_wrapper_->status_.ok());

  if (http2_implementation_ == Http2Impl::Nghttp2) {
    // Regression test for issue #19761.
    EXPECT_EQ(0, getClientDataSourcesSize());
    EXPECT_EQ(0, getServerDataSourcesSize());
  }
}

TEST_P(Http2CodecImplTest, ShutdownNotice) {
  initialize();
  EXPECT_EQ(absl::nullopt, request_encoder_->http1StreamEncoderOptions());

  TestRequestHeaderMapImpl request_headers;
  HttpTestUtility::addDefaultHeaders(request_headers);
  EXPECT_CALL(request_decoder_, decodeHeaders_(_, true));
  EXPECT_TRUE(request_encoder_->encodeHeaders(request_headers, true).ok());
  driveToCompletion();

  ASSERT_EQ(0, server_stats_store_.counter("http2.goaway_sent").value());
  EXPECT_CALL(client_callbacks_, onGoAway(_));
  server_->shutdownNotice();
  server_->goAway();
  EXPECT_EQ(1, server_stats_store_.counter("http2.goaway_sent").value());

  TestResponseHeaderMapImpl response_headers{{":status", "200"}};
  EXPECT_CALL(response_decoder_, decodeHeaders_(_, true));
  response_encoder_->encodeHeaders(response_headers, true);
  driveToCompletion();
}

TEST_P(Http2CodecImplTest, ProtocolErrorForTest) {
  initialize();
  EXPECT_EQ(absl::nullopt, request_encoder_->http1StreamEncoderOptions());

  TestRequestHeaderMapImpl request_headers;
  HttpTestUtility::addDefaultHeaders(request_headers);
  EXPECT_CALL(request_decoder_, decodeHeaders_(_, true));
  EXPECT_TRUE(request_encoder_->encodeHeaders(request_headers, true).ok());
  driveToCompletion();

  EXPECT_CALL(client_callbacks_, onGoAway(Http::GoAwayErrorCode::Other));

  // We have to dynamic cast because protocolErrorForTest() is intentionally not on the
  // Connection API.
  ServerConnectionImpl* raw_server = dynamic_cast<ServerConnectionImpl*>(server_.get());
  ASSERT(raw_server != nullptr);
  EXPECT_EQ(StatusCode::CodecProtocolError, getStatusCode(raw_server->protocolErrorForTest()));
  driveToCompletion();
}

// 100 response followed by 200 results in a [decode1xxHeaders, decodeHeaders] sequence.
TEST_P(Http2CodecImplTest, ContinueHeaders) {
  initialize();

  TestRequestHeaderMapImpl request_headers;
  HttpTestUtility::addDefaultHeaders(request_headers);
  EXPECT_CALL(request_decoder_, decodeHeaders_(_, true));
  EXPECT_TRUE(request_encoder_->encodeHeaders(request_headers, true).ok());
  driveToCompletion();

  TestResponseHeaderMapImpl continue_headers{{":status", "100"}};
  EXPECT_CALL(response_decoder_, decode1xxHeaders_(_));
  response_encoder_->encode1xxHeaders(continue_headers);
  driveToCompletion();

  TestResponseHeaderMapImpl response_headers{{":status", "200"}};
  EXPECT_CALL(response_decoder_, decodeHeaders_(_, true));
  response_encoder_->encodeHeaders(response_headers, true);
  driveToCompletion();
};

// nghttp2 rejects trailers with :status.
TEST_P(Http2CodecImplTest, TrailerStatus) {
  if (skipForUhv()) {
    return;
  }

  expect_buffered_data_on_teardown_ = true;
  initialize();

  TestRequestHeaderMapImpl request_headers;
  HttpTestUtility::addDefaultHeaders(request_headers);
  EXPECT_CALL(request_decoder_, decodeHeaders_(_, true));
  EXPECT_TRUE(request_encoder_->encodeHeaders(request_headers, true).ok());
  driveToCompletion();

  EXPECT_TRUE(Http2CodecImplTestFixture::slowContainsStreamId(1, *client_));
  EXPECT_FALSE(Http2CodecImplTestFixture::slowContainsStreamId(100, *client_));

  TestResponseHeaderMapImpl continue_headers{{":status", "100"}};
  EXPECT_CALL(response_decoder_, decode1xxHeaders_(_));
  response_encoder_->encode1xxHeaders(continue_headers);
  driveToCompletion();

  TestResponseHeaderMapImpl response_headers{{":status", "200"}};
  EXPECT_CALL(response_decoder_, decodeHeaders_(_, false));
  response_encoder_->encodeHeaders(response_headers, false);
  driveToCompletion();

  // nghttp2 doesn't allow :status in trailers
  response_encoder_->encode1xxHeaders(continue_headers);
  driveToCompletion();
  EXPECT_FALSE(client_wrapper_->status_.ok());
  EXPECT_TRUE(isCodecProtocolError(client_wrapper_->status_));
  EXPECT_EQ(1, client_stats_store_.counter("http2.rx_messaging_error").value());
};

// Multiple 100 responses are passed to the response encoder (who is responsible for coalescing).
TEST_P(Http2CodecImplTest, MultipleContinueHeaders) {
  initialize();

  TestRequestHeaderMapImpl request_headers;
  HttpTestUtility::addDefaultHeaders(request_headers);
  EXPECT_CALL(request_decoder_, decodeHeaders_(_, true));
  EXPECT_TRUE(request_encoder_->encodeHeaders(request_headers, true).ok());
  driveToCompletion();

  TestResponseHeaderMapImpl continue_headers{{":status", "100"}};
  EXPECT_CALL(response_decoder_, decode1xxHeaders_(_));
  response_encoder_->encode1xxHeaders(continue_headers);
  driveToCompletion();
  EXPECT_CALL(response_decoder_, decode1xxHeaders_(_));
  response_encoder_->encode1xxHeaders(continue_headers);
  driveToCompletion();

  TestResponseHeaderMapImpl response_headers{{":status", "200"}};
  EXPECT_CALL(response_decoder_, decodeHeaders_(_, true));
  response_encoder_->encodeHeaders(response_headers, true);
  driveToCompletion();
};

// 104 headers etc. are passed to the response encoder (who is responsibly for deciding to
// upgrade, ignore, etc.).
TEST_P(Http2CodecImplTest, Unsupported1xxHeader) {
  initialize();

  TestRequestHeaderMapImpl request_headers;
  HttpTestUtility::addDefaultHeaders(request_headers);
  EXPECT_CALL(request_decoder_, decodeHeaders_(_, true));
  EXPECT_TRUE(request_encoder_->encodeHeaders(request_headers, true).ok());
  driveToCompletion();

  TestResponseHeaderMapImpl other_headers{{":status", "104"}};
  EXPECT_CALL(response_decoder_, decodeHeaders_(_, false));
  response_encoder_->encodeHeaders(other_headers, false);
  driveToCompletion();
};

// nghttp2 treats 101 inside an HTTP/2 stream as an invalid HTTP header field.
TEST_P(Http2CodecImplTest, Invalid101SwitchingProtocols) {
  if (skipForUhv()) {
    return;
  }

  expect_buffered_data_on_teardown_ = true;
  initialize();

  TestRequestHeaderMapImpl request_headers;
  HttpTestUtility::addDefaultHeaders(request_headers);
  EXPECT_CALL(request_decoder_, decodeHeaders_(_, true));
  EXPECT_TRUE(request_encoder_->encodeHeaders(request_headers, true).ok());
  driveToCompletion();

  TestResponseHeaderMapImpl upgrade_headers{{":status", "101"}};
  EXPECT_CALL(response_decoder_, decodeHeaders_(_, _)).Times(0);
  response_encoder_->encodeHeaders(upgrade_headers, false);
  driveToCompletion();
  EXPECT_FALSE(client_wrapper_->status_.ok());
  EXPECT_TRUE(isCodecProtocolError(client_wrapper_->status_));
  EXPECT_EQ(1, client_stats_store_.counter("http2.rx_messaging_error").value());
}

TEST_P(Http2CodecImplTest, InvalidContinueWithFin) {
  expect_buffered_data_on_teardown_ = true;
  initialize();

  TestRequestHeaderMapImpl request_headers;
  HttpTestUtility::addDefaultHeaders(request_headers);
  EXPECT_CALL(request_decoder_, decodeHeaders_(_, true));
  EXPECT_TRUE(request_encoder_->encodeHeaders(request_headers, true).ok());
  driveToCompletion();

  TestResponseHeaderMapImpl continue_headers{{":status", "100"}};
  response_encoder_->encodeHeaders(continue_headers, true);
  driveToCompletion();
  EXPECT_FALSE(client_wrapper_->status_.ok());
  EXPECT_TRUE(isCodecProtocolError(client_wrapper_->status_));
  EXPECT_EQ(1, client_stats_store_.counter("http2.rx_messaging_error").value());
}

TEST_P(Http2CodecImplTest, InvalidContinueWithFinAllowed) {
  stream_error_on_invalid_http_messaging_ = true;
  initialize();

  MockStreamCallbacks request_callbacks;
  request_encoder_->getStream().addCallbacks(request_callbacks);

  TestRequestHeaderMapImpl request_headers;
  HttpTestUtility::addDefaultHeaders(request_headers);
  EXPECT_CALL(request_decoder_, decodeHeaders_(_, true));
  EXPECT_TRUE(request_encoder_->encodeHeaders(request_headers, true).ok());
  driveToCompletion();

  EXPECT_CALL(request_callbacks, onResetStream(StreamResetReason::ProtocolError, _));
  TestResponseHeaderMapImpl continue_headers{{":status", "100"}};
  response_encoder_->encodeHeaders(continue_headers, true);
  driveToCompletion();
  EXPECT_TRUE(client_wrapper_->status_.ok());

  EXPECT_EQ(1, client_stats_store_.counter("http2.rx_messaging_error").value());
  expectDetailsRequest("http2.violation.of.messaging.rule");
}

TEST_P(Http2CodecImplTest, CodecHasCorrectStreamErrorIfFalse) {
  initialize();

  TestRequestHeaderMapImpl request_headers;
  HttpTestUtility::addDefaultHeaders(request_headers);
  EXPECT_CALL(request_decoder_, decodeHeaders_(_, true));
  EXPECT_TRUE(request_encoder_->encodeHeaders(request_headers, true).ok());
  driveToCompletion();

  EXPECT_FALSE(response_encoder_->streamErrorOnInvalidHttpMessage());
}

TEST_P(Http2CodecImplTest, CodecHasCorrectStreamErrorIfTrue) {
  stream_error_on_invalid_http_messaging_ = true;
  initialize();

  TestRequestHeaderMapImpl request_headers;
  HttpTestUtility::addDefaultHeaders(request_headers);
  EXPECT_CALL(request_decoder_, decodeHeaders_(_, true));
  EXPECT_TRUE(request_encoder_->encodeHeaders(request_headers, true).ok());
  driveToCompletion();

  EXPECT_TRUE(response_encoder_->streamErrorOnInvalidHttpMessage());
}

TEST_P(Http2CodecImplTest, InvalidRepeatContinue) {
  expect_buffered_data_on_teardown_ = true;
  initialize();

  TestRequestHeaderMapImpl request_headers;
  HttpTestUtility::addDefaultHeaders(request_headers);
  EXPECT_CALL(request_decoder_, decodeHeaders_(_, true));
  EXPECT_TRUE(request_encoder_->encodeHeaders(request_headers, true).ok());
  driveToCompletion();

  TestResponseHeaderMapImpl continue_headers{{":status", "100"}};
  EXPECT_CALL(response_decoder_, decode1xxHeaders_(_));
  response_encoder_->encode1xxHeaders(continue_headers);
  driveToCompletion();

  response_encoder_->encodeHeaders(continue_headers, true);
  driveToCompletion();
  EXPECT_FALSE(client_wrapper_->status_.ok());
  EXPECT_TRUE(isCodecProtocolError(client_wrapper_->status_));
  EXPECT_EQ(1, client_stats_store_.counter("http2.rx_messaging_error").value());
};

TEST_P(Http2CodecImplTest, InvalidRepeatContinueAllowed) {
  stream_error_on_invalid_http_messaging_ = true;
  initialize();

  MockStreamCallbacks request_callbacks;
  request_encoder_->getStream().addCallbacks(request_callbacks);

  TestRequestHeaderMapImpl request_headers;
  HttpTestUtility::addDefaultHeaders(request_headers);
  EXPECT_CALL(request_decoder_, decodeHeaders_(_, true));
  EXPECT_TRUE(request_encoder_->encodeHeaders(request_headers, true).ok());
  driveToCompletion();

  TestResponseHeaderMapImpl continue_headers{{":status", "100"}};
  EXPECT_CALL(response_decoder_, decode1xxHeaders_(_));
  response_encoder_->encode1xxHeaders(continue_headers);
  driveToCompletion();

  EXPECT_CALL(request_callbacks, onResetStream(StreamResetReason::ProtocolError, _));
  response_encoder_->encodeHeaders(continue_headers, true);
  driveToCompletion();
  EXPECT_TRUE(client_wrapper_->status_.ok());

  EXPECT_EQ(1, client_stats_store_.counter("http2.rx_messaging_error").value());
  expectDetailsRequest("http2.violation.of.messaging.rule");
};

TEST_P(Http2CodecImplTest, Invalid204WithContentLength) {
  if (skipForUhv()) {
    return;
  }

  expect_buffered_data_on_teardown_ = true;
  initialize();

  TestRequestHeaderMapImpl request_headers;
  HttpTestUtility::addDefaultHeaders(request_headers);
  EXPECT_CALL(request_decoder_, decodeHeaders_(_, true));
  EXPECT_TRUE(request_encoder_->encodeHeaders(request_headers, true).ok());
  driveToCompletion();

  TestResponseHeaderMapImpl response_headers{{":status", "204"}, {"content-length", "3"}};
  // What follows is a hack to get headers that should span into continuation frames. The default
  // maximum frame size is 16K. We will add 3,000 headers that will take us above this size and
  // not easily compress with HPACK. (I confirmed this generates 26,468 bytes of header data
  // which should contain a continuation.)
  for (unsigned i = 1; i < 3000; i++) {
    response_headers.addCopy(std::to_string(i), std::to_string(i));
  }

  response_encoder_->encodeHeaders(response_headers, false);
  if (http2_implementation_ == Http2Impl::Oghttp2) {
    driveToCompletion();
  } else {
    EXPECT_LOG_CONTAINS(
        "debug",
        "Invalid HTTP header field was received: frame type: 1, stream: 1, name: [content-length], "
        "value: [3]",
        driveToCompletion());
  }
  EXPECT_FALSE(client_wrapper_->status_.ok());
  EXPECT_TRUE(isCodecProtocolError(client_wrapper_->status_));
  EXPECT_EQ(1, client_stats_store_.counter("http2.rx_messaging_error").value());
};

TEST_P(Http2CodecImplTest, Invalid204WithContentLengthAllowed) {
  if (skipForUhv()) {
    return;
  }

  stream_error_on_invalid_http_messaging_ = true;
  initialize();

  MockStreamCallbacks request_callbacks;
  request_encoder_->getStream().addCallbacks(request_callbacks);

  TestRequestHeaderMapImpl request_headers;
  HttpTestUtility::addDefaultHeaders(request_headers);
  EXPECT_CALL(request_decoder_, decodeHeaders_(_, true));
  EXPECT_TRUE(request_encoder_->encodeHeaders(request_headers, true).ok());
  driveToCompletion();

  TestResponseHeaderMapImpl response_headers{{":status", "204"}, {"content-length", "3"}};
  // What follows is a hack to get headers that should span into continuation frames. The default
  // maximum frame size is 16K. We will add 3,000 headers that will take us above this size and
  // not easily compress with HPACK. (I confirmed this generates 26,468 bytes of header data
  // which should contain a continuation.)
  for (int i = 1; i < 3000; i++) {
    response_headers.addCopy(std::to_string(i), std::to_string(i));
  }

  EXPECT_CALL(request_callbacks, onResetStream(StreamResetReason::ProtocolError, _));
  EXPECT_CALL(server_stream_callbacks_, onResetStream(StreamResetReason::RemoteReset, _));
  response_encoder_->encodeHeaders(response_headers, false);
  driveToCompletion();
  EXPECT_TRUE(client_wrapper_->status_.ok());

  EXPECT_EQ(1, client_stats_store_.counter("http2.rx_messaging_error").value());
  expectDetailsRequest("http2.invalid.header.field");
};

TEST_P(Http2CodecImplTest, RefusedStreamReset) {
  initialize();

  TestRequestHeaderMapImpl request_headers;
  HttpTestUtility::addDefaultHeaders(request_headers);
  EXPECT_CALL(request_decoder_, decodeHeaders_(_, false));
  EXPECT_TRUE(request_encoder_->encodeHeaders(request_headers, false).ok());
  driveToCompletion();

  MockStreamCallbacks callbacks;
  request_encoder_->getStream().addCallbacks(callbacks);
  EXPECT_CALL(server_stream_callbacks_,
              onResetStream(StreamResetReason::LocalRefusedStreamReset, _));
  EXPECT_CALL(callbacks, onResetStream(StreamResetReason::RemoteRefusedStreamReset, _));
  response_encoder_->getStream().resetStream(StreamResetReason::LocalRefusedStreamReset);
  driveToCompletion();
}

TEST_P(Http2CodecImplTest, InvalidHeadersFrameMissing) {
  initialize();
#ifdef ENVOY_ENABLE_UHV
  // The check for required headers is done by UHV. When UHV is enabled this test
  // is superseded by CodecClientTest.ResponseHeaderValidationFails and
  // DownstreamProtocolIntegrationTest.DownstreamRequestWithFaultyFilter tests.
  return;
#endif

  const auto status = request_encoder_->encodeHeaders(TestRequestHeaderMapImpl{}, true);
  driveToCompletion();

  EXPECT_FALSE(status.ok());
  EXPECT_THAT(status.message(), testing::HasSubstr("missing required"));
}

TEST_P(Http2CodecImplTest, VerifyHeaderMapMaxSizeLimits) {
  initialize();

  TestRequestHeaderMapImpl request_headers;
  HttpTestUtility::addDefaultHeaders(request_headers);
  TestRequestHeaderMapImpl expected_request_headers{
      {}, max_request_headers_kb_, max_request_headers_count_};
  HttpTestUtility::addDefaultHeaders(expected_request_headers);
  EXPECT_CALL(request_decoder_,
              decodeHeaders_(HeaderMapEqualWithMaxSize(&expected_request_headers), false));
  EXPECT_TRUE(request_encoder_->encodeHeaders(request_headers, false).ok());
  driveToCompletion();
  EXPECT_CALL(request_decoder_, decodeData(_, false));
  Buffer::OwnedImpl hello("hello");
  request_encoder_->encodeData(hello, false);
  driveToCompletion();

  TestRequestTrailerMapImpl request_trailers{{"trailing", "header"}};
  TestRequestTrailerMapImpl expected_request_trailers{
      {{"trailing", "header"}}, max_request_headers_kb_, max_request_headers_count_};
  EXPECT_CALL(request_decoder_,
              decodeTrailers_(HeaderMapEqualWithMaxSize(&expected_request_trailers)));
  request_encoder_->encodeTrailers(request_trailers);
  driveToCompletion();

  TestResponseHeaderMapImpl response_headers{{":status", "200"}};
  TestResponseHeaderMapImpl expected_response_headers{
      {{":status", "200"}}, max_request_headers_kb_, max_request_headers_count_};
  EXPECT_CALL(response_decoder_,
              decodeHeaders_(HeaderMapEqualWithMaxSize(&expected_response_headers), false));
  response_encoder_->encodeHeaders(response_headers, false);
  driveToCompletion();
  EXPECT_CALL(response_decoder_, decodeData(_, false));
  Buffer::OwnedImpl world("world");
  response_encoder_->encodeData(world, false);
  driveToCompletion();

  TestResponseTrailerMapImpl response_trailers{{"trailing", "header"}};
  TestResponseTrailerMapImpl expected_response_trailers{
      {{"trailing", "header"}}, max_request_headers_kb_, max_request_headers_count_};
  EXPECT_CALL(response_decoder_,
              decodeTrailers_(HeaderMapEqualWithMaxSize(&expected_response_trailers)));
  response_encoder_->encodeTrailers(response_trailers);
  driveToCompletion();
}

TEST_P(Http2CodecImplTest, TrailingHeaders) {
  initialize();

  TestRequestHeaderMapImpl request_headers;
  HttpTestUtility::addDefaultHeaders(request_headers);
  EXPECT_CALL(request_decoder_, decodeHeaders_(_, false));
  EXPECT_TRUE(request_encoder_->encodeHeaders(request_headers, false).ok());
  driveToCompletion();
  EXPECT_CALL(request_decoder_, decodeData(_, false));
  Buffer::OwnedImpl hello("hello");
  request_encoder_->encodeData(hello, false);
  driveToCompletion();
  EXPECT_CALL(request_decoder_, decodeTrailers_(_));
  request_encoder_->encodeTrailers(TestRequestTrailerMapImpl{{"trailing", "header"}});
  driveToCompletion();

  TestResponseHeaderMapImpl response_headers{{":status", "200"}};
  EXPECT_CALL(response_decoder_, decodeHeaders_(_, false));
  response_encoder_->encodeHeaders(response_headers, false);
  driveToCompletion();
  EXPECT_CALL(response_decoder_, decodeData(_, false));
  Buffer::OwnedImpl world("world");
  response_encoder_->encodeData(world, false);
  driveToCompletion();
  EXPECT_CALL(response_decoder_, decodeTrailers_(_));
  response_encoder_->encodeTrailers(TestResponseTrailerMapImpl{{"trailing", "header"}});
  driveToCompletion();
}

// When having empty trailers, codec submits empty buffer and end_stream instead.
TEST_P(Http2CodecImplTest, IgnoreTrailingEmptyHeaders) {
  initialize();

  Buffer::OwnedImpl empty_buffer;

  TestRequestHeaderMapImpl request_headers;
  HttpTestUtility::addDefaultHeaders(request_headers);
  EXPECT_CALL(request_decoder_, decodeHeaders_(_, false));
  EXPECT_TRUE(request_encoder_->encodeHeaders(request_headers, false).ok());
  driveToCompletion();
  EXPECT_CALL(request_decoder_, decodeData(_, false));
  Buffer::OwnedImpl hello("hello");
  request_encoder_->encodeData(hello, false);
  driveToCompletion();
  EXPECT_CALL(request_decoder_, decodeData(BufferEqual(&empty_buffer), true));
  request_encoder_->encodeTrailers(TestRequestTrailerMapImpl{});
  driveToCompletion();

  TestResponseHeaderMapImpl response_headers{{":status", "200"}};
  EXPECT_CALL(response_decoder_, decodeHeaders_(_, false));
  response_encoder_->encodeHeaders(response_headers, false);
  driveToCompletion();
  EXPECT_CALL(response_decoder_, decodeData(_, false));
  Buffer::OwnedImpl world("world");
  response_encoder_->encodeData(world, false);
  driveToCompletion();
  EXPECT_CALL(response_decoder_, decodeData(BufferEqual(&empty_buffer), true));
  response_encoder_->encodeTrailers(TestResponseTrailerMapImpl{});
  driveToCompletion();
}

TEST_P(Http2CodecImplTest, TrailingHeadersLargeClientBody) {
  initialize();

  TestRequestHeaderMapImpl request_headers;
  HttpTestUtility::addDefaultHeaders(request_headers);
  EXPECT_CALL(request_decoder_, decodeHeaders_(_, false));
  EXPECT_TRUE(request_encoder_->encodeHeaders(request_headers, false).ok());
  EXPECT_CALL(request_decoder_, decodeData(_, false)).Times(AtLeast(1));
  Buffer::OwnedImpl body(std::string(1024 * 1024, 'a'));
  request_encoder_->encodeData(body, false);
  request_encoder_->encodeTrailers(TestRequestTrailerMapImpl{{"trailing", "header"}});
  // Only drive the client so we can make sure we don't get any window updates.
  driveClient();

  // Flush pending data.
  EXPECT_CALL(request_decoder_, decodeTrailers_(_));
  driveToCompletion();
  EXPECT_TRUE(server_wrapper_->status_.ok());

  TestResponseHeaderMapImpl response_headers{{":status", "200"}};
  EXPECT_CALL(response_decoder_, decodeHeaders_(_, false));
  response_encoder_->encodeHeaders(response_headers, false);
  driveToCompletion();
  EXPECT_CALL(response_decoder_, decodeData(_, false));
  Buffer::OwnedImpl world("world");
  response_encoder_->encodeData(world, false);
  driveToCompletion();
  EXPECT_CALL(response_decoder_, decodeTrailers_(_));
  response_encoder_->encodeTrailers(TestResponseTrailerMapImpl{{"trailing", "header"}});
  driveToCompletion();
}

TEST_P(Http2CodecImplTest, SmallMetadataVecTest) {
  allow_metadata_ = true;
  initialize();

  // Generates a valid stream_id by sending a request header.
  TestRequestHeaderMapImpl request_headers;
  HttpTestUtility::addDefaultHeaders(request_headers);
  EXPECT_CALL(request_decoder_, decodeHeaders_(_, false));
  EXPECT_TRUE(request_encoder_->encodeHeaders(request_headers, false).ok());
  driveToCompletion();

  MetadataMapVector metadata_map_vector;
  const int size = 10;
  for (int i = 0; i < size; i++) {
    MetadataMap metadata_map = {
        {"header_key1", "header_value1"},
        {"header_key2", "header_value2"},
        {"header_key3", "header_value3"},
        {"header_key4", "header_value4"},
    };
    MetadataMapPtr metadata_map_ptr = std::make_unique<MetadataMap>(metadata_map);
    metadata_map_vector.push_back(std::move(metadata_map_ptr));
  }

  EXPECT_CALL(request_decoder_, decodeMetadata_(_)).Times(size);
  request_encoder_->encodeMetadata(metadata_map_vector);
  driveToCompletion();

  EXPECT_CALL(response_decoder_, decodeMetadata_(_)).Times(size);
  response_encoder_->encodeMetadata(metadata_map_vector);
  driveToCompletion();
}

TEST_P(Http2CodecImplTest, LargeMetadataVecTest) {
  allow_metadata_ = true;
  initialize();

  // Generates a valid stream_id by sending a request header.
  TestRequestHeaderMapImpl request_headers;
  HttpTestUtility::addDefaultHeaders(request_headers);
  EXPECT_CALL(request_decoder_, decodeHeaders_(_, false));
  EXPECT_TRUE(request_encoder_->encodeHeaders(request_headers, false).ok());
  driveToCompletion();

  MetadataMapVector metadata_map_vector;
  const int size = 10;
  for (int i = 0; i < size; i++) {
    MetadataMap metadata_map = {
        {"header_key1", std::string(50 * 1024, 'a')},
    };
    MetadataMapPtr metadata_map_ptr = std::make_unique<MetadataMap>(metadata_map);
    metadata_map_vector.push_back(std::move(metadata_map_ptr));
  }

  EXPECT_CALL(request_decoder_, decodeMetadata_(_)).Times(size);
  request_encoder_->encodeMetadata(metadata_map_vector);
  driveToCompletion();

  EXPECT_CALL(response_decoder_, decodeMetadata_(_)).Times(size);
  response_encoder_->encodeMetadata(metadata_map_vector);
  driveToCompletion();
}

TEST_P(Http2CodecImplTest, BadMetadataVecReceivedTest) {
  allow_metadata_ = true;
  expect_buffered_data_on_teardown_ = true;
  initialize();

  // Generates a valid stream_id by sending a request header.
  TestRequestHeaderMapImpl request_headers;
  HttpTestUtility::addDefaultHeaders(request_headers);
  EXPECT_CALL(request_decoder_, decodeHeaders_(_, false));
  EXPECT_TRUE(request_encoder_->encodeHeaders(request_headers, false).ok());
  driveToCompletion();

  MetadataMap metadata_map = {
      {"header_key1", "header_value1"},
      {"header_key2", "header_value2"},
      {"header_key3", "header_value3"},
      {"header_key4", "header_value4"},
  };
  MetadataMapPtr metadata_map_ptr = std::make_unique<MetadataMap>(metadata_map);
  MetadataMapVector metadata_map_vector;
  metadata_map_vector.push_back(std::move(metadata_map_ptr));

  corrupt_metadata_frame_ = true;
  request_encoder_->encodeMetadata(metadata_map_vector);
  driveToCompletion();
  // The error is detected by the server codec.
  EXPECT_FALSE(server_wrapper_->status_.ok());
  EXPECT_TRUE(isCodecProtocolError(server_wrapper_->status_));
  EXPECT_EQ(server_wrapper_->status_.message(), "The user callback function failed");
}

// Encode response metadata while dispatching request data from the client, so
// that nghttp2 can't fill the metadata frames' payloads until dispatching
// is finished.
TEST_P(Http2CodecImplTest, EncodeMetadataWhileDispatchingTest) {
  allow_metadata_ = true;
  initialize();

  MetadataMapVector metadata_map_vector;
  const int size = 10;
  for (int i = 0; i < size; i++) {
    MetadataMap metadata_map = {
        {"header_key1", "header_value1"},
        {"header_key2", "header_value2"},
        {"header_key3", "header_value3"},
        {"header_key4", "header_value4"},
    };
    MetadataMapPtr metadata_map_ptr = std::make_unique<MetadataMap>(metadata_map);
    metadata_map_vector.push_back(std::move(metadata_map_ptr));
  }

  TestRequestHeaderMapImpl request_headers;
  HttpTestUtility::addDefaultHeaders(request_headers);
  EXPECT_CALL(request_decoder_, decodeHeaders_(_, true)).WillOnce(InvokeWithoutArgs([&]() -> void {
    response_encoder_->encodeMetadata(metadata_map_vector);
  }));
  EXPECT_CALL(response_decoder_, decodeMetadata_(_)).Times(size);
  EXPECT_TRUE(request_encoder_->encodeHeaders(request_headers, true).ok());
  driveToCompletion();
}

// Verifies that metadata is not decoded after the stream ended.
TEST_P(Http2CodecImplTest, NoMetadataEndStreamTest) {
  allow_metadata_ = true;
  initialize();

  // Generates a valid stream_id by sending a request header, and end stream.
  TestRequestHeaderMapImpl request_headers;
  HttpTestUtility::addDefaultHeaders(request_headers);
  EXPECT_CALL(request_decoder_, decodeHeaders_(_, true));
  EXPECT_TRUE(request_encoder_->encodeHeaders(request_headers, true).ok());
  driveToCompletion();

  const MetadataMap metadata_map = {{"header_key1", "header_value1"}};
  MetadataMapPtr metadata_map_ptr = std::make_unique<MetadataMap>(metadata_map);
  MetadataMapVector metadata_map_vector;
  metadata_map_vector.push_back(std::move(metadata_map_ptr));

  // The metadata decoding will not be called after the stream has ended.
  EXPECT_CALL(request_decoder_, decodeMetadata_(_)).Times(0);
  request_encoder_->encodeMetadata(metadata_map_vector);
  driveToCompletion();
}

// Validate the keepalive PINGs are sent and received correctly.
TEST_P(Http2CodecImplTest, ConnectionKeepalive) {
  expect_buffered_data_on_teardown_ = true;
  constexpr uint32_t interval_ms = 100;
  constexpr uint32_t timeout_ms = 200;
  client_http2_options_.mutable_connection_keepalive()->mutable_interval()->set_nanos(interval_ms *
                                                                                      1000 * 1000);
  client_http2_options_.mutable_connection_keepalive()->mutable_timeout()->set_nanos(timeout_ms *
                                                                                     1000 * 1000);
  client_http2_options_.mutable_connection_keepalive()->mutable_interval_jitter()->set_value(0);
  auto timeout_timer = new NiceMock<Event::MockTimer>(&client_connection_.dispatcher_);
  auto send_timer = new NiceMock<Event::MockTimer>(&client_connection_.dispatcher_);
  EXPECT_CALL(*timeout_timer, disableTimer());
  EXPECT_CALL(*send_timer, enableTimer(std::chrono::milliseconds(interval_ms), _));
  initialize();

  // Trigger sending a PING, and validate that an ACK is received based on the timeout timer
  // being disabled and the interval being re-enabled.
  EXPECT_CALL(*timeout_timer, enableTimer(std::chrono::milliseconds(timeout_ms), _));
  EXPECT_CALL(*timeout_timer, disableTimer()); // This indicates that an ACK was received.
  EXPECT_CALL(*send_timer, enableTimer(std::chrono::milliseconds(interval_ms), _));
  send_timer->invokeCallback();
  driveToCompletion();

  // Re-enable the timeout timer by sending a PING without allowing it to be received and acked.
  // Test that a timeout closes the connection.
  EXPECT_CALL(*timeout_timer, enableTimer(std::chrono::milliseconds(timeout_ms), _));
  EXPECT_CALL(*timeout_timer, disableTimer()).Times(0); // This indicates that no ACK was received.
  send_timer->invokeCallback();
  driveClient();
  EXPECT_CALL(client_connection_, close(Network::ConnectionCloseType::NoFlush, _));
  timeout_timer->invokeCallback();
}

// Verify that extending the timeout is performed when a frame is received.
TEST_P(Http2CodecImplTest, KeepaliveTimeoutDelay) {
  constexpr uint32_t interval_ms = 100;
  constexpr uint32_t timeout_ms = 200;
  client_http2_options_.mutable_connection_keepalive()->mutable_interval()->set_nanos(interval_ms *
                                                                                      1000 * 1000);
  client_http2_options_.mutable_connection_keepalive()->mutable_timeout()->set_nanos(timeout_ms *
                                                                                     1000 * 1000);
  client_http2_options_.mutable_connection_keepalive()->mutable_interval_jitter()->set_value(0);
  auto timeout_timer = new NiceMock<Event::MockTimer>(&client_connection_.dispatcher_);
  auto send_timer = new NiceMock<Event::MockTimer>(&client_connection_.dispatcher_);
  EXPECT_CALL(*timeout_timer, disableTimer());
  EXPECT_CALL(*send_timer, enableTimer(std::chrono::milliseconds(interval_ms), _));
  initialize();
  InSequence s;

  // Initiate a request.
  TestRequestHeaderMapImpl request_headers;
  HttpTestUtility::addDefaultHeaders(request_headers);
  EXPECT_CALL(request_decoder_, decodeHeaders_(_, true));
  EXPECT_TRUE(request_encoder_->encodeHeaders(request_headers, true).ok());
  driveToCompletion();

  // Now send a ping.
  EXPECT_CALL(*timeout_timer, enableTimer(std::chrono::milliseconds(timeout_ms), _));
  send_timer->invokeCallback();

  // Send the response and make sure the keepalive timeout is extended. After the response is
  // received the ACK will come in and reset.
  EXPECT_CALL(*timeout_timer, enableTimer(std::chrono::milliseconds(timeout_ms), _));
  EXPECT_CALL(response_decoder_, decodeHeaders_(_, true));
  EXPECT_CALL(*timeout_timer, disableTimer()); // This indicates that an ACK was received.
  EXPECT_CALL(*send_timer, enableTimer(std::chrono::milliseconds(interval_ms), _));
  TestResponseHeaderMapImpl response_headers{{":status", "200"}};
  response_encoder_->encodeHeaders(response_headers, true);
  driveToCompletion();
}

// Validate that jitter is added as expected based on configuration.
TEST_P(Http2CodecImplTest, ConnectionKeepaliveJitter) {
  client_http2_options_.mutable_connection_keepalive()->mutable_interval()->set_seconds(1);
  client_http2_options_.mutable_connection_keepalive()->mutable_timeout()->set_seconds(1);
  client_http2_options_.mutable_connection_keepalive()->mutable_interval_jitter()->set_value(10);
  /*auto timeout_timer = */ new NiceMock<Event::MockTimer>(&client_connection_.dispatcher_);
  auto send_timer = new NiceMock<Event::MockTimer>(&client_connection_.dispatcher_);

  constexpr std::chrono::milliseconds min_expected(1000);
  constexpr std::chrono::milliseconds max_expected(1099); // 1000ms + 10%
  std::chrono::milliseconds min_observed(5000);
  std::chrono::milliseconds max_observed(0);
  EXPECT_CALL(*send_timer, enableTimer(_, _))
      .WillRepeatedly(Invoke([&](const std::chrono::milliseconds& ms, const ScopeTrackedObject*) {
        send_timer->enabled_ = true;
        EXPECT_GE(ms, std::chrono::milliseconds(1000));
        EXPECT_LE(ms, std::chrono::milliseconds(1100));
        max_observed = std::max(max_observed, ms);
        min_observed = std::min(min_observed, ms);
      }));
  initialize();
  ASSERT_TRUE(send_timer->enabled());

  for (uint64_t i = 0; i < 250; i++) {
    EXPECT_CALL(random_, random()).WillOnce(Return(i));
    ASSERT_TRUE(send_timer->enabled());
    send_timer->invokeCallback();
    driveToCompletion();
  }

  EXPECT_EQ(min_observed.count(), min_expected.count());
  EXPECT_EQ(max_observed.count(), max_expected.count());
}

TEST_P(Http2CodecImplTest, EarlyReset) {
  initialize();

  // Reset the stream before sending headers to make sure this corner case is handled.
  request_encoder_->getStream().resetStream(StreamResetReason::LocalReset);
}

TEST_P(Http2CodecImplTest, IdlePing) {
  client_http2_options_.mutable_connection_keepalive()
      ->mutable_connection_idle_interval()
      ->set_seconds(1);
  client_http2_options_.mutable_connection_keepalive()->mutable_timeout()->set_seconds(1);
  client_http2_options_.mutable_connection_keepalive()->mutable_interval_jitter()->set_value(10);
  auto timeout_timer = new NiceMock<Event::MockTimer>(&client_connection_.dispatcher_);

  initialize();

  // Given the initial stream is close to connection establishment, no ping is
  // sent.
  EXPECT_CALL(*timeout_timer, enableTimer(_, _)).Times(0);
  TestRequestHeaderMapImpl request_headers;
  HttpTestUtility::addDefaultHeaders(request_headers);
  EXPECT_CALL(request_decoder_, decodeHeaders_(_, true));
  EXPECT_TRUE(request_encoder_->encodeHeaders(request_headers, true).ok());
  driveToCompletion();

  // Advance time past 1s. This time the ping should be sent, and the timeout
  // alarm enabled.
  RequestEncoder* request_encoder2 = &client_->newStream(response_decoder_);
  client_connection_.dispatcher_.globalTimeSystem().advanceTimeAsyncImpl(std::chrono::seconds(2));
  EXPECT_CALL(*timeout_timer, enableTimer(_, _)).Times(0);
  EXPECT_CALL(request_decoder_, decodeHeaders_(_, true));
  EXPECT_TRUE(request_encoder2->encodeHeaders(request_headers, true).ok());
  driveToCompletion();
}

TEST_P(Http2CodecImplTest, DumpsStreamlessConnectionWithoutAllocatingMemory) {
  initialize();
  std::array<char, 1024> buffer;
  OutputBufferStream ostream{buffer.data(), buffer.size()};

  Stats::TestUtil::MemoryTest memory_test;
  server_->dumpState(ostream, 1);

  EXPECT_EQ(memory_test.consumedBytes(), 0);
  // Check the entire dump to ensure correct formating.
  // This test might be a little brittle because of this, and hence in the other
  // dump tests we focus on the particular substring of interest.
  EXPECT_THAT(ostream.contents(), StartsWith("  Http2::ConnectionImpl"));
  EXPECT_THAT(
      ostream.contents(),
      HasSubstr(
          "max_headers_kb_: 60, max_headers_count_: 100, "
          "per_stream_buffer_limit_: 268435456, allow_metadata_: 0, "
          "stream_error_on_invalid_http_messaging_: 0, is_outbound_flood_monitored_control_frame_: "
          "0, dispatching_: 0, raised_goaway_: 0, "
          "pending_deferred_reset_streams_.size(): 0\n"
          "  &protocol_constraints_: \n"
          "    ProtocolConstraints"));
  EXPECT_THAT(
      ostream.contents(),
      EndsWith("outbound_frames_: 0, max_outbound_frames_: 10000, "
               "outbound_control_frames_: 0, max_outbound_control_frames_: 1000, "
               "consecutive_inbound_frames_with_empty_payload_: 0, "
               "max_consecutive_inbound_frames_with_empty_payload_: 1, opened_streams_: 0, "
               "inbound_priority_frames_: 0, max_inbound_priority_frames_per_stream_: 100, "
               "inbound_window_update_frames_: 1, outbound_data_frames_: 0, "
               "max_inbound_window_update_frames_per_data_frame_sent_: 10\n"
               "  Number of active streams: 0, current_stream_id_: null Dumping 0 Active Streams:\n"
               "  current_slice_: null\n"));
}

TEST_P(Http2CodecImplTest, ShouldDumpActiveStreamsWithoutAllocatingMemory) {
  initialize();
  MockStreamCallbacks callbacks;
  request_encoder_->getStream().addCallbacks(callbacks);

  TestRequestHeaderMapImpl request_headers;
  HttpTestUtility::addDefaultHeaders(request_headers);
  TestRequestHeaderMapImpl expected_headers;
  HttpTestUtility::addDefaultHeaders(expected_headers);
  EXPECT_CALL(request_decoder_, decodeHeaders_(HeaderMapEqual(&expected_headers), false));
  EXPECT_TRUE(request_encoder_->encodeHeaders(request_headers, false).ok());
  driveToCompletion();

  TestResponseHeaderMapImpl response_headers{{":status", "200"}};
  EXPECT_CALL(response_decoder_, decodeHeaders_(_, true));
  response_encoder_->encodeHeaders(response_headers, true);
  driveToCompletion();

  // Dump server
  {
    std::array<char, 2048> buffer;
    OutputBufferStream ostream{buffer.data(), buffer.size()};
    // Check no memory allocated.
    Stats::TestUtil::MemoryTest memory_test;
    server_->dumpState(ostream, 1);
    EXPECT_EQ(memory_test.consumedBytes(), 0);
    // Check contents for active stream, local_end_stream_, trailers to encode and header map.
    EXPECT_THAT(
        ostream.contents(),
        HasSubstr(
            "Number of active streams: 1, current_stream_id_: null Dumping 1 Active Streams:\n"
            "  stream: \n"
            "    ConnectionImpl::StreamImpl"));
    EXPECT_THAT(ostream.contents(), HasSubstr("local_end_stream_: 1"));
    EXPECT_THAT(ostream.contents(),
                HasSubstr("pending_trailers_to_encode_:     null\n"
                          "    absl::get<RequestHeaderMapSharedPtr>(headers_or_trailers_): \n"
                          "      ':scheme', 'http'\n"
                          "      ':method', 'GET'\n"
                          "      ':authority', 'host'\n"
                          "      ':path', '/'\n"
                          "  current_slice_: null"));
  }

  // Dump client
  {
    std::array<char, 2048> buffer;
    OutputBufferStream ostream{buffer.data(), buffer.size()};
    // Check no memory allocated.
    Stats::TestUtil::MemoryTest memory_test;
    client_->dumpState(ostream, 1);
    EXPECT_EQ(memory_test.consumedBytes(), 0);

    // Check contents for active stream, local_end_stream_, trailers to encode and header map.
    EXPECT_THAT(
        ostream.contents(),
        HasSubstr(
            "Number of active streams: 1, current_stream_id_: null Dumping 1 Active Streams:\n"
            "  stream: \n"
            "    ConnectionImpl::StreamImpl"));
    EXPECT_THAT(ostream.contents(), HasSubstr("local_end_stream_: 0"));
    EXPECT_THAT(ostream.contents(),
                HasSubstr("pending_trailers_to_encode_:     null\n"
                          "    absl::get<ResponseHeaderMapPtr>(headers_or_trailers_): \n"
                          "      ':status', '200'\n"
                          "  current_slice_: null"));
  }
}

TEST_P(Http2CodecImplTest, ShouldDumpCurrentSliceWithoutAllocatingMemory) {
  initialize();
  std::array<char, 2048> buffer;
  OutputBufferStream ostream{buffer.data(), buffer.size()};
  MockStreamCallbacks callbacks;
  request_encoder_->getStream().addCallbacks(callbacks);

  // Send headers
  TestRequestHeaderMapImpl request_headers;
  HttpTestUtility::addDefaultHeaders(request_headers);
  TestRequestHeaderMapImpl expected_headers;
  HttpTestUtility::addDefaultHeaders(expected_headers);
  EXPECT_CALL(request_decoder_, decodeHeaders_(HeaderMapEqual(&expected_headers), false));
  EXPECT_TRUE(request_encoder_->encodeHeaders(request_headers, false).ok());
  driveToCompletion();

  // Send data payload, dump buffer as decoding data
  EXPECT_CALL(request_decoder_, decodeData(_, false)).WillOnce(Invoke([&](Buffer::Instance&, bool) {
    // dumpState here while we had a current slice of data. No Memory should be
    // allocated.
    Stats::TestUtil::MemoryTest memory_test;
    server_->dumpState(ostream, 1);
    EXPECT_EQ(memory_test.consumedBytes(), 0);
  }));
  Buffer::OwnedImpl hello("hello envoy");
  request_encoder_->encodeData(hello, false);
  driveToCompletion();

  // Check contents for the current slice information
  {
    EXPECT_THAT(
        ostream.contents(),
        EndsWith(
            "current slice length: 20 contents: \"\\0\\0\\v\\0\\0\\0\\0\\0\x1hello envoy\"\n"));
  }
}

TEST_P(Http2CodecImplTest, ClientConnectionShouldDumpCorrespondingRequestWithoutAllocatingMemory) {
  initialize();
  // Replace the request_encoder to use the UpstreamToDownstream
  // as it would if we weren't using as many mocks.
  Router::MockUpstreamToDownstream upstream_to_downstream;
  request_encoder_ = &client_->newStream(upstream_to_downstream);

  std::array<char, 2048> buffer;
  OutputBufferStream ostream{buffer.data(), buffer.size()};
  MockStreamCallbacks callbacks;
  request_encoder_->getStream().addCallbacks(callbacks);

  // Send headers
  TestRequestHeaderMapImpl request_headers;
  HttpTestUtility::addDefaultHeaders(request_headers);
  TestRequestHeaderMapImpl expected_headers;
  HttpTestUtility::addDefaultHeaders(expected_headers);
  EXPECT_CALL(request_decoder_, decodeHeaders_(HeaderMapEqual(&expected_headers), false));
  EXPECT_TRUE(request_encoder_->encodeHeaders(request_headers, false).ok());
  driveToCompletion();

  // Prepare for state dump.
  EXPECT_CALL(upstream_to_downstream, dumpState(_, _));

  EXPECT_CALL(upstream_to_downstream, decodeHeaders(_, false)).WillOnce(InvokeWithoutArgs([&]() {
    // dumpState here while decodingHeaders in the client. This means we're
    // working on a particular stream, whose corresponding request, we'll dump.
    // No Memory should be allocated.
    Stats::TestUtil::MemoryTest memory_test;
    client_->dumpState(ostream, 1);
    EXPECT_EQ(memory_test.consumedBytes(), 0);
  }));

  TestResponseHeaderMapImpl response_headers{{":status", "200"}};
  response_encoder_->encodeHeaders(response_headers, false);
  driveToCompletion();

  // Check contents for the corresponding downstream request.
  EXPECT_THAT(
      ostream.contents(),
      HasSubstr("Number of active streams: 2, current_stream_id_: 1 Dumping current stream:\n"
                "  stream: \n"
                "    ConnectionImpl::StreamImpl"));
  EXPECT_THAT(ostream.contents(),
              HasSubstr("Dumping corresponding downstream request for upstream stream 1:\n"));
}

TEST_P(Http2CodecImplTest, ShouldRestoreCrashDumpInfoWhenHandlingDeferredProcessing) {
  // We must initialize before dtor, otherwise we'll touch uninitialized
  // members in dtor.
  initialize();

  // Test only makes sense if we have defer processing enabled.
  if (!defer_processing_backedup_streams_) {
    return;
  }
  std::array<char, 2048> buffer;
  OutputBufferStream ostream{buffer.data(), buffer.size()};

  TestRequestHeaderMapImpl request_headers;
  HttpTestUtility::addDefaultHeaders(request_headers);
  EXPECT_CALL(request_decoder_, decodeHeaders_(_, false));
  EXPECT_TRUE(request_encoder_->encodeHeaders(request_headers, false).ok());
  driveToCompletion();

  // Force the stream to buffer data at the receiving codec.
  server_->getStream(1)->readDisable(true);
  Buffer::OwnedImpl first_part(std::string(1024, 'a'));
  request_encoder_->encodeData(first_part, true);
  driveToCompletion();

  auto* process_buffered_data_callback =
      new NiceMock<Event::MockSchedulableCallback>(&server_connection_.dispatcher_);
  EXPECT_FALSE(process_buffered_data_callback->enabled_);

  server_->getStream(1)->readDisable(false);
  EXPECT_TRUE(process_buffered_data_callback->enabled_);

  EXPECT_CALL(server_connection_.dispatcher_, pushTrackedObject(_))
      .WillOnce(Invoke([&](const ScopeTrackedObject* tracked_object) {
        EXPECT_CALL(server_connection_, dumpState(_, _))
            .WillOnce(Invoke([&](std::ostream& os, int) {
              os << "Network Connection info would be dumped...\n";
            }));
        tracked_object->dumpState(ostream, 1);
      }));
  EXPECT_CALL(request_decoder_, decodeData(_, true));

  process_buffered_data_callback->invokeCallback();

  EXPECT_THAT(ostream.contents(), HasSubstr("Http2::ConnectionImpl "));
  EXPECT_THAT(ostream.contents(),
              HasSubstr("Dumping current stream:\n  stream: \n    ConnectionImpl::StreamImpl"));
  EXPECT_THAT(ostream.contents(), HasSubstr("Network Connection info would be dumped..."));
}

TEST_P(Http2CodecImplTest, CodecClientEnvoyBugsIfCodecEventCallbacksSet) {
  initialize();

  EXPECT_ENVOY_BUG(request_encoder_->getStream().registerCodecEventCallbacks(nullptr),
                   "CodecEventCallbacks for HTTP2 client stream unimplemented.");
}

class Http2CodecImplDeferredResetTest : public Http2CodecImplTest {};

TEST_P(Http2CodecImplDeferredResetTest, NoDeferredResetForClientStreams) {
  initialize();

  InSequence s;

  MockStreamCallbacks client_stream_callbacks;
  request_encoder_->getStream().addCallbacks(client_stream_callbacks);

  // Encode headers, encode data and send reset stream from the call stack of decodeHeaders in
  // order to delay sendPendingFrames processing in those calls until the end of dispatch. The
  // call to resetStream goes down the regular reset path for client streams; the pending outbound
  // header and data for the reset stream are discarded immediately.
  EXPECT_CALL(request_decoder_, decodeData(_, _)).Times(0);
  TestRequestHeaderMapImpl request_headers;
  HttpTestUtility::addDefaultHeaders(request_headers);
  EXPECT_TRUE(request_encoder_->encodeHeaders(request_headers, false).ok());
  driveClient();

  // Dispatch server. We expect to see some data.
  EXPECT_CALL(request_decoder_, decodeHeaders_(_, false)).WillOnce(InvokeWithoutArgs([&]() -> void {
    TestResponseHeaderMapImpl response_headers{{":status", "200"}};
    response_encoder_->encodeHeaders(response_headers, false);
  }));
  EXPECT_CALL(response_decoder_, decodeHeaders_(_, _)).WillOnce(InvokeWithoutArgs([&]() -> void {
    Buffer::OwnedImpl body(std::string(1024 * 1024, 'a'));
    EXPECT_CALL(client_stream_callbacks, onAboveWriteBufferHighWatermark()).Times(AnyNumber());
    request_encoder_->encodeData(body, true);
    EXPECT_CALL(client_stream_callbacks, onResetStream(StreamResetReason::LocalReset, _));
    EXPECT_CALL(server_stream_callbacks_, onResetStream(StreamResetReason::RemoteReset, _));
    request_encoder_->getStream().resetStream(StreamResetReason::LocalReset);
  }));

  EXPECT_NE(0, server_wrapper_->buffer_.length());
  driveToCompletion();
  EXPECT_TRUE(server_wrapper_->status_.ok());
  EXPECT_EQ(0, server_wrapper_->buffer_.length());
}

TEST_P(Http2CodecImplDeferredResetTest, DeferredResetServerIfLocalEndStreamBeforeReset) {
  initialize();

  InSequence s;

  TestRequestHeaderMapImpl request_headers;
  HttpTestUtility::addDefaultHeaders(request_headers);
  EXPECT_CALL(request_decoder_, decodeHeaders_(_, false)).WillOnce(InvokeWithoutArgs([&]() {
    // Encode headers, encode data and send reset stream from the call stack of decodeHeaders in
    // order to delay sendPendingFrames processing in those calls until the end of dispatch. The
    // delayed sendPendingFrames processing allows us to verify that resetStream calls go down the
    // deferred reset path if there are pending data frames with local end_stream set.
    TestResponseHeaderMapImpl response_headers{{":status", "200"}};
    response_encoder_->encodeHeaders(response_headers, false);
    Buffer::OwnedImpl body(std::string(32 * 1024, 'a'));
    EXPECT_CALL(server_stream_callbacks_, onAboveWriteBufferHighWatermark()).Times(AnyNumber());
    auto flush_timer = new Event::MockTimer(&server_connection_.dispatcher_);
    EXPECT_CALL(*flush_timer, enableTimer(std::chrono::milliseconds(30000), _));
    response_encoder_->encodeData(body, true);
    EXPECT_CALL(server_stream_callbacks_, onResetStream(StreamResetReason::LocalReset, _));
    EXPECT_CALL(*flush_timer, disableTimer());
    response_encoder_->getStream().resetStream(StreamResetReason::LocalReset);
  }));
  EXPECT_TRUE(request_encoder_->encodeHeaders(request_headers, false).ok());
  // Drive the client once to send the headers to the server, and drive the server once to encode
  // the HEADERS, DATA, and RST_STREAM as described above.
  driveClient();
  driveServer();

  MockStreamCallbacks client_stream_callbacks;
  request_encoder_->getStream().addCallbacks(client_stream_callbacks);
  EXPECT_CALL(response_decoder_, decodeHeaders_(_, false));
  EXPECT_CALL(response_decoder_, decodeData(_, false)).Times(AnyNumber());
  EXPECT_CALL(response_decoder_, decodeData(_, true));
  EXPECT_CALL(client_stream_callbacks, onResetStream(StreamResetReason::RemoteReset, _));
  driveToCompletion();
  EXPECT_TRUE(client_wrapper_->status_.ok());
}

TEST_P(Http2CodecImplDeferredResetTest, LargeDataDeferredResetServerIfLocalEndStreamBeforeReset) {
  initialize();

  InSequence s;

  TestRequestHeaderMapImpl request_headers;
  HttpTestUtility::addDefaultHeaders(request_headers);
  EXPECT_CALL(request_decoder_, decodeHeaders_(_, false)).WillOnce(InvokeWithoutArgs([&]() {
    // Encode headers, encode data and send reset stream from the call stack of decodeHeaders in
    // order to delay sendPendingFrames processing in those calls until the end of dispatch. The
    // delayed sendPendingFrames processing allows us to verify that resetStream calls go down the
    // deferred reset path if there are pending data frames with local end_stream set.
    TestResponseHeaderMapImpl response_headers{{":status", "200"}};
    response_encoder_->encodeHeaders(response_headers, false);
    Buffer::OwnedImpl body(std::string(1024 * 1024, 'a'));
    EXPECT_CALL(server_stream_callbacks_, onAboveWriteBufferHighWatermark()).Times(AnyNumber());
    auto flush_timer = new Event::MockTimer(&server_connection_.dispatcher_);
    EXPECT_CALL(*flush_timer, enableTimer(std::chrono::milliseconds(30000), _));
    response_encoder_->encodeData(body, true);
    EXPECT_CALL(server_stream_callbacks_, onResetStream(StreamResetReason::LocalReset, _));
    EXPECT_CALL(*flush_timer, disableTimer());
    response_encoder_->getStream().resetStream(StreamResetReason::LocalReset);
  }));
  EXPECT_TRUE(request_encoder_->encodeHeaders(request_headers, false).ok());
  // Drive the client once to send the headers to the server, and drive the server once to encode
  // the HEADERS, DATA, and RST_STREAM as described above.
  driveClient();
  driveServer();

  MockStreamCallbacks client_stream_callbacks;
  request_encoder_->getStream().addCallbacks(client_stream_callbacks);
  EXPECT_CALL(response_decoder_, decodeHeaders_(_, false));
  EXPECT_CALL(response_decoder_, decodeData(_, false)).Times(AnyNumber());
  EXPECT_CALL(client_stream_callbacks, onResetStream(StreamResetReason::RemoteReset, _));
  driveToCompletion();
  EXPECT_TRUE(client_wrapper_->status_.ok());
}

TEST_P(Http2CodecImplDeferredResetTest, NoDeferredResetServerIfResetBeforeLocalEndStream) {
  initialize();

  InSequence s;

  TestRequestHeaderMapImpl request_headers;
  HttpTestUtility::addDefaultHeaders(request_headers);
  EXPECT_CALL(request_decoder_, decodeHeaders_(_, false)).WillOnce(InvokeWithoutArgs([&]() {
    // Encode headers, encode data and send reset stream from the call stack of decodeHeaders in
    // order to delay sendPendingFrames processing in those calls until the end of dispatch. The
    // call to resetStream goes down the regular reset path since local end_stream is not set; the
    // pending outbound header and data for the reset stream are discarded immediately.
    TestResponseHeaderMapImpl response_headers{{":status", "200"}};
    response_encoder_->encodeHeaders(response_headers, false);
    Buffer::OwnedImpl body(std::string(1024 * 1024, 'a'));
    EXPECT_CALL(server_stream_callbacks_, onAboveWriteBufferHighWatermark()).Times(AnyNumber());
    response_encoder_->encodeData(body, false);
    EXPECT_CALL(server_stream_callbacks_, onResetStream(StreamResetReason::LocalReset, _));
    response_encoder_->getStream().resetStream(StreamResetReason::LocalReset);
  }));
  EXPECT_TRUE(request_encoder_->encodeHeaders(request_headers, false).ok());
  // Drive the client once to send the headers to the server, and drive the server once to encode
  // the HEADERS, DATA, and RST_STREAM as described above.
  driveClient();
  driveServer();

  MockStreamCallbacks client_stream_callbacks;
  request_encoder_->getStream().addCallbacks(client_stream_callbacks);
  EXPECT_CALL(response_decoder_, decodeHeaders_(_, _)).Times(0);
  EXPECT_CALL(response_decoder_, decodeData(_, _)).Times(0);
  EXPECT_CALL(client_stream_callbacks, onResetStream(StreamResetReason::RemoteReset, _));
  driveToCompletion();
  EXPECT_TRUE(client_wrapper_->status_.ok());
}

class Http2CodecImplFlowControlTest : public Http2CodecImplTest {};

// Back up the pending_sent_data_ buffer in the client connection and make sure the watermarks fire
// as expected.
//
// This also tests the readDisable logic in StreamImpl, verifying that h2 bytes are consumed
// when the stream has readDisable(true) called.
TEST_P(Http2CodecImplFlowControlTest, TestFlowControlInPendingSendData) {
  initialize();
  MockStreamCallbacks callbacks;
  request_encoder_->getStream().addCallbacks(callbacks);

  TestRequestHeaderMapImpl request_headers;
  HttpTestUtility::addDefaultHeaders(request_headers);
  TestRequestHeaderMapImpl expected_headers;
  HttpTestUtility::addDefaultHeaders(expected_headers);
  EXPECT_CALL(request_decoder_, decodeHeaders_(HeaderMapEqual(&expected_headers), false));
  EXPECT_TRUE(request_encoder_->encodeHeaders(request_headers, false).ok());
  driveToCompletion();

  // Force the server stream to be read disabled. This will cause it to stop sending window
  // updates to the client.
  server_->getStream(1)->readDisable(true);
  EXPECT_EQ(1, TestUtility::findGauge(client_stats_store_, "http2.streams_active")->value());
  EXPECT_EQ(1, TestUtility::findGauge(server_stats_store_, "http2.streams_active")->value());

  uint32_t initial_stream_window = getStreamReceiveWindowLimit(client_, 1);
  // If this limit is changed, this test will fail due to the initial large writes being divided
  // into more than 4 frames. Fast fail here with this explanatory comment.
  ASSERT_EQ(65535, initial_stream_window);
  // Make sure the limits were configured properly in test set up.
  EXPECT_EQ(initial_stream_window, server_->getStream(1)->bufferLimit());
  EXPECT_EQ(initial_stream_window, client_->getStream(1)->bufferLimit());

  // One large write gets broken into smaller frames.
  EXPECT_CALL(request_decoder_, decodeData(_, false)).Times(AnyNumber());
  Buffer::OwnedImpl long_data(std::string(initial_stream_window, 'a'));
  request_encoder_->encodeData(long_data, false);
  driveToCompletion();

  // Verify that the window is full. The client will not send more data to the server for this
  // stream.
  EXPECT_EQ(0, getStreamReceiveWindowSize(server_, 1));
  EXPECT_EQ(0, getStreamSendWindowSize(client_, 1));
  EXPECT_EQ(initial_stream_window, server_->getStream(1)->unconsumed_bytes_);

  // Now that the flow control window is full, further data causes the send buffer to back up.
  Buffer::OwnedImpl more_long_data(std::string(initial_stream_window, 'a'));
  request_encoder_->encodeData(more_long_data, false);
  driveToCompletion();
  EXPECT_EQ(initial_stream_window, client_->getStream(1)->pending_send_data_->length());
  EXPECT_EQ(initial_stream_window,
            TestUtility::findGauge(client_stats_store_, "http2.pending_send_bytes")->value());
  EXPECT_EQ(initial_stream_window, server_->getStream(1)->unconsumed_bytes_);

  // If we go over the limit, the stream callbacks should fire.
  EXPECT_CALL(callbacks, onAboveWriteBufferHighWatermark());
  Buffer::OwnedImpl last_byte("!");
  request_encoder_->encodeData(last_byte, false);
  driveToCompletion();
  EXPECT_EQ(initial_stream_window + 1, client_->getStream(1)->pending_send_data_->length());
  EXPECT_EQ(initial_stream_window + 1,
            TestUtility::findGauge(client_stats_store_, "http2.pending_send_bytes")->value());

  // Now create a second stream on the connection.
  MockResponseDecoder response_decoder2;
  RequestEncoder* request_encoder2 = &client_->newStream(response_decoder_);
  StreamEncoder* response_encoder2;
  MockStreamCallbacks server_stream_callbacks2;
  MockRequestDecoder request_decoder2;
  // When the server stream is created it should check the status of the
  // underlying connection. Pretend it is overrun.
  EXPECT_CALL(server_connection_, aboveHighWatermark()).WillOnce(Return(true));
  EXPECT_CALL(server_stream_callbacks2, onAboveWriteBufferHighWatermark());
  EXPECT_CALL(server_callbacks_, newStream(_, _))
      .WillOnce(Invoke([&](ResponseEncoder& encoder, bool) -> RequestDecoder& {
        response_encoder2 = &encoder;
        encoder.getStream().addCallbacks(server_stream_callbacks2);
        return request_decoder2;
      }));
  EXPECT_CALL(request_decoder2, decodeHeaders_(_, false));
  EXPECT_TRUE(request_encoder2->encodeHeaders(request_headers, false).ok());
  driveToCompletion();

  // Add the stream callbacks belatedly. On creation the stream should have
  // been noticed that the connection was backed up. Any new subscriber to
  // stream callbacks should get a callback when they addCallbacks.
  MockStreamCallbacks callbacks2;
  EXPECT_CALL(callbacks2, onAboveWriteBufferHighWatermark());
  request_encoder_->getStream().addCallbacks(callbacks2);

  // Add a third callback to make testing removal mid-watermark call below more interesting.
  MockStreamCallbacks callbacks3;
  EXPECT_CALL(callbacks3, onAboveWriteBufferHighWatermark());
  request_encoder_->getStream().addCallbacks(callbacks3);

  // Now unblock the server's stream. This will cause the bytes to be consumed, flow control
  // updates to be sent, and the client to flush all queued data.
  // For bonus corner case coverage, remove callback2 in the middle of runLowWatermarkCallbacks()
  // and ensure it is not called.
  NiceMock<Event::MockSchedulableCallback>* process_buffered_data_callback{nullptr};
  if (defer_processing_backedup_streams_) {
    process_buffered_data_callback =
        new NiceMock<Event::MockSchedulableCallback>(&server_connection_.dispatcher_);
  }

  EXPECT_CALL(callbacks, onBelowWriteBufferLowWatermark()).WillOnce(Invoke([&]() -> void {
    request_encoder_->getStream().removeCallbacks(callbacks2);
  }));
  EXPECT_CALL(callbacks2, onBelowWriteBufferLowWatermark()).Times(0);
  EXPECT_CALL(callbacks3, onBelowWriteBufferLowWatermark());

  if (defer_processing_backedup_streams_) {
    // NOLINTNEXTLINE(clang-analyzer-core.NullDereference)
    EXPECT_FALSE(process_buffered_data_callback->enabled_);
  }

  server_->getStream(1)->readDisable(false);
  driveToCompletion();

  if (defer_processing_backedup_streams_) {
    // Drain queued data for us to process, we should have over a window worth
    // of data.
    ASSERT(process_buffered_data_callback != nullptr);
    EXPECT_TRUE(process_buffered_data_callback->enabled());
    while (process_buffered_data_callback->enabled()) {
      process_buffered_data_callback->invokeCallback();
    }
    // Allow client to send last bit of data that was pending.
    driveToCompletion();
  }

  EXPECT_EQ(0, client_->getStream(1)->pending_send_data_->length());
  EXPECT_EQ(0, TestUtility::findGauge(client_stats_store_, "http2.pending_send_bytes")->value());
  // The extra 1 byte sent won't trigger another window update, so the final window should be the
  // initial window minus the last 1 byte flush from the client to server.
  EXPECT_EQ(initial_stream_window - 1, getStreamReceiveWindowSize(server_, 1));
  EXPECT_EQ(initial_stream_window - 1, getStreamSendWindowSize(client_, 1));
}

// Set up the same asTestFlowControlInPendingSendData, but tears the stream down with an early reset
// once the flow control window is full up.
TEST_P(Http2CodecImplFlowControlTest, EarlyResetRestoresWindow) {
  initialize();
  MockStreamCallbacks callbacks;
  request_encoder_->getStream().addCallbacks(callbacks);

  TestRequestHeaderMapImpl request_headers;
  HttpTestUtility::addDefaultHeaders(request_headers);
  TestRequestHeaderMapImpl expected_headers;
  HttpTestUtility::addDefaultHeaders(expected_headers);
  EXPECT_CALL(request_decoder_, decodeHeaders_(HeaderMapEqual(&expected_headers), false));
  EXPECT_TRUE(request_encoder_->encodeHeaders(request_headers, false).ok());
  driveToCompletion();

  // Force the server stream to be read disabled. This will cause it to stop sending window
  // updates to the client.
  server_->getStream(1)->readDisable(true);

  uint32_t initial_stream_window = getStreamReceiveWindowLimit(client_, 1);
  uint32_t initial_connection_window = getSendWindowSize(client_);
  // If this limit is changed, this test will fail due to the initial large writes being divided
  // into more than 4 frames. Fast fail here with this explanatory comment.
  ASSERT_EQ(65535, initial_stream_window);
  // One large write may get broken into smaller frames.
  EXPECT_CALL(request_decoder_, decodeData(_, false)).Times(AnyNumber());
  Buffer::OwnedImpl long_data(std::string(initial_stream_window, 'a'));
  // The one giant write will cause the buffer to go over the limit, then drain and go back under
  // the limit.
  request_encoder_->encodeData(long_data, false);
  driveToCompletion();

  // Verify that the window is full. The client will not send more data to the server for this
  // stream.
  EXPECT_EQ(0, getStreamReceiveWindowSize(server_, 1));
  EXPECT_EQ(0, getStreamSendWindowSize(client_, 1));
  EXPECT_EQ(initial_stream_window, server_->getStream(1)->unconsumed_bytes_);
  EXPECT_GT(initial_connection_window, getSendWindowSize(client_));

  EXPECT_CALL(server_stream_callbacks_,
              onResetStream(StreamResetReason::LocalRefusedStreamReset, _));
  EXPECT_CALL(callbacks, onAboveWriteBufferHighWatermark()).Times(0);
  EXPECT_CALL(callbacks, onBelowWriteBufferLowWatermark()).Times(0);
  EXPECT_CALL(server_stream_callbacks_, onAboveWriteBufferHighWatermark()).Times(0);
  EXPECT_CALL(server_stream_callbacks_, onBelowWriteBufferLowWatermark()).Times(0);
  EXPECT_CALL(callbacks, onResetStream(StreamResetReason::RemoteRefusedStreamReset, _))
      .WillOnce(Invoke([&](StreamResetReason, absl::string_view) -> void {
        // Test the case where the reset callbacks cause the socket to fill up,
        // causing the underlying connection to back up. Given the stream is
        // being destroyed the watermark callbacks should not fire (mocks for Times(0)
        // above)
        client_->onUnderlyingConnectionAboveWriteBufferHighWatermark();
        client_->onUnderlyingConnectionBelowWriteBufferLowWatermark();
        server_->onUnderlyingConnectionAboveWriteBufferHighWatermark();
        server_->onUnderlyingConnectionBelowWriteBufferLowWatermark();
      }));
  response_encoder_->getStream().resetStream(StreamResetReason::LocalRefusedStreamReset);
  driveToCompletion();

  // Regression test that the window is consumed even if the stream is destroyed early.
  EXPECT_EQ(initial_connection_window, getSendWindowSize(client_));
}

// Test the HTTP2 pending_recv_data_ buffer going over and under watermark limits.
TEST_P(Http2CodecImplFlowControlTest, FlowControlInPendingRecvData) {
  initialize();
  MockStreamCallbacks callbacks;

  TestRequestHeaderMapImpl request_headers;
  HttpTestUtility::addDefaultHeaders(request_headers);
  TestRequestHeaderMapImpl expected_headers;
  HttpTestUtility::addDefaultHeaders(expected_headers);
  EXPECT_CALL(request_decoder_, decodeHeaders_(HeaderMapEqual(&expected_headers), false));
  EXPECT_TRUE(request_encoder_->encodeHeaders(request_headers, false).ok());
  driveToCompletion();

  const uint32_t initial_stream_window = getStreamReceiveWindowLimit(server_, 1);
  // If this limit is changed, this test will fail due to the initial large writes being divided
  // into more than 4 frames. Fast fail here with this explanatory comment.
  ASSERT_EQ(initial_stream_window, 65535);

  // Set artificially small watermarks to make the recv buffer easy to overrun. In production,
  // the recv buffer can be overrun by a client that negotiates a larger
  // SETTINGS_MAX_FRAME_SIZE but there's no current easy way to tweak that in
  // envoy (without sending raw HTTP/2 frames) so we lower the buffer limit instead.
  server_->getStream(1)->setWriteBufferWatermarks(20);

  EXPECT_CALL(request_decoder_, decodeData(_, false));
  Buffer::OwnedImpl data(std::string(40, 'a'));
  request_encoder_->encodeData(data, false);
  driveToCompletion();

  // Set this back to the initial window size to test with read disable.
  server_->getStream(1)->setWriteBufferWatermarks(initial_stream_window);

  // Fill remainder of window.
  server_->getStream(1)->readDisable(true);
  Buffer::OwnedImpl data2(std::string(65495, 'a'));

  if (defer_processing_backedup_streams_) {
    // Writes will be deferred.
    request_encoder_->encodeData(data2, false);
    driveToCompletion();
  } else {
    // Writes will be pushed through.
    EXPECT_CALL(request_decoder_, decodeData(_, false)).Times(AnyNumber());
    request_encoder_->encodeData(data2, false);
    driveToCompletion();
  }

  // When read disabled we should not send window updates on receiving data.
  EXPECT_EQ(getStreamReceiveWindowSize(server_, 1), 0);

  NiceMock<Event::MockSchedulableCallback>* process_buffered_data_callback{nullptr};
  if (defer_processing_backedup_streams_) {
    process_buffered_data_callback =
        new NiceMock<Event::MockSchedulableCallback>(&server_connection_.dispatcher_);
  }

  // We should send window update when read enabled and not over
  // pending recv buffer high watermark.
  server_->getStream(1)->readDisable(false);
  driveToCompletion();
  EXPECT_EQ(getStreamReceiveWindowSize(server_, 1), initial_stream_window);

  if (process_buffered_data_callback != nullptr) {
    EXPECT_TRUE(process_buffered_data_callback->enabled());
    EXPECT_CALL(request_decoder_, decodeData(_, false));
    process_buffered_data_callback->invokeCallback();
  }
}

// Test that pending_recv_data_ buffer is bounded with defer processing
// as it's not transitory as when we eagerly serialize to the connection
// output buffer.
TEST_P(Http2CodecImplFlowControlTest, PendingRecvBufferBoundedWhenDeferProcessing) {
  initialize();

  // Test only makes sense if we have defer processing enabled.
  if (!defer_processing_backedup_streams_) {
    return;
  }

  TestRequestHeaderMapImpl request_headers;
  HttpTestUtility::addDefaultHeaders(request_headers);
  TestRequestHeaderMapImpl expected_headers;
  HttpTestUtility::addDefaultHeaders(expected_headers);
  EXPECT_CALL(request_decoder_, decodeHeaders_(HeaderMapEqual(&expected_headers), false));
  EXPECT_TRUE(request_encoder_->encodeHeaders(request_headers, false).ok());
  driveToCompletion();

  const uint32_t initial_stream_window = getStreamReceiveWindowLimit(server_, 1);
  ASSERT_EQ(initial_stream_window, 65535);

  server_->getStream(1)->readDisable(true);

  // Writes will be deferred
  Buffer::OwnedImpl data(std::string(initial_stream_window, 'a'));
  request_encoder_->encodeData(data, false);
  driveToCompletion();

  // When read disabled we should not send window updates on receiving data.
  EXPECT_EQ(getStreamReceiveWindowSize(server_, 1), 0);

  // Toggling read disable, enable will grant additional window as we're not
  // above high watermark.
  auto* process_buffered_data_callback =
      new NiceMock<Event::MockSchedulableCallback>(&server_connection_.dispatcher_);
  server_->getStream(1)->readDisable(false);
  EXPECT_TRUE(process_buffered_data_callback->enabled());
  driveToCompletion();
  EXPECT_EQ(getStreamReceiveWindowSize(server_, 1), initial_stream_window);

  // Fill up the window granted.
  server_->getStream(1)->readDisable(true);
  Buffer::OwnedImpl data2(std::string(initial_stream_window, 'a'));
  request_encoder_->encodeData(data2, false);
  driveToCompletion();
  EXPECT_EQ(getStreamReceiveWindowSize(server_, 1), 0);

  // Toggling read disable shouldn't grant window as we're over the watermark.
  for (int i = 0; i < 5; ++i) {
    server_->getStream(1)->readDisable(false);
    driveToCompletion();
    EXPECT_EQ(getStreamReceiveWindowSize(server_, 1), 0);
    server_->getStream(1)->readDisable(true);
  }
}

// Verify that we create and disable the stream flush timer when trailers follow a stream that
// does not have enough window.
TEST_P(Http2CodecImplFlowControlTest, TrailingHeadersLargeServerBody) {
  initialize();

  InSequence s;
  TestRequestHeaderMapImpl request_headers;
  HttpTestUtility::addDefaultHeaders(request_headers);
  EXPECT_CALL(request_decoder_, decodeHeaders_(_, true));
  EXPECT_TRUE(request_encoder_->encodeHeaders(request_headers, true).ok());
  driveToCompletion();

  TestResponseHeaderMapImpl response_headers{{":status", "200"}};
  EXPECT_CALL(response_decoder_, decodeHeaders_(_, false));
  response_encoder_->encodeHeaders(response_headers, false);
  driveToCompletion();
  EXPECT_CALL(server_stream_callbacks_, onAboveWriteBufferHighWatermark());
  EXPECT_CALL(response_decoder_, decodeData(_, false)).Times(AtLeast(1));
  Buffer::OwnedImpl body(std::string(1024 * 1024, 'a'));
  response_encoder_->encodeData(body, false);
  // Drive the server once to send some encoded data, and drive the client once to receive part of
  // that data. Do not drive further in order to avoid sending a WINDOW_UPDATE from client to
  // server, intentionally exhausting the window.
  driveServer();
  driveClient();
  auto flush_timer = new NiceMock<Event::MockTimer>(&server_connection_.dispatcher_);
  EXPECT_CALL(*flush_timer, enableTimer(std::chrono::milliseconds(30000), _));
  response_encoder_->encodeTrailers(TestResponseTrailerMapImpl{{"trailing", "header"}});

  // Now drive the response to completion, allowing a WINDOW_UPDATE from client to server. The
  // client decodes more data, the server is finally able to send trailers (disabling the flush
  // timer), and the client decodes any remaining data and trailers.
  EXPECT_CALL(response_decoder_, decodeData(_, false)).Times(AtLeast(1));
  EXPECT_CALL(*flush_timer, disableTimer());
  EXPECT_CALL(response_decoder_, decodeData(_, false)).Times(AnyNumber());
  EXPECT_CALL(response_decoder_, decodeTrailers_(_));
  driveToCompletion();
  EXPECT_TRUE(server_wrapper_->status_.ok());
  EXPECT_EQ(0, server_stats_store_.counter("http2.tx_flush_timeout").value());
}

// Verify that we create and handle the stream flush timeout when trailers follow a stream that
// does not have enough window.
TEST_P(Http2CodecImplFlowControlTest, TrailingHeadersLargeServerBodyFlushTimeout) {
  initialize();

  InSequence s;
  MockStreamCallbacks client_stream_callbacks;
  request_encoder_->getStream().addCallbacks(client_stream_callbacks);
  TestRequestHeaderMapImpl request_headers;
  HttpTestUtility::addDefaultHeaders(request_headers);
  EXPECT_CALL(request_decoder_, decodeHeaders_(_, true));
  EXPECT_TRUE(request_encoder_->encodeHeaders(request_headers, true).ok());
  driveToCompletion();

  TestResponseHeaderMapImpl response_headers{{":status", "200"}};
  EXPECT_CALL(response_decoder_, decodeHeaders_(_, false));
  response_encoder_->encodeHeaders(response_headers, false);
  driveToCompletion();
  EXPECT_CALL(server_stream_callbacks_, onAboveWriteBufferHighWatermark());
  EXPECT_CALL(response_decoder_, decodeData(_, false)).Times(AtLeast(1));
  auto flush_timer = new NiceMock<Event::MockTimer>(&server_connection_.dispatcher_);
  EXPECT_CALL(*flush_timer, enableTimer(std::chrono::milliseconds(30000), _));
  Buffer::OwnedImpl body(std::string(1024 * 1024, 'a'));
  response_encoder_->encodeData(body, false);
  // Drive the server once to send some encoded data, and drive the client once to receive part of
  // that data. Do not drive further in order to avoid sending a WINDOW_UPDATE from client to
  // server, intentionally exhausting the window.
  driveServer();
  driveClient();
  response_encoder_->encodeTrailers(TestResponseTrailerMapImpl{{"trailing", "header"}});

  // Invoke a stream flush timeout. Make sure we don't get a reset locally for higher layers but
  // we do get a reset on the client.
  EXPECT_CALL(server_stream_callbacks_, onResetStream(_, _)).Times(0);
  EXPECT_CALL(client_stream_callbacks, onResetStream(StreamResetReason::RemoteReset, _));
  flush_timer->invokeCallback();
  driveToCompletion();
  EXPECT_EQ(1, server_stats_store_.counter("http2.tx_flush_timeout").value());
}

// Verify that we create and handle the stream flush timeout when there is a large body that
// does not have enough window.
TEST_P(Http2CodecImplFlowControlTest, LargeServerBodyFlushTimeout) {
  initialize();

  InSequence s;
  MockStreamCallbacks client_stream_callbacks;
  request_encoder_->getStream().addCallbacks(client_stream_callbacks);
  TestRequestHeaderMapImpl request_headers;
  HttpTestUtility::addDefaultHeaders(request_headers);
  EXPECT_CALL(request_decoder_, decodeHeaders_(_, true));
  EXPECT_TRUE(request_encoder_->encodeHeaders(request_headers, true).ok());
  driveToCompletion();

  TestResponseHeaderMapImpl response_headers{{":status", "200"}};
  EXPECT_CALL(response_decoder_, decodeHeaders_(_, false));
  response_encoder_->encodeHeaders(response_headers, false);
  driveToCompletion();

  // The server enables the flush timer under encodeData(). The client then decodes some data.
  auto flush_timer = new NiceMock<Event::MockTimer>(&server_connection_.dispatcher_);
  EXPECT_CALL(*flush_timer, enableTimer(std::chrono::milliseconds(30000), _));
  EXPECT_CALL(response_decoder_, decodeData(_, false)).Times(AtLeast(1));
  Buffer::OwnedImpl body(std::string(1024 * 1024, 'a'));
  response_encoder_->encodeData(body, true);
  // Drive the server once to send some encoded data, and drive the client once to receive part of
  // that data. Do not drive further in order to avoid sending a WINDOW_UPDATE from client to
  // server, intentionally exhausting the window.
  driveServer();
  driveClient();

  // Invoke a stream flush timeout. Make sure we don't get a reset locally for higher layers but
  // we do get a reset on the client.
  EXPECT_CALL(server_stream_callbacks_, onResetStream(_, _)).Times(0);
  EXPECT_CALL(client_stream_callbacks, onResetStream(StreamResetReason::RemoteReset, _));
  flush_timer->invokeCallback();
  driveToCompletion();
  EXPECT_EQ(1, server_stats_store_.counter("http2.tx_flush_timeout").value());
}

// Verify that when an incoming protocol error races with a stream flush timeout we correctly
// disable the flush timeout and do not attempt to reset the stream.
TEST_P(Http2CodecImplFlowControlTest, LargeServerBodyFlushTimeoutAfterGoaway) {
  initialize();

  InSequence s;
  MockStreamCallbacks client_stream_callbacks;
  request_encoder_->getStream().addCallbacks(client_stream_callbacks);
  TestRequestHeaderMapImpl request_headers;
  HttpTestUtility::addDefaultHeaders(request_headers);
  EXPECT_CALL(request_decoder_, decodeHeaders_(_, true));
  EXPECT_TRUE(request_encoder_->encodeHeaders(request_headers, true).ok());
  driveToCompletion();

  TestResponseHeaderMapImpl response_headers{{":status", "200"}};
  EXPECT_CALL(response_decoder_, decodeHeaders_(_, false));
  response_encoder_->encodeHeaders(response_headers, false);
  driveToCompletion();

  // The server enables the flush timer under encodeData(). The client then decodes some data.
  auto flush_timer = new NiceMock<Event::MockTimer>(&server_connection_.dispatcher_);
  EXPECT_CALL(*flush_timer, enableTimer(std::chrono::milliseconds(30000), _));
  EXPECT_CALL(response_decoder_, decodeData(_, false)).Times(AtLeast(1));
  Buffer::OwnedImpl body(std::string(1024 * 1024, 'a'));
  response_encoder_->encodeData(body, true);
  // Drive the server once to send some encoded data, and drive the client once to receive part of
  // that data. Do not drive further in order to avoid sending a WINDOW_UPDATE from client to
  // server, intentionally exhausting the window.
  driveServer();
  driveClient();

  // Force a protocol error.
  server_wrapper_->buffer_.add("this should cause a protocol error");
  EXPECT_CALL(*flush_timer, disableTimer());
  EXPECT_CALL(server_stream_callbacks_, onResetStream(_, _)).Times(0);
  EXPECT_CALL(client_callbacks_, onGoAway(_));
  driveToCompletion();
  EXPECT_FALSE(server_wrapper_->status_.ok());
  EXPECT_EQ(0, server_stats_store_.counter("http2.tx_flush_timeout").value());
}

// Verify detection of downstream outbound frame queue by the WINDOW_UPDATE frames
// sent when codec resumes reading.
TEST_P(Http2CodecImplFlowControlTest, WindowUpdateOnReadResumingFlood) {
  initialize();

  TestRequestHeaderMapImpl request_headers;
  HttpTestUtility::addDefaultHeaders(request_headers);
  TestRequestHeaderMapImpl expected_headers;
  HttpTestUtility::addDefaultHeaders(expected_headers);
  EXPECT_CALL(request_decoder_, decodeHeaders_(HeaderMapEqual(&expected_headers), false));
  EXPECT_TRUE(request_encoder_->encodeHeaders(request_headers, false).ok());
  driveToCompletion();

  int frame_count = 0;
  Buffer::OwnedImpl buffer;
  ON_CALL(server_connection_, write(_, _))
      .WillByDefault(Invoke([&buffer, &frame_count](Buffer::Instance& frame, bool) {
        ++frame_count;
        buffer.move(frame);
      }));

  // Force the server stream to be read disabled. This will cause it to stop sending window
  // updates to the client.
  server_->getStream(1)->readDisable(true);

  uint32_t initial_stream_window = getStreamReceiveWindowLimit(client_, 1);
  // If this limit is changed, this test will fail due to the initial large writes being divided
  // into more than 4 frames. Fast fail here with this explanatory comment.
  ASSERT_EQ(65535, initial_stream_window);
  // Make sure the limits were configured properly in test set up.
  EXPECT_EQ(initial_stream_window, server_->getStream(1)->bufferLimit());
  EXPECT_EQ(initial_stream_window, client_->getStream(1)->bufferLimit());

  // One large write gets broken into smaller frames.
  EXPECT_CALL(request_decoder_, decodeData(_, false)).Times(AnyNumber());
  Buffer::OwnedImpl long_data(std::string(initial_stream_window / 2, 'a'));
  request_encoder_->encodeData(long_data, false);
  driveToCompletion();

  EXPECT_EQ(initial_stream_window / 2, server_->getStream(1)->unconsumed_bytes_);

  // pre-fill downstream outbound frame queue
  TestResponseHeaderMapImpl response_headers{{":status", "200"}};
  response_encoder_->encodeHeaders(response_headers, false);
  driveToCompletion();
  // Account for the single HEADERS frame above and pre-fill outbound queue with 1 byte DATA frames
  for (uint32_t i = 0; i < CommonUtility::OptionsLimits::DEFAULT_MAX_OUTBOUND_FRAMES - 2; ++i) {
    Buffer::OwnedImpl data("0");
    EXPECT_NO_THROW(response_encoder_->encodeData(data, false));
  }
  driveToCompletion();

  auto* violation_callback =
      new NiceMock<Event::MockSchedulableCallback>(&server_connection_.dispatcher_);

  EXPECT_FALSE(violation_callback->enabled_);

  NiceMock<Event::MockSchedulableCallback>* process_buffered_data_callback{nullptr};
  if (defer_processing_backedup_streams_) {
    process_buffered_data_callback =
        new NiceMock<Event::MockSchedulableCallback>(&server_connection_.dispatcher_);

    EXPECT_FALSE(process_buffered_data_callback->enabled_);
  }

  // Now unblock the server's stream. This will cause the bytes to be consumed, 2 flow control
  // updates to be sent, and overflow outbound frame queue.
  server_->getStream(1)->readDisable(false);
  driveToCompletion();

  EXPECT_TRUE(violation_callback->enabled_);
  if (defer_processing_backedup_streams_) {
    EXPECT_TRUE(process_buffered_data_callback->enabled_);
  }
  EXPECT_CALL(server_connection_, close(Envoy::Network::ConnectionCloseType::NoFlush, _));
  violation_callback->invokeCallback();

  EXPECT_EQ(frame_count, CommonUtility::OptionsLimits::DEFAULT_MAX_OUTBOUND_FRAMES + 1);
  EXPECT_EQ(1, server_stats_store_.counter("http2.outbound_flood").value());
}

// Verify detection of outbound queue flooding by the RST_STREAM frame sent by the pending flush
// timeout.
TEST_P(Http2CodecImplFlowControlTest, RstStreamOnPendingFlushTimeoutFlood) {
  // This test sets initial stream window to 65535 bytes.
  initialize();

  TestRequestHeaderMapImpl request_headers;
  HttpTestUtility::addDefaultHeaders(request_headers);
  EXPECT_CALL(request_decoder_, decodeHeaders_(_, false));
  EXPECT_TRUE(request_encoder_->encodeHeaders(request_headers, false).ok());
  driveToCompletion();

  int frame_count = 0;
  Buffer::OwnedImpl buffer;
  ON_CALL(server_connection_, write(_, _))
      .WillByDefault(Invoke([&buffer, &frame_count](Buffer::Instance& frame, bool) {
        ++frame_count;
        buffer.move(frame);
      }));

  auto* violation_callback =
      new NiceMock<Event::MockSchedulableCallback>(&server_connection_.dispatcher_);

  TestResponseHeaderMapImpl response_headers{{":status", "200"}};
  response_encoder_->encodeHeaders(response_headers, false);
  driveToCompletion();
  // Account for the single HEADERS frame above and pre-fill outbound queue with 6 byte DATA frames
  for (uint32_t i = 0; i < CommonUtility::OptionsLimits::DEFAULT_MAX_OUTBOUND_FRAMES - 2; ++i) {
    Buffer::OwnedImpl data(std::string(6, '0'));
    EXPECT_NO_THROW(response_encoder_->encodeData(data, false));
  }
  driveToCompletion();

  // client stream windows should have 5535 bytes left and the next frame should overflow it.
  // nghttp2 sends 1 DATA frame for the remainder of the client window and it should make
  // outbound frame queue 1 away from overflow.
  auto flush_timer = new NiceMock<Event::MockTimer>(&server_connection_.dispatcher_);
  EXPECT_CALL(*flush_timer, enableTimer(std::chrono::milliseconds(30000), _));
  Buffer::OwnedImpl large_body(std::string(6 * 1024, '1'));
  response_encoder_->encodeData(large_body, true);
  driveToCompletion();

  EXPECT_FALSE(violation_callback->enabled_);
  EXPECT_CALL(server_stream_callbacks_, onResetStream(_, _));

  // Pending flush timeout causes RST_STREAM to be sent and overflow the outbound frame queue.
  flush_timer->invokeCallback();
  driveToCompletion();

  EXPECT_TRUE(violation_callback->enabled_);
  EXPECT_CALL(server_connection_, close(Envoy::Network::ConnectionCloseType::NoFlush, _));
  violation_callback->invokeCallback();

  EXPECT_EQ(1, server_stats_store_.counter("http2.tx_flush_timeout").value());
  EXPECT_EQ(frame_count, CommonUtility::OptionsLimits::DEFAULT_MAX_OUTBOUND_FRAMES + 1);
  EXPECT_EQ(1, server_stats_store_.counter("http2.outbound_flood").value());
}

TEST_P(Http2CodecImplTest, WatermarkUnderEndStream) {
  initialize();
  MockStreamCallbacks callbacks;
  request_encoder_->getStream().addCallbacks(callbacks);

  TestRequestHeaderMapImpl request_headers;
  HttpTestUtility::addDefaultHeaders(request_headers);
  EXPECT_CALL(request_decoder_, decodeHeaders_(_, false));
  EXPECT_TRUE(request_encoder_->encodeHeaders(request_headers, false).ok());
  driveToCompletion();

  // The 'true' on encodeData will set local_end_stream_ on the client but not
  // the server. Verify that client watermark callbacks will not be called, but
  // server callbacks may be called by simulating connection overflow on both
  // ends.
  EXPECT_CALL(callbacks, onAboveWriteBufferHighWatermark()).Times(0);
  EXPECT_CALL(callbacks, onBelowWriteBufferLowWatermark()).Times(0);
  EXPECT_CALL(server_stream_callbacks_, onAboveWriteBufferHighWatermark());
  EXPECT_CALL(server_stream_callbacks_, onBelowWriteBufferLowWatermark());
  EXPECT_CALL(request_decoder_, decodeData(_, true)).WillOnce(InvokeWithoutArgs([&]() -> void {
    client_->onUnderlyingConnectionAboveWriteBufferHighWatermark();
    client_->onUnderlyingConnectionBelowWriteBufferLowWatermark();
    server_->onUnderlyingConnectionAboveWriteBufferHighWatermark();
    server_->onUnderlyingConnectionBelowWriteBufferLowWatermark();
  }));
  Buffer::OwnedImpl hello("hello");
  request_encoder_->encodeData(hello, true);
  driveToCompletion();

  // The 'true' on encodeData will set local_end_stream_ on the server. Verify
  // that neither client nor server watermark callbacks will be called again.
  EXPECT_CALL(callbacks, onAboveWriteBufferHighWatermark()).Times(0);
  EXPECT_CALL(callbacks, onBelowWriteBufferLowWatermark()).Times(0);
  EXPECT_CALL(server_stream_callbacks_, onAboveWriteBufferHighWatermark()).Times(0);
  EXPECT_CALL(server_stream_callbacks_, onBelowWriteBufferLowWatermark()).Times(0);
  TestResponseHeaderMapImpl response_headers{{":status", "200"}};
  EXPECT_CALL(response_decoder_, decodeHeaders_(HeaderMapEqual(&response_headers), true))
      .WillOnce(InvokeWithoutArgs([&]() -> void {
        client_->onUnderlyingConnectionAboveWriteBufferHighWatermark();
        client_->onUnderlyingConnectionBelowWriteBufferLowWatermark();
        server_->onUnderlyingConnectionAboveWriteBufferHighWatermark();
        server_->onUnderlyingConnectionBelowWriteBufferLowWatermark();
      }));
  response_encoder_->encodeHeaders(response_headers, true);
  driveToCompletion();
}

class Http2CodecImplStreamLimitTest : public Http2CodecImplTest {};

// Regression test for issue #3076.
//
// TODO(PiotrSikora): add tests that exercise both scenarios: before and after receiving
// the HTTP/2 SETTINGS frame.
TEST_P(Http2CodecImplStreamLimitTest, MaxClientStreams) {
  http2OptionsFromTuple(client_http2_options_, ::testing::get<0>(GetParam()));
  http2OptionsFromTuple(server_http2_options_, ::testing::get<1>(GetParam()));
  client_ = std::make_unique<TestClientConnectionImpl>(
      client_connection_, client_callbacks_, *client_stats_store_.rootScope(),
      client_http2_options_, random_, max_request_headers_kb_, max_response_headers_count_,
      ProdNghttp2SessionFactory::get());
  client_wrapper_ = std::make_unique<ConnectionWrapper>(client_.get());
  server_ = std::make_unique<TestServerConnectionImpl>(
      server_connection_, server_callbacks_, *server_stats_store_.rootScope(),
      server_http2_options_, random_, max_request_headers_kb_, max_request_headers_count_,
      headers_with_underscores_action_);
  server_wrapper_ = std::make_unique<ConnectionWrapper>(server_.get());
  setupDefaultConnectionMocks();
  driveToCompletion();
  for (int i = 0; i < 101; ++i) {
    request_encoder_ = &client_->newStream(response_decoder_);
    EXPECT_CALL(server_callbacks_, newStream(_, _))
        .WillOnce(Invoke([&](ResponseEncoder& encoder, bool) -> RequestDecoder& {
          response_encoder_ = &encoder;
          encoder.getStream().addCallbacks(server_stream_callbacks_);
          return request_decoder_;
        }));

    TestRequestHeaderMapImpl request_headers;
    HttpTestUtility::addDefaultHeaders(request_headers);
    EXPECT_CALL(request_decoder_, decodeHeaders_(_, true));
    EXPECT_TRUE(request_encoder_->encodeHeaders(request_headers, true).ok());
    driveToCompletion();
  }
}

TEST_P(Http2CodecImplStreamLimitTest, LazyDecreaseMaxConcurrentStreamsConsumeError) {
  initialize();

  TestRequestHeaderMapImpl request_headers;
  HttpTestUtility::addDefaultHeaders(request_headers);
  EXPECT_CALL(request_decoder_, decodeHeaders_(_, true));
  EXPECT_TRUE(request_encoder_->encodeHeaders(request_headers, true).ok());
  driveToCompletion();

  // This causes the next stream creation to fail with a "invalid frame: Stream was refused" error.
  submitSettings(server_, {{NGHTTP2_SETTINGS_MAX_CONCURRENT_STREAMS, 1}});

  request_encoder_ = &client_->newStream(response_decoder_);
  EXPECT_TRUE(request_encoder_->encodeHeaders(request_headers, true).ok());
  driveToCompletion();

  EXPECT_EQ(1, server_stats_store_.counter("http2.stream_refused_errors").value());
  EXPECT_EQ(1, server_stats_store_.counter("http2.tx_reset").value());
  EXPECT_EQ(1, TestUtility::findGauge(client_stats_store_, "http2.streams_active")->value());
  EXPECT_EQ(1, TestUtility::findGauge(server_stats_store_, "http2.streams_active")->value());
  // The server codec should not fail since the error is "consumed".
  EXPECT_TRUE(server_wrapper_->status_.ok());
}

#define HTTP2SETTINGS_SMALL_WINDOW_COMBINE                                                         \
  ::testing::Combine(                                                                              \
      ::testing::Values(CommonUtility::OptionsLimits::DEFAULT_HPACK_TABLE_SIZE),                   \
      ::testing::Values(CommonUtility::OptionsLimits::DEFAULT_MAX_CONCURRENT_STREAMS),             \
      ::testing::Values(CommonUtility::OptionsLimits::MIN_INITIAL_STREAM_WINDOW_SIZE),             \
      ::testing::Values(CommonUtility::OptionsLimits::MIN_INITIAL_CONNECTION_WINDOW_SIZE))

// Deferred reset tests use only small windows so that we can test certain conditions.
INSTANTIATE_TEST_SUITE_P(
    Http2CodecImplDeferredResetTest, Http2CodecImplDeferredResetTest,
    ::testing::Combine(HTTP2SETTINGS_SMALL_WINDOW_COMBINE, HTTP2SETTINGS_SMALL_WINDOW_COMBINE,
                       ::testing::Values(Http2Impl::Nghttp2, Http2Impl::Oghttp2),
                       ::testing::Bool()));

// Flow control tests only use only small windows so that we can test certain conditions.
INSTANTIATE_TEST_SUITE_P(
    Http2CodecImplFlowControlTest, Http2CodecImplFlowControlTest,
    ::testing::Combine(HTTP2SETTINGS_SMALL_WINDOW_COMBINE, HTTP2SETTINGS_SMALL_WINDOW_COMBINE,
                       ::testing::Values(Http2Impl::Nghttp2, Http2Impl::Oghttp2),
                       ::testing::Bool()));

// we separate default/edge cases here to avoid combinatorial explosion
#define HTTP2SETTINGS_DEFAULT_COMBINE                                                              \
  ::testing::Combine(                                                                              \
      ::testing::Values(CommonUtility::OptionsLimits::DEFAULT_HPACK_TABLE_SIZE),                   \
      ::testing::Values(CommonUtility::OptionsLimits::DEFAULT_MAX_CONCURRENT_STREAMS),             \
      ::testing::Values(CommonUtility::OptionsLimits::DEFAULT_INITIAL_STREAM_WINDOW_SIZE),         \
      ::testing::Values(CommonUtility::OptionsLimits::DEFAULT_INITIAL_CONNECTION_WINDOW_SIZE))

// Stream limit test only uses the default values because not all combinations of
// edge settings allow for the number of streams needed by the test.
INSTANTIATE_TEST_SUITE_P(
    Http2CodecImplStreamLimitTest, Http2CodecImplStreamLimitTest,
    ::testing::Combine(HTTP2SETTINGS_DEFAULT_COMBINE, HTTP2SETTINGS_DEFAULT_COMBINE,
                       ::testing::Values(Http2Impl::Nghttp2, Http2Impl::Oghttp2),
                       ::testing::Bool()));

INSTANTIATE_TEST_SUITE_P(
    Http2CodecImplTestDefaultSettings, Http2CodecImplTest,
    ::testing::Combine(HTTP2SETTINGS_DEFAULT_COMBINE, HTTP2SETTINGS_DEFAULT_COMBINE,
                       ::testing::Values(Http2Impl::Nghttp2, Http2Impl::Oghttp2),
                       ::testing::Bool()));

#define HTTP2SETTINGS_EDGE_COMBINE                                                                 \
  ::testing::Combine(                                                                              \
      ::testing::Values(CommonUtility::OptionsLimits::MIN_HPACK_TABLE_SIZE,                        \
                        CommonUtility::OptionsLimits::MAX_HPACK_TABLE_SIZE),                       \
      ::testing::Values(CommonUtility::OptionsLimits::MIN_MAX_CONCURRENT_STREAMS,                  \
                        CommonUtility::OptionsLimits::MAX_MAX_CONCURRENT_STREAMS),                 \
      ::testing::Values(CommonUtility::OptionsLimits::MIN_INITIAL_STREAM_WINDOW_SIZE,              \
                        CommonUtility::OptionsLimits::MAX_INITIAL_STREAM_WINDOW_SIZE),             \
      ::testing::Values(CommonUtility::OptionsLimits::MIN_INITIAL_CONNECTION_WINDOW_SIZE,          \
                        CommonUtility::OptionsLimits::MAX_INITIAL_CONNECTION_WINDOW_SIZE))

// Make sure we have coverage for high and low values for various combinations and permutations
// of HTTP settings in at least one test fixture.
// Use with caution as any test using this runs 255 times.
using Http2CodecImplTestAll = Http2CodecImplTest;

INSTANTIATE_TEST_SUITE_P(
    Http2CodecImplTestDefaultSettings, Http2CodecImplTestAll,
    ::testing::Combine(HTTP2SETTINGS_DEFAULT_COMBINE, HTTP2SETTINGS_DEFAULT_COMBINE,
                       ::testing::Values(Http2Impl::Nghttp2, Http2Impl::Oghttp2),
                       ::testing::Bool()));
INSTANTIATE_TEST_SUITE_P(Http2CodecImplTestEdgeSettings, Http2CodecImplTestAll,
                         ::testing::Combine(HTTP2SETTINGS_EDGE_COMBINE, HTTP2SETTINGS_EDGE_COMBINE,
                                            ::testing::Values(Http2Impl::Nghttp2,
                                                              Http2Impl::Oghttp2),
                                            ::testing::Bool()));

TEST(Http2CodecUtility, reconstituteCrumbledCookies) {
  {
    HeaderString key;
    HeaderString value;
    HeaderString cookies;
    EXPECT_FALSE(Utility::reconstituteCrumbledCookies(key, value, cookies));
    EXPECT_TRUE(cookies.empty());
  }

  {
    HeaderString key(Headers::get().ContentLength);
    HeaderString value;
    value.setInteger(5);
    HeaderString cookies;
    EXPECT_FALSE(Utility::reconstituteCrumbledCookies(key, value, cookies));
    EXPECT_TRUE(cookies.empty());
  }

  {
    HeaderString key(Headers::get().Cookie);
    HeaderString value;
    value.setCopy("a=b", 3);
    HeaderString cookies;
    EXPECT_TRUE(Utility::reconstituteCrumbledCookies(key, value, cookies));
    EXPECT_EQ(cookies, "a=b");

    HeaderString key2(Headers::get().Cookie);
    HeaderString value2;
    value2.setCopy("c=d", 3);
    EXPECT_TRUE(Utility::reconstituteCrumbledCookies(key2, value2, cookies));
    EXPECT_EQ(cookies, "a=b; c=d");
  }
}

MATCHER_P(HasValue, m, "") {
  if (!arg.has_value()) {
    *result_listener << "does not contain a value";
    return false;
  }
  const auto& value = arg.value();
  return ExplainMatchResult(m, value, result_listener);
};

class Http2CustomSettingsTestBase : public Http2CodecImplTestFixture {
public:
  struct SettingsParameter {
    uint16_t identifier;
    uint32_t value;
  };

  Http2CustomSettingsTestBase(Http2SettingsTuple client_settings,
                              Http2SettingsTuple server_settings, Http2Impl http2_implementation,
                              bool defer_processing_backedup_streams, bool validate_client)
      : Http2CodecImplTestFixture(client_settings, server_settings, http2_implementation,
                                  defer_processing_backedup_streams),
        validate_client_(validate_client) {}

  ~Http2CustomSettingsTestBase() override = default;

  // Sets the custom settings parameters specified by |parameters| in the |options| proto.
  void setHttp2CustomSettingsParameters(envoy::config::core::v3::Http2ProtocolOptions& options,
                                        std::vector<SettingsParameter> parameters) {
    for (const auto& parameter : parameters) {
      envoy::config::core::v3::Http2ProtocolOptions::SettingsParameter* custom_param =
          options.mutable_custom_settings_parameters()->Add();
      custom_param->mutable_identifier()->set_value(parameter.identifier);
      custom_param->mutable_value()->set_value(parameter.value);
    }
  }

  // Returns the Http2ProtocolOptions proto which specifies the settings parameters to be sent to
  // the endpoint being validated.
  envoy::config::core::v3::Http2ProtocolOptions& getCustomOptions() {
    return validate_client_ ? server_http2_options_ : client_http2_options_;
  }

  // Returns the endpoint being validated.
  const TestCodecSettingsProvider& getSettingsProvider() {
    if (validate_client_) {
      return *client_;
    }
    return *server_;
  }

  // Returns the settings tuple which specifies a subset of the settings parameters to be sent to
  // the endpoint being validated.
  const Http2SettingsTuple& getSettingsTuple() {
    ASSERT(client_settings_.has_value() && server_settings_.has_value());
    return validate_client_ ? *server_settings_ : *client_settings_;
  }

protected:
  bool validate_client_{false};
};

class Http2CustomSettingsTest
    : public Http2CustomSettingsTestBase,
      public ::testing::TestWithParam<
          ::testing::tuple<Http2SettingsTuple, Http2SettingsTuple, Http2Impl, bool, bool>> {
public:
  Http2CustomSettingsTest()
      : Http2CustomSettingsTestBase(::testing::get<0>(GetParam()), ::testing::get<1>(GetParam()),
                                    ::testing::get<2>(GetParam()), ::testing::get<3>(GetParam()),
                                    ::testing::get<4>(GetParam())) {}
};
INSTANTIATE_TEST_SUITE_P(
    Http2CodecImplTestEdgeSettings, Http2CustomSettingsTest,
    ::testing::Combine(HTTP2SETTINGS_DEFAULT_COMBINE, HTTP2SETTINGS_DEFAULT_COMBINE,
                       ::testing::Values(Http2Impl::Nghttp2, Http2Impl::Oghttp2), ::testing::Bool(),
                       ::testing::Bool()));

// Validates that custom parameters (those which are not explicitly named in the
// envoy::config::core::v3::Http2ProtocolOptions proto) are properly sent and processed by
// client and server connections.
TEST_P(Http2CustomSettingsTest, UserDefinedSettings) {
  std::vector<SettingsParameter> custom_parameters{{0x10, 10}, {0x11, 20}};
  setHttp2CustomSettingsParameters(getCustomOptions(), custom_parameters);
  initialize();
  TestRequestHeaderMapImpl request_headers;
  HttpTestUtility::addDefaultHeaders(request_headers);
  EXPECT_CALL(request_decoder_, decodeHeaders_(_, _));
  EXPECT_TRUE(request_encoder_->encodeHeaders(request_headers, false).ok());
  driveToCompletion();
  uint32_t hpack_table_size =
      ::testing::get<SettingsTupleIndex::HpackTableSize>(getSettingsTuple());
  if (hpack_table_size != NGHTTP2_DEFAULT_HEADER_TABLE_SIZE) {
    EXPECT_THAT(
        getSettingsProvider().getRemoteSettingsParameterValue(NGHTTP2_SETTINGS_HEADER_TABLE_SIZE),
        HasValue(hpack_table_size));
  }
  uint32_t max_concurrent_streams =
      ::testing::get<SettingsTupleIndex::MaxConcurrentStreams>(getSettingsTuple());
  if (max_concurrent_streams != NGHTTP2_INITIAL_MAX_CONCURRENT_STREAMS) {
    EXPECT_THAT(getSettingsProvider().getRemoteSettingsParameterValue(
                    NGHTTP2_SETTINGS_MAX_CONCURRENT_STREAMS),
                HasValue(max_concurrent_streams));
  }
  uint32_t initial_stream_window_size =
      ::testing::get<SettingsTupleIndex::InitialStreamWindowSize>(getSettingsTuple());
  if (max_concurrent_streams != NGHTTP2_INITIAL_WINDOW_SIZE) {
    EXPECT_THAT(
        getSettingsProvider().getRemoteSettingsParameterValue(NGHTTP2_SETTINGS_INITIAL_WINDOW_SIZE),
        HasValue(initial_stream_window_size));
  }
  // Validate that custom parameters are received by the endpoint (client or server) under
  // test.
  for (const auto& parameter : custom_parameters) {
    EXPECT_THAT(getSettingsProvider().getRemoteSettingsParameterValue(parameter.identifier),
                HasValue(parameter.value));
  }
}

// Tests request headers whose size is larger than the default limit of 60K.
TEST_P(Http2CodecImplTest, LargeRequestHeadersInvokeResetStream) {
  initialize();

  TestRequestHeaderMapImpl request_headers;
  HttpTestUtility::addDefaultHeaders(request_headers);
  std::string long_string = std::string(63 * 1024, 'q');
  request_headers.addCopy("big", long_string);
  EXPECT_CALL(server_stream_callbacks_, onResetStream(_, _));
  EXPECT_TRUE(request_encoder_->encodeHeaders(request_headers, false).ok());
  driveToCompletion();
}

// Large request headers are accepted when max limit configured.
TEST_P(Http2CodecImplTest, LargeRequestHeadersAccepted) {
  max_request_headers_kb_ = 64;
  initialize();

  TestRequestHeaderMapImpl request_headers;
  HttpTestUtility::addDefaultHeaders(request_headers);
  std::string long_string = std::string(63 * 1024, 'q');
  request_headers.addCopy("big", long_string);

  EXPECT_CALL(request_decoder_, decodeHeaders_(_, _));
  EXPECT_CALL(server_stream_callbacks_, onResetStream(_, _)).Times(0);
  EXPECT_TRUE(request_encoder_->encodeHeaders(request_headers, false).ok());
  driveToCompletion();
}

// Tests request headers with name containing underscore are dropped when the option is set to drop
// header.
TEST_P(Http2CodecImplTest, HeaderNameWithUnderscoreAreDropped) {
  headers_with_underscores_action_ = envoy::config::core::v3::HttpProtocolOptions::DROP_HEADER;
  initialize();

  TestRequestHeaderMapImpl request_headers;
  HttpTestUtility::addDefaultHeaders(request_headers);
  TestRequestHeaderMapImpl expected_headers(request_headers);
  request_headers.addCopy("bad_header", "something");
  EXPECT_CALL(request_decoder_, decodeHeaders_(HeaderMapEqual(&expected_headers), _));
  EXPECT_TRUE(request_encoder_->encodeHeaders(request_headers, false).ok());
  driveToCompletion();
  EXPECT_EQ(1, server_stats_store_.counter("http2.dropped_headers_with_underscores").value());
}

// Tests that request with header names containing underscore are rejected when the option is set to
// reject request.
TEST_P(Http2CodecImplTest, HeaderNameWithUnderscoreAreRejected) {
  headers_with_underscores_action_ = envoy::config::core::v3::HttpProtocolOptions::REJECT_REQUEST;
  initialize();

  TestRequestHeaderMapImpl request_headers;
  HttpTestUtility::addDefaultHeaders(request_headers);
  request_headers.addCopy("bad_header", "something");

  EXPECT_CALL(server_stream_callbacks_, onResetStream(_, _));
  EXPECT_TRUE(request_encoder_->encodeHeaders(request_headers, false).ok());
  driveToCompletion();
  EXPECT_EQ(
      1,
      server_stats_store_.counter("http2.requests_rejected_with_underscores_in_headers").value());
}

// Tests request headers with name containing underscore are allowed when the option is set to
// allow.
TEST_P(Http2CodecImplTest, HeaderNameWithUnderscoreAllowed) {
  headers_with_underscores_action_ = envoy::config::core::v3::HttpProtocolOptions::ALLOW;
  initialize();

  TestRequestHeaderMapImpl request_headers;
  HttpTestUtility::addDefaultHeaders(request_headers);
  request_headers.addCopy("bad_header", "something");
  TestRequestHeaderMapImpl expected_headers(request_headers);
  EXPECT_CALL(request_decoder_, decodeHeaders_(HeaderMapEqual(&expected_headers), _));
  EXPECT_CALL(server_stream_callbacks_, onResetStream(_, _)).Times(0);
  EXPECT_TRUE(request_encoder_->encodeHeaders(request_headers, false).ok());
  driveToCompletion();
  EXPECT_EQ(0, server_stats_store_.counter("http2.dropped_headers_with_underscores").value());
}

// This is the HTTP/2 variant of the HTTP/1 regression test for CVE-2019-18801.
// Large method headers should not trigger ASSERTs or ASAN. The underlying issue
// in CVE-2019-18801 only affected the HTTP/1 encoder, but we include a test
// here for belt-and-braces. This also demonstrates that the HTTP/2 codec will
// accept arbitrary :method headers, unlike the HTTP/1 codec (see
// Http1ServerConnectionImplTest.RejectInvalidMethod for comparison).
TEST_P(Http2CodecImplTest, LargeMethodRequestEncode) {
  max_request_headers_kb_ = 80;
  initialize();

  const std::string long_method = std::string(79 * 1024, 'a');
  TestRequestHeaderMapImpl request_headers;
  HttpTestUtility::addDefaultHeaders(request_headers);
  request_headers.setReferenceKey(Headers::get().Method, long_method);
  EXPECT_CALL(request_decoder_, decodeHeaders_(HeaderMapEqual(&request_headers), false));
  EXPECT_CALL(server_stream_callbacks_, onResetStream(_, _)).Times(0);
  EXPECT_TRUE(request_encoder_->encodeHeaders(request_headers, false).ok());
  driveToCompletion();
}

// Tests stream reset when the number of request headers exceeds the default maximum of 100.
TEST_P(Http2CodecImplTest, ManyRequestHeadersInvokeResetStream) {
  initialize();

  TestRequestHeaderMapImpl request_headers;
  HttpTestUtility::addDefaultHeaders(request_headers);
  for (int i = 0; i < 100; i++) {
    request_headers.addCopy(std::to_string(i), "");
  }
  EXPECT_CALL(server_stream_callbacks_, onResetStream(_, _));
  EXPECT_TRUE(request_encoder_->encodeHeaders(request_headers, false).ok());
  driveToCompletion();
}

// Tests that max number of request headers is configurable.
TEST_P(Http2CodecImplTest, ManyRequestHeadersAccepted) {
  max_request_headers_count_ = 150;
  initialize();

  TestRequestHeaderMapImpl request_headers;
  HttpTestUtility::addDefaultHeaders(request_headers);
  for (int i = 0; i < 145; i++) {
    request_headers.addCopy(std::to_string(i), "");
  }
  EXPECT_CALL(request_decoder_, decodeHeaders_(_, _));
  EXPECT_CALL(server_stream_callbacks_, onResetStream(_, _)).Times(0);
  EXPECT_TRUE(request_encoder_->encodeHeaders(request_headers, false).ok());
  driveToCompletion();
}

// Tests that max number of response headers is configurable.
TEST_P(Http2CodecImplTest, ManyResponseHeadersAccepted) {
  max_response_headers_count_ = 110;
  initialize();

  TestRequestHeaderMapImpl request_headers;
  HttpTestUtility::addDefaultHeaders(request_headers);
  EXPECT_CALL(request_decoder_, decodeHeaders_(_, false));
  EXPECT_TRUE(request_encoder_->encodeHeaders(request_headers, false).ok());
  driveToCompletion();

  TestResponseHeaderMapImpl response_headers{{":status", "200"}, {"compression", "test"}};
  for (int i = 0; i < 105; i++) {
    response_headers.addCopy(std::to_string(i), "");
  }
  EXPECT_CALL(response_decoder_, decodeHeaders_(_, true));
  response_encoder_->encodeHeaders(response_headers, true);
  driveToCompletion();
}

TEST_P(Http2CodecImplTest, LargeRequestHeadersAtLimitAccepted) {
  uint32_t codec_limit_kb = 64;
  max_request_headers_kb_ = codec_limit_kb;
  initialize();

  TestRequestHeaderMapImpl request_headers;
  HttpTestUtility::addDefaultHeaders(request_headers);
  std::string key = "big";
  uint32_t head_room = 77;
  uint32_t long_string_length =
      codec_limit_kb * 1024 - request_headers.byteSize() - key.length() - head_room;
  std::string long_string = std::string(long_string_length, 'q');
  request_headers.addCopy(key, long_string);

  // The amount of data sent to the codec is not equivalent to the size of the
  // request headers that Envoy computes, as the codec limits based on the
  // entire http2 frame. The exact head room needed (76) was found through iteration.
  ASSERT_EQ(request_headers.byteSize() + head_room, codec_limit_kb * 1024);

  EXPECT_CALL(request_decoder_, decodeHeaders_(_, _));
  EXPECT_TRUE(request_encoder_->encodeHeaders(request_headers, true).ok());
  driveToCompletion();
}

TEST_P(Http2CodecImplTest, LargeRequestHeadersOverDefaultCodecLibraryLimit) {
  max_request_headers_kb_ = 66;
  initialize();

  TestRequestHeaderMapImpl request_headers;
  HttpTestUtility::addDefaultHeaders(request_headers);
  std::string long_string = std::string(65 * 1024, 'q');
  request_headers.addCopy("big", long_string);

  EXPECT_CALL(request_decoder_, decodeHeaders_(_, _));
  EXPECT_CALL(server_stream_callbacks_, onResetStream(_, _)).Times(0);
  EXPECT_TRUE(request_encoder_->encodeHeaders(request_headers, true).ok());
  driveToCompletion();
}

TEST_P(Http2CodecImplTest, LargeRequestHeadersExceedPerHeaderLimit) {
  if (http2_implementation_ == Http2Impl::Oghttp2) {
    // The new HTTP/2 library does not have a hard-coded per-header limit.
    initialize();
    return;
  }

  // The name-value pair max is set by NGHTTP2_HD_MAX_NV in lib/nghttp2_hd.h to 64KB, and
  // creates a per-request header limit for us in h2. Note that the nghttp2
  // calculated byte size will differ from envoy due to H2 compression and frames.

  max_request_headers_kb_ = 81;
  initialize();

  TestRequestHeaderMapImpl request_headers;
  HttpTestUtility::addDefaultHeaders(request_headers);
  std::string long_string = std::string(80 * 1024, 'q');
  request_headers.addCopy("big", long_string);

  EXPECT_CALL(request_decoder_, decodeHeaders_(_, _)).Times(0);
  EXPECT_CALL(client_callbacks_, onGoAway(_));
  ASSERT_EQ(0, server_stats_store_.counter("http2.goaway_sent").value());
  server_->shutdownNotice();
  server_->goAway();
  EXPECT_EQ(1, server_stats_store_.counter("http2.goaway_sent").value());

  EXPECT_TRUE(request_encoder_->encodeHeaders(request_headers, true).ok());
  driveToCompletion();
}

TEST_P(Http2CodecImplTest, ManyLargeRequestHeadersUnderPerHeaderLimit) {
  max_request_headers_kb_ = 81;
  initialize();

  TestRequestHeaderMapImpl request_headers;
  HttpTestUtility::addDefaultHeaders(request_headers);
  std::string long_string = std::string(1024, 'q');
  for (int i = 0; i < 80; i++) {
    request_headers.addCopy(std::to_string(i), long_string);
  }

  EXPECT_CALL(request_decoder_, decodeHeaders_(_, _));
  EXPECT_CALL(server_stream_callbacks_, onResetStream(_, _)).Times(0);
  EXPECT_TRUE(request_encoder_->encodeHeaders(request_headers, true).ok());
  driveToCompletion();
}

TEST_P(Http2CodecImplTest, LargeRequestHeadersAtMaxConfigurable) {
  max_request_headers_kb_ = 8192;
  max_request_headers_count_ = 150;
  initialize();

  TestRequestHeaderMapImpl request_headers;
  HttpTestUtility::addDefaultHeaders(request_headers);
  std::string long_string = std::string(63 * 1024, 'q');
  for (int i = 0; i < 129; i++) {
    request_headers.addCopy(std::to_string(i), long_string);
  }

  EXPECT_CALL(request_decoder_, decodeHeaders_(_, _));
  EXPECT_CALL(server_stream_callbacks_, onResetStream(_, _)).Times(0);
  EXPECT_TRUE(request_encoder_->encodeHeaders(request_headers, true).ok());
  driveToCompletion();
}

// Note this is Http2CodecImplTestAll not Http2CodecImplTest, to test
// compression with min and max HPACK table size.
TEST_P(Http2CodecImplTestAll, TestCodecHeaderCompression) {
  initialize();

  TestRequestHeaderMapImpl request_headers;
  HttpTestUtility::addDefaultHeaders(request_headers);
  EXPECT_CALL(request_decoder_, decodeHeaders_(_, true));
  EXPECT_TRUE(request_encoder_->encodeHeaders(request_headers, true).ok());
  driveToCompletion();

  TestResponseHeaderMapImpl response_headers{{":status", "200"}, {"compression", "test"}};
  EXPECT_CALL(response_decoder_, decodeHeaders_(_, true));
  response_encoder_->encodeHeaders(response_headers, true);
  driveToCompletion();

  // Sanity check to verify that state of encoders and decoders matches.
  EXPECT_EQ(getHpackEncoderDynamicTableSize(server_), getHpackDecoderDynamicTableSize(client_));
  EXPECT_EQ(getHpackEncoderDynamicTableSize(client_), getHpackDecoderDynamicTableSize(server_));

  // Verify that headers are compressed only when both client and server advertise table size
  // > 0:
  if (client_http2_options_.hpack_table_size().value() &&
      server_http2_options_.hpack_table_size().value()) {
    EXPECT_NE(0, getHpackEncoderDynamicTableSize(client_));
    EXPECT_NE(0, getHpackEncoderDynamicTableSize(server_));
  } else {
    EXPECT_EQ(0, getHpackEncoderDynamicTableSize(client_));
    EXPECT_EQ(0, getHpackEncoderDynamicTableSize(server_));
  }
}

// Verify that codec detects PING flood
TEST_P(Http2CodecImplTest, PingFlood) {
  initialize();

  TestRequestHeaderMapImpl request_headers;
  HttpTestUtility::addDefaultHeaders(request_headers);
  EXPECT_CALL(request_decoder_, decodeHeaders_(_, false));
  EXPECT_TRUE(request_encoder_->encodeHeaders(request_headers, false).ok());
  driveToCompletion();

  // Send one frame above the outbound control queue size limit
  for (uint32_t i = 0; i < CommonUtility::OptionsLimits::DEFAULT_MAX_OUTBOUND_CONTROL_FRAMES + 1;
       ++i) {
    submitPing(client_, i);
  }

  int ack_count = 0;
  Buffer::OwnedImpl buffer;
  ON_CALL(server_connection_, write(_, _))
      .WillByDefault(Invoke([&buffer, &ack_count](Buffer::Instance& frame, bool) {
        ++ack_count;
        buffer.move(frame);
      }));

  driveToCompletion();
  // The PING flood is detected by the server codec.
  EXPECT_FALSE(server_wrapper_->status_.ok());
  EXPECT_TRUE(isBufferFloodError(server_wrapper_->status_));
  EXPECT_EQ(server_wrapper_->status_.message(), "Too many control frames in the outbound queue.");
  EXPECT_EQ(1, server_stats_store_.counter("http2.outbound_control_flood").value());
}

// Verify that codec allows PING flood when mitigation is disabled
TEST_P(Http2CodecImplTest, PingFloodMitigationDisabled) {
  max_outbound_control_frames_ = 2147483647;
  initialize();

  TestRequestHeaderMapImpl request_headers;
  HttpTestUtility::addDefaultHeaders(request_headers);
  EXPECT_CALL(request_decoder_, decodeHeaders_(_, false));
  EXPECT_TRUE(request_encoder_->encodeHeaders(request_headers, false).ok());
  driveToCompletion();

  // Send one frame above the outbound control queue size limit
  for (uint32_t i = 0; i < CommonUtility::OptionsLimits::DEFAULT_MAX_OUTBOUND_CONTROL_FRAMES + 1;
       ++i) {
    submitPing(client_, i);
  }

  EXPECT_CALL(server_connection_, write(_, _))
      .Times(CommonUtility::OptionsLimits::DEFAULT_MAX_OUTBOUND_CONTROL_FRAMES + 1);
  EXPECT_NO_THROW(driveToCompletion());
}

// Verify that outbound control frame counter decreases when send buffer is drained
TEST_P(Http2CodecImplTest, PingFloodCounterReset) {
  // Ping frames are 17 bytes each so 240 full frames and a partial frame fit in the current min
  // size for buffer slices. Setting the limit to 2x+1 the number that fits in a single slice allows
  // the logic below that verifies drain and overflow thresholds.
  static const int kMaxOutboundControlFrames = 481;
  max_outbound_control_frames_ = kMaxOutboundControlFrames;
  initialize();

  TestRequestHeaderMapImpl request_headers;
  HttpTestUtility::addDefaultHeaders(request_headers);
  EXPECT_CALL(request_decoder_, decodeHeaders_(_, false));
  EXPECT_TRUE(request_encoder_->encodeHeaders(request_headers, false).ok());
  driveToCompletion();

  for (int i = 0; i < kMaxOutboundControlFrames; ++i) {
    submitPing(client_, i);
  }

  int ack_count = 0;
  Buffer::OwnedImpl buffer;
  ON_CALL(server_connection_, write(_, _))
      .WillByDefault(Invoke([&buffer, &ack_count](Buffer::Instance& frame, bool) {
        ++ack_count;
        buffer.move(frame);
      }));

  // We should be 1 frame under the control frame flood mitigation threshold.
  EXPECT_NO_THROW(driveToCompletion());
  EXPECT_EQ(ack_count, kMaxOutboundControlFrames);

  // Drain floor(kMaxOutboundFrames / 2) slices from the send buffer
  buffer.drain(buffer.length() / 2);

  // Send floor(kMaxOutboundFrames / 2) more pings.
  for (int i = 0; i < kMaxOutboundControlFrames / 2; ++i) {
    submitPing(client_, i);
  }
  // The number of outbound frames should be half of max so the connection should not be
  // terminated.
  EXPECT_NO_THROW(driveToCompletion());
  EXPECT_EQ(ack_count, kMaxOutboundControlFrames + kMaxOutboundControlFrames / 2);

  // 1 more ping frame should overflow the outbound frame limit.
  submitPing(client_, 0);
  driveToCompletion();
  // The server codec should fail when it gets 1 PING too many.
  EXPECT_FALSE(server_wrapper_->status_.ok());
  EXPECT_TRUE(isBufferFloodError(server_wrapper_->status_));
  EXPECT_EQ(server_wrapper_->status_.message(), "Too many control frames in the outbound queue.");
}

// Verify that codec detects flood of outbound HEADER frames
TEST_P(Http2CodecImplTest, ResponseHeadersFlood) {
  initialize();

  TestRequestHeaderMapImpl request_headers;
  HttpTestUtility::addDefaultHeaders(request_headers);
  EXPECT_CALL(request_decoder_, decodeHeaders_(_, false));
  EXPECT_TRUE(request_encoder_->encodeHeaders(request_headers, false).ok());
  driveToCompletion();

  int frame_count = 0;
  Buffer::OwnedImpl buffer;
  ON_CALL(server_connection_, write(_, _))
      .WillByDefault(Invoke([&buffer, &frame_count](Buffer::Instance& frame, bool) {
        ++frame_count;
        buffer.move(frame);
      }));

  auto* violation_callback =
      new NiceMock<Event::MockSchedulableCallback>(&server_connection_.dispatcher_);
  TestResponseHeaderMapImpl response_headers{{":status", "200"}};
  for (uint32_t i = 0; i < CommonUtility::OptionsLimits::DEFAULT_MAX_OUTBOUND_FRAMES + 1; ++i) {
    EXPECT_NO_THROW(response_encoder_->encodeHeaders(response_headers, false));
  }
  EXPECT_NO_THROW(driveToCompletion());

  EXPECT_TRUE(violation_callback->enabled_);
  EXPECT_CALL(server_connection_, close(Envoy::Network::ConnectionCloseType::NoFlush, _));
  violation_callback->invokeCallback();

  EXPECT_EQ(frame_count, CommonUtility::OptionsLimits::DEFAULT_MAX_OUTBOUND_FRAMES + 1);
  EXPECT_EQ(1, server_stats_store_.counter("http2.outbound_flood").value());
}

// Verify that codec detects flood of outbound DATA frames
TEST_P(Http2CodecImplTest, ResponseDataFlood) {
  initialize();

  TestRequestHeaderMapImpl request_headers;
  HttpTestUtility::addDefaultHeaders(request_headers);
  EXPECT_CALL(request_decoder_, decodeHeaders_(_, false));
  EXPECT_TRUE(request_encoder_->encodeHeaders(request_headers, false).ok());
  driveToCompletion();

  int frame_count = 0;
  Buffer::OwnedImpl buffer;
  ON_CALL(server_connection_, write(_, _))
      .WillByDefault(Invoke([&buffer, &frame_count](Buffer::Instance& frame, bool) {
        ++frame_count;
        buffer.move(frame);
      }));

  auto* violation_callback =
      new NiceMock<Event::MockSchedulableCallback>(&server_connection_.dispatcher_);

  TestResponseHeaderMapImpl response_headers{{":status", "200"}};
  response_encoder_->encodeHeaders(response_headers, false);
  // Account for the single HEADERS frame above
  for (uint32_t i = 0; i < CommonUtility::OptionsLimits::DEFAULT_MAX_OUTBOUND_FRAMES; ++i) {
    Buffer::OwnedImpl data("0");
    EXPECT_NO_THROW(response_encoder_->encodeData(data, false));
  }
  EXPECT_NO_THROW(driveToCompletion());

  EXPECT_TRUE(violation_callback->enabled_);
  EXPECT_CALL(server_connection_, close(Envoy::Network::ConnectionCloseType::NoFlush, _));
  violation_callback->invokeCallback();

  EXPECT_EQ(frame_count, CommonUtility::OptionsLimits::DEFAULT_MAX_OUTBOUND_FRAMES + 1);
  EXPECT_EQ(1, server_stats_store_.counter("http2.outbound_flood").value());
}

// Verify that codec allows outbound DATA flood when mitigation is disabled
TEST_P(Http2CodecImplTest, ResponseDataFloodMitigationDisabled) {
  max_outbound_control_frames_ = 2147483647;
  initialize();

  TestRequestHeaderMapImpl request_headers;
  HttpTestUtility::addDefaultHeaders(request_headers);
  EXPECT_CALL(request_decoder_, decodeHeaders_(_, false));
  EXPECT_TRUE(request_encoder_->encodeHeaders(request_headers, false).ok());
  driveToCompletion();

  // +2 is to account for HEADERS and PING ACK, that is used to trigger mitigation
  EXPECT_CALL(server_connection_, write(_, _))
      .Times(CommonUtility::OptionsLimits::DEFAULT_MAX_OUTBOUND_FRAMES + 2);
  EXPECT_CALL(response_decoder_, decodeHeaders_(_, false));
  EXPECT_CALL(response_decoder_, decodeData(_, false))
      .Times(CommonUtility::OptionsLimits::DEFAULT_MAX_OUTBOUND_FRAMES);
  TestResponseHeaderMapImpl response_headers{{":status", "200"}};
  response_encoder_->encodeHeaders(response_headers, false);
  // Account for the single HEADERS frame above
  for (uint32_t i = 0; i < CommonUtility::OptionsLimits::DEFAULT_MAX_OUTBOUND_FRAMES; ++i) {
    Buffer::OwnedImpl data("0");
    EXPECT_NO_THROW(response_encoder_->encodeData(data, false));
  }
  EXPECT_NO_THROW(driveToCompletion());
  // Presently flood mitigation is done only when processing downstream data
  // So we need to send stream from downstream client to trigger mitigation
  submitPing(client_, 0);
  EXPECT_NO_THROW(driveToCompletion());
}

// Verify that outbound frame counter decreases when send buffer is drained
TEST_P(Http2CodecImplTest, ResponseDataFloodCounterReset) {
  static const int kMaxOutboundFrames = 100;
  max_outbound_frames_ = kMaxOutboundFrames;
  initialize();

  TestRequestHeaderMapImpl request_headers;
  HttpTestUtility::addDefaultHeaders(request_headers);
  EXPECT_CALL(request_decoder_, decodeHeaders_(_, false));
  EXPECT_TRUE(request_encoder_->encodeHeaders(request_headers, false).ok());
  driveToCompletion();

  int frame_count = 0;
  Buffer::OwnedImpl buffer;
  ON_CALL(server_connection_, write(_, _))
      .WillByDefault(Invoke([&buffer, &frame_count](Buffer::Instance& frame, bool) {
        ++frame_count;
        buffer.move(frame);
      }));

  TestResponseHeaderMapImpl response_headers{{":status", "200"}};
  response_encoder_->encodeHeaders(response_headers, false);
  // Account for the single HEADERS frame above
  for (uint32_t i = 0; i < kMaxOutboundFrames - 1; ++i) {
    Buffer::OwnedImpl data("0");
    EXPECT_NO_THROW(response_encoder_->encodeData(data, false));
  }
  EXPECT_NO_THROW(driveToCompletion());

  EXPECT_EQ(frame_count, kMaxOutboundFrames);
  // Drain kMaxOutboundFrames / 2 slices from the send buffer
  buffer.drain(buffer.length() / 2);

  auto* violation_callback =
      new NiceMock<Event::MockSchedulableCallback>(&server_connection_.dispatcher_);

  for (uint32_t i = 0; i < kMaxOutboundFrames / 2 + 1; ++i) {
    Buffer::OwnedImpl data("0");
    EXPECT_NO_THROW(response_encoder_->encodeData(data, false));
  }
  EXPECT_NO_THROW(driveToCompletion());

  EXPECT_TRUE(violation_callback->enabled_);
  EXPECT_CALL(server_connection_, close(Envoy::Network::ConnectionCloseType::NoFlush, _));
  violation_callback->invokeCallback();
}

// Verify that control frames are added to the counter of outbound frames of all types.
TEST_P(Http2CodecImplTest, PingStacksWithDataFlood) {
  initialize();

  TestRequestHeaderMapImpl request_headers;
  HttpTestUtility::addDefaultHeaders(request_headers);
  EXPECT_CALL(request_decoder_, decodeHeaders_(_, false));
  EXPECT_TRUE(request_encoder_->encodeHeaders(request_headers, false).ok());
  driveToCompletion();

  int frame_count = 0;
  Buffer::OwnedImpl buffer;
  ON_CALL(server_connection_, write(_, _))
      .WillByDefault(Invoke([&buffer, &frame_count](Buffer::Instance& frame, bool) {
        ++frame_count;
        buffer.move(frame);
      }));

  TestResponseHeaderMapImpl response_headers{{":status", "200"}};
  response_encoder_->encodeHeaders(response_headers, false);
  // Account for the single HEADERS frame above
  for (uint32_t i = 0; i < CommonUtility::OptionsLimits::DEFAULT_MAX_OUTBOUND_FRAMES - 1; ++i) {
    Buffer::OwnedImpl data("0");
    EXPECT_NO_THROW(response_encoder_->encodeData(data, false));
  }
  EXPECT_NO_THROW(driveToCompletion());
  // Send one PING frame above the outbound queue size limit
  submitPing(client_, 0);
  driveToCompletion();
  // The server codec should fail when it gets 1 frame too many.
  EXPECT_FALSE(server_wrapper_->status_.ok());
  EXPECT_TRUE(isBufferFloodError(server_wrapper_->status_));
  EXPECT_EQ(server_wrapper_->status_.message(), "Too many frames in the outbound queue.");

  EXPECT_EQ(1, server_stats_store_.counter("http2.outbound_flood").value());
}

// Verify that codec detects flood of outbound trailers
TEST_P(Http2CodecImplTest, ResponseTrailersFlood) {
  initialize();

  TestRequestHeaderMapImpl request_headers;
  HttpTestUtility::addDefaultHeaders(request_headers);
  EXPECT_CALL(request_decoder_, decodeHeaders_(_, false));
  EXPECT_TRUE(request_encoder_->encodeHeaders(request_headers, false).ok());
  driveToCompletion();

  int frame_count = 0;
  Buffer::OwnedImpl buffer;
  ON_CALL(server_connection_, write(_, _))
      .WillByDefault(Invoke([&buffer, &frame_count](Buffer::Instance& frame, bool) {
        ++frame_count;
        buffer.move(frame);
      }));

  auto* violation_callback =
      new NiceMock<Event::MockSchedulableCallback>(&server_connection_.dispatcher_);

  TestResponseHeaderMapImpl response_headers{{":status", "200"}};
  response_encoder_->encodeHeaders(response_headers, false);
  // Account for the single HEADERS frame above
  for (uint32_t i = 0; i < CommonUtility::OptionsLimits::DEFAULT_MAX_OUTBOUND_FRAMES - 1; ++i) {
    Buffer::OwnedImpl data("0");
    EXPECT_NO_THROW(response_encoder_->encodeData(data, false));
  }
  EXPECT_NO_THROW(driveToCompletion());

  EXPECT_FALSE(violation_callback->enabled_);
  EXPECT_NO_THROW(response_encoder_->encodeTrailers(TestResponseTrailerMapImpl{{"foo", "bar"}}));
  EXPECT_NO_THROW(driveToCompletion());

  EXPECT_TRUE(violation_callback->enabled_);
  EXPECT_CALL(server_connection_, close(Envoy::Network::ConnectionCloseType::NoFlush, _));
  violation_callback->invokeCallback();

  EXPECT_EQ(frame_count, CommonUtility::OptionsLimits::DEFAULT_MAX_OUTBOUND_FRAMES + 1);
  EXPECT_EQ(1, server_stats_store_.counter("http2.outbound_flood").value());
}

// Verify that codec detects flood of outbound METADATA frames
TEST_P(Http2CodecImplTest, MetadataFlood) {
  allow_metadata_ = true;
  initialize();

  TestRequestHeaderMapImpl request_headers;
  HttpTestUtility::addDefaultHeaders(request_headers);
  EXPECT_CALL(request_decoder_, decodeHeaders_(_, false));
  EXPECT_TRUE(request_encoder_->encodeHeaders(request_headers, false).ok());
  driveToCompletion();

  int frame_count = 0;
  Buffer::OwnedImpl buffer;
  ON_CALL(server_connection_, write(_, _))
      .WillByDefault(Invoke([&buffer, &frame_count](Buffer::Instance& frame, bool) {
        ++frame_count;
        buffer.move(frame);
      }));

  auto* violation_callback =
      new NiceMock<Event::MockSchedulableCallback>(&server_connection_.dispatcher_);

  TestResponseHeaderMapImpl response_headers{{":status", "200"}};
  response_encoder_->encodeHeaders(response_headers, false);
  // Account for the single HEADERS frame above
  for (uint32_t i = 0; i < CommonUtility::OptionsLimits::DEFAULT_MAX_OUTBOUND_FRAMES - 1; ++i) {
    Buffer::OwnedImpl data("0");
    EXPECT_NO_THROW(response_encoder_->encodeData(data, false));
  }
  EXPECT_NO_THROW(driveToCompletion());

  EXPECT_FALSE(violation_callback->enabled_);

  MetadataMapVector metadata_map_vector;
  MetadataMap metadata_map = {
      {"header_key1", "header_value1"},
      {"header_key2", "header_value2"},
  };
  MetadataMapPtr metadata_map_ptr = std::make_unique<MetadataMap>(metadata_map);
  metadata_map_vector.push_back(std::move(metadata_map_ptr));

  response_encoder_->encodeMetadata(metadata_map_vector);
  driveToCompletion();

  EXPECT_TRUE(violation_callback->enabled_);
  EXPECT_CALL(server_connection_, close(Envoy::Network::ConnectionCloseType::NoFlush, _));
  violation_callback->invokeCallback();

  EXPECT_EQ(frame_count, CommonUtility::OptionsLimits::DEFAULT_MAX_OUTBOUND_FRAMES + 1);
  EXPECT_EQ(1, server_stats_store_.counter("http2.outbound_flood").value());
}

TEST_P(Http2CodecImplTest, PriorityFlood) {
  expect_buffered_data_on_teardown_ = true;
  priorityFlood();
  driveToCompletion();
  // The PRIORITY flood is detected by the server codec.
  EXPECT_FALSE(server_wrapper_->status_.ok());
  EXPECT_TRUE(isBufferFloodError(server_wrapper_->status_));
  EXPECT_EQ(server_wrapper_->status_.message(), "Too many PRIORITY frames");
}

TEST_P(Http2CodecImplTest, PriorityFloodOverride) {
  max_inbound_priority_frames_per_stream_ = 2147483647;

  priorityFlood();
  EXPECT_NO_THROW(driveToCompletion());
}

TEST_P(Http2CodecImplTest, WindowUpdateFlood) {
  expect_buffered_data_on_teardown_ = true;
  windowUpdateFlood();
  driveToCompletion();
  // The server codec should fail when it gets 1 WINDOW_UPDATE frame too many.
  EXPECT_FALSE(server_wrapper_->status_.ok());
  EXPECT_TRUE(isBufferFloodError(server_wrapper_->status_));
  EXPECT_EQ(server_wrapper_->status_.message(), "Too many WINDOW_UPDATE frames");
}

TEST_P(Http2CodecImplTest, WindowUpdateFloodOverride) {
  max_inbound_window_update_frames_per_data_frame_sent_ = 2147483647;
  windowUpdateFlood();
  EXPECT_NO_THROW(driveToCompletion());
}

TEST_P(Http2CodecImplTest, EmptyDataFlood) {
  expect_buffered_data_on_teardown_ = true;
  Buffer::OwnedImpl data;
  emptyDataFlood(data);
  server_wrapper_->buffer_.add(std::move(data));
  EXPECT_CALL(request_decoder_, decodeData(_, false));
  driveToCompletion();
  const Http::Status& status = server_wrapper_->status_;
  EXPECT_FALSE(status.ok());
  EXPECT_TRUE(isInboundFramesWithEmptyPayloadError(status));
  EXPECT_EQ("Too many consecutive frames with an empty payload", status.message());
}

TEST_P(Http2CodecImplTest, EmptyDataFloodOverride) {
  max_consecutive_inbound_frames_with_empty_payload_ = 2147483647;
  Buffer::OwnedImpl data;
  emptyDataFlood(data);
  server_wrapper_->buffer_.add(std::move(data));
  EXPECT_CALL(request_decoder_, decodeData(_, false))
      .Times(
          CommonUtility::OptionsLimits::DEFAULT_MAX_CONSECUTIVE_INBOUND_FRAMES_WITH_EMPTY_PAYLOAD +
          1);
  driveToCompletion();
  EXPECT_TRUE(server_wrapper_->status_.ok());
}

// Verify that codec detects flood of outbound frames caused by goAway() method
TEST_P(Http2CodecImplTest, GoAwayCausesOutboundFlood) {
  initialize();

  TestRequestHeaderMapImpl request_headers;
  HttpTestUtility::addDefaultHeaders(request_headers);
  EXPECT_CALL(request_decoder_, decodeHeaders_(_, false));
  EXPECT_TRUE(request_encoder_->encodeHeaders(request_headers, false).ok());
  driveToCompletion();

  int frame_count = 0;
  Buffer::OwnedImpl buffer;
  ON_CALL(server_connection_, write(_, _))
      .WillByDefault(Invoke([&buffer, &frame_count](Buffer::Instance& frame, bool) {
        ++frame_count;
        buffer.move(frame);
      }));

  auto* violation_callback =
      new NiceMock<Event::MockSchedulableCallback>(&server_connection_.dispatcher_);

  TestResponseHeaderMapImpl response_headers{{":status", "200"}};
  response_encoder_->encodeHeaders(response_headers, false);
  // Account for the single HEADERS frame above
  for (uint32_t i = 0; i < CommonUtility::OptionsLimits::DEFAULT_MAX_OUTBOUND_FRAMES - 1; ++i) {
    Buffer::OwnedImpl data("0");
    EXPECT_NO_THROW(response_encoder_->encodeData(data, false));
  }
  EXPECT_NO_THROW(driveToCompletion());

  EXPECT_FALSE(violation_callback->enabled_);

  server_->goAway();
  driveToCompletion();

  EXPECT_TRUE(violation_callback->enabled_);
  EXPECT_CALL(server_connection_, close(Envoy::Network::ConnectionCloseType::NoFlush, _));
  violation_callback->invokeCallback();

  EXPECT_EQ(frame_count, CommonUtility::OptionsLimits::DEFAULT_MAX_OUTBOUND_FRAMES + 1);
  EXPECT_EQ(1, server_stats_store_.counter("http2.outbound_flood").value());
}

// Verify that codec detects flood of outbound frames caused by shutdownNotice() method
TEST_P(Http2CodecImplTest, ShutdownNoticeCausesOutboundFlood) {
  initialize();

  TestRequestHeaderMapImpl request_headers;
  HttpTestUtility::addDefaultHeaders(request_headers);
  EXPECT_CALL(request_decoder_, decodeHeaders_(_, false));
  EXPECT_TRUE(request_encoder_->encodeHeaders(request_headers, false).ok());
  driveToCompletion();

  int frame_count = 0;
  Buffer::OwnedImpl buffer;
  ON_CALL(server_connection_, write(_, _))
      .WillByDefault(Invoke([&buffer, &frame_count](Buffer::Instance& frame, bool) {
        ++frame_count;
        buffer.move(frame);
      }));

  auto* violation_callback =
      new NiceMock<Event::MockSchedulableCallback>(&server_connection_.dispatcher_);

  TestResponseHeaderMapImpl response_headers{{":status", "200"}};
  response_encoder_->encodeHeaders(response_headers, false);
  // Account for the single HEADERS frame above
  for (uint32_t i = 0; i < CommonUtility::OptionsLimits::DEFAULT_MAX_OUTBOUND_FRAMES - 1; ++i) {
    Buffer::OwnedImpl data("0");
    EXPECT_NO_THROW(response_encoder_->encodeData(data, false));
  }
  EXPECT_NO_THROW(driveToCompletion());

  EXPECT_FALSE(violation_callback->enabled_);

  server_->shutdownNotice();
  driveToCompletion();

  EXPECT_TRUE(violation_callback->enabled_);
  EXPECT_CALL(server_connection_, close(Envoy::Network::ConnectionCloseType::NoFlush, _));
  violation_callback->invokeCallback();

  EXPECT_EQ(frame_count, CommonUtility::OptionsLimits::DEFAULT_MAX_OUTBOUND_FRAMES + 1);
  EXPECT_EQ(1, server_stats_store_.counter("http2.outbound_flood").value());
}

// Verify that codec detects flood of outbound PING frames caused by the keep alive timer
TEST_P(Http2CodecImplTest, KeepAliveCausesOutboundFlood) {
  // set-up server to send PING frames
  constexpr uint32_t interval_ms = 100;
  constexpr uint32_t timeout_ms = 200;
  server_http2_options_.mutable_connection_keepalive()->mutable_interval()->set_nanos(interval_ms *
                                                                                      1000 * 1000);
  server_http2_options_.mutable_connection_keepalive()->mutable_timeout()->set_nanos(timeout_ms *
                                                                                     1000 * 1000);
  server_http2_options_.mutable_connection_keepalive()->mutable_interval_jitter()->set_value(0);
  auto timeout_timer = new NiceMock<Event::MockTimer>(&server_connection_.dispatcher_);
  auto send_timer = new NiceMock<Event::MockTimer>(&server_connection_.dispatcher_);
  EXPECT_CALL(*timeout_timer, disableTimer());
  EXPECT_CALL(*send_timer, enableTimer(std::chrono::milliseconds(interval_ms), _));

  initialize();

  TestRequestHeaderMapImpl request_headers;
  HttpTestUtility::addDefaultHeaders(request_headers);
  EXPECT_CALL(request_decoder_, decodeHeaders_(_, false));
  EXPECT_TRUE(request_encoder_->encodeHeaders(request_headers, false).ok());
  driveToCompletion();

  int frame_count = 0;
  Buffer::OwnedImpl buffer;
  ON_CALL(server_connection_, write(_, _))
      .WillByDefault(Invoke([&buffer, &frame_count](Buffer::Instance& frame, bool) {
        ++frame_count;
        buffer.move(frame);
      }));

  auto* violation_callback =
      new NiceMock<Event::MockSchedulableCallback>(&server_connection_.dispatcher_);

  TestResponseHeaderMapImpl response_headers{{":status", "200"}};
  response_encoder_->encodeHeaders(response_headers, false);
  // Pre-fill outbound frame queue 1 away from overflow (account for the single HEADERS frame above)
  for (uint32_t i = 0; i < CommonUtility::OptionsLimits::DEFAULT_MAX_OUTBOUND_FRAMES - 1; ++i) {
    Buffer::OwnedImpl data("0");
    EXPECT_NO_THROW(response_encoder_->encodeData(data, false));
  }
  EXPECT_NO_THROW(driveToCompletion());

  EXPECT_FALSE(violation_callback->enabled_);

  // Trigger sending a PING, which should overflow the outbound frame queue and cause
  // client to be disconnected
  send_timer->invokeCallback();

  EXPECT_TRUE(violation_callback->enabled_);
  EXPECT_CALL(server_connection_, close(Envoy::Network::ConnectionCloseType::NoFlush, _));
  violation_callback->invokeCallback();

  EXPECT_EQ(frame_count, CommonUtility::OptionsLimits::DEFAULT_MAX_OUTBOUND_FRAMES + 1);
  EXPECT_EQ(1, server_stats_store_.counter("http2.outbound_flood").value());
}

// Verify that codec detects flood of RST_STREAM frame caused by resetStream() method
TEST_P(Http2CodecImplTest, ResetStreamCausesOutboundFlood) {
  initialize();

  TestRequestHeaderMapImpl request_headers;
  HttpTestUtility::addDefaultHeaders(request_headers);
  EXPECT_CALL(request_decoder_, decodeHeaders_(_, false));
  EXPECT_TRUE(request_encoder_->encodeHeaders(request_headers, false).ok());
  driveToCompletion();

  int frame_count = 0;
  Buffer::OwnedImpl buffer;
  ON_CALL(server_connection_, write(_, _))
      .WillByDefault(Invoke([&buffer, &frame_count](Buffer::Instance& frame, bool) {
        ++frame_count;
        buffer.move(frame);
      }));

  auto* violation_callback =
      new NiceMock<Event::MockSchedulableCallback>(&server_connection_.dispatcher_);

  TestResponseHeaderMapImpl response_headers{{":status", "200"}};
  response_encoder_->encodeHeaders(response_headers, false);
  // Account for the single HEADERS frame above
  for (uint32_t i = 0; i < CommonUtility::OptionsLimits::DEFAULT_MAX_OUTBOUND_FRAMES - 1; ++i) {
    Buffer::OwnedImpl data("0");
    EXPECT_NO_THROW(response_encoder_->encodeData(data, false));
  }
  EXPECT_NO_THROW(driveToCompletion());

  EXPECT_FALSE(violation_callback->enabled_);
  EXPECT_CALL(server_stream_callbacks_, onResetStream(StreamResetReason::RemoteReset, _));

  server_->getStream(1)->resetStream(StreamResetReason::RemoteReset);

  EXPECT_TRUE(violation_callback->enabled_);
  EXPECT_CALL(server_connection_, close(Envoy::Network::ConnectionCloseType::NoFlush, _));
  violation_callback->invokeCallback();

  EXPECT_EQ(frame_count, CommonUtility::OptionsLimits::DEFAULT_MAX_OUTBOUND_FRAMES + 1);
  EXPECT_EQ(1, server_stats_store_.counter("http2.outbound_flood").value());
}

TEST_P(Http2CodecImplTest, ConnectTest) {
  client_http2_options_.set_allow_connect(true);
  server_http2_options_.set_allow_connect(true);
  initialize();
#ifdef ENVOY_ENABLE_UHV
  // TODO(#26490) : this test needs UHV for both client and server
  return;
#endif
  MockStreamCallbacks callbacks;
  request_encoder_->getStream().addCallbacks(callbacks);

  TestRequestHeaderMapImpl request_headers;
  HttpTestUtility::addDefaultHeaders(request_headers);
  request_headers.setReferenceKey(Headers::get().Method, Http::Headers::get().MethodValues.Connect);
  request_headers.setReferenceKey(Headers::get().Protocol, "bytestream");
  TestRequestHeaderMapImpl expected_headers;
  expected_headers.setReferenceKey(Headers::get().Host, "host");
  expected_headers.setReferenceKey(Headers::get().Method,
                                   Http::Headers::get().MethodValues.Connect);
  EXPECT_CALL(request_decoder_, decodeHeaders_(HeaderMapEqual(&expected_headers), false));
  EXPECT_TRUE(request_encoder_->encodeHeaders(request_headers, false).ok());
  driveToCompletion();

  EXPECT_CALL(callbacks, onResetStream(StreamResetReason::ConnectError, _));
  EXPECT_CALL(server_stream_callbacks_, onResetStream(StreamResetReason::ConnectError, _));
  response_encoder_->getStream().resetStream(StreamResetReason::ConnectError);
  driveToCompletion();
}

TEST_P(Http2CodecImplTest, ShouldWaitForDeferredBodyToProcessBeforeProcessingTrailers) {
  // We must initialize before dtor, otherwise we'll touch uninitialized
  // members in dtor.
  initialize();

  // Test only makes sense if we have defer processing enabled.
  if (!defer_processing_backedup_streams_) {
    return;
  }

  TestRequestHeaderMapImpl request_headers;
  HttpTestUtility::addDefaultHeaders(request_headers);
  EXPECT_CALL(request_decoder_, decodeHeaders_(_, false));
  EXPECT_TRUE(request_encoder_->encodeHeaders(request_headers, false).ok());
  driveToCompletion();

  // Force the stream to buffer data at the receiving codec.
  server_->getStream(1)->readDisable(true);
  const uint32_t request_body_size = 1024 * 1024;
  Buffer::OwnedImpl body(std::string(request_body_size, 'a'));
  request_encoder_->encodeData(body, false);
  driveToCompletion();

  // Now re-enable the stream, and try dispatching trailers to the server.
  // It should buffer those trailers until the buffered data is processed
  // from the callback below.
  auto* process_buffered_data_callback =
      new NiceMock<Event::MockSchedulableCallback>(&server_connection_.dispatcher_);
  EXPECT_FALSE(process_buffered_data_callback->enabled());

  server_->getStream(1)->readDisable(false);

  EXPECT_TRUE(process_buffered_data_callback->enabled());

  // Trailers should be buffered by the codec since there is unprocessed body.
  // Hence we shouldn't invoke decodeTrailers yet.
  EXPECT_CALL(request_decoder_, decodeTrailers_(_)).Times(0);
  request_encoder_->encodeTrailers(TestRequestTrailerMapImpl{{"trailing", "header"}});
  driveToCompletion();

  // Now invoke the deferred processing callback.
  {
    const int num_iterations_before_trailers_processed =
        (request_body_size / server_connection_.bufferLimit()) - 1;
    ASSERT_GT(num_iterations_before_trailers_processed, 0);
    InSequence seq;
    for (int i = 0; i < num_iterations_before_trailers_processed; ++i) {
      EXPECT_CALL(request_decoder_, decodeData(_, false));
      EXPECT_CALL(request_decoder_, decodeTrailers_(_)).Times(0);
      process_buffered_data_callback->invokeCallback();
      EXPECT_TRUE(process_buffered_data_callback->enabled());
    }

    // Now we should process trailers as all data has been decoded.
    EXPECT_CALL(request_decoder_, decodeData(_, false));
    EXPECT_CALL(request_decoder_, decodeTrailers_(_));
    process_buffered_data_callback->invokeCallback();
    EXPECT_FALSE(process_buffered_data_callback->enabled());
  }
}

TEST_P(Http2CodecImplTest, ShouldBufferDeferredBodyNoEndstream) {
  // We must initialize before dtor, otherwise we'll touch uninitialized
  // members in dtor.
  initialize();

  // Test only makes sense if we have defer processing enabled.
  if (!defer_processing_backedup_streams_) {
    return;
  }

  TestRequestHeaderMapImpl request_headers;
  HttpTestUtility::addDefaultHeaders(request_headers);
  EXPECT_CALL(request_decoder_, decodeHeaders_(_, false));
  EXPECT_TRUE(request_encoder_->encodeHeaders(request_headers, false).ok());
  driveToCompletion();

  // Force the stream to buffer data at the receiving codec.
  server_->getStream(1)->readDisable(true);
  Buffer::OwnedImpl body(std::string(1024 * 1024, 'a'));
  request_encoder_->encodeData(body, false);
  driveToCompletion();

  // Now re-enable the stream, we should just flush the buffered data without
  // end stream to the upstream.
  auto* process_buffered_data_callback =
      new NiceMock<Event::MockSchedulableCallback>(&server_connection_.dispatcher_);
  EXPECT_FALSE(process_buffered_data_callback->enabled_);

  server_->getStream(1)->readDisable(false);

  EXPECT_TRUE(process_buffered_data_callback->enabled_);

  // Now invoke the deferred processing callback.
  {
    InSequence seq;
    EXPECT_CALL(request_decoder_, decodeData(_, false));
    process_buffered_data_callback->invokeCallback();
  }
}

TEST_P(Http2CodecImplTest, ShouldBufferDeferredBodyWithEndStream) {
  // We must initialize before dtor, otherwise we'll touch uninitialized
  // members in dtor.
  initialize();

  // Test only makes sense if we have defer processing enabled.
  if (!defer_processing_backedup_streams_) {
    return;
  }

  TestRequestHeaderMapImpl request_headers;
  HttpTestUtility::addDefaultHeaders(request_headers);
  EXPECT_CALL(request_decoder_, decodeHeaders_(_, false));
  EXPECT_TRUE(request_encoder_->encodeHeaders(request_headers, false).ok());
  driveToCompletion();

  // Force the stream to buffer data at the receiving codec.
  server_->getStream(1)->readDisable(true);
  Buffer::OwnedImpl first_part(std::string(1024, 'a'));
  request_encoder_->encodeData(first_part, false);
  driveToCompletion();

  // Finish request in subsequent call.
  Buffer::OwnedImpl final_part(std::string(1024, 'a'));
  request_encoder_->encodeData(final_part, true);
  driveToCompletion();

  auto* process_buffered_data_callback =
      new NiceMock<Event::MockSchedulableCallback>(&server_connection_.dispatcher_);
  EXPECT_FALSE(process_buffered_data_callback->enabled_);

  server_->getStream(1)->readDisable(false);

  EXPECT_TRUE(process_buffered_data_callback->enabled_);

  // Now invoke the deferred processing callback.
  {
    InSequence seq;
    EXPECT_CALL(request_decoder_, decodeData(_, true));
    process_buffered_data_callback->invokeCallback();
  }
}

TEST_P(Http2CodecImplTest,
       ShouldGracefullyHandleBufferedDataConsumedByNetworkEventInsteadOfCallback) {
  // We must initialize before dtor, otherwise we'll touch uninitialized
  // members in dtor.
  initialize();

  // Test only makes sense if we have defer processing enabled.
  if (!defer_processing_backedup_streams_) {
    return;
  }

  TestRequestHeaderMapImpl request_headers;
  HttpTestUtility::addDefaultHeaders(request_headers);
  EXPECT_CALL(request_decoder_, decodeHeaders_(_, false));
  EXPECT_TRUE(request_encoder_->encodeHeaders(request_headers, false).ok());
  driveToCompletion();

  // Force the stream to buffer data at the receiving codec.
  server_->getStream(1)->readDisable(true);
  Buffer::OwnedImpl body(std::string(10000, 'a'));
  request_encoder_->encodeData(body, false);
  driveToCompletion();

  auto* process_buffered_data_callback =
      new NiceMock<Event::MockSchedulableCallback>(&server_connection_.dispatcher_);
  EXPECT_FALSE(process_buffered_data_callback->enabled_);
  server_->getStream(1)->readDisable(false);
  EXPECT_TRUE(process_buffered_data_callback->enabled_);

  // Scoop the buffered data instead by this call to encodeData.
  EXPECT_CALL(request_decoder_, decodeData(_, true));
  request_encoder_->encodeData(body, true);
  driveToCompletion();

  // Deferred processing callback should have nothing to consume.
  {
    InSequence seq;
    EXPECT_CALL(request_decoder_, decodeData(_, _)).Times(0);
    EXPECT_CALL(request_decoder_, decodeTrailers_(_)).Times(0);
    process_buffered_data_callback->invokeCallback();
  }
}

TEST_P(Http2CodecImplTest, CanHandleMultipleBufferedDataProcessingOnAStream) {
  // We must initialize before dtor, otherwise we'll touch uninitialized
  // members in dtor.
  initialize();

  // Test only makes sense if we have defer processing enabled.
  if (!defer_processing_backedup_streams_) {
    return;
  }

  TestRequestHeaderMapImpl request_headers;
  HttpTestUtility::addDefaultHeaders(request_headers);
  EXPECT_CALL(request_decoder_, decodeHeaders_(_, false));
  EXPECT_TRUE(request_encoder_->encodeHeaders(request_headers, false).ok());
  driveToCompletion();

  auto* process_buffered_data_callback =
      new NiceMock<Event::MockSchedulableCallback>(&server_connection_.dispatcher_);

  for (int i = 0; i < 10; ++i) {
    // Repeatedly back up, clearing with the deferred processing callback.
    const bool end_stream = i == 9;
    server_->getStream(1)->readDisable(true);
    Buffer::OwnedImpl body(std::string(1024, 'a'));
    request_encoder_->encodeData(body, end_stream);
    driveToCompletion();

    EXPECT_FALSE(process_buffered_data_callback->enabled_);
    server_->getStream(1)->readDisable(false);
    EXPECT_TRUE(process_buffered_data_callback->enabled_);

    {
      InSequence seq;
      EXPECT_CALL(request_decoder_, decodeData(_, end_stream));
      process_buffered_data_callback->invokeCallback();
      EXPECT_FALSE(process_buffered_data_callback->enabled_);
    }
  }
}

TEST_P(Http2CodecImplTest,
       ShouldOnlyScheduledDeferredProcessingCallbackIfHasBufferedBodyOrTrailers) {
  // We must initialize before dtor, otherwise we'll touch uninitialized
  // members in dtor.
  initialize();

  // Test only makes sense if we have defer processing enabled.
  if (!defer_processing_backedup_streams_) {
    return;
  }

  TestRequestHeaderMapImpl request_headers;
  HttpTestUtility::addDefaultHeaders(request_headers);
  EXPECT_CALL(request_decoder_, decodeHeaders_(_, false));
  EXPECT_TRUE(request_encoder_->encodeHeaders(request_headers, false).ok());
  driveToCompletion();

  auto* process_buffered_data_callback =
      new NiceMock<Event::MockSchedulableCallback>(&server_connection_.dispatcher_);
  EXPECT_FALSE(process_buffered_data_callback->enabled_);
  server_->getStream(1)->readDisable(true);

  // Transitioning to read enabled, since no data pending shouldn't schedule
  // a processing callback.
  server_->getStream(1)->readDisable(false);
  EXPECT_FALSE(process_buffered_data_callback->enabled_);

  server_->getStream(1)->readDisable(true);
  const uint32_t request_body_size = 1024 * 1024;
  Buffer::OwnedImpl body(std::string(request_body_size, 'a'));
  request_encoder_->encodeData(body, false);
  driveToCompletion();

  // Transitioning to read enable with data pending should lead to scheduling
  // a processing callback.
  EXPECT_FALSE(process_buffered_data_callback->enabled_);
  server_->getStream(1)->readDisable(false);
  EXPECT_TRUE(process_buffered_data_callback->enabled_);

  // Now invoke the deferred processing callback until we drain buffered data.
  {
    InSequence seq;
    int num_iterations_to_drain_data = request_body_size / server_connection_.bufferLimit();
    for (int i = 0; i < num_iterations_to_drain_data; ++i) {
      EXPECT_CALL(request_decoder_, decodeData(_, false));
      process_buffered_data_callback->invokeCallback();
      if (i == num_iterations_to_drain_data - 1) {
        EXPECT_FALSE(process_buffered_data_callback->enabled());
      } else {
        EXPECT_TRUE(process_buffered_data_callback->enabled());
      }
    }
  }

  // Enable and disable, since no data nothing should be scheduled.
  server_->getStream(1)->readDisable(true);
  server_->getStream(1)->readDisable(false);
  EXPECT_FALSE(process_buffered_data_callback->enabled_);

  server_->getStream(1)->readDisable(true);
  // Send trailers, when we transition to read enabled we should schedule.
  request_encoder_->encodeTrailers(TestRequestTrailerMapImpl{{"trailing", "header"}});
  driveToCompletion();
  server_->getStream(1)->readDisable(false);
  EXPECT_TRUE(process_buffered_data_callback->enabled_);

  // Now invoke the deferred processing callback.
  {
    InSequence seq;
    EXPECT_CALL(request_decoder_, decodeTrailers_(_));
    process_buffered_data_callback->invokeCallback();
    EXPECT_FALSE(process_buffered_data_callback->enabled_);
  }
}

TEST_P(Http2CodecImplTest, ShouldTrackWhichStreamLeastRecentlyEncodedIfDeferProcessingEnabled) {
  allow_metadata_ = true;

  // We must initialize before dtor, otherwise we'll touch uninitialized
  // members in dtor.
  initialize();

  // Test only makes sense if we have defer processing enabled.
  if (!defer_processing_backedup_streams_) {
    return;
  }

  // Check headers
  RequestEncoder* request_encoder1 = request_encoder_;
  TestRequestHeaderMapImpl request_headers;
  HttpTestUtility::addDefaultHeaders(request_headers);
  EXPECT_CALL(request_decoder_, decodeHeaders_(_, false));
  EXPECT_TRUE(request_encoder1->encodeHeaders(request_headers, false).ok());
  driveToCompletion();
  // The stream just created should be the only active stream.
  EXPECT_THAT(getActiveStreamsIds(*client_), ElementsAre(1));
  EXPECT_THAT(getActiveStreamsIds(*server_), ElementsAre(1));
  ResponseEncoder* response_encoder1 = response_encoder_;

  RequestEncoder* request_encoder2 = &client_->newStream(response_decoder_);
  EXPECT_CALL(request_decoder_, decodeHeaders_(_, false));
  EXPECT_TRUE(request_encoder2->encodeHeaders(request_headers, false).ok());
  driveToCompletion();
  // The newest stream created should come first as on the client
  // side we most recently encoded on the http2 connection with
  // that stream.
  EXPECT_THAT(getActiveStreamsIds(*client_), ElementsAre(3, 1));
  // On the server side (where no encoding has yet been done), we
  // just have prepended streams to the list.
  EXPECT_THAT(getActiveStreamsIds(*server_), ElementsAre(3, 1));

  // Check body
  Buffer::OwnedImpl body{"some data"};
  EXPECT_CALL(request_decoder_, decodeData(_, false));
  request_encoder1->encodeData(body, false);
  driveToCompletion();
  // The first request should be at the front of the active streams list as it
  // just encoded above.
  EXPECT_THAT(getActiveStreamsIds(*client_), ElementsAre(1, 3));

  // Check metadata
  MetadataMapVector metadata_map_vector;
  const MetadataMap metadata_map = {
      {"header_key1", "header_value1"},
  };
  metadata_map_vector.push_back(std::make_unique<MetadataMap>(metadata_map));

  EXPECT_CALL(request_decoder_, decodeMetadata_(_));
  request_encoder2->encodeMetadata(metadata_map_vector);
  driveToCompletion();
  // The second request should be at the front of the active streams list as it
  // just encoded above.
  EXPECT_THAT(getActiveStreamsIds(*client_), ElementsAre(3, 1));

  // Check trailers
  EXPECT_CALL(request_decoder_, decodeTrailers_(_));
  request_encoder1->encodeTrailers(TestRequestTrailerMapImpl{{"trailing", "header"}});
  driveToCompletion();
  // The first request should be at the front of the active streams list as it
  // just encoded above.
  EXPECT_THAT(getActiveStreamsIds(*client_), ElementsAre(1, 3));

  // Check headers from server side
  TestResponseHeaderMapImpl response_headers{{":status", "200"}};
  EXPECT_CALL(response_decoder_, decodeHeaders_(_, false));
  response_encoder1->encodeHeaders(response_headers, false);
  driveToCompletion();
  // The first response should be at the front of the active streams list as it
  // just encoded above.
  EXPECT_THAT(getActiveStreamsIds(*server_), ElementsAre(1, 3));
}

TEST_P(Http2CodecImplTest, ChunksLargeBodyDuringDeferredProcessing) {
  server_settings_.emplace(smallWindowHttp2Settings());
  // We must initialize before dtor, otherwise we'll touch uninitialized
  // members in dtor.
  initialize();

  // Test only makes sense if we have defer processing enabled.
  if (!defer_processing_backedup_streams_) {
    return;
  }

  // Start request
  TestRequestHeaderMapImpl request_headers;
  HttpTestUtility::addDefaultHeaders(request_headers);
  EXPECT_CALL(request_decoder_, decodeHeaders_(_, false));
  EXPECT_TRUE(request_encoder_->encodeHeaders(request_headers, false).ok());
  driveToCompletion();

  // Check buffer assumptions
  uint32_t initial_stream_window = getStreamReceiveWindowLimit(server_, 1);
  ASSERT_EQ(initial_stream_window, 65535);
  EXPECT_EQ(server_->getStream(1)->bufferLimit(), initial_stream_window);
  uint32_t chunk_size = server_connection_.bufferLimit();
  ASSERT_EQ(chunk_size, 16384);

  // Fill the receive buffer with over a chunk of data.
  server_->getStream(1)->readDisable(true);
  Buffer::OwnedImpl body(std::string(initial_stream_window, 'a'));
  request_encoder_->encodeData(body, false);
  double data_to_drain = initial_stream_window;
  driveToCompletion();

  // Read enable to grant additional window to the other side.
  auto* process_buffered_data_callback =
      new NiceMock<Event::MockSchedulableCallback>(&server_connection_.dispatcher_);
  server_->getStream(1)->readDisable(false);
  driveToCompletion();

  // Read disable without the stream having a chance to drain,
  // allowing us to accumulate more than chunk size in buffer.
  server_->getStream(1)->readDisable(true);
  body.add(std::string(10000, 'a'));
  data_to_drain += 10000;
  request_encoder_->encodeData(body, true);
  driveToCompletion();

  // Process chunk
  server_->getStream(1)->readDisable(false);
  {
    InSequence seq;
    // Drain data
    int num_iterations_to_drain_data = std::ceil(data_to_drain / server_connection_.bufferLimit());
    for (int i = 0; i < num_iterations_to_drain_data - 1; ++i) {
      // Check chunking, should not send the end stream.
      EXPECT_CALL(request_decoder_, decodeData(_, false))
          .WillRepeatedly(Invoke([chunk_size](Buffer::Instance& buffer, bool) {
            EXPECT_EQ(buffer.length(), chunk_size);
          }));
      process_buffered_data_callback->invokeCallback();
      // Should schedule another call since we still have data to drain.
      EXPECT_TRUE(process_buffered_data_callback->enabled_);
    }

    EXPECT_CALL(request_decoder_, decodeData(_, true));
    process_buffered_data_callback->invokeCallback();
    EXPECT_FALSE(process_buffered_data_callback->enabled_);
  }
}

TEST_P(Http2CodecImplTest, ChunkingCanOccurFromFdEvent) {
  server_settings_.emplace(smallWindowHttp2Settings());
  // We must initialize before dtor, otherwise we'll touch uninitialized
  // members in dtor.
  initialize();

  // Test only makes sense if we have defer processing enabled.
  if (!defer_processing_backedup_streams_) {
    return;
  }

  // Start request
  TestRequestHeaderMapImpl request_headers;
  HttpTestUtility::addDefaultHeaders(request_headers);
  EXPECT_CALL(request_decoder_, decodeHeaders_(_, false));
  EXPECT_TRUE(request_encoder_->encodeHeaders(request_headers, false).ok());
  driveToCompletion();

  // Check buffer assumptions
  uint32_t initial_stream_window = getStreamReceiveWindowLimit(server_, 1);
  ASSERT_EQ(initial_stream_window, 65535);
  EXPECT_EQ(server_->getStream(1)->bufferLimit(), initial_stream_window);
  uint32_t chunk_size = server_connection_.bufferLimit();
  ASSERT_EQ(chunk_size, 16384);

  // Fill the receive buffer with over a stream window worth of data.
  server_->getStream(1)->readDisable(true);
  Buffer::OwnedImpl body(std::string(initial_stream_window, 'a'));
  request_encoder_->encodeData(body, false);
  double data_to_drain = initial_stream_window;
  driveToCompletion();

  // Read enable to grant additional window to the other side.
  // The allocated callback will be owned by the stream when read enabled.
  auto* process_buffered_data_callback =
      new NiceMock<Event::MockSchedulableCallback>(&server_connection_.dispatcher_);
  server_->getStream(1)->readDisable(false);
  driveToCompletion();

  {
    InSequence seq;
    body.add(std::string(10000, 'a'));
    data_to_drain += 10000;
    // Check chunking, should not send the end stream.
    EXPECT_CALL(request_decoder_, decodeData(_, false))
        .WillRepeatedly(Invoke([chunk_size, &data_to_drain](Buffer::Instance& buffer, bool) {
          EXPECT_EQ(buffer.length(), chunk_size);
          data_to_drain -= buffer.length();
        }));
    request_encoder_->encodeData(body, true);
    driveToCompletion();

    // Drain data
    int num_iterations_to_drain_data = std::ceil(data_to_drain / server_connection_.bufferLimit());
    for (int i = 0; i < num_iterations_to_drain_data; ++i) {
      if (i == num_iterations_to_drain_data - 1) {
        EXPECT_CALL(request_decoder_, decodeData(_, true));
        process_buffered_data_callback->invokeCallback();
        EXPECT_FALSE(process_buffered_data_callback->enabled());
      } else {
        process_buffered_data_callback->invokeCallback();
        EXPECT_TRUE(process_buffered_data_callback->enabled());
      }
    }
  }
} // NOLINT(clang-analyzer-cplusplus.NewDeleteLeaks)

TEST_P(Http2CodecImplTest, ChunkProcessingShouldNotScheduleIfReadDisabled) {
  server_settings_.emplace(smallWindowHttp2Settings());
  // We must initialize before dtor, otherwise we'll touch uninitialized
  // members in dtor.
  initialize();

  // Test only makes sense if we have defer processing enabled.
  if (!defer_processing_backedup_streams_) {
    return;
  }

  // Start request
  TestRequestHeaderMapImpl request_headers;
  HttpTestUtility::addDefaultHeaders(request_headers);
  EXPECT_CALL(request_decoder_, decodeHeaders_(_, false));
  EXPECT_TRUE(request_encoder_->encodeHeaders(request_headers, false).ok());
  driveToCompletion();

  // Check buffer assumptions
  uint32_t initial_stream_window = getStreamReceiveWindowLimit(server_, 1);
  ASSERT_EQ(initial_stream_window, 65535);
  EXPECT_EQ(server_->getStream(1)->bufferLimit(), initial_stream_window);
  uint32_t chunk_size = server_connection_.bufferLimit();
  ASSERT_EQ(chunk_size, 16384);

  // Fill the receive buffer with over a chunk of data.
  server_->getStream(1)->readDisable(true);
  Buffer::OwnedImpl body(std::string(initial_stream_window, 'a'));
  request_encoder_->encodeData(body, false);
  driveToCompletion();

  // Read enable to grant additional window to the other side.
  auto* process_buffered_data_callback =
      new NiceMock<Event::MockSchedulableCallback>(&server_connection_.dispatcher_);
  server_->getStream(1)->readDisable(false);
  driveToCompletion();

  // Read disable without the stream having a chance to drain,
  // allowing us to accumulate more than chunk size in buffer.
  server_->getStream(1)->readDisable(true);
  body.add(std::string(10000, 'a'));
  request_encoder_->encodeData(body, true);
  driveToCompletion();

  // Process chunk
  server_->getStream(1)->readDisable(false);
  {
    InSequence seq;
    // Check chunking, should not send the end stream.
    EXPECT_CALL(request_decoder_, decodeData(_, false))
        .WillOnce(Invoke([&](Buffer::Instance& buffer, bool) {
          EXPECT_EQ(buffer.length(), chunk_size);
          server_->getStream(1)->readDisable(true);
        }));
    process_buffered_data_callback->invokeCallback();

    // Should not have schedule another call since we read disabled during
    // decoding the other chunk.
    EXPECT_FALSE(process_buffered_data_callback->enabled());

    // Read enable to process final chunk.
    server_->getStream(1)->readDisable(false);
    EXPECT_TRUE(process_buffered_data_callback->enabled());
  }
}

TEST_P(Http2CodecImplTest, ServerDispatchLoadShedPointCanCauseServerToSendGoAway) {
  initialize();
  ASSERT_EQ(0, server_stats_store_.counter("http2.goaway_sent").value());

  TestRequestHeaderMapImpl request_headers;
  HttpTestUtility::addDefaultHeaders(request_headers);
  EXPECT_CALL(server_->server_go_away_on_dispatch, shouldShedLoad()).WillOnce(Return(true));
  EXPECT_CALL(client_callbacks_, onGoAway(_));

  if (http2_implementation_ == Http2Impl::Oghttp2) {
    EXPECT_CALL(request_decoder_, decodeHeaders_(_, true));
    EXPECT_TRUE(request_encoder_->encodeHeaders(request_headers, true).ok());
  } else {
    // nghttp2 does not raise the headers to the decoder.
    EXPECT_TRUE(request_encoder_->encodeHeaders(request_headers, true).ok());
  }
  driveToCompletion();

  EXPECT_EQ(1, server_stats_store_.counter("http2.goaway_sent").value());
}

TEST_P(Http2CodecImplTest, ServerDispatchLoadShedPointIsOnlyConsultedOncePerDispatch) {
  initialize();

  int times_shed_load_invoked = 0;
  EXPECT_CALL(server_->server_go_away_on_dispatch, shouldShedLoad())
      .WillRepeatedly(Invoke([&times_shed_load_invoked]() {
        ++times_shed_load_invoked;
        return false;
      }));

  // Drive new streams to be created within a single server dispatch.
  const int num_streams_to_create = 20;
  TestRequestHeaderMapImpl request_headers;
  HttpTestUtility::addDefaultHeaders(request_headers);

  std::vector<RequestEncoder*> request_encoders;
  std::vector<ResponseEncoder*> response_encoders;
  request_encoders.reserve(num_streams_to_create);
  response_encoders.reserve(num_streams_to_create);
  for (int i = 0; i < num_streams_to_create; ++i) {
    request_encoders.push_back(&client_->newStream(response_decoder_));
    EXPECT_CALL(server_callbacks_, newStream(_, _))
        .WillRepeatedly(Invoke([&](ResponseEncoder& encoder, bool) -> RequestDecoder& {
          response_encoders.push_back(&encoder);
          encoder.getStream().addCallbacks(server_stream_callbacks_);
          return request_decoder_;
        }));

    EXPECT_TRUE(request_encoders[i]->encodeHeaders(request_headers, true).ok());
  }

  // All the newly created streams are queued in the connection buffer.
  EXPECT_CALL(request_decoder_, decodeHeaders_(_, true)).Times(num_streams_to_create);
  driveToCompletion();
  EXPECT_EQ(1, times_shed_load_invoked);
  EXPECT_EQ(0, server_stats_store_.counter("http2.goaway_sent").value());
}

TEST_P(Http2CodecImplTest, CheckHeaderPaddedWhitespaceValidation) {
  // Per https://datatracker.ietf.org/doc/html/rfc9113#section-8.2.1,
  // leading & trailing whitespace characters in headers are not valid, but this is a new
  // validation and may break existing deployments.
  stream_error_on_invalid_http_messaging_ = true;
  initialize();

  std::string header_value{" foo "};
  TestRequestHeaderMapImpl request_headers;
  HttpTestUtility::addDefaultHeaders(request_headers);
  HeaderString header_string("bar");
  setHeaderStringUnvalidated(header_string, header_value);
  request_headers.addViaMove(HeaderString(absl::string_view("bar")), std::move(header_string));

  MockResponseDecoder response_decoder;
  RequestEncoder* request_encoder = &client_->newStream(response_decoder);
  StreamEncoder* response_encoder;
  MockStreamCallbacks server_stream_callbacks;
  MockRequestDecoder request_decoder;

  EXPECT_CALL(server_callbacks_, newStream(_, _))
      .WillOnce(Invoke([&](ResponseEncoder& encoder, bool) -> RequestDecoder& {
        response_encoder = &encoder;
        encoder.getStream().addCallbacks(server_stream_callbacks);
        return request_decoder;
      }));

  // Codec should accept request with padded header value
  EXPECT_CALL(request_decoder, decodeHeaders_(_, true));
  EXPECT_TRUE(request_encoder->encodeHeaders(request_headers, true).ok());
  EXPECT_CALL(server_stream_callbacks, onResetStream(_, _)).Times(0);
  driveToCompletion();
}

TEST_P(Http2CodecImplTest, CheckHeaderValueValidation) {
  // Valid characters in HTTP headers per https://www.rfc-editor.org/rfc/rfc7230#section-3.2
  // However this does not allow obsolete line folding
  static const int ValidHeaderValueChars[] = {
      0 /* NUL  */, 0 /* SOH  */, 0 /* STX  */, 0 /* ETX  */,
      0 /* EOT  */, 0 /* ENQ  */, 0 /* ACK  */, 0 /* BEL  */,
      0 /* BS   */, 1 /* HT   */, 0 /* LF   */, 0 /* VT   */,
      0 /* FF   */, 0 /* CR   */, 0 /* SO   */, 0 /* SI   */,
      0 /* DLE  */, 0 /* DC1  */, 0 /* DC2  */, 0 /* DC3  */,
      0 /* DC4  */, 0 /* NAK  */, 0 /* SYN  */, 0 /* ETB  */,
      0 /* CAN  */, 0 /* EM   */, 0 /* SUB  */, 0 /* ESC  */,
      0 /* FS   */, 0 /* GS   */, 0 /* RS   */, 0 /* US   */,
      1 /* SPC  */, 1 /* !    */, 1 /* "    */, 1 /* #    */,
      1 /* $    */, 1 /* %    */, 1 /* &    */, 1 /* '    */,
      1 /* (    */, 1 /* )    */, 1 /* *    */, 1 /* +    */,
      1 /* ,    */, 1 /* -    */, 1 /* . */,    1 /* /    */,
      1 /* 0    */, 1 /* 1    */, 1 /* 2    */, 1 /* 3    */,
      1 /* 4    */, 1 /* 5    */, 1 /* 6    */, 1 /* 7    */,
      1 /* 8    */, 1 /* 9    */, 1 /* :    */, 1 /* ;    */,
      1 /* <    */, 1 /* =    */, 1 /* >    */, 1 /* ?    */,
      1 /* @    */, 1 /* A    */, 1 /* B    */, 1 /* C    */,
      1 /* D    */, 1 /* E    */, 1 /* F    */, 1 /* G    */,
      1 /* H    */, 1 /* I    */, 1 /* J    */, 1 /* K    */,
      1 /* L    */, 1 /* M    */, 1 /* N    */, 1 /* O    */,
      1 /* P    */, 1 /* Q    */, 1 /* R    */, 1 /* S    */,
      1 /* T    */, 1 /* U    */, 1 /* V    */, 1 /* W    */,
      1 /* X    */, 1 /* Y    */, 1 /* Z    */, 1 /* [    */,
      1 /* \    */, 1 /* ]    */, 1 /* ^    */, 1 /* _    */,
      1 /* `    */, 1 /* a    */, 1 /* b    */, 1 /* c    */,
      1 /* d    */, 1 /* e    */, 1 /* f    */, 1 /* g    */,
      1 /* h    */, 1 /* i    */, 1 /* j    */, 1 /* k    */,
      1 /* l    */, 1 /* m    */, 1 /* n    */, 1 /* o    */,
      1 /* p    */, 1 /* q    */, 1 /* r    */, 1 /* s    */,
      1 /* t    */, 1 /* u    */, 1 /* v    */, 1 /* w    */,
      1 /* x    */, 1 /* y    */, 1 /* z    */, 1 /* {    */,
      1 /* |    */, 1 /* }    */, 1 /* ~    */, 0 /* DEL  */,
      1 /* 0x80 */, 1 /* 0x81 */, 1 /* 0x82 */, 1 /* 0x83 */,
      1 /* 0x84 */, 1 /* 0x85 */, 1 /* 0x86 */, 1 /* 0x87 */,
      1 /* 0x88 */, 1 /* 0x89 */, 1 /* 0x8a */, 1 /* 0x8b */,
      1 /* 0x8c */, 1 /* 0x8d */, 1 /* 0x8e */, 1 /* 0x8f */,
      1 /* 0x90 */, 1 /* 0x91 */, 1 /* 0x92 */, 1 /* 0x93 */,
      1 /* 0x94 */, 1 /* 0x95 */, 1 /* 0x96 */, 1 /* 0x97 */,
      1 /* 0x98 */, 1 /* 0x99 */, 1 /* 0x9a */, 1 /* 0x9b */,
      1 /* 0x9c */, 1 /* 0x9d */, 1 /* 0x9e */, 1 /* 0x9f */,
      1 /* 0xa0 */, 1 /* 0xa1 */, 1 /* 0xa2 */, 1 /* 0xa3 */,
      1 /* 0xa4 */, 1 /* 0xa5 */, 1 /* 0xa6 */, 1 /* 0xa7 */,
      1 /* 0xa8 */, 1 /* 0xa9 */, 1 /* 0xaa */, 1 /* 0xab */,
      1 /* 0xac */, 1 /* 0xad */, 1 /* 0xae */, 1 /* 0xaf */,
      1 /* 0xb0 */, 1 /* 0xb1 */, 1 /* 0xb2 */, 1 /* 0xb3 */,
      1 /* 0xb4 */, 1 /* 0xb5 */, 1 /* 0xb6 */, 1 /* 0xb7 */,
      1 /* 0xb8 */, 1 /* 0xb9 */, 1 /* 0xba */, 1 /* 0xbb */,
      1 /* 0xbc */, 1 /* 0xbd */, 1 /* 0xbe */, 1 /* 0xbf */,
      1 /* 0xc0 */, 1 /* 0xc1 */, 1 /* 0xc2 */, 1 /* 0xc3 */,
      1 /* 0xc4 */, 1 /* 0xc5 */, 1 /* 0xc6 */, 1 /* 0xc7 */,
      1 /* 0xc8 */, 1 /* 0xc9 */, 1 /* 0xca */, 1 /* 0xcb */,
      1 /* 0xcc */, 1 /* 0xcd */, 1 /* 0xce */, 1 /* 0xcf */,
      1 /* 0xd0 */, 1 /* 0xd1 */, 1 /* 0xd2 */, 1 /* 0xd3 */,
      1 /* 0xd4 */, 1 /* 0xd5 */, 1 /* 0xd6 */, 1 /* 0xd7 */,
      1 /* 0xd8 */, 1 /* 0xd9 */, 1 /* 0xda */, 1 /* 0xdb */,
      1 /* 0xdc */, 1 /* 0xdd */, 1 /* 0xde */, 1 /* 0xdf */,
      1 /* 0xe0 */, 1 /* 0xe1 */, 1 /* 0xe2 */, 1 /* 0xe3 */,
      1 /* 0xe4 */, 1 /* 0xe5 */, 1 /* 0xe6 */, 1 /* 0xe7 */,
      1 /* 0xe8 */, 1 /* 0xe9 */, 1 /* 0xea */, 1 /* 0xeb */,
      1 /* 0xec */, 1 /* 0xed */, 1 /* 0xee */, 1 /* 0xef */,
      1 /* 0xf0 */, 1 /* 0xf1 */, 1 /* 0xf2 */, 1 /* 0xf3 */,
      1 /* 0xf4 */, 1 /* 0xf5 */, 1 /* 0xf6 */, 1 /* 0xf7 */,
      1 /* 0xf8 */, 1 /* 0xf9 */, 1 /* 0xfa */, 1 /* 0xfb */,
      1 /* 0xfc */, 1 /* 0xfd */, 1 /* 0xfe */, 1 /* 0xff */
  };

  scoped_runtime_.mergeValues({{"envoy.reloadable_features.validate_upstream_headers", "false"}});
  stream_error_on_invalid_http_messaging_ = true;
  initialize();
  if (http2_implementation_ == Http2Impl::Oghttp2) {
    // oghttp2 fails this test for now.
    return;
  }

  // Change one character in the header value and verify that codec correctly
  // accepts or rejects based on the table above.
  std::string header_value{"aaaaaaaa"};
  for (int i = 0; i <= 0xff; ++i) {
    TestRequestHeaderMapImpl request_headers;
    HttpTestUtility::addDefaultHeaders(request_headers);
    header_value[2] = static_cast<char>(i);
    HeaderString header_string("a");
    setHeaderStringUnvalidated(header_string, header_value);
    request_headers.addViaMove(HeaderString(absl::string_view("foo")), std::move(header_string));

    MockResponseDecoder response_decoder;
    RequestEncoder* request_encoder = &client_->newStream(response_decoder);
    StreamEncoder* response_encoder;
    MockStreamCallbacks server_stream_callbacks;
    MockRequestDecoder request_decoder;

    EXPECT_CALL(server_callbacks_, newStream(_, _))
        .WillOnce(Invoke([&](ResponseEncoder& encoder, bool) -> RequestDecoder& {
          response_encoder = &encoder;
          encoder.getStream().addCallbacks(server_stream_callbacks);
          return request_decoder;
        }));

    // Codec should reject request with invalid header value and not call decodeHeaders
    // on the receiving side.
    EXPECT_CALL(request_decoder, decodeHeaders_(_, true)).Times(ValidHeaderValueChars[i]);
    if (!ValidHeaderValueChars[i]) {
      // Also invalid requests are expected to be reset
      EXPECT_CALL(server_stream_callbacks, onResetStream(StreamResetReason::LocalReset, _));
    }
    EXPECT_TRUE(request_encoder->encodeHeaders(request_headers, true).ok());
    driveToCompletion();
  }
}

TEST_P(Http2CodecImplTest, BadResponseHeader) {
  initialize();
#ifdef ENVOY_ENABLE_UHV
  // TODO(#26490): this test needs UHV for both client and server codecs
  return;
#endif

  InSequence s;
  TestRequestHeaderMapImpl request_headers;
  HttpTestUtility::addDefaultHeaders(request_headers);
  request_headers.setMethod("POST");

  // Encode request headers.
  EXPECT_CALL(request_decoder_, decodeHeaders_(_, true));
  EXPECT_TRUE(request_encoder_->encodeHeaders(request_headers, true).ok());
  driveToCompletion();

  // { is illegal in header name
  TestResponseHeaderMapImpl response_headers{{":status", "200"}, {"foo{bar", "baz"}};

  // Encode response headers.
#ifdef ENVOY_ENABLE_UHV
  // Header validation is done by the CodecClient after header map is fully parsed.
  EXPECT_CALL(response_decoder_, decodeHeaders_(_, _))
      .WillOnce(Invoke([this](ResponseHeaderMapPtr& headers, bool) -> void {
        auto result = header_validator_->validateResponseHeaders(*headers);
        ASSERT_FALSE(result.ok());
      }));
#else
  // The decodeHeaders on the client side will not be called due to protocol error
  EXPECT_CALL(response_decoder_, decodeHeaders_(_, _)).Times(0);
  // Since the client coded will trigger a protocol error, its buffer
  // will not be fully drained
  expect_buffered_data_on_teardown_ = true;
#endif
  response_encoder_->encodeHeaders(response_headers, true);

  driveToCompletion();

#ifdef ENVOY_ENABLE_UHV
  // In case of UHV dispatching frames will be successful and connection is closed
  // by the codec client.
  EXPECT_TRUE(client_wrapper_->status_.ok());
  EXPECT_EQ(1, server_stats_store_.counter("http2.rx_messaging_error").value());
#else
  EXPECT_FALSE(client_wrapper_->status_.ok());
  EXPECT_TRUE(isCodecProtocolError(client_wrapper_->status_));
  EXPECT_EQ(1, client_stats_store_.counter("http2.rx_messaging_error").value());
#endif
  EXPECT_TRUE(server_wrapper_->status_.ok());
}

class TestNghttp2SessionFactory;

// Test client for H/2 METADATA frame edge cases.
class MetadataTestClientConnectionImpl : public TestClientConnectionImpl {
public:
  MetadataTestClientConnectionImpl(
      Network::Connection& connection, Http::ConnectionCallbacks& callbacks, Stats::Scope& scope,
      const envoy::config::core::v3::Http2ProtocolOptions& http2_options,
      Random::RandomGenerator& random, uint32_t max_request_headers_kb,
      uint32_t max_request_headers_count, Http2SessionFactory& http2_session_factory)
      : TestClientConnectionImpl(connection, callbacks, scope, http2_options, random,
                                 max_request_headers_kb, max_request_headers_count,
                                 http2_session_factory) {}

  // Overrides TestClientConnectionImpl::submitMetadata().
  bool submitMetadata(const MetadataMapVector& metadata_map_vector, int32_t stream_id) override {
    // Creates metadata payload.
    auto sources = encoder_.createSources(metadata_map_vector);
    for (auto& source : sources) {
      adapter()->SubmitMetadata(stream_id, 16 * 1024, std::move(source));
    }
    int result = adapter()->Send();
    return result == 0;
  }

protected:
  friend class TestNghttp2SessionFactory;

  NewMetadataEncoder encoder_;
};

class TestNghttp2SessionFactory : public Http2SessionFactory {
public:
  ~TestNghttp2SessionFactory() override {
    nghttp2_session_callbacks_del(callbacks_);
    nghttp2_option_del(options_);
  }

  std::unique_ptr<http2::adapter::Http2Adapter>
  create(const nghttp2_session_callbacks*, ConnectionImpl* connection,
         const http2::adapter::OgHttp2Adapter::Options& options) override {
    // Only need to provide callbacks required to send METADATA frames. The new codec wrapper
    // requires the send callback, but not the pack_extension callback.
    nghttp2_session_callbacks_new(&callbacks_);
    nghttp2_session_callbacks_set_send_callback(
        callbacks_,
        [](nghttp2_session*, const uint8_t* data, size_t length, int, void* user_data) -> ssize_t {
          // Cast down to MetadataTestClientConnectionImpl to leverage friendship.
          return static_cast<MetadataTestClientConnectionImpl*>(
                     static_cast<ConnectionImpl*>(user_data))
              ->onSend(data, length);
        });
    auto visitor = std::make_unique<http2::adapter::CallbackVisitor>(
        http2::adapter::Perspective::kClient, *callbacks_, connection);
    http2::adapter::Http2VisitorInterface& v = *visitor;
    connection->setVisitor(std::move(visitor));
    return http2::adapter::OgHttp2Adapter::Create(v, options);
  }

  std::unique_ptr<http2::adapter::Http2Adapter> create(const nghttp2_session_callbacks*,
                                                       ConnectionImpl* connection,
                                                       const nghttp2_option*) override {
    // Only need to provide callbacks required to send METADATA frames. The new codec wrapper
    // requires the send callback, but not the pack_extension callback.
    nghttp2_session_callbacks_new(&callbacks_);
    nghttp2_session_callbacks_set_send_callback(
        callbacks_,
        [](nghttp2_session*, const uint8_t* data, size_t length, int, void* user_data) -> ssize_t {
          // Cast down to MetadataTestClientConnectionImpl to leverage friendship.
          return static_cast<MetadataTestClientConnectionImpl*>(
                     static_cast<ConnectionImpl*>(user_data))
              ->onSend(data, length);
        });
    nghttp2_option_new(&options_);
    nghttp2_option_set_user_recv_extension_type(options_, METADATA_FRAME_TYPE);

    auto visitor = std::make_unique<http2::adapter::CallbackVisitor>(
        http2::adapter::Perspective::kClient, *callbacks_, connection);
    http2::adapter::Http2VisitorInterface& v = *visitor;
    connection->setVisitor(std::move(visitor));
    return http2::adapter::NgHttp2Adapter::CreateClientAdapter(v, options_);
  }

  void init(ConnectionImpl*, const envoy::config::core::v3::Http2ProtocolOptions&) override {}

private:
  nghttp2_session_callbacks* callbacks_;
  nghttp2_option* options_;
};

class Http2CodecMetadataTest : public Http2CodecImplTestFixture, public ::testing::Test {
public:
  Http2CodecMetadataTest() = default;

protected:
  void initialize() override {
    setupHttp2Overrides();
    scoped_runtime_.mergeValues({{std::string(Runtime::defer_processing_backedup_streams),
                                  defer_processing_backedup_streams_ ? "true" : "false"}});
    allow_metadata_ = true;
    http2OptionsFromTuple(client_http2_options_, client_settings_);
    http2OptionsFromTuple(server_http2_options_, server_settings_);
    client_ = std::make_unique<MetadataTestClientConnectionImpl>(
        client_connection_, client_callbacks_, *client_stats_store_.rootScope(),
        client_http2_options_, random_, max_request_headers_kb_, max_response_headers_count_,
        http2_session_factory_);
    client_wrapper_ = std::make_unique<ConnectionWrapper>(client_.get());
    // SETTINGS are required as part of the preface.
    submitSettings(client_, {});
    server_ = std::make_unique<TestServerConnectionImpl>(
        server_connection_, server_callbacks_, *server_stats_store_.rootScope(),
        server_http2_options_, random_, max_request_headers_kb_, max_request_headers_count_,
        headers_with_underscores_action_);
    server_wrapper_ = std::make_unique<ConnectionWrapper>(server_.get());
    setupDefaultConnectionMocks();
    driveToCompletion();
  }

private:
  TestNghttp2SessionFactory http2_session_factory_;
};

// Validates noop handling of METADATA frames without a known stream ID.
// This is required per RFC 7540, section 5.1.1, which states that stream ID = 0 can be used for
// "connection control" messages, and per the H2 METADATA spec (source/docs/h2_metadata.md), which
// states that these frames can be received prior to the headers.
TEST_F(Http2CodecMetadataTest, UnknownStreamId) {
  initialize();
  MetadataMap metadata_map = {{"key", "value"}};
  MetadataMapVector metadata_vector;
  metadata_vector.emplace_back(std::make_unique<MetadataMap>(metadata_map));
  // Validate both the ID = 0 special case and a non-zero ID not already bound to a stream (any ID >
  // 0 for this test).
  EXPECT_TRUE(client_->submitMetadata(metadata_vector, 0));
  driveToCompletion();
  EXPECT_TRUE(client_->submitMetadata(metadata_vector, 1000));
  driveToCompletion();
}

TEST(CodecChoiceTest, ProtocolOptionExplicitlySet) {
  NiceMock<Network::MockConnection> client_connection;
  MockConnectionCallbacks client_callbacks;
  TestScopedRuntime scoped_runtime;
  Stats::TestUtil::TestStore client_stats_store;
  NiceMock<Random::MockRandomGenerator> random;
  envoy::config::core::v3::Http2ProtocolOptions http2_options;
  http2_options.mutable_hpack_table_size()->set_value(
      CommonUtility::OptionsLimits::DEFAULT_HPACK_TABLE_SIZE);
  http2_options.mutable_max_concurrent_streams()->set_value(
      CommonUtility::OptionsLimits::DEFAULT_MAX_CONCURRENT_STREAMS);
  http2_options.mutable_initial_stream_window_size()->set_value(
      CommonUtility::OptionsLimits::DEFAULT_INITIAL_STREAM_WINDOW_SIZE);
  http2_options.mutable_initial_connection_window_size()->set_value(
      CommonUtility::OptionsLimits::DEFAULT_INITIAL_CONNECTION_WINDOW_SIZE);
  uint32_t max_request_headers_kb = Http::DEFAULT_MAX_REQUEST_HEADERS_KB;
  uint32_t max_response_headers_count = Http::DEFAULT_MAX_HEADERS_COUNT;

  http2_options.mutable_use_oghttp2_codec()->set_value(true);
  scoped_runtime.mergeValues({{"envoy.reloadable_features.http2_use_oghttp2", "false"}});

  auto client = std::make_unique<TestClientConnectionImpl>(
      client_connection, client_callbacks, *client_stats_store.rootScope(), http2_options, random,
      max_request_headers_kb, max_response_headers_count, ProdNghttp2SessionFactory::get());

  // The protocol option takes precedence over the runtime feature.
  EXPECT_TRUE(client->useOghttp2Library());

  http2_options.mutable_use_oghttp2_codec()->set_value(false);

  auto client2 = std::make_unique<TestClientConnectionImpl>(
      client_connection, client_callbacks, *client_stats_store.rootScope(), http2_options, random,
      max_request_headers_kb, max_response_headers_count, ProdNghttp2SessionFactory::get());

  EXPECT_FALSE(client2->useOghttp2Library());
}

TEST(CodecChoiceTest, ProtocolOptionNotSpecified) {
  NiceMock<Network::MockConnection> client_connection;
  MockConnectionCallbacks client_callbacks;
  Stats::TestUtil::TestStore client_stats_store;
  NiceMock<Random::MockRandomGenerator> random;
  envoy::config::core::v3::Http2ProtocolOptions http2_options;
  http2_options.mutable_hpack_table_size()->set_value(
      CommonUtility::OptionsLimits::DEFAULT_HPACK_TABLE_SIZE);
  http2_options.mutable_max_concurrent_streams()->set_value(
      CommonUtility::OptionsLimits::DEFAULT_MAX_CONCURRENT_STREAMS);
  http2_options.mutable_initial_stream_window_size()->set_value(
      CommonUtility::OptionsLimits::DEFAULT_INITIAL_STREAM_WINDOW_SIZE);
  http2_options.mutable_initial_connection_window_size()->set_value(
      CommonUtility::OptionsLimits::DEFAULT_INITIAL_CONNECTION_WINDOW_SIZE);
  uint32_t max_request_headers_kb = Http::DEFAULT_MAX_REQUEST_HEADERS_KB;
  uint32_t max_response_headers_count = Http::DEFAULT_MAX_HEADERS_COUNT;

  ASSERT_FALSE(http2_options.has_use_oghttp2_codec());
  TestScopedRuntime scoped_runtime;
  scoped_runtime.mergeValues({{"envoy.reloadable_features.http2_use_oghttp2", "true"}});

  auto client = std::make_unique<TestClientConnectionImpl>(
      client_connection, client_callbacks, *client_stats_store.rootScope(), http2_options, random,
      max_request_headers_kb, max_response_headers_count, ProdNghttp2SessionFactory::get());

  // Since no protocol option is specified, the runtime feature is used.
  EXPECT_TRUE(client->useOghttp2Library());

  scoped_runtime.mergeValues({{"envoy.reloadable_features.http2_use_oghttp2", "false"}});

  auto client2 = std::make_unique<TestClientConnectionImpl>(
      client_connection, client_callbacks, *client_stats_store.rootScope(), http2_options, random,
      max_request_headers_kb, max_response_headers_count, ProdNghttp2SessionFactory::get());

  EXPECT_FALSE(client2->useOghttp2Library());
}

#ifdef NDEBUG
// These tests send invalid request and response header names which violate ASSERT while creating
// such request/response headers. So they can only be run in NDEBUG mode.
TEST_P(Http2CodecImplTest, InvalidHeadersFrameInvalid) {
  initialize();

  {
    const auto status = request_encoder_->encodeHeaders(
        TestRequestHeaderMapImpl{{":path", "/"}, {":method", "GET"}, {"x-foo\r\n", "/"}}, true);
    EXPECT_FALSE(status.ok());
    EXPECT_THAT(status.message(), testing::HasSubstr("invalid header name: x-foo\\r\\n"));
  }

  {
    const auto status = request_encoder_->encodeHeaders(
        TestRequestHeaderMapImpl{{":path", "/"}, {":method", "GET"}, {"x-foo", "hello\r\nGET"}},
        true);
    EXPECT_FALSE(status.ok());
    EXPECT_THAT(status.message(), testing::HasSubstr("invalid header value for: x-foo"));
  }
}
#endif

} // namespace Http2
} // namespace Http
} // namespace Envoy<|MERGE_RESOLUTION|>--- conflicted
+++ resolved
@@ -405,16 +405,10 @@
         static_cast<::envoy::extensions::http::header_validators::envoy_default::v3::
                         HeaderValidatorConfig::HeadersWithUnderscoresAction>(
             headers_with_underscores_action_));
-    Extensions::Http::HeaderValidators::EnvoyDefault::HeaderValidatorConfigOverrides
-        config_overrides{false};
     header_validator_ = std::make_unique<
         Extensions::Http::HeaderValidators::EnvoyDefault::ServerHttp2HeaderValidator>(
-<<<<<<< HEAD
-        header_validator_config_, Protocol::Http2, server_->http2CodecStats(), config_overrides);
-=======
         header_validator_config_, Protocol::Http2, server_->http2CodecStats(),
         header_validator_config_overrides_);
->>>>>>> cae5358e
     request_decoder_.setHeaderValidator(header_validator_.get());
 #endif
   }
