--- conflicted
+++ resolved
@@ -211,7 +211,7 @@
   GrpcClientIntegrationTest()
       : method_descriptor_(helloworld::Greeter::descriptor()->FindMethodByName("SayHello")),
         dispatcher_(test_time_.timeSystem()), api_(Api::createApiForTest(*stats_store_)),
-        code_stats_(stats_store_->symbolTable()) {}
+        http_context_(stats_store_->symbolTable()) {}
 
   virtual void initialize() {
     if (fake_upstream_ == nullptr) {
@@ -276,11 +276,7 @@
         .WillRepeatedly(Return(http_conn_pool_.get()));
     http_async_client_ = std::make_unique<Http::AsyncClientImpl>(
         cluster_info_ptr_, *stats_store_, dispatcher_, local_info_, cm_, runtime_, random_,
-<<<<<<< HEAD
-        std::move(shadow_writer_ptr_), code_stats_);
-=======
         std::move(shadow_writer_ptr_), http_context_);
->>>>>>> 43fc7790
     EXPECT_CALL(cm_, httpAsyncClientForCluster(fake_cluster_name_))
         .WillRepeatedly(ReturnRef(*http_async_client_));
     EXPECT_CALL(cm_, get(fake_cluster_name_)).WillRepeatedly(Return(&thread_local_cluster_));
@@ -434,11 +430,7 @@
   NiceMock<Runtime::MockRandomGenerator> random_;
   Http::AsyncClientPtr http_async_client_;
   Http::ConnectionPool::InstancePtr http_conn_pool_;
-<<<<<<< HEAD
-  Http::CodeStatsImpl code_stats_;
-=======
   Http::ContextImpl http_context_;
->>>>>>> 43fc7790
   envoy::api::v2::core::Locality host_locality_;
   Upstream::MockHost* mock_host_ = new NiceMock<Upstream::MockHost>();
   Upstream::MockHostDescription* mock_host_description_ =
