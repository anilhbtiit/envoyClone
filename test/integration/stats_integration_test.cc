--- conflicted
+++ resolved
@@ -212,15 +212,10 @@
   // 2019/04/24  6161     49415               Pack tags and tag extracted names
   // 2019/05/07  6794     49957               Stats for excluded hosts in cluster
   // 2019/04/27  6733     50213               Use SymbolTable API for HTTP codes
-<<<<<<< HEAD
+  // 2019/05/31  6866     50157               libstdc++ upgrade in CI
   // 2019/06/03  7146     49193               absl update
 
   EXPECT_EQ(m_per_cluster, 49193);
-=======
-  // 2019/05/31  6866     50157               libstdc++ upgrade in CI
-
-  EXPECT_EQ(m_per_cluster, 50157);
->>>>>>> fbe1d8a2
 }
 
 } // namespace
