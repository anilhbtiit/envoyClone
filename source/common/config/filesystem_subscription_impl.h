--- conflicted
+++ resolved
@@ -27,16 +27,9 @@
   // Config::Subscription
   // We report all discovered resources in the watched file, so the resource names arguments are
   // unused, and updateResourceInterest is a no-op (other than updating a stat).
-<<<<<<< HEAD
-  void start(const std::set<std::string>&, const bool use_namespace_matching = false) override;
-  void updateResourceInterest(const std::set<std::string>&,
-                              const bool use_namespace_matching = false) override;
-  void requestOnDemandUpdate(const std::set<std::string>&) override {
-=======
   void start(const absl::flat_hash_set<std::string>&) override;
   void updateResourceInterest(const absl::flat_hash_set<std::string>&) override;
   void requestOnDemandUpdate(const absl::flat_hash_set<std::string>&) override {
->>>>>>> b591644f
     NOT_IMPLEMENTED_GCOVR_EXCL_LINE;
   }
 
