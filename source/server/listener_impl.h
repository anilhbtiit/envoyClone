--- conflicted
+++ resolved
@@ -19,24 +19,24 @@
 
 class ListenerManagerImpl;
 
-class ListenSocketFactoryImplBase : public Network::ListenSocketFactory,
+class ListenSocketFactoryImpl : public Network::ListenSocketFactory,
                                     protected Logger::Loggable<Logger::Id::config> {
 public:
-  ListenSocketFactoryImplBase(ListenerComponentFactory& factory,
-                              Network::Address::InstanceConstSharedPtr local_address,
+  ListenSocketFactoryImpl(ListenerComponentFactory& factory,
+                              Network::Address::InstanceConstSharedPtr address,
                               Network::Address::SocketType socket_type,
                               const Network::Socket::OptionsSharedPtr& options, bool bind_to_port,
-                              const std::string& listener_name);
+                              const std::string& listener_name, bool reuse_port);
 
   // Network::ListenSocketFactory
   Network::Address::SocketType socketType() const override { return socket_type_; }
   const Network::Address::InstanceConstSharedPtr& localAddress() const override {
     return local_address_;
   }
+  Network::SocketSharedPtr getListenSocket() override;
 
 protected:
   Network::SocketSharedPtr createListenSocketAndApplyOptions();
-  void setLocalAddress(Network::Address::InstanceConstSharedPtr local_address);
 
 private:
   ListenerComponentFactory& factory_;
@@ -47,41 +47,8 @@
   const Network::Socket::OptionsSharedPtr options_;
   bool bind_to_port_;
   const std::string& listener_name_;
-};
-
-class TcpListenSocketFactory : public ListenSocketFactoryImplBase {
-public:
-  TcpListenSocketFactory(ListenerComponentFactory& factory,
-                         Network::Address::InstanceConstSharedPtr local_address,
-                         const Network::Socket::OptionsSharedPtr& options, bool bind_to_port,
-                         const std::string& listener_name);
-
-  // Network::ListenSocketFactory
-  // If |socket_| is nullptr, create a new socket for it. Otherwise, always return |socket_|.
-  Network::SocketSharedPtr getListenSocket() override;
-  absl::optional<std::reference_wrapper<Network::Socket>> sharedSocket() const override {
-    ASSERT(socket_ != nullptr);
-    return *socket_;
-  }
-
-private:
-  // This is currently always shared across all workers. In the future SO_REUSEPORT support will be
-  // added.
+  bool reuse_port_;
   Network::SocketSharedPtr socket_;
-};
-
-class UdpListenSocketFactory : public ListenSocketFactoryImplBase {
-public:
-  UdpListenSocketFactory(ListenerComponentFactory& factory,
-                         Network::Address::InstanceConstSharedPtr local_address,
-                         const Network::Socket::OptionsSharedPtr& options, bool bind_to_port,
-                         const std::string& listener_name);
-
-  // Network::ListenSocketFactory
-  Network::SocketSharedPtr getListenSocket() override;
-  absl::optional<std::reference_wrapper<Network::Socket>> sharedSocket() const override {
-    return absl::nullopt;
-  }
 };
 
 // TODO(mattklein123): Consider getting rid of pre-worker start and post-worker start code by
@@ -144,14 +111,7 @@
   // Network::ListenerConfig
   Network::FilterChainManager& filterChainManager() override { return filter_chain_manager_; }
   Network::FilterChainFactory& filterChainFactory() override { return *this; }
-<<<<<<< HEAD
-  Network::Socket& socket() override { return *socket_; }
-  const Network::Socket& socket() const override { return *socket_; }
-  bool reusePort() override { return reuse_port_; }
-  Network::SocketSharedPtr createReusePortSocket() override;
-=======
   Network::ListenSocketFactory& listenSocketFactory() override { return *socket_factory_; }
->>>>>>> 953155d1
   bool bindToPort() override { return bind_to_port_; }
   bool handOffRestoredDestinationConnections() const override {
     return hand_off_restored_destination_connections_;
@@ -229,9 +189,6 @@
     Network::Socket::appendOptions(listen_socket_options_, options);
   }
 
-  void applyListenSocketOptions(Network::Socket& socket,
-                                envoy::api::v2::core::SocketOption::SocketState state);
-
   ListenerManagerImpl& parent_;
   Network::Address::InstanceConstSharedPtr address_;
   FilterChainManagerImpl filter_chain_manager_;
