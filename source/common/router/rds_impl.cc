--- conflicted
+++ resolved
@@ -92,15 +92,7 @@
 void RdsRouteConfigSubscription::onConfigUpdate(
     const Protobuf::RepeatedPtrField<ProtobufWkt::Any>& resources,
     const std::string& version_info) {
-<<<<<<< HEAD
-  last_updated_ = time_source_.systemTime();
   if (!validateUpdateSize(resources.size())) {
-=======
-  if (resources.empty()) {
-    ENVOY_LOG(debug, "Missing RouteConfiguration for {} in onConfigUpdate()", route_config_name_);
-    stats_.update_empty_.inc();
-    init_target_.ready();
->>>>>>> 6dd4b6f8
     return;
   }
   auto route_config = MessageUtil::anyConvert<envoy::api::v2::RouteConfiguration>(resources[0]);
@@ -134,14 +126,23 @@
 }
 
 void RdsRouteConfigSubscription::onConfigUpdate(
-    const Protobuf::RepeatedPtrField<envoy::api::v2::Resource>& resources,
-    const Protobuf::RepeatedPtrField<std::string>&, const std::string&) {
-  if (!validateUpdateSize(resources.size())) {
+    const Protobuf::RepeatedPtrField<envoy::api::v2::Resource>& added_resources,
+    const Protobuf::RepeatedPtrField<std::string>& removed_resources,
+    const std::string& system_version_info) {
+  if (!removed_resources.empty()) {
+    ENVOY_LOG(
+        error,
+        "Server sent a delta RDS update attempting to remove a resource (name: {}). Ignoring.",
+        removed_resources[0]);
+  }
+  Protobuf::RepeatedPtrField<ProtobufWkt::Any> unwrapped_resource;
+  if (!added_resources.empty()) {
+    *unwrapped_resource.Add() = added_resources[0].resource();
+    onConfigUpdate(unwrapped_resource, added_resources[0].version());
+  } else {
+    onConfigUpdate({}, system_version_info);
     return;
   }
-  Protobuf::RepeatedPtrField<ProtobufWkt::Any> unwrapped_resource;
-  *unwrapped_resource.Add() = resources[0].resource();
-  onConfigUpdate(unwrapped_resource, resources[0].version());
 }
 
 void RdsRouteConfigSubscription::onConfigUpdateFailed(const EnvoyException*) {
