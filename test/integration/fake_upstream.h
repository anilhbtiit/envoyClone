--- conflicted
+++ resolved
@@ -64,12 +64,8 @@
   void encodeTrailers(const Http::HeaderMap& trailers);
   void encodeResetStream();
   void encodeMetadata(const Http::MetadataMapVector& metadata_map_vector);
-<<<<<<< HEAD
   void readDisable(bool disable);
-  const Http::HeaderMap& headers() { return *headers_; }
-=======
   const Http::RequestHeaderMap& headers() { return *headers_; }
->>>>>>> 6c213746
   void setAddServedByHeader(bool add_header) { add_served_by_header_ = add_header; }
   const Http::RequestTrailerMapPtr& trailers() { return trailers_; }
   bool receivedData() { return received_data_; }
