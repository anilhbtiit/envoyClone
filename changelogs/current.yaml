--- conflicted
+++ resolved
@@ -79,14 +79,11 @@
     Allow malformed URL encoded triplets in the default header validator. This behavior can be reverted by setting runtime flag
     ``envoy.reloadable_features.uhv_allow_malformed_url_encoding`` to false, in which case requests with malformed URL encoded triplets
     in path are rejected. This setting is only applicable when the Unversal Header Validator is enabled and has no effect otherwise.
-<<<<<<< HEAD
-- area: lambda filter
+- area: aws
   change: |
     Default sanitize host header prior to direct invocation of a lambda.  This behavior can reverted by setting runtime flag 
     ``envoy.reloadable_features.lambda_sanitize_host_headers`` to false, in which case requests will retain the originating header to the 
     AWS invocation lambda API, causing a signature mismatch error to be returned.  This is only applicable when using the Lambda Invocation Filter.
-=======
->>>>>>> 7f438cbb
 - area: ext_proc
   change: |
     When :ref:`clear_route_cache <envoy_v3_api_field_service.ext_proc.v3.CommonResponse.clear_route_cache>` is set, ext_proc will check
