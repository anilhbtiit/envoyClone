--- conflicted
+++ resolved
@@ -80,60 +80,13 @@
 # Generate RST for external dependency docs in intro/arch_overview/security.
 bazel build "${BAZEL_BUILD_OPTIONS[@]}" //tools/docs:external_deps_rst
 
-<<<<<<< HEAD
-function generate_api_rst() {
-  local proto_target
-  declare -r API_VERSION=$1
-  echo "Generating ${API_VERSION} API RST..."
-
-  # Generate the extensions docs
-  bazel build "${BAZEL_BUILD_OPTIONS[@]}" @envoy_api_canonical//:"${API_VERSION}"_protos --aspects \
-    tools/protodoc/protodoc.bzl%protodoc_aspect --output_groups=rst
-
-  # Fill in boiler plate for extensions that have google.protobuf.Empty as their
-  # config. We only have v2 support here for version history anchors, which don't point at any empty
-  # configs.
-  bazel build "${BAZEL_BUILD_OPTIONS[@]}" //tools/docs:empty_protos_rst
-
-  # We do ** matching below to deal with Bazel cache blah (source proto artifacts
-  # are nested inside source package targets).
-  shopt -s globstar
-
-  # Find all source protos.
-  proto_target=$(bazel query "labels(srcs, labels(deps, @envoy_api_canonical//:${API_VERSION}_protos))")
-  declare -r proto_target
-
-  # Only copy in the protos we care about and know how to deal with in protodoc.
-  for p in ${proto_target}
-  do
-    declare PROTO_FILE_WITHOUT_PREFIX="${p#@envoy_api_canonical//}"
-    declare PROTO_FILE_CANONICAL="${PROTO_FILE_WITHOUT_PREFIX/://}"
-    # We use ** glob matching here to deal with the fact that we have something
-    # like
-    # bazel-bin/external/envoy_api_canonical/envoy/admin/v2alpha/pkg/envoy/admin/v2alpha/certs.proto.proto
-    # and we don't want to have to do a nested loop and slow bazel query to
-    # recover the canonical package part of the path.
-    declare SRCS=(bazel-bin/external/envoy_api_canonical/**/"${PROTO_FILE_CANONICAL}.rst")
-    # While we may have reformatted the file multiple times due to the transitive
-    # dependencies in the aspect above, they all look the same. So, just pick an
-    # arbitrary match and we're done.
-    declare SRC="${SRCS[0]}"
-    declare DST="${GENERATED_RST_DIR}/api-${API_VERSION}/${PROTO_FILE_CANONICAL#envoy/}".rst
-
-    mkdir -p "$(dirname "${DST}")"
-    cp -f "${SRC}" "$(dirname "${DST}")"
-  done
-}
-=======
-# Generate RST for api
-bazel build "${BAZEL_BUILD_OPTIONS[@]}" //tools/docs:api_rst
->>>>>>> 14cca0ab
-
 # Fill in boiler plate for extensions that have google.protobuf.Empty as their
 # config. We only have v2 support here for version history anchors, which don't point at any empty
 # configs.
-bazel run "${BAZEL_BUILD_OPTIONS[@]}" //tools/protodoc:generate_empty \
-      "${PWD}"/docs/empty_extensions.json "${GENERATED_RST_DIR}/api-v3"/config
+bazel build "${BAZEL_BUILD_OPTIONS[@]}" //tools/docs:empty_protos_rst
+
+# Generate RST for api
+bazel build "${BAZEL_BUILD_OPTIONS[@]}" //tools/docs:api_rst
 
 # Edge hardening example YAML.
 mkdir -p "${GENERATED_RST_DIR}"/configuration/best_practices
@@ -158,11 +111,8 @@
 # TODO(phlax): once all of above jobs are moved to bazel build genrules these can be done as part of the sphinx build
 tar -xf bazel-bin/tools/docs/extensions_security_rst.tar -C "${GENERATED_RST_DIR}"
 tar -xf bazel-bin/tools/docs/external_deps_rst.tar -C "${GENERATED_RST_DIR}"
-<<<<<<< HEAD
 tar -xf bazel-bin/tools/docs/empty_protos_rst.tar -C "${GENERATED_RST_DIR}"
-=======
 tar -xf bazel-bin/tools/docs/api_rst.tar -C "${GENERATED_RST_DIR}"
->>>>>>> 14cca0ab
 cp -a bazel-bin/docs/envoy-redirects.txt "${GENERATED_RST_DIR}"
 
 # To speed up validate_fragment invocations in validating_code_block
