#include <cstdlib>
#include <memory>

#include "envoy/config/core/v3/base.pb.h"
#include "envoy/config/core/v3/base.pb.validate.h"
#include "envoy/network/exception.h"

#if defined(__GNUC__)
#pragma GCC diagnostic push
#pragma GCC diagnostic ignored "-Wunused-parameter"
#pragma GCC diagnostic ignored "-Winvalid-offsetof"
#endif

#include "quiche/quic/core/crypto/crypto_protocol.h"
#include "quiche/quic/test_tools/crypto_test_utils.h"
#include "quiche/quic/test_tools/quic_dispatcher_peer.h"
#include "quiche/quic/test_tools/quic_test_utils.h"
#include "quiche/quic/test_tools/quic_crypto_server_config_peer.h"

#if defined(__GNUC__)
#pragma GCC diagnostic pop
#endif

#include "server/configuration_impl.h"
#include "common/common/logger.h"
#include "common/network/listen_socket_impl.h"
#include "common/network/socket_option_factory.h"
#include "common/network/udp_packet_writer_handler_impl.h"
<<<<<<< HEAD
#include "common/runtime/runtime_impl.h"
=======
>>>>>>> 07f7c59a
#include "extensions/quic_listeners/quiche/active_quic_listener.h"
#include "test/extensions/quic_listeners/quiche/test_utils.h"
#include "test/extensions/quic_listeners/quiche/test_proof_source.h"
#include "test/test_common/simulated_time_system.h"
#include "test/test_common/environment.h"
#include "test/mocks/network/mocks.h"
#include "test/mocks/runtime/mocks.h"
#include "test/mocks/server/instance.h"
#include "test/test_common/utility.h"
#include "test/test_common/network_utility.h"
#include "absl/time/time.h"
#include "gtest/gtest.h"
#include "gmock/gmock.h"
#include "extensions/quic_listeners/quiche/active_quic_listener_config.h"
#include "extensions/quic_listeners/quiche/platform/envoy_quic_clock.h"
#include "extensions/quic_listeners/quiche/envoy_quic_packet_writer.h"
#include "extensions/quic_listeners/quiche/envoy_quic_utils.h"

using testing::Return;
using testing::ReturnRef;

namespace Envoy {
namespace Quic {

class ActiveQuicListenerPeer {
public:
  static EnvoyQuicDispatcher* quicDispatcher(ActiveQuicListener& listener) {
    return listener.quic_dispatcher_.get();
  }

  static quic::QuicCryptoServerConfig& cryptoConfig(ActiveQuicListener& listener) {
    return *listener.crypto_config_;
  }

  static bool enabled(ActiveQuicListener& listener) { return listener.enabled_.enabled(); }
};

class ActiveQuicListenerFactoryPeer {
public:
  static envoy::config::core::v3::RuntimeFeatureFlag&
  runtimeEnabled(ActiveQuicListenerFactory* factory) {
    return factory->enabled_;
  }
};

class ActiveQuicListenerTest : public QuicMultiVersionTest {
protected:
  using Socket =
      Network::NetworkListenSocket<Network::NetworkSocketTrait<Network::Socket::Type::Datagram>>;

  ActiveQuicListenerTest()
      : version_(GetParam().first), api_(Api::createApiForTest(simulated_time_system_)),
        dispatcher_(api_->allocateDispatcher("test_thread")), clock_(*dispatcher_),
        local_address_(Network::Test::getCanonicalLoopbackAddress(version_)),
        connection_handler_(*dispatcher_, absl::nullopt), quic_version_([]() {
          if (GetParam().second == QuicVersionType::GquicQuicCrypto) {
            return quic::CurrentSupportedVersionsWithQuicCrypto();
          }
          bool use_http3 = GetParam().second == QuicVersionType::Iquic;
          SetQuicReloadableFlag(quic_disable_version_draft_29, !use_http3);
          SetQuicReloadableFlag(quic_disable_version_draft_27, !use_http3);
          return quic::CurrentSupportedVersions();
        }()[0]) {}

  template <typename A, typename B>
  std::unique_ptr<A> staticUniquePointerCast(std::unique_ptr<B>&& source) {
    return std::unique_ptr<A>{static_cast<A*>(source.release())};
  }

  void SetUp() override {
    envoy::config::bootstrap::v3::LayeredRuntime config;
    config.add_layers()->mutable_admin_layer();
    loader_ = std::make_unique<Runtime::ScopedLoaderSingleton>(
        Runtime::LoaderPtr{new Runtime::LoaderImpl(*dispatcher_, tls_, config, local_info_, store_,
                                                   generator_, validation_visitor_, *api_)});

    listen_socket_ =
        std::make_shared<Network::UdpListenSocket>(local_address_, nullptr, /*bind*/ true);
    listen_socket_->addOptions(Network::SocketOptionFactory::buildIpPacketInfoOptions());
    listen_socket_->addOptions(Network::SocketOptionFactory::buildRxQueueOverFlowOptions());

    ON_CALL(listener_config_, listenSocketFactory()).WillByDefault(ReturnRef(socket_factory_));
    ON_CALL(socket_factory_, getListenSocket()).WillByDefault(Return(listen_socket_));

<<<<<<< HEAD
    // UdpGsoBatchWriter cannot be supported on Windows, use UdpDefaultWriter instead
    // TODO(ggreenway,wrowe): Permit batched UdpGsoBatchWriter when available in a platform
    // agnostic manner leveraging PR #13086
    // See discussion: https://github.com/envoyproxy/envoy/pull/12898#discussion_r492085735
=======
    // Use UdpGsoBatchWriter to perform non-batched writes for the purpose of this test, if it is
    // supported.
>>>>>>> 07f7c59a
    ON_CALL(listener_config_, udpPacketWriterFactory())
        .WillByDefault(Return(
            std::reference_wrapper<Network::UdpPacketWriterFactory>(udp_packet_writer_factory_)));
    ON_CALL(udp_packet_writer_factory_, createUdpPacketWriter(_, _))
<<<<<<< HEAD
        .WillByDefault(
            Invoke([&](Network::IoHandle& io_handle, Stats::Scope&) -> Network::UdpPacketWriterPtr {
              Network::UdpPacketWriterPtr udp_packet_writer =
                  std::make_unique<Network::UdpDefaultWriter>(io_handle);
              return udp_packet_writer;
=======
        .WillByDefault(Invoke(
            [&](Network::IoHandle& io_handle, Stats::Scope& scope) -> Network::UdpPacketWriterPtr {
#if UDP_GSO_BATCH_WRITER_COMPILETIME_SUPPORT
              return std::make_unique<Quic::UdpGsoBatchWriter>(io_handle, scope);
#else
              UNREFERENCED_PARAMETER(scope);
              return std::make_unique<Network::UdpDefaultWriter>(io_handle);
#endif
>>>>>>> 07f7c59a
            }));

    listener_factory_ = createQuicListenerFactory(yamlForQuicConfig());
    EXPECT_CALL(listener_config_, filterChainManager()).WillOnce(ReturnRef(filter_chain_manager_));
    quic_listener_ =
        staticUniquePointerCast<ActiveQuicListener>(listener_factory_->createActiveUdpListener(
            0, connection_handler_, *dispatcher_, listener_config_));
    quic_dispatcher_ = ActiveQuicListenerPeer::quicDispatcher(*quic_listener_);
    quic::QuicCryptoServerConfig& crypto_config =
        ActiveQuicListenerPeer::cryptoConfig(*quic_listener_);
    quic::test::QuicCryptoServerConfigPeer crypto_config_peer(&crypto_config);
    auto proof_source = std::make_unique<TestProofSource>();
    filter_chain_ = &proof_source->filterChain();
    crypto_config_peer.ResetProofSource(std::move(proof_source));
    simulated_time_system_.advanceTimeAndRun(std::chrono::milliseconds(100), *dispatcher_,
                                             Event::Dispatcher::RunType::NonBlock);

    // The state of whether client hellos can be buffered or not is different before and after
    // the first packet processed by the listener. This only matters in tests. Force an event
    // to get it into a consistent state.
    dispatcher_->post([this]() { quic_listener_->onReadReady(); });

    dispatcher_->run(Event::Dispatcher::RunType::NonBlock);
  }

  Network::ActiveUdpListenerFactoryPtr createQuicListenerFactory(const std::string& yaml) {
    std::string listener_name = QuicListenerName;
    auto& config_factory =
        Config::Utility::getAndCheckFactoryByName<Server::ActiveUdpListenerConfigFactory>(
            listener_name);
    ProtobufTypes::MessagePtr config_proto = config_factory.createEmptyConfigProto();
    TestUtility::loadFromYaml(yaml, *config_proto);
    return config_factory.createActiveUdpListenerFactory(*config_proto, /*concurrency=*/1);
  }

  void maybeConfigureMocks(int connection_count) {
    if (quic_version_.UsesTls()) {
      return;
    }
    EXPECT_CALL(listener_config_, filterChainFactory()).Times(connection_count);
    EXPECT_CALL(listener_config_.filter_chain_factory_, createNetworkFilterChain(_, _))
        .Times(connection_count)
        .WillRepeatedly(Invoke([](Network::Connection& connection,
                                  const std::vector<Network::FilterFactoryCb>& filter_factories) {
          EXPECT_EQ(1u, filter_factories.size());
          Server::Configuration::FilterChainUtility::buildFilterChain(connection, filter_factories);
          return true;
        }));
    EXPECT_CALL(network_connection_callbacks_, onEvent(Network::ConnectionEvent::Connected))
        .Times(connection_count);
    EXPECT_CALL(network_connection_callbacks_, onEvent(Network::ConnectionEvent::LocalClose))
        .Times(connection_count);

    testing::Sequence seq;
    for (int i = 0; i < connection_count; ++i) {
      auto read_filter = std::make_shared<Network::MockReadFilter>();
      filter_factories_.push_back(
          {Network::FilterFactoryCb([read_filter, this](Network::FilterManager& filter_manager) {
            filter_manager.addReadFilter(read_filter);
            read_filter->callbacks_->connection().addConnectionCallbacks(
                network_connection_callbacks_);
          })});
      // Stop iteration to avoid calling getRead/WriteBuffer().
      EXPECT_CALL(*read_filter, onNewConnection())
          .WillOnce(Return(Network::FilterStatus::StopIteration));
      read_filters_.push_back(std::move(read_filter));
      // A Sequence must be used to allow multiple EXPECT_CALL().WillOnce()
      // calls for the same object.
      EXPECT_CALL(*filter_chain_, networkFilterFactories())
          .InSequence(seq)
          .WillOnce(ReturnRef(filter_factories_.back()));
    }
  }

  void sendCHLO(quic::QuicConnectionId connection_id) {
    client_sockets_.push_back(std::make_unique<Socket>(local_address_, nullptr, /*bind*/ false));
    Buffer::OwnedImpl payload = generateChloPacketToSend(
        quic_version_, quic_config_, ActiveQuicListenerPeer::cryptoConfig(*quic_listener_),
        connection_id, clock_, envoyIpAddressToQuicSocketAddress(local_address_->ip()),
        envoyIpAddressToQuicSocketAddress(local_address_->ip()), "test.example.org");
    Buffer::RawSliceVector slice = payload.getRawSlices();
    ASSERT_EQ(1u, slice.size());
    // Send a full CHLO to finish 0-RTT handshake.
    auto send_rc = Network::Utility::writeToSocket(client_sockets_.back()->ioHandle(), slice.data(),
                                                   1, nullptr, *listen_socket_->localAddress());
    ASSERT_EQ(slice[0].len_, send_rc.rc_);

#if defined(__APPLE__)
    // This sleep makes the tests pass more reliably. Some debugging showed that without this,
    // no packet is received when the event loop is running.
    // TODO(ggreenway): make tests more reliable, and handle packet loss during the tests, possibly
    // by retransmitting on a timer.
    ::usleep(1000);
#endif
  }

  void readFromClientSockets() {
    for (auto& client_socket : client_sockets_) {
      Buffer::InstancePtr result_buffer(new Buffer::OwnedImpl());
      const uint64_t bytes_to_read = 11;
      uint64_t bytes_read = 0;
      int retry = 0;

      do {
        Api::IoCallUint64Result result =
            result_buffer->read(client_socket->ioHandle(), bytes_to_read - bytes_read);

        if (result.ok()) {
          bytes_read += result.rc_;
        } else if (retry == 10 || result.err_->getErrorCode() != Api::IoError::IoErrorCode::Again) {
          break;
        }

        if (bytes_read == bytes_to_read) {
          break;
        }

        retry++;
        absl::SleepFor(absl::Milliseconds(10));
      } while (true);
    }
  }

  void TearDown() override {
    if (quic_listener_ != nullptr) {
      quic_listener_->onListenerShutdown();
    }
    // Trigger alarm to fire before listener destruction.
    dispatcher_->run(Event::Dispatcher::RunType::NonBlock);
    Runtime::LoaderSingleton::clear();
  }

protected:
  virtual std::string yamlForQuicConfig() {
    return R"EOF(
    enabled:
      default_value: true
      runtime_key: quic.enabled
)EOF";
  }

  Network::Address::IpVersion version_;
  Event::SimulatedTimeSystemHelper simulated_time_system_;
  Api::ApiPtr api_;
  Event::DispatcherPtr dispatcher_;
  EnvoyQuicClock clock_;
  Network::Address::InstanceConstSharedPtr local_address_;
  Network::SocketSharedPtr listen_socket_;
  Network::SocketPtr client_socket_;
  std::shared_ptr<Network::MockReadFilter> read_filter_;
  Network::MockConnectionCallbacks network_connection_callbacks_;
  NiceMock<Network::MockListenerConfig> listener_config_;
  NiceMock<Network::MockUdpPacketWriterFactory> udp_packet_writer_factory_;
  quic::QuicConfig quic_config_;
  Server::ConnectionHandlerImpl connection_handler_;
  std::unique_ptr<ActiveQuicListener> quic_listener_;
  Network::ActiveUdpListenerFactoryPtr listener_factory_;
  NiceMock<Network::MockListenSocketFactory> socket_factory_;
  EnvoyQuicDispatcher* quic_dispatcher_;
  std::unique_ptr<Runtime::ScopedLoaderSingleton> loader_;

  NiceMock<ThreadLocal::MockInstance> tls_;
  Stats::TestUtil::TestStore store_;
  Random::MockRandomGenerator generator_;
  Random::MockRandomGenerator rand_;
  NiceMock<LocalInfo::MockLocalInfo> local_info_;
  Init::MockManager init_manager_;
  NiceMock<ProtobufMessage::MockValidationVisitor> validation_visitor_;

  std::list<std::unique_ptr<Socket>> client_sockets_;
  std::list<std::shared_ptr<Network::MockReadFilter>> read_filters_;
  Network::MockFilterChainManager filter_chain_manager_;
  // The following two containers must guarantee pointer stability as addresses
  // of elements are saved in expectations before new elements are added.
  std::list<std::vector<Network::FilterFactoryCb>> filter_factories_;
  const Network::MockFilterChain* filter_chain_;
  quic::ParsedQuicVersion quic_version_;
};

INSTANTIATE_TEST_SUITE_P(ActiveQuicListenerTests, ActiveQuicListenerTest,
                         testing::ValuesIn(generateTestParam()), testParamsToString);

TEST_P(ActiveQuicListenerTest, FailSocketOptionUponCreation) {
  auto option = std::make_unique<Network::MockSocketOption>();
  EXPECT_CALL(*option, setOption(_, envoy::config::core::v3::SocketOption::STATE_BOUND))
      .WillOnce(Return(false));
  auto options = std::make_shared<std::vector<Network::Socket::OptionConstSharedPtr>>();
  options->emplace_back(std::move(option));
  quic_listener_.reset();
  EXPECT_THROW_WITH_REGEX(
      std::make_unique<ActiveQuicListener>(
          0, 1, *dispatcher_, connection_handler_, listen_socket_, listener_config_, quic_config_,
          options, false,
          ActiveQuicListenerFactoryPeer::runtimeEnabled(
              static_cast<ActiveQuicListenerFactory*>(listener_factory_.get()))),
      Network::CreateListenerException, "Failed to apply socket options.");
}

TEST_P(ActiveQuicListenerTest, ReceiveCHLO) {
  quic::QuicBufferedPacketStore* const buffered_packets =
      quic::test::QuicDispatcherPeer::GetBufferedPackets(quic_dispatcher_);
  maybeConfigureMocks(/* connection_count = */ 1);
  sendCHLO(quic::test::TestConnectionId(1));
  dispatcher_->run(Event::Dispatcher::RunType::NonBlock);
  EXPECT_FALSE(buffered_packets->HasChlosBuffered());
  EXPECT_FALSE(quic_dispatcher_->session_map().empty());
  readFromClientSockets();
}

TEST_P(ActiveQuicListenerTest, ProcessBufferedChlos) {
  quic::QuicBufferedPacketStore* const buffered_packets =
      quic::test::QuicDispatcherPeer::GetBufferedPackets(quic_dispatcher_);
  const uint32_t count = (ActiveQuicListener::kNumSessionsToCreatePerLoop * 2) + 1;
  maybeConfigureMocks(count);

  // Generate one more CHLO than can be processed immediately.
  for (size_t i = 1; i <= count; ++i) {
    sendCHLO(quic::test::TestConnectionId(i));
  }
  dispatcher_->run(Event::Dispatcher::RunType::NonBlock);

  // The first kNumSessionsToCreatePerLoop were processed immediately, the next
  // kNumSessionsToCreatePerLoop were buffered for the next run of the event loop, and the last one
  // was buffered to the subsequent event loop.
  EXPECT_EQ(2, quic_listener_->eventLoopsWithBufferedChlosForTest());

  for (size_t i = 1; i <= count; ++i) {
    EXPECT_FALSE(buffered_packets->HasBufferedPackets(quic::test::TestConnectionId(i)));
  }
  EXPECT_FALSE(buffered_packets->HasChlosBuffered());
  EXPECT_FALSE(quic_dispatcher_->session_map().empty());
  readFromClientSockets();
}

TEST_P(ActiveQuicListenerTest, QuicProcessingDisabledAndEnabled) {
  maybeConfigureMocks(/* connection_count = */ 2);
  EXPECT_TRUE(ActiveQuicListenerPeer::enabled(*quic_listener_));
  sendCHLO(quic::test::TestConnectionId(1));
  dispatcher_->run(Event::Dispatcher::RunType::NonBlock);
  EXPECT_EQ(quic_dispatcher_->session_map().size(), 1);

  Runtime::LoaderSingleton::getExisting()->mergeValues({{"quic.enabled", " false"}});
  sendCHLO(quic::test::TestConnectionId(2));
  dispatcher_->run(Event::Dispatcher::RunType::NonBlock);
  // If listener was enabled, there should have been session created for active connection.
  EXPECT_EQ(quic_dispatcher_->session_map().size(), 1);
  EXPECT_FALSE(ActiveQuicListenerPeer::enabled(*quic_listener_));

  Runtime::LoaderSingleton::getExisting()->mergeValues({{"quic.enabled", " true"}});
  sendCHLO(quic::test::TestConnectionId(2));
  dispatcher_->run(Event::Dispatcher::RunType::NonBlock);
  EXPECT_EQ(quic_dispatcher_->session_map().size(), 2);
  EXPECT_TRUE(ActiveQuicListenerPeer::enabled(*quic_listener_));
}

class ActiveQuicListenerEmptyFlagConfigTest : public ActiveQuicListenerTest {
protected:
  std::string yamlForQuicConfig() override {
    return R"EOF(
    max_concurrent_streams: 10
  )EOF";
  }
};

INSTANTIATE_TEST_SUITE_P(ActiveQuicListenerEmptyFlagConfigTests,
                         ActiveQuicListenerEmptyFlagConfigTest,
                         testing::ValuesIn(generateTestParam()), testParamsToString);

// Quic listener should be enabled by default, if not enabled explicitly in config.
TEST_P(ActiveQuicListenerEmptyFlagConfigTest, ReceiveFullQuicCHLO) {
  quic::QuicBufferedPacketStore* const buffered_packets =
      quic::test::QuicDispatcherPeer::GetBufferedPackets(quic_dispatcher_);
  maybeConfigureMocks(/* connection_count = */ 1);
  sendCHLO(quic::test::TestConnectionId(1));
  dispatcher_->run(Event::Dispatcher::RunType::NonBlock);
  EXPECT_FALSE(buffered_packets->HasChlosBuffered());
  EXPECT_FALSE(quic_dispatcher_->session_map().empty());
  EXPECT_TRUE(ActiveQuicListenerPeer::enabled(*quic_listener_));
  readFromClientSockets();
}

} // namespace Quic
} // namespace Envoy<|MERGE_RESOLUTION|>--- conflicted
+++ resolved
@@ -26,10 +26,6 @@
 #include "common/network/listen_socket_impl.h"
 #include "common/network/socket_option_factory.h"
 #include "common/network/udp_packet_writer_handler_impl.h"
-<<<<<<< HEAD
-#include "common/runtime/runtime_impl.h"
-=======
->>>>>>> 07f7c59a
 #include "extensions/quic_listeners/quiche/active_quic_listener.h"
 #include "test/extensions/quic_listeners/quiche/test_utils.h"
 #include "test/extensions/quic_listeners/quiche/test_proof_source.h"
@@ -114,26 +110,12 @@
     ON_CALL(listener_config_, listenSocketFactory()).WillByDefault(ReturnRef(socket_factory_));
     ON_CALL(socket_factory_, getListenSocket()).WillByDefault(Return(listen_socket_));
 
-<<<<<<< HEAD
-    // UdpGsoBatchWriter cannot be supported on Windows, use UdpDefaultWriter instead
-    // TODO(ggreenway,wrowe): Permit batched UdpGsoBatchWriter when available in a platform
-    // agnostic manner leveraging PR #13086
-    // See discussion: https://github.com/envoyproxy/envoy/pull/12898#discussion_r492085735
-=======
     // Use UdpGsoBatchWriter to perform non-batched writes for the purpose of this test, if it is
     // supported.
->>>>>>> 07f7c59a
     ON_CALL(listener_config_, udpPacketWriterFactory())
         .WillByDefault(Return(
             std::reference_wrapper<Network::UdpPacketWriterFactory>(udp_packet_writer_factory_)));
     ON_CALL(udp_packet_writer_factory_, createUdpPacketWriter(_, _))
-<<<<<<< HEAD
-        .WillByDefault(
-            Invoke([&](Network::IoHandle& io_handle, Stats::Scope&) -> Network::UdpPacketWriterPtr {
-              Network::UdpPacketWriterPtr udp_packet_writer =
-                  std::make_unique<Network::UdpDefaultWriter>(io_handle);
-              return udp_packet_writer;
-=======
         .WillByDefault(Invoke(
             [&](Network::IoHandle& io_handle, Stats::Scope& scope) -> Network::UdpPacketWriterPtr {
 #if UDP_GSO_BATCH_WRITER_COMPILETIME_SUPPORT
@@ -142,7 +124,6 @@
               UNREFERENCED_PARAMETER(scope);
               return std::make_unique<Network::UdpDefaultWriter>(io_handle);
 #endif
->>>>>>> 07f7c59a
             }));
 
     listener_factory_ = createQuicListenerFactory(yamlForQuicConfig());
