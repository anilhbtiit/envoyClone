--- conflicted
+++ resolved
@@ -18,7 +18,7 @@
 // are "watching" for.
 //
 // GrpcSubscriptionImpl and GrpcMuxImpl are both built to provide both regular xDS and ADS,
-// distinguished by whether multiple GrpcSubscriptionImpls are sharing a single NewGrpcMuxImpl.
+// distinguished by whether multiple GrpcSubscriptionImpls are sharing a single GrpcMuxImpl.
 // (Also distinguished by the gRPC method string, but that's taken care of in SubscriptionFactory).
 //
 // Why does GrpcSubscriptionImpl itself implement the SubscriptionCallbacks interface? So that it
@@ -30,9 +30,8 @@
   // is_aggregated: whether our GrpcMux is also providing ADS to other Subscriptions, or whether
   // it's all ours. The practical difference is that we ourselves must call start() on it only if
   // we are the sole owner.
-  GrpcSubscriptionImpl(GrpcMuxSharedPtr context, absl::string_view type_url,
+  GrpcSubscriptionImpl(GrpcMuxSharedPtr grpc_mux, absl::string_view type_url,
                        SubscriptionCallbacks& callbacks, SubscriptionStats stats,
-<<<<<<< HEAD
                        std::chrono::milliseconds init_fetch_timeout, bool is_aggregated);
   ~GrpcSubscriptionImpl() override;
 
@@ -52,10 +51,10 @@
   void onConfigUpdateFailed(ConfigUpdateFailureReason reason, const EnvoyException* e) override;
   std::string resourceName(const ProtobufWkt::Any& resource) override;
 
-  GrpcMuxSharedPtr getContextForTest() { return context_; }
+  GrpcMuxSharedPtr getGrpcMuxForTest() { return grpc_mux_; }
 
 private:
-  GrpcMuxSharedPtr const context_;
+  GrpcMuxSharedPtr const grpc_mux_;
   const std::string type_url_;
   SubscriptionCallbacks& callbacks_;
   SubscriptionStats stats_;
@@ -64,34 +63,6 @@
   const std::chrono::milliseconds init_fetch_timeout_;
   Watch* watch_{};
   const bool is_aggregated_;
-=======
-                       Stats::Scope& scope, const RateLimitSettings& rate_limit_settings,
-                       std::chrono::milliseconds init_fetch_timeout, bool skip_subsequent_node)
-      : callbacks_(callbacks),
-        grpc_mux_(std::make_shared<Config::GrpcMuxImpl>(local_info, std::move(async_client),
-                                                        dispatcher, service_method, random, scope,
-                                                        rate_limit_settings, skip_subsequent_node)),
-        grpc_mux_subscription_(grpc_mux_, callbacks_, stats, type_url, dispatcher,
-                               init_fetch_timeout) {}
-
-  // Config::Subscription
-  void start(const std::set<std::string>& resource_names) override {
-    // Subscribe first, so we get failure callbacks if grpc_mux_.start() fails.
-    grpc_mux_subscription_.start(resource_names);
-    grpc_mux_->start();
-  }
-
-  void updateResourceInterest(const std::set<std::string>& update_to_these_names) override {
-    grpc_mux_subscription_.updateResourceInterest(update_to_these_names);
-  }
-
-  std::shared_ptr<Config::GrpcMuxImpl> grpcMux() { return grpc_mux_; }
-
-private:
-  Config::SubscriptionCallbacks& callbacks_;
-  std::shared_ptr<Config::GrpcMuxImpl> grpc_mux_;
-  GrpcMuxSubscriptionImpl grpc_mux_subscription_;
->>>>>>> abb14cdd
 };
 
 } // namespace Config
