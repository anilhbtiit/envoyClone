#include <memory>

#include "envoy/config/bootstrap/v3alpha/bootstrap.pb.h"
#include "envoy/config/core/v3alpha/address.pb.h"
#include "envoy/stats/scope.h"
#include "envoy/stats/stats.h"

#include "common/config/well_known_names.h"
#include "common/memory/stats.h"
#include "common/stats/symbol_table_creator.h"

#include "test/common/stats/stat_test_utility.h"
#include "test/config/utility.h"
#include "test/integration/integration.h"
#include "test/test_common/network_utility.h"
#include "test/test_common/utility.h"

#include "gtest/gtest.h"

namespace Envoy {
namespace {

class StatsIntegrationTest : public testing::TestWithParam<Network::Address::IpVersion>,
                             public BaseIntegrationTest {
public:
  StatsIntegrationTest() : BaseIntegrationTest(GetParam()) {}

  void TearDown() override {
    test_server_.reset();
    fake_upstreams_.clear();
  }

  void initialize() override { BaseIntegrationTest::initialize(); }
};

INSTANTIATE_TEST_SUITE_P(IpVersions, StatsIntegrationTest,
                         testing::ValuesIn(TestEnvironment::getIpVersionsForTest()),
                         TestUtility::ipTestParamsToString);

TEST_P(StatsIntegrationTest, WithDefaultConfig) {
  initialize();

  auto live = test_server_->gauge("server.live");
  EXPECT_EQ(live->value(), 1);
  EXPECT_EQ(live->tags().size(), 0);

  auto counter = test_server_->counter("http.config_test.rq_total");
  EXPECT_EQ(counter->tags().size(), 1);
  EXPECT_EQ(counter->tags()[0].name_, "envoy.http_conn_manager_prefix");
  EXPECT_EQ(counter->tags()[0].value_, "config_test");
}

TEST_P(StatsIntegrationTest, WithoutDefaultTagExtractors) {
  config_helper_.addConfigModifier(
      [&](envoy::config::bootstrap::v3alpha::Bootstrap& bootstrap) -> void {
        bootstrap.mutable_stats_config()->mutable_use_all_default_tags()->set_value(false);
      });
  initialize();

  auto counter = test_server_->counter("http.config_test.rq_total");
  EXPECT_EQ(counter->tags().size(), 0);
}

TEST_P(StatsIntegrationTest, WithDefaultTagExtractors) {
  config_helper_.addConfigModifier(
      [&](envoy::config::bootstrap::v3alpha::Bootstrap& bootstrap) -> void {
        bootstrap.mutable_stats_config()->mutable_use_all_default_tags()->set_value(true);
      });
  initialize();

  auto counter = test_server_->counter("http.config_test.rq_total");
  EXPECT_EQ(counter->tags().size(), 1);
  EXPECT_EQ(counter->tags()[0].name_, "envoy.http_conn_manager_prefix");
  EXPECT_EQ(counter->tags()[0].value_, "config_test");
}

// Given: a. use_all_default_tags = false, b. a tag specifier has the same name
// as a default tag extractor name but also has use defined regex.
// In this case we don't use default tag extractors (since use_all_default_tags
// is set to false explicitly) and just treat the tag specifier as a normal tag
// specifier having use defined regex.
TEST_P(StatsIntegrationTest, WithDefaultTagExtractorNameWithUserDefinedRegex) {
  std::string tag_name = Config::TagNames::get().HTTP_CONN_MANAGER_PREFIX;
  config_helper_.addConfigModifier(
      [&](envoy::config::bootstrap::v3alpha::Bootstrap& bootstrap) -> void {
        bootstrap.mutable_stats_config()->mutable_use_all_default_tags()->set_value(false);
        auto tag_specifier = bootstrap.mutable_stats_config()->mutable_stats_tags()->Add();
        tag_specifier->set_tag_name(tag_name);
        tag_specifier->set_regex("((.*))");
      });
  initialize();

  auto counter = test_server_->counter("http.config_test.rq_total");
  EXPECT_EQ(counter->tags().size(), 1);
  EXPECT_EQ(counter->tags()[0].name_, tag_name);
  EXPECT_EQ(counter->tags()[0].value_, "http.config_test.rq_total");
}

TEST_P(StatsIntegrationTest, WithTagSpecifierMissingTagValue) {
  config_helper_.addConfigModifier(
      [&](envoy::config::bootstrap::v3alpha::Bootstrap& bootstrap) -> void {
        bootstrap.mutable_stats_config()->mutable_use_all_default_tags()->set_value(false);
        auto tag_specifier = bootstrap.mutable_stats_config()->mutable_stats_tags()->Add();
        tag_specifier->set_tag_name("envoy.http_conn_manager_prefix");
      });
  initialize();

  auto counter = test_server_->counter("http.config_test.rq_total");
  EXPECT_EQ(counter->tags().size(), 1);
  EXPECT_EQ(counter->tags()[0].name_, "envoy.http_conn_manager_prefix");
  EXPECT_EQ(counter->tags()[0].value_, "config_test");
}

TEST_P(StatsIntegrationTest, WithTagSpecifierWithRegex) {
  config_helper_.addConfigModifier(
      [&](envoy::config::bootstrap::v3alpha::Bootstrap& bootstrap) -> void {
        bootstrap.mutable_stats_config()->mutable_use_all_default_tags()->set_value(false);
        auto tag_specifier = bootstrap.mutable_stats_config()->mutable_stats_tags()->Add();
        tag_specifier->set_tag_name("my.http_conn_manager_prefix");
        tag_specifier->set_regex(R"(^(?:|listener(?=\.).*?\.)http\.((.*?)\.))");
      });
  initialize();

  auto counter = test_server_->counter("http.config_test.rq_total");
  EXPECT_EQ(counter->tags().size(), 1);
  EXPECT_EQ(counter->tags()[0].name_, "my.http_conn_manager_prefix");
  EXPECT_EQ(counter->tags()[0].value_, "config_test");
}

TEST_P(StatsIntegrationTest, WithTagSpecifierWithFixedValue) {
  config_helper_.addConfigModifier(
      [&](envoy::config::bootstrap::v3alpha::Bootstrap& bootstrap) -> void {
        auto tag_specifier = bootstrap.mutable_stats_config()->mutable_stats_tags()->Add();
        tag_specifier->set_tag_name("test.x");
        tag_specifier->set_fixed_value("xxx");
      });
  initialize();

  auto live = test_server_->gauge("server.live");
  EXPECT_EQ(live->value(), 1);
  EXPECT_EQ(live->tags().size(), 1);
  EXPECT_EQ(live->tags()[0].name_, "test.x");
  EXPECT_EQ(live->tags()[0].value_, "xxx");
}

// TODO(cmluciano) Refactor once https://github.com/envoyproxy/envoy/issues/5624 is solved
// TODO(cmluciano) Add options to measure multiple workers & without stats
// This class itself does not add additional tests. It is a helper for use in other tests measuring
// cluster overhead.
class ClusterMemoryTestHelper : public BaseIntegrationTest {
public:
  ClusterMemoryTestHelper()
      : BaseIntegrationTest(testing::TestWithParam<Network::Address::IpVersion>::GetParam()) {}

  static size_t computeMemoryDelta(int initial_num_clusters, int initial_num_hosts,
                                   int final_num_clusters, int final_num_hosts, bool allow_stats) {
    // Use the same number of fake upstreams for both helpers in order to exclude memory overhead
    // added by the fake upstreams.
    int fake_upstreams_count = 1 + final_num_clusters * final_num_hosts;

    size_t initial_memory;
    {
      ClusterMemoryTestHelper helper;
      helper.setUpstreamCount(fake_upstreams_count);
      helper.skipPortUsageValidation();
      initial_memory =
          helper.clusterMemoryHelper(initial_num_clusters, initial_num_hosts, allow_stats);
    }

    ClusterMemoryTestHelper helper;
    helper.setUpstreamCount(fake_upstreams_count);
    return helper.clusterMemoryHelper(final_num_clusters, final_num_hosts, allow_stats) -
           initial_memory;
  }

private:
  /**
   * @param num_clusters number of clusters appended to bootstrap_config
   * @param allow_stats if false, enable set_reject_all in stats_config
   * @return size_t the total memory allocated
   */
  size_t clusterMemoryHelper(int num_clusters, int num_hosts, bool allow_stats) {
    Stats::TestUtil::MemoryTest memory_test;
    config_helper_.addConfigModifier([&](envoy::config::bootstrap::v3alpha::Bootstrap& bootstrap) {
      if (!allow_stats) {
        bootstrap.mutable_stats_config()->mutable_stats_matcher()->set_reject_all(true);
      }
      for (int i = 1; i < num_clusters; ++i) {
        auto* cluster = bootstrap.mutable_static_resources()->add_clusters();
        cluster->set_name(fmt::format("cluster_{}", i));
      }

      for (int i = 0; i < num_clusters; ++i) {
        auto* cluster = bootstrap.mutable_static_resources()->mutable_clusters(i);
        for (int j = 0; j < num_hosts; ++j) {
          auto* host = cluster->add_hosts();
          auto* socket_address = host->mutable_socket_address();
          socket_address->set_protocol(envoy::config::core::v3alpha::SocketAddress::TCP);
          socket_address->set_address("0.0.0.0");
          socket_address->set_port_value(80);
        }
      }
    });
    initialize();

    return memory_test.consumedBytes();
  }
};
class ClusterMemoryTestRunner : public testing::TestWithParam<Network::Address::IpVersion> {
protected:
  ClusterMemoryTestRunner() : save_use_fakes_(Stats::SymbolTableCreator::useFakeSymbolTables()) {}
  ~ClusterMemoryTestRunner() override {
    Stats::TestUtil::SymbolTableCreatorTestPeer::setUseFakeSymbolTables(save_use_fakes_);
  }

private:
  const bool save_use_fakes_;
};

INSTANTIATE_TEST_SUITE_P(IpVersions, ClusterMemoryTestRunner,
                         testing::ValuesIn(TestEnvironment::getIpVersionsForTest()),
                         TestUtility::ipTestParamsToString);

TEST_P(ClusterMemoryTestRunner, MemoryLargeClusterSizeWithFakeSymbolTable) {
  Stats::TestUtil::SymbolTableCreatorTestPeer::setUseFakeSymbolTables(true);

  // A unique instance of ClusterMemoryTest allows for multiple runs of Envoy with
  // differing configuration. This is necessary for measuring the memory consumption
  // between the different instances within the same test.
  const size_t m1000 = ClusterMemoryTestHelper::computeMemoryDelta(1, 0, 1001, 0, true);
  const size_t m_per_cluster = (m1000) / 1000;

  // Note: if you are increasing this golden value because you are adding a
  // stat, please confirm that this will be generally useful to most Envoy
  // users. Otherwise you are adding to the per-cluster memory overhead, which
  // will be significant for Envoy installations that are massively
  // multi-tenant.
  //
  // History of golden values:
  //
  // Date        PR       Bytes Per Cluster   Notes
  //                      exact upper-bound
  // ----------  -----    -----------------   -----
  // 2019/03/20  6329     59015               Initial version
  // 2019/04/12  6477     59576               Implementing Endpoint lease...
  // 2019/04/23  6659     59512               Reintroduce dispatcher stats...
  // 2019/04/24  6161     49415               Pack tags and tag extracted names
  // 2019/05/07  6794     49957               Stats for excluded hosts in cluster
  // 2019/04/27  6733     50213               Use SymbolTable API for HTTP codes
  // 2019/05/31  6866     50157               libstdc++ upgrade in CI
  // 2019/06/03  7199     49393               absl update
  // 2019/06/06  7208     49650               make memory targets approximate
  // 2019/06/17  7243     49412       49700   macros for exact/upper-bound memory checks
  // 2019/06/29  7364     45685       46000   combine 2 levels of stat ref-counting into 1
  // 2019/06/30  7428     42742       43000   remove stats multiple inheritance, inline HeapStatData
  // 2019/07/06  7477     42742       43000   fork gauge representation to drop pending_increment_
  // 2019/07/15  7555     42806       43000   static link libstdc++ in tests
  // 2019/07/24  7503     43030       44000   add upstream filters to clusters
  // 2019/08/13  7877     42838       44000   skip EdfScheduler creation if all host weights equal
  // 2019/09/02  8118     42830       43000   Share symbol-tables in cluster/host stats.
  // 2019/09/16  8100     42894       43000   Add transport socket matcher in cluster.
  // 2019/09/25  8226     43022       44000   dns: enable dns failure refresh rate configuration
  // 2019/09/30  8354     43310       44000   Implement transport socket match.
  // 2019/10/17  8537     43308       44000   add new enum value HTTP3
  // 2019/10/17  8484     43340       44000   stats: add unit support to histogram
  // 2019/11/01  8859     43563       44000   build: switch to libc++ by default
  // 2019/11/15  9040     43371       44000   build: update protobuf to 3.10.1
  // 2019/11/15  9040     43403       44000   upstream: track whether cluster is local
  // 2019/12/10  8779     42919       43500   use var-length coding for name length
  // 2020/01/07  9069     43413       44000   upstream: Implement retry concurrency budgets
  // 2020/01/07  9564     43445       44000   use RefcountPtr for CentralCache.

  // Note: when adjusting this value: EXPECT_MEMORY_EQ is active only in CI
  // 'release' builds, where we control the platform and tool-chain. So you
  // will need to find the correct value only after failing CI and looking
  // at the logs.
  //
  // On a local clang8/libstdc++/linux flow, the memory usage was observed in
  // June 2019 to be 64 bytes higher than it is in CI/release. Your mileage may
  // vary.
  //
  // If you encounter a failure here, please see
  // https://github.com/envoyproxy/envoy/blob/master/source/docs/stats.md#stats-memory-tests
  // for details on how to fix.
  EXPECT_MEMORY_EQ(m_per_cluster, 43445); // 104 bytes higher than a debug build.
  EXPECT_MEMORY_LE(m_per_cluster, 44000);
}

TEST_P(ClusterMemoryTestRunner, MemoryLargeClusterSizeWithRealSymbolTable) {
  Stats::TestUtil::SymbolTableCreatorTestPeer::setUseFakeSymbolTables(false);

  // A unique instance of ClusterMemoryTest allows for multiple runs of Envoy with
  // differing configuration. This is necessary for measuring the memory consumption
  // between the different instances within the same test.
  const size_t m1000 = ClusterMemoryTestHelper::computeMemoryDelta(1, 0, 1001, 0, true);
  const size_t m_per_cluster = (m1000) / 1000;

  // Note: if you are increasing this golden value because you are adding a
  // stat, please confirm that this will be generally useful to most Envoy
  // users. Otherwise you are adding to the per-cluster memory overhead, which
  // will be significant for Envoy installations that are massively
  // multi-tenant.
  //
  // History of golden values:
  //
  // Date        PR       Bytes Per Cluster   Notes
  //                      exact upper-bound
  // ----------  -----    -----------------   -----
  // 2019/08/09  7882     35489       36000   Initial version
  // 2019/09/02  8118     34585       34500   Share symbol-tables in cluster/host stats.
  // 2019/09/16  8100     34585       34500   Add transport socket matcher in cluster.
  // 2019/09/25  8226     34777       35000   dns: enable dns failure refresh rate configuration
  // 2019/09/30  8354     34969       35000   Implement transport socket match.
  // 2019/10/17  8537     34966       35000   add new enum value HTTP3
  // 2019/10/17  8484     34998       35000   stats: add unit support to histogram
  // 2019/11/01  8859     35221       36000   build: switch to libc++ by default
  // 2019/11/15  9040     35029       35500   build: update protobuf to 3.10.1
  // 2019/11/15  9040     35061       35500   upstream: track whether cluster is local
  // 2019/12/10  8779     35053       35000   use var-length coding for name lengths
  // 2020/01/07  9069     35548       35700   upstream: Implement retry concurrency budgets
<<<<<<< HEAD
  // 2020/01/08  9563     35548       35800   add new retry host predicate
=======
  // 2020/01/07  9564     35580       36000   RefcountPtr for CentralCache.
>>>>>>> aff4fccb

  // Note: when adjusting this value: EXPECT_MEMORY_EQ is active only in CI
  // 'release' builds, where we control the platform and tool-chain. So you
  // will need to find the correct value only after failing CI and looking
  // at the logs.
  //
  // On a local clang8/libstdc++/linux flow, the memory usage was observed in
  // June 2019 to be 64 bytes higher than it is in CI/release. Your mileage may
  // vary.
  //
  // If you encounter a failure here, please see
  // https://github.com/envoyproxy/envoy/blob/master/source/docs/stats.md#stats-memory-tests
  // for details on how to fix.
<<<<<<< HEAD
  EXPECT_MEMORY_EQ(m_per_cluster, 35548); // 104 bytes higher than a debug build.
  EXPECT_MEMORY_LE(m_per_cluster, 35800);
=======
  EXPECT_MEMORY_EQ(m_per_cluster, 35580); // 104 bytes higher than a debug build.
  EXPECT_MEMORY_LE(m_per_cluster, 36000);
>>>>>>> aff4fccb
}

TEST_P(ClusterMemoryTestRunner, MemoryLargeHostSizeWithStats) {
  Stats::TestUtil::SymbolTableCreatorTestPeer::setUseFakeSymbolTables(false);

  // A unique instance of ClusterMemoryTest allows for multiple runs of Envoy with
  // differing configuration. This is necessary for measuring the memory consumption
  // between the different instances within the same test.
  const size_t m1000 = ClusterMemoryTestHelper::computeMemoryDelta(1, 1, 1, 1001, true);
  const size_t m_per_host = (m1000) / 1000;

  // Note: if you are increasing this golden value because you are adding a
  // stat, please confirm that this will be generally useful to most Envoy
  // users. Otherwise you are adding to the per-host memory overhead, which
  // will be significant for Envoy installations configured to talk to large
  // numbers of hosts.
  //
  // History of golden values:
  //
  // Date        PR       Bytes Per Host      Notes
  //                      exact upper-bound
  // ----------  -----    -----------------   -----
  // 2019/09/09  8189     2739         3100   Initial per-host memory snapshot
  // 2019/09/10  8216     1283         1315   Use primitive counters for host stats
  // 2019/11/01  8859     1299         1315   build: switch to libc++ by default
  // 2019/11/12  8998     1299         1350   test: adjust memory limit for macOS
  // 2019/11/15  9040     1283         1350   build: update protobuf to 3.10.1

  // Note: when adjusting this value: EXPECT_MEMORY_EQ is active only in CI
  // 'release' builds, where we control the platform and tool-chain. So you
  // will need to find the correct value only after failing CI and looking
  // at the logs.
  //
  // If you encounter a failure here, please see
  // https://github.com/envoyproxy/envoy/blob/master/source/docs/stats.md#stats-memory-tests
  // for details on how to fix.
  EXPECT_MEMORY_EQ(m_per_host, 1283);
  EXPECT_MEMORY_LE(m_per_host, 1350);
}

} // namespace
} // namespace Envoy<|MERGE_RESOLUTION|>--- conflicted
+++ resolved
@@ -318,11 +318,7 @@
   // 2019/11/15  9040     35061       35500   upstream: track whether cluster is local
   // 2019/12/10  8779     35053       35000   use var-length coding for name lengths
   // 2020/01/07  9069     35548       35700   upstream: Implement retry concurrency budgets
-<<<<<<< HEAD
-  // 2020/01/08  9563     35548       35800   add new retry host predicate
-=======
   // 2020/01/07  9564     35580       36000   RefcountPtr for CentralCache.
->>>>>>> aff4fccb
 
   // Note: when adjusting this value: EXPECT_MEMORY_EQ is active only in CI
   // 'release' builds, where we control the platform and tool-chain. So you
@@ -336,13 +332,8 @@
   // If you encounter a failure here, please see
   // https://github.com/envoyproxy/envoy/blob/master/source/docs/stats.md#stats-memory-tests
   // for details on how to fix.
-<<<<<<< HEAD
-  EXPECT_MEMORY_EQ(m_per_cluster, 35548); // 104 bytes higher than a debug build.
-  EXPECT_MEMORY_LE(m_per_cluster, 35800);
-=======
   EXPECT_MEMORY_EQ(m_per_cluster, 35580); // 104 bytes higher than a debug build.
   EXPECT_MEMORY_LE(m_per_cluster, 36000);
->>>>>>> aff4fccb
 }
 
 TEST_P(ClusterMemoryTestRunner, MemoryLargeHostSizeWithStats) {
