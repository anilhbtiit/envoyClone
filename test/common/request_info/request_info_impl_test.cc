#include <chrono>
#include <functional>

#include "envoy/http/protocol.h"
#include "envoy/request_info/filter_state.h"
#include "envoy/upstream/host_description.h"

#include "common/common/fmt.h"
#include "common/protobuf/utility.h"
#include "common/request_info/request_info_impl.h"

#include "test/common/request_info/test_int_accessor.h"
#include "test/mocks/router/mocks.h"
#include "test/mocks/upstream/mocks.h"

#include "gmock/gmock.h"
#include "gtest/gtest.h"

namespace Envoy {
namespace RequestInfo {
namespace {

std::chrono::nanoseconds checkDuration(std::chrono::nanoseconds last,
                                       absl::optional<std::chrono::nanoseconds> timing) {
  EXPECT_TRUE(timing);
  EXPECT_LE(last, timing.value());
  return timing.value();
}

TEST(RequestInfoImplTest, TimingTest) {
  MonotonicTime pre_start = std::chrono::steady_clock::now();
  RequestInfoImpl info(Http::Protocol::Http2);
  MonotonicTime post_start = std::chrono::steady_clock::now();

  const MonotonicTime& start = info.startTimeMonotonic();

  EXPECT_LE(pre_start, start) << "Start time was lower than expected";
  EXPECT_GE(post_start, start) << "Start time was higher than expected";

  EXPECT_FALSE(info.lastDownstreamRxByteReceived());
  info.onLastDownstreamRxByteReceived();
  std::chrono::nanoseconds dur =
      checkDuration(std::chrono::nanoseconds{0}, info.lastDownstreamRxByteReceived());

  EXPECT_FALSE(info.firstUpstreamTxByteSent());
  info.onFirstUpstreamTxByteSent();
  dur = checkDuration(dur, info.firstUpstreamTxByteSent());

  EXPECT_FALSE(info.lastUpstreamTxByteSent());
  info.onLastUpstreamTxByteSent();
  dur = checkDuration(dur, info.lastUpstreamTxByteSent());

  EXPECT_FALSE(info.firstUpstreamRxByteReceived());
  info.onFirstUpstreamRxByteReceived();
  dur = checkDuration(dur, info.firstUpstreamRxByteReceived());

  EXPECT_FALSE(info.lastUpstreamRxByteReceived());
  info.onLastUpstreamRxByteReceived();
  dur = checkDuration(dur, info.lastUpstreamRxByteReceived());

  EXPECT_FALSE(info.firstDownstreamTxByteSent());
  info.onFirstDownstreamTxByteSent();
  dur = checkDuration(dur, info.firstDownstreamTxByteSent());

  EXPECT_FALSE(info.lastDownstreamTxByteSent());
  info.onLastDownstreamTxByteSent();
  dur = checkDuration(dur, info.lastDownstreamTxByteSent());

  EXPECT_FALSE(info.requestComplete());
  info.onRequestComplete();
  dur = checkDuration(dur, info.requestComplete());
}

TEST(RequestInfoImplTest, BytesTest) {
  RequestInfoImpl request_info(Http::Protocol::Http2);
  const uint64_t bytes_sent = 7;
  const uint64_t bytes_received = 12;

  request_info.addBytesSent(bytes_sent);
  request_info.addBytesReceived(bytes_received);

  EXPECT_EQ(bytes_sent, request_info.bytesSent());
  EXPECT_EQ(bytes_received, request_info.bytesReceived());
}

TEST(RequestInfoImplTest, ResponseFlagTest) {
  const std::vector<ResponseFlag> responseFlags = {FailedLocalHealthCheck,
                                                   NoHealthyUpstream,
                                                   UpstreamRequestTimeout,
                                                   LocalReset,
                                                   UpstreamRemoteReset,
                                                   UpstreamConnectionFailure,
                                                   UpstreamConnectionTermination,
                                                   UpstreamOverflow,
                                                   NoRouteFound,
                                                   DelayInjected,
                                                   FaultInjected,
                                                   RateLimited};

  RequestInfoImpl request_info(Http::Protocol::Http2);
  EXPECT_FALSE(request_info.hasAnyResponseFlag());
  EXPECT_FALSE(request_info.intersectResponseFlags(0));
  for (ResponseFlag flag : responseFlags) {
    // Test cumulative setting of response flags.
    EXPECT_FALSE(request_info.hasResponseFlag(flag))
        << fmt::format("Flag: {} was already set", flag);
    request_info.setResponseFlag(flag);
    EXPECT_TRUE(request_info.hasResponseFlag(flag))
        << fmt::format("Flag: {} was expected to be set", flag);
  }
  EXPECT_TRUE(request_info.hasAnyResponseFlag());

  RequestInfoImpl request_info2(Http::Protocol::Http2);
  request_info2.setResponseFlag(FailedLocalHealthCheck);

  EXPECT_TRUE(request_info2.intersectResponseFlags(FailedLocalHealthCheck));
}

TEST(RequestInfoImplTest, MiscSettersAndGetters) {
  {
    RequestInfoImpl request_info(Http::Protocol::Http2);
    EXPECT_EQ(Http::Protocol::Http2, request_info.protocol().value());

    request_info.protocol(Http::Protocol::Http10);
    EXPECT_EQ(Http::Protocol::Http10, request_info.protocol().value());

    EXPECT_FALSE(request_info.responseCode());
    request_info.response_code_ = 200;
    ASSERT_TRUE(request_info.responseCode());
    EXPECT_EQ(200, request_info.responseCode().value());

    EXPECT_EQ(nullptr, request_info.upstreamHost());
    Upstream::HostDescriptionConstSharedPtr host(new NiceMock<Upstream::MockHostDescription>());
    request_info.onUpstreamHostSelected(host);
    EXPECT_EQ(host, request_info.upstreamHost());

    EXPECT_FALSE(request_info.healthCheck());
    request_info.healthCheck(true);
    EXPECT_TRUE(request_info.healthCheck());

    EXPECT_EQ(nullptr, request_info.routeEntry());
    NiceMock<Router::MockRouteEntry> route_entry;
    request_info.route_entry_ = &route_entry;
    EXPECT_EQ(&route_entry, request_info.routeEntry());

<<<<<<< HEAD
    request_info.perRequestState().setData("test", std::make_unique<TestIntAccessor>(1));
    EXPECT_EQ(1, request_info.perRequestState().getData<TestIntAccessor>("test").access());
=======
    EXPECT_EQ("", request_info.requestedServerName());
    absl::string_view sni_name = "stubserver.org";
    request_info.setRequestedServerName(sni_name);
    EXPECT_EQ(std::string(sni_name), request_info.requestedServerName());
>>>>>>> 5fa8192a
  }
}

TEST(RequestInfoImplTest, DynamicMetadataTest) {
  RequestInfoImpl request_info(Http::Protocol::Http2);
  EXPECT_EQ(0, request_info.dynamicMetadata().filter_metadata_size());
  request_info.setDynamicMetadata("com.test",
                                  MessageUtil::keyValueStruct("test_key", "test_value"));
  EXPECT_EQ("test_value",
            Config::Metadata::metadataValue(request_info.dynamicMetadata(), "com.test", "test_key")
                .string_value());
  ProtobufWkt::Struct struct_obj2;
  ProtobufWkt::Value val2;
  val2.set_string_value("another_value");
  (*struct_obj2.mutable_fields())["another_key"] = val2;
  request_info.setDynamicMetadata("com.test", struct_obj2);
  EXPECT_EQ("another_value", Config::Metadata::metadataValue(request_info.dynamicMetadata(),
                                                             "com.test", "another_key")
                                 .string_value());
  // make sure "test_key:test_value" still exists
  EXPECT_EQ("test_value",
            Config::Metadata::metadataValue(request_info.dynamicMetadata(), "com.test", "test_key")
                .string_value());
  ProtobufTypes::String json;
  const auto test_struct = request_info.dynamicMetadata().filter_metadata().at("com.test");
  const auto status = Protobuf::util::MessageToJsonString(test_struct, &json);
  EXPECT_TRUE(status.ok());
  // check json contains the key and values we set
  EXPECT_TRUE(json.find("\"test_key\":\"test_value\"") != std::string::npos);
  EXPECT_TRUE(json.find("\"another_key\":\"another_value\"") != std::string::npos);
}

} // namespace
} // namespace RequestInfo
} // namespace Envoy<|MERGE_RESOLUTION|>--- conflicted
+++ resolved
@@ -143,15 +143,14 @@
     request_info.route_entry_ = &route_entry;
     EXPECT_EQ(&route_entry, request_info.routeEntry());
 
-<<<<<<< HEAD
     request_info.perRequestState().setData("test", std::make_unique<TestIntAccessor>(1));
     EXPECT_EQ(1, request_info.perRequestState().getData<TestIntAccessor>("test").access());
-=======
+
+
     EXPECT_EQ("", request_info.requestedServerName());
     absl::string_view sni_name = "stubserver.org";
     request_info.setRequestedServerName(sni_name);
     EXPECT_EQ(std::string(sni_name), request_info.requestedServerName());
->>>>>>> 5fa8192a
   }
 }
 
