REPOSITORY_LOCATIONS = dict(
    boringssl = dict(
        # Use commits from branch "chromium-stable-with-bazel"
        commit = "9df0c47bc034d60d73d216cd0e090707b3fbea58",  # chromium-65.0.3325.146
        remote = "https://github.com/google/boringssl",
    ),
    com_google_absl = dict(
        commit = "787891a3882795cee0364e8a0f0dda315578d155",
        remote = "https://github.com/abseil/abseil-cpp",
    ),
    com_github_bombela_backward = dict(
        commit = "44ae9609e860e3428cd057f7052e505b4819eb84",  # 2018-02-06
        remote = "https://github.com/bombela/backward-cpp",
    ),
    com_github_cyan4973_xxhash = dict(
        commit = "7caf8bd76440c75dfe1070d3acfbd7891aea8fca",  # v0.6.4
        remote = "https://github.com/Cyan4973/xxHash",
    ),
    com_github_eile_tclap = dict(
        commit = "3627d9402e529770df9b0edf2aa8c0e0d6c6bb41",  # tclap-1-2-1-release-final
        remote = "https://github.com/eile/tclap",
    ),
    com_github_fmtlib_fmt = dict(
        sha256 = "10a9f184d4d66f135093a08396d3b0a0ebe8d97b79f8b3ddb8559f75fe4fcbc3",
        strip_prefix = "fmt-4.0.0",
        urls = ["https://github.com/fmtlib/fmt/releases/download/4.0.0/fmt-4.0.0.zip"],
    ),
    com_github_gabime_spdlog = dict(
        sha256 = "b88d7be261d9089c817fc8cee6c000d69f349b357828e4c7f66985bc5d5360b8",
        strip_prefix = "spdlog-0.16.3",
        urls = ["https://github.com/gabime/spdlog/archive/v0.16.3.tar.gz"],
    ),
    com_github_gcovr_gcovr = dict(
        commit = "c0d77201039c7b119b18bc7fb991564c602dd75d",
        remote = "https://github.com/gcovr/gcovr",
    ),
    com_github_grpc_grpc = dict(
        commit = "66b9770a8ad326c1ee0dbedc5a8f32a52a604567", # v1.10.1
        remote = "https://github.com/grpc/grpc.git",
    ),
    io_opentracing_cpp = dict(
        commit = "f6be24043e00baa2a25e0c1bb8793433d44ecc8b",
        remote = "https://github.com/opentracing/opentracing-cpp",
    ),
    com_lightstep_tracer_cpp = dict(
        commit = "6a198acd328f976984699f7272bbec7c8b220f65",
        remote = "https://github.com/lightstep/lightstep-tracer-cpp", # v0.6.1
    ),
    lightstep_vendored_googleapis = dict(
        commit = "d6f78d948c53f3b400bb46996eb3084359914f9b",
        remote = "https://github.com/google/googleapis",
    ),
    com_github_nodejs_http_parser = dict(
        commit = "54f55a2f02a823e5f5c87abe853bb76d1170718d",  # v2.8.1
        remote = "https://github.com/nodejs/http-parser",
    ),
    com_github_pallets_jinja = dict(
        commit = "d78a1b079cd985eea7d636f79124ab4fc44cb538",  # 2.9.6
        remote = "https://github.com/pallets/jinja",
    ),
    com_github_pallets_markupsafe = dict(
        commit = "d2a40c41dd1930345628ea9412d97e159f828157",  # 1.0
        remote = "https://github.com/pallets/markupsafe",
    ),
    com_github_tencent_rapidjson = dict(
        commit = "f54b0e47a08782a6131cc3d60f94d038fa6e0a51",  # v1.1.0
        remote = "https://github.com/tencent/rapidjson",
    ),
    com_google_googletest = dict(
        commit = "43863938377a9ea1399c0596269e0890b5c5515a",
        remote = "https://github.com/google/googletest",
    ),
    com_google_protobuf = dict(
        sha256 = "0cc6607e2daa675101e9b7398a436f09167dffb8ca0489b0307ff7260498c13c",
        strip_prefix = "protobuf-3.5.0",
        urls = ["https://github.com/google/protobuf/archive/v3.5.0.tar.gz"],
    ),
<<<<<<< HEAD
    envoy_api = dict(
        commit = "51d7f1af024fdefcc38ed8392fb1ca87b0f16e53",
        remote = "https://github.com/JonathanO/data-plane-api",
    ),
=======
>>>>>>> 2244a56d
    grpc_httpjson_transcoding = dict(
        commit = "e4f58aa07b9002befa493a0a82e10f2e98b51fc6",
        remote = "https://github.com/grpc-ecosystem/grpc-httpjson-transcoding",
    ),
    io_bazel_rules_go = dict(
        commit = "0.10.3",
        remote = "https://github.com/bazelbuild/rules_go",
    ),
    six_archive = dict(
        sha256 = "105f8d68616f8248e24bf0e9372ef04d3cc10104f1980f54d57b2ce73a5ad56a",
        strip_prefix = "",
        urls = ["https://pypi.python.org/packages/source/s/six/six-1.10.0.tar.gz#md5=34eed507548117b2ab523ab14b2f8b55"],
    ),
    # I'd love to name this `com_github_google_subpar`, but something in the Subpar
    # code assumes its repository name is just `subpar`.
    subpar = dict(
        commit = "eb23aa7a5361cabc02464476dd080389340a5522",  # HEAD
        remote = "https://github.com/google/subpar",
    ),
)<|MERGE_RESOLUTION|>--- conflicted
+++ resolved
@@ -75,13 +75,6 @@
         strip_prefix = "protobuf-3.5.0",
         urls = ["https://github.com/google/protobuf/archive/v3.5.0.tar.gz"],
     ),
-<<<<<<< HEAD
-    envoy_api = dict(
-        commit = "51d7f1af024fdefcc38ed8392fb1ca87b0f16e53",
-        remote = "https://github.com/JonathanO/data-plane-api",
-    ),
-=======
->>>>>>> 2244a56d
     grpc_httpjson_transcoding = dict(
         commit = "e4f58aa07b9002befa493a0a82e10f2e98b51fc6",
         remote = "https://github.com/grpc-ecosystem/grpc-httpjson-transcoding",
