#include "source/common/tcp_proxy/tcp_proxy.h"

#include <cstdint>
#include <memory>
#include <string>

#include "envoy/buffer/buffer.h"
#include "envoy/config/accesslog/v3/accesslog.pb.h"
#include "envoy/event/dispatcher.h"
#include "envoy/event/timer.h"
#include "envoy/extensions/filters/network/tcp_proxy/v3/tcp_proxy.pb.h"
#include "envoy/stats/scope.h"
#include "envoy/upstream/cluster_manager.h"
#include "envoy/upstream/upstream.h"

#include "source/common/access_log/access_log_impl.h"
#include "source/common/common/assert.h"
#include "source/common/common/empty_string.h"
#include "source/common/common/enum_to_int.h"
#include "source/common/common/fmt.h"
#include "source/common/common/macros.h"
#include "source/common/common/utility.h"
#include "source/common/config/utility.h"
#include "source/common/config/well_known_names.h"
#include "source/common/network/application_protocol.h"
#include "source/common/network/proxy_protocol_filter_state.h"
#include "source/common/network/socket_option_factory.h"
#include "source/common/network/transport_socket_options_impl.h"
#include "source/common/network/upstream_server_name.h"
#include "source/common/network/upstream_socket_options_filter_state.h"
#include "source/common/router/metadatamatchcriteria_impl.h"

namespace Envoy {
namespace TcpProxy {

const std::string& PerConnectionCluster::key() {
  CONSTRUCT_ON_FIRST_USE(std::string, "envoy.tcp_proxy.cluster");
}

Config::SimpleRouteImpl::SimpleRouteImpl(const Config& parent, absl::string_view cluster_name)
    : parent_(parent), cluster_name_(cluster_name) {}

Config::WeightedClusterEntry::WeightedClusterEntry(
    const Config& parent, const envoy::extensions::filters::network::tcp_proxy::v3::TcpProxy::
                              WeightedCluster::ClusterWeight& config)
    : parent_(parent), cluster_name_(config.name()), cluster_weight_(config.weight()) {
  if (config.has_metadata_match()) {
    const auto filter_it = config.metadata_match().filter_metadata().find(
        Envoy::Config::MetadataFilters::get().ENVOY_LB);
    if (filter_it != config.metadata_match().filter_metadata().end()) {
      if (parent.cluster_metadata_match_criteria_) {
        metadata_match_criteria_ =
            parent.cluster_metadata_match_criteria_->mergeMatchCriteria(filter_it->second);
      } else {
        metadata_match_criteria_ =
            std::make_unique<Router::MetadataMatchCriteriaImpl>(filter_it->second);
      }
    }
  }
}

Config::SharedConfig::SharedConfig(
    const envoy::extensions::filters::network::tcp_proxy::v3::TcpProxy& config,
    Server::Configuration::FactoryContext& context)
    : stats_scope_(context.scope().createScope(fmt::format("tcp.{}", config.stat_prefix()))),
      stats_(generateStats(*stats_scope_)) {
  if (config.has_idle_timeout()) {
    const uint64_t timeout = DurationUtil::durationToMilliseconds(config.idle_timeout());
    if (timeout > 0) {
      idle_timeout_ = std::chrono::milliseconds(timeout);
    }
  } else {
    idle_timeout_ = std::chrono::hours(1);
  }
  if (config.has_tunneling_config()) {
    tunneling_config_ = config.tunneling_config();
  }
  if (config.has_max_downstream_connection_duration()) {
    const uint64_t connection_duration =
        DurationUtil::durationToMilliseconds(config.max_downstream_connection_duration());
    max_downstream_connection_duration_ = std::chrono::milliseconds(connection_duration);
  }
}

Config::Config(const envoy::extensions::filters::network::tcp_proxy::v3::TcpProxy& config,
               Server::Configuration::FactoryContext& context)
    : max_connect_attempts_(PROTOBUF_GET_WRAPPED_OR_DEFAULT(config, max_connect_attempts, 1)),
      upstream_drain_manager_slot_(context.threadLocal().allocateSlot()),
      shared_config_(std::make_shared<SharedConfig>(config, context)),
      random_generator_(context.api().randomGenerator()) {
  upstream_drain_manager_slot_->set([](Event::Dispatcher&) {
    ThreadLocal::ThreadLocalObjectSharedPtr drain_manager =
        std::make_shared<UpstreamDrainManager>();
    return drain_manager;
  });

  if (!config.cluster().empty()) {
    default_route_ = std::make_shared<const SimpleRouteImpl>(*this, config.cluster());
  }

  if (config.has_metadata_match()) {
    const auto& filter_metadata = config.metadata_match().filter_metadata();

    const auto filter_it = filter_metadata.find(Envoy::Config::MetadataFilters::get().ENVOY_LB);

    if (filter_it != filter_metadata.end()) {
      cluster_metadata_match_criteria_ =
          std::make_unique<Router::MetadataMatchCriteriaImpl>(filter_it->second);
    }
  }

  // Weighted clusters will be enabled only if the default cluster is absent.
  if (default_route_ == nullptr && config.has_weighted_clusters()) {
    total_cluster_weight_ = 0;
    for (const envoy::extensions::filters::network::tcp_proxy::v3::TcpProxy::WeightedCluster::
             ClusterWeight& cluster_desc : config.weighted_clusters().clusters()) {
      WeightedClusterEntryConstSharedPtr cluster_entry(
          std::make_shared<const WeightedClusterEntry>(*this, cluster_desc));
      weighted_clusters_.emplace_back(std::move(cluster_entry));
      total_cluster_weight_ += weighted_clusters_.back()->clusterWeight();
    }
  }

  for (const envoy::config::accesslog::v3::AccessLog& log_config : config.access_log()) {
    access_logs_.emplace_back(AccessLog::AccessLogFactory::fromProto(log_config, context));
  }

  if (!config.hash_policy().empty()) {
    hash_policy_ = std::make_unique<Network::HashPolicyImpl>(config.hash_policy());
  }
}

RouteConstSharedPtr Config::getRegularRouteFromEntries(Network::Connection& connection) {
  // First check if the per-connection state to see if we need to route to a pre-selected cluster
  if (const auto* per_connection_cluster =
          connection.streamInfo().filterState()->getDataReadOnly<PerConnectionCluster>(
              PerConnectionCluster::key());
      per_connection_cluster != nullptr) {
    return std::make_shared<const SimpleRouteImpl>(*this, per_connection_cluster->value());
  }

  if (default_route_ != nullptr) {
    return default_route_;
  }

  // no match, no more routes to try
  return nullptr;
}

RouteConstSharedPtr Config::getRouteFromEntries(Network::Connection& connection) {
  if (weighted_clusters_.empty()) {
    return getRegularRouteFromEntries(connection);
  }
  return WeightedClusterUtil::pickCluster(weighted_clusters_, total_cluster_weight_,
                                          random_generator_.random(), false);
}

UpstreamDrainManager& Config::drainManager() {
  return upstream_drain_manager_slot_->getTyped<UpstreamDrainManager>();
}

Filter::Filter(ConfigSharedPtr config, Upstream::ClusterManager& cluster_manager)
    : config_(config), cluster_manager_(cluster_manager), downstream_callbacks_(*this),
      upstream_callbacks_(new UpstreamCallbacks(this)) {
  ASSERT(config != nullptr);
}

Filter::~Filter() {
  for (const auto& access_log : config_->accessLogs()) {
    access_log->log(nullptr, nullptr, nullptr, getStreamInfo());
  }

  ASSERT(generic_conn_pool_ == nullptr);
  ASSERT(upstream_ == nullptr);
}

TcpProxyStats Config::SharedConfig::generateStats(Stats::Scope& scope) {
  return {ALL_TCP_PROXY_STATS(POOL_COUNTER(scope), POOL_GAUGE(scope))};
}

void Filter::initializeReadFilterCallbacks(Network::ReadFilterCallbacks& callbacks) {
  initialize(callbacks, true);
}

void Filter::initialize(Network::ReadFilterCallbacks& callbacks, bool set_connection_stats) {
  read_callbacks_ = &callbacks;
  ENVOY_CONN_LOG(debug, "new tcp proxy session", read_callbacks_->connection());

  read_callbacks_->connection().addConnectionCallbacks(downstream_callbacks_);
  read_callbacks_->connection().enableHalfClose(true);

  // Need to disable reads so that we don't write to an upstream that might fail
  // in onData(). This will get re-enabled when the upstream connection is
  // established.
  read_callbacks_->connection().readDisable(true);
  getStreamInfo().setUpstreamInfo(std::make_shared<StreamInfo::UpstreamInfoImpl>());
  config_->stats().downstream_cx_total_.inc();
  if (set_connection_stats) {
    read_callbacks_->connection().setConnectionStats(
        {config_->stats().downstream_cx_rx_bytes_total_,
         config_->stats().downstream_cx_rx_bytes_buffered_,
         config_->stats().downstream_cx_tx_bytes_total_,
         config_->stats().downstream_cx_tx_bytes_buffered_, nullptr, nullptr});
  }
}

void Filter::readDisableUpstream(bool disable) {
  bool success = false;
  if (upstream_) {
    success = upstream_->readDisable(disable);
  }
  if (!success) {
    return;
  }
  if (disable) {
    read_callbacks_->upstreamHost()
        ->cluster()
        .stats()
        .upstream_flow_control_paused_reading_total_.inc();
  } else {
    read_callbacks_->upstreamHost()
        ->cluster()
        .stats()
        .upstream_flow_control_resumed_reading_total_.inc();
  }
}

void Filter::readDisableDownstream(bool disable) {
  if (read_callbacks_->connection().state() != Network::Connection::State::Open) {
    // During idle timeouts, we close both upstream and downstream with NoFlush.
    // Envoy still does a best-effort flush which can case readDisableDownstream to be called
    // despite the downstream connection being closed.
    return;
  }
  read_callbacks_->connection().readDisable(disable);

  if (disable) {
    config_->stats().downstream_flow_control_paused_reading_total_.inc();
  } else {
    config_->stats().downstream_flow_control_resumed_reading_total_.inc();
  }
}

StreamInfo::StreamInfo& Filter::getStreamInfo() {
  return read_callbacks_->connection().streamInfo();
}

void Filter::DownstreamCallbacks::onAboveWriteBufferHighWatermark() {
  ASSERT(!on_high_watermark_called_);
  on_high_watermark_called_ = true;
  // If downstream has too much data buffered, stop reading on the upstream connection.
  parent_.readDisableUpstream(true);
}

void Filter::DownstreamCallbacks::onBelowWriteBufferLowWatermark() {
  ASSERT(on_high_watermark_called_);
  on_high_watermark_called_ = false;
  // The downstream buffer has been drained. Resume reading from upstream.
  parent_.readDisableUpstream(false);
}

void Filter::UpstreamCallbacks::onEvent(Network::ConnectionEvent event) {
  if (event == Network::ConnectionEvent::Connected) {
    return;
  }
  if (drainer_ == nullptr) {
    parent_->onUpstreamEvent(event);
  } else {
    drainer_->onEvent(event);
  }
}

void Filter::UpstreamCallbacks::onAboveWriteBufferHighWatermark() {
  ASSERT(!on_high_watermark_called_);
  on_high_watermark_called_ = true;

  if (parent_ != nullptr) {
    // There's too much data buffered in the upstream write buffer, so stop reading.
    parent_->readDisableDownstream(true);
  }
}

void Filter::UpstreamCallbacks::onBelowWriteBufferLowWatermark() {
  ASSERT(on_high_watermark_called_);
  on_high_watermark_called_ = false;

  if (parent_ != nullptr) {
    // The upstream write buffer is drained. Resume reading.
    parent_->readDisableDownstream(false);
  }
}

void Filter::UpstreamCallbacks::onUpstreamData(Buffer::Instance& data, bool end_stream) {
  if (parent_) {
    parent_->onUpstreamData(data, end_stream);
  } else {
    drainer_->onData(data, end_stream);
  }
}

void Filter::UpstreamCallbacks::onBytesSent() {
  if (drainer_ == nullptr) {
    parent_->resetIdleTimer();
  } else {
    drainer_->onBytesSent();
  }
}

void Filter::UpstreamCallbacks::onIdleTimeout() {
  if (drainer_ == nullptr) {
    parent_->onIdleTimeout();
  } else {
    drainer_->onIdleTimeout();
  }
}

void Filter::UpstreamCallbacks::drain(Drainer& drainer) {
  ASSERT(drainer_ == nullptr); // This should only get set once.
  drainer_ = &drainer;
  parent_ = nullptr;
}

Network::FilterStatus Filter::initializeUpstreamConnection() {
  ASSERT(upstream_ == nullptr);

  route_ = pickRoute();

  const std::string& cluster_name = route_ ? route_->clusterName() : EMPTY_STRING;

  Upstream::ThreadLocalCluster* thread_local_cluster =
      cluster_manager_.getThreadLocalCluster(cluster_name);

  if (thread_local_cluster) {
    ENVOY_CONN_LOG(debug, "Creating connection to cluster {}", read_callbacks_->connection(),
                   cluster_name);
  } else {
    ENVOY_CONN_LOG(debug, "Cluster not found {}", read_callbacks_->connection(), cluster_name);
    config_->stats().downstream_cx_no_route_.inc();
    getStreamInfo().setResponseFlag(StreamInfo::ResponseFlag::NoClusterFound);
    onInitFailure(UpstreamFailureReason::NoRoute);
    return Network::FilterStatus::StopIteration;
  }

  Upstream::ClusterInfoConstSharedPtr cluster = thread_local_cluster->info();
  getStreamInfo().setUpstreamClusterInfo(cluster);

  // Check this here because the TCP conn pool will queue our request waiting for a connection that
  // will never be released.
  if (!cluster->resourceManager(Upstream::ResourcePriority::Default).connections().canCreate()) {
    getStreamInfo().setResponseFlag(StreamInfo::ResponseFlag::UpstreamOverflow);
    cluster->stats().upstream_cx_overflow_.inc();
    onInitFailure(UpstreamFailureReason::ResourceLimitExceeded);
    return Network::FilterStatus::StopIteration;
  }

  const uint32_t max_connect_attempts = config_->maxConnectAttempts();
  if (connect_attempts_ >= max_connect_attempts) {
    getStreamInfo().setResponseFlag(StreamInfo::ResponseFlag::UpstreamRetryLimitExceeded);
    cluster->stats().upstream_cx_connect_attempts_exceeded_.inc();
    onInitFailure(UpstreamFailureReason::ConnectFailed);
    return Network::FilterStatus::StopIteration;
  }

  if (auto downstream_connection = downstreamConnection(); downstream_connection != nullptr) {
    if (!read_callbacks_->connection()
             .streamInfo()
             .filterState()
             ->hasData<Network::ProxyProtocolFilterState>(
                 Network::ProxyProtocolFilterState::key())) {
      read_callbacks_->connection().streamInfo().filterState()->setData(
          Network::ProxyProtocolFilterState::key(),
          std::make_shared<Network::ProxyProtocolFilterState>(Network::ProxyProtocolData{
              downstream_connection->connectionInfoProvider().remoteAddress(),
              downstream_connection->connectionInfoProvider().localAddress()}),
          StreamInfo::FilterState::StateType::ReadOnly,
          StreamInfo::FilterState::LifeSpan::Connection);
    }
    transport_socket_options_ = Network::TransportSocketOptionsUtility::fromFilterState(
<<<<<<< HEAD
        read_callbacks_->connection().streamInfo().filterState());

    auto has_options_from_downstream =
        downstreamConnection() && downstreamConnection()
                                      ->streamInfo()
                                      .filterState()
                                      .hasData<Network::UpstreamSocketOptionsFilterState>(
                                          Network::UpstreamSocketOptionsFilterState::key());
    if (has_options_from_downstream) {
      auto downstream_options = downstreamConnection()
                                    ->streamInfo()
                                    .filterState()
                                    .getDataReadOnly<Network::UpstreamSocketOptionsFilterState>(
                                        Network::UpstreamSocketOptionsFilterState::key())
                                    .value();
      upstream_options_ = std::make_shared<Network::Socket::Options>();
=======
        downstream_connection->streamInfo().filterState());

    if (auto typed_state = downstream_connection->streamInfo()
                               .filterState()
                               .getDataReadOnly<Network::UpstreamSocketOptionsFilterState>(
                                   Network::UpstreamSocketOptionsFilterState::key());
        typed_state != nullptr) {
      auto downstream_options = typed_state->value();
      if (!upstream_options_) {
        upstream_options_ = std::make_shared<Network::Socket::Options>();
      }
>>>>>>> b29f4deb
      Network::Socket::appendOptions(upstream_options_, downstream_options);
    }
  }

  if (!maybeTunnel(*thread_local_cluster)) {
    // Either cluster is unknown or there are no healthy hosts. tcpConnPool() increments
    // cluster->stats().upstream_cx_none_healthy in the latter case.
    getStreamInfo().setResponseFlag(StreamInfo::ResponseFlag::NoHealthyUpstream);
    onInitFailure(UpstreamFailureReason::NoHealthyUpstream);
  }
  return Network::FilterStatus::StopIteration;
}

bool Filter::maybeTunnel(Upstream::ThreadLocalCluster& cluster) {
  GenericConnPoolFactory* factory = nullptr;
  if (cluster.info()->upstreamConfig().has_value()) {
    factory = Envoy::Config::Utility::getFactory<GenericConnPoolFactory>(
        cluster.info()->upstreamConfig().value());
  } else {
    factory = Envoy::Config::Utility::getFactoryByName<GenericConnPoolFactory>(
        "envoy.filters.connection_pools.tcp.generic");
  }
  if (!factory) {
    return false;
  }

  generic_conn_pool_ = factory->createGenericConnPool(cluster, config_->tunnelingConfig(), this,
                                                      *upstream_callbacks_);
  if (generic_conn_pool_) {
    connecting_ = true;
    connect_attempts_++;
    getStreamInfo().setAttemptCount(connect_attempts_);
    generic_conn_pool_->newStream(*this);
    // Because we never return open connections to the pool, this either has a handle waiting on
    // connection completion, or onPoolFailure has been invoked. Either way, stop iteration.
    return true;
  }
  return false;
}

void Filter::onGenericPoolFailure(ConnectionPool::PoolFailureReason reason,
                                  Upstream::HostDescriptionConstSharedPtr host) {
  generic_conn_pool_.reset();
  read_callbacks_->upstreamHost(host);
  getStreamInfo().upstreamInfo()->setUpstreamHost(host);

  switch (reason) {
  case ConnectionPool::PoolFailureReason::Overflow:
  case ConnectionPool::PoolFailureReason::LocalConnectionFailure:
    upstream_callbacks_->onEvent(Network::ConnectionEvent::LocalClose);
    break;
  case ConnectionPool::PoolFailureReason::RemoteConnectionFailure:
    upstream_callbacks_->onEvent(Network::ConnectionEvent::RemoteClose);
    break;
  case ConnectionPool::PoolFailureReason::Timeout:
    onConnectTimeout();
    break;
  }
}

void Filter::onGenericPoolReady(StreamInfo::StreamInfo* info,
                                std::unique_ptr<GenericUpstream>&& upstream,
                                Upstream::HostDescriptionConstSharedPtr& host,
                                const Network::Address::InstanceConstSharedPtr& local_address,
                                Ssl::ConnectionInfoConstSharedPtr ssl_info) {
  upstream_ = std::move(upstream);
  generic_conn_pool_.reset();
  read_callbacks_->upstreamHost(host);
  StreamInfo::UpstreamInfo& upstream_info = *getStreamInfo().upstreamInfo();
  upstream_info.setUpstreamHost(host);
  upstream_info.setUpstreamLocalAddress(local_address);
  upstream_info.setUpstreamSslConnection(ssl_info);
  onUpstreamConnection();
  read_callbacks_->continueReading();
  if (info) {
    upstream_info.setUpstreamFilterState(info->filterState());
  }
}

const Router::MetadataMatchCriteria* Filter::metadataMatchCriteria() {
  const Router::MetadataMatchCriteria* route_criteria =
      (route_ != nullptr) ? route_->metadataMatchCriteria() : nullptr;

  const auto& request_metadata = getStreamInfo().dynamicMetadata().filter_metadata();
  const auto filter_it = request_metadata.find(Envoy::Config::MetadataFilters::get().ENVOY_LB);

  if (filter_it != request_metadata.end() && route_criteria != nullptr) {
    metadata_match_criteria_ = route_criteria->mergeMatchCriteria(filter_it->second);
    return metadata_match_criteria_.get();
  } else if (filter_it != request_metadata.end()) {
    metadata_match_criteria_ =
        std::make_unique<Router::MetadataMatchCriteriaImpl>(filter_it->second);
    return metadata_match_criteria_.get();
  } else {
    return route_criteria;
  }
}

void Filter::onConnectTimeout() {
  ENVOY_CONN_LOG(debug, "connect timeout", read_callbacks_->connection());
  read_callbacks_->upstreamHost()->outlierDetector().putResult(
      Upstream::Outlier::Result::LocalOriginTimeout);
  getStreamInfo().setResponseFlag(StreamInfo::ResponseFlag::UpstreamConnectionFailure);

  // Raise LocalClose, which will trigger a reconnect if needed/configured.
  upstream_callbacks_->onEvent(Network::ConnectionEvent::LocalClose);
}

Network::FilterStatus Filter::onData(Buffer::Instance& data, bool end_stream) {
  ENVOY_CONN_LOG(trace, "downstream connection received {} bytes, end_stream={}",
                 read_callbacks_->connection(), data.length(), end_stream);
  if (upstream_) {
    upstream_->encodeData(data, end_stream);
  }
  // The upstream should consume all of the data.
  // Before there is an upstream the connection should be readDisabled. If the upstream is
  // destroyed, there should be no further reads as well.
  ASSERT(0 == data.length());
  resetIdleTimer(); // TODO(ggreenway) PERF: do we need to reset timer on both send and receive?
  return Network::FilterStatus::StopIteration;
}

Network::FilterStatus Filter::onNewConnection() {
  if (config_->maxDownstreamConnectionDuration()) {
    connection_duration_timer_ = read_callbacks_->connection().dispatcher().createTimer(
        [this]() -> void { onMaxDownstreamConnectionDuration(); });
    connection_duration_timer_->enableTimer(config_->maxDownstreamConnectionDuration().value());
  }
  return initializeUpstreamConnection();
}

void Filter::onDownstreamEvent(Network::ConnectionEvent event) {
  ENVOY_CONN_LOG(trace, "on downstream event {}, has upstream = {}", read_callbacks_->connection(),
                 static_cast<int>(event), upstream_ == nullptr);
  if (upstream_) {
    Tcp::ConnectionPool::ConnectionDataPtr conn_data(upstream_->onDownstreamEvent(event));
    if (conn_data != nullptr &&
        conn_data->connection().state() != Network::Connection::State::Closed) {
      config_->drainManager().add(config_->sharedConfig(), std::move(conn_data),
                                  std::move(upstream_callbacks_), std::move(idle_timer_),
                                  read_callbacks_->upstreamHost());
    }
    if (event != Network::ConnectionEvent::Connected) {
      upstream_.reset();
      disableIdleTimer();
    }
  }
  if (generic_conn_pool_) {
    if (event == Network::ConnectionEvent::LocalClose ||
        event == Network::ConnectionEvent::RemoteClose) {
      // Cancel the conn pool request and close any excess pending requests.
      generic_conn_pool_.reset();
    }
  }
}

void Filter::onUpstreamData(Buffer::Instance& data, bool end_stream) {
  ENVOY_CONN_LOG(trace, "upstream connection received {} bytes, end_stream={}",
                 read_callbacks_->connection(), data.length(), end_stream);
  read_callbacks_->connection().write(data, end_stream);
  ASSERT(0 == data.length());
  resetIdleTimer(); // TODO(ggreenway) PERF: do we need to reset timer on both send and receive?
}

void Filter::onUpstreamEvent(Network::ConnectionEvent event) {
  // Update the connecting flag before processing the event because we may start a new connection
  // attempt in initializeUpstreamConnection.
  bool connecting = connecting_;
  connecting_ = false;

  if (event == Network::ConnectionEvent::RemoteClose ||
      event == Network::ConnectionEvent::LocalClose) {
    upstream_.reset();
    disableIdleTimer();

    if (connecting) {
      if (event == Network::ConnectionEvent::RemoteClose) {
        getStreamInfo().setResponseFlag(StreamInfo::ResponseFlag::UpstreamConnectionFailure);
        read_callbacks_->upstreamHost()->outlierDetector().putResult(
            Upstream::Outlier::Result::LocalOriginConnectFailed);
      }

      initializeUpstreamConnection();
    } else {
      if (read_callbacks_->connection().state() == Network::Connection::State::Open) {
        read_callbacks_->connection().close(Network::ConnectionCloseType::FlushWrite);
      }
    }
  }
}

void Filter::onUpstreamConnection() {
  connecting_ = false;
  // Re-enable downstream reads now that the upstream connection is established
  // so we have a place to send downstream data to.
  read_callbacks_->connection().readDisable(false);

  read_callbacks_->upstreamHost()->outlierDetector().putResult(
      Upstream::Outlier::Result::LocalOriginConnectSuccessFinal);

  ENVOY_CONN_LOG(debug, "TCP:onUpstreamEvent(), requestedServerName: {}",
                 read_callbacks_->connection(),
                 getStreamInfo().downstreamAddressProvider().requestedServerName());

  if (config_->idleTimeout()) {
    // The idle_timer_ can be moved to a Drainer, so related callbacks call into
    // the UpstreamCallbacks, which has the same lifetime as the timer, and can dispatch
    // the call to either TcpProxy or to Drainer, depending on the current state.
    idle_timer_ = read_callbacks_->connection().dispatcher().createTimer(
        [upstream_callbacks = upstream_callbacks_]() { upstream_callbacks->onIdleTimeout(); });
    resetIdleTimer();
    read_callbacks_->connection().addBytesSentCallback([this](uint64_t) {
      resetIdleTimer();
      return true;
    });
    if (upstream_) {
      upstream_->addBytesSentCallback([upstream_callbacks = upstream_callbacks_](uint64_t) -> bool {
        upstream_callbacks->onBytesSent();
        return true;
      });
    }
  }
}

void Filter::onIdleTimeout() {
  ENVOY_CONN_LOG(debug, "Session timed out", read_callbacks_->connection());
  config_->stats().idle_timeout_.inc();

  // This results in also closing the upstream connection.
  read_callbacks_->connection().close(Network::ConnectionCloseType::NoFlush);
}

void Filter::onMaxDownstreamConnectionDuration() {
  ENVOY_CONN_LOG(debug, "max connection duration reached", read_callbacks_->connection());
  getStreamInfo().setResponseFlag(StreamInfo::ResponseFlag::DurationTimeout);
  config_->stats().max_downstream_connection_duration_.inc();
  read_callbacks_->connection().close(Network::ConnectionCloseType::NoFlush);
}

void Filter::resetIdleTimer() {
  if (idle_timer_ != nullptr) {
    ASSERT(config_->idleTimeout());
    idle_timer_->enableTimer(config_->idleTimeout().value());
  }
}

void Filter::disableIdleTimer() {
  if (idle_timer_ != nullptr) {
    idle_timer_->disableTimer();
    idle_timer_.reset();
  }
}

UpstreamDrainManager::~UpstreamDrainManager() {
  // If connections aren't closed before they are destructed an ASSERT fires,
  // so cancel all pending drains, which causes the connections to be closed.
  if (!drainers_.empty()) {
    auto& dispatcher = drainers_.begin()->second->dispatcher();
    while (!drainers_.empty()) {
      auto begin = drainers_.begin();
      Drainer* key = begin->first;
      begin->second->cancelDrain();

      // cancelDrain() should cause that drainer to be removed from drainers_.
      // ASSERT so that we don't end up in an infinite loop.
      ASSERT(drainers_.find(key) == drainers_.end());
    }

    // This destructor is run when shutting down `ThreadLocal`. The destructor of some objects use
    // earlier `ThreadLocal` slots (for accessing the runtime snapshot) so they must run before that
    // slot is destructed. Clear the list to enforce that ordering.
    dispatcher.clearDeferredDeleteList();
  }
}

void UpstreamDrainManager::add(const Config::SharedConfigSharedPtr& config,
                               Tcp::ConnectionPool::ConnectionDataPtr&& upstream_conn_data,
                               const std::shared_ptr<Filter::UpstreamCallbacks>& callbacks,
                               Event::TimerPtr&& idle_timer,
                               const Upstream::HostDescriptionConstSharedPtr& upstream_host) {
  DrainerPtr drainer(new Drainer(*this, config, callbacks, std::move(upstream_conn_data),
                                 std::move(idle_timer), upstream_host));
  callbacks->drain(*drainer);

  // Use temporary to ensure we get the pointer before we move it out of drainer
  Drainer* ptr = drainer.get();
  drainers_[ptr] = std::move(drainer);
}

void UpstreamDrainManager::remove(Drainer& drainer, Event::Dispatcher& dispatcher) {
  auto it = drainers_.find(&drainer);
  ASSERT(it != drainers_.end());
  dispatcher.deferredDelete(std::move(it->second));
  drainers_.erase(it);
}

Drainer::Drainer(UpstreamDrainManager& parent, const Config::SharedConfigSharedPtr& config,
                 const std::shared_ptr<Filter::UpstreamCallbacks>& callbacks,
                 Tcp::ConnectionPool::ConnectionDataPtr&& conn_data, Event::TimerPtr&& idle_timer,
                 const Upstream::HostDescriptionConstSharedPtr& upstream_host)
    : parent_(parent), callbacks_(callbacks), upstream_conn_data_(std::move(conn_data)),
      timer_(std::move(idle_timer)), upstream_host_(upstream_host), config_(config) {
  ENVOY_CONN_LOG(trace, "draining the upstream connection", upstream_conn_data_->connection());
  config_->stats().upstream_flush_total_.inc();
  config_->stats().upstream_flush_active_.inc();
}

void Drainer::onEvent(Network::ConnectionEvent event) {
  if (event == Network::ConnectionEvent::RemoteClose ||
      event == Network::ConnectionEvent::LocalClose) {
    if (timer_ != nullptr) {
      timer_->disableTimer();
    }
    config_->stats().upstream_flush_active_.dec();
    parent_.remove(*this, upstream_conn_data_->connection().dispatcher());
  }
}

void Drainer::onData(Buffer::Instance& data, bool) {
  if (data.length() > 0) {
    // There is no downstream connection to send any data to, but the upstream
    // sent some data. Try to behave similar to what the kernel would do
    // when it receives data on a connection where the application has closed
    // the socket or ::shutdown(fd, SHUT_RD), and close/reset the connection.
    cancelDrain();
  }
}

void Drainer::onIdleTimeout() {
  config_->stats().idle_timeout_.inc();
  cancelDrain();
}

void Drainer::onBytesSent() {
  if (timer_ != nullptr) {
    timer_->enableTimer(config_->idleTimeout().value());
  }
}

void Drainer::cancelDrain() {
  // This sends onEvent(LocalClose).
  upstream_conn_data_->connection().close(Network::ConnectionCloseType::NoFlush);
}

Event::Dispatcher& Drainer::dispatcher() { return upstream_conn_data_->connection().dispatcher(); }

} // namespace TcpProxy
} // namespace Envoy<|MERGE_RESOLUTION|>--- conflicted
+++ resolved
@@ -376,25 +376,7 @@
           StreamInfo::FilterState::LifeSpan::Connection);
     }
     transport_socket_options_ = Network::TransportSocketOptionsUtility::fromFilterState(
-<<<<<<< HEAD
         read_callbacks_->connection().streamInfo().filterState());
-
-    auto has_options_from_downstream =
-        downstreamConnection() && downstreamConnection()
-                                      ->streamInfo()
-                                      .filterState()
-                                      .hasData<Network::UpstreamSocketOptionsFilterState>(
-                                          Network::UpstreamSocketOptionsFilterState::key());
-    if (has_options_from_downstream) {
-      auto downstream_options = downstreamConnection()
-                                    ->streamInfo()
-                                    .filterState()
-                                    .getDataReadOnly<Network::UpstreamSocketOptionsFilterState>(
-                                        Network::UpstreamSocketOptionsFilterState::key())
-                                    .value();
-      upstream_options_ = std::make_shared<Network::Socket::Options>();
-=======
-        downstream_connection->streamInfo().filterState());
 
     if (auto typed_state = downstream_connection->streamInfo()
                                .filterState()
@@ -405,7 +387,6 @@
       if (!upstream_options_) {
         upstream_options_ = std::make_shared<Network::Socket::Options>();
       }
->>>>>>> b29f4deb
       Network::Socket::appendOptions(upstream_options_, downstream_options);
     }
   }
