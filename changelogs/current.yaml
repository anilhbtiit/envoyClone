date: Pending

behavior_changes:
# *Changes that are expected to cause an incompatibility if applicable; deployment changes are likely required*
- area: thread_local
  change: |
    Changes the behavior of the ``SlotImpl`` class destructor. With this change the destructor can be called on any thread.
    This behavior can be reverted by setting the runtime flag ``envoy.reloadable_features.allow_slot_destroy_on_worker_threads``
    to false.

minor_behavior_changes:
# *Changes that may cause incompatibilities for some users, but should not for most*
- area: tracers
  change: |
    Set status code for OpenTelemetry tracers (previously unset).
- area: udp
  change: |
    Change GRO read buffer to 64kB to avoid MSG_TRUNC. And change the way to limit the number of packets processed per event
    loop to work with GRO. This behavior can be reverted by setting runtime guard
    ``envoy.reloadable_features.udp_socket_apply_aggregated_read_limit`` to false.

bug_fixes:
# *Changes expected to improve the state of the world and are unlikely to have negative effects*
- area: outlier detection
  change: |
    Fixed :ref:`successful_active_health_check_uneject_host
    <envoy_v3_api_field_config.cluster.v3.OutlierDetection.successful_active_health_check_uneject_host>`.
    Before, a failed health check could uneject the host if the ``FAILED_ACTIVE_HC`` health flag had not been set.
- area: tls
  change: |
    Fix a RELEASE_ASSERT when using :ref:`auto_sni <envoy_v3_api_field_config.core.v3.UpstreamHttpProtocolOptions.auto_sni>`
    if the downstream request ``:authority`` was longer than 255 characters.
- area: http
  change: |
    Fix a crash when reloading the HTTP Connection Manager via ECDS.
- area: cares
  change: |
    Upgraded c-ares library to 1.20.1 and added fix to c-ares DNS implementation to additionally check for ``ARES_EREFUSED``,
    ``ARES_ESERVFAIL``and ``ARES_ENOTIMP`` status. Without this fix, ``DestroyChannelOnRefused`` and
    ``CustomResolverValidAfterChannelDestruction`` unit test will break.

removed_config_or_runtime:
# *Normally occurs at the end of the* :ref:`deprecation period <deprecated>`
- area: http
  change: |
    Removed ``envoy.reloadable_features.proxy_status_upstream_request_timeout`` runtime flag and lagacy code paths.
- area: http
  change: |
    Removed ``envoy.reloadable_features.handle_uppercase_scheme`` runtime flag and legacy code paths.
- area: tcp
  change: |
    Removed ``envoy.reloadable_features.detect_and_raise_rst_tcp_connection`` runtime flag and legacy code paths.
- area: http
  change: |
    Removed ``envoy.reloadable_features.lowercase_scheme`` runtime flag and lagacy code paths.
- area: router
  change: |
    Removed ``envoy.reloadable_features.copy_response_code_to_downstream_stream_info`` runtime flag and legacy code paths.

new_features:
- area: matching
  change: |
    Added :ref:`Filter State Input <envoy_v3_api_msg_extensions.matching.common_inputs.network.v3.FilterStateInput>`
    for matching http input based on filter state objects.
<<<<<<< HEAD
- area: http
  change: |
    Added :ref:`disable_shadow_host_suffix_append
    <envoy_v3_api_field_config.route.v3.RouteAction.RequestMirrorPolicy.disable_shadow_host_suffix_append>`
    in :ref:`request_mirror_policies <envoy_v3_api_field_config.route.v3.RouteAction.request_mirror_policies>`
    for disabling appending of the ``-shadow`` suffix to the shadowed host/authority header.
=======
- area: cares
  change: |
    Added :ref:`udp_max_queries<envoy_v3_api_field_extensions.network.dns_resolver.cares.v3.CaresDnsResolverConfig.udp_max_queries>`
    option to limit the number of UDP queries.
>>>>>>> 5451efd9

deprecated:<|MERGE_RESOLUTION|>--- conflicted
+++ resolved
@@ -62,18 +62,15 @@
   change: |
     Added :ref:`Filter State Input <envoy_v3_api_msg_extensions.matching.common_inputs.network.v3.FilterStateInput>`
     for matching http input based on filter state objects.
-<<<<<<< HEAD
+- area: cares
+  change: |
+    Added :ref:`udp_max_queries<envoy_v3_api_field_extensions.network.dns_resolver.cares.v3.CaresDnsResolverConfig.udp_max_queries>`
+    option to limit the number of UDP queries.
 - area: http
   change: |
     Added :ref:`disable_shadow_host_suffix_append
     <envoy_v3_api_field_config.route.v3.RouteAction.RequestMirrorPolicy.disable_shadow_host_suffix_append>`
     in :ref:`request_mirror_policies <envoy_v3_api_field_config.route.v3.RouteAction.request_mirror_policies>`
     for disabling appending of the ``-shadow`` suffix to the shadowed host/authority header.
-=======
-- area: cares
-  change: |
-    Added :ref:`udp_max_queries<envoy_v3_api_field_extensions.network.dns_resolver.cares.v3.CaresDnsResolverConfig.udp_max_queries>`
-    option to limit the number of UDP queries.
->>>>>>> 5451efd9
 
 deprecated: