--- conflicted
+++ resolved
@@ -78,13 +78,7 @@
                                                         client_stats_store);
   Network::ClientConnectionPtr client_connection = dispatcher.createClientConnection(
       socket.localAddress(), Network::Address::InstanceConstSharedPtr(),
-<<<<<<< HEAD
       client_ssl_socket_factory.createTransportSocket(absl::nullopt), nullptr);
-  client_connection->connect();
-
-=======
-      client_ssl_socket_factory.createTransportSocket(), nullptr);
->>>>>>> 23994022
   Network::ConnectionPtr server_connection;
   Network::MockConnectionCallbacks server_connection_callbacks;
   EXPECT_CALL(callbacks, onAccept_(_, _))
@@ -359,7 +353,7 @@
         filename: "{{ test_rundir }}/test/common/ssl/test_data/no_san_key.pem"
     validation_context:
       trusted_ca:
-        filename: "{{ test_rundir }}/test/common/ssl/test_data/ca_cert.pem" 
+        filename: "{{ test_rundir }}/test/common/ssl/test_data/ca_cert.pem"
 )EOF";
 
   testUtil(client_ctx_yaml, server_ctx_yaml,
@@ -523,7 +517,7 @@
         filename: "{{ test_rundir }}/test/common/ssl/test_data/san_dns_key3.pem"
     validation_context:
       trusted_ca:
-        filename: "{{ test_rundir }}/test/common/ssl/test_data/ca_cert.pem" 
+        filename: "{{ test_rundir }}/test/common/ssl/test_data/ca_cert.pem"
 )EOF";
 
   testUtil(client_ctx_yaml, server_ctx_yaml,
@@ -550,7 +544,7 @@
         filename: "{{ test_rundir }}/test/common/ssl/test_data/san_only_dns_key.pem"
     validation_context:
       trusted_ca:
-        filename: "{{ test_rundir }}/test/common/ssl/test_data/ca_cert.pem" 
+        filename: "{{ test_rundir }}/test/common/ssl/test_data/ca_cert.pem"
 )EOF";
 
   testUtil(client_ctx_yaml, server_ctx_yaml,
@@ -577,7 +571,7 @@
         filename: "{{ test_tmpdir }}/unittestkey.pem"
     validation_context:
       trusted_ca:
-        filename: "{{ test_rundir }}/test/common/ssl/test_data/ca_cert.pem" 
+        filename: "{{ test_rundir }}/test/common/ssl/test_data/ca_cert.pem"
       verify_subject_alt_name: "spiffe://lyft.com/test-team"
 )EOF";
 
@@ -604,7 +598,7 @@
         filename: "{{ test_tmpdir }}/unittestkey.pem"
     validation_context:
       trusted_ca:
-        filename: "{{ test_rundir }}/test/common/ssl/test_data/ca_cert.pem" 
+        filename: "{{ test_rundir }}/test/common/ssl/test_data/ca_cert.pem"
 )EOF";
 
   // The SAN field only has DNS, expect "" for uriSanPeerCertificate().
@@ -649,7 +643,7 @@
         filename: "{{ test_rundir }}/test/common/ssl/test_data/san_uri_key.pem"
     validation_context:
       trusted_ca:
-        filename: "{{ test_rundir }}/test/common/ssl/test_data/ca_cert.pem" 
+        filename: "{{ test_rundir }}/test/common/ssl/test_data/ca_cert.pem"
 )EOF";
 
   testUtil(client_ctx_yaml, server_ctx_yaml, "", "", "spiffe://lyft.com/test-team",
@@ -675,7 +669,7 @@
         filename: "{{ test_rundir }}/test/common/ssl/test_data/san_uri_key.pem"
     validation_context:
       trusted_ca:
-        filename: "{{ test_rundir }}/test/common/ssl/test_data/ca_cert.pem" 
+        filename: "{{ test_rundir }}/test/common/ssl/test_data/ca_cert.pem"
   require_client_certificate: true
 )EOF";
 
@@ -704,7 +698,7 @@
         filename: "{{ test_rundir }}/test/common/ssl/test_data/san_uri_key.pem"
     validation_context:
       trusted_ca:
-        filename: "{{ test_rundir }}/test/common/ssl/test_data/ca_cert.pem" 
+        filename: "{{ test_rundir }}/test/common/ssl/test_data/ca_cert.pem"
   require_client_certificate: true
 )EOF";
 
@@ -746,7 +740,7 @@
         filename: "{{ test_tmpdir }}/unittestkey.pem"
     validation_context:
       trusted_ca:
-        filename: "{{ test_rundir }}/test/common/ssl/test_data/ca_cert.pem" 
+        filename: "{{ test_rundir }}/test/common/ssl/test_data/ca_cert.pem"
   require_client_certificate: true
 )EOF";
 
@@ -773,7 +767,7 @@
         filename: "{{ test_tmpdir }}/unittestkey.pem"
     validation_context:
       trusted_ca:
-        filename: "{{ test_rundir }}/test/common/ssl/test_data/ca_cert.pem" 
+        filename: "{{ test_rundir }}/test/common/ssl/test_data/ca_cert.pem"
 )EOF";
 
   testUtil(client_ctx_yaml, server_ctx_yaml, "", "", "", "", "", "", "", "ssl.fail_verify_error",
@@ -794,7 +788,7 @@
         filename: "{{ test_tmpdir }}/unittestkey.pem"
     validation_context:
       trusted_ca:
-        filename: "{{ test_rundir }}/test/common/ssl/test_data/ca_cert.pem" 
+        filename: "{{ test_rundir }}/test/common/ssl/test_data/ca_cert.pem"
       verify_subject_alt_name: "example.com"
 )EOF";
 
