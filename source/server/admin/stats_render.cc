#include "source/server/admin/stats_render.h"

#include "source/common/stats/histogram_impl.h"

#include "absl/strings/str_format.h"

namespace Envoy {
namespace Server {

StatsTextRender::StatsTextRender(const StatsParams& params)
    : histogram_buckets_mode_(params.histogram_buckets_mode_) {}

void StatsTextRender::generate(Buffer::Instance& response, const std::string& name,
                               uint64_t value) {
  response.addFragments({name, ": ", absl::StrCat(value), "\n"});
}

void StatsTextRender::generate(Buffer::Instance& response, const std::string& name,
                               const std::string& value) {
  response.addFragments({name, ": \"", value, "\"\n"});
}

void StatsTextRender::generate(Buffer::Instance& response, const std::string& name,
                               const Stats::ParentHistogram& histogram) {
  if (!histogram.used()) {
    response.addFragments({name, ": No recorded values\n"});
    return;
  }

  switch (histogram_buckets_mode_) {
  case Utility::HistogramBucketsMode::NoBuckets:
    response.addFragments({name, ": ", histogram.quantileSummary(), "\n"});
    break;
  case Utility::HistogramBucketsMode::Cumulative:
    response.addFragments({name, ": ", histogram.bucketSummary(), "\n"});
    break;
  case Utility::HistogramBucketsMode::Disjoint:
    addDisjointBuckets(name, histogram, response);
    break;
  case Utility::HistogramBucketsMode::Detailed:
  case Utility::HistogramBucketsMode::Combined:
    response.addFragments({name, ":\n  totals="});
    addDetail(histogram.detailedTotalBuckets(), response);
    response.add("\n  intervals=");
    addDetail(histogram.detailedIntervalBuckets(), response);
    response.addFragments({"\n  summary=", histogram.quantileSummary(), "\n"});
    break;
  }
}

void StatsTextRender::finalize(Buffer::Instance&) {}

void StatsTextRender::addDetail(const std::vector<Stats::ParentHistogram::Bucket>& buckets,
                                Buffer::Instance& response) {
  absl::string_view delim = "";
  for (const Stats::ParentHistogram::Bucket& bucket : buckets) {
    response.addFragments(
        {delim, absl::StrCat(bucket.lower_bound_, ",", bucket.width_, ":", bucket.count_)});
    delim = ", ";
  }
}

// Computes disjoint buckets as text and adds them to the response buffer.
void StatsTextRender::addDisjointBuckets(const std::string& name,
                                         const Stats::ParentHistogram& histogram,
                                         Buffer::Instance& response) {
  if (!histogram.used()) {
    response.addFragments({name, ": No recorded values\n"});
    return;
  }
  response.addFragments({name, ": "});
  std::vector<absl::string_view> bucket_summary;

  const Stats::HistogramStatistics& interval_statistics = histogram.intervalStatistics();
  Stats::ConstSupportedBuckets& supported_buckets = interval_statistics.supportedBuckets();
  const std::vector<uint64_t> disjoint_interval_buckets =
      interval_statistics.computeDisjointBuckets();
  const std::vector<uint64_t> disjoint_cumulative_buckets =
      histogram.cumulativeStatistics().computeDisjointBuckets();
  // Make sure all vectors are the same size.
  ASSERT(disjoint_interval_buckets.size() == disjoint_cumulative_buckets.size());
  ASSERT(disjoint_cumulative_buckets.size() == supported_buckets.size());
  const size_t min_size = std::min({disjoint_interval_buckets.size(),
                                    disjoint_cumulative_buckets.size(), supported_buckets.size()});
  std::vector<std::string> bucket_strings;
  bucket_strings.reserve(min_size);
  for (size_t i = 0; i < min_size; ++i) {
    if (i != 0) {
      bucket_summary.push_back(" ");
    }
    bucket_strings.push_back(fmt::format("B{:g}({},{})", supported_buckets[i],
                                         disjoint_interval_buckets[i],
                                         disjoint_cumulative_buckets[i]));
    bucket_summary.push_back(bucket_strings.back());
  }
  bucket_summary.push_back("\n");
  response.addFragments(bucket_summary);
}

StatsJsonRender::StatsJsonRender(Http::ResponseHeaderMap& response_headers,
                                 Buffer::Instance& response, const StatsParams& params)
<<<<<<< HEAD
    : histogram_buckets_mode_(params.histogram_buckets_mode_), json_streamer_(response),
      json_stats_map_(json_streamer_.newMap()), response_(response) {
  response_headers.setReferenceContentType(Http::Headers::get().ContentTypeValues.Json);
  // We don't create a JSON data model for the stats output, as that makes
  // streaming difficult. Instead we emit the preamble in the constructor here,
  // and create json models for each stats entry.
  json_stats_map_->newKey("stats");
  json_stats_array_ = json_streamer_.newArray();
=======
    : histogram_buckets_mode_(params.histogram_buckets_mode_),
      json_(std::make_unique<JsonContext>(response)), response_(response) {
  response_headers.setReferenceContentType(Http::Headers::get().ContentTypeValues.Json);
}

StatsJsonRender::JsonContext::JsonContext(Buffer::Instance& response)
    : streamer_(response), stats_map_(streamer_.makeRootMap()) {
  // We don't create a JSON data model for the stats output, as that makes
  // streaming difficult. Instead we emit the preamble in the constructor here,
  // and create json models for each stats entry.
  stats_map_->addKey("stats");
  stats_array_ = stats_map_->addArray();
>>>>>>> f43f0e27
}

void StatsJsonRender::drainIfNeeded(Buffer::Instance& response) {
  if (&response_ != &response) {
    response.move(response_);
  }
}

// Buffers a JSON fragment for a numeric stats, flushing to the response
// buffer once we exceed JsonStatsFlushCount stats.
void StatsJsonRender::generate(Buffer::Instance& response, const std::string& name,
                               uint64_t value) {
  ASSERT(!histograms_initialized_);
<<<<<<< HEAD
  json_streamer_.mapEntries({
      {"name", Json::Streamer::quote(Json::sanitize(name_buffer_, name))},
      {"value", Json::Streamer::number(value)}});
=======
  json_->stats_array_->addMap()->addEntries({{"name", name}, {"value", value}});
>>>>>>> f43f0e27
  drainIfNeeded(response);
}

// Buffers a JSON fragment for a text-readout stat, flushing to the response
// buffer once we exceed JsonStatsFlushCount stats.
void StatsJsonRender::generate(Buffer::Instance& response, const std::string& name,
                               const std::string& value) {
  ASSERT(!histograms_initialized_);
<<<<<<< HEAD
  json_streamer_.mapEntries({
      {"name", Json::Streamer::quote(Json::sanitize(name_buffer_, name))},
      {"value", Json::Streamer::quote(Json::sanitize(value_buffer_, value))}});
=======
  json_->stats_array_->addMap()->addEntries({{"name", name}, {"value", value}});
>>>>>>> f43f0e27
  drainIfNeeded(response);
}

// In JSON we buffer all histograms and don't write them immediately, so we
// can, in one JSON structure, emit shared attributes of all histograms and
// each individual histogram.
//
// This is counter to the goals of streaming and chunked interfaces, but
// usually there are far fewer histograms than counters or gauges.
//
// We can further optimize this by streaming out the histograms object, one
// histogram at a time, in case buffering all the histograms in Envoy
// buffers up too much memory.
void StatsJsonRender::generate(Buffer::Instance& response, const std::string& name,
                               const Stats::ParentHistogram& histogram) {
  if (!histograms_initialized_) {
    renderHistogramStart();
  }

<<<<<<< HEAD
  json_histogram_array_->newEntry();
  switch (histogram_buckets_mode_) {
  case Utility::HistogramBucketsMode::NoBuckets: {
    Json::Streamer::Map& map = json_streamer_.newMap();
    map.newEntries({{"name", Json::Streamer::quote(Json::sanitize(name_buffer_, name))}});
    map.newKey("values");
    populatePercentiles(histogram);
    json_streamer_.pop(map);
=======
  switch (histogram_buckets_mode_) {
  case Utility::HistogramBucketsMode::NoBuckets: {
    Json::Streamer::MapPtr map = json_->histogram_array_->addMap();
    map->addEntries({{"name", name}});
    map->addKey("values");
    populatePercentiles(histogram, *map);
>>>>>>> f43f0e27
    break;
  }
  case Utility::HistogramBucketsMode::Cumulative: {
    const Stats::HistogramStatistics& interval_statistics = histogram.intervalStatistics();
    const std::vector<uint64_t>& interval_buckets = interval_statistics.computedBuckets();
    const std::vector<uint64_t>& cumulative_buckets =
        histogram.cumulativeStatistics().computedBuckets();
    collectBuckets(name, histogram, interval_buckets, cumulative_buckets);
    break;
  }
  case Utility::HistogramBucketsMode::Disjoint: {
    const Stats::HistogramStatistics& interval_statistics = histogram.intervalStatistics();
    const std::vector<uint64_t> interval_buckets = interval_statistics.computeDisjointBuckets();
    const std::vector<uint64_t> cumulative_buckets =
        histogram.cumulativeStatistics().computeDisjointBuckets();
    collectBuckets(name, histogram, interval_buckets, cumulative_buckets);
    break;
  }
  case Utility::HistogramBucketsMode::Detailed:
<<<<<<< HEAD
  case Utility::HistogramBucketsMode::Combined:
=======
>>>>>>> f43f0e27
    generateHistogramDetail(name, histogram);
    break;
  }
  drainIfNeeded(response);
}

<<<<<<< HEAD
void StatsJsonRender::populateSupportedPercentiles() {
  //auto x100 = [](double fraction) -> std::string { return Json::Streamer::number(fraction * 100); };
  //auto view = [](const std::string& str) -> absl::string_view { return str; };
  Stats::HistogramStatisticsImpl empty_statistics;
  std::vector<double> supported = empty_statistics.supportedQuantiles();
  std::vector<std::string> supported_strings(supported.size());
  std::vector<absl::string_view> views(supported.size());
  uint32_t i = 0;
  for (double quantile : supported) {
    supported_strings[i] = Json::Streamer::number(quantile * 100);
    views[i] = supported_strings[i];
    ++i;
  }
  //std::transform(supported.begin(), supported.end(), supported_strings.end(), x100);
  //std::transform(supported_strings.begin(), supported_strings.end(), views.end(), view);
  json_streamer_.arrayEntries(views);
}

void StatsJsonRender::populatePercentiles(const Stats::ParentHistogram& histogram) {
  Json::Streamer::Array& array = json_streamer_.newArray();
=======
void StatsJsonRender::populateSupportedPercentiles(Json::Streamer::Map& map) {
  Stats::HistogramStatisticsImpl empty_statistics;
  std::vector<double> supported = empty_statistics.supportedQuantiles();
  std::vector<Json::Streamer::Value> views(supported.size());
  for (uint32_t i = 0, n = supported.size(); i < n; ++i) {
    views[i] = supported[i] * 100;
  }
  map.addArray()->addEntries(views);
}

void StatsJsonRender::populatePercentiles(const Stats::ParentHistogram& histogram,
                                          Json::Streamer::Map& map) {
  Json::Streamer::ArrayPtr array = map.addArray();
>>>>>>> f43f0e27
  std::vector<double> totals = histogram.cumulativeStatistics().computedQuantiles(),
                      intervals = histogram.intervalStatistics().computedQuantiles();
  uint32_t min_size = std::min(totals.size(), intervals.size());
  ASSERT(totals.size() == min_size);
  ASSERT(intervals.size() == min_size);
  for (uint32_t i = 0; i < min_size; ++i) {
<<<<<<< HEAD
    if (i != 0) {
      array.newEntry();
    }
    json_streamer_.mapEntries({{"cumulative", Json::Streamer::number(totals[i])},
                               {"interval", Json::Streamer::number(intervals[i])}});
  }
  json_streamer_.pop(array);
};

void StatsJsonRender::renderHistogramStart() {
  histograms_initialized_ = true;
  json_stats_array_->newEntry();

  if (histogram_buckets_mode_ != Utility::HistogramBucketsMode::Combined) {
    json_histogram_map1_ = json_streamer_.newMap();
    json_histogram_map1_->newKey("histograms");
  }

  switch (histogram_buckets_mode_) {
  case Utility::HistogramBucketsMode::Detailed:
    json_histogram_map2_ = json_streamer_.newMap();
    json_histogram_map2_->newKey("supported_percentiles");
    populateSupportedPercentiles();
    json_histogram_map2_->newKey("details");
    json_histogram_array_ = json_streamer_.newArray();
    break;
  case Utility::HistogramBucketsMode::Combined: {
    // 'Combined' histogram mode results in a stat of type
    // 'supported_percentiles' being created once, covering all
    // histograms. All other histograms are emitted at the same logical level
    // as counter, gauges, or text readouts, simplifying the hierarchy, but
    // making the 'combined' mode work somewhat different from the others.
    //
    // Both the single 'supported_percentiles'.
    Json::Streamer::Map& map = json_streamer_.newMap();
    map.newKey("supported_percentiles");
    populateSupportedPercentiles();
    json_streamer_.pop(map);
    json_stats_array_->newEntry();
    json_histogram_map1_ = json_streamer_.newMap();
    json_streamer_.addNoCopy("\"histograms\":");
    json_histogram_array_ = json_streamer_.newArray();
    break;
  }
  case Utility::HistogramBucketsMode::NoBuckets:
    json_histogram_map2_ = json_streamer_.newMap();
    json_histogram_map2_->newKey("supported_quantiles");
    populateSupportedPercentiles();
    json_histogram_map2_->newKey("computed_quantiles");
    json_histogram_array_ = json_streamer_.newArray();
    break;
  case Utility::HistogramBucketsMode::Cumulative:
  case Utility::HistogramBucketsMode::Disjoint:
    json_histogram_array_ = json_streamer_.newArray();
    break;
  }
}

void StatsJsonRender::generateHistogramDetail(const std::string& name,
                                              const Stats::ParentHistogram& histogram) {
  // Now we produce the stream-able histogram records, without using the json intermediate
  // representation or serializer.
  Json::Streamer::Map& map = json_streamer_.newMap();
  map.newEntries({{"name", absl::StrCat("\"", Json::sanitize(name_buffer_, name), "\"")}});

  if (histogram_buckets_mode_ == Utility::HistogramBucketsMode::Combined) {
    map.newKey("totals");
    populateBucketsTerse(histogram.detailedTotalBuckets());
    map.newKey("intervals");
    populateBucketsTerse(histogram.detailedIntervalBuckets());
    std::vector<double> totals = histogram.cumulativeStatistics().computedQuantiles();
    map.newEntries({{"percentiles", absl::StrCat("[", absl::StrJoin(totals, ","), "]")}});
  } else {
    map.newKey("totals");
    populateBucketsVerbose(histogram.detailedTotalBuckets());
    map.newKey("intervals");
    populateBucketsVerbose(histogram.detailedIntervalBuckets());

    map.newKey("percentiles");
    populatePercentiles(histogram);
  }
}

void StatsJsonRender::populateBucketsTerse(
    const std::vector<Stats::ParentHistogram::Bucket>& buckets) {
  Json::Streamer::Array& buckets_array = json_streamer_.newArray();
  for (const Stats::ParentHistogram::Bucket& bucket : buckets) {
    buckets_array.newEntry();
    Json::Streamer::Array& array = json_streamer_.newArray();
    array.newEntries({Json::Streamer::number(bucket.lower_bound_),
                      Json::Streamer::number(bucket.width_),
                      Json::Streamer::number(bucket.count_)});
    json_streamer_.pop(array);
  }
  json_streamer_.pop(buckets_array);
}

void StatsJsonRender::populateBucketsVerbose(
    const std::vector<Stats::ParentHistogram::Bucket>& buckets) {
  Json::Streamer::Array& buckets_array = json_streamer_.newArray();
  for (const Stats::ParentHistogram::Bucket& bucket : buckets) {
    json_streamer_.mapEntries({{"lower_bound", Json::Streamer::number(bucket.lower_bound_)},
                               {"width", Json::Streamer::number(bucket.width_)},
                               {"count", Json::Streamer::number(bucket.count_)}});
  }
  json_streamer_.pop(buckets_array);
}

// Since histograms are buffered (see above), the finalize() method generates
// all of them.
void StatsJsonRender::finalize(Buffer::Instance& response) {
  json_streamer_.clear();
=======
    array->addMap()->addEntries({{"cumulative", totals[i]}, {"interval", intervals[i]}});
  }
};

void StatsJsonRender::renderHistogramStart() {
  histograms_initialized_ = true;
  json_->histogram_map1_ = json_->stats_array_->addMap();
  json_->histogram_map1_->addKey("histograms");
  switch (histogram_buckets_mode_) {
  case Utility::HistogramBucketsMode::Detailed:
    json_->histogram_map2_ = json_->histogram_map1_->addMap();
    json_->histogram_map2_->addKey("supported_percentiles");
    populateSupportedPercentiles(*json_->histogram_map2_);
    json_->histogram_map2_->addKey("details");
    json_->histogram_array_ = json_->histogram_map2_->addArray();
    break;
  case Utility::HistogramBucketsMode::NoBuckets:
    json_->histogram_map2_ = json_->histogram_map1_->addMap();
    json_->histogram_map2_->addKey("supported_quantiles");
    populateSupportedPercentiles(*json_->histogram_map2_);
    json_->histogram_map2_->addKey("computed_quantiles");
    json_->histogram_array_ = json_->histogram_map2_->addArray();
    break;
  case Utility::HistogramBucketsMode::Cumulative:
  case Utility::HistogramBucketsMode::Disjoint:
    json_->histogram_array_ = json_->histogram_map1_->addArray();
    break;
  }
}

void StatsJsonRender::generateHistogramDetail(const std::string& name,
                                              const Stats::ParentHistogram& histogram) {
  // Now we produce the stream-able histogram records, without using the json intermediate
  // representation or serializer.
  Json::Streamer::MapPtr map = json_->histogram_array_->addMap();
  map->addEntries({{"name", name}});
  map->addKey("totals");
  populateBucketsVerbose(histogram.detailedTotalBuckets(), *map);
  map->addKey("intervals");
  populateBucketsVerbose(histogram.detailedIntervalBuckets(), *map);
  map->addKey("percentiles");
  populatePercentiles(histogram, *map);
}

void StatsJsonRender::populateBucketsVerbose(
    const std::vector<Stats::ParentHistogram::Bucket>& buckets, Json::Streamer::Map& map) {
  Json::Streamer::ArrayPtr buckets_array = map.addArray();
  for (const Stats::ParentHistogram::Bucket& bucket : buckets) {
    buckets_array->addMap()->addEntries(
        {{"lower_bound", bucket.lower_bound_}, {"width", bucket.width_}, {"count", bucket.count_}});
  }
}

// Since histograms are buffered (see above), the finalize() method generates
// all of them.
void StatsJsonRender::finalize(Buffer::Instance& response) {
  json_.reset();
>>>>>>> f43f0e27
  drainIfNeeded(response);
}

// Collects the buckets from the specified histogram, using either the
// cumulative or disjoint views, as controlled by buckets_fn.
void StatsJsonRender::collectBuckets(const std::string& name,
                                     const Stats::ParentHistogram& histogram,
                                     const std::vector<uint64_t>& interval_buckets,
                                     const std::vector<uint64_t>& cumulative_buckets) {
  const Stats::HistogramStatistics& interval_statistics = histogram.intervalStatistics();
  Stats::ConstSupportedBuckets& supported_buckets = interval_statistics.supportedBuckets();

  // Make sure all vectors are the same size.
  ASSERT(interval_buckets.size() == cumulative_buckets.size());
  ASSERT(cumulative_buckets.size() == supported_buckets.size());
  size_t min_size =
      std::min({interval_buckets.size(), cumulative_buckets.size(), supported_buckets.size()});

<<<<<<< HEAD
  Json::Streamer::Map& map = json_streamer_.newMap();
  map.newKey("name");
  json_streamer_.addSanitized(name);
  map.newKey("buckets");
  Json::Streamer::Array& buckets = json_streamer_.newArray();
  for (uint32_t i = 0; i < min_size; ++i) {
    buckets.newEntry();
    Json::Streamer::Map& bucket_map = json_streamer_.newMap();
    // using NameValue = Json::Streamer::Map::NameValue;
    bucket_map.newEntries({{"upper_bound", Json::Streamer::number(supported_buckets[i])},
                           {"interval", Json::Streamer::number(interval_buckets[i])},
                           {"cumulative", Json::Streamer::number(cumulative_buckets[i])}});

    json_streamer_.pop(bucket_map);
  }
  json_streamer_.pop(buckets);
  json_streamer_.pop(map);
=======
  Json::Streamer::MapPtr map = json_->histogram_array_->addMap();
  map->addEntries({{"name", name}});
  map->addKey("buckets");
  Json::Streamer::ArrayPtr buckets = map->addArray();
  for (uint32_t i = 0; i < min_size; ++i) {
    Json::Streamer::MapPtr bucket_map = buckets->addMap();
    bucket_map->addEntries({{"upper_bound", supported_buckets[i]},
                            {"interval", interval_buckets[i]},
                            {"cumulative", cumulative_buckets[i]}});
  }
>>>>>>> f43f0e27
}

} // namespace Server
} // namespace Envoy<|MERGE_RESOLUTION|>--- conflicted
+++ resolved
@@ -99,16 +99,6 @@
 
 StatsJsonRender::StatsJsonRender(Http::ResponseHeaderMap& response_headers,
                                  Buffer::Instance& response, const StatsParams& params)
-<<<<<<< HEAD
-    : histogram_buckets_mode_(params.histogram_buckets_mode_), json_streamer_(response),
-      json_stats_map_(json_streamer_.newMap()), response_(response) {
-  response_headers.setReferenceContentType(Http::Headers::get().ContentTypeValues.Json);
-  // We don't create a JSON data model for the stats output, as that makes
-  // streaming difficult. Instead we emit the preamble in the constructor here,
-  // and create json models for each stats entry.
-  json_stats_map_->newKey("stats");
-  json_stats_array_ = json_streamer_.newArray();
-=======
     : histogram_buckets_mode_(params.histogram_buckets_mode_),
       json_(std::make_unique<JsonContext>(response)), response_(response) {
   response_headers.setReferenceContentType(Http::Headers::get().ContentTypeValues.Json);
@@ -121,7 +111,6 @@
   // and create json models for each stats entry.
   stats_map_->addKey("stats");
   stats_array_ = stats_map_->addArray();
->>>>>>> f43f0e27
 }
 
 void StatsJsonRender::drainIfNeeded(Buffer::Instance& response) {
@@ -135,13 +124,7 @@
 void StatsJsonRender::generate(Buffer::Instance& response, const std::string& name,
                                uint64_t value) {
   ASSERT(!histograms_initialized_);
-<<<<<<< HEAD
-  json_streamer_.mapEntries({
-      {"name", Json::Streamer::quote(Json::sanitize(name_buffer_, name))},
-      {"value", Json::Streamer::number(value)}});
-=======
   json_->stats_array_->addMap()->addEntries({{"name", name}, {"value", value}});
->>>>>>> f43f0e27
   drainIfNeeded(response);
 }
 
@@ -150,13 +133,7 @@
 void StatsJsonRender::generate(Buffer::Instance& response, const std::string& name,
                                const std::string& value) {
   ASSERT(!histograms_initialized_);
-<<<<<<< HEAD
-  json_streamer_.mapEntries({
-      {"name", Json::Streamer::quote(Json::sanitize(name_buffer_, name))},
-      {"value", Json::Streamer::quote(Json::sanitize(value_buffer_, value))}});
-=======
   json_->stats_array_->addMap()->addEntries({{"name", name}, {"value", value}});
->>>>>>> f43f0e27
   drainIfNeeded(response);
 }
 
@@ -176,23 +153,12 @@
     renderHistogramStart();
   }
 
-<<<<<<< HEAD
-  json_histogram_array_->newEntry();
-  switch (histogram_buckets_mode_) {
-  case Utility::HistogramBucketsMode::NoBuckets: {
-    Json::Streamer::Map& map = json_streamer_.newMap();
-    map.newEntries({{"name", Json::Streamer::quote(Json::sanitize(name_buffer_, name))}});
-    map.newKey("values");
-    populatePercentiles(histogram);
-    json_streamer_.pop(map);
-=======
   switch (histogram_buckets_mode_) {
   case Utility::HistogramBucketsMode::NoBuckets: {
     Json::Streamer::MapPtr map = json_->histogram_array_->addMap();
     map->addEntries({{"name", name}});
     map->addKey("values");
     populatePercentiles(histogram, *map);
->>>>>>> f43f0e27
     break;
   }
   case Utility::HistogramBucketsMode::Cumulative: {
@@ -212,38 +178,13 @@
     break;
   }
   case Utility::HistogramBucketsMode::Detailed:
-<<<<<<< HEAD
   case Utility::HistogramBucketsMode::Combined:
-=======
->>>>>>> f43f0e27
     generateHistogramDetail(name, histogram);
     break;
   }
   drainIfNeeded(response);
 }
 
-<<<<<<< HEAD
-void StatsJsonRender::populateSupportedPercentiles() {
-  //auto x100 = [](double fraction) -> std::string { return Json::Streamer::number(fraction * 100); };
-  //auto view = [](const std::string& str) -> absl::string_view { return str; };
-  Stats::HistogramStatisticsImpl empty_statistics;
-  std::vector<double> supported = empty_statistics.supportedQuantiles();
-  std::vector<std::string> supported_strings(supported.size());
-  std::vector<absl::string_view> views(supported.size());
-  uint32_t i = 0;
-  for (double quantile : supported) {
-    supported_strings[i] = Json::Streamer::number(quantile * 100);
-    views[i] = supported_strings[i];
-    ++i;
-  }
-  //std::transform(supported.begin(), supported.end(), supported_strings.end(), x100);
-  //std::transform(supported_strings.begin(), supported_strings.end(), views.end(), view);
-  json_streamer_.arrayEntries(views);
-}
-
-void StatsJsonRender::populatePercentiles(const Stats::ParentHistogram& histogram) {
-  Json::Streamer::Array& array = json_streamer_.newArray();
-=======
 void StatsJsonRender::populateSupportedPercentiles(Json::Streamer::Map& map) {
   Stats::HistogramStatisticsImpl empty_statistics;
   std::vector<double> supported = empty_statistics.supportedQuantiles();
@@ -257,39 +198,27 @@
 void StatsJsonRender::populatePercentiles(const Stats::ParentHistogram& histogram,
                                           Json::Streamer::Map& map) {
   Json::Streamer::ArrayPtr array = map.addArray();
->>>>>>> f43f0e27
   std::vector<double> totals = histogram.cumulativeStatistics().computedQuantiles(),
                       intervals = histogram.intervalStatistics().computedQuantiles();
   uint32_t min_size = std::min(totals.size(), intervals.size());
   ASSERT(totals.size() == min_size);
   ASSERT(intervals.size() == min_size);
   for (uint32_t i = 0; i < min_size; ++i) {
-<<<<<<< HEAD
-    if (i != 0) {
-      array.newEntry();
-    }
-    json_streamer_.mapEntries({{"cumulative", Json::Streamer::number(totals[i])},
-                               {"interval", Json::Streamer::number(intervals[i])}});
-  }
-  json_streamer_.pop(array);
+    array->addMap()->addEntries({{"cumulative", totals[i]}, {"interval", intervals[i]}});
+  }
 };
 
 void StatsJsonRender::renderHistogramStart() {
   histograms_initialized_ = true;
-  json_stats_array_->newEntry();
-
-  if (histogram_buckets_mode_ != Utility::HistogramBucketsMode::Combined) {
-    json_histogram_map1_ = json_streamer_.newMap();
-    json_histogram_map1_->newKey("histograms");
-  }
-
+  json_->histogram_map1_ = json_->stats_array_->addMap();
+  json_->histogram_map1_->addKey("histograms");
   switch (histogram_buckets_mode_) {
   case Utility::HistogramBucketsMode::Detailed:
-    json_histogram_map2_ = json_streamer_.newMap();
-    json_histogram_map2_->newKey("supported_percentiles");
-    populateSupportedPercentiles();
-    json_histogram_map2_->newKey("details");
-    json_histogram_array_ = json_streamer_.newArray();
+    json_->histogram_map2_ = json_->histogram_map1_->addMap();
+    json_->histogram_map2_->addKey("supported_percentiles");
+    populateSupportedPercentiles(*json_->histogram_map2_);
+    json_->histogram_map2_->addKey("details");
+    json_->histogram_array_ = json_->histogram_map2_->addArray();
     break;
   case Utility::HistogramBucketsMode::Combined: {
     // 'Combined' histogram mode results in a stat of type
@@ -310,15 +239,15 @@
     break;
   }
   case Utility::HistogramBucketsMode::NoBuckets:
-    json_histogram_map2_ = json_streamer_.newMap();
-    json_histogram_map2_->newKey("supported_quantiles");
-    populateSupportedPercentiles();
-    json_histogram_map2_->newKey("computed_quantiles");
-    json_histogram_array_ = json_streamer_.newArray();
+    json_->histogram_map2_ = json_->histogram_map1_->addMap();
+    json_->histogram_map2_->addKey("supported_quantiles");
+    populateSupportedPercentiles(*json_->histogram_map2_);
+    json_->histogram_map2_->addKey("computed_quantiles");
+    json_->histogram_array_ = json_->histogram_map2_->addArray();
     break;
   case Utility::HistogramBucketsMode::Cumulative:
   case Utility::HistogramBucketsMode::Disjoint:
-    json_histogram_array_ = json_streamer_.newArray();
+    json_->histogram_array_ = json_->histogram_map1_->addArray();
     break;
   }
 }
@@ -327,9 +256,8 @@
                                               const Stats::ParentHistogram& histogram) {
   // Now we produce the stream-able histogram records, without using the json intermediate
   // representation or serializer.
-  Json::Streamer::Map& map = json_streamer_.newMap();
-  map.newEntries({{"name", absl::StrCat("\"", Json::sanitize(name_buffer_, name), "\"")}});
-
+  Json::Streamer::MapPtr map = json_->histogram_array_->addMap();
+  map->addEntries({{"name", name}});
   if (histogram_buckets_mode_ == Utility::HistogramBucketsMode::Combined) {
     map.newKey("totals");
     populateBucketsTerse(histogram.detailedTotalBuckets());
@@ -338,13 +266,21 @@
     std::vector<double> totals = histogram.cumulativeStatistics().computedQuantiles();
     map.newEntries({{"percentiles", absl::StrCat("[", absl::StrJoin(totals, ","), "]")}});
   } else {
-    map.newKey("totals");
-    populateBucketsVerbose(histogram.detailedTotalBuckets());
-    map.newKey("intervals");
-    populateBucketsVerbose(histogram.detailedIntervalBuckets());
-
-    map.newKey("percentiles");
-    populatePercentiles(histogram);
+    map->addKey("totals");
+    populateBucketsVerbose(histogram.detailedTotalBuckets(), *map);
+    map->addKey("intervals");
+    populateBucketsVerbose(histogram.detailedIntervalBuckets(), *map);
+    map->addKey("percentiles");
+    populatePercentiles(histogram, *map);
+  }
+}
+
+void StatsJsonRender::populateBucketsVerbose(
+    const std::vector<Stats::ParentHistogram::Bucket>& buckets, Json::Streamer::Map& map) {
+  Json::Streamer::ArrayPtr buckets_array = map.addArray();
+  for (const Stats::ParentHistogram::Bucket& bucket : buckets) {
+    buckets_array->addMap()->addEntries(
+        {{"lower_bound", bucket.lower_bound_}, {"width", bucket.width_}, {"count", bucket.count_}});
   }
 }
 
@@ -376,66 +312,7 @@
 // Since histograms are buffered (see above), the finalize() method generates
 // all of them.
 void StatsJsonRender::finalize(Buffer::Instance& response) {
-  json_streamer_.clear();
-=======
-    array->addMap()->addEntries({{"cumulative", totals[i]}, {"interval", intervals[i]}});
-  }
-};
-
-void StatsJsonRender::renderHistogramStart() {
-  histograms_initialized_ = true;
-  json_->histogram_map1_ = json_->stats_array_->addMap();
-  json_->histogram_map1_->addKey("histograms");
-  switch (histogram_buckets_mode_) {
-  case Utility::HistogramBucketsMode::Detailed:
-    json_->histogram_map2_ = json_->histogram_map1_->addMap();
-    json_->histogram_map2_->addKey("supported_percentiles");
-    populateSupportedPercentiles(*json_->histogram_map2_);
-    json_->histogram_map2_->addKey("details");
-    json_->histogram_array_ = json_->histogram_map2_->addArray();
-    break;
-  case Utility::HistogramBucketsMode::NoBuckets:
-    json_->histogram_map2_ = json_->histogram_map1_->addMap();
-    json_->histogram_map2_->addKey("supported_quantiles");
-    populateSupportedPercentiles(*json_->histogram_map2_);
-    json_->histogram_map2_->addKey("computed_quantiles");
-    json_->histogram_array_ = json_->histogram_map2_->addArray();
-    break;
-  case Utility::HistogramBucketsMode::Cumulative:
-  case Utility::HistogramBucketsMode::Disjoint:
-    json_->histogram_array_ = json_->histogram_map1_->addArray();
-    break;
-  }
-}
-
-void StatsJsonRender::generateHistogramDetail(const std::string& name,
-                                              const Stats::ParentHistogram& histogram) {
-  // Now we produce the stream-able histogram records, without using the json intermediate
-  // representation or serializer.
-  Json::Streamer::MapPtr map = json_->histogram_array_->addMap();
-  map->addEntries({{"name", name}});
-  map->addKey("totals");
-  populateBucketsVerbose(histogram.detailedTotalBuckets(), *map);
-  map->addKey("intervals");
-  populateBucketsVerbose(histogram.detailedIntervalBuckets(), *map);
-  map->addKey("percentiles");
-  populatePercentiles(histogram, *map);
-}
-
-void StatsJsonRender::populateBucketsVerbose(
-    const std::vector<Stats::ParentHistogram::Bucket>& buckets, Json::Streamer::Map& map) {
-  Json::Streamer::ArrayPtr buckets_array = map.addArray();
-  for (const Stats::ParentHistogram::Bucket& bucket : buckets) {
-    buckets_array->addMap()->addEntries(
-        {{"lower_bound", bucket.lower_bound_}, {"width", bucket.width_}, {"count", bucket.count_}});
-  }
-}
-
-// Since histograms are buffered (see above), the finalize() method generates
-// all of them.
-void StatsJsonRender::finalize(Buffer::Instance& response) {
   json_.reset();
->>>>>>> f43f0e27
   drainIfNeeded(response);
 }
 
@@ -454,25 +331,6 @@
   size_t min_size =
       std::min({interval_buckets.size(), cumulative_buckets.size(), supported_buckets.size()});
 
-<<<<<<< HEAD
-  Json::Streamer::Map& map = json_streamer_.newMap();
-  map.newKey("name");
-  json_streamer_.addSanitized(name);
-  map.newKey("buckets");
-  Json::Streamer::Array& buckets = json_streamer_.newArray();
-  for (uint32_t i = 0; i < min_size; ++i) {
-    buckets.newEntry();
-    Json::Streamer::Map& bucket_map = json_streamer_.newMap();
-    // using NameValue = Json::Streamer::Map::NameValue;
-    bucket_map.newEntries({{"upper_bound", Json::Streamer::number(supported_buckets[i])},
-                           {"interval", Json::Streamer::number(interval_buckets[i])},
-                           {"cumulative", Json::Streamer::number(cumulative_buckets[i])}});
-
-    json_streamer_.pop(bucket_map);
-  }
-  json_streamer_.pop(buckets);
-  json_streamer_.pop(map);
-=======
   Json::Streamer::MapPtr map = json_->histogram_array_->addMap();
   map->addEntries({{"name", name}});
   map->addKey("buckets");
@@ -483,7 +341,6 @@
                             {"interval", interval_buckets[i]},
                             {"cumulative", cumulative_buckets[i]}});
   }
->>>>>>> f43f0e27
 }
 
 } // namespace Server
