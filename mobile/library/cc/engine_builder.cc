--- conflicted
+++ resolved
@@ -409,7 +409,6 @@
   if (socket_tagging_filter_) {
     insertCustomFilter(socket_tag_config_insert, config_template);
   }
-<<<<<<< HEAD
   if (brotli_decompression_filter_) {
     insertCustomFilter(brotli_decompressor_config_insert, config_template);
   }
@@ -421,13 +420,6 @@
   }
   if (gzip_compression_filter_) {
     insertCustomFilter(gzip_compressor_config_insert, config_template);
-=======
-  if (brotli_filter_) {
-    insertCustomFilter(brotli_config_insert, config_template);
->>>>>>> 953cb9ce
-  }
-  if (gzip_filter_) {
-    insertCustomFilter(gzip_config_insert, config_template);
   }
   if (enable_http3_) {
     insertCustomFilter(alternate_protocols_cache_filter_insert, config_template);
@@ -545,11 +537,7 @@
     cache_filter->mutable_typed_config()->PackFrom(cache_config);
   }
 
-<<<<<<< HEAD
   if (gzip_decompression_filter_) {
-=======
-  if (gzip_filter_) {
->>>>>>> 953cb9ce
     envoy::extensions::compression::gzip::decompressor::v3::Gzip gzip_config;
     gzip_config.mutable_window_bits()->set_value(15);
     envoy::extensions::filters::http::decompressor::v3::Decompressor decompressor_config;
@@ -567,7 +555,6 @@
     gzip_filter->set_name("envoy.filters.http.decompressor");
     gzip_filter->mutable_typed_config()->PackFrom(decompressor_config);
   }
-<<<<<<< HEAD
 #ifdef ENVOY_MOBILE_REQUEST_COMPRESSION
   if (gzip_compression_filter_) {
     envoy::extensions::compression::gzip::compressor::v3::Gzip gzip_config;
@@ -581,9 +568,6 @@
   }
 #endif
   if (brotli_decompression_filter_) {
-=======
-  if (brotli_filter_) {
->>>>>>> 953cb9ce
     envoy::extensions::compression::brotli::decompressor::v3::Brotli brotli_config;
     envoy::extensions::filters::http::decompressor::v3::Decompressor decompressor_config;
     decompressor_config.mutable_decompressor_library()->set_name("text_optimized");
