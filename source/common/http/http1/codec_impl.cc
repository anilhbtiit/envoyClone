#include "common/http/http1/codec_impl.h"

#include <cstdint>
#include <memory>
#include <string>

#include "envoy/buffer/buffer.h"
#include "envoy/http/codec.h"
#include "envoy/http/header_map.h"
#include "envoy/network/connection.h"

#include "common/common/enum_to_int.h"
#include "common/common/stack_array.h"
#include "common/common/utility.h"
#include "common/http/exception.h"
#include "common/http/header_utility.h"
#include "common/http/headers.h"
#include "common/http/http1/header_formatter.h"
#include "common/http/utility.h"
#include "common/runtime/runtime_impl.h"

namespace Envoy {
namespace Http {
namespace Http1 {
namespace {

const StringUtil::CaseUnorderedSet& caseUnorderdSetContainingUpgradeAndHttp2Settings() {
  CONSTRUCT_ON_FIRST_USE(StringUtil::CaseUnorderedSet,
                         Http::Headers::get().ConnectionValues.Upgrade,
                         Http::Headers::get().ConnectionValues.Http2Settings);
}

HeaderKeyFormatterPtr formatter(const Http::Http1Settings& settings) {
  if (settings.header_key_format_ == Http1Settings::HeaderKeyFormat::ProperCase) {
    return std::make_unique<ProperCaseHeaderKeyFormatter>();
  }

  return nullptr;
}
} // namespace

const std::string StreamEncoderImpl::CRLF = "\r\n";
// Last chunk as defined here https://tools.ietf.org/html/rfc7230#section-4.1
const std::string StreamEncoderImpl::LAST_CHUNK = "0\r\n";

StreamEncoderImpl::StreamEncoderImpl(ConnectionImpl& connection,
                                     HeaderKeyFormatter* header_key_formatter)
    : connection_(connection), header_key_formatter_(header_key_formatter), chunk_encoding_(true),
      processing_100_continue_(false), is_response_to_head_request_(false),
      is_content_length_allowed_(true) {
  if (connection_.connection().aboveHighWatermark()) {
    runHighWatermarkCallbacks();
  }
}

void StreamEncoderImpl::encodeHeader(const char* key, uint32_t key_size, const char* value,
                                     uint32_t value_size) {

  connection_.reserveBuffer(key_size + value_size + 4);
  ASSERT(key_size > 0);

  connection_.copyToBuffer(key, key_size);
  connection_.addCharToBuffer(':');
  connection_.addCharToBuffer(' ');
  connection_.copyToBuffer(value, value_size);
  connection_.addCharToBuffer('\r');
  connection_.addCharToBuffer('\n');
}
void StreamEncoderImpl::encodeHeader(absl::string_view key, absl::string_view value) {
  this->encodeHeader(key.data(), key.size(), value.data(), value.size());
}

void StreamEncoderImpl::encodeFormattedHeader(absl::string_view key, absl::string_view value) {
  if (header_key_formatter_ != nullptr) {
    encodeHeader(header_key_formatter_->format(key), value);
  } else {
    encodeHeader(key, value);
  }
}

void StreamEncoderImpl::encode100ContinueHeaders(const HeaderMap& headers) {
  ASSERT(headers.Status()->value() == "100");
  processing_100_continue_ = true;
  encodeHeaders(headers, false);
  processing_100_continue_ = false;
}

void StreamEncoderImpl::encodeHeaders(const HeaderMap& headers, bool end_stream) {
  bool saw_content_length = false;
  headers.iterate(
      [](const HeaderEntry& header, void* context) -> HeaderMap::Iterate {
        absl::string_view key_to_use = header.key().getStringView();
        uint32_t key_size_to_use = header.key().size();
        // Translate :authority -> host so that upper layers do not need to deal with this.
        if (key_size_to_use > 1 && key_to_use[0] == ':' && key_to_use[1] == 'a') {
          key_to_use = absl::string_view(Headers::get().HostLegacy.get());
          key_size_to_use = Headers::get().HostLegacy.get().size();
        }

        // Skip all headers starting with ':' that make it here.
        if (key_to_use[0] == ':') {
          return HeaderMap::Iterate::Continue;
        }

        static_cast<StreamEncoderImpl*>(context)->encodeFormattedHeader(
            key_to_use, header.value().getStringView());

        return HeaderMap::Iterate::Continue;
      },
      this);

  if (headers.ContentLength()) {
    saw_content_length = true;
  }

  ASSERT(!headers.TransferEncoding());

  // Assume we are chunk encoding unless we are passed a content length or this is a header only
  // response. Upper layers generally should strip transfer-encoding since it only applies to
  // HTTP/1.1. The codec will infer it based on the type of response.
  // for streaming (e.g. SSE stream sent to hystrix dashboard), we do not want
  // chunk transfer encoding but we don't have a content-length so we pass "envoy only"
  // header to avoid adding chunks
  //
  // Note that for HEAD requests Envoy does best-effort guessing when there is no
  // content-length. If a client makes a HEAD request for an upstream resource
  // with no bytes but the upstream response doesn't include "Content-length: 0",
  // Envoy will incorrectly assume a subsequent response to GET will be chunk encoded.
  if (saw_content_length || headers.NoChunks()) {
    chunk_encoding_ = false;
  } else {
    if (processing_100_continue_) {
      // Make sure we don't serialize chunk information with 100-Continue headers.
      chunk_encoding_ = false;
    } else if (end_stream && !is_response_to_head_request_) {
      // If this is a headers-only stream, append an explicit "Content-Length: 0" unless it's a
      // response to a HEAD request.
      // For 204s and 1xx where content length is disallowed, don't append the content length but
      // also don't chunk encode.
      if (is_content_length_allowed_) {
        encodeFormattedHeader(Headers::get().ContentLength.get(), "0");
      }
      chunk_encoding_ = false;
    } else if (connection_.protocol() == Protocol::Http10) {
      chunk_encoding_ = false;
    } else {
      encodeFormattedHeader(Headers::get().TransferEncoding.get(),
                            Headers::get().TransferEncodingValues.Chunked);
      // We do not apply chunk encoding for HTTP upgrades.
      // If there is a body in a WebSocket Upgrade response, the chunks will be
      // passed through via maybeDirectDispatch so we need to avoid appending
      // extra chunk boundaries.
      //
      // When sending a response to a HEAD request Envoy may send an informational
      // "Transfer-Encoding: chunked" header, but should not send a chunk encoded body.
      chunk_encoding_ = !Utility::isUpgrade(headers) && !is_response_to_head_request_;
    }
  }

  connection_.reserveBuffer(2);
  connection_.addCharToBuffer('\r');
  connection_.addCharToBuffer('\n');

  if (end_stream) {
    endEncode();
  } else {
    connection_.flushOutput();
  }
}

void StreamEncoderImpl::encodeData(Buffer::Instance& data, bool end_stream) {
  // end_stream may be indicated with a zero length data buffer. If that is the case, so not
  // actually write the zero length buffer out.
  if (data.length() > 0) {
    if (chunk_encoding_) {
      connection_.buffer().add(absl::StrCat(absl::Hex(data.length()), CRLF));
    }

    connection_.buffer().move(data);

    if (chunk_encoding_) {
      connection_.buffer().add(CRLF);
    }
  }

  if (end_stream) {
    endEncode();
  } else {
    connection_.flushOutput();
  }
}

void StreamEncoderImpl::encodeTrailers(const HeaderMap& trailers) {
  if (!connection_.enable_trailers()) {
    return endEncode();
  }
  // Trailers only matter if it is a chunk transfer encoding
  // https://tools.ietf.org/html/rfc7230#section-4.4
  if (chunk_encoding_) {
    // Finalize the body
    connection_.buffer().add(LAST_CHUNK);

    trailers.iterate(
        [](const HeaderEntry& header, void* context) -> HeaderMap::Iterate {
          static_cast<StreamEncoderImpl*>(context)->encodeFormattedHeader(
              header.key().getStringView(), header.value().getStringView());
          return HeaderMap::Iterate::Continue;
        },
        this);

    connection_.flushOutput();
    connection_.buffer().add(CRLF);
  }

  connection_.flushOutput();
  connection_.onEncodeComplete();
}

void StreamEncoderImpl::encodeMetadata(const MetadataMapVector&) {
  connection_.stats().metadata_not_supported_error_.inc();
}

void StreamEncoderImpl::endEncode() {
  if (chunk_encoding_) {
    connection_.buffer().add(LAST_CHUNK);
    connection_.buffer().add(CRLF);
  }

  connection_.flushOutput();
  connection_.onEncodeComplete();
}

void ConnectionImpl::flushOutput() {
  if (reserved_current_) {
    reserved_iovec_.len_ = reserved_current_ - static_cast<char*>(reserved_iovec_.mem_);
    output_buffer_.commit(&reserved_iovec_, 1);
    reserved_current_ = nullptr;
  }

  connection().write(output_buffer_, false);
  ASSERT(0UL == output_buffer_.length());
}

void ConnectionImpl::addCharToBuffer(char c) {
  ASSERT(bufferRemainingSize() >= 1);
  *reserved_current_++ = c;
}

void ConnectionImpl::addIntToBuffer(uint64_t i) {
  reserved_current_ += StringUtil::itoa(reserved_current_, bufferRemainingSize(), i);
}

uint64_t ConnectionImpl::bufferRemainingSize() {
  return reserved_iovec_.len_ - (reserved_current_ - static_cast<char*>(reserved_iovec_.mem_));
}

void ConnectionImpl::copyToBuffer(const char* data, uint64_t length) {
  ASSERT(bufferRemainingSize() >= length);
  memcpy(reserved_current_, data, length);
  reserved_current_ += length;
}

void ConnectionImpl::reserveBuffer(uint64_t size) {
  if (reserved_current_ && bufferRemainingSize() >= size) {
    return;
  }

  if (reserved_current_) {
    reserved_iovec_.len_ = reserved_current_ - static_cast<char*>(reserved_iovec_.mem_);
    output_buffer_.commit(&reserved_iovec_, 1);
  }

  // TODO PERF: It would be better to allow a split reservation. That will make fill code more
  //            complicated.
  output_buffer_.reserve(std::max<uint64_t>(4096, size), &reserved_iovec_, 1);
  reserved_current_ = static_cast<char*>(reserved_iovec_.mem_);
}

void StreamEncoderImpl::resetStream(StreamResetReason reason) {
  connection_.onResetStreamBase(reason);
}

void StreamEncoderImpl::readDisable(bool disable) { connection_.readDisable(disable); }

uint32_t StreamEncoderImpl::bufferLimit() { return connection_.bufferLimit(); }

static const char RESPONSE_PREFIX[] = "HTTP/1.1 ";
static const char HTTP_10_RESPONSE_PREFIX[] = "HTTP/1.0 ";

void ResponseStreamEncoderImpl::encodeHeaders(const HeaderMap& headers, bool end_stream) {
  started_response_ = true;
  uint64_t numeric_status = Utility::getResponseStatus(headers);

  connection_.reserveBuffer(4096);
  if (connection_.protocol() == Protocol::Http10 && connection_.supports_http_10()) {
    connection_.copyToBuffer(HTTP_10_RESPONSE_PREFIX, sizeof(HTTP_10_RESPONSE_PREFIX) - 1);
  } else {
    connection_.copyToBuffer(RESPONSE_PREFIX, sizeof(RESPONSE_PREFIX) - 1);
  }
  connection_.addIntToBuffer(numeric_status);
  connection_.addCharToBuffer(' ');

  const char* status_string = CodeUtility::toString(static_cast<Code>(numeric_status));
  uint32_t status_string_len = strlen(status_string);
  connection_.copyToBuffer(status_string, status_string_len);

  connection_.addCharToBuffer('\r');
  connection_.addCharToBuffer('\n');

  if (numeric_status == 204 || numeric_status < 200) {
    // Per https://tools.ietf.org/html/rfc7230#section-3.3.2
    setIsContentLengthAllowed(false);
  } else {
    // Make sure that if we encodeHeaders(100) then encodeHeaders(200) that we
    // set is_content_length_allowed_ back to true.
    setIsContentLengthAllowed(true);
  }

  StreamEncoderImpl::encodeHeaders(headers, end_stream);
}

static const char REQUEST_POSTFIX[] = " HTTP/1.1\r\n";

void RequestStreamEncoderImpl::encodeHeaders(const HeaderMap& headers, bool end_stream) {
  const HeaderEntry* method = headers.Method();
  const HeaderEntry* path = headers.Path();
  if (!method || !path) {
    throw CodecClientException(":method and :path must be specified");
  }
  if (method->value() == Headers::get().MethodValues.Head) {
    head_request_ = true;
  }
  connection_.onEncodeHeaders(headers);
  connection_.reserveBuffer(path->value().size() + method->value().size() + 4096);
  connection_.copyToBuffer(method->value().getStringView().data(), method->value().size());
  connection_.addCharToBuffer(' ');
  connection_.copyToBuffer(path->value().getStringView().data(), path->value().size());
  connection_.copyToBuffer(REQUEST_POSTFIX, sizeof(REQUEST_POSTFIX) - 1);

  StreamEncoderImpl::encodeHeaders(headers, end_stream);
}

http_parser_settings ConnectionImpl::settings_{
    [](http_parser* parser) -> int {
      static_cast<ConnectionImpl*>(parser->data)->onMessageBeginBase();
      return 0;
    },
    [](http_parser* parser, const char* at, size_t length) -> int {
      static_cast<ConnectionImpl*>(parser->data)->onUrl(at, length);
      return 0;
    },
    nullptr, // on_status
    [](http_parser* parser, const char* at, size_t length) -> int {
      static_cast<ConnectionImpl*>(parser->data)->onHeaderField(at, length);
      return 0;
    },
    [](http_parser* parser, const char* at, size_t length) -> int {
      static_cast<ConnectionImpl*>(parser->data)->onHeaderValue(at, length);
      return 0;
    },
    [](http_parser* parser) -> int {
      return static_cast<ConnectionImpl*>(parser->data)->onHeadersCompleteBase();
    },
    [](http_parser* parser, const char* at, size_t length) -> int {
      static_cast<ConnectionImpl*>(parser->data)->onBody(at, length);
      return 0;
    },
    [](http_parser* parser) -> int {
      static_cast<ConnectionImpl*>(parser->data)->onMessageCompleteBase();
      return 0;
    },
    nullptr, // on_chunk_header
    nullptr  // on_chunk_complete
};

const ToLowerTable& ConnectionImpl::toLowerTable() {
  static auto* table = new ToLowerTable();
  return *table;
}

ConnectionImpl::ConnectionImpl(Network::Connection& connection, Stats::Scope& stats,
                               http_parser_type type, uint32_t max_headers_kb,
                               const uint32_t max_headers_count,
                               HeaderKeyFormatterPtr&& header_key_formatter, bool enable_trailers)
    : connection_(connection), stats_{ALL_HTTP1_CODEC_STATS(POOL_COUNTER_PREFIX(stats, "http1."))},
      header_key_formatter_(std::move(header_key_formatter)), processing_trailers_(false),
      handling_upgrade_(false), reset_stream_called_(false),
      strict_header_validation_(
          Runtime::runtimeFeatureEnabled("envoy.reloadable_features.strict_header_validation")),
      connection_header_sanitization_(Runtime::runtimeFeatureEnabled(
          "envoy.reloadable_features.connection_header_sanitization")),
      enable_trailers_(enable_trailers),
      output_buffer_([&]() -> void { this->onBelowLowWatermark(); },
                     [&]() -> void { this->onAboveHighWatermark(); }),
      max_headers_kb_(max_headers_kb), max_headers_count_(max_headers_count) {
  output_buffer_.setWatermarks(connection.bufferLimit());
  http_parser_init(&parser_, type);
  parser_.data = this;
}

void ConnectionImpl::completeLastHeader() {
  ENVOY_CONN_LOG(trace, "completed header: key={} value={}", connection_,
                 current_header_field_.getStringView(), current_header_value_.getStringView());

  if (!current_header_field_.empty()) {
    toLowerTable().toLowerCase(current_header_field_.buffer(), current_header_field_.size());
    current_header_map_->addViaMove(std::move(current_header_field_),
                                    std::move(current_header_value_));
  }

  // Check if the number of headers exceeds the limit.
  if (current_header_map_->size() > max_headers_count_) {
    error_code_ = Http::Code::RequestHeaderFieldsTooLarge;
    sendProtocolError();
    throw CodecProtocolException("headers size exceeds limit");
  }

  header_parsing_state_ = HeaderParsingState::Field;
  ASSERT(current_header_field_.empty());
  ASSERT(current_header_value_.empty());
}

bool ConnectionImpl::maybeDirectDispatch(Buffer::Instance& data) {
  if (!handling_upgrade_) {
    // Only direct dispatch for Upgrade requests.
    return false;
  }

  ssize_t total_parsed = 0;
  uint64_t num_slices = data.getRawSlices(nullptr, 0);
  STACK_ARRAY(slices, Buffer::RawSlice, num_slices);
  data.getRawSlices(slices.begin(), num_slices);
  for (const Buffer::RawSlice& slice : slices) {
    total_parsed += slice.len_;
    onBody(static_cast<const char*>(slice.mem_), slice.len_);
  }
  ENVOY_CONN_LOG(trace, "direct-dispatched {} bytes", connection_, total_parsed);
  data.drain(total_parsed);
  return true;
}

void ConnectionImpl::dispatch(Buffer::Instance& data) {
  ENVOY_CONN_LOG(trace, "parsing {} bytes", connection_, data.length());

  if (maybeDirectDispatch(data)) {
    return;
  }

  // Always unpause before dispatch.
  http_parser_pause(&parser_, 0);

  ssize_t total_parsed = 0;
  if (data.length() > 0) {
    uint64_t num_slices = data.getRawSlices(nullptr, 0);
    STACK_ARRAY(slices, Buffer::RawSlice, num_slices);
    data.getRawSlices(slices.begin(), num_slices);
    for (const Buffer::RawSlice& slice : slices) {
      total_parsed += dispatchSlice(static_cast<const char*>(slice.mem_), slice.len_);
    }
  } else {
    dispatchSlice(nullptr, 0);
  }

  ENVOY_CONN_LOG(trace, "parsed {} bytes", connection_, total_parsed);
  data.drain(total_parsed);

  // If an upgrade has been handled and there is body data or early upgrade
  // payload to send on, send it on.
  maybeDirectDispatch(data);
}

size_t ConnectionImpl::dispatchSlice(const char* slice, size_t len) {
  ssize_t rc = http_parser_execute(&parser_, &settings_, slice, len);
  if (HTTP_PARSER_ERRNO(&parser_) != HPE_OK && HTTP_PARSER_ERRNO(&parser_) != HPE_PAUSED) {
    sendProtocolError();
    throw CodecProtocolException("http/1.1 protocol error: " +
                                 std::string(http_errno_name(HTTP_PARSER_ERRNO(&parser_))));
  }

  return rc;
}

void ConnectionImpl::onHeaderField(const char* data, size_t length) {
  // We previously already finished up the headers, these headers are
  // now trailers
  if (header_parsing_state_ == HeaderParsingState::Done) {
    if (!enable_trailers_) {
      // Ignore trailers.
      return;
    }
    processing_trailers_ = true;
    header_parsing_state_ = HeaderParsingState::Field;
  }
  if (header_parsing_state_ == HeaderParsingState::Value) {
    completeLastHeader();
  }

  current_header_field_.append(data, length);
}

void ConnectionImpl::onHeaderValue(const char* data, size_t length) {
  if (header_parsing_state_ == HeaderParsingState::Done && !enable_trailers_) {
    // Ignore trailers.
    return;
  }

<<<<<<< HEAD
  if (!current_header_map_) {
    current_header_map_ = std::make_unique<HeaderMapImpl>();
  }

  const absl::string_view header_value = absl::string_view(data, length);
=======
  // Work around a bug in http_parser where trailing whitespace is not trimmed
  // as the spec requires: https://tools.ietf.org/html/rfc7230#section-3.2.4
  const absl::string_view header_value = StringUtil::trim(absl::string_view(data, length));
>>>>>>> bd637fc7

  if (strict_header_validation_) {
    if (!Http::HeaderUtility::headerIsValid(header_value)) {
      ENVOY_CONN_LOG(debug, "invalid header value: {}", connection_, header_value);
      error_code_ = Http::Code::BadRequest;
      sendProtocolError();
      throw CodecProtocolException("http/1.1 protocol error: header value contains invalid chars");
    }
  } else if (header_value.find('\0') != absl::string_view::npos) {
    // http-parser should filter for this
    // (https://tools.ietf.org/html/rfc7230#section-3.2.6), but it doesn't today. HeaderStrings
    // have an invariant that they must not contain embedded zero characters
    // (NUL, ASCII 0x0).
    throw CodecProtocolException("http/1.1 protocol error: header value contains NUL");
  }

  header_parsing_state_ = HeaderParsingState::Value;
  current_header_value_.append(header_value.data(), header_value.length());

  const uint32_t total =
      current_header_field_.size() + current_header_value_.size() + current_header_map_->byteSize();
  if (total > (max_headers_kb_ * 1024)) {

    error_code_ = Http::Code::RequestHeaderFieldsTooLarge;
    sendProtocolError();
    throw CodecProtocolException("headers size exceeds limit");
  }
}

int ConnectionImpl::onHeadersCompleteBase() {
  const std::string header_type = processing_trailers_ ? "trailers" : "headers";
  ENVOY_CONN_LOG(trace, "onHeadersCompleteBase complete for {}", connection_, header_type);
  completeLastHeader();

  if (!(parser_.http_major == 1 && parser_.http_minor == 1)) {
    // This is not necessarily true, but it's good enough since higher layers only care if this is
    // HTTP/1.1 or not.
    protocol_ = Protocol::Http10;
  }
  if (Utility::isUpgrade(*current_header_map_)) {
    // Ignore h2c upgrade requests until we support them.
    // See https://github.com/envoyproxy/envoy/issues/7161 for details.
    if (current_header_map_->Upgrade() &&
        absl::EqualsIgnoreCase(current_header_map_->Upgrade()->value().getStringView(),
                               Http::Headers::get().UpgradeValues.H2c)) {
      ENVOY_CONN_LOG(trace, "removing unsupported h2c upgrade headers.", connection_);
      current_header_map_->removeUpgrade();
      if (current_header_map_->Connection()) {
        const auto& tokens_to_remove = caseUnorderdSetContainingUpgradeAndHttp2Settings();
        std::string new_value = StringUtil::removeTokens(
            current_header_map_->Connection()->value().getStringView(), ",", tokens_to_remove, ",");
        if (new_value.empty()) {
          current_header_map_->removeConnection();
        } else {
          current_header_map_->setConnection(new_value);
        }
      }
      current_header_map_->remove(Headers::get().Http2Settings);
    } else {
      ENVOY_CONN_LOG(trace, "codec entering upgrade mode.", connection_);
      handling_upgrade_ = true;
    }
  } else if (connection_header_sanitization_ && current_header_map_->Connection()) {
    // If we fail to sanitize the request, return a 400 to the client
    if (!Utility::sanitizeConnectionHeader(*current_header_map_)) {
      absl::string_view header_value = current_header_map_->Connection()->value().getStringView();
      ENVOY_CONN_LOG(debug, "Invalid nominated headers in Connection: {}", connection_,
                     header_value);
      error_code_ = Http::Code::BadRequest;
      sendProtocolError();
    }
  }

  int rc = onHeadersComplete(std::move(current_header_map_));
  current_header_map_.reset();

  header_parsing_state_ = HeaderParsingState::Done;

  // Returning 2 informs http_parser to not expect a body or further data on this connection.
  return handling_upgrade_ ? 2 : rc;
}

void ConnectionImpl::onMessageCompleteBase() {
  ENVOY_CONN_LOG(trace, "message complete", connection_);

  if (handling_upgrade_) {
    // If this is an upgrade request, swallow the onMessageComplete. The
    // upgrade payload will be treated as stream body.
    ASSERT(!deferred_end_stream_headers_);
    ENVOY_CONN_LOG(trace, "Pausing parser due to upgrade.", connection_);
    http_parser_pause(&parser_, 1);
    return;
  }

  // If true, this indicates we were processing trailers and must
  // move the last header into current_header_map_
  if (header_parsing_state_ == HeaderParsingState::Value) {
    completeLastHeader();
  }

  onMessageComplete(std::move(current_header_map_));
}

void ConnectionImpl::onMessageBeginBase() {
  ENVOY_CONN_LOG(trace, "message begin", connection_);
  // Make sure that if HTTP/1.0 and HTTP/1.1 requests share a connection Envoy correctly sets
  // protocol for each request. Envoy defaults to 1.1 but sets the protocol to 1.0 where applicable
  // in onHeadersCompleteBase
  protocol_ = Protocol::Http11;
  ASSERT(!current_header_map_);
  current_header_map_ = std::make_unique<HeaderMapImpl>();
  header_parsing_state_ = HeaderParsingState::Field;
  onMessageBegin();
}

void ConnectionImpl::onResetStreamBase(StreamResetReason reason) {
  ASSERT(!reset_stream_called_);
  reset_stream_called_ = true;
  onResetStream(reason);
}

ServerConnectionImpl::ServerConnectionImpl(Network::Connection& connection, Stats::Scope& stats,
                                           ServerConnectionCallbacks& callbacks,
                                           const Http1Settings& settings,
                                           uint32_t max_request_headers_kb,
                                           const uint32_t max_request_headers_count)
    : ConnectionImpl(connection, stats, HTTP_REQUEST, max_request_headers_kb,
                     max_request_headers_count, formatter(settings), settings.enable_trailers_),
      callbacks_(callbacks), codec_settings_(settings) {}

void ServerConnectionImpl::onEncodeComplete() {
  ASSERT(active_request_);
  if (active_request_->remote_complete_) {
    // Only do this if remote is complete. If we are replying before the request is complete the
    // only logical thing to do is for higher level code to reset() / close the connection so we
    // leave the request around so that it can fire reset callbacks.
    active_request_.reset();
  }
}

void ServerConnectionImpl::handlePath(HeaderMapImpl& headers, unsigned int method) {
  HeaderString path(Headers::get().Path);

  bool is_connect = (method == HTTP_CONNECT);

  // The url is relative or a wildcard when the method is OPTIONS. Nothing to do here.
  if (!active_request_->request_url_.getStringView().empty() &&
      (active_request_->request_url_.getStringView()[0] == '/' ||
       ((method == HTTP_OPTIONS) && active_request_->request_url_.getStringView()[0] == '*'))) {
    headers.addViaMove(std::move(path), std::move(active_request_->request_url_));
    return;
  }

  // If absolute_urls and/or connect are not going be handled, copy the url and return.
  // This forces the behavior to be backwards compatible with the old codec behavior.
  if (!codec_settings_.allow_absolute_url_) {
    headers.addViaMove(std::move(path), std::move(active_request_->request_url_));
    return;
  }

  if (is_connect) {
    headers.addViaMove(std::move(path), std::move(active_request_->request_url_));
    return;
  }

  Utility::Url absolute_url;
  if (!absolute_url.initialize(active_request_->request_url_.getStringView())) {
    sendProtocolError();
    throw CodecProtocolException("http/1.1 protocol error: invalid url in request line");
  }
  // RFC7230#5.7
  // When a proxy receives a request with an absolute-form of
  // request-target, the proxy MUST ignore the received Host header field
  // (if any) and instead replace it with the host information of the
  // request-target. A proxy that forwards such a request MUST generate a
  // new Host field-value based on the received request-target rather than
  // forward the received Host field-value.
  headers.setHost(absolute_url.host_and_port());

  headers.setPath(absolute_url.path_and_query_params());
  active_request_->request_url_.clear();
}

int ServerConnectionImpl::onHeadersComplete(HeaderMapImplPtr&& headers) {
  ENVOY_CONN_LOG(trace, "Server: onHeadersComplete size={}", connection_, headers->size());

  // Handle the case where response happens prior to request complete. It's up to upper layer code
  // to disconnect the connection but we shouldn't fire any more events since it doesn't make
  // sense.
  if (active_request_) {
    const char* method_string = http_method_str(static_cast<http_method>(parser_.method));

    // Inform the response encoder about any HEAD method, so it can set content
    // length and transfer encoding headers correctly.
    active_request_->response_encoder_.isResponseToHeadRequest(parser_.method == HTTP_HEAD);

    // Currently, CONNECT is not supported, however; http_parser_parse_url needs to know about
    // CONNECT
    handlePath(*headers, parser_.method);
    ASSERT(active_request_->request_url_.empty());

    headers->setMethod(method_string);

    // Determine here whether we have a body or not. This uses the new RFC semantics where the
    // presence of content-length or chunked transfer-encoding indicates a body vs. a particular
    // method. If there is no body, we defer raising decodeHeaders() until the parser is flushed
    // with message complete. This allows upper layers to behave like HTTP/2 and prevents a proxy
    // scenario where the higher layers stream through and implicitly switch to chunked transfer
    // encoding because end stream with zero body length has not yet been indicated.
    if (parser_.flags & F_CHUNKED ||
        (parser_.content_length > 0 && parser_.content_length != ULLONG_MAX) || handling_upgrade_) {
      active_request_->request_decoder_->decodeHeaders(std::move(headers), false);

      // If the connection has been closed (or is closing) after decoding headers, pause the parser
      // so we return control to the caller.
      if (connection_.state() != Network::Connection::State::Open) {
        http_parser_pause(&parser_, 1);
      }

    } else {
      deferred_end_stream_headers_ = std::move(headers);
    }
  }

  return 0;
}

void ServerConnectionImpl::onMessageBegin() {
  if (!resetStreamCalled()) {
    ASSERT(!active_request_);
    active_request_ = std::make_unique<ActiveRequest>(*this, header_key_formatter_.get());
    active_request_->request_decoder_ = &callbacks_.newStream(active_request_->response_encoder_);
  }
}

void ServerConnectionImpl::onUrl(const char* data, size_t length) {
  if (active_request_) {
    active_request_->request_url_.append(data, length);
  }
}

void ServerConnectionImpl::onBody(const char* data, size_t length) {
  ASSERT(!deferred_end_stream_headers_);
  if (active_request_) {
    ENVOY_CONN_LOG(trace, "body size={}", connection_, length);
    Buffer::OwnedImpl buffer(data, length);
    active_request_->request_decoder_->decodeData(buffer, false);
  }
}

void ServerConnectionImpl::onMessageComplete(HeaderMapImplPtr&& trailers) {
  if (active_request_) {
    active_request_->remote_complete_ = true;
    if (deferred_end_stream_headers_) {
      active_request_->request_decoder_->decodeHeaders(std::move(deferred_end_stream_headers_),
                                                       true);
      deferred_end_stream_headers_.reset();
    } else if (processing_trailers_) {
      active_request_->request_decoder_->decodeTrailers(std::move(trailers));
    } else {
      Buffer::OwnedImpl buffer;
      active_request_->request_decoder_->decodeData(buffer, true);
    }
  }

  // Always pause the parser so that the calling code can process 1 request at a time and apply
  // back pressure. However this means that the calling code needs to detect if there is more data
  // in the buffer and dispatch it again.
  http_parser_pause(&parser_, 1);
}

void ServerConnectionImpl::onResetStream(StreamResetReason reason) {
  ASSERT(active_request_);
  active_request_->response_encoder_.runResetCallbacks(reason);
  active_request_.reset();
}

void ServerConnectionImpl::sendProtocolError() {
  // We do this here because we may get a protocol error before we have a logical stream. Higher
  // layers can only operate on streams, so there is no coherent way to allow them to send an error
  // "out of band." On one hand this is kind of a hack but on the other hand it normalizes HTTP/1.1
  // to look more like HTTP/2 to higher layers.
  if (!active_request_ || !active_request_->response_encoder_.startedResponse()) {
    Buffer::OwnedImpl bad_request_response(
        absl::StrCat("HTTP/1.1 ", error_code_, " ", CodeUtility::toString(error_code_),
                     "\r\ncontent-length: 0\r\nconnection: close\r\n\r\n"));

    connection_.write(bad_request_response, false);
  }
}

void ServerConnectionImpl::onAboveHighWatermark() {
  if (active_request_) {
    active_request_->response_encoder_.runHighWatermarkCallbacks();
  }
}
void ServerConnectionImpl::onBelowLowWatermark() {
  if (active_request_) {
    active_request_->response_encoder_.runLowWatermarkCallbacks();
  }
}

ClientConnectionImpl::ClientConnectionImpl(Network::Connection& connection, Stats::Scope& stats,
                                           ConnectionCallbacks&, const Http1Settings& settings,
                                           const uint32_t max_response_headers_count)
    : ConnectionImpl(connection, stats, HTTP_RESPONSE, MAX_RESPONSE_HEADERS_KB,
                     max_response_headers_count, formatter(settings), settings.enable_trailers_) {}

bool ClientConnectionImpl::cannotHaveBody() {
  if ((!pending_responses_.empty() && pending_responses_.front().head_request_) ||
      parser_.status_code == 204 || parser_.status_code == 304 ||
      (parser_.status_code >= 200 && parser_.content_length == 0)) {
    return true;
  } else {
    return false;
  }
}

StreamEncoder& ClientConnectionImpl::newStream(StreamDecoder& response_decoder) {
  if (resetStreamCalled()) {
    throw CodecClientException("cannot create new streams after calling reset");
  }

  // If reads were disabled due to flow control, we expect reads to always be enabled again before
  // reusing this connection. This is done when the final pipeline response is received.
  ASSERT(connection_.readEnabled());

  request_encoder_ = std::make_unique<RequestStreamEncoderImpl>(*this, header_key_formatter_.get());
  pending_responses_.emplace_back(&response_decoder);
  return *request_encoder_;
}

void ClientConnectionImpl::onEncodeHeaders(const HeaderMap& headers) {
  if (headers.Method()->value() == Headers::get().MethodValues.Head.c_str()) {
    pending_responses_.back().head_request_ = true;
  }
}

int ClientConnectionImpl::onHeadersComplete(HeaderMapImplPtr&& headers) {
  ENVOY_CONN_LOG(trace, "Client: onHeadersComplete size={}", connection_, headers->size());
  headers->setStatus(parser_.status_code);

  // Handle the case where the client is closing a kept alive connection (by sending a 408
  // with a 'Connection: close' header). In this case we just let response flush out followed
  // by the remote close.
  if (pending_responses_.empty() && !resetStreamCalled()) {
    throw PrematureResponseException(std::move(headers));
  } else if (!pending_responses_.empty()) {
    if (parser_.status_code == 100) {
      // http-parser treats 100 continue headers as their own complete response.
      // Swallow the spurious onMessageComplete and continue processing.
      ignore_message_complete_for_100_continue_ = true;
      pending_responses_.front().decoder_->decode100ContinueHeaders(std::move(headers));
    } else if (cannotHaveBody()) {
      deferred_end_stream_headers_ = std::move(headers);
    } else {
      pending_responses_.front().decoder_->decodeHeaders(std::move(headers), false);
    }
  }

  // Here we deal with cases where the response cannot have a body, but http_parser does not deal
  // with it for us.
  return cannotHaveBody() ? 1 : 0;
}

void ClientConnectionImpl::onBody(const char* data, size_t length) {
  ASSERT(!deferred_end_stream_headers_);
  if (!pending_responses_.empty()) {
    Buffer::OwnedImpl buffer;
    buffer.add(data, length);
    pending_responses_.front().decoder_->decodeData(buffer, false);
  }
}

void ClientConnectionImpl::onMessageComplete(HeaderMapImplPtr&& trailers) {
  ENVOY_CONN_LOG(trace, "message complete", connection_);
  if (ignore_message_complete_for_100_continue_) {
    ignore_message_complete_for_100_continue_ = false;
    return;
  }
  if (!pending_responses_.empty()) {
    // After calling decodeData() with end stream set to true, we should no longer be able to reset.
    PendingResponse response = pending_responses_.front();
    pending_responses_.pop_front();

    // Streams are responsible for unwinding any outstanding readDisable(true)
    // calls done on the underlying connection as they are destroyed. As this is
    // the only place a HTTP/1 stream is destroyed where the Network::Connection is
    // reused, unwind any outstanding readDisable() calls here. Only do this if there are no
    // pipelined responses remaining. Also do this before we dispatch end_stream in case the caller
    // immediately reuses the connection.
    if (pending_responses_.empty()) {
      while (!connection_.readEnabled()) {
        connection_.readDisable(false);
      }
    }

    if (deferred_end_stream_headers_) {
      response.decoder_->decodeHeaders(std::move(deferred_end_stream_headers_), true);
      deferred_end_stream_headers_.reset();
    } else if (processing_trailers_) {
      response.decoder_->decodeTrailers(std::move(trailers));
    } else {
      Buffer::OwnedImpl buffer;
      response.decoder_->decodeData(buffer, true);
    }
  }
}

void ClientConnectionImpl::onResetStream(StreamResetReason reason) {
  // Only raise reset if we did not already dispatch a complete response.
  if (!pending_responses_.empty()) {
    pending_responses_.clear();
    request_encoder_->runResetCallbacks(reason);
  }
}

void ClientConnectionImpl::onAboveHighWatermark() {
  // This should never happen without an active stream/request.
  ASSERT(!pending_responses_.empty());
  request_encoder_->runHighWatermarkCallbacks();
}

void ClientConnectionImpl::onBelowLowWatermark() {
  // This can get called without an active stream/request when upstream decides to do bad things
  // such as sending multiple responses to the same request, causing us to close the connection, but
  // in doing so go below low watermark.
  if (!pending_responses_.empty()) {
    request_encoder_->runLowWatermarkCallbacks();
  }
}

} // namespace Http1
} // namespace Http
} // namespace Envoy<|MERGE_RESOLUTION|>--- conflicted
+++ resolved
@@ -504,17 +504,12 @@
     return;
   }
 
-<<<<<<< HEAD
   if (!current_header_map_) {
     current_header_map_ = std::make_unique<HeaderMapImpl>();
   }
-
-  const absl::string_view header_value = absl::string_view(data, length);
-=======
   // Work around a bug in http_parser where trailing whitespace is not trimmed
   // as the spec requires: https://tools.ietf.org/html/rfc7230#section-3.2.4
   const absl::string_view header_value = StringUtil::trim(absl::string_view(data, length));
->>>>>>> bd637fc7
 
   if (strict_header_validation_) {
     if (!Http::HeaderUtility::headerIsValid(header_value)) {
