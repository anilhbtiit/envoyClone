--- conflicted
+++ resolved
@@ -212,11 +212,6 @@
     ON_CALL(callbacks_, connection()).WillByDefault(Return(&connection_));
   }
 
-<<<<<<< HEAD
-  void testAppendCluster(absl::optional<std::string> cluster_header_name);
-  void testAppendUpstreamHost(absl::optional<std::string> hostname_header_name,
-                              absl::optional<std::string> host_address_header_name);
-=======
   void enableHedgeOnPerTryTimeout() {
     callbacks_.route_->route_entry_.hedge_policy_.hedge_on_per_try_timeout_ = true;
     callbacks_.route_->route_entry_.hedge_policy_.additional_request_chance_ =
@@ -225,7 +220,10 @@
     callbacks_.route_->route_entry_.hedge_policy_.additional_request_chance_.set_denominator(
         envoy::type::FractionalPercent::HUNDRED);
   }
->>>>>>> c0797dc5
+
+  void testAppendCluster(absl::optional<std::string> cluster_header_name);
+  void testAppendUpstreamHost(absl::optional<std::string> hostname_header_name,
+                              absl::optional<std::string> host_address_header_name);
 
   Event::SimulatedTimeSystem test_time_;
   std::string upstream_zone_{"to_az"};
