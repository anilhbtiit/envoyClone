#include "instance.h"

#include "common/singleton/manager_impl.h"

#include "gmock/gmock.h"
#include "gtest/gtest.h"

namespace Envoy {
namespace Server {

using ::testing::Return;
using ::testing::ReturnRef;

MockInstance::MockInstance()
    : secret_manager_(std::make_unique<Secret::SecretManagerImpl>(admin_.getConfigTracker())),
      cluster_manager_(timeSource()), ssl_context_manager_(timeSource()),
      singleton_manager_(new Singleton::ManagerImpl(Thread::threadFactoryForTest())),
      grpc_context_(stats_store_.symbolTable()), http_context_(stats_store_.symbolTable()),
<<<<<<< HEAD
      stats_config_(std::make_shared<NiceMock<Configuration::MockStatsConfig>>()),
=======
      router_context_(stats_store_.symbolTable()),
>>>>>>> b0fedbe9
      server_factory_context_(
          std::make_shared<NiceMock<Configuration::MockServerFactoryContext>>()),
      transport_socket_factory_context_(
          std::make_shared<NiceMock<Configuration::MockTransportSocketFactoryContext>>()) {
  ON_CALL(*this, threadLocal()).WillByDefault(ReturnRef(thread_local_));
  ON_CALL(*this, stats()).WillByDefault(ReturnRef(stats_store_));
  ON_CALL(*this, grpcContext()).WillByDefault(ReturnRef(grpc_context_));
  ON_CALL(*this, httpContext()).WillByDefault(ReturnRef(http_context_));
  ON_CALL(*this, routerContext()).WillByDefault(ReturnRef(router_context_));
  ON_CALL(*this, dnsResolver()).WillByDefault(Return(dns_resolver_));
  ON_CALL(*this, api()).WillByDefault(ReturnRef(api_));
  ON_CALL(*this, admin()).WillByDefault(ReturnRef(admin_));
  ON_CALL(*this, clusterManager()).WillByDefault(ReturnRef(cluster_manager_));
  ON_CALL(*this, sslContextManager()).WillByDefault(ReturnRef(ssl_context_manager_));
  ON_CALL(*this, accessLogManager()).WillByDefault(ReturnRef(access_log_manager_));
  ON_CALL(*this, runtime()).WillByDefault(ReturnRef(runtime_loader_));
  ON_CALL(*this, dispatcher()).WillByDefault(ReturnRef(dispatcher_));
  ON_CALL(*this, hotRestart()).WillByDefault(ReturnRef(hot_restart_));
  ON_CALL(*this, lifecycleNotifier()).WillByDefault(ReturnRef(lifecycle_notifier_));
  ON_CALL(*this, localInfo()).WillByDefault(ReturnRef(local_info_));
  ON_CALL(*this, options()).WillByDefault(ReturnRef(options_));
  ON_CALL(*this, drainManager()).WillByDefault(ReturnRef(drain_manager_));
  ON_CALL(*this, initManager()).WillByDefault(ReturnRef(init_manager_));
  ON_CALL(*this, listenerManager()).WillByDefault(ReturnRef(listener_manager_));
  ON_CALL(*this, mutexTracer()).WillByDefault(Return(nullptr));
  ON_CALL(*this, singletonManager()).WillByDefault(ReturnRef(*singleton_manager_));
  ON_CALL(*this, overloadManager()).WillByDefault(ReturnRef(overload_manager_));
  ON_CALL(*this, messageValidationContext()).WillByDefault(ReturnRef(validation_context_));
  ON_CALL(*this, statsConfig()).WillByDefault(ReturnRef(*stats_config_));
  ON_CALL(*this, serverFactoryContext()).WillByDefault(ReturnRef(*server_factory_context_));
  ON_CALL(*this, transportSocketFactoryContext())
      .WillByDefault(ReturnRef(*transport_socket_factory_context_));
}

MockInstance::~MockInstance() = default;

namespace Configuration {

MockServerFactoryContext::MockServerFactoryContext()
    : singleton_manager_(new Singleton::ManagerImpl(Thread::threadFactoryForTest())),
      grpc_context_(scope_.symbolTable()), router_context_(scope_.symbolTable()) {
  ON_CALL(*this, clusterManager()).WillByDefault(ReturnRef(cluster_manager_));
  ON_CALL(*this, dispatcher()).WillByDefault(ReturnRef(dispatcher_));
  ON_CALL(*this, drainDecision()).WillByDefault(ReturnRef(drain_manager_));
  ON_CALL(*this, localInfo()).WillByDefault(ReturnRef(local_info_));
  ON_CALL(*this, runtime()).WillByDefault(ReturnRef(runtime_loader_));
  ON_CALL(*this, scope()).WillByDefault(ReturnRef(scope_));
  ON_CALL(*this, singletonManager()).WillByDefault(ReturnRef(*singleton_manager_));
  ON_CALL(*this, threadLocal()).WillByDefault(ReturnRef(thread_local_));
  ON_CALL(*this, admin()).WillByDefault(ReturnRef(admin_));
  ON_CALL(*this, api()).WillByDefault(ReturnRef(api_));
  ON_CALL(*this, timeSource()).WillByDefault(ReturnRef(time_system_));
  ON_CALL(*this, messageValidationContext()).WillByDefault(ReturnRef(validation_context_));
  ON_CALL(*this, messageValidationVisitor())
      .WillByDefault(ReturnRef(ProtobufMessage::getStrictValidationVisitor()));
  ON_CALL(*this, api()).WillByDefault(ReturnRef(api_));
  ON_CALL(*this, drainManager()).WillByDefault(ReturnRef(drain_manager_));
  ON_CALL(*this, statsConfig()).WillByDefault(ReturnRef(stats_config_));
}
MockServerFactoryContext::~MockServerFactoryContext() = default;

MockStatsConfig::~MockStatsConfig() = default;

} // namespace Configuration
} // namespace Server
} // namespace Envoy<|MERGE_RESOLUTION|>--- conflicted
+++ resolved
@@ -16,11 +16,8 @@
       cluster_manager_(timeSource()), ssl_context_manager_(timeSource()),
       singleton_manager_(new Singleton::ManagerImpl(Thread::threadFactoryForTest())),
       grpc_context_(stats_store_.symbolTable()), http_context_(stats_store_.symbolTable()),
-<<<<<<< HEAD
+      router_context_(stats_store_.symbolTable()),
       stats_config_(std::make_shared<NiceMock<Configuration::MockStatsConfig>>()),
-=======
-      router_context_(stats_store_.symbolTable()),
->>>>>>> b0fedbe9
       server_factory_context_(
           std::make_shared<NiceMock<Configuration::MockServerFactoryContext>>()),
       transport_socket_factory_context_(
