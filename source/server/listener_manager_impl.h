--- conflicted
+++ resolved
@@ -12,7 +12,6 @@
 #include "envoy/stats/scope.h"
 
 #include "common/common/logger.h"
-#include "common/http/codes.h"
 #include "common/network/cidr_range.h"
 #include "common/network/lc_trie.h"
 
@@ -120,11 +119,7 @@
   void startWorkers(GuardDog& guard_dog) override;
   void stopListeners() override;
   void stopWorkers() override;
-<<<<<<< HEAD
-  Http::CodeStats& codeStats() override { return code_stats_; }
-=======
   Http::Context& httpContext() { return server_.httpContext(); }
->>>>>>> b8fc8da3
 
   Instance& server_;
   TimeSource& time_source_;
@@ -184,7 +179,6 @@
   ListenerManagerStats stats_;
   ConfigTracker::EntryOwnerPtr config_tracker_entry_;
   LdsApiPtr lds_api_;
-  Http::CodeStatsImpl code_stats_;
 };
 
 // TODO(mattklein123): Consider getting rid of pre-worker start and post-worker start code by
@@ -213,7 +207,7 @@
    */
   ListenerImpl(const envoy::api::v2::Listener& config, const std::string& version_info,
                ListenerManagerImpl& parent, const std::string& name, bool modifiable,
-               bool workers_started, uint64_t hash, Http::CodeStats& code_stats);
+               bool workers_started, uint64_t hash);
   ~ListenerImpl();
 
   /**
@@ -298,7 +292,6 @@
     ensureSocketOptions();
     Network::Socket::appendOptions(listen_socket_options_, options);
   }
-  Http::CodeStats& codeStats() override { return code_stats_; }
 
   // Network::DrainDecision
   bool drainClose() const override;
@@ -410,7 +403,6 @@
   const envoy::api::v2::Listener config_;
   const std::string version_info_;
   Network::Socket::OptionsSharedPtr listen_socket_options_;
-  Http::CodeStats& code_stats_;
 };
 
 class FilterChainImpl : public Network::FilterChain {
