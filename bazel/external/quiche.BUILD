licenses(["notice"])  # Apache 2

# QUICHE is Google's implementation of QUIC and related protocols. It is the
# same code used in Chromium and Google's servers, but packaged in a form that
# is intended to be easier to incorporate into third-party projects.
#
# QUICHE code falls into three groups:
# 1. Platform-independent code. Most QUICHE code is in this category.
# 2. APIs and type aliases to platform-dependent code/types, referenced by code
#    in group 1. This group is called the "Platform API".
# 3. Definitions of types declared in group 2. This group is called the
#    "Platform impl", and must be provided by the codebase that embeds QUICHE.
#
# Concretely, header files in group 2 (the Platform API) #include header and
# source files in group 3 (the Platform impl). Unfortunately, QUICHE does not
# yet provide a built-in way to customize this dependency, e.g. to override the
# directory or namespace in which Platform impl types are defined. Hence the
# gross hacks in quiche.genrule_cmd, invoked from here to tweak QUICHE source
# files into a form usable by Envoy.
#
# The mechanics of this will change as QUICHE evolves, supplies its own Bazel
# buildfiles, and provides a built-in way to override platform impl directory
# location. However, the end result (QUICHE files placed under
# quiche/{http2,quic,spdy}/, with the Envoy-specific implementation of the
# QUICHE platform APIs in //source/extensions/quic_listeners/quiche/platform/,
# should remain largely the same.

load(":genrule_cmd.bzl", "genrule_cmd")
load(
    "@envoy//bazel:envoy_build_system.bzl",
    "envoy_cc_test",
)

src_files = glob([
    "**/*.h",
    "**/*.c",
    "**/*.cc",
    "**/*.inc",
    "**/*.proto",
])

genrule(
    name = "quiche_files",
    srcs = src_files,
    outs = ["quiche/" + f for f in src_files],
    cmd = genrule_cmd("@envoy//bazel/external:quiche.genrule_cmd"),
    visibility = ["//visibility:private"],
)

cc_library(
    name = "http2_platform",
    hdrs = [
        "quiche/http2/platform/api/http2_arraysize.h",
        "quiche/http2/platform/api/http2_containers.h",
        "quiche/http2/platform/api/http2_estimate_memory_usage.h",
        "quiche/http2/platform/api/http2_export.h",
        "quiche/http2/platform/api/http2_flag_utils.h",
        "quiche/http2/platform/api/http2_macros.h",
        "quiche/http2/platform/api/http2_optional.h",
        "quiche/http2/platform/api/http2_ptr_util.h",
        "quiche/http2/platform/api/http2_string.h",
        "quiche/http2/platform/api/http2_string_piece.h",
        # TODO: uncomment the following files as implementations are added.
        # "quiche/http2/platform/api/http2_bug_tracker.h",
        # "quiche/http2/platform/api/http2_flags.h",
        # "quiche/http2/platform/api/http2_mock_log.h",
        # "quiche/http2/platform/api/http2_reconstruct_object.h",
        # "quiche/http2/platform/api/http2_string_utils.h",
        # "quiche/http2/platform/api/http2_test_helpers.h",
    ],
    visibility = ["//visibility:public"],
    deps = [
        "@envoy//source/extensions/quic_listeners/quiche/platform:http2_platform_impl_lib",
    ],
)

cc_library(
    name = "spdy_platform",
    hdrs = [
        "quiche/spdy/platform/api/spdy_arraysize.h",
        "quiche/spdy/platform/api/spdy_containers.h",
        "quiche/spdy/platform/api/spdy_endianness_util.h",
        "quiche/spdy/platform/api/spdy_estimate_memory_usage.h",
        "quiche/spdy/platform/api/spdy_export.h",
        "quiche/spdy/platform/api/spdy_ptr_util.h",
        "quiche/spdy/platform/api/spdy_string.h",
        "quiche/spdy/platform/api/spdy_string_piece.h",
        # TODO: uncomment the following files as implementations are added.
        # "quiche/spdy/platform/api/spdy_flags.h",
        # "quiche/spdy/platform/api/spdy_mem_slice.h",
        # "quiche/spdy/platform/api/spdy_string_utils.h",
    ],
    visibility = ["//visibility:public"],
    deps = [
        "@envoy//source/extensions/quic_listeners/quiche/platform:spdy_platform_impl_lib",
    ],
)

cc_library(
    name = "quic_platform",
    srcs = ["quiche/quic/platform/api/quic_mutex.cc"],
    hdrs = [
        "quiche/quic/platform/api/quic_mutex.h",
    ],
    visibility = ["//visibility:public"],
    deps = [
        ":quic_platform_base",
        "@envoy//source/extensions/quic_listeners/quiche/platform:quic_platform_impl_lib",
    ],
)

cc_library(
    name = "quic_platform_base",
    hdrs = [
        "quiche/quic/platform/api/quic_aligned.h",
        "quiche/quic/platform/api/quic_arraysize.h",
        "quiche/quic/platform/api/quic_client_stats.h",
        "quiche/quic/platform/api/quic_containers.h",
        "quiche/quic/platform/api/quic_endian.h",
        "quiche/quic/platform/api/quic_estimate_memory_usage.h",
        "quiche/quic/platform/api/quic_export.h",
        "quiche/quic/platform/api/quic_fallthrough.h",
        "quiche/quic/platform/api/quic_flag_utils.h",
        "quiche/quic/platform/api/quic_iovec.h",
        "quiche/quic/platform/api/quic_logging.h",
        "quiche/quic/platform/api/quic_prefetch.h",
        "quiche/quic/platform/api/quic_ptr_util.h",
        "quiche/quic/platform/api/quic_stack_trace.h",
        "quiche/quic/platform/api/quic_str_cat.h",
        "quiche/quic/platform/api/quic_string.h",
        "quiche/quic/platform/api/quic_string_piece.h",
        "quiche/quic/platform/api/quic_string_utils.h",
        "quiche/quic/platform/api/quic_test.h",
        "quiche/quic/platform/api/quic_text_utils.h",
        "quiche/quic/platform/api/quic_uint128.h",
        # TODO: uncomment the following files as implementations are added.
        # "quiche/quic/platform/api/quic_bug_tracker.h",
        # "quiche/quic/platform/api/quic_clock.h",
        # "quiche/quic/platform/api/quic_expect_bug.h",
        # "quiche/quic/platform/api/quic_exported_stats.h",
        # "quiche/quic/platform/api/quic_file_utils.h",
        # "quiche/quic/platform/api/quic_flags.h",
        # "quiche/quic/platform/api/quic_fuzzed_data_provider.h",
        # "quiche/quic/platform/api/quic_goog_cc_sender.h",
        # "quiche/quic/platform/api/quic_hostname_utils.h",
        # "quiche/quic/platform/api/quic_interval.h",
        # "quiche/quic/platform/api/quic_ip_address_family.h",
        # "quiche/quic/platform/api/quic_ip_address.h",
        # "quiche/quic/platform/api/quic_lru_cache.h",
        # "quiche/quic/platform/api/quic_map_util.h",
        # "quiche/quic/platform/api/quic_mem_slice.h",
        # "quiche/quic/platform/api/quic_mem_slice_span.h",
        # "quiche/quic/platform/api/quic_mem_slice_storage.h",
        # "quiche/quic/platform/api/quic_mock_log.h",
        # "quiche/quic/platform/api/quic_pcc_sender.h",
        # "quiche/quic/platform/api/quic_reference_counted.h",
        # "quiche/quic/platform/api/quic_server_stats.h",
        # "quiche/quic/platform/api/quic_singleton.h",
        # "quiche/quic/platform/api/quic_sleep.h",
        # "quiche/quic/platform/api/quic_socket_address.h",
<<<<<<< HEAD
        # "quiche/quic/platform/api/quic_stack_trace.h",
=======
        # "quiche/quic/platform/api/quic_test.h",
>>>>>>> 346e329d
        # "quiche/quic/platform/api/quic_test_loopback.h",
        # "quiche/quic/platform/api/quic_test_mem_slice_vector.h",
        # "quiche/quic/platform/api/quic_test_output.h",
        # "quiche/quic/platform/api/quic_thread.h",
    ],
    visibility = ["//visibility:public"],
    deps = [
        "@envoy//source/extensions/quic_listeners/quiche/platform:quic_platform_base_impl_lib",
    ],
)

envoy_cc_test(
    name = "quic_platform_test",
    srcs = [
        "quiche/quic/platform/api/quic_string_utils_test.cc",
        "quiche/quic/platform/api/quic_text_utils_test.cc",
    ],
    repository = "@envoy",
    deps = [
        ":quic_platform",
    ],
)<|MERGE_RESOLUTION|>--- conflicted
+++ resolved
@@ -158,11 +158,8 @@
         # "quiche/quic/platform/api/quic_singleton.h",
         # "quiche/quic/platform/api/quic_sleep.h",
         # "quiche/quic/platform/api/quic_socket_address.h",
-<<<<<<< HEAD
         # "quiche/quic/platform/api/quic_stack_trace.h",
-=======
         # "quiche/quic/platform/api/quic_test.h",
->>>>>>> 346e329d
         # "quiche/quic/platform/api/quic_test_loopback.h",
         # "quiche/quic/platform/api/quic_test_mem_slice_vector.h",
         # "quiche/quic/platform/api/quic_test_output.h",
