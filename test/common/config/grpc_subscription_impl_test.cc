--- conflicted
+++ resolved
@@ -46,15 +46,8 @@
       .Times(0);
   EXPECT_CALL(*timer_, enableTimer(_, _));
   EXPECT_CALL(random_, random());
-<<<<<<< HEAD
-  auto shared_mux = subscription_->getGrpcMuxForTest();
-  static_cast<GrpcMuxSotw*>(shared_mux.get())
-      ->grpcStreamForTest()
-      .onRemoteClose(Grpc::Status::WellKnownGrpcStatus::Canceled, "");
-=======
-  subscription_->grpcMux()->grpcStreamForTest().onRemoteClose(Grpc::Status::GrpcStatus::Canceled,
-                                                              "");
->>>>>>> 17af0ba5
+  subscription_->grpcMux()->grpcStreamForTest().onRemoteClose(
+      Grpc::Status::WellKnownGrpcStatus::Canceled, "");
   EXPECT_TRUE(statsAre(2, 0, 0, 1, 0, 0));
   verifyControlPlaneStats(0);
 
