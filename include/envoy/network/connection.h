#pragma once

#include <cstdint>
#include <memory>
#include <string>

#include "envoy/buffer/buffer.h"
#include "envoy/common/pure.h"
#include "envoy/event/deferred_deletable.h"
#include "envoy/network/address.h"
#include "envoy/network/filter.h"
#include "envoy/network/listen_socket.h"
#include "envoy/request_info/filter_state.h"
#include "envoy/ssl/connection.h"

namespace Envoy {
namespace Event {
class Dispatcher;
}

namespace Network {

/**
 * Events that occur on a connection.
 */
enum class ConnectionEvent {
  RemoteClose,
  LocalClose,
  Connected,
};

/**
 * Connections have both a read and write buffer.
 */
enum class ConnectionBufferType { Read, Write };

/**
 * Network level callbacks that happen on a connection.
 */
class ConnectionCallbacks {
public:
  virtual ~ConnectionCallbacks() {}

  /**
   * Callback for connection events.
   * @param events supplies the ConnectionEvent that occurred.
   */
  virtual void onEvent(ConnectionEvent event) PURE;

  /**
   * Called when the write buffer for a connection goes over its high watermark.
   */
  virtual void onAboveWriteBufferHighWatermark() PURE;

  /**
   * Called when the write buffer for a connection goes from over its high
   * watermark to under its low watermark.
   */
  virtual void onBelowWriteBufferLowWatermark() PURE;
};

/**
 * Type of connection close to perform.
 */
enum class ConnectionCloseType {
  FlushWrite, // Flush pending write data before raising ConnectionEvent::LocalClose
  NoFlush,    // Do not flush any pending data and immediately raise ConnectionEvent::LocalClose
  FlushWriteAndDelay // Flush pending write data and delay raising a ConnectionEvent::LocalClose
                     // until the delayed_close_timeout expires
};

/**
 * An abstract raw connection. Free the connection or call close() to disconnect.
 */
class Connection : public Event::DeferredDeletable, public FilterManager {
public:
  enum class State { Open, Closing, Closed };

  /**
   * Callback function for when bytes have been sent by a connection.
   * @param bytes_sent supplies the number of bytes written to the connection.
   */
  typedef std::function<void(uint64_t bytes_sent)> BytesSentCb;

  struct ConnectionStats {
    Stats::Counter& read_total_;
    Stats::Gauge& read_current_;
    Stats::Counter& write_total_;
    Stats::Gauge& write_current_;
    // Counter* as this is an optional counter. Bind errors will not be tracked if this is nullptr.
    Stats::Counter* bind_errors_;
    // Optional counter. Delayed close timeouts will not be tracked if this is nullptr.
    Stats::Counter* delayed_close_timeouts_;
  };

  virtual ~Connection() {}

  /**
   * Register callbacks that fire when connection events occur.
   */
  virtual void addConnectionCallbacks(ConnectionCallbacks& cb) PURE;

  /**
   * Register for callback everytime bytes are written to the underlying TransportSocket.
   */
  virtual void addBytesSentCallback(BytesSentCb cb) PURE;

  /**
   * Enable half-close semantics on this connection. Reading a remote half-close
   * will not fully close the connection. This is off by default.
   * @param enabled Whether to set half-close semantics as enabled or disabled.
   */
  virtual void enableHalfClose(bool enabled) PURE;

  /**
   * Close the connection.
   */
  virtual void close(ConnectionCloseType type) PURE;

  /**
   * @return Event::Dispatcher& the dispatcher backing this connection.
   */
  virtual Event::Dispatcher& dispatcher() PURE;

  /**
   * @return uint64_t the unique local ID of this connection.
   */
  virtual uint64_t id() const PURE;

  /**
   * @return std::string the next protocol to use as selected by network level negotiation. (E.g.,
   *         ALPN). If network level negotation is not supported by the connection or no protocol
   *         has been negotiated the empty string is returned.
   */
  virtual std::string nextProtocol() const PURE;

  /**
   * Enable/Disable TCP NO_DELAY on the connection.
   */
  virtual void noDelay(bool enable) PURE;

  /**
   * Disable socket reads on the connection, applying external back pressure. When reads are
   * enabled again if there is data still in the input buffer it will be redispatched through
   * the filter chain.
   * @param disable supplies TRUE is reads should be disabled, FALSE if they should be enabled.
   */
  virtual void readDisable(bool disable) PURE;

  /**
   * Set if Envoy should detect TCP connection close when readDisable(true) is called.
   * By default, this is true on newly created connections.
   *
   * @param should_detect supplies if disconnects should be detected when the connection has been
   * read disabled
   */
  virtual void detectEarlyCloseWhenReadDisabled(bool should_detect) PURE;

  /**
   * @return bool whether reading is enabled on the connection.
   */
  virtual bool readEnabled() const PURE;

  /**
   * @return The address of the remote client. Note that this method will never return nullptr.
   */
  virtual const Network::Address::InstanceConstSharedPtr& remoteAddress() const PURE;

  /**
   * @return the local address of the connection. For client connections, this is the origin
   * address. For server connections, this is the local destination address. For server connections
   * it can be different from the proxy address if the downstream connection has been redirected or
   * the proxy is operating in transparent mode. Note that this method will never return nullptr.
   */
  virtual const Network::Address::InstanceConstSharedPtr& localAddress() const PURE;

  /**
   * Set the stats to update for various connection state changes. Note that for performance reasons
   * these stats are eventually consistent and may not always accurately represent the connection
   * state at any given point in time.
   */
  virtual void setConnectionStats(const ConnectionStats& stats) PURE;

  /**
   * @return the const SSL connection data if this is an SSL connection, or nullptr if it is not.
   */
  virtual const Ssl::Connection* ssl() const PURE;

  /**
   * @return requested server name (e.g. SNI in TLS), if any.
   */
  virtual absl::string_view requestedServerName() const PURE;

  /**
   * @return State the current state of the connection.
   */
  virtual State state() const PURE;

  /**
   * Write data to the connection. Will iterate through downstream filters with the buffer if any
   * are installed.
   * @param data Supplies the data to write to the connection.
   * @param end_stream If true, this indicates that this is the last write to the connection. If
   *        end_stream is true, the connection is half-closed. This may only be set to true if
   *        enableHalfClose(true) has been set on this connection.
   */
  virtual void write(Buffer::Instance& data, bool end_stream) PURE;

  /**
   * Set a soft limit on the size of buffers for the connection.
   * For the read buffer, this limits the bytes read prior to flushing to further stages in the
   * processing pipeline.
   * For the write buffer, it sets watermarks. When enough data is buffered it triggers a call to
   * onAboveWriteBufferHighWatermark, which allows subscribers to enforce flow control by disabling
   * reads on the socket funneling data to the write buffer. When enough data is drained from the
   * write buffer, onBelowWriteBufferHighWatermark is called which similarly allows subscribers
   * resuming reading.
   */
  virtual void setBufferLimits(uint32_t limit) PURE;

  /**
   * Get the value set with setBufferLimits.
   */
  virtual uint32_t bufferLimit() const PURE;

  /**
   * @return boolean telling if the connection's local address has been restored to an original
   *         destination address, rather than the address the connection was accepted at.
   */
  virtual bool localAddressRestored() const PURE;

  /**
   * @return boolean telling if the connection is currently above the high watermark.
   */
  virtual bool aboveHighWatermark() const PURE;

  /**
   * Get the socket options set on this connection.
   */
  virtual const ConnectionSocket::OptionsSharedPtr& socketOptions() const PURE;

  /**
<<<<<<< HEAD
   * Set the timeout for delayed connection close()s.
   * @param timeout The timeout value in milliseconds
   */
  virtual void setDelayedCloseTimeout(std::chrono::milliseconds timeout) PURE;

  /**
   * @return std::chrono::milliseconds The delayed close timeout value.
   */
  virtual std::chrono::milliseconds delayedCloseTimeout() const PURE;
=======
   * Object on which filters can share data on a per-connection basis.
   * Only one filter can produce a named data object, but it may be
   * consumed by many other objects.
   * @return the per-connection state associated with this connection.
   */
  virtual RequestInfo::FilterState& perConnectionState() PURE;
  virtual const RequestInfo::FilterState& perConnectionState() const PURE;
>>>>>>> f1d31dac
};

typedef std::unique_ptr<Connection> ConnectionPtr;

/**
 * Connections capable of outbound connects.
 */
class ClientConnection : public virtual Connection {
public:
  /**
   * Connect to a remote host. Errors or connection events are reported via the event callback
   * registered via addConnectionCallbacks().
   */
  virtual void connect() PURE;
};

typedef std::unique_ptr<ClientConnection> ClientConnectionPtr;

} // namespace Network
} // namespace Envoy<|MERGE_RESOLUTION|>--- conflicted
+++ resolved
@@ -240,17 +240,6 @@
   virtual const ConnectionSocket::OptionsSharedPtr& socketOptions() const PURE;
 
   /**
-<<<<<<< HEAD
-   * Set the timeout for delayed connection close()s.
-   * @param timeout The timeout value in milliseconds
-   */
-  virtual void setDelayedCloseTimeout(std::chrono::milliseconds timeout) PURE;
-
-  /**
-   * @return std::chrono::milliseconds The delayed close timeout value.
-   */
-  virtual std::chrono::milliseconds delayedCloseTimeout() const PURE;
-=======
    * Object on which filters can share data on a per-connection basis.
    * Only one filter can produce a named data object, but it may be
    * consumed by many other objects.
@@ -258,7 +247,17 @@
    */
   virtual RequestInfo::FilterState& perConnectionState() PURE;
   virtual const RequestInfo::FilterState& perConnectionState() const PURE;
->>>>>>> f1d31dac
+
+  /**
+   * Set the timeout for delayed connection close()s.
+   * @param timeout The timeout value in milliseconds
+   */
+  virtual void setDelayedCloseTimeout(std::chrono::milliseconds timeout) PURE;
+
+  /**
+   * @return std::chrono::milliseconds The delayed close timeout value.
+   */
+  virtual std::chrono::milliseconds delayedCloseTimeout() const PURE;
 };
 
 typedef std::unique_ptr<Connection> ConnectionPtr;
