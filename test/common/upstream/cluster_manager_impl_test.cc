#include "envoy/admin/v3/config_dump.pb.h"
#include "envoy/config/bootstrap/v3/bootstrap.pb.h"
#include "envoy/config/cluster/v3/cluster.pb.h"
#include "envoy/config/cluster/v3/cluster.pb.validate.h"
#include "envoy/config/core/v3/base.pb.h"

#include "source/common/config/xds_resource.h"
#include "source/common/network/raw_buffer_socket.h"
#include "source/common/network/resolver_impl.h"
#include "source/common/router/context_impl.h"
#include "source/common/upstream/load_balancer_factory_base.h"
#include "source/extensions/load_balancing_policies/subset/subset_lb.h"
#include "source/extensions/transport_sockets/raw_buffer/config.h"

#include "test/common/upstream/test_cluster_manager.h"
#include "test/config/v2_link_hacks.h"
#include "test/mocks/config/mocks.h"
#include "test/mocks/http/conn_pool.h"
#include "test/mocks/matcher/mocks.h"
#include "test/mocks/protobuf/mocks.h"
#include "test/mocks/server/instance.h"
#include "test/mocks/upstream/cds_api.h"
#include "test/mocks/upstream/cluster_priority_set.h"
#include "test/mocks/upstream/cluster_real_priority_set.h"
#include "test/mocks/upstream/cluster_update_callbacks.h"
#include "test/mocks/upstream/health_checker.h"
#include "test/mocks/upstream/load_balancer_context.h"
#include "test/mocks/upstream/od_cds_api.h"
#include "test/mocks/upstream/thread_aware_load_balancer.h"
#include "test/test_common/test_runtime.h"
#include "test/test_common/utility.h"

namespace Envoy {
namespace Upstream {

class HttpPoolDataPeer {
public:
  static Http::ConnectionPool::MockInstance* getPool(absl::optional<HttpPoolData> data) {
    ASSERT(data.has_value());
    return dynamic_cast<Http::ConnectionPool::MockInstance*>(data.value().pool_);
  }
};

class TcpPoolDataPeer {
public:
  static Tcp::ConnectionPool::MockInstance* getPool(absl::optional<TcpPoolData> data) {
    ASSERT(data.has_value());
    return dynamic_cast<Tcp::ConnectionPool::MockInstance*>(data.value().pool_);
  }
};

namespace {

using ::envoy::config::bootstrap::v3::Bootstrap;
using ::testing::_;
using ::testing::DoAll;
using ::testing::InSequence;
using ::testing::Invoke;
using ::testing::InvokeWithoutArgs;
using ::testing::Mock;
using ::testing::NiceMock;
using ::testing::Return;
using ::testing::ReturnNew;
using ::testing::ReturnRef;
using ::testing::SaveArg;

using namespace std::chrono_literals;

Bootstrap parseBootstrapFromV3Yaml(const std::string& yaml) {
  Bootstrap bootstrap;
  TestUtility::loadFromYaml(yaml, bootstrap);
  return bootstrap;
}

std::string clustersJson(const std::vector<std::string>& clusters) {
  return fmt::sprintf("\"clusters\": [%s]", absl::StrJoin(clusters, ","));
}

void verifyCaresDnsConfigAndUnpack(
    const envoy::config::core::v3::TypedExtensionConfig& typed_dns_resolver_config,
    envoy::extensions::network::dns_resolver::cares::v3::CaresDnsResolverConfig& cares) {
  // Verify typed DNS resolver config is c-ares.
  EXPECT_EQ(typed_dns_resolver_config.name(), std::string(Network::CaresDnsResolver));
  EXPECT_EQ(
      typed_dns_resolver_config.typed_config().type_url(),
      "type.googleapis.com/envoy.extensions.network.dns_resolver.cares.v3.CaresDnsResolverConfig");
  typed_dns_resolver_config.typed_config().UnpackTo(&cares);
}

// Helper to intercept calls to postThreadLocalClusterUpdate.
class MockLocalClusterUpdate {
public:
  MOCK_METHOD(void, post,
              (uint32_t priority, const HostVector& hosts_added, const HostVector& hosts_removed));
};

class MockLocalHostsRemoved {
public:
  MOCK_METHOD(void, post, (const HostVector&));
};

// Override postThreadLocalClusterUpdate so we can test that merged updates calls
// it with the right values at the right times.
class MockedUpdatedClusterManagerImpl : public TestClusterManagerImpl {
public:
  using TestClusterManagerImpl::TestClusterManagerImpl;

  MockedUpdatedClusterManagerImpl(const envoy::config::bootstrap::v3::Bootstrap& bootstrap,
                                  ClusterManagerFactory& factory, Stats::Store& stats,
                                  ThreadLocal::Instance& tls, Runtime::Loader& runtime,
                                  const LocalInfo::LocalInfo& local_info,
                                  AccessLog::AccessLogManager& log_manager,
                                  Event::Dispatcher& main_thread_dispatcher, Server::Admin& admin,
                                  ProtobufMessage::ValidationContext& validation_context,
                                  Api::Api& api, MockLocalClusterUpdate& local_cluster_update,
                                  MockLocalHostsRemoved& local_hosts_removed,
                                  Http::Context& http_context, Grpc::Context& grpc_context,
                                  Router::Context& router_context, Server::Instance& server)
      : TestClusterManagerImpl(bootstrap, factory, stats, tls, runtime, local_info, log_manager,
                               main_thread_dispatcher, admin, validation_context, api, http_context,
                               grpc_context, router_context, server),
        local_cluster_update_(local_cluster_update), local_hosts_removed_(local_hosts_removed) {}

protected:
  void postThreadLocalClusterUpdate(ClusterManagerCluster&,
                                    ThreadLocalClusterUpdateParams&& params) override {
    for (const auto& per_priority : params.per_priority_update_params_) {
      local_cluster_update_.post(per_priority.priority_, per_priority.hosts_added_,
                                 per_priority.hosts_removed_);
    }
  }

  void postThreadLocalRemoveHosts(const Cluster&, const HostVector& hosts_removed) override {
    local_hosts_removed_.post(hosts_removed);
  }

  MockLocalClusterUpdate& local_cluster_update_;
  MockLocalHostsRemoved& local_hosts_removed_;
};

// A gRPC MuxFactory that returns a MockGrpcMux instance when trying to instantiate a mux for the
// `envoy.config_mux.grpc_mux_factory` type. This enables testing call expectations on the ADS gRPC
// mux.
class MockGrpcMuxFactory : public Config::MuxFactory {
public:
  std::string name() const override { return "envoy.config_mux.grpc_mux_factory"; }
  void shutdownAll() override {}
  std::shared_ptr<Config::GrpcMux>
  create(std::unique_ptr<Grpc::RawAsyncClient>&&, Event::Dispatcher&, Random::RandomGenerator&,
         Stats::Scope&, const envoy::config::core::v3::ApiConfigSource&,
         const LocalInfo::LocalInfo&, std::unique_ptr<Config::CustomConfigValidators>&&,
         BackOffStrategyPtr&&, OptRef<Config::XdsConfigTracker>,
         OptRef<Config::XdsResourcesDelegate>, bool) override {
    return std::make_shared<NiceMock<Config::MockGrpcMux>>();
  }
};

// A ClusterManagerImpl that overrides postThreadLocalClusterUpdate set up call expectations on the
// ADS gRPC mux. The ADS mux should not be started until the ADS cluster has been initialized. This
// solves the problem outlined in https://github.com/envoyproxy/envoy/issues/27702.
class UpdateOverrideClusterManagerImpl : public TestClusterManagerImpl {
public:
  UpdateOverrideClusterManagerImpl(const Bootstrap& bootstrap, ClusterManagerFactory& factory,
                                   Stats::Store& stats, ThreadLocal::Instance& tls,
                                   Runtime::Loader& runtime, const LocalInfo::LocalInfo& local_info,
                                   AccessLog::AccessLogManager& log_manager,
                                   Event::Dispatcher& main_thread_dispatcher, Server::Admin& admin,
                                   ProtobufMessage::ValidationContext& validation_context,
                                   Api::Api& api, Http::Context& http_context,
                                   Grpc::Context& grpc_context, Router::Context& router_context,
                                   Server::Instance& server)
      : TestClusterManagerImpl(bootstrap, factory, stats, tls, runtime, local_info, log_manager,
                               main_thread_dispatcher, admin, validation_context, api, http_context,
                               grpc_context, router_context, server) {}

protected:
  void postThreadLocalClusterUpdate(ClusterManagerCluster& cluster,
                                    ThreadLocalClusterUpdateParams&& params) override {
    int expected_start_call_count = 0;
    if (cluster.cluster().info()->name() == "ads_cluster") {
      // For the ADS cluster, we expect that the postThreadLocalClusterUpdate call below will
      // invoke the ADS mux's start() method. Subsequent calls to postThreadLocalClusterUpdate()
      // should not invoke the ADS mux's start() method.
      if (!post_tls_update_for_ads_cluster_called_) {
        expected_start_call_count = 1;
      }
      post_tls_update_for_ads_cluster_called_ = true;
    }

    EXPECT_CALL(dynamic_cast<Config::MockGrpcMux&>(*adsMux()), start())
        .Times(expected_start_call_count);

    // The ClusterManagerImpl::postThreadLocalClusterUpdate method calls ads_mux_->start() if the
    // cluster is used in ADS for EnvoyGrpc.
    TestClusterManagerImpl::postThreadLocalClusterUpdate(cluster, std::move(params));
  }

private:
  bool post_tls_update_for_ads_cluster_called_ = false;
};

class ClusterManagerImplTest : public testing::Test {
public:
  ClusterManagerImplTest()
      : http_context_(factory_.stats_.symbolTable()), grpc_context_(factory_.stats_.symbolTable()),
        router_context_(factory_.stats_.symbolTable()),
        registered_dns_factory_(dns_resolver_factory_) {}

  virtual void create(const Bootstrap& bootstrap) {
    cluster_manager_ = TestClusterManagerImpl::createAndInit(
        bootstrap, factory_, factory_.stats_, factory_.tls_, factory_.runtime_,
        factory_.local_info_, log_manager_, factory_.dispatcher_, admin_, validation_context_,
        *factory_.api_, http_context_, grpc_context_, router_context_, server_);
    cluster_manager_->setPrimaryClustersInitializedCb(
        [this, bootstrap]() { cluster_manager_->initializeSecondaryClusters(bootstrap); });
  }

  void createWithBasicStaticCluster() {
    const std::string yaml = R"EOF(
  static_resources:
    clusters:
    - name: cluster_1
      connect_timeout: 0.250s
      lb_policy: ROUND_ROBIN
      type: STATIC
      load_assignment:
        cluster_name: cluster_1
        endpoints:
        - lb_endpoints:
          - endpoint:
              address:
                socket_address:
                  address: 127.0.0.1
                  port_value: 11001
  )EOF";

    create(parseBootstrapFromV3Yaml(yaml));
  }

  void createWithLocalClusterUpdate(const bool enable_merge_window = true) {
    std::string yaml = R"EOF(
  static_resources:
    clusters:
    - name: cluster_1
      connect_timeout: 0.250s
      type: STATIC
      lb_policy: ROUND_ROBIN
      load_assignment:
        cluster_name: cluster_1
        endpoints:
        - lb_endpoints:
          - endpoint:
              address:
                socket_address:
                  address: 127.0.0.1
                  port_value: 11001
          - endpoint:
              address:
                socket_address:
                  address: 127.0.0.1
                  port_value: 11002
  )EOF";
    const std::string merge_window_enabled = R"EOF(
      common_lb_config:
        update_merge_window: 3s
  )EOF";
    const std::string merge_window_disabled = R"EOF(
      common_lb_config:
        update_merge_window: 0s
  )EOF";

    yaml += enable_merge_window ? merge_window_enabled : merge_window_disabled;

    const auto& bootstrap = parseBootstrapFromV3Yaml(yaml);

    cluster_manager_ = std::make_unique<MockedUpdatedClusterManagerImpl>(
        bootstrap, factory_, factory_.stats_, factory_.tls_, factory_.runtime_,
        factory_.local_info_, log_manager_, factory_.dispatcher_, admin_, validation_context_,
        *factory_.api_, local_cluster_update_, local_hosts_removed_, http_context_, grpc_context_,
        router_context_, server_);
    cluster_manager_->init(bootstrap);
  }

  void createWithUpdateOverrideClusterManager(const Bootstrap& bootstrap) {
    cluster_manager_ = std::make_unique<UpdateOverrideClusterManagerImpl>(
        bootstrap, factory_, factory_.stats_, factory_.tls_, factory_.runtime_,
        factory_.local_info_, log_manager_, factory_.dispatcher_, admin_, validation_context_,
        *factory_.api_, http_context_, grpc_context_, router_context_, server_);
    cluster_manager_->init(bootstrap);
  }

  void checkStats(uint64_t added, uint64_t modified, uint64_t removed, uint64_t active,
                  uint64_t warming) {
    EXPECT_EQ(added, factory_.stats_.counter("cluster_manager.cluster_added").value());
    EXPECT_EQ(modified, factory_.stats_.counter("cluster_manager.cluster_modified").value());
    EXPECT_EQ(removed, factory_.stats_.counter("cluster_manager.cluster_removed").value());
    EXPECT_EQ(active,
              factory_.stats_
                  .gauge("cluster_manager.active_clusters", Stats::Gauge::ImportMode::NeverImport)
                  .value());
    EXPECT_EQ(warming,
              factory_.stats_
                  .gauge("cluster_manager.warming_clusters", Stats::Gauge::ImportMode::NeverImport)
                  .value());
  }

  void checkConfigDump(
      const std::string& expected_dump_yaml,
      const Matchers::StringMatcher& name_matcher = Matchers::UniversalStringMatcher()) {
    auto message_ptr = admin_.config_tracker_.config_tracker_callbacks_["clusters"](name_matcher);
    const auto& clusters_config_dump =
        dynamic_cast<const envoy::admin::v3::ClustersConfigDump&>(*message_ptr);

    envoy::admin::v3::ClustersConfigDump expected_clusters_config_dump;
    TestUtility::loadFromYaml(expected_dump_yaml, expected_clusters_config_dump);
    EXPECT_EQ(expected_clusters_config_dump.DebugString(), clusters_config_dump.DebugString());
  }

  MetadataConstSharedPtr buildMetadata(const std::string& version) const {
    envoy::config::core::v3::Metadata metadata;

    if (!version.empty()) {
      Envoy::Config::Metadata::mutableMetadataValue(
          metadata, Config::MetadataFilters::get().ENVOY_LB, "version")
          .set_string_value(version);
    }

    return std::make_shared<const envoy::config::core::v3::Metadata>(metadata);
  }

  Event::SimulatedTimeSystem time_system_;
  NiceMock<TestClusterManagerFactory> factory_;
  NiceMock<ProtobufMessage::MockValidationContext> validation_context_;
  std::unique_ptr<TestClusterManagerImpl> cluster_manager_;
  AccessLog::MockAccessLogManager log_manager_;
  NiceMock<Server::MockAdmin> admin_;
  MockLocalClusterUpdate local_cluster_update_;
  MockLocalHostsRemoved local_hosts_removed_;
  Http::ContextImpl http_context_;
  Grpc::ContextImpl grpc_context_;
  Router::ContextImpl router_context_;
  NiceMock<Server::MockInstance> server_;
  NiceMock<Network::MockDnsResolverFactory> dns_resolver_factory_;
  Registry::InjectFactory<Network::DnsResolverFactory> registered_dns_factory_;
};

Bootstrap defaultConfig() {
  const std::string yaml = R"EOF(
static_resources:
  clusters: []
  )EOF";

  return parseBootstrapFromV3Yaml(yaml);
}

class ODCDTest : public ClusterManagerImplTest {
public:
  void SetUp() override {
    create(defaultConfig());
    odcds_ = MockOdCdsApi::create();
    odcds_handle_ = cluster_manager_->createOdCdsApiHandle(odcds_);
  }

  void TearDown() override {
    odcds_.reset();
    odcds_handle_.reset();
    factory_.tls_.shutdownThread();
  }

  ClusterDiscoveryCallbackPtr createCallback() {
    return std::make_unique<ClusterDiscoveryCallback>(
        [this](ClusterDiscoveryStatus cluster_status) {
          UNREFERENCED_PARAMETER(cluster_status);
          ++callback_call_count_;
        });
  }

  ClusterDiscoveryCallbackPtr createCallback(ClusterDiscoveryStatus expected_cluster_status) {
    return std::make_unique<ClusterDiscoveryCallback>(
        [this, expected_cluster_status](ClusterDiscoveryStatus cluster_status) {
          EXPECT_EQ(expected_cluster_status, cluster_status);
          ++callback_call_count_;
        });
  }

  MockOdCdsApiSharedPtr odcds_;
  OdCdsApiHandlePtr odcds_handle_;
  std::chrono::milliseconds timeout_ = std::chrono::milliseconds(5000);
  unsigned callback_call_count_ = 0u;
};

// Check that we create a valid handle for valid config source and null resource locator.
TEST_F(ODCDTest, TestAllocate) {
  envoy::config::core::v3::ConfigSource config;
  OptRef<xds::core::v3::ResourceLocator> locator;
  ProtobufMessage::MockValidationVisitor mock_visitor;

  config.mutable_api_config_source()->set_api_type(
      envoy::config::core::v3::ApiConfigSource::DELTA_GRPC);
  config.mutable_api_config_source()->set_transport_api_version(envoy::config::core::v3::V3);
  config.mutable_api_config_source()->mutable_refresh_delay()->set_seconds(1);
  config.mutable_api_config_source()->add_grpc_services()->mutable_envoy_grpc()->set_cluster_name(
      "static_cluster");

  auto handle = cluster_manager_->allocateOdCdsApi(config, locator, mock_visitor);
  EXPECT_NE(handle, nullptr);
}

// Check that we create a valid handle for valid config source and resource locator.
TEST_F(ODCDTest, TestAllocateWithLocator) {
  envoy::config::core::v3::ConfigSource config;
  ProtobufMessage::MockValidationVisitor mock_visitor;

  config.mutable_api_config_source()->set_api_type(
      envoy::config::core::v3::ApiConfigSource::DELTA_GRPC);
  config.mutable_api_config_source()->set_transport_api_version(envoy::config::core::v3::V3);
  config.mutable_api_config_source()->mutable_refresh_delay()->set_seconds(1);
  config.mutable_api_config_source()->add_grpc_services()->mutable_envoy_grpc()->set_cluster_name(
      "static_cluster");

  auto locator =
      Config::XdsResourceIdentifier::decodeUrl("xdstp://foo/envoy.config.cluster.v3.Cluster/bar");
  auto handle = cluster_manager_->allocateOdCdsApi(config, locator, mock_visitor);
  EXPECT_NE(handle, nullptr);
}

// Check if requesting for an unknown cluster calls into ODCDS instead of invoking the callback.
TEST_F(ODCDTest, TestRequest) {
  auto cb = createCallback();
  EXPECT_CALL(*odcds_, updateOnDemand("cluster_foo"));
  auto handle =
      odcds_handle_->requestOnDemandClusterDiscovery("cluster_foo", std::move(cb), timeout_);
  EXPECT_EQ(callback_call_count_, 0);
}

// Check if repeatedly requesting for an unknown cluster calls only once into ODCDS instead of
// invoking the callbacks.
TEST_F(ODCDTest, TestRequestRepeated) {
  auto cb1 = createCallback();
  auto cb2 = createCallback();
  EXPECT_CALL(*odcds_, updateOnDemand("cluster_foo"));
  auto handle1 =
      odcds_handle_->requestOnDemandClusterDiscovery("cluster_foo", std::move(cb1), timeout_);
  auto handle2 =
      odcds_handle_->requestOnDemandClusterDiscovery("cluster_foo", std::move(cb2), timeout_);
  EXPECT_EQ(callback_call_count_, 0);
}

// Check if requesting an unknown cluster calls into ODCDS, even after the successful discovery of
// the cluster and its following expiration (removal). Also make sure that the callback is called on
// the successful discovery.
TEST_F(ODCDTest, TestClusterRediscovered) {
  auto cb = createCallback(ClusterDiscoveryStatus::Available);
  EXPECT_CALL(*odcds_, updateOnDemand("cluster_foo")).Times(2);
  auto handle =
      odcds_handle_->requestOnDemandClusterDiscovery("cluster_foo", std::move(cb), timeout_);
  cluster_manager_->addOrUpdateCluster(defaultStaticCluster("cluster_foo"), "version1");
  EXPECT_EQ(callback_call_count_, 1);
  handle.reset();
  cluster_manager_->removeCluster("cluster_foo");
  cb = createCallback();
  handle = odcds_handle_->requestOnDemandClusterDiscovery("cluster_foo", std::move(cb), timeout_);
  EXPECT_EQ(callback_call_count_, 1);
}

// Check if requesting an unknown cluster calls into ODCDS, even after the expired discovery of the
// cluster. Also make sure that the callback is called on the expired discovery.
TEST_F(ODCDTest, TestClusterRediscoveredAfterExpiration) {
  auto cb = createCallback(ClusterDiscoveryStatus::Timeout);
  EXPECT_CALL(*odcds_, updateOnDemand("cluster_foo")).Times(2);
  auto handle =
      odcds_handle_->requestOnDemandClusterDiscovery("cluster_foo", std::move(cb), timeout_);
  cluster_manager_->notifyExpiredDiscovery("cluster_foo");
  EXPECT_EQ(callback_call_count_, 1);
  handle.reset();
  cb = createCallback();
  handle = odcds_handle_->requestOnDemandClusterDiscovery("cluster_foo", std::move(cb), timeout_);
  EXPECT_EQ(callback_call_count_, 1);
}

// Check if requesting an unknown cluster calls into ODCDS, even after
// the discovery found out that the cluster is missing in the
// management server. Also make sure that the callback is called on
// the failed discovery.
TEST_F(ODCDTest, TestClusterRediscoveredAfterMissing) {
  auto cb = createCallback(ClusterDiscoveryStatus::Missing);
  EXPECT_CALL(*odcds_, updateOnDemand("cluster_foo")).Times(2);
  auto handle =
      odcds_handle_->requestOnDemandClusterDiscovery("cluster_foo", std::move(cb), timeout_);
  cluster_manager_->notifyMissingCluster("cluster_foo");
  EXPECT_EQ(callback_call_count_, 1);
  handle.reset();
  cb = createCallback();
  handle = odcds_handle_->requestOnDemandClusterDiscovery("cluster_foo", std::move(cb), timeout_);
  EXPECT_EQ(callback_call_count_, 1);
}

// Check that we do nothing if we get a notification about irrelevant
// missing cluster.
TEST_F(ODCDTest, TestIrrelevantNotifyMissingCluster) {
  auto cb = createCallback(ClusterDiscoveryStatus::Timeout);
  EXPECT_CALL(*odcds_, updateOnDemand("cluster_foo"));
  auto handle =
      odcds_handle_->requestOnDemandClusterDiscovery("cluster_foo", std::move(cb), timeout_);
  cluster_manager_->notifyMissingCluster("cluster_bar");
  EXPECT_EQ(callback_call_count_, 0);
}

// Check that the callback is not called when some other cluster is added.
TEST_F(ODCDTest, TestDiscoveryManagerIgnoresIrrelevantClusters) {
  auto cb = std::make_unique<ClusterDiscoveryCallback>([](ClusterDiscoveryStatus) {
    ADD_FAILURE() << "The callback should not be called for irrelevant clusters";
  });
  EXPECT_CALL(*odcds_, updateOnDemand("cluster_foo"));
  auto handle =
      odcds_handle_->requestOnDemandClusterDiscovery("cluster_foo", std::move(cb), timeout_);
  cluster_manager_->addOrUpdateCluster(defaultStaticCluster("cluster_irrelevant"), "version1");
}

// Start a couple of discoveries and drop the discovery handles in different order, make sure no
// callbacks are invoked when discoveries are done.
TEST_F(ODCDTest, TestDroppingHandles) {
  auto cb1 = std::make_unique<ClusterDiscoveryCallback>(
      [](ClusterDiscoveryStatus) { ADD_FAILURE() << "The callback 1 should not be called"; });
  auto cb2 = std::make_unique<ClusterDiscoveryCallback>(
      [](ClusterDiscoveryStatus) { ADD_FAILURE() << "The callback 2 should not be called"; });
  auto cb3 = std::make_unique<ClusterDiscoveryCallback>(
      [](ClusterDiscoveryStatus) { ADD_FAILURE() << "The callback 3 should not be called"; });
  auto cb4 = std::make_unique<ClusterDiscoveryCallback>(
      [](ClusterDiscoveryStatus) { ADD_FAILURE() << "The callback 4 should not be called"; });
  EXPECT_CALL(*odcds_, updateOnDemand("cluster_foo1"));
  EXPECT_CALL(*odcds_, updateOnDemand("cluster_foo2"));
  EXPECT_CALL(*odcds_, updateOnDemand("cluster_foo3"));
  EXPECT_CALL(*odcds_, updateOnDemand("cluster_foo4"));
  auto handle1 =
      odcds_handle_->requestOnDemandClusterDiscovery("cluster_foo1", std::move(cb1), timeout_);
  auto handle2 =
      odcds_handle_->requestOnDemandClusterDiscovery("cluster_foo2", std::move(cb2), timeout_);
  auto handle3 =
      odcds_handle_->requestOnDemandClusterDiscovery("cluster_foo3", std::move(cb3), timeout_);
  auto handle4 =
      odcds_handle_->requestOnDemandClusterDiscovery("cluster_foo4", std::move(cb4), timeout_);

  handle2.reset();
  handle3.reset();
  handle1.reset();
  handle4.reset();

  cluster_manager_->addOrUpdateCluster(defaultStaticCluster("cluster_foo1"), "version1");
  cluster_manager_->addOrUpdateCluster(defaultStaticCluster("cluster_foo2"), "version1");
  cluster_manager_->addOrUpdateCluster(defaultStaticCluster("cluster_foo3"), "version1");
  cluster_manager_->addOrUpdateCluster(defaultStaticCluster("cluster_foo4"), "version1");
}

// Checks that dropping discovery handles will result in callbacks not being invoked.
TEST_F(ODCDTest, TestHandles) {
  auto cb1 = createCallback(ClusterDiscoveryStatus::Available);
  auto cb2 = std::make_unique<ClusterDiscoveryCallback>(
      [](ClusterDiscoveryStatus) { ADD_FAILURE() << "The callback 2 should not be called"; });
  auto cb3 = std::make_unique<ClusterDiscoveryCallback>(
      [](ClusterDiscoveryStatus) { ADD_FAILURE() << "The callback 3 should not be called"; });
  auto cb4 = createCallback(ClusterDiscoveryStatus::Available);
  EXPECT_CALL(*odcds_, updateOnDemand("cluster_foo"));
  auto handle1 =
      odcds_handle_->requestOnDemandClusterDiscovery("cluster_foo", std::move(cb1), timeout_);
  auto handle2 =
      odcds_handle_->requestOnDemandClusterDiscovery("cluster_foo", std::move(cb2), timeout_);
  auto handle3 =
      odcds_handle_->requestOnDemandClusterDiscovery("cluster_foo", std::move(cb3), timeout_);
  auto handle4 =
      odcds_handle_->requestOnDemandClusterDiscovery("cluster_foo", std::move(cb4), timeout_);

  // handle1 and handle4 are left intact, so their respective callbacks will be invoked.
  handle2.reset();
  handle3.reset();

  cluster_manager_->addOrUpdateCluster(defaultStaticCluster("cluster_foo"), "version1");
  EXPECT_EQ(callback_call_count_, 2);
}

// Check if callback is invoked when trying to discover a cluster we already know about. It should
// not call into ODCDS in such case.
TEST_F(ODCDTest, TestCallbackWithExistingCluster) {
  auto cb = createCallback(ClusterDiscoveryStatus::Available);
  cluster_manager_->addOrUpdateCluster(defaultStaticCluster("cluster_foo"), "version1");
  EXPECT_CALL(*odcds_, updateOnDemand("cluster_foo")).Times(0);
  auto handle =
      odcds_handle_->requestOnDemandClusterDiscovery("cluster_foo", std::move(cb), timeout_);
  EXPECT_EQ(callback_call_count_, 1);
}

// Checks that the cluster manager detects that a thread has requested a cluster that some other
// thread already did earlier, so it does not start another discovery process.
TEST_F(ODCDTest, TestMainThreadDiscoveryInProgressDetection) {
  EXPECT_CALL(*odcds_, updateOnDemand("cluster_foo"));
  auto cb1 = createCallback();
  auto cb2 = createCallback();
  auto handle1 =
      odcds_handle_->requestOnDemandClusterDiscovery("cluster_foo", std::move(cb1), timeout_);
  auto cdm = cluster_manager_->createAndSwapClusterDiscoveryManager("another_fake_thread");
  auto handle2 =
      odcds_handle_->requestOnDemandClusterDiscovery("cluster_foo", std::move(cb2), timeout_);
}

class AlpnSocketFactory : public Network::RawBufferSocketFactory {
public:
  bool supportsAlpn() const override { return true; }
};

class AlpnTestConfigFactory
    : public Envoy::Extensions::TransportSockets::RawBuffer::UpstreamRawBufferSocketFactory {
public:
  std::string name() const override { return "envoy.transport_sockets.alpn"; }
  Network::UpstreamTransportSocketFactoryPtr
  createTransportSocketFactory(const Protobuf::Message&,
                               Server::Configuration::TransportSocketFactoryContext&) override {
    return std::make_unique<AlpnSocketFactory>();
  }
  ProtobufTypes::MessagePtr createEmptyConfigProto() override {
    return std::make_unique<ProtobufWkt::Struct>();
  }
};

TEST_F(ClusterManagerImplTest, MultipleProtocolClusterAlpn) {
  AlpnTestConfigFactory alpn_factory;
  Registry::InjectFactory<Server::Configuration::UpstreamTransportSocketConfigFactory>
      registered_factory(alpn_factory);

  const std::string yaml = R"EOF(
  static_resources:
    clusters:
    - name: http12_cluster
      connect_timeout: 0.250s
      lb_policy: ROUND_ROBIN
      typed_extension_protocol_options:
        envoy.extensions.upstreams.http.v3.HttpProtocolOptions:
          "@type": type.googleapis.com/envoy.extensions.upstreams.http.v3.HttpProtocolOptions
          auto_config:
            http2_protocol_options: {}
            http_protocol_options: {}
      transport_socket:
        name: envoy.transport_sockets.alpn
        typed_config:
          "@type": type.googleapis.com/google.protobuf.Struct
  )EOF";
  create(parseBootstrapFromV3Yaml(yaml));
}

TEST_F(ClusterManagerImplTest, MultipleHealthCheckFail) {
  const std::string yaml = R"EOF(
 static_resources:
  clusters:
  - name: service_google
    connect_timeout: 0.25s
    health_checks:
      - timeout: 1s
        interval: 1s
        http_health_check:
          path: "/blah"
      - timeout: 1s
        interval: 1s
        http_health_check:
          path: "/"
  )EOF";

  EXPECT_THROW_WITH_MESSAGE(create(parseBootstrapFromV3Yaml(yaml)), EnvoyException,
                            "Multiple health checks not supported");
}

TEST_F(ClusterManagerImplTest, MultipleProtocolCluster) {
  time_system_.setSystemTime(std::chrono::milliseconds(1234567891234));

  const std::string yaml = R"EOF(
  static_resources:
    clusters:
    - name: http12_cluster
      connect_timeout: 0.250s
      lb_policy: ROUND_ROBIN
      http2_protocol_options: {}
      http_protocol_options: {}
      protocol_selection: USE_DOWNSTREAM_PROTOCOL
  )EOF";
  create(parseBootstrapFromV3Yaml(yaml));
  auto info =
      cluster_manager_->clusters().active_clusters_.find("http12_cluster")->second.get().info();
  EXPECT_NE(0, info->features() & Upstream::ClusterInfo::Features::USE_DOWNSTREAM_PROTOCOL);

  checkConfigDump(R"EOF(
static_clusters:
  - cluster:
      "@type": type.googleapis.com/envoy.config.cluster.v3.Cluster
      name: http12_cluster
      connect_timeout: 0.250s
      lb_policy: ROUND_ROBIN
      http2_protocol_options: {}
      http_protocol_options: {}
      protocol_selection: USE_DOWNSTREAM_PROTOCOL
    last_updated:
      seconds: 1234567891
      nanos: 234000000
dynamic_active_clusters:
dynamic_warming_clusters:
)EOF");

  Matchers::MockStringMatcher mock_matcher;
  EXPECT_CALL(mock_matcher, match("http12_cluster")).WillOnce(Return(false));
  checkConfigDump(R"EOF(
static_clusters:
dynamic_active_clusters:
dynamic_warming_clusters:
)EOF",
                  mock_matcher);
}

TEST_F(ClusterManagerImplTest, OutlierEventLog) {
  const std::string json = R"EOF(
  {
    "cluster_manager": {
      "outlier_detection": {
        "event_log_path": "foo"
      }
    },
    "static_resources": {
      "clusters": []
    }
  }
  )EOF";

  EXPECT_CALL(log_manager_, createAccessLog(Filesystem::FilePathAndType{
                                Filesystem::DestinationType::File, "foo"}));
  create(parseBootstrapFromV3Json(json));
}

TEST_F(ClusterManagerImplTest, AdsCluster) {
  MockGrpcMuxFactory factory;
  Registry::InjectFactory<Config::MuxFactory> registry(factory);

  const std::string yaml = R"EOF(
  dynamic_resources:
    ads_config:
      transport_api_version: V3
      api_type: GRPC
      set_node_on_first_message_only: true
      grpc_services:
        envoy_grpc:
          cluster_name: ads_cluster
  static_resources:
    clusters:
    - name: ads_cluster
      connect_timeout: 0.250s
      type: static
      lb_policy: round_robin
      load_assignment:
        cluster_name: ads_cluster
        endpoints:
        - lb_endpoints:
          - endpoint:
              address:
                socket_address:
                  address: 127.0.0.1
                  port_value: 11001
  )EOF";

  createWithUpdateOverrideClusterManager(parseBootstrapFromV3Yaml(yaml));
}

TEST_F(ClusterManagerImplTest, AdsClusterStartsMuxOnlyOnce) {
  MockGrpcMuxFactory factory;
  Registry::InjectFactory<Config::MuxFactory> registry(factory);

  const std::string yaml = R"EOF(
  dynamic_resources:
    ads_config:
      transport_api_version: V3
      api_type: GRPC
      set_node_on_first_message_only: true
      grpc_services:
        envoy_grpc:
          cluster_name: ads_cluster
  static_resources:
    clusters:
    - name: ads_cluster
      connect_timeout: 0.250s
      type: static
      lb_policy: round_robin
      load_assignment:
        cluster_name: ads_cluster
        endpoints:
        - lb_endpoints:
          - endpoint:
              address:
                socket_address:
                  address: 127.0.0.1
                  port_value: 11001
  )EOF";

  createWithUpdateOverrideClusterManager(parseBootstrapFromV3Yaml(yaml));

  const std::string update_static_ads_cluster_yaml = R"EOF(
    name: ads_cluster
    connect_timeout: 0.250s
    type: static
    lb_policy: round_robin
    load_assignment:
      cluster_name: ads_cluster
      endpoints:
      - lb_endpoints:
        - endpoint:
            address:
              socket_address:
                address: 127.0.0.1
                port_value: 12001
  )EOF";

  // The static ads_cluster should not be updated by the ClusterManager (only dynamic clusters can
  // be added or updated outside of the Bootstrap config).
  EXPECT_FALSE(cluster_manager_->addOrUpdateCluster(
      parseClusterFromV3Yaml(update_static_ads_cluster_yaml), "version2"));
  EXPECT_EQ(0, factory_.stats_.counter("cluster_manager.cluster_updated").value());
  EXPECT_EQ(1, factory_.stats_
                   .gauge("cluster_manager.active_clusters", Stats::Gauge::ImportMode::NeverImport)
                   .value());
  EXPECT_EQ(0, factory_.stats_.counter("cluster_manager.cluster_modified").value());

  const std::string new_cluster_yaml = R"EOF(
    name: new_cluster
    connect_timeout: 0.250s
    type: static
    lb_policy: round_robin
    load_assignment:
      cluster_name: new_cluster
      endpoints:
      - lb_endpoints:
        - endpoint:
            address:
              socket_address:
                address: 127.0.0.1
                port_value: 12001
  )EOF";

  EXPECT_TRUE(
      cluster_manager_->addOrUpdateCluster(parseClusterFromV3Yaml(new_cluster_yaml), "version1"));
  EXPECT_EQ(0, factory_.stats_.counter("cluster_manager.cluster_updated").value());
  EXPECT_EQ(2, factory_.stats_
                   .gauge("cluster_manager.active_clusters", Stats::Gauge::ImportMode::NeverImport)
                   .value());
  EXPECT_EQ(0, factory_.stats_.counter("cluster_manager.cluster_modified").value());
}

TEST_F(ClusterManagerImplTest, NoSdsConfig) {
  const std::string yaml = R"EOF(
static_resources:
  clusters:
  - name: cluster_1
    connect_timeout: 0.250s
    type: eds
    lb_policy: round_robin
  )EOF";
  EXPECT_THROW_WITH_MESSAGE(create(parseBootstrapFromV3Yaml(yaml)), EnvoyException,
                            "cannot create an EDS cluster without an EDS config");
}

TEST_F(ClusterManagerImplTest, UnknownClusterType) {
  const std::string json = R"EOF(
  {
    "static_resources": {
      "clusters": [
        {
          "name": "cluster_1",
          "connect_timeout": "0.250s",
          "type": "foo",
          "lb_policy": "round_robin"
        }]
      }
    }
  )EOF";

  EXPECT_THROW_WITH_REGEX(create(parseBootstrapFromV3Json(json)), EnvoyException, "foo");
}

TEST_F(ClusterManagerImplTest, LocalClusterNotDefined) {
  const std::string json = fmt::sprintf(
      R"EOF(
  {
    "cluster_manager": {
      "local_cluster_name": "new_cluster",
    },
    "static_resources": {
      %s
    }
  }
  )EOF",
      clustersJson({defaultStaticClusterJson("cluster_1"), defaultStaticClusterJson("cluster_2")}));

  EXPECT_THROW(create(parseBootstrapFromV3Json(json)), EnvoyException);
}

TEST_F(ClusterManagerImplTest, BadClusterManagerConfig) {
  const std::string json = R"EOF(
  {
    "cluster_manager": {
      "outlier_detection": {
        "event_log_path": "foo"
      },
      "fake_property" : "fake_property"
    },
    "static_resources": {
      "clusters": []
    }
  }
  )EOF";

  EXPECT_THROW_WITH_REGEX(create(parseBootstrapFromV3Json(json)), EnvoyException, "fake_property");
}

TEST_F(ClusterManagerImplTest, LocalClusterDefined) {
  const std::string json = fmt::sprintf(
      R"EOF(
  {
    "cluster_manager": {
      "local_cluster_name": "new_cluster",
    },
    "static_resources": {
      %s
    }
  }
  )EOF",
      clustersJson({defaultStaticClusterJson("cluster_1"), defaultStaticClusterJson("cluster_2"),
                    defaultStaticClusterJson("new_cluster")}));

  create(parseBootstrapFromV3Json(json));
  checkStats(3 /*added*/, 0 /*modified*/, 0 /*removed*/, 3 /*active*/, 0 /*warming*/);

  factory_.tls_.shutdownThread();
}

TEST_F(ClusterManagerImplTest, DuplicateCluster) {
  const std::string json = fmt::sprintf(
      "{\"static_resources\":{%s}}",
      clustersJson({defaultStaticClusterJson("cluster_1"), defaultStaticClusterJson("cluster_1")}));
  const auto config = parseBootstrapFromV3Json(json);
  EXPECT_THROW(create(config), EnvoyException);
}

TEST_F(ClusterManagerImplTest, ValidClusterName) {
  const std::string yaml = R"EOF(
static_resources:
  clusters:
  - name: cluster:name
    connect_timeout: 0.250s
    type: static
    lb_policy: round_robin
    load_assignment:
      cluster_name: foo
      endpoints:
      - lb_endpoints:
        - endpoint:
            address:
              socket_address:
                address: 127.0.0.1
                port_value: 11001
  )EOF";

  create(parseBootstrapFromV3Yaml(yaml));
  cluster_manager_->clusters()
      .active_clusters_.find("cluster:name")
      ->second.get()
      .info()
      ->statsScope()
      .counterFromString("foo")
      .inc();
  EXPECT_EQ(1UL, factory_.stats_.counter("cluster.cluster_name.foo").value());
}

// Validate that the primary clusters are derived from the bootstrap and don't
// include EDS.
TEST_F(ClusterManagerImplTest, PrimaryClusters) {
  const std::string yaml = R"EOF(
static_resources:
  clusters:
  - name: static_cluster
    connect_timeout: 0.250s
    type: static
  - name: logical_dns_cluster
    connect_timeout: 0.250s
    type: logical_dns
    load_assignment:
      endpoints:
        - lb_endpoints:
          - endpoint:
              address:
                socket_address:
                  address: foo.com
                  port_value: 11001
  - name: strict_dns_cluster
    connect_timeout: 0.250s
    type: strict_dns
    load_assignment:
      endpoints:
        - lb_endpoints:
          - endpoint:
              address:
                socket_address:
                  address: foo.com
                  port_value: 11001
  - name: rest_eds_cluster
    connect_timeout: 0.250s
    type: eds
    eds_cluster_config:
      eds_config:
        resource_api_version: V3
        api_config_source:
          api_type: GRPC
          transport_api_version: V3
          grpc_services:
            envoy_grpc:
              cluster_name: static_cluster
  )EOF";
  create(parseBootstrapFromV3Yaml(yaml));
  const auto& primary_clusters = cluster_manager_->primaryClusters();
  EXPECT_THAT(primary_clusters, testing::UnorderedElementsAre(
                                    "static_cluster", "strict_dns_cluster", "logical_dns_cluster"));
}

TEST_F(ClusterManagerImplTest, OriginalDstLbRestriction) {
  const std::string yaml = R"EOF(
static_resources:
  clusters:
  - name: cluster_1
    connect_timeout: 0.250s
    type: original_dst
    lb_policy: round_robin
  )EOF";

  EXPECT_THROW_WITH_MESSAGE(
      create(parseBootstrapFromV3Yaml(yaml)), EnvoyException,
      "cluster: LB policy ROUND_ROBIN is not valid for Cluster type ORIGINAL_DST. Only "
      "'CLUSTER_PROVIDED' is allowed with cluster type 'ORIGINAL_DST'");
}

class ClusterManagerSubsetInitializationTest
    : public ClusterManagerImplTest,
      public testing::WithParamInterface<envoy::config::cluster::v3::Cluster::LbPolicy> {
public:
  ClusterManagerSubsetInitializationTest() = default;

  static std::vector<envoy::config::cluster::v3::Cluster::LbPolicy> lbPolicies() {
    int first = static_cast<int>(envoy::config::cluster::v3::Cluster::LbPolicy_MIN);
    int last = static_cast<int>(envoy::config::cluster::v3::Cluster::LbPolicy_MAX);
    ASSERT(first < last);

    std::vector<envoy::config::cluster::v3::Cluster::LbPolicy> policies;
    for (int i = first; i <= last; i++) {
      if (envoy::config::cluster::v3::Cluster::LbPolicy_IsValid(i)) {
        auto policy = static_cast<envoy::config::cluster::v3::Cluster::LbPolicy>(i);
        policies.push_back(policy);
      }
    }
    return policies;
  }

  static std::string paramName(const testing::TestParamInfo<ParamType>& info) {
    const std::string& name = envoy::config::cluster::v3::Cluster::LbPolicy_Name(info.param);
    return absl::StrReplaceAll(name, {{"_", ""}});
  }
};

// Test initialization of subset load balancer with every possible load balancer policy.
TEST_P(ClusterManagerSubsetInitializationTest, SubsetLoadBalancerInitialization) {
  constexpr absl::string_view yamlPattern = R"EOF(
 static_resources:
  clusters:
  - name: cluster_1
    connect_timeout: 0.250s
    {}
    lb_policy: "{}"
    lb_subset_config:
      fallback_policy: ANY_ENDPOINT
      subset_selectors:
        - keys: [ "x" ]
    load_assignment:
      cluster_name: cluster_1
      endpoints:
      - lb_endpoints:
        - endpoint:
            address:
              socket_address:
                address: 127.0.0.1
                port_value: 8000
        - endpoint:
            address:
              socket_address:
                address: 127.0.0.1
                port_value: 8001
  )EOF";

  const std::string& policy_name = envoy::config::cluster::v3::Cluster::LbPolicy_Name(GetParam());

  std::string cluster_type = "type: STATIC";

  if (GetParam() == envoy::config::cluster::v3::Cluster::CLUSTER_PROVIDED) {
    // This custom cluster type is registered by linking test/integration/custom/static_cluster.cc.
    cluster_type = "cluster_type: { name: envoy.clusters.custom_static_with_lb }";
  }
  const std::string yaml = fmt::format(yamlPattern, cluster_type, policy_name);

  if (GetParam() == envoy::config::cluster::v3::Cluster::CLUSTER_PROVIDED) {
    EXPECT_THROW_WITH_MESSAGE(
        create(parseBootstrapFromV3Yaml(yaml)), EnvoyException,
        fmt::format("cluster: LB policy {} cannot be combined with lb_subset_config",
                    envoy::config::cluster::v3::Cluster::LbPolicy_Name(GetParam())));

  } else if (GetParam() == envoy::config::cluster::v3::Cluster::LOAD_BALANCING_POLICY_CONFIG) {
    EXPECT_THROW_WITH_MESSAGE(create(parseBootstrapFromV3Yaml(yaml)), EnvoyException,
                              "cluster: field load_balancing_policy need to be set");
  } else {
    create(parseBootstrapFromV3Yaml(yaml));
    checkStats(1 /*added*/, 0 /*modified*/, 0 /*removed*/, 1 /*active*/, 0 /*warming*/);

    Upstream::ThreadLocalCluster* tlc = cluster_manager_->getThreadLocalCluster("cluster_1");
    EXPECT_NE(nullptr, tlc);

    if (tlc) {
      Upstream::LoadBalancer& lb = tlc->loadBalancer();
      EXPECT_NE(nullptr, dynamic_cast<Upstream::SubsetLoadBalancer*>(&lb));
    }

    factory_.tls_.shutdownThread();
  }
}

INSTANTIATE_TEST_SUITE_P(ClusterManagerSubsetInitializationTest,
                         ClusterManagerSubsetInitializationTest,
                         testing::ValuesIn(ClusterManagerSubsetInitializationTest::lbPolicies()),
                         ClusterManagerSubsetInitializationTest::paramName);

TEST_F(ClusterManagerImplTest, SubsetLoadBalancerClusterProvidedLbRestriction) {
  const std::string yaml = R"EOF(
 static_resources:
  clusters:
  - name: cluster_1
    connect_timeout: 0.250s
    type: static
    lb_policy: cluster_provided
    lb_subset_config:
      fallback_policy: ANY_ENDPOINT
      subset_selectors:
        - keys: [ "x" ]
  )EOF";

  EXPECT_THROW_WITH_MESSAGE(
      create(parseBootstrapFromV3Yaml(yaml)), EnvoyException,
      "cluster: LB policy CLUSTER_PROVIDED cannot be combined with lb_subset_config");
}

TEST_F(ClusterManagerImplTest, SubsetLoadBalancerLocalityAware) {
  const std::string yaml = R"EOF(
 static_resources:
  clusters:
  - name: cluster_1
    connect_timeout: 0.250s
    type: STATIC
    lb_policy: ROUND_ROBIN
    lb_subset_config:
      fallback_policy: ANY_ENDPOINT
      subset_selectors:
        - keys: [ "x" ]
      locality_weight_aware: true
    load_assignment:
      cluster_name: cluster_1
      endpoints:
        - lb_endpoints:
          - endpoint:
              address:
                socket_address:
                  address: 127.0.0.1
                  port_value: 8000
          - endpoint:
              address:
                socket_address:
                  address: 127.0.0.1
                  port_value: 8001
  )EOF";

  EXPECT_THROW_WITH_MESSAGE(create(parseBootstrapFromV3Yaml(yaml)), EnvoyException,
                            "Locality weight aware subset LB requires that a "
                            "locality_weighted_lb_config be set in cluster_1");
}

TEST_F(ClusterManagerImplTest, RingHashLoadBalancerInitialization) {
  const std::string yaml = R"EOF(
 static_resources:
  clusters:
  - name: redis_cluster
    lb_policy: RING_HASH
    ring_hash_lb_config:
      minimum_ring_size: 125
    connect_timeout: 0.250s
    type: STATIC
    load_assignment:
      cluster_name: redis_cluster
      endpoints:
      - lb_endpoints:
        - endpoint:
            address:
              socket_address:
                address: 127.0.0.1
                port_value: 8000
        - endpoint:
            address:
              socket_address:
                address: 127.0.0.1
                port_value: 8001
  )EOF";
  create(parseBootstrapFromV3Yaml(yaml));
}

TEST_F(ClusterManagerImplTest, RingHashLoadBalancerV2Initialization) {
  const std::string yaml = R"EOF(
  static_resources:
    clusters:
    - name: redis_cluster
      connect_timeout: 0.250s
      lb_policy: RING_HASH
      load_assignment:
        cluster_name: redis_cluster
        endpoints:
        - lb_endpoints:
          - endpoint:
              address:
                socket_address:
                  address: 127.0.0.1
                  port_value: 8000
          - endpoint:
              address:
                socket_address:
                  address: 127.0.0.1
                  port_value: 8001
      dns_lookup_family: V4_ONLY
      ring_hash_lb_config:
        minimum_ring_size: 125
  )EOF";
  create(parseBootstrapFromV3Yaml(yaml));
}

// Verify EDS clusters have EDS config.
TEST_F(ClusterManagerImplTest, EdsClustersRequireEdsConfig) {
  const std::string yaml = R"EOF(
  static_resources:
    clusters:
    - name: cluster_0
      type: EDS
  )EOF";

  EXPECT_THROW_WITH_MESSAGE(create(parseBootstrapFromV3Yaml(yaml)), EnvoyException,
                            "cannot create an EDS cluster without an EDS config");
}

// Verify that specifying a cluster provided LB, but the cluster doesn't provide one is an error.
TEST_F(ClusterManagerImplTest, ClusterProvidedLbNoLb) {
  const std::string json = fmt::sprintf("{\"static_resources\":{%s}}",
                                        clustersJson({defaultStaticClusterJson("cluster_0")}));

  std::shared_ptr<MockClusterMockPrioritySet> cluster1(new NiceMock<MockClusterMockPrioritySet>());
  cluster1->info_->name_ = "cluster_0";
  cluster1->info_->lb_type_ = LoadBalancerType::ClusterProvided;
  EXPECT_CALL(factory_, clusterFromProto_(_, _, _, _))
      .WillOnce(Return(std::make_pair(cluster1, nullptr)));
  EXPECT_THROW_WITH_MESSAGE(create(parseBootstrapFromV3Json(json)), EnvoyException,
                            "cluster manager: cluster provided LB specified but cluster "
                            "'cluster_0' did not provide one. Check cluster documentation.");
}

// Verify that not specifying a cluster provided LB, but the cluster does provide one is an error.
TEST_F(ClusterManagerImplTest, ClusterProvidedLbNotConfigured) {
  const std::string json = fmt::sprintf("{\"static_resources\":{%s}}",
                                        clustersJson({defaultStaticClusterJson("cluster_0")}));

  std::shared_ptr<MockClusterMockPrioritySet> cluster1(new NiceMock<MockClusterMockPrioritySet>());
  cluster1->info_->name_ = "cluster_0";
  EXPECT_CALL(factory_, clusterFromProto_(_, _, _, _))
      .WillOnce(Return(std::make_pair(cluster1, new MockThreadAwareLoadBalancer())));
  EXPECT_THROW_WITH_MESSAGE(create(parseBootstrapFromV3Json(json)), EnvoyException,
                            "cluster manager: cluster provided LB not specified but cluster "
                            "'cluster_0' provided one. Check cluster documentation.");
}

// Verify that multiple load balancing policies can be specified, and Envoy selects the first
// policy that it has a factory for.
TEST_F(ClusterManagerImplTest, LbPolicyConfig) {
  // envoy.load_balancers.custom_lb is registered by linking in
  // //test/integration/load_balancers:custom_lb_policy.
  const std::string yaml = fmt::format(R"EOF(
 static_resources:
  clusters:
  - name: cluster_1
    connect_timeout: 0.250s
    type: STATIC
    lb_policy: LOAD_BALANCING_POLICY_CONFIG
    load_balancing_policy:
      policies:
      - typed_extension_config:
          name: envoy.load_balancers.unknown_lb
      - typed_extension_config:
          name: envoy.load_balancers.custom_lb
          typed_config:
            "@type": type.googleapis.com/test.integration.custom_lb.CustomLbConfig
    load_assignment:
      cluster_name: cluster_1
      endpoints:
      - lb_endpoints:
        - endpoint:
            address:
              socket_address:
                address: 127.0.0.1
                port_value: 8000
        - endpoint:
            address:
              socket_address:
                address: 127.0.0.1
                port_value: 8001
  )EOF");

  create(parseBootstrapFromV3Yaml(yaml));
  const auto& cluster = cluster_manager_->clusters().getCluster("cluster_1");
  EXPECT_NE(cluster, absl::nullopt);
  EXPECT_TRUE(cluster->get().info()->loadBalancerConfig().has_value());
}

class ClusterManagerImplThreadAwareLbTest : public ClusterManagerImplTest {
public:
  void doTest(LoadBalancerType lb_type) {
    const std::string json = fmt::sprintf("{\"static_resources\":{%s}}",
                                          clustersJson({defaultStaticClusterJson("cluster_0")}));

    std::shared_ptr<MockClusterMockPrioritySet> cluster1(
        new NiceMock<MockClusterMockPrioritySet>());
    cluster1->info_->name_ = "cluster_0";
    cluster1->info_->lb_type_ = lb_type;

    InSequence s;
    EXPECT_CALL(factory_, clusterFromProto_(_, _, _, _))
        .WillOnce(Return(std::make_pair(cluster1, nullptr)));
    ON_CALL(*cluster1, initializePhase()).WillByDefault(Return(Cluster::InitializePhase::Primary));
    create(parseBootstrapFromV3Json(json));

    EXPECT_EQ(nullptr, cluster_manager_->getThreadLocalCluster("cluster_0"));

    cluster1->prioritySet().getMockHostSet(0)->hosts_ = {
        makeTestHost(cluster1->info_, "tcp://127.0.0.1:80", time_system_)};
    cluster1->prioritySet().getMockHostSet(0)->runCallbacks(
        cluster1->prioritySet().getMockHostSet(0)->hosts_, {});
    cluster1->initialize_callback_();
    EXPECT_EQ(
        cluster1->prioritySet().getMockHostSet(0)->hosts_[0],
        cluster_manager_->getThreadLocalCluster("cluster_0")->loadBalancer().chooseHost(nullptr));
  }
};

// Test that the cluster manager correctly re-creates the worker local LB when there is a host
// set change.
TEST_F(ClusterManagerImplThreadAwareLbTest, RingHashLoadBalancerThreadAwareUpdate) {
  doTest(LoadBalancerType::RingHash);
}

// Test that the cluster manager correctly re-creates the worker local LB when there is a host
// set change.
TEST_F(ClusterManagerImplThreadAwareLbTest, MaglevLoadBalancerThreadAwareUpdate) {
  doTest(LoadBalancerType::Maglev);
}

TEST_F(ClusterManagerImplTest, TcpHealthChecker) {
  const std::string yaml = R"EOF(
 static_resources:
  clusters:
  - name: cluster_1
    connect_timeout: 0.250s
    type: STATIC
    lb_policy: ROUND_ROBIN
    load_assignment:
      cluster_name: cluster_1
      endpoints:
      - lb_endpoints:
        - endpoint:
            address:
              socket_address:
                address: 127.0.0.1
                port_value: 11001
    health_checks:
    - timeout: 1s
      interval: 1s
      unhealthy_threshold: 2
      healthy_threshold: 2
      tcp_health_check:
        send:
          text: '01'
        receive:
          - text: '02'
  )EOF";

  Network::MockClientConnection* connection = new NiceMock<Network::MockClientConnection>();
  EXPECT_CALL(factory_.dispatcher_,
              createClientConnection_(
                  PointeesEq(Network::Utility::resolveUrl("tcp://127.0.0.1:11001")), _, _, _))
      .WillOnce(Return(connection));
  create(parseBootstrapFromV3Yaml(yaml));
  factory_.tls_.shutdownThread();
}

TEST_F(ClusterManagerImplTest, HttpHealthChecker) {
  const std::string yaml = R"EOF(
 static_resources:
  clusters:
  - name: cluster_1
    connect_timeout: 0.250s
    type: STATIC
    lb_policy: ROUND_ROBIN
    load_assignment:
      cluster_name: cluster_1
      endpoints:
      - lb_endpoints:
        - endpoint:
            address:
              socket_address:
                address: 127.0.0.1
                port_value: 11001
    health_checks:
    - timeout: 1s
      interval: 1s
      unhealthy_threshold: 2
      healthy_threshold: 2
      http_health_check:
        path: "/healthcheck"
  )EOF";

  Network::MockClientConnection* connection = new NiceMock<Network::MockClientConnection>();
  EXPECT_CALL(factory_.dispatcher_,
              createClientConnection_(
                  PointeesEq(Network::Utility::resolveUrl("tcp://127.0.0.1:11001")), _, _, _))
      .WillOnce(Return(connection));
  EXPECT_CALL(factory_.dispatcher_, deleteInDispatcherThread(_));
  create(parseBootstrapFromV3Yaml(yaml));
  factory_.tls_.shutdownThread();
  factory_.dispatcher_.to_delete_.clear();
}

TEST_F(ClusterManagerImplTest, UnknownCluster) {
  const std::string json = fmt::sprintf("{\"static_resources\":{%s}}",
                                        clustersJson({defaultStaticClusterJson("cluster_1")}));

  create(parseBootstrapFromV3Json(json));
  EXPECT_EQ(nullptr, cluster_manager_->getThreadLocalCluster("hello"));
  factory_.tls_.shutdownThread();
}

/**
 * Test that buffer limits are set on new TCP connections.
 */
TEST_F(ClusterManagerImplTest, VerifyBufferLimits) {
  const std::string yaml = R"EOF(
 static_resources:
  clusters:
  - name: cluster_1
    connect_timeout: 0.250s
    type: static
    lb_policy: round_robin
    per_connection_buffer_limit_bytes: 8192
    load_assignment:
      cluster_name: cluster_1
      endpoints:
      - lb_endpoints:
        - endpoint:
            address:
              socket_address:
                address: 127.0.0.1
                port_value: 11001
  )EOF";

  create(parseBootstrapFromV3Yaml(yaml));
  Network::MockClientConnection* connection = new NiceMock<Network::MockClientConnection>();
  EXPECT_CALL(*connection, setBufferLimits(8192));
  EXPECT_CALL(factory_.tls_.dispatcher_, createClientConnection_(_, _, _, _))
      .WillOnce(Return(connection));
  auto conn_data = cluster_manager_->getThreadLocalCluster("cluster_1")->tcpConn(nullptr);
  EXPECT_EQ(connection, conn_data.connection_.get());
  factory_.tls_.shutdownThread();
}

class ClusterManagerLifecycleTest : public ClusterManagerImplTest,
                                    public testing::WithParamInterface<bool> {
protected:
  void create(const Bootstrap& bootstrap) override {
    if (useDeferredCluster()) {
      auto bootstrap_with_deferred_cluster = bootstrap;
      bootstrap_with_deferred_cluster.mutable_cluster_manager()
          ->set_enable_deferred_cluster_creation(true);
      ClusterManagerImplTest::create(bootstrap_with_deferred_cluster);
    } else {
      ClusterManagerImplTest::create(bootstrap);
    }
  }
  bool useDeferredCluster() const { return GetParam(); }
};

INSTANTIATE_TEST_SUITE_P(ClusterManagerLifecycleTest, ClusterManagerLifecycleTest, testing::Bool());

TEST_P(ClusterManagerLifecycleTest, ShutdownOrder) {
  const std::string json = fmt::sprintf("{\"static_resources\":{%s}}",
                                        clustersJson({defaultStaticClusterJson("cluster_1")}));
  create(parseBootstrapFromV3Json(json));
  Cluster& cluster = cluster_manager_->activeClusters().begin()->second;
  EXPECT_EQ("cluster_1", cluster.info()->name());
  EXPECT_EQ(cluster.info(), cluster_manager_->getThreadLocalCluster("cluster_1")->info());
  EXPECT_EQ(1UL, cluster_manager_->getThreadLocalCluster("cluster_1")
                     ->prioritySet()
                     .hostSetsPerPriority()[0]
                     ->hosts()
                     .size());
  EXPECT_EQ(
      cluster.prioritySet().hostSetsPerPriority()[0]->hosts()[0],
      cluster_manager_->getThreadLocalCluster("cluster_1")->loadBalancer().chooseHost(nullptr));

  // Local reference, primary reference, thread local reference, host reference
  if (useDeferredCluster()) {
    // Additional reference in Cluster Initialization Object.
    EXPECT_EQ(5U, cluster.info().use_count());
  } else {
    EXPECT_EQ(4U, cluster.info().use_count());
  }

  // Thread local reference should be gone.
  factory_.tls_.shutdownThread();
  if (useDeferredCluster()) {
    // Additional reference in Cluster Initialization Object.
    EXPECT_EQ(4U, cluster.info().use_count());
  } else {
    EXPECT_EQ(3U, cluster.info().use_count());
  }
}

TEST_F(ClusterManagerImplTest, TwoEqualCommonLbConfigSharedPool) {
  create(defaultConfig());

  envoy::config::cluster::v3::Cluster::CommonLbConfig config_a;
  envoy::config::cluster::v3::Cluster::CommonLbConfig config_b;

  config_a.mutable_healthy_panic_threshold()->set_value(0.3);
  config_b.mutable_healthy_panic_threshold()->set_value(0.3);
  auto common_config_ptr_a = cluster_manager_->getCommonLbConfigPtr(config_a);
  auto common_config_ptr_b = cluster_manager_->getCommonLbConfigPtr(config_b);
  EXPECT_EQ(common_config_ptr_a, common_config_ptr_b);
}

TEST_F(ClusterManagerImplTest, TwoUnequalCommonLbConfigSharedPool) {
  create(defaultConfig());

  envoy::config::cluster::v3::Cluster::CommonLbConfig config_a;
  envoy::config::cluster::v3::Cluster::CommonLbConfig config_b;

  config_a.mutable_healthy_panic_threshold()->set_value(0.3);
  config_b.mutable_healthy_panic_threshold()->set_value(0.5);
  auto common_config_ptr_a = cluster_manager_->getCommonLbConfigPtr(config_a);
  auto common_config_ptr_b = cluster_manager_->getCommonLbConfigPtr(config_b);
  EXPECT_NE(common_config_ptr_a, common_config_ptr_b);
}

TEST_P(ClusterManagerLifecycleTest, InitializeOrder) {
  time_system_.setSystemTime(std::chrono::milliseconds(1234567891234));

  const std::string json = fmt::sprintf(
      R"EOF(
  {
    "dynamic_resources": {
      "cds_config": {
        "api_config_source": {
          "api_type": "0",
          "refresh_delay": "30s",
          "cluster_names": ["cds_cluster"]
        }
      }
    },
    "static_resources": {
      %s
    }
  }
  )EOF",
      clustersJson({defaultStaticClusterJson("cds_cluster"),
                    defaultStaticClusterJson("fake_cluster"),
                    defaultStaticClusterJson("fake_cluster2")}));

  MockCdsApi* cds = new MockCdsApi();
  std::shared_ptr<MockClusterMockPrioritySet> cds_cluster(
      new NiceMock<MockClusterMockPrioritySet>());
  cds_cluster->info_->name_ = "cds_cluster";
  std::shared_ptr<MockClusterMockPrioritySet> cluster1(new NiceMock<MockClusterMockPrioritySet>());
  std::shared_ptr<MockClusterMockPrioritySet> cluster2(new NiceMock<MockClusterMockPrioritySet>());
  cluster2->info_->name_ = "fake_cluster2";
  cluster2->info_->lb_type_ = LoadBalancerType::RingHash;

  // This part tests static init.
  InSequence s;
  EXPECT_CALL(factory_, clusterFromProto_(_, _, _, _))
      .WillOnce(Return(std::make_pair(cds_cluster, nullptr)));
  ON_CALL(*cds_cluster, initializePhase()).WillByDefault(Return(Cluster::InitializePhase::Primary));
  EXPECT_CALL(factory_, clusterFromProto_(_, _, _, _))
      .WillOnce(Return(std::make_pair(cluster1, nullptr)));
  ON_CALL(*cluster1, initializePhase()).WillByDefault(Return(Cluster::InitializePhase::Primary));
  EXPECT_CALL(factory_, clusterFromProto_(_, _, _, _))
      .WillOnce(Return(std::make_pair(cluster2, nullptr)));
  ON_CALL(*cluster2, initializePhase()).WillByDefault(Return(Cluster::InitializePhase::Secondary));
  EXPECT_CALL(factory_, createCds_()).WillOnce(Return(cds));
  EXPECT_CALL(*cds, setInitializedCb(_));
  EXPECT_CALL(*cds_cluster, initialize(_));
  EXPECT_CALL(*cluster1, initialize(_));

  create(parseBootstrapFromV3Json(json));

  ReadyWatcher initialized;
  cluster_manager_->setInitializedCb([&]() -> void { initialized.ready(); });

  EXPECT_CALL(*cluster2, initialize(_));
  cds_cluster->initialize_callback_();
  cluster1->initialize_callback_();

  EXPECT_CALL(*cds, initialize());
  cluster2->initialize_callback_();

  // This part tests CDS init.
  std::shared_ptr<MockClusterMockPrioritySet> cluster3(new NiceMock<MockClusterMockPrioritySet>());
  cluster3->info_->name_ = "cluster3";
  std::shared_ptr<MockClusterMockPrioritySet> cluster4(new NiceMock<MockClusterMockPrioritySet>());
  cluster4->info_->name_ = "cluster4";
  std::shared_ptr<MockClusterMockPrioritySet> cluster5(new NiceMock<MockClusterMockPrioritySet>());
  cluster5->info_->name_ = "cluster5";

  EXPECT_CALL(factory_, clusterFromProto_(_, _, _, _))
      .WillOnce(Return(std::make_pair(cluster3, nullptr)));
  ON_CALL(*cluster3, initializePhase()).WillByDefault(Return(Cluster::InitializePhase::Secondary));
  cluster_manager_->addOrUpdateCluster(defaultStaticCluster("cluster3"), "version1");

  EXPECT_CALL(factory_, clusterFromProto_(_, _, _, _))
      .WillOnce(Return(std::make_pair(cluster4, nullptr)));
  ON_CALL(*cluster4, initializePhase()).WillByDefault(Return(Cluster::InitializePhase::Primary));
  EXPECT_CALL(*cluster4, initialize(_));
  cluster_manager_->addOrUpdateCluster(defaultStaticCluster("cluster4"), "version2");

  EXPECT_CALL(factory_, clusterFromProto_(_, _, _, _))
      .WillOnce(Return(std::make_pair(cluster5, nullptr)));
  ON_CALL(*cluster5, initializePhase()).WillByDefault(Return(Cluster::InitializePhase::Secondary));
  cluster_manager_->addOrUpdateCluster(defaultStaticCluster("cluster5"), "version3");

  cds->initialized_callback_();
  EXPECT_CALL(*cds, versionInfo()).WillOnce(Return("version3"));
  checkConfigDump(R"EOF(
 version_info: version3
 static_clusters:
  - cluster:
      "@type": type.googleapis.com/envoy.config.cluster.v3.Cluster
      name: "cds_cluster"
      type: "STATIC"
      connect_timeout: 0.25s
      load_assignment:
        endpoints:
        - lb_endpoints:
          - endpoint:
              address:
                socket_address:
                  address: 127.0.0.1
                  port_value: 11001
    last_updated:
      seconds: 1234567891
      nanos: 234000000
  - cluster:
      "@type": type.googleapis.com/envoy.config.cluster.v3.Cluster
      name: "fake_cluster"
      type: "STATIC"
      connect_timeout: 0.25s
      load_assignment:
        endpoints:
        - lb_endpoints:
          - endpoint:
              address:
                socket_address:
                  address: 127.0.0.1
                  port_value: 11001
    last_updated:
      seconds: 1234567891
      nanos: 234000000
  - cluster:
      "@type": type.googleapis.com/envoy.config.cluster.v3.Cluster
      name: "fake_cluster2"
      type: "STATIC"
      connect_timeout: 0.25s
      load_assignment:
        endpoints:
        - lb_endpoints:
          - endpoint:
              address:
                socket_address:
                  address: 127.0.0.1
                  port_value: 11001
    last_updated:
      seconds: 1234567891
      nanos: 234000000
 dynamic_warming_clusters:
  - version_info: "version1"
    cluster:
      "@type": type.googleapis.com/envoy.config.cluster.v3.Cluster
      name: "cluster3"
      type: "STATIC"
      connect_timeout: 0.25s
      load_assignment:
        endpoints:
        - lb_endpoints:
          - endpoint:
              address:
                socket_address:
                  address: 127.0.0.1
                  port_value: 11001
    last_updated:
      seconds: 1234567891
      nanos: 234000000
  - version_info: "version2"
    cluster:
      "@type": type.googleapis.com/envoy.config.cluster.v3.Cluster
      name: "cluster4"
      type: "STATIC"
      connect_timeout: 0.25s
      load_assignment:
        endpoints:
        - lb_endpoints:
          - endpoint:
              address:
                socket_address:
                  address: 127.0.0.1
                  port_value: 11001
    last_updated:
      seconds: 1234567891
      nanos: 234000000
  - version_info: "version3"
    cluster:
      "@type": type.googleapis.com/envoy.config.cluster.v3.Cluster
      name: "cluster5"
      type: "STATIC"
      connect_timeout: 0.25s
      load_assignment:
        endpoints:
        - lb_endpoints:
          - endpoint:
              address:
                socket_address:
                  address: 127.0.0.1
                  port_value: 11001
    last_updated:
      seconds: 1234567891
      nanos: 234000000
 dynamic_active_clusters:
)EOF");

  EXPECT_CALL(*cluster3, initialize(_));
  cluster4->initialize_callback_();

  // Test cluster 5 getting removed before everything is initialized.
  cluster_manager_->removeCluster("cluster5");

  EXPECT_CALL(initialized, ready());
  cluster3->initialize_callback_();

  factory_.tls_.shutdownThread();

  EXPECT_TRUE(Mock::VerifyAndClearExpectations(cds_cluster.get()));
  EXPECT_TRUE(Mock::VerifyAndClearExpectations(cluster1.get()));
  EXPECT_TRUE(Mock::VerifyAndClearExpectations(cluster2.get()));
  EXPECT_TRUE(Mock::VerifyAndClearExpectations(cluster3.get()));
  EXPECT_TRUE(Mock::VerifyAndClearExpectations(cluster4.get()));
  EXPECT_TRUE(Mock::VerifyAndClearExpectations(cluster5.get()));
}

TEST_P(ClusterManagerLifecycleTest, DynamicRemoveWithLocalCluster) {
  InSequence s;

  // Setup a cluster manager with a static local cluster.
  const std::string json = fmt::sprintf(R"EOF(
  {
    "cluster_manager": {
      "local_cluster_name": "foo"
    },
    "static_resources": {
      %s
    }
  }
  )EOF",
                                        clustersJson({defaultStaticClusterJson("fake")}));

  std::shared_ptr<MockClusterMockPrioritySet> foo(new NiceMock<MockClusterMockPrioritySet>());
  foo->info_->name_ = "foo";
  EXPECT_CALL(factory_, clusterFromProto_(_, _, _, false))
      .WillOnce(Return(std::make_pair(foo, nullptr)));
  ON_CALL(*foo, initializePhase()).WillByDefault(Return(Cluster::InitializePhase::Primary));
  EXPECT_CALL(*foo, initialize(_));

  create(parseBootstrapFromV3Json(json));
  foo->initialize_callback_();

  // Now add a dynamic cluster. This cluster will have a member update callback from the local
  // cluster in its load balancer.
  std::shared_ptr<MockClusterMockPrioritySet> cluster1(new NiceMock<MockClusterMockPrioritySet>());
  cluster1->info_->name_ = "cluster1";
  EXPECT_CALL(factory_, clusterFromProto_(_, _, _, true))
      .WillOnce(Return(std::make_pair(cluster1, nullptr)));
  ON_CALL(*cluster1, initializePhase()).WillByDefault(Return(Cluster::InitializePhase::Primary));
  EXPECT_CALL(*cluster1, initialize(_));
  cluster_manager_->addOrUpdateCluster(defaultStaticCluster("cluster1"), "");

  // Add another update callback on foo so we make sure callbacks keep working.
  ReadyWatcher membership_updated;
  auto priority_update_cb = foo->prioritySet().addPriorityUpdateCb(
      [&membership_updated](uint32_t, const HostVector&, const HostVector&) -> void {
        membership_updated.ready();
      });

  // Remove the new cluster.
  cluster_manager_->removeCluster("cluster1");

  // Fire a member callback on the local cluster, which should not call any update callbacks on
  // the deleted cluster.
  foo->prioritySet().getMockHostSet(0)->hosts_ = {
      makeTestHost(foo->info_, "tcp://127.0.0.1:80", time_system_)};
  EXPECT_CALL(membership_updated, ready());
  foo->prioritySet().getMockHostSet(0)->runCallbacks(foo->prioritySet().getMockHostSet(0)->hosts_,
                                                     {});

  factory_.tls_.shutdownThread();

  EXPECT_TRUE(Mock::VerifyAndClearExpectations(foo.get()));
  EXPECT_TRUE(Mock::VerifyAndClearExpectations(cluster1.get()));
}

TEST_P(ClusterManagerLifecycleTest, RemoveWarmingCluster) {
  time_system_.setSystemTime(std::chrono::milliseconds(1234567891234));
  create(defaultConfig());

  InSequence s;
  ReadyWatcher initialized;
  EXPECT_CALL(initialized, ready());
  cluster_manager_->setInitializedCb([&]() -> void { initialized.ready(); });

  std::shared_ptr<MockClusterMockPrioritySet> cluster1(new NiceMock<MockClusterMockPrioritySet>());
  EXPECT_CALL(factory_, clusterFromProto_(_, _, _, _))
      .WillOnce(Return(std::make_pair(cluster1, nullptr)));
  EXPECT_CALL(*cluster1, initializePhase()).Times(0);
  EXPECT_CALL(*cluster1, initialize(_));
  EXPECT_TRUE(
      cluster_manager_->addOrUpdateCluster(defaultStaticCluster("fake_cluster"), "version3"));
  checkStats(1 /*added*/, 0 /*modified*/, 0 /*removed*/, 0 /*active*/, 1 /*warming*/);
  EXPECT_EQ(nullptr, cluster_manager_->getThreadLocalCluster("fake_cluster"));
  checkConfigDump(R"EOF(
dynamic_warming_clusters:
  - version_info: "version3"
    cluster:
      "@type": type.googleapis.com/envoy.config.cluster.v3.Cluster
      name: "fake_cluster"
      type: STATIC
      connect_timeout: 0.25s
      load_assignment:
        endpoints:
        - lb_endpoints:
          - endpoint:
              address:
                socket_address:
                  address: 127.0.0.1
                  port_value: 11001
    last_updated:
      seconds: 1234567891
      nanos: 234000000
)EOF");

  EXPECT_TRUE(cluster_manager_->removeCluster("fake_cluster"));
  checkStats(1 /*added*/, 0 /*modified*/, 1 /*removed*/, 0 /*active*/, 0 /*warming*/);

  EXPECT_TRUE(Mock::VerifyAndClearExpectations(cluster1.get()));
}

TEST_P(ClusterManagerLifecycleTest, TestModifyWarmingClusterDuringInitialization) {
  const std::string json = fmt::sprintf(
      R"EOF(
  {
    "dynamic_resources": {
      "cds_config": {
        "api_config_source": {
          "api_type": "0",
          "refresh_delay": "30s",
          "cluster_names": ["cds_cluster"]
        }
      }
    },
    "static_resources": {
      %s
    }
  }
  )EOF",
      clustersJson({
          defaultStaticClusterJson("cds_cluster"),
      }));

  MockCdsApi* cds = new MockCdsApi();
  std::shared_ptr<MockClusterMockPrioritySet> cds_cluster(
      new NiceMock<MockClusterMockPrioritySet>());
  cds_cluster->info_->name_ = "cds_cluster";

  // This part tests static init.
  InSequence s;
  EXPECT_CALL(factory_, clusterFromProto_(_, _, _, _))
      .WillOnce(Return(std::make_pair(cds_cluster, nullptr)));
  ON_CALL(*cds_cluster, initializePhase()).WillByDefault(Return(Cluster::InitializePhase::Primary));
  EXPECT_CALL(factory_, createCds_()).WillOnce(Return(cds));
  EXPECT_CALL(*cds, setInitializedCb(_));
  EXPECT_CALL(*cds_cluster, initialize(_));

  create(parseBootstrapFromV3Json(json));

  ReadyWatcher cm_initialized;
  cluster_manager_->setInitializedCb([&]() -> void { cm_initialized.ready(); });

  const std::string ready_cluster_yaml = R"EOF(
    name: fake_cluster
    connect_timeout: 0.250s
    type: STATIC
    lb_policy: ROUND_ROBIN
    load_assignment:
      cluster_name: fake_cluster
      endpoints:
      - lb_endpoints:
        - endpoint:
            address:
              socket_address:
                address: 127.0.0.1
                port_value: 11001
  )EOF";

  const std::string warming_cluster_yaml = R"EOF(
    name: fake_cluster
    connect_timeout: 0.250s
    type: STRICT_DNS
    lb_policy: ROUND_ROBIN
    load_assignment:
      cluster_name: fake_cluster
      endpoints:
      - lb_endpoints:
        - endpoint:
            address:
              socket_address:
                address: foo.com
                port_value: 11001
  )EOF";

  {
    SCOPED_TRACE("Add a primary cluster staying in warming.");
    EXPECT_CALL(factory_, clusterFromProto_(_, _, _, _));
    EXPECT_TRUE(cluster_manager_->addOrUpdateCluster(parseClusterFromV3Yaml(warming_cluster_yaml),
                                                     "warming"));

    // Mark all the rest of the clusters ready. Now the only warming cluster is the above one.
    EXPECT_CALL(cm_initialized, ready()).Times(0);
    cds_cluster->initialize_callback_();
  }

  {
    SCOPED_TRACE("Modify the only warming primary cluster to immediate ready.");
    EXPECT_CALL(factory_, clusterFromProto_(_, _, _, _));
    EXPECT_CALL(*cds, initialize());
    EXPECT_TRUE(
        cluster_manager_->addOrUpdateCluster(parseClusterFromV3Yaml(ready_cluster_yaml), "ready"));
  }
  {
    SCOPED_TRACE("All clusters are ready.");
    EXPECT_CALL(cm_initialized, ready());
    cds->initialized_callback_();
  }
  EXPECT_TRUE(Mock::VerifyAndClearExpectations(cds_cluster.get()));
}

TEST_P(ClusterManagerLifecycleTest, ModifyWarmingCluster) {
  time_system_.setSystemTime(std::chrono::milliseconds(1234567891234));
  create(defaultConfig());

  InSequence s;
  ReadyWatcher initialized;
  EXPECT_CALL(initialized, ready());
  cluster_manager_->setInitializedCb([&]() -> void { initialized.ready(); });

  // Add a "fake_cluster" in warming state.
  std::shared_ptr<MockClusterMockPrioritySet> cluster1 =
      std::make_shared<NiceMock<MockClusterMockPrioritySet>>();
  EXPECT_CALL(factory_, clusterFromProto_(_, _, _, _))
      .WillOnce(Return(std::make_pair(cluster1, nullptr)));
  EXPECT_CALL(*cluster1, initializePhase()).Times(0);
  EXPECT_CALL(*cluster1, initialize(_));
  EXPECT_TRUE(
      cluster_manager_->addOrUpdateCluster(defaultStaticCluster("fake_cluster"), "version3"));
  checkStats(1 /*added*/, 0 /*modified*/, 0 /*removed*/, 0 /*active*/, 1 /*warming*/);
  EXPECT_EQ(nullptr, cluster_manager_->getThreadLocalCluster("fake_cluster"));
  checkConfigDump(R"EOF(
 dynamic_warming_clusters:
   - version_info: "version3"
     cluster:
       "@type": type.googleapis.com/envoy.config.cluster.v3.Cluster
       name: "fake_cluster"
       type: STATIC
       connect_timeout: 0.25s
       load_assignment:
        endpoints:
        - lb_endpoints:
          - endpoint:
              address:
                socket_address:
                  address: 127.0.0.1
                  port_value: 11001
     last_updated:
       seconds: 1234567891
       nanos: 234000000
 )EOF");

  // Update the warming cluster that was just added.
  std::shared_ptr<MockClusterMockPrioritySet> cluster2 =
      std::make_shared<NiceMock<MockClusterMockPrioritySet>>();
  EXPECT_CALL(factory_, clusterFromProto_(_, _, _, _))
      .WillOnce(Return(std::make_pair(cluster2, nullptr)));
  EXPECT_CALL(*cluster2, initializePhase()).Times(0);
  EXPECT_CALL(*cluster2, initialize(_));
  EXPECT_TRUE(cluster_manager_->addOrUpdateCluster(
      parseClusterFromV3Json(fmt::sprintf(kDefaultStaticClusterTmpl, "fake_cluster",
                                          R"EOF(
"socket_address": {
  "address": "127.0.0.1",
  "port_value": 11002
})EOF")),
      "version3"));
  checkStats(1 /*added*/, 1 /*modified*/, 0 /*removed*/, 0 /*active*/, 1 /*warming*/);
  checkConfigDump(R"EOF(
 dynamic_warming_clusters:
   - version_info: "version3"
     cluster:
       "@type": type.googleapis.com/envoy.config.cluster.v3.Cluster
       name: "fake_cluster"
       type: STATIC
       connect_timeout: 0.25s
       load_assignment:
        endpoints:
        - lb_endpoints:
          - endpoint:
              address:
                socket_address:
                  address: 127.0.0.1
                  port_value: 11002
     last_updated:
       seconds: 1234567891
       nanos: 234000000
 )EOF");

  EXPECT_TRUE(Mock::VerifyAndClearExpectations(cluster1.get()));
  EXPECT_TRUE(Mock::VerifyAndClearExpectations(cluster2.get()));
}

// Regression test for https://github.com/envoyproxy/envoy/issues/14598.
// Make sure the revert isn't blocked due to being the same as the active version.
TEST_P(ClusterManagerLifecycleTest, TestRevertWarmingCluster) {
  time_system_.setSystemTime(std::chrono::milliseconds(1234567891234));
  create(defaultConfig());

  InSequence s;
  ReadyWatcher initialized;
  EXPECT_CALL(initialized, ready());
  cluster_manager_->setInitializedCb([&]() -> void { initialized.ready(); });

  const std::string cluster_json1 = defaultStaticClusterJson("cds_cluster");
  const std::string cluster_json2 = fmt::sprintf(kDefaultStaticClusterTmpl, "cds_cluster",
                                                 R"EOF(
"socket_address": {
  "address": "127.0.0.1",
  "port_value": 11002
})EOF");

  std::shared_ptr<MockClusterMockPrioritySet> cluster1(new NiceMock<MockClusterMockPrioritySet>());
  std::shared_ptr<MockClusterMockPrioritySet> cluster2(new NiceMock<MockClusterMockPrioritySet>());
  std::shared_ptr<MockClusterMockPrioritySet> cluster3(new NiceMock<MockClusterMockPrioritySet>());
  cluster1->info_->name_ = "cds_cluster";
  cluster2->info_->name_ = "cds_cluster";
  cluster3->info_->name_ = "cds_cluster";

  // Initialize version1.
  EXPECT_CALL(factory_, clusterFromProto_(_, _, _, _))
      .WillOnce(Return(std::make_pair(cluster1, nullptr)));
  EXPECT_CALL(*cluster1, initialize(_));
  checkStats(0 /*added*/, 0 /*modified*/, 0 /*removed*/, 0 /*active*/, 0 /*warming*/);

  cluster_manager_->addOrUpdateCluster(parseClusterFromV3Json(cluster_json1), "version1");
  checkStats(1 /*added*/, 0 /*modified*/, 0 /*removed*/, 0 /*active*/, 1 /*warming*/);

  cluster1->initialize_callback_();
  checkStats(1 /*added*/, 0 /*modified*/, 0 /*removed*/, 1 /*active*/, 0 /*warming*/);

  // Start warming version2.
  EXPECT_CALL(factory_, clusterFromProto_(_, _, _, _))
      .WillOnce(Return(std::make_pair(cluster2, nullptr)));
  EXPECT_CALL(*cluster2, initialize(_));
  cluster_manager_->addOrUpdateCluster(parseClusterFromV3Json(cluster_json2), "version2");
  checkStats(1 /*added*/, 1 /*modified*/, 0 /*removed*/, 1 /*active*/, 1 /*warming*/);

  // Start warming version3 instead, which is the same as version1.
  EXPECT_CALL(factory_, clusterFromProto_(_, _, _, _))
      .WillOnce(Return(std::make_pair(cluster3, nullptr)));
  EXPECT_CALL(*cluster3, initialize(_));
  cluster_manager_->addOrUpdateCluster(parseClusterFromV3Json(cluster_json1), "version3");
  checkStats(1 /*added*/, 2 /*modified*/, 0 /*removed*/, 1 /*active*/, 1 /*warming*/);

  // Finish warming version3.
  cluster3->initialize_callback_();
  checkStats(1 /*added*/, 2 /*modified*/, 0 /*removed*/, 1 /*active*/, 0 /*warming*/);
  checkConfigDump(R"EOF(
 dynamic_active_clusters:
   - version_info: "version3"
     cluster:
       "@type": type.googleapis.com/envoy.config.cluster.v3.Cluster
       name: "cds_cluster"
       type: STATIC
       connect_timeout: 0.25s
       load_assignment:
        endpoints:
        - lb_endpoints:
          - endpoint:
              address:
                socket_address:
                  address: 127.0.0.1
                  port_value: 11001
     last_updated:
       seconds: 1234567891
       nanos: 234000000
 )EOF");

  EXPECT_TRUE(Mock::VerifyAndClearExpectations(cluster1.get()));
  EXPECT_TRUE(Mock::VerifyAndClearExpectations(cluster2.get()));
  EXPECT_TRUE(Mock::VerifyAndClearExpectations(cluster3.get()));
}

// Verify that shutting down the cluster manager destroys warming clusters.
TEST_P(ClusterManagerLifecycleTest, ShutdownWithWarming) {
  create(defaultConfig());

  InSequence s;
  ReadyWatcher initialized;
  EXPECT_CALL(initialized, ready());
  cluster_manager_->setInitializedCb([&]() -> void { initialized.ready(); });

  std::shared_ptr<MockClusterMockPrioritySet> cluster1(new NiceMock<MockClusterMockPrioritySet>());
  EXPECT_CALL(factory_, clusterFromProto_(_, _, _, _))
      .WillOnce(Return(std::make_pair(cluster1, nullptr)));
  EXPECT_CALL(*cluster1, initializePhase()).Times(0);
  EXPECT_CALL(*cluster1, initialize(_));
  EXPECT_TRUE(
      cluster_manager_->addOrUpdateCluster(defaultStaticCluster("fake_cluster"), "version1"));
  checkStats(1 /*added*/, 0 /*modified*/, 0 /*removed*/, 0 /*active*/, 1 /*warming*/);
  cluster_manager_->shutdown();
  checkStats(1 /*added*/, 0 /*modified*/, 0 /*removed*/, 0 /*active*/, 0 /*warming*/);

  EXPECT_TRUE(Mock::VerifyAndClearExpectations(cluster1.get()));
}

TEST_P(ClusterManagerLifecycleTest, DynamicAddRemove) {
  create(defaultConfig());

  InSequence s;
  ReadyWatcher initialized;
  EXPECT_CALL(initialized, ready());
  cluster_manager_->setInitializedCb([&]() -> void { initialized.ready(); });

  std::unique_ptr<MockClusterUpdateCallbacks> callbacks(new NiceMock<MockClusterUpdateCallbacks>());
  ClusterUpdateCallbacksHandlePtr cb =
      cluster_manager_->addThreadLocalClusterUpdateCallbacks(*callbacks);

  std::shared_ptr<MockClusterMockPrioritySet> cluster1(new NiceMock<MockClusterMockPrioritySet>());
  EXPECT_CALL(factory_, clusterFromProto_(_, _, _, _))
      .WillOnce(Return(std::make_pair(cluster1, nullptr)));
  EXPECT_CALL(*cluster1, initializePhase()).Times(0);
  EXPECT_CALL(*cluster1, initialize(_));
  EXPECT_CALL(*callbacks, onClusterAddOrUpdate(_, _));
  EXPECT_TRUE(cluster_manager_->addOrUpdateCluster(defaultStaticCluster("fake_cluster"), ""));
  checkStats(1 /*added*/, 0 /*modified*/, 0 /*removed*/, 0 /*active*/, 1 /*warming*/);
  EXPECT_EQ(1, cluster_manager_->warmingClusterCount());
  EXPECT_EQ(nullptr, cluster_manager_->getThreadLocalCluster("fake_cluster"));
  cluster1->initialize_callback_();

  EXPECT_EQ(cluster1->info_, cluster_manager_->getThreadLocalCluster("fake_cluster")->info());
  checkStats(1 /*added*/, 0 /*modified*/, 0 /*removed*/, 1 /*active*/, 0 /*warming*/);
  EXPECT_EQ(0, cluster_manager_->warmingClusterCount());

  // Now try to update again but with the same hash.
  EXPECT_FALSE(cluster_manager_->addOrUpdateCluster(defaultStaticCluster("fake_cluster"), ""));

  // Now do it again with a different hash.
  auto update_cluster = defaultStaticCluster("fake_cluster");
  update_cluster.mutable_per_connection_buffer_limit_bytes()->set_value(12345);

  std::shared_ptr<MockClusterMockPrioritySet> cluster2(new NiceMock<MockClusterMockPrioritySet>());
  cluster2->prioritySet().getMockHostSet(0)->hosts_ = {
      makeTestHost(cluster2->info_, "tcp://127.0.0.1:80", time_system_)};
  EXPECT_CALL(factory_, clusterFromProto_(_, _, _, _))
      .WillOnce(Return(std::make_pair(cluster2, nullptr)));
  EXPECT_CALL(*cluster2, initializePhase()).Times(0);
  EXPECT_CALL(*cluster2, initialize(_))
      .WillOnce(Invoke([cluster1](std::function<void()> initialize_callback) {
        // Test inline init.
        initialize_callback();
      }));
  EXPECT_CALL(*callbacks, onClusterAddOrUpdate(_, _));
  EXPECT_TRUE(cluster_manager_->addOrUpdateCluster(update_cluster, ""));

  EXPECT_EQ(cluster2->info_, cluster_manager_->getThreadLocalCluster("fake_cluster")->info());
  EXPECT_EQ(1UL, cluster_manager_->clusters().active_clusters_.size());
  Http::ConnectionPool::MockInstance* cp = new Http::ConnectionPool::MockInstance();
  Http::ConnectionPool::Instance::IdleCb idle_cb;
  EXPECT_CALL(factory_, allocateConnPool_(_, _, _, _, _)).WillOnce(Return(cp));
  EXPECT_CALL(*cp, addIdleCallback(_)).WillOnce(SaveArg<0>(&idle_cb));
  EXPECT_EQ(cp, HttpPoolDataPeer::getPool(cluster_manager_->getThreadLocalCluster("fake_cluster")
                                              ->httpConnPool(ResourcePriority::Default,
                                                             Http::Protocol::Http11, nullptr)));

  Tcp::ConnectionPool::MockInstance* cp2 = new Tcp::ConnectionPool::MockInstance();
  Tcp::ConnectionPool::Instance::IdleCb idle_cb2;
  EXPECT_CALL(factory_, allocateTcpConnPool_(_)).WillOnce(Return(cp2));
  EXPECT_CALL(*cp2, addIdleCallback(_)).WillOnce(SaveArg<0>(&idle_cb2));
  EXPECT_EQ(cp2, TcpPoolDataPeer::getPool(cluster_manager_->getThreadLocalCluster("fake_cluster")
                                              ->tcpConnPool(ResourcePriority::Default, nullptr)));

  Network::MockClientConnection* connection = new NiceMock<Network::MockClientConnection>();
  ON_CALL(*cluster2->info_, features())
      .WillByDefault(Return(ClusterInfo::Features::CLOSE_CONNECTIONS_ON_HOST_HEALTH_FAILURE));
  EXPECT_CALL(factory_.tls_.dispatcher_, createClientConnection_(_, _, _, _))
      .WillOnce(Return(connection));
  EXPECT_CALL(*connection, setBufferLimits(_));
  EXPECT_CALL(*connection, addConnectionCallbacks(_));
  auto conn_info = cluster_manager_->getThreadLocalCluster("fake_cluster")->tcpConn(nullptr);
  EXPECT_EQ(conn_info.connection_.get(), connection);

  // Now remove the cluster. This should drain the connection pools, but not affect
  // tcp connections.
  EXPECT_CALL(*callbacks, onClusterRemoval(_));
  EXPECT_CALL(*cp, drainConnections(Envoy::ConnectionPool::DrainBehavior::DrainAndDelete));
  EXPECT_CALL(*cp2, drainConnections(Envoy::ConnectionPool::DrainBehavior::DrainAndDelete));
  EXPECT_TRUE(cluster_manager_->removeCluster("fake_cluster"));
  EXPECT_EQ(nullptr, cluster_manager_->getThreadLocalCluster("fake_cluster"));
  EXPECT_EQ(0UL, cluster_manager_->clusters().active_clusters_.size());

  // Close the TCP connection. Success is no ASSERT or crash due to referencing
  // the removed cluster.
  EXPECT_CALL(*connection, dispatcher());
  connection->raiseEvent(Network::ConnectionEvent::LocalClose);

  // Remove an unknown cluster.
  EXPECT_FALSE(cluster_manager_->removeCluster("foo"));

  idle_cb();
  idle_cb2();

  checkStats(1 /*added*/, 1 /*modified*/, 1 /*removed*/, 0 /*active*/, 0 /*warming*/);

  EXPECT_TRUE(Mock::VerifyAndClearExpectations(cluster1.get()));
  EXPECT_TRUE(Mock::VerifyAndClearExpectations(cluster2.get()));
  EXPECT_TRUE(Mock::VerifyAndClearExpectations(callbacks.get()));
}

// Validates that a callback can remove itself from the callbacks list.
TEST_P(ClusterManagerLifecycleTest, ClusterAddOrUpdateCallbackRemovalDuringIteration) {
  create(defaultConfig());

  InSequence s;
  ReadyWatcher initialized;
  EXPECT_CALL(initialized, ready());
  cluster_manager_->setInitializedCb([&]() -> void { initialized.ready(); });

  std::unique_ptr<MockClusterUpdateCallbacks> callbacks(new NiceMock<MockClusterUpdateCallbacks>());
  ClusterUpdateCallbacksHandlePtr cb =
      cluster_manager_->addThreadLocalClusterUpdateCallbacks(*callbacks);

  std::shared_ptr<MockClusterMockPrioritySet> cluster1(new NiceMock<MockClusterMockPrioritySet>());
  EXPECT_CALL(factory_, clusterFromProto_(_, _, _, _))
      .WillOnce(Return(std::make_pair(cluster1, nullptr)));
  EXPECT_CALL(*cluster1, initializePhase()).Times(0);
  EXPECT_CALL(*cluster1, initialize(_));
  EXPECT_CALL(*callbacks, onClusterAddOrUpdate(_, _))
      .WillOnce(Invoke([&cb](absl::string_view, ThreadLocalClusterCommand&) {
        // This call will remove the callback from the list.
        cb.reset();
      }));
  EXPECT_TRUE(cluster_manager_->addOrUpdateCluster(defaultStaticCluster("fake_cluster"), ""));
  checkStats(1 /*added*/, 0 /*modified*/, 0 /*removed*/, 0 /*active*/, 1 /*warming*/);
  EXPECT_EQ(1, cluster_manager_->warmingClusterCount());
  EXPECT_EQ(nullptr, cluster_manager_->getThreadLocalCluster("fake_cluster"));
  cluster1->initialize_callback_();

  EXPECT_EQ(cluster1->info_, cluster_manager_->getThreadLocalCluster("fake_cluster")->info());
  checkStats(1 /*added*/, 0 /*modified*/, 0 /*removed*/, 1 /*active*/, 0 /*warming*/);
  EXPECT_EQ(0, cluster_manager_->warmingClusterCount());

  // Now do it again with a different hash.
  auto update_cluster = defaultStaticCluster("fake_cluster");
  update_cluster.mutable_per_connection_buffer_limit_bytes()->set_value(12345);

  std::shared_ptr<MockClusterMockPrioritySet> cluster2(new NiceMock<MockClusterMockPrioritySet>());
  cluster2->prioritySet().getMockHostSet(0)->hosts_ = {
      makeTestHost(cluster2->info_, "tcp://127.0.0.1:80", time_system_)};
  EXPECT_CALL(factory_, clusterFromProto_(_, _, _, _))
      .WillOnce(Return(std::make_pair(cluster2, nullptr)));
  EXPECT_CALL(*cluster2, initializePhase()).Times(0);
  EXPECT_CALL(*cluster2, initialize(_))
      .WillOnce(Invoke([cluster1](std::function<void()> initialize_callback) {
        // Test inline init.
        initialize_callback();
      }));
  // There shouldn't be a call to onClusterAddOrUpdate on the callbacks as the
  // handler was removed.
  EXPECT_CALL(*callbacks, onClusterAddOrUpdate(_, _)).Times(0);
  EXPECT_TRUE(cluster_manager_->addOrUpdateCluster(update_cluster, ""));

  checkStats(1 /*added*/, 1 /*modified*/, 0 /*removed*/, 1 /*active*/, 0 /*warming*/);

  EXPECT_TRUE(Mock::VerifyAndClearExpectations(cluster1.get()));
  EXPECT_TRUE(Mock::VerifyAndClearExpectations(cluster2.get()));
  EXPECT_TRUE(Mock::VerifyAndClearExpectations(callbacks.get()));
}

TEST_P(ClusterManagerLifecycleTest, AddOrUpdateClusterStaticExists) {
  const std::string json = fmt::sprintf("{\"static_resources\":{%s}}",
                                        clustersJson({defaultStaticClusterJson("fake_cluster")}));
  std::shared_ptr<MockClusterMockPrioritySet> cluster1(new NiceMock<MockClusterMockPrioritySet>());
  InSequence s;
  EXPECT_CALL(factory_, clusterFromProto_(_, _, _, _))
      .WillOnce(Return(std::make_pair(cluster1, nullptr)));
  ON_CALL(*cluster1, initializePhase()).WillByDefault(Return(Cluster::InitializePhase::Primary));
  EXPECT_CALL(*cluster1, initialize(_));

  create(parseBootstrapFromV3Json(json));

  ReadyWatcher initialized;
  cluster_manager_->setInitializedCb([&]() -> void { initialized.ready(); });

  EXPECT_CALL(initialized, ready());
  cluster1->initialize_callback_();

  EXPECT_FALSE(cluster_manager_->addOrUpdateCluster(defaultStaticCluster("fake_cluster"), ""));

  // Attempt to remove a static cluster.
  EXPECT_FALSE(cluster_manager_->removeCluster("fake_cluster"));

  factory_.tls_.shutdownThread();

  EXPECT_TRUE(Mock::VerifyAndClearExpectations(cluster1.get()));
}

// Verifies that we correctly propagate the host_set state to the TLS clusters.
TEST_P(ClusterManagerLifecycleTest, HostsPostedToTlsCluster) {
  const std::string json = fmt::sprintf("{\"static_resources\":{%s}}",
                                        clustersJson({defaultStaticClusterJson("fake_cluster")}));
  std::shared_ptr<MockClusterRealPrioritySet> cluster1(new NiceMock<MockClusterRealPrioritySet>());
  InSequence s;
  EXPECT_CALL(factory_, clusterFromProto_(_, _, _, _))
      .WillOnce(Return(std::make_pair(cluster1, nullptr)));
  ON_CALL(*cluster1, initializePhase()).WillByDefault(Return(Cluster::InitializePhase::Primary));
  EXPECT_CALL(*cluster1, initialize(_));

  create(parseBootstrapFromV3Json(json));

  ReadyWatcher initialized;
  cluster_manager_->setInitializedCb([&]() -> void { initialized.ready(); });

  EXPECT_CALL(initialized, ready());
  cluster1->initialize_callback_();

  // Set up the HostSet with 1 healthy, 1 degraded and 1 unhealthy.
  HostSharedPtr host1 = makeTestHost(cluster1->info_, "tcp://127.0.0.1:80", time_system_);
  host1->healthFlagSet(HostImpl::HealthFlag::DEGRADED_ACTIVE_HC);
  HostSharedPtr host2 = makeTestHost(cluster1->info_, "tcp://127.0.0.1:80", time_system_);
  host2->healthFlagSet(HostImpl::HealthFlag::FAILED_ACTIVE_HC);
  HostSharedPtr host3 = makeTestHost(cluster1->info_, "tcp://127.0.0.1:80", time_system_);

  HostVector hosts{host1, host2, host3};
  auto hosts_ptr = std::make_shared<HostVector>(hosts);

  cluster1->priority_set_.updateHosts(
      0, HostSetImpl::partitionHosts(hosts_ptr, HostsPerLocalityImpl::empty()), nullptr, hosts, {},
      true, 100);

  auto* tls_cluster = cluster_manager_->getThreadLocalCluster(cluster1->info_->name());

  EXPECT_EQ(1, tls_cluster->prioritySet().hostSetsPerPriority().size());
  EXPECT_EQ(1, tls_cluster->prioritySet().hostSetsPerPriority()[0]->degradedHosts().size());
  EXPECT_EQ(host1, tls_cluster->prioritySet().hostSetsPerPriority()[0]->degradedHosts()[0]);
  EXPECT_EQ(1, tls_cluster->prioritySet().hostSetsPerPriority()[0]->healthyHosts().size());
  EXPECT_EQ(host3, tls_cluster->prioritySet().hostSetsPerPriority()[0]->healthyHosts()[0]);
  EXPECT_EQ(3, tls_cluster->prioritySet().hostSetsPerPriority()[0]->hosts().size());
  EXPECT_TRUE(tls_cluster->prioritySet().hostSetsPerPriority()[0]->weightedPriorityHealth());
  EXPECT_EQ(100, tls_cluster->prioritySet().hostSetsPerPriority()[0]->overprovisioningFactor());

  factory_.tls_.shutdownThread();

  EXPECT_TRUE(Mock::VerifyAndClearExpectations(cluster1.get()));
}

// Test that we close all HTTP connection pool connections when there is a host health failure.
TEST_P(ClusterManagerLifecycleTest, CloseHttpConnectionsOnHealthFailure) {
  const std::string json = fmt::sprintf("{\"static_resources\":{%s}}",
                                        clustersJson({defaultStaticClusterJson("some_cluster")}));
  std::shared_ptr<MockClusterMockPrioritySet> cluster1(new NiceMock<MockClusterMockPrioritySet>());
  cluster1->info_->name_ = "some_cluster";
  HostSharedPtr test_host = makeTestHost(cluster1->info_, "tcp://127.0.0.1:80", time_system_);
  cluster1->prioritySet().getMockHostSet(0)->hosts_ = {test_host};
  ON_CALL(*cluster1, initializePhase()).WillByDefault(Return(Cluster::InitializePhase::Primary));

  MockHealthChecker health_checker;
  ON_CALL(*cluster1, healthChecker()).WillByDefault(Return(&health_checker));

  Outlier::MockDetector outlier_detector;
  ON_CALL(*cluster1, outlierDetector()).WillByDefault(Return(&outlier_detector));

  Http::ConnectionPool::MockInstance* cp1 = new NiceMock<Http::ConnectionPool::MockInstance>();
  Http::ConnectionPool::MockInstance* cp2 = new NiceMock<Http::ConnectionPool::MockInstance>();

  {
    InSequence s;

    EXPECT_CALL(factory_, clusterFromProto_(_, _, _, _))
        .WillOnce(Return(std::make_pair(cluster1, nullptr)));
    EXPECT_CALL(health_checker, addHostCheckCompleteCb(_));
    EXPECT_CALL(outlier_detector, addChangedStateCb(_));
    EXPECT_CALL(*cluster1, initialize(_))
        .WillOnce(Invoke([cluster1](std::function<void()> initialize_callback) {
          // Test inline init.
          initialize_callback();
        }));
    create(parseBootstrapFromV3Json(json));

    EXPECT_CALL(factory_, allocateConnPool_(_, _, _, _, _)).WillOnce(Return(cp1));
    cluster_manager_->getThreadLocalCluster("some_cluster")
        ->httpConnPool(ResourcePriority::Default, Http::Protocol::Http11, nullptr);

    outlier_detector.runCallbacks(test_host);
    health_checker.runCallbacks(test_host, HealthTransition::Unchanged);

    EXPECT_CALL(*cp1,
                drainConnections(Envoy::ConnectionPool::DrainBehavior::DrainExistingConnections));
    test_host->healthFlagSet(Host::HealthFlag::FAILED_OUTLIER_CHECK);
    outlier_detector.runCallbacks(test_host);

    EXPECT_CALL(factory_, allocateConnPool_(_, _, _, _, _)).WillOnce(Return(cp2));
    cluster_manager_->getThreadLocalCluster("some_cluster")
        ->httpConnPool(ResourcePriority::High, Http::Protocol::Http11, nullptr);
  }

  // Order of these calls is implementation dependent, so can't sequence them!
  EXPECT_CALL(*cp1,
              drainConnections(Envoy::ConnectionPool::DrainBehavior::DrainExistingConnections));
  EXPECT_CALL(*cp2,
              drainConnections(Envoy::ConnectionPool::DrainBehavior::DrainExistingConnections));
  test_host->healthFlagSet(Host::HealthFlag::FAILED_ACTIVE_HC);
  health_checker.runCallbacks(test_host, HealthTransition::Changed);

  test_host->healthFlagClear(Host::HealthFlag::FAILED_OUTLIER_CHECK);
  outlier_detector.runCallbacks(test_host);
  test_host->healthFlagClear(Host::HealthFlag::FAILED_ACTIVE_HC);
  health_checker.runCallbacks(test_host, HealthTransition::Changed);

  EXPECT_TRUE(Mock::VerifyAndClearExpectations(cluster1.get()));
}

// Test that we drain or close all HTTP or TCP connection pool connections when there is a host
// health failure and 'CLOSE_CONNECTIONS_ON_HOST_HEALTH_FAILURE' set to true.
TEST_P(ClusterManagerLifecycleTest,
       CloseConnectionsOnHealthFailureWithCloseConnectionsOnHostHealthFailure) {
  const std::string json = fmt::sprintf("{\"static_resources\":{%s}}",
                                        clustersJson({defaultStaticClusterJson("some_cluster")}));
  std::shared_ptr<MockClusterMockPrioritySet> cluster1(new NiceMock<MockClusterMockPrioritySet>());
  EXPECT_CALL(*cluster1->info_, features())
      .WillRepeatedly(Return(ClusterInfo::Features::CLOSE_CONNECTIONS_ON_HOST_HEALTH_FAILURE));
  cluster1->info_->name_ = "some_cluster";
  HostSharedPtr test_host = makeTestHost(cluster1->info_, "tcp://127.0.0.1:80", time_system_);
  cluster1->prioritySet().getMockHostSet(0)->hosts_ = {test_host};
  ON_CALL(*cluster1, initializePhase()).WillByDefault(Return(Cluster::InitializePhase::Primary));

  MockHealthChecker health_checker;
  ON_CALL(*cluster1, healthChecker()).WillByDefault(Return(&health_checker));

  Outlier::MockDetector outlier_detector;
  ON_CALL(*cluster1, outlierDetector()).WillByDefault(Return(&outlier_detector));

  Http::ConnectionPool::MockInstance* cp1 = new NiceMock<Http::ConnectionPool::MockInstance>();
  Tcp::ConnectionPool::MockInstance* cp2 = new NiceMock<Tcp::ConnectionPool::MockInstance>();

  InSequence s;

  EXPECT_CALL(factory_, clusterFromProto_(_, _, _, _))
      .WillOnce(Return(std::make_pair(cluster1, nullptr)));
  EXPECT_CALL(health_checker, addHostCheckCompleteCb(_));
  EXPECT_CALL(outlier_detector, addChangedStateCb(_));
  EXPECT_CALL(*cluster1, initialize(_))
      .WillOnce(Invoke([cluster1](std::function<void()> initialize_callback) {
        // Test inline init.
        initialize_callback();
      }));
  create(parseBootstrapFromV3Json(json));

  EXPECT_CALL(factory_, allocateConnPool_(_, _, _, _, _)).WillOnce(Return(cp1));
  cluster_manager_->getThreadLocalCluster("some_cluster")
      ->httpConnPool(ResourcePriority::Default, Http::Protocol::Http11, nullptr);

  EXPECT_CALL(factory_, allocateTcpConnPool_(_)).WillOnce(Return(cp2));
  cluster_manager_->getThreadLocalCluster("some_cluster")
      ->tcpConnPool(ResourcePriority::Default, nullptr);

  // Order of these calls is implementation dependent, so can't sequence them!
  EXPECT_CALL(*cp1,
              drainConnections(Envoy::ConnectionPool::DrainBehavior::DrainExistingConnections));
  EXPECT_CALL(*cp2, closeConnections());
  test_host->healthFlagSet(Host::HealthFlag::FAILED_ACTIVE_HC);
  health_checker.runCallbacks(test_host, HealthTransition::Changed);

  EXPECT_TRUE(Mock::VerifyAndClearExpectations(cluster1.get()));
}

// Test that we close all HTTP connection pool connections when there is a host health failure.
// Verify that the pool gets deleted if it is idle, and that a crash does not occur due to
// deleting a container while iterating through it (see `do_not_delete_` in
// `ClusterManagerImpl::ThreadLocalClusterManagerImpl::onHostHealthFailure()`).
TEST_P(ClusterManagerLifecycleTest, CloseHttpConnectionsAndDeletePoolOnHealthFailure) {
  const std::string json = fmt::sprintf("{\"static_resources\":{%s}}",
                                        clustersJson({defaultStaticClusterJson("some_cluster")}));
  std::shared_ptr<MockClusterMockPrioritySet> cluster1(new NiceMock<MockClusterMockPrioritySet>());
  cluster1->info_->name_ = "some_cluster";
  HostSharedPtr test_host = makeTestHost(cluster1->info_, "tcp://127.0.0.1:80", time_system_);
  cluster1->prioritySet().getMockHostSet(0)->hosts_ = {test_host};
  ON_CALL(*cluster1, initializePhase()).WillByDefault(Return(Cluster::InitializePhase::Primary));

  MockHealthChecker health_checker;
  ON_CALL(*cluster1, healthChecker()).WillByDefault(Return(&health_checker));

  Outlier::MockDetector outlier_detector;
  ON_CALL(*cluster1, outlierDetector()).WillByDefault(Return(&outlier_detector));

  Http::ConnectionPool::MockInstance* cp1 = new NiceMock<Http::ConnectionPool::MockInstance>();

  InSequence s;

  EXPECT_CALL(factory_, clusterFromProto_(_, _, _, _))
      .WillOnce(Return(std::make_pair(cluster1, nullptr)));
  EXPECT_CALL(health_checker, addHostCheckCompleteCb(_));
  EXPECT_CALL(outlier_detector, addChangedStateCb(_));
  EXPECT_CALL(*cluster1, initialize(_))
      .WillOnce(Invoke([cluster1](std::function<void()> initialize_callback) {
        // Test inline init.
        initialize_callback();
      }));
  create(parseBootstrapFromV3Json(json));

  EXPECT_CALL(factory_, allocateConnPool_(_, _, _, _, _)).WillOnce(Return(cp1));
  cluster_manager_->getThreadLocalCluster("some_cluster")
      ->httpConnPool(ResourcePriority::Default, Http::Protocol::Http11, nullptr);

  outlier_detector.runCallbacks(test_host);
  health_checker.runCallbacks(test_host, HealthTransition::Unchanged);

  EXPECT_CALL(*cp1,
              drainConnections(Envoy::ConnectionPool::DrainBehavior::DrainExistingConnections))
      .WillOnce(Invoke([&]() { cp1->idle_cb_(); }));
  test_host->healthFlagSet(Host::HealthFlag::FAILED_OUTLIER_CHECK);
  outlier_detector.runCallbacks(test_host);

  EXPECT_TRUE(Mock::VerifyAndClearExpectations(cluster1.get()));
}

// Test that we close all TCP connection pool connections when there is a host health failure.
TEST_P(ClusterManagerLifecycleTest, CloseTcpConnectionPoolsOnHealthFailure) {
  const std::string json = fmt::sprintf("{\"static_resources\":{%s}}",
                                        clustersJson({defaultStaticClusterJson("some_cluster")}));
  std::shared_ptr<MockClusterMockPrioritySet> cluster1(new NiceMock<MockClusterMockPrioritySet>());
  cluster1->info_->name_ = "some_cluster";
  HostSharedPtr test_host = makeTestHost(cluster1->info_, "tcp://127.0.0.1:80", time_system_);
  cluster1->prioritySet().getMockHostSet(0)->hosts_ = {test_host};
  ON_CALL(*cluster1, initializePhase()).WillByDefault(Return(Cluster::InitializePhase::Primary));

  MockHealthChecker health_checker;
  ON_CALL(*cluster1, healthChecker()).WillByDefault(Return(&health_checker));

  Outlier::MockDetector outlier_detector;
  ON_CALL(*cluster1, outlierDetector()).WillByDefault(Return(&outlier_detector));

  Tcp::ConnectionPool::MockInstance* cp1 = new NiceMock<Tcp::ConnectionPool::MockInstance>();
  Tcp::ConnectionPool::MockInstance* cp2 = new NiceMock<Tcp::ConnectionPool::MockInstance>();

  {
    InSequence s;

    EXPECT_CALL(factory_, clusterFromProto_(_, _, _, _))
        .WillOnce(Return(std::make_pair(cluster1, nullptr)));
    EXPECT_CALL(health_checker, addHostCheckCompleteCb(_));
    EXPECT_CALL(outlier_detector, addChangedStateCb(_));
    EXPECT_CALL(*cluster1, initialize(_))
        .WillOnce(Invoke([cluster1](std::function<void()> initialize_callback) {
          // Test inline init.
          initialize_callback();
        }));
    create(parseBootstrapFromV3Json(json));

    EXPECT_CALL(factory_, allocateTcpConnPool_(_)).WillOnce(Return(cp1));
    cluster_manager_->getThreadLocalCluster("some_cluster")
        ->tcpConnPool(ResourcePriority::Default, nullptr);

    outlier_detector.runCallbacks(test_host);
    health_checker.runCallbacks(test_host, HealthTransition::Unchanged);

    EXPECT_CALL(*cp1,
                drainConnections(Envoy::ConnectionPool::DrainBehavior::DrainExistingConnections));
    test_host->healthFlagSet(Host::HealthFlag::FAILED_OUTLIER_CHECK);
    outlier_detector.runCallbacks(test_host);

    EXPECT_CALL(factory_, allocateTcpConnPool_(_)).WillOnce(Return(cp2));
    cluster_manager_->getThreadLocalCluster("some_cluster")
        ->tcpConnPool(ResourcePriority::High, nullptr);
  }

  // Order of these calls is implementation dependent, so can't sequence them!
  EXPECT_CALL(*cp1,
              drainConnections(Envoy::ConnectionPool::DrainBehavior::DrainExistingConnections));
  EXPECT_CALL(*cp2,
              drainConnections(Envoy::ConnectionPool::DrainBehavior::DrainExistingConnections));
  test_host->healthFlagSet(Host::HealthFlag::FAILED_ACTIVE_HC);
  health_checker.runCallbacks(test_host, HealthTransition::Changed);

  test_host->healthFlagClear(Host::HealthFlag::FAILED_OUTLIER_CHECK);
  outlier_detector.runCallbacks(test_host);
  test_host->healthFlagClear(Host::HealthFlag::FAILED_ACTIVE_HC);
  health_checker.runCallbacks(test_host, HealthTransition::Changed);

  EXPECT_TRUE(Mock::VerifyAndClearExpectations(cluster1.get()));
}

// Test that we close all TCP connection pool connections when there is a host health failure,
// when configured to do so.
TEST_P(ClusterManagerLifecycleTest, CloseTcpConnectionsOnHealthFailure) {
  const std::string yaml = R"EOF(
  static_resources:
    clusters:
    - name: some_cluster
      connect_timeout: 0.250s
      lb_policy: ROUND_ROBIN
      close_connections_on_host_health_failure: true
  )EOF";
  std::shared_ptr<MockClusterMockPrioritySet> cluster1(new NiceMock<MockClusterMockPrioritySet>());
  EXPECT_CALL(*cluster1->info_, features())
      .WillRepeatedly(Return(ClusterInfo::Features::CLOSE_CONNECTIONS_ON_HOST_HEALTH_FAILURE));
  cluster1->info_->name_ = "some_cluster";
  HostSharedPtr test_host = makeTestHost(cluster1->info_, "tcp://127.0.0.1:80", time_system_);
  cluster1->prioritySet().getMockHostSet(0)->hosts_ = {test_host};
  ON_CALL(*cluster1, initializePhase()).WillByDefault(Return(Cluster::InitializePhase::Primary));

  MockHealthChecker health_checker;
  ON_CALL(*cluster1, healthChecker()).WillByDefault(Return(&health_checker));

  Outlier::MockDetector outlier_detector;
  ON_CALL(*cluster1, outlierDetector()).WillByDefault(Return(&outlier_detector));

  Network::MockClientConnection* connection1 = new NiceMock<Network::MockClientConnection>();
  Network::MockClientConnection* connection2 = new NiceMock<Network::MockClientConnection>();
  Host::CreateConnectionData conn_info1, conn_info2;

  {
    InSequence s;

    EXPECT_CALL(factory_, clusterFromProto_(_, _, _, _))
        .WillOnce(Return(std::make_pair(cluster1, nullptr)));
    EXPECT_CALL(health_checker, addHostCheckCompleteCb(_));
    EXPECT_CALL(outlier_detector, addChangedStateCb(_));
    EXPECT_CALL(*cluster1, initialize(_))
        .WillOnce(Invoke([cluster1](std::function<void()> initialize_callback) {
          // Test inline init.
          initialize_callback();
        }));
    create(parseBootstrapFromV3Yaml(yaml));

    EXPECT_CALL(factory_.tls_.dispatcher_, createClientConnection_(_, _, _, _))
        .WillOnce(Return(connection1));
    conn_info1 = cluster_manager_->getThreadLocalCluster("some_cluster")->tcpConn(nullptr);

    outlier_detector.runCallbacks(test_host);
    health_checker.runCallbacks(test_host, HealthTransition::Unchanged);

    EXPECT_CALL(*connection1, close(Network::ConnectionCloseType::NoFlush, _));
    test_host->healthFlagSet(Host::HealthFlag::FAILED_OUTLIER_CHECK);
    outlier_detector.runCallbacks(test_host);

    connection1 = new NiceMock<Network::MockClientConnection>();
    EXPECT_CALL(factory_.tls_.dispatcher_, createClientConnection_(_, _, _, _))
        .WillOnce(Return(connection1));
    conn_info1 = cluster_manager_->getThreadLocalCluster("some_cluster")->tcpConn(nullptr);

    EXPECT_CALL(factory_.tls_.dispatcher_, createClientConnection_(_, _, _, _))
        .WillOnce(Return(connection2));
    conn_info2 = cluster_manager_->getThreadLocalCluster("some_cluster")->tcpConn(nullptr);
  }

  // Order of these calls is implementation dependent, so can't sequence them!
  EXPECT_CALL(*connection1, close(Network::ConnectionCloseType::NoFlush, _));
  EXPECT_CALL(*connection2, close(Network::ConnectionCloseType::NoFlush, _));
  test_host->healthFlagSet(Host::HealthFlag::FAILED_ACTIVE_HC);
  health_checker.runCallbacks(test_host, HealthTransition::Changed);

  test_host->healthFlagClear(Host::HealthFlag::FAILED_OUTLIER_CHECK);
  outlier_detector.runCallbacks(test_host);
  test_host->healthFlagClear(Host::HealthFlag::FAILED_ACTIVE_HC);
  health_checker.runCallbacks(test_host, HealthTransition::Changed);

  EXPECT_TRUE(Mock::VerifyAndClearExpectations(cluster1.get()));
}

// Test that we do not close TCP connection pool connections when there is a host health failure,
// when not configured to do so.
TEST_P(ClusterManagerLifecycleTest, DoNotCloseTcpConnectionsOnHealthFailure) {
  const std::string yaml = R"EOF(
  static_resources:
    clusters:
    - name: some_cluster
      connect_timeout: 0.250s
      lb_policy: ROUND_ROBIN
      close_connections_on_host_health_failure: false
  )EOF";
  std::shared_ptr<MockClusterMockPrioritySet> cluster1(new NiceMock<MockClusterMockPrioritySet>());
  EXPECT_CALL(*cluster1->info_, features()).WillRepeatedly(Return(0));
  cluster1->info_->name_ = "some_cluster";
  HostSharedPtr test_host = makeTestHost(cluster1->info_, "tcp://127.0.0.1:80", time_system_);
  cluster1->prioritySet().getMockHostSet(0)->hosts_ = {test_host};
  ON_CALL(*cluster1, initializePhase()).WillByDefault(Return(Cluster::InitializePhase::Primary));

  MockHealthChecker health_checker;
  ON_CALL(*cluster1, healthChecker()).WillByDefault(Return(&health_checker));

  Outlier::MockDetector outlier_detector;
  ON_CALL(*cluster1, outlierDetector()).WillByDefault(Return(&outlier_detector));

  Network::MockClientConnection* connection1 = new NiceMock<Network::MockClientConnection>();
  Host::CreateConnectionData conn_info1;

  EXPECT_CALL(factory_, clusterFromProto_(_, _, _, _))
      .WillOnce(Return(std::make_pair(cluster1, nullptr)));
  EXPECT_CALL(health_checker, addHostCheckCompleteCb(_));
  EXPECT_CALL(outlier_detector, addChangedStateCb(_));
  EXPECT_CALL(*cluster1, initialize(_))
      .WillOnce(Invoke([cluster1](std::function<void()> initialize_callback) {
        // Test inline init.
        initialize_callback();
      }));
  create(parseBootstrapFromV3Yaml(yaml));

  EXPECT_CALL(factory_.tls_.dispatcher_, createClientConnection_(_, _, _, _))
      .WillOnce(Return(connection1));
  conn_info1 = cluster_manager_->getThreadLocalCluster("some_cluster")->tcpConn(nullptr);

  outlier_detector.runCallbacks(test_host);
  health_checker.runCallbacks(test_host, HealthTransition::Unchanged);

  EXPECT_CALL(*connection1, close(_)).Times(0);
  test_host->healthFlagSet(Host::HealthFlag::FAILED_OUTLIER_CHECK);
  outlier_detector.runCallbacks(test_host);

  EXPECT_TRUE(Mock::VerifyAndClearExpectations(cluster1.get()));
}

TEST_P(ClusterManagerLifecycleTest, DynamicHostRemove) {
  const std::string yaml = R"EOF(
  static_resources:
    clusters:
    - name: cluster_1
      connect_timeout: 0.250s
      type: STRICT_DNS
      lb_policy: ROUND_ROBIN
      dns_resolution_config:
        resolvers:
          - socket_address:
              address: 1.2.3.4
              port_value: 80
      load_assignment:
        cluster_name: cluster_1
        endpoints:
          - lb_endpoints:
            - endpoint:
                address:
                  socket_address:
                    address: 127.0.0.1
                    port_value: 11001
  )EOF";

  std::shared_ptr<Network::MockDnsResolver> dns_resolver(new Network::MockDnsResolver());
  EXPECT_CALL(dns_resolver_factory_, createDnsResolver(_, _, _)).WillOnce(Return(dns_resolver));

  Network::DnsResolver::ResolveCb dns_callback;
  Event::MockTimer* dns_timer_ = new NiceMock<Event::MockTimer>(&factory_.dispatcher_);
  Network::MockActiveDnsQuery active_dns_query;
  EXPECT_CALL(*dns_resolver, resolve(_, _, _))
      .WillRepeatedly(DoAll(SaveArg<2>(&dns_callback), Return(&active_dns_query)));
  create(parseBootstrapFromV3Yaml(yaml));
  const auto all_clusters = cluster_manager_->clusters();
  EXPECT_TRUE(all_clusters.warming_clusters_.empty());
  EXPECT_EQ(all_clusters.active_clusters_.size(), 1);
  EXPECT_FALSE(all_clusters.active_clusters_.at("cluster_1").get().info()->addedViaApi());
  EXPECT_EQ(nullptr, cluster_manager_->getThreadLocalCluster("cluster_1"));

  // Set up for an initialize callback.
  ReadyWatcher initialized;
  cluster_manager_->setInitializedCb([&]() -> void { initialized.ready(); });
  EXPECT_CALL(initialized, ready());

  dns_callback(Network::DnsResolver::ResolutionStatus::Success,
               TestUtility::makeDnsResponse({"127.0.0.1", "127.0.0.2"}));

  // After we are initialized, we should immediately get called back if someone asks for an
  // initialize callback.
  EXPECT_CALL(initialized, ready());
  cluster_manager_->setInitializedCb([&]() -> void { initialized.ready(); });

  EXPECT_CALL(factory_, allocateConnPool_(_, _, _, _, _))
      .Times(4)
      .WillRepeatedly(ReturnNew<NiceMock<Http::ConnectionPool::MockInstance>>());

  // This should provide us a CP for each of the above hosts.
  Http::ConnectionPool::MockInstance* cp1 = HttpPoolDataPeer::getPool(
      cluster_manager_->getThreadLocalCluster("cluster_1")
          ->httpConnPool(ResourcePriority::Default, Http::Protocol::Http11, nullptr));
  Http::ConnectionPool::MockInstance* cp2 = HttpPoolDataPeer::getPool(
      cluster_manager_->getThreadLocalCluster("cluster_1")
          ->httpConnPool(ResourcePriority::Default, Http::Protocol::Http11, nullptr));
  Http::ConnectionPool::MockInstance* cp1_high = HttpPoolDataPeer::getPool(
      cluster_manager_->getThreadLocalCluster("cluster_1")
          ->httpConnPool(ResourcePriority::High, Http::Protocol::Http11, nullptr));
  Http::ConnectionPool::MockInstance* cp2_high = HttpPoolDataPeer::getPool(
      cluster_manager_->getThreadLocalCluster("cluster_1")
          ->httpConnPool(ResourcePriority::High, Http::Protocol::Http11, nullptr));

  EXPECT_NE(cp1, cp2);
  EXPECT_NE(cp1_high, cp2_high);
  EXPECT_NE(cp1, cp1_high);

  EXPECT_CALL(factory_, allocateTcpConnPool_)
      .Times(4)
      .WillRepeatedly(ReturnNew<NiceMock<Tcp::ConnectionPool::MockInstance>>());

  // This should provide us a CP for each of the above hosts.
  Tcp::ConnectionPool::MockInstance* tcp1 =
      TcpPoolDataPeer::getPool(cluster_manager_->getThreadLocalCluster("cluster_1")
                                   ->tcpConnPool(ResourcePriority::Default, nullptr));
  Tcp::ConnectionPool::MockInstance* tcp2 =
      TcpPoolDataPeer::getPool(cluster_manager_->getThreadLocalCluster("cluster_1")
                                   ->tcpConnPool(ResourcePriority::Default, nullptr));
  Tcp::ConnectionPool::MockInstance* tcp1_high =
      TcpPoolDataPeer::getPool(cluster_manager_->getThreadLocalCluster("cluster_1")
                                   ->tcpConnPool(ResourcePriority::High, nullptr));
  Tcp::ConnectionPool::MockInstance* tcp2_high =
      TcpPoolDataPeer::getPool(cluster_manager_->getThreadLocalCluster("cluster_1")
                                   ->tcpConnPool(ResourcePriority::High, nullptr));

  EXPECT_NE(tcp1, tcp2);
  EXPECT_NE(tcp1_high, tcp2_high);
  EXPECT_NE(tcp1, tcp1_high);

  // Remove the first host, this should lead to the first cp being drained.
  dns_timer_->invokeCallback();
  dns_callback(Network::DnsResolver::ResolutionStatus::Success,
               TestUtility::makeDnsResponse({"127.0.0.2"}));
  cp1->idle_cb_();
  cp1->idle_cb_ = nullptr;
  tcp1->idle_cb_();
  tcp1->idle_cb_ = nullptr;
  EXPECT_CALL(factory_.tls_.dispatcher_, deferredDelete_(_)).Times(2);
  cp1_high->idle_cb_();
  cp1_high->idle_cb_ = nullptr;
  tcp1_high->idle_cb_();
  tcp1_high->idle_cb_ = nullptr;

  // Make sure we get back the same connection pool for the 2nd host as we did before the change.
  Http::ConnectionPool::MockInstance* cp3 = HttpPoolDataPeer::getPool(
      cluster_manager_->getThreadLocalCluster("cluster_1")
          ->httpConnPool(ResourcePriority::Default, Http::Protocol::Http11, nullptr));
  Http::ConnectionPool::MockInstance* cp3_high = HttpPoolDataPeer::getPool(
      cluster_manager_->getThreadLocalCluster("cluster_1")
          ->httpConnPool(ResourcePriority::High, Http::Protocol::Http11, nullptr));
  EXPECT_EQ(cp2, cp3);
  EXPECT_EQ(cp2_high, cp3_high);

  Tcp::ConnectionPool::MockInstance* tcp3 =
      TcpPoolDataPeer::getPool(cluster_manager_->getThreadLocalCluster("cluster_1")
                                   ->tcpConnPool(ResourcePriority::Default, nullptr));
  Tcp::ConnectionPool::MockInstance* tcp3_high =
      TcpPoolDataPeer::getPool(cluster_manager_->getThreadLocalCluster("cluster_1")
                                   ->tcpConnPool(ResourcePriority::High, nullptr));
  EXPECT_EQ(tcp2, tcp3);
  EXPECT_EQ(tcp2_high, tcp3_high);

  // Now add and remove a host that we never have a conn pool to. This should not lead to any
  // drain callbacks, etc.
  dns_timer_->invokeCallback();
  dns_callback(Network::DnsResolver::ResolutionStatus::Success,
               // NOLINTNEXTLINE(clang-analyzer-cplusplus.NewDeleteLeaks)
               TestUtility::makeDnsResponse({"127.0.0.2", "127.0.0.3"}));
  factory_.tls_.shutdownThread();
}

TEST_P(ClusterManagerLifecycleTest, DynamicHostRemoveWithTls) {
  const std::string yaml = R"EOF(
  static_resources:
    clusters:
    - name: cluster_1
      connect_timeout: 0.250s
      type: STRICT_DNS
      dns_resolution_config:
        resolvers:
          - socket_address:
              address: 1.2.3.4
              port_value: 80
      lb_policy: ROUND_ROBIN
      load_assignment:
        cluster_name: cluster_1
        endpoints:
          - lb_endpoints:
            - endpoint:
                address:
                  socket_address:
                    address: 127.0.0.1
                    port_value: 11001
  )EOF";

  std::shared_ptr<Network::MockDnsResolver> dns_resolver(new Network::MockDnsResolver());
  EXPECT_CALL(dns_resolver_factory_, createDnsResolver(_, _, _)).WillOnce(Return(dns_resolver));

  Network::DnsResolver::ResolveCb dns_callback;
  Event::MockTimer* dns_timer_ = new NiceMock<Event::MockTimer>(&factory_.dispatcher_);
  Network::MockActiveDnsQuery active_dns_query;
  EXPECT_CALL(*dns_resolver, resolve(_, _, _))
      .WillRepeatedly(DoAll(SaveArg<2>(&dns_callback), Return(&active_dns_query)));
  create(parseBootstrapFromV3Yaml(yaml));
  const auto all_clusters = cluster_manager_->clusters();
  EXPECT_TRUE(all_clusters.warming_clusters_.empty());
  EXPECT_EQ(all_clusters.active_clusters_.size(), 1);
  EXPECT_FALSE(all_clusters.active_clusters_.at("cluster_1").get().info()->addedViaApi());
  EXPECT_EQ(nullptr, cluster_manager_->getThreadLocalCluster("cluster_1"));

  NiceMock<MockLoadBalancerContext> example_com_context;
  ON_CALL(example_com_context, upstreamTransportSocketOptions())
      .WillByDefault(Return(std::make_shared<Network::TransportSocketOptionsImpl>("example.com")));

  NiceMock<MockLoadBalancerContext> example_com_context_with_san;
  ON_CALL(example_com_context_with_san, upstreamTransportSocketOptions())
      .WillByDefault(Return(std::make_shared<Network::TransportSocketOptionsImpl>(
          "example.com", std::vector<std::string>{"example.com"})));

  NiceMock<MockLoadBalancerContext> example_com_context_with_san2;
  ON_CALL(example_com_context_with_san2, upstreamTransportSocketOptions())
      .WillByDefault(Return(std::make_shared<Network::TransportSocketOptionsImpl>(
          "example.com", std::vector<std::string>{"example.net"})));

  NiceMock<MockLoadBalancerContext> ibm_com_context;
  ON_CALL(ibm_com_context, upstreamTransportSocketOptions())
      .WillByDefault(Return(std::make_shared<Network::TransportSocketOptionsImpl>("ibm.com")));

  // Set up for an initialize callback.
  ReadyWatcher initialized;
  cluster_manager_->setInitializedCb([&]() -> void { initialized.ready(); });
  EXPECT_CALL(initialized, ready());

  dns_callback(Network::DnsResolver::ResolutionStatus::Success,
               TestUtility::makeDnsResponse({"127.0.0.1", "127.0.0.2"}));

  // After we are initialized, we should immediately get called back if someone asks for an
  // initialize callback.
  EXPECT_CALL(initialized, ready());
  cluster_manager_->setInitializedCb([&]() -> void { initialized.ready(); });

  EXPECT_CALL(factory_, allocateConnPool_(_, _, _, _, _))
      .Times(4)
      .WillRepeatedly(ReturnNew<NiceMock<Http::ConnectionPool::MockInstance>>());

  // This should provide us a CP for each of the above hosts.
  Http::ConnectionPool::MockInstance* cp1 = HttpPoolDataPeer::getPool(
      cluster_manager_->getThreadLocalCluster("cluster_1")
          ->httpConnPool(ResourcePriority::Default, Http::Protocol::Http11, nullptr));
  Http::ConnectionPool::MockInstance* cp2 = HttpPoolDataPeer::getPool(
      cluster_manager_->getThreadLocalCluster("cluster_1")
          ->httpConnPool(ResourcePriority::Default, Http::Protocol::Http11, nullptr));
  Http::ConnectionPool::MockInstance* cp1_high = HttpPoolDataPeer::getPool(
      cluster_manager_->getThreadLocalCluster("cluster_1")
          ->httpConnPool(ResourcePriority::High, Http::Protocol::Http11, nullptr));
  Http::ConnectionPool::MockInstance* cp2_high = HttpPoolDataPeer::getPool(
      cluster_manager_->getThreadLocalCluster("cluster_1")
          ->httpConnPool(ResourcePriority::High, Http::Protocol::Http11, nullptr));

  EXPECT_NE(cp1, cp2);
  EXPECT_NE(cp1_high, cp2_high);
  EXPECT_NE(cp1, cp1_high);

  EXPECT_CALL(factory_, allocateTcpConnPool_)
      .Times(10)
      .WillRepeatedly(ReturnNew<NiceMock<Tcp::ConnectionPool::MockInstance>>());

  // This should provide us a CP for each of the above hosts, and for different SNIs
  Tcp::ConnectionPool::MockInstance* tcp1 =
      TcpPoolDataPeer::getPool(cluster_manager_->getThreadLocalCluster("cluster_1")
                                   ->tcpConnPool(ResourcePriority::Default, nullptr));
  Tcp::ConnectionPool::MockInstance* tcp2 =
      TcpPoolDataPeer::getPool(cluster_manager_->getThreadLocalCluster("cluster_1")
                                   ->tcpConnPool(ResourcePriority::Default, nullptr));
  Tcp::ConnectionPool::MockInstance* tcp1_high =
      TcpPoolDataPeer::getPool(cluster_manager_->getThreadLocalCluster("cluster_1")
                                   ->tcpConnPool(ResourcePriority::High, nullptr));
  Tcp::ConnectionPool::MockInstance* tcp2_high =
      TcpPoolDataPeer::getPool(cluster_manager_->getThreadLocalCluster("cluster_1")
                                   ->tcpConnPool(ResourcePriority::High, nullptr));

  Tcp::ConnectionPool::MockInstance* tcp1_example_com =
      TcpPoolDataPeer::getPool(cluster_manager_->getThreadLocalCluster("cluster_1")
                                   ->tcpConnPool(ResourcePriority::Default, &example_com_context));
  Tcp::ConnectionPool::MockInstance* tcp2_example_com =
      TcpPoolDataPeer::getPool(cluster_manager_->getThreadLocalCluster("cluster_1")
                                   ->tcpConnPool(ResourcePriority::Default, &example_com_context));

  Tcp::ConnectionPool::MockInstance* tcp1_ibm_com =
      TcpPoolDataPeer::getPool(cluster_manager_->getThreadLocalCluster("cluster_1")
                                   ->tcpConnPool(ResourcePriority::Default, &ibm_com_context));
  Tcp::ConnectionPool::MockInstance* tcp2_ibm_com =
      TcpPoolDataPeer::getPool(cluster_manager_->getThreadLocalCluster("cluster_1")
                                   ->tcpConnPool(ResourcePriority::Default, &ibm_com_context));

  EXPECT_NE(tcp1, tcp2);
  EXPECT_NE(tcp1_high, tcp2_high);
  EXPECT_NE(tcp1, tcp1_high);

  EXPECT_NE(tcp1_ibm_com, tcp2_ibm_com);
  EXPECT_NE(tcp1_ibm_com, tcp1);
  EXPECT_NE(tcp1_ibm_com, tcp2);
  EXPECT_NE(tcp1_ibm_com, tcp1_high);
  EXPECT_NE(tcp1_ibm_com, tcp2_high);
  EXPECT_NE(tcp1_ibm_com, tcp1_example_com);
  EXPECT_NE(tcp1_ibm_com, tcp2_example_com);

  EXPECT_NE(tcp2_ibm_com, tcp1);
  EXPECT_NE(tcp2_ibm_com, tcp2);
  EXPECT_NE(tcp2_ibm_com, tcp1_high);
  EXPECT_NE(tcp2_ibm_com, tcp2_high);
  EXPECT_NE(tcp2_ibm_com, tcp1_example_com);
  EXPECT_NE(tcp2_ibm_com, tcp2_example_com);

  EXPECT_NE(tcp1_example_com, tcp1);
  EXPECT_NE(tcp1_example_com, tcp2);
  EXPECT_NE(tcp1_example_com, tcp1_high);
  EXPECT_NE(tcp1_example_com, tcp2_high);
  EXPECT_NE(tcp1_example_com, tcp2_example_com);

  EXPECT_NE(tcp2_example_com, tcp1);
  EXPECT_NE(tcp2_example_com, tcp2);
  EXPECT_NE(tcp2_example_com, tcp1_high);
  EXPECT_NE(tcp2_example_com, tcp2_high);

  EXPECT_CALL(factory_.tls_.dispatcher_, deferredDelete_(_)).Times(6);

  // Remove the first host, this should lead to the first cp being drained.
  dns_timer_->invokeCallback();
  dns_callback(Network::DnsResolver::ResolutionStatus::Success,
               TestUtility::makeDnsResponse({"127.0.0.2"}));
  cp1->idle_cb_();
  cp1->idle_cb_ = nullptr;
  tcp1->idle_cb_();
  tcp1->idle_cb_ = nullptr;
  cp1_high->idle_cb_();
  cp1_high->idle_cb_ = nullptr;
  tcp1_high->idle_cb_();
  tcp1_high->idle_cb_ = nullptr;
  tcp1_example_com->idle_cb_();
  tcp1_example_com->idle_cb_ = nullptr;
  tcp1_ibm_com->idle_cb_();
  tcp1_ibm_com->idle_cb_ = nullptr;

  // Make sure we get back the same connection pool for the 2nd host as we did before the change.
  Http::ConnectionPool::MockInstance* cp3 = HttpPoolDataPeer::getPool(
      cluster_manager_->getThreadLocalCluster("cluster_1")
          ->httpConnPool(ResourcePriority::Default, Http::Protocol::Http11, nullptr));
  Http::ConnectionPool::MockInstance* cp3_high = HttpPoolDataPeer::getPool(
      cluster_manager_->getThreadLocalCluster("cluster_1")
          ->httpConnPool(ResourcePriority::High, Http::Protocol::Http11, nullptr));
  EXPECT_EQ(cp2, cp3);
  EXPECT_EQ(cp2_high, cp3_high);

  Tcp::ConnectionPool::MockInstance* tcp3 =
      TcpPoolDataPeer::getPool(cluster_manager_->getThreadLocalCluster("cluster_1")
                                   ->tcpConnPool(ResourcePriority::Default, nullptr));
  Tcp::ConnectionPool::MockInstance* tcp3_high =
      TcpPoolDataPeer::getPool(cluster_manager_->getThreadLocalCluster("cluster_1")
                                   ->tcpConnPool(ResourcePriority::High, nullptr));

  Tcp::ConnectionPool::MockInstance* tcp3_example_com =
      TcpPoolDataPeer::getPool(cluster_manager_->getThreadLocalCluster("cluster_1")
                                   ->tcpConnPool(ResourcePriority::Default, &example_com_context));
  Tcp::ConnectionPool::MockInstance* tcp3_example_com_with_san = TcpPoolDataPeer::getPool(
      cluster_manager_->getThreadLocalCluster("cluster_1")
          ->tcpConnPool(ResourcePriority::Default, &example_com_context_with_san));
  Tcp::ConnectionPool::MockInstance* tcp3_example_com_with_san2 = TcpPoolDataPeer::getPool(
      cluster_manager_->getThreadLocalCluster("cluster_1")
          ->tcpConnPool(ResourcePriority::Default, &example_com_context_with_san2));
  Tcp::ConnectionPool::MockInstance* tcp3_ibm_com =
      TcpPoolDataPeer::getPool(cluster_manager_->getThreadLocalCluster("cluster_1")
                                   ->tcpConnPool(ResourcePriority::Default, &ibm_com_context));

  EXPECT_EQ(tcp2, tcp3);
  EXPECT_EQ(tcp2_high, tcp3_high);

  EXPECT_EQ(tcp2_example_com, tcp3_example_com);
  EXPECT_EQ(tcp2_ibm_com, tcp3_ibm_com);

  EXPECT_NE(tcp3_example_com, tcp3_example_com_with_san);
  EXPECT_NE(tcp3_example_com, tcp3_example_com_with_san2);
  EXPECT_NE(tcp3_example_com_with_san, tcp3_example_com_with_san2);

  // Now add and remove a host that we never have a conn pool to. This should not lead to any
  // drain callbacks, etc.
  dns_timer_->invokeCallback();
  dns_callback(Network::DnsResolver::ResolutionStatus::Success,
               // NOLINTNEXTLINE(clang-analyzer-cplusplus.NewDeleteLeaks)
               TestUtility::makeDnsResponse({"127.0.0.2", "127.0.0.3"}));
  factory_.tls_.shutdownThread();
}

// Test that default DNS resolver with TCP lookups is used, when there are no DNS custom resolvers
// configured per cluster and `dns_resolver_options.use_tcp_for_dns_lookups` is set in bootstrap
// config.
TEST_P(ClusterManagerLifecycleTest, UseTcpInDefaultDnsResolver) {
  const std::string yaml = R"EOF(
  dns_resolution_config:
    dns_resolver_options:
      use_tcp_for_dns_lookups: true
      no_default_search_domain: true
  static_resources:
    clusters:
    - name: cluster_1
      connect_timeout: 0.250s
      type: STRICT_DNS
  )EOF";

  std::shared_ptr<Network::MockDnsResolver> dns_resolver(new Network::MockDnsResolver());
  // As custom resolvers are not specified in config, this method should not be called,
  // resolver from context should be used instead.
  EXPECT_CALL(dns_resolver_factory_, createDnsResolver(_, _, _)).Times(0);

  Network::DnsResolver::ResolveCb dns_callback;
  Network::MockActiveDnsQuery active_dns_query;
  EXPECT_CALL(*dns_resolver, resolve(_, _, _))
      .WillRepeatedly(DoAll(SaveArg<2>(&dns_callback), Return(&active_dns_query)));
  create(parseBootstrapFromV3Yaml(yaml));
  factory_.tls_.shutdownThread();
}

// Test that custom DNS resolver is used, when custom resolver is configured
// per cluster and deprecated field `dns_resolvers` is specified.
TEST_P(ClusterManagerLifecycleTest, CustomDnsResolverSpecifiedViaDeprecatedField) {
  const std::string yaml = R"EOF(
  static_resources:
    clusters:
    - name: cluster_1
      connect_timeout: 0.250s
      type: STRICT_DNS
      dns_resolvers:
      - socket_address:
          address: 1.2.3.4
          port_value: 80
  )EOF";

  std::shared_ptr<Network::MockDnsResolver> dns_resolver(new Network::MockDnsResolver());
  envoy::extensions::network::dns_resolver::cares::v3::CaresDnsResolverConfig cares;
  envoy::config::core::v3::Address resolvers;
  Network::Utility::addressToProtobufAddress(Network::Address::Ipv4Instance("1.2.3.4", 80),
                                             resolvers);
  cares.add_resolvers()->MergeFrom(resolvers);
  envoy::config::core::v3::TypedExtensionConfig typed_dns_resolver_config;
  typed_dns_resolver_config.mutable_typed_config()->PackFrom(cares);
  typed_dns_resolver_config.set_name(std::string(Network::CaresDnsResolver));
  // As custom resolver is specified via deprecated field `dns_resolvers` in clusters
  // config, the method `createDnsResolver` is called once.
  EXPECT_CALL(dns_resolver_factory_, createDnsResolver(_, _, ProtoEq(typed_dns_resolver_config)))
      .WillOnce(Return(dns_resolver));
  Network::DnsResolver::ResolveCb dns_callback;
  Network::MockActiveDnsQuery active_dns_query;
  EXPECT_CALL(*dns_resolver, resolve(_, _, _))
      .WillRepeatedly(DoAll(SaveArg<2>(&dns_callback), Return(&active_dns_query)));
  create(parseBootstrapFromV3Yaml(yaml));
  factory_.tls_.shutdownThread();
}

// Test that custom DNS resolver is used, when custom resolver is configured
// per cluster and deprecated field `dns_resolvers` is specified with multiple resolvers.
TEST_P(ClusterManagerLifecycleTest, CustomDnsResolverSpecifiedViaDeprecatedFieldMultipleResolvers) {
  const std::string yaml = R"EOF(
  static_resources:
    clusters:
    - name: cluster_1
      connect_timeout: 0.250s
      type: STRICT_DNS
      dns_resolvers:
      - socket_address:
          address: 1.2.3.4
          port_value: 80
      - socket_address:
          address: 1.2.3.5
          port_value: 81
  )EOF";

  std::shared_ptr<Network::MockDnsResolver> dns_resolver(new Network::MockDnsResolver());
  envoy::config::core::v3::TypedExtensionConfig typed_dns_resolver_config;
  envoy::extensions::network::dns_resolver::cares::v3::CaresDnsResolverConfig cares;

  envoy::config::core::v3::Address resolvers;
  Network::Utility::addressToProtobufAddress(Network::Address::Ipv4Instance("1.2.3.4", 80),
                                             resolvers);
  cares.add_resolvers()->MergeFrom(resolvers);
  Network::Utility::addressToProtobufAddress(Network::Address::Ipv4Instance("1.2.3.5", 81),
                                             resolvers);
  cares.add_resolvers()->MergeFrom(resolvers);
  typed_dns_resolver_config.mutable_typed_config()->PackFrom(cares);
  typed_dns_resolver_config.set_name(std::string(Network::CaresDnsResolver));
  // As custom resolver is specified via deprecated field `dns_resolvers` in clusters
  // config, the method `createDnsResolver` is called once.
  EXPECT_CALL(dns_resolver_factory_, createDnsResolver(_, _, ProtoEq(typed_dns_resolver_config)))
      .WillOnce(Return(dns_resolver));
  Network::DnsResolver::ResolveCb dns_callback;
  Network::MockActiveDnsQuery active_dns_query;
  EXPECT_CALL(*dns_resolver, resolve(_, _, _))
      .WillRepeatedly(DoAll(SaveArg<2>(&dns_callback), Return(&active_dns_query)));
  create(parseBootstrapFromV3Yaml(yaml));
  factory_.tls_.shutdownThread();
}

// Test that custom DNS resolver is used, when custom resolver is configured per cluster.
TEST_F(ClusterManagerImplTest, CustomDnsResolverSpecified) {
  const std::string yaml = R"EOF(
  static_resources:
    clusters:
    - name: cluster_1
      connect_timeout: 0.250s
      type: STRICT_DNS
      dns_resolution_config:
        resolvers:
          - socket_address:
              address: 1.2.3.4
              port_value: 80
  )EOF";

  std::shared_ptr<Network::MockDnsResolver> dns_resolver(new Network::MockDnsResolver());
  envoy::extensions::network::dns_resolver::cares::v3::CaresDnsResolverConfig cares;
  envoy::config::core::v3::Address resolvers;
  Network::Utility::addressToProtobufAddress(Network::Address::Ipv4Instance("1.2.3.4", 80),
                                             resolvers);
  cares.add_resolvers()->MergeFrom(resolvers);
  envoy::config::core::v3::TypedExtensionConfig typed_dns_resolver_config;
  typed_dns_resolver_config.mutable_typed_config()->PackFrom(cares);
  typed_dns_resolver_config.set_name(std::string(Network::CaresDnsResolver));

  // As custom resolver is specified via field `dns_resolution_config.resolvers` in clusters
  // config, the method `createDnsResolver` is called once.
  EXPECT_CALL(dns_resolver_factory_, createDnsResolver(_, _, ProtoEq(typed_dns_resolver_config)))
      .WillOnce(Return(dns_resolver));

  Network::DnsResolver::ResolveCb dns_callback;
  Network::MockActiveDnsQuery active_dns_query;
  EXPECT_CALL(*dns_resolver, resolve(_, _, _))
      .WillRepeatedly(DoAll(SaveArg<2>(&dns_callback), Return(&active_dns_query)));
  create(parseBootstrapFromV3Yaml(yaml));
  factory_.tls_.shutdownThread();
}

// Test that custom DNS resolver is used, when custom resolver is configured per cluster,
// and multiple resolvers are configured.
TEST_F(ClusterManagerImplTest, CustomDnsResolverSpecifiedMultipleResolvers) {
  const std::string yaml = R"EOF(
  static_resources:
    clusters:
    - name: cluster_1
      connect_timeout: 0.250s
      type: STRICT_DNS
      dns_resolution_config:
        resolvers:
          - socket_address:
              address: 1.2.3.4
              port_value: 80
          - socket_address:
              address: 1.2.3.5
              port_value: 81
  )EOF";

  std::shared_ptr<Network::MockDnsResolver> dns_resolver(new Network::MockDnsResolver());
  envoy::config::core::v3::TypedExtensionConfig typed_dns_resolver_config;
  envoy::extensions::network::dns_resolver::cares::v3::CaresDnsResolverConfig cares;
  envoy::config::core::v3::Address resolvers;
  Network::Utility::addressToProtobufAddress(Network::Address::Ipv4Instance("1.2.3.4", 80),
                                             resolvers);
  cares.add_resolvers()->MergeFrom(resolvers);
  Network::Utility::addressToProtobufAddress(Network::Address::Ipv4Instance("1.2.3.5", 81),
                                             resolvers);
  cares.add_resolvers()->MergeFrom(resolvers);
  typed_dns_resolver_config.mutable_typed_config()->PackFrom(cares);
  typed_dns_resolver_config.set_name(std::string(Network::CaresDnsResolver));

  // As custom resolver is specified via field `dns_resolution_config.resolvers` in clusters
  // config, the method `createDnsResolver` is called once.
  EXPECT_CALL(dns_resolver_factory_, createDnsResolver(_, _, ProtoEq(typed_dns_resolver_config)))
      .WillOnce(Return(dns_resolver));

  Network::DnsResolver::ResolveCb dns_callback;
  Network::MockActiveDnsQuery active_dns_query;
  EXPECT_CALL(*dns_resolver, resolve(_, _, _))
      .WillRepeatedly(DoAll(SaveArg<2>(&dns_callback), Return(&active_dns_query)));
  create(parseBootstrapFromV3Yaml(yaml));
  factory_.tls_.shutdownThread();
}

// Test that custom DNS resolver is used and overriding the specified deprecated field
// `dns_resolvers`.
TEST_F(ClusterManagerImplTest, CustomDnsResolverSpecifiedOveridingDeprecatedResolver) {
  const std::string yaml = R"EOF(
  static_resources:
    clusters:
    - name: cluster_1
      connect_timeout: 0.250s
      type: STRICT_DNS
      dns_resolvers:
      - socket_address:
          address: 1.2.3.4
          port_value: 80
      dns_resolution_config:
        resolvers:
          - socket_address:
              address: 1.2.3.5
              port_value: 81
  )EOF";

  std::shared_ptr<Network::MockDnsResolver> dns_resolver(new Network::MockDnsResolver());
  envoy::extensions::network::dns_resolver::cares::v3::CaresDnsResolverConfig cares;
  envoy::config::core::v3::Address resolvers;
  Network::Utility::addressToProtobufAddress(Network::Address::Ipv4Instance("1.2.3.5", 81),
                                             resolvers);
  cares.add_resolvers()->MergeFrom(resolvers);
  envoy::config::core::v3::TypedExtensionConfig typed_dns_resolver_config;
  typed_dns_resolver_config.mutable_typed_config()->PackFrom(cares);
  typed_dns_resolver_config.set_name(std::string(Network::CaresDnsResolver));

  // As custom resolver is specified via field `dns_resolution_config.resolvers` in clusters
  // config, the method `createDnsResolver` is called once.
  EXPECT_CALL(dns_resolver_factory_, createDnsResolver(_, _, ProtoEq(typed_dns_resolver_config)))
      .WillOnce(Return(dns_resolver));

  Network::DnsResolver::ResolveCb dns_callback;
  Network::MockActiveDnsQuery active_dns_query;
  EXPECT_CALL(*dns_resolver, resolve(_, _, _))
      .WillRepeatedly(DoAll(SaveArg<2>(&dns_callback), Return(&active_dns_query)));
  create(parseBootstrapFromV3Yaml(yaml));
  factory_.tls_.shutdownThread();
}

// Test that custom DNS resolver with UDP lookups is used, when custom resolver is configured
// per cluster and `use_tcp_for_dns_lookups` is not specified.
TEST_F(ClusterManagerImplTest, UseUdpWithCustomDnsResolver) {
  const std::string yaml = R"EOF(
  static_resources:
    clusters:
    - name: cluster_1
      connect_timeout: 0.250s
      type: STRICT_DNS
      dns_resolution_config:
        resolvers:
          - socket_address:
              address: 1.2.3.4
              port_value: 80
  )EOF";

  std::shared_ptr<Network::MockDnsResolver> dns_resolver(new Network::MockDnsResolver());
  envoy::config::core::v3::TypedExtensionConfig typed_dns_resolver_config;
  EXPECT_CALL(dns_resolver_factory_, createDnsResolver(_, _, _))
      .WillOnce(DoAll(SaveArg<2>(&typed_dns_resolver_config), Return(dns_resolver)));

  Network::DnsResolver::ResolveCb dns_callback;
  Network::MockActiveDnsQuery active_dns_query;
  EXPECT_CALL(*dns_resolver, resolve(_, _, _))
      .WillRepeatedly(DoAll(SaveArg<2>(&dns_callback), Return(&active_dns_query)));
  create(parseBootstrapFromV3Yaml(yaml));

  envoy::extensions::network::dns_resolver::cares::v3::CaresDnsResolverConfig cares;
  verifyCaresDnsConfigAndUnpack(typed_dns_resolver_config, cares);
  EXPECT_EQ(false, cares.dns_resolver_options().use_tcp_for_dns_lookups());
  factory_.tls_.shutdownThread();
}

// Test that custom DNS resolver with TCP lookups is used, when custom resolver is configured
// per cluster and `use_tcp_for_dns_lookups` (deprecated field) is specified as true.
TEST_F(ClusterManagerImplTest, UseTcpWithCustomDnsResolverViaDeprecatedField) {
  const std::string yaml = R"EOF(
  static_resources:
    clusters:
    - name: cluster_1
      use_tcp_for_dns_lookups: true
      connect_timeout: 0.250s
      type: STRICT_DNS
      dns_resolvers:
      - socket_address:
          address: 1.2.3.4
          port_value: 80
  )EOF";

  std::shared_ptr<Network::MockDnsResolver> dns_resolver(new Network::MockDnsResolver());
  envoy::config::core::v3::TypedExtensionConfig typed_dns_resolver_config;
  EXPECT_CALL(dns_resolver_factory_, createDnsResolver(_, _, _))
      .WillOnce(DoAll(SaveArg<2>(&typed_dns_resolver_config), Return(dns_resolver)));

  Network::DnsResolver::ResolveCb dns_callback;
  Network::MockActiveDnsQuery active_dns_query;
  EXPECT_CALL(*dns_resolver, resolve(_, _, _))
      .WillRepeatedly(DoAll(SaveArg<2>(&dns_callback), Return(&active_dns_query)));
  create(parseBootstrapFromV3Yaml(yaml));

  envoy::extensions::network::dns_resolver::cares::v3::CaresDnsResolverConfig cares;
  verifyCaresDnsConfigAndUnpack(typed_dns_resolver_config, cares);
  EXPECT_EQ(true, cares.dns_resolver_options().use_tcp_for_dns_lookups());
  factory_.tls_.shutdownThread();
}

// Test that custom DNS resolver with UDP lookups is used, when custom resolver is configured
// per cluster and `use_tcp_for_dns_lookups` is specified as true but is overridden
// by dns_resolution_config.dns_resolver_options.use_tcp_for_dns_lookups which is set as false.
TEST_F(ClusterManagerImplTest, UseUdpWithCustomDnsResolverDeprecatedFieldOverridden) {
  const std::string yaml = R"EOF(
  static_resources:
    clusters:
    - name: cluster_1
      use_tcp_for_dns_lookups: true
      connect_timeout: 0.250s
      type: STRICT_DNS
      dns_resolution_config:
        dns_resolver_options:
          use_tcp_for_dns_lookups: false
        resolvers:
          - socket_address:
              address: 1.2.3.4
              port_value: 80
  )EOF";

  std::shared_ptr<Network::MockDnsResolver> dns_resolver(new Network::MockDnsResolver());
  envoy::config::core::v3::TypedExtensionConfig typed_dns_resolver_config;
  EXPECT_CALL(dns_resolver_factory_, createDnsResolver(_, _, _))
      .WillOnce(DoAll(SaveArg<2>(&typed_dns_resolver_config), Return(dns_resolver)));

  Network::DnsResolver::ResolveCb dns_callback;
  Network::MockActiveDnsQuery active_dns_query;
  EXPECT_CALL(*dns_resolver, resolve(_, _, _))
      .WillRepeatedly(DoAll(SaveArg<2>(&dns_callback), Return(&active_dns_query)));
  create(parseBootstrapFromV3Yaml(yaml));
  envoy::extensions::network::dns_resolver::cares::v3::CaresDnsResolverConfig cares;
  verifyCaresDnsConfigAndUnpack(typed_dns_resolver_config, cares);
  EXPECT_EQ(false, cares.dns_resolver_options().use_tcp_for_dns_lookups());
  factory_.tls_.shutdownThread();
}

// Test that custom DNS resolver with TCP lookups is used, when custom resolver is configured
// per cluster and `use_tcp_for_dns_lookups` is specified as false but is overridden
// by dns_resolution_config.dns_resolver_options.use_tcp_for_dns_lookups which is specified as true.
TEST_F(ClusterManagerImplTest, UseTcpWithCustomDnsResolverDeprecatedFieldOverridden) {
  const std::string yaml = R"EOF(
  static_resources:
    clusters:
    - name: cluster_1
      use_tcp_for_dns_lookups: false
      connect_timeout: 0.250s
      type: STRICT_DNS
      dns_resolution_config:
        dns_resolver_options:
          use_tcp_for_dns_lookups: true
        resolvers:
          - socket_address:
              address: 1.2.3.4
              port_value: 80
  )EOF";

  std::shared_ptr<Network::MockDnsResolver> dns_resolver(new Network::MockDnsResolver());
  envoy::config::core::v3::TypedExtensionConfig typed_dns_resolver_config;
  EXPECT_CALL(dns_resolver_factory_, createDnsResolver(_, _, _))
      .WillOnce(DoAll(SaveArg<2>(&typed_dns_resolver_config), Return(dns_resolver)));

  Network::DnsResolver::ResolveCb dns_callback;
  Network::MockActiveDnsQuery active_dns_query;
  EXPECT_CALL(*dns_resolver, resolve(_, _, _))
      .WillRepeatedly(DoAll(SaveArg<2>(&dns_callback), Return(&active_dns_query)));
  create(parseBootstrapFromV3Yaml(yaml));

  envoy::extensions::network::dns_resolver::cares::v3::CaresDnsResolverConfig cares;
  verifyCaresDnsConfigAndUnpack(typed_dns_resolver_config, cares);
  EXPECT_EQ(true, cares.dns_resolver_options().use_tcp_for_dns_lookups());
  factory_.tls_.shutdownThread();
}

// Test that custom DNS resolver with TCP lookups is used, when custom resolver is configured
// per cluster and `dns_resolution_config.dns_resolver_options.use_tcp_for_dns_lookups` is enabled
// for that cluster.
TEST_F(ClusterManagerImplTest, UseTcpWithCustomDnsResolver) {
  const std::string yaml = R"EOF(
  static_resources:
    clusters:
    - name: cluster_1
      connect_timeout: 0.250s
      type: STRICT_DNS
      dns_resolution_config:
        dns_resolver_options:
          use_tcp_for_dns_lookups: true
        resolvers:
          - socket_address:
              address: 1.2.3.4
              port_value: 80
  )EOF";

  std::shared_ptr<Network::MockDnsResolver> dns_resolver(new Network::MockDnsResolver());
  envoy::config::core::v3::TypedExtensionConfig typed_dns_resolver_config;
  EXPECT_CALL(dns_resolver_factory_, createDnsResolver(_, _, _))
      .WillOnce(DoAll(SaveArg<2>(&typed_dns_resolver_config), Return(dns_resolver)));

  Network::DnsResolver::ResolveCb dns_callback;
  Network::MockActiveDnsQuery active_dns_query;
  EXPECT_CALL(*dns_resolver, resolve(_, _, _))
      .WillRepeatedly(DoAll(SaveArg<2>(&dns_callback), Return(&active_dns_query)));
  create(parseBootstrapFromV3Yaml(yaml));

  envoy::extensions::network::dns_resolver::cares::v3::CaresDnsResolverConfig cares;
  verifyCaresDnsConfigAndUnpack(typed_dns_resolver_config, cares);
  EXPECT_EQ(true, cares.dns_resolver_options().use_tcp_for_dns_lookups());
  factory_.tls_.shutdownThread();
}

// Test that custom DNS resolver with default search domain, when custom resolver is configured
// per cluster and `no_default_search_domain` is not specified.
TEST_F(ClusterManagerImplTest, DefaultSearchDomainWithCustomDnsResolver) {
  const std::string yaml = R"EOF(
  static_resources:
    clusters:
    - name: cluster_1
      connect_timeout: 0.250s
      type: STRICT_DNS
      dns_resolution_config:
        resolvers:
          - socket_address:
              address: 1.2.3.4
              port_value: 80
  )EOF";

  std::shared_ptr<Network::MockDnsResolver> dns_resolver(new Network::MockDnsResolver());
  envoy::config::core::v3::TypedExtensionConfig typed_dns_resolver_config;
  EXPECT_CALL(dns_resolver_factory_, createDnsResolver(_, _, _))
      .WillOnce(DoAll(SaveArg<2>(&typed_dns_resolver_config), Return(dns_resolver)));

  Network::DnsResolver::ResolveCb dns_callback;
  Network::MockActiveDnsQuery active_dns_query;
  EXPECT_CALL(*dns_resolver, resolve(_, _, _))
      .WillRepeatedly(DoAll(SaveArg<2>(&dns_callback), Return(&active_dns_query)));
  create(parseBootstrapFromV3Yaml(yaml));

  envoy::extensions::network::dns_resolver::cares::v3::CaresDnsResolverConfig cares;
  verifyCaresDnsConfigAndUnpack(typed_dns_resolver_config, cares);
  EXPECT_EQ(false, cares.dns_resolver_options().no_default_search_domain());
  factory_.tls_.shutdownThread();
}

// Test that custom DNS resolver with default search domain, when custom resolver is configured
// per cluster and `no_default_search_domain` is specified as false.
TEST_F(ClusterManagerImplTest, DefaultSearchDomainWithCustomDnsResolverWithConfig) {
  const std::string yaml = R"EOF(
  static_resources:
    clusters:
    - name: cluster_1
      connect_timeout: 0.250s
      type: STRICT_DNS
      dns_resolution_config:
        dns_resolver_options:
          no_default_search_domain: false
        resolvers:
          - socket_address:
              address: 1.2.3.4
              port_value: 80
  )EOF";

  std::shared_ptr<Network::MockDnsResolver> dns_resolver(new Network::MockDnsResolver());
  envoy::config::core::v3::TypedExtensionConfig typed_dns_resolver_config;
  EXPECT_CALL(dns_resolver_factory_, createDnsResolver(_, _, _))
      .WillOnce(DoAll(SaveArg<2>(&typed_dns_resolver_config), Return(dns_resolver)));

  Network::DnsResolver::ResolveCb dns_callback;
  Network::MockActiveDnsQuery active_dns_query;
  EXPECT_CALL(*dns_resolver, resolve(_, _, _))
      .WillRepeatedly(DoAll(SaveArg<2>(&dns_callback), Return(&active_dns_query)));
  create(parseBootstrapFromV3Yaml(yaml));

  envoy::extensions::network::dns_resolver::cares::v3::CaresDnsResolverConfig cares;
  verifyCaresDnsConfigAndUnpack(typed_dns_resolver_config, cares);
  EXPECT_EQ(false, cares.dns_resolver_options().no_default_search_domain());
  factory_.tls_.shutdownThread();
}

// Test that custom DNS resolver with no default search domain, when custom resolver is
// configured per cluster and `no_default_search_domain` is specified as true.
TEST_F(ClusterManagerImplTest, NoDefaultSearchDomainWithCustomDnsResolver) {
  const std::string yaml = R"EOF(
  static_resources:
    clusters:
    - name: cluster_1
      connect_timeout: 0.250s
      type: STRICT_DNS
      dns_resolution_config:
        dns_resolver_options:
          no_default_search_domain: true
        resolvers:
          - socket_address:
              address: 1.2.3.4
              port_value: 80
  )EOF";

  std::shared_ptr<Network::MockDnsResolver> dns_resolver(new Network::MockDnsResolver());
  envoy::config::core::v3::TypedExtensionConfig typed_dns_resolver_config;
  EXPECT_CALL(dns_resolver_factory_, createDnsResolver(_, _, _))
      .WillOnce(DoAll(SaveArg<2>(&typed_dns_resolver_config), Return(dns_resolver)));

  Network::DnsResolver::ResolveCb dns_callback;
  Network::MockActiveDnsQuery active_dns_query;
  EXPECT_CALL(*dns_resolver, resolve(_, _, _))
      .WillRepeatedly(DoAll(SaveArg<2>(&dns_callback), Return(&active_dns_query)));
  create(parseBootstrapFromV3Yaml(yaml));

  envoy::extensions::network::dns_resolver::cares::v3::CaresDnsResolverConfig cares;
  verifyCaresDnsConfigAndUnpack(typed_dns_resolver_config, cares);
  EXPECT_EQ(true, cares.dns_resolver_options().no_default_search_domain());
  factory_.tls_.shutdownThread();
}

// Test that typed_dns_resolver_config is specified and is used.
TEST_F(ClusterManagerImplTest, TypedDnsResolverConfigSpecified) {
  const std::string yaml = R"EOF(
  static_resources:
    clusters:
    - name: cluster_1
      connect_timeout: 0.250s
      type: STRICT_DNS
      typed_dns_resolver_config:
        name: envoy.network.dns_resolver.cares
        typed_config:
          "@type": type.googleapis.com/envoy.extensions.network.dns_resolver.cares.v3.CaresDnsResolverConfig
          resolvers:
          - socket_address:
              address: "1.2.3.4"
              port_value: 80
          dns_resolver_options:
            use_tcp_for_dns_lookups: true
            no_default_search_domain: true
  )EOF";

  std::shared_ptr<Network::MockDnsResolver> dns_resolver(new Network::MockDnsResolver());
  envoy::config::core::v3::TypedExtensionConfig typed_dns_resolver_config;
  EXPECT_CALL(dns_resolver_factory_, createDnsResolver(_, _, _))
      .WillOnce(DoAll(SaveArg<2>(&typed_dns_resolver_config), Return(dns_resolver)));

  Network::DnsResolver::ResolveCb dns_callback;
  Network::MockActiveDnsQuery active_dns_query;
  EXPECT_CALL(*dns_resolver, resolve(_, _, _))
      .WillRepeatedly(DoAll(SaveArg<2>(&dns_callback), Return(&active_dns_query)));
  create(parseBootstrapFromV3Yaml(yaml));

  envoy::extensions::network::dns_resolver::cares::v3::CaresDnsResolverConfig cares;
  verifyCaresDnsConfigAndUnpack(typed_dns_resolver_config, cares);
  envoy::config::core::v3::Address resolvers;
  Network::Utility::addressToProtobufAddress(Network::Address::Ipv4Instance("1.2.3.4", 80),
                                             resolvers);
  EXPECT_EQ(true, cares.dns_resolver_options().use_tcp_for_dns_lookups());
  EXPECT_EQ(true, cares.dns_resolver_options().no_default_search_domain());
  EXPECT_EQ(true, TestUtility::protoEqual(cares.resolvers(0), resolvers));
  factory_.tls_.shutdownThread();
}

// Test that resolvers in typed_dns_resolver_config is specified and is used.
TEST_F(ClusterManagerImplTest, TypedDnsResolverConfigResolversSpecified) {
  const std::string yaml = R"EOF(
  static_resources:
    clusters:
    - name: cluster_1
      connect_timeout: 0.250s
      type: STRICT_DNS
      typed_dns_resolver_config:
        name: envoy.network.dns_resolver.cares
        typed_config:
          "@type": type.googleapis.com/envoy.extensions.network.dns_resolver.cares.v3.CaresDnsResolverConfig
          resolvers:
          - socket_address:
              address: "1.2.3.4"
              port_value: 80
  )EOF";

  std::shared_ptr<Network::MockDnsResolver> dns_resolver(new Network::MockDnsResolver());
  envoy::config::core::v3::TypedExtensionConfig typed_dns_resolver_config;
  EXPECT_CALL(dns_resolver_factory_, createDnsResolver(_, _, _))
      .WillOnce(DoAll(SaveArg<2>(&typed_dns_resolver_config), Return(dns_resolver)));

  Network::DnsResolver::ResolveCb dns_callback;
  Network::MockActiveDnsQuery active_dns_query;
  EXPECT_CALL(*dns_resolver, resolve(_, _, _))
      .WillRepeatedly(DoAll(SaveArg<2>(&dns_callback), Return(&active_dns_query)));
  create(parseBootstrapFromV3Yaml(yaml));

  envoy::extensions::network::dns_resolver::cares::v3::CaresDnsResolverConfig cares;
  verifyCaresDnsConfigAndUnpack(typed_dns_resolver_config, cares);
  envoy::config::core::v3::Address resolvers;
  Network::Utility::addressToProtobufAddress(Network::Address::Ipv4Instance("1.2.3.4", 80),
                                             resolvers);
  EXPECT_EQ(false, cares.dns_resolver_options().use_tcp_for_dns_lookups());
  EXPECT_EQ(false, cares.dns_resolver_options().no_default_search_domain());
  EXPECT_EQ(true, TestUtility::protoEqual(cares.resolvers(0), resolvers));
  factory_.tls_.shutdownThread();
}

// Test that multiple resolvers in typed_dns_resolver_config is specified and is used.
TEST_F(ClusterManagerImplTest, TypedDnsResolverConfigMultipleResolversSpecified) {
  const std::string yaml = R"EOF(
  static_resources:
    clusters:
    - name: cluster_1
      connect_timeout: 0.250s
      type: STRICT_DNS
      typed_dns_resolver_config:
        name: envoy.network.dns_resolver.cares
        typed_config:
          "@type": type.googleapis.com/envoy.extensions.network.dns_resolver.cares.v3.CaresDnsResolverConfig
          resolvers:
          - socket_address:
              address: "1.2.3.4"
              port_value: 80
          - socket_address:
              address: "1.2.3.5"
              port_value: 81
  )EOF";

  std::shared_ptr<Network::MockDnsResolver> dns_resolver(new Network::MockDnsResolver());
  envoy::config::core::v3::TypedExtensionConfig typed_dns_resolver_config;
  EXPECT_CALL(dns_resolver_factory_, createDnsResolver(_, _, _))
      .WillOnce(DoAll(SaveArg<2>(&typed_dns_resolver_config), Return(dns_resolver)));

  Network::DnsResolver::ResolveCb dns_callback;
  Network::MockActiveDnsQuery active_dns_query;
  EXPECT_CALL(*dns_resolver, resolve(_, _, _))
      .WillRepeatedly(DoAll(SaveArg<2>(&dns_callback), Return(&active_dns_query)));
  create(parseBootstrapFromV3Yaml(yaml));

  envoy::extensions::network::dns_resolver::cares::v3::CaresDnsResolverConfig cares;
  verifyCaresDnsConfigAndUnpack(typed_dns_resolver_config, cares);
  envoy::config::core::v3::Address resolvers;
  Network::Utility::addressToProtobufAddress(Network::Address::Ipv4Instance("1.2.3.4", 80),
                                             resolvers);
  EXPECT_EQ(false, cares.dns_resolver_options().use_tcp_for_dns_lookups());
  EXPECT_EQ(false, cares.dns_resolver_options().no_default_search_domain());
  EXPECT_EQ(true, TestUtility::protoEqual(cares.resolvers(0), resolvers));
  Network::Utility::addressToProtobufAddress(Network::Address::Ipv4Instance("1.2.3.5", 81),
                                             resolvers);
  EXPECT_EQ(true, TestUtility::protoEqual(cares.resolvers(1), resolvers));
  factory_.tls_.shutdownThread();
}

// Test that dns_resolver_options in typed_dns_resolver_config is specified and is used.
TEST_F(ClusterManagerImplTest, TypedDnsResolverConfigResolverOptionsSpecified) {
  const std::string yaml = R"EOF(
  static_resources:
    clusters:
    - name: cluster_1
      connect_timeout: 0.250s
      type: STRICT_DNS
      typed_dns_resolver_config:
        name: envoy.network.dns_resolver.cares
        typed_config:
          "@type": type.googleapis.com/envoy.extensions.network.dns_resolver.cares.v3.CaresDnsResolverConfig
          dns_resolver_options:
            use_tcp_for_dns_lookups: true
            no_default_search_domain: true
  )EOF";

  std::shared_ptr<Network::MockDnsResolver> dns_resolver(new Network::MockDnsResolver());
  envoy::config::core::v3::TypedExtensionConfig typed_dns_resolver_config;
  EXPECT_CALL(dns_resolver_factory_, createDnsResolver(_, _, _))
      .WillOnce(DoAll(SaveArg<2>(&typed_dns_resolver_config), Return(dns_resolver)));

  Network::DnsResolver::ResolveCb dns_callback;
  Network::MockActiveDnsQuery active_dns_query;
  EXPECT_CALL(*dns_resolver, resolve(_, _, _))
      .WillRepeatedly(DoAll(SaveArg<2>(&dns_callback), Return(&active_dns_query)));
  create(parseBootstrapFromV3Yaml(yaml));

  envoy::extensions::network::dns_resolver::cares::v3::CaresDnsResolverConfig cares;
  verifyCaresDnsConfigAndUnpack(typed_dns_resolver_config, cares);
  EXPECT_EQ(true, cares.dns_resolver_options().use_tcp_for_dns_lookups());
  EXPECT_EQ(true, cares.dns_resolver_options().no_default_search_domain());
  EXPECT_EQ(0, cares.resolvers().size());
  factory_.tls_.shutdownThread();
}

// Test that when typed_dns_resolver_config is specified, it is used. All other deprecated
// configurations are ignored, which includes dns_resolvers, use_tcp_for_dns_lookups, and
// dns_resolution_config.
TEST_F(ClusterManagerImplTest, TypedDnsResolverConfigSpecifiedOveridingDeprecatedConfig) {
  const std::string yaml = R"EOF(
  static_resources:
    clusters:
    - name: cluster_1
      connect_timeout: 0.250s
      type: STRICT_DNS
      dns_resolvers:
      - socket_address:
          address: 1.2.3.4
          port_value: 80
      use_tcp_for_dns_lookups: false
      dns_resolution_config:
        resolvers:
          - socket_address:
              address: 1.2.3.5
              port_value: 81
        dns_resolver_options:
          use_tcp_for_dns_lookups: false
          no_default_search_domain: false
      typed_dns_resolver_config:
        name: envoy.network.dns_resolver.cares
        typed_config:
          "@type": type.googleapis.com/envoy.extensions.network.dns_resolver.cares.v3.CaresDnsResolverConfig
          resolvers:
          - socket_address:
              address: "9.10.11.12"
              port_value: 100
          - socket_address:
              address: "5.6.7.8"
              port_value: 200
          dns_resolver_options:
            use_tcp_for_dns_lookups: true
            no_default_search_domain: true
  )EOF";

  std::shared_ptr<Network::MockDnsResolver> dns_resolver(new Network::MockDnsResolver());
  envoy::config::core::v3::TypedExtensionConfig typed_dns_resolver_config;
  EXPECT_CALL(dns_resolver_factory_, createDnsResolver(_, _, _))
      .WillOnce(DoAll(SaveArg<2>(&typed_dns_resolver_config), Return(dns_resolver)));

  Network::DnsResolver::ResolveCb dns_callback;
  Network::MockActiveDnsQuery active_dns_query;
  EXPECT_CALL(*dns_resolver, resolve(_, _, _))
      .WillRepeatedly(DoAll(SaveArg<2>(&dns_callback), Return(&active_dns_query)));
  create(parseBootstrapFromV3Yaml(yaml));

  envoy::extensions::network::dns_resolver::cares::v3::CaresDnsResolverConfig cares;
  verifyCaresDnsConfigAndUnpack(typed_dns_resolver_config, cares);
  envoy::config::core::v3::Address resolvers;
  Network::Utility::addressToProtobufAddress(Network::Address::Ipv4Instance("9.10.11.12", 100),
                                             resolvers);
  EXPECT_EQ(true, cares.dns_resolver_options().use_tcp_for_dns_lookups());
  EXPECT_EQ(true, cares.dns_resolver_options().no_default_search_domain());
  EXPECT_EQ(true, TestUtility::protoEqual(cares.resolvers(0), resolvers));
  Network::Utility::addressToProtobufAddress(Network::Address::Ipv4Instance("5.6.7.8", 200),
                                             resolvers);
  EXPECT_EQ(true, TestUtility::protoEqual(cares.resolvers(1), resolvers));
  factory_.tls_.shutdownThread();
}

// This is a regression test for a use-after-free in
// ClusterManagerImpl::ThreadLocalClusterManagerImpl::drainConnPools(), where a removal at one
// priority from the ConnPoolsContainer would delete the ConnPoolsContainer mid-iteration over the
// pool.
TEST_P(ClusterManagerLifecycleTest, DynamicHostRemoveDefaultPriority) {
  const std::string yaml = R"EOF(
  static_resources:
    clusters:
    - name: cluster_1
      connect_timeout: 0.250s
      type: STRICT_DNS
      dns_resolution_config:
        resolvers:
          - socket_address:
              address: 1.2.3.4
              port_value: 80
      lb_policy: ROUND_ROBIN
      load_assignment:
        cluster_name: cluster_1
        endpoints:
          - lb_endpoints:
            - endpoint:
                address:
                  socket_address:
                    address: 127.0.0.1
                    port_value: 11001
  )EOF";

  std::shared_ptr<Network::MockDnsResolver> dns_resolver(new Network::MockDnsResolver());
  EXPECT_CALL(dns_resolver_factory_, createDnsResolver(_, _, _)).WillOnce(Return(dns_resolver));

  Network::DnsResolver::ResolveCb dns_callback;
  Event::MockTimer* dns_timer_ = new NiceMock<Event::MockTimer>(&factory_.dispatcher_);
  Network::MockActiveDnsQuery active_dns_query;
  EXPECT_CALL(*dns_resolver, resolve(_, _, _))
      .WillRepeatedly(DoAll(SaveArg<2>(&dns_callback), Return(&active_dns_query)));
  create(parseBootstrapFromV3Yaml(yaml));
  const auto all_clusters = cluster_manager_->clusters();
  EXPECT_TRUE(all_clusters.warming_clusters_.empty());
  EXPECT_EQ(all_clusters.active_clusters_.size(), 1);
  EXPECT_FALSE(all_clusters.active_clusters_.at("cluster_1").get().info()->addedViaApi());
  EXPECT_EQ(nullptr, cluster_manager_->getThreadLocalCluster("cluster_1"));

  dns_callback(Network::DnsResolver::ResolutionStatus::Success,
               TestUtility::makeDnsResponse({"127.0.0.2"}));

  EXPECT_CALL(factory_, allocateConnPool_(_, _, _, _, _))
      .WillOnce(ReturnNew<NiceMock<Http::ConnectionPool::MockInstance>>());

  EXPECT_CALL(factory_, allocateTcpConnPool_)
      .WillOnce(ReturnNew<NiceMock<Tcp::ConnectionPool::MockInstance>>());

  Http::ConnectionPool::MockInstance* cp = HttpPoolDataPeer::getPool(
      cluster_manager_->getThreadLocalCluster("cluster_1")
          ->httpConnPool(ResourcePriority::Default, Http::Protocol::Http11, nullptr));

  Tcp::ConnectionPool::MockInstance* tcp =
      TcpPoolDataPeer::getPool(cluster_manager_->getThreadLocalCluster("cluster_1")
                                   ->tcpConnPool(ResourcePriority::Default, nullptr));

  // Immediate drain, since this can happen with the HTTP codecs.
  EXPECT_CALL(*cp, drainConnections(Envoy::ConnectionPool::DrainBehavior::DrainAndDelete))
      .WillOnce(Invoke([&]() {
        cp->idle_cb_();
        cp->idle_cb_ = nullptr;
      }));
  EXPECT_CALL(*tcp, drainConnections(Envoy::ConnectionPool::DrainBehavior::DrainAndDelete))
      .WillOnce(Invoke([&]() {
        tcp->idle_cb_();
        tcp->idle_cb_ = nullptr;
      }));

  // Remove the first host, this should lead to the cp being drained, without
  // crash.
  dns_timer_->invokeCallback();
  // NOLINTNEXTLINE(clang-analyzer-cplusplus.NewDeleteLeaks)
  dns_callback(Network::DnsResolver::ResolutionStatus::Success, TestUtility::makeDnsResponse({}));

  factory_.tls_.shutdownThread();
}

class MockConnPoolWithDestroy : public Http::ConnectionPool::MockInstance {
public:
  ~MockConnPoolWithDestroy() override { onDestroy(); }

  MOCK_METHOD(void, onDestroy, ());
};

class MockTcpConnPoolWithDestroy : public Tcp::ConnectionPool::MockInstance {
public:
  ~MockTcpConnPoolWithDestroy() override { onDestroy(); }

  MOCK_METHOD(void, onDestroy, ());
};

// Regression test for https://github.com/envoyproxy/envoy/issues/3518. Make sure we handle a
// drain callback during CP destroy.
TEST_P(ClusterManagerLifecycleTest, ConnPoolDestroyWithDraining) {
  const std::string yaml = R"EOF(
  static_resources:
    clusters:
    - name: cluster_1
      connect_timeout: 0.250s
      type: STRICT_DNS
      dns_resolution_config:
        resolvers:
          - socket_address:
              address: 1.2.3.4
              port_value: 80
      lb_policy: ROUND_ROBIN
      load_assignment:
        cluster_name: cluster_1
        endpoints:
          - lb_endpoints:
            - endpoint:
                address:
                  socket_address:
                    address: 127.0.0.1
                    port_value: 11001
  )EOF";

  std::shared_ptr<Network::MockDnsResolver> dns_resolver(new Network::MockDnsResolver());
  EXPECT_CALL(dns_resolver_factory_, createDnsResolver(_, _, _)).WillOnce(Return(dns_resolver));

  Network::DnsResolver::ResolveCb dns_callback;
  Event::MockTimer* dns_timer_ = new NiceMock<Event::MockTimer>(&factory_.dispatcher_);
  Network::MockActiveDnsQuery active_dns_query;
  EXPECT_CALL(*dns_resolver, resolve(_, _, _))
      .WillRepeatedly(DoAll(SaveArg<2>(&dns_callback), Return(&active_dns_query)));
  create(parseBootstrapFromV3Yaml(yaml));
  const auto all_clusters = cluster_manager_->clusters();
  EXPECT_TRUE(all_clusters.warming_clusters_.empty());
  EXPECT_EQ(all_clusters.active_clusters_.size(), 1);
  EXPECT_FALSE(all_clusters.active_clusters_.at("cluster_1").get().info()->addedViaApi());
  EXPECT_EQ(nullptr, cluster_manager_->getThreadLocalCluster("cluster_1"));

  dns_callback(Network::DnsResolver::ResolutionStatus::Success,
               TestUtility::makeDnsResponse({"127.0.0.2"}));

  MockConnPoolWithDestroy* mock_cp = new MockConnPoolWithDestroy();
  Http::ConnectionPool::Instance::IdleCb drained_cb;
  EXPECT_CALL(factory_, allocateConnPool_(_, _, _, _, _)).WillOnce(Return(mock_cp));
  EXPECT_CALL(*mock_cp, addIdleCallback(_)).WillOnce(SaveArg<0>(&drained_cb));
  EXPECT_CALL(*mock_cp, drainConnections(Envoy::ConnectionPool::DrainBehavior::DrainAndDelete));

  MockTcpConnPoolWithDestroy* mock_tcp = new NiceMock<MockTcpConnPoolWithDestroy>();
  Tcp::ConnectionPool::Instance::IdleCb tcp_drained_cb;
  EXPECT_CALL(factory_, allocateTcpConnPool_).WillOnce(Return(mock_tcp));
  EXPECT_CALL(*mock_tcp, addIdleCallback(_)).WillOnce(SaveArg<0>(&tcp_drained_cb));
  EXPECT_CALL(*mock_tcp, drainConnections(Envoy::ConnectionPool::DrainBehavior::DrainAndDelete));

  HttpPoolDataPeer::getPool(
      cluster_manager_->getThreadLocalCluster("cluster_1")
          ->httpConnPool(ResourcePriority::Default, Http::Protocol::Http11, nullptr));

  TcpPoolDataPeer::getPool(cluster_manager_->getThreadLocalCluster("cluster_1")
                               ->tcpConnPool(ResourcePriority::Default, nullptr));

  // Remove the first host, this should lead to the cp being drained.
  dns_timer_->invokeCallback();
  // NOLINTNEXTLINE(clang-analyzer-cplusplus.NewDeleteLeaks)
  dns_callback(Network::DnsResolver::ResolutionStatus::Success, TestUtility::makeDnsResponse({}));

  // The drained callback might get called when the CP is being destroyed.
  EXPECT_CALL(*mock_cp, onDestroy()).WillOnce(Invoke(drained_cb));
  EXPECT_CALL(*mock_tcp, onDestroy()).WillOnce(Invoke(tcp_drained_cb));
  factory_.tls_.shutdownThread();
}

TEST_F(ClusterManagerImplTest, OriginalDstInitialization) {
  const std::string yaml = R"EOF(
  {
    "static_resources": {
      "clusters": [
        {
          "name": "cluster_1",
          "connect_timeout": "0.250s",
          "type": "original_dst",
          "lb_policy": "cluster_provided"
        }
      ]
    }
  }
  )EOF";

  ReadyWatcher initialized;
  EXPECT_CALL(initialized, ready());

  create(parseBootstrapFromV3Yaml(yaml));

  // Set up for an initialize callback.
  cluster_manager_->setInitializedCb([&]() -> void { initialized.ready(); });
  const auto all_clusters = cluster_manager_->clusters();
  EXPECT_TRUE(all_clusters.warming_clusters_.empty());
  EXPECT_EQ(all_clusters.active_clusters_.size(), 1);
  EXPECT_FALSE(all_clusters.active_clusters_.at("cluster_1").get().info()->addedViaApi());

  // Test for no hosts returning the correct values before we have hosts.
  EXPECT_EQ(absl::nullopt,
            cluster_manager_->getThreadLocalCluster("cluster_1")
                ->httpConnPool(ResourcePriority::Default, Http::Protocol::Http11, nullptr));
  EXPECT_EQ(absl::nullopt, cluster_manager_->getThreadLocalCluster("cluster_1")
                               ->tcpConnPool(ResourcePriority::Default, nullptr));
  EXPECT_EQ(nullptr,
            cluster_manager_->getThreadLocalCluster("cluster_1")->tcpConn(nullptr).connection_);
  EXPECT_EQ(3UL, factory_.stats_.counter("cluster.cluster_1.upstream_cx_none_healthy").value());

  factory_.tls_.shutdownThread();
}

// Tests that all the HC/weight/metadata changes are delivered in one go, as long as
// there's no hosts changes in between.
// Also tests that if hosts are added/removed between mergeable updates, delivery will
// happen and the scheduled update will be cancelled.
TEST_P(ClusterManagerLifecycleTest, MergedUpdates) {
  // Ensure we see the right set of added/removed hosts on every call.
  EXPECT_CALL(local_cluster_update_, post(_, _, _))
      .WillOnce(Invoke([](uint32_t priority, const HostVector& hosts_added,
                          const HostVector& hosts_removed) -> void {
        // 1st add of the 2 static localhost endpoints.
        EXPECT_EQ(0, priority);
        EXPECT_EQ(2, hosts_added.size());
        EXPECT_EQ(0, hosts_removed.size());
      }))
      .WillOnce(Invoke([](uint32_t priority, const HostVector& hosts_added,
                          const HostVector& hosts_removed) -> void {
        // 1st removal.
        EXPECT_EQ(0, priority);
        EXPECT_EQ(0, hosts_added.size());
        EXPECT_EQ(1, hosts_removed.size());
      }))
      .WillOnce(Invoke([](uint32_t priority, const HostVector& hosts_added,
                          const HostVector& hosts_removed) -> void {
        // Triggered by the 2 HC updates, it's a merged update so no added/removed
        // hosts.
        EXPECT_EQ(0, priority);
        EXPECT_EQ(0, hosts_added.size());
        EXPECT_EQ(0, hosts_removed.size());
      }))
      .WillOnce(Invoke([](uint32_t priority, const HostVector& hosts_added,
                          const HostVector& hosts_removed) -> void {
        // 1st removed host added back.
        EXPECT_EQ(0, priority);
        EXPECT_EQ(1, hosts_added.size());
        EXPECT_EQ(0, hosts_removed.size());
      }))
      .WillOnce(Invoke([](uint32_t priority, const HostVector& hosts_added,
                          const HostVector& hosts_removed) -> void {
        // 1st removed host removed again, plus the 3 HC/weight/metadata updates that were
        // waiting for delivery.
        EXPECT_EQ(0, priority);
        EXPECT_EQ(0, hosts_added.size());
        EXPECT_EQ(1, hosts_removed.size());
      }));

  EXPECT_CALL(local_hosts_removed_, post(_))
      .Times(2)
      .WillRepeatedly(
          Invoke([](const auto& hosts_removed) { EXPECT_EQ(1, hosts_removed.size()); }));

  createWithLocalClusterUpdate();

  Event::MockTimer* timer = new NiceMock<Event::MockTimer>(&factory_.dispatcher_);
  Cluster& cluster = cluster_manager_->activeClusters().begin()->second;
  HostVectorSharedPtr hosts(
      new HostVector(cluster.prioritySet().hostSetsPerPriority()[0]->hosts()));
  HostsPerLocalitySharedPtr hosts_per_locality = std::make_shared<HostsPerLocalityImpl>();
  HostVector hosts_added;
  HostVector hosts_removed;

  // The first update should be applied immediately, since it's not mergeable.
  hosts_removed.push_back((*hosts)[0]);
  cluster.prioritySet().updateHosts(
      0,
      updateHostsParams(hosts, hosts_per_locality,
                        std::make_shared<const HealthyHostVector>(*hosts), hosts_per_locality),
      {}, hosts_added, hosts_removed, absl::nullopt, absl::nullopt);
  EXPECT_EQ(1, factory_.stats_.counter("cluster_manager.cluster_updated").value());
  EXPECT_EQ(0, factory_.stats_.counter("cluster_manager.cluster_updated_via_merge").value());
  EXPECT_EQ(0, factory_.stats_.counter("cluster_manager.update_merge_cancelled").value());

  // These calls should be merged, since there are no added/removed hosts.
  hosts_removed.clear();
  cluster.prioritySet().updateHosts(
      0,
      updateHostsParams(hosts, hosts_per_locality,
                        std::make_shared<const HealthyHostVector>(*hosts), hosts_per_locality),
      {}, hosts_added, hosts_removed, absl::nullopt, absl::nullopt);
  cluster.prioritySet().updateHosts(
      0,
      updateHostsParams(hosts, hosts_per_locality,
                        std::make_shared<const HealthyHostVector>(*hosts), hosts_per_locality),
      {}, hosts_added, hosts_removed, absl::nullopt, absl::nullopt);
  EXPECT_EQ(1, factory_.stats_.counter("cluster_manager.cluster_updated").value());
  EXPECT_EQ(0, factory_.stats_.counter("cluster_manager.cluster_updated_via_merge").value());
  EXPECT_EQ(0, factory_.stats_.counter("cluster_manager.update_merge_cancelled").value());

  // Ensure the merged updates were applied.
  timer->invokeCallback();
  EXPECT_EQ(1, factory_.stats_.counter("cluster_manager.cluster_updated").value());
  EXPECT_EQ(1, factory_.stats_.counter("cluster_manager.cluster_updated_via_merge").value());
  EXPECT_EQ(0, factory_.stats_.counter("cluster_manager.update_merge_cancelled").value());

  // Add the host back, the update should be immediately applied.
  hosts_removed.clear();
  hosts_added.push_back((*hosts)[0]);
  cluster.prioritySet().updateHosts(
      0,
      updateHostsParams(hosts, hosts_per_locality,
                        std::make_shared<const HealthyHostVector>(*hosts), hosts_per_locality),
      {}, hosts_added, hosts_removed, absl::nullopt, absl::nullopt);
  EXPECT_EQ(2, factory_.stats_.counter("cluster_manager.cluster_updated").value());
  EXPECT_EQ(1, factory_.stats_.counter("cluster_manager.cluster_updated_via_merge").value());
  EXPECT_EQ(0, factory_.stats_.counter("cluster_manager.update_merge_cancelled").value());

  // Now emit 3 updates that should be scheduled: metadata, HC, and weight.
  hosts_added.clear();

  (*hosts)[0]->metadata(buildMetadata("v1"));
  cluster.prioritySet().updateHosts(
      0,
      updateHostsParams(hosts, hosts_per_locality,
                        std::make_shared<const HealthyHostVector>(*hosts), hosts_per_locality),
      {}, hosts_added, hosts_removed, absl::nullopt, absl::nullopt);

  (*hosts)[0]->healthFlagSet(Host::HealthFlag::FAILED_EDS_HEALTH);
  cluster.prioritySet().updateHosts(
      0,
      updateHostsParams(hosts, hosts_per_locality,
                        std::make_shared<const HealthyHostVector>(*hosts), hosts_per_locality),
      {}, hosts_added, hosts_removed, absl::nullopt, absl::nullopt);

  (*hosts)[0]->weight(100);
  cluster.prioritySet().updateHosts(
      0,
      updateHostsParams(hosts, hosts_per_locality,
                        std::make_shared<const HealthyHostVector>(*hosts), hosts_per_locality),
      {}, hosts_added, hosts_removed, absl::nullopt, absl::nullopt);

  // Updates not delivered yet.
  EXPECT_EQ(2, factory_.stats_.counter("cluster_manager.cluster_updated").value());
  EXPECT_EQ(1, factory_.stats_.counter("cluster_manager.cluster_updated_via_merge").value());
  EXPECT_EQ(0, factory_.stats_.counter("cluster_manager.update_merge_cancelled").value());

  // Remove the host again, should cancel the scheduled update and be delivered immediately.
  hosts_removed.push_back((*hosts)[0]);
  cluster.prioritySet().updateHosts(
      0,
      updateHostsParams(hosts, hosts_per_locality,
                        std::make_shared<const HealthyHostVector>(*hosts), hosts_per_locality),
      {}, hosts_added, hosts_removed, absl::nullopt, absl::nullopt);

  EXPECT_EQ(3, factory_.stats_.counter("cluster_manager.cluster_updated").value());
  EXPECT_EQ(1, factory_.stats_.counter("cluster_manager.cluster_updated_via_merge").value());
  EXPECT_EQ(1, factory_.stats_.counter("cluster_manager.update_merge_cancelled").value());
}

// Tests that mergeable updates outside of a window get applied immediately.
TEST_P(ClusterManagerLifecycleTest, MergedUpdatesOutOfWindow) {
  // Ensure we see the right set of added/removed hosts on every call.
  EXPECT_CALL(local_cluster_update_, post(_, _, _))
      .WillOnce(Invoke([](uint32_t priority, const HostVector& hosts_added,
                          const HostVector& hosts_removed) -> void {
        // 2 static host endpoints on Bootstrap's cluster.
        EXPECT_EQ(0, priority);
        EXPECT_EQ(2, hosts_added.size());
        EXPECT_EQ(0, hosts_removed.size());
      }))
      .WillOnce(Invoke([](uint32_t priority, const HostVector& hosts_added,
                          const HostVector& hosts_removed) -> void {
        // HC update, immediately delivered.
        EXPECT_EQ(0, priority);
        EXPECT_EQ(0, hosts_added.size());
        EXPECT_EQ(0, hosts_removed.size());
      }));

  createWithLocalClusterUpdate();

  Cluster& cluster = cluster_manager_->activeClusters().begin()->second;
  HostVectorSharedPtr hosts(
      new HostVector(cluster.prioritySet().hostSetsPerPriority()[0]->hosts()));
  HostsPerLocalitySharedPtr hosts_per_locality = std::make_shared<HostsPerLocalityImpl>();
  HostVector hosts_added;
  HostVector hosts_removed;

  // The first update should be applied immediately, because even though it's mergeable
  // it's outside the default merge window of 3 seconds (found in debugger as value of
  // cluster.info()->lbConfig().update_merge_window() in ClusterManagerImpl::scheduleUpdate.
  time_system_.advanceTimeWait(std::chrono::seconds(60));
  cluster.prioritySet().updateHosts(
      0,
      updateHostsParams(hosts, hosts_per_locality,
                        std::make_shared<const HealthyHostVector>(*hosts), hosts_per_locality),
      {}, hosts_added, hosts_removed, absl::nullopt, absl::nullopt);
  EXPECT_EQ(1, factory_.stats_.counter("cluster_manager.cluster_updated").value());
  EXPECT_EQ(0, factory_.stats_.counter("cluster_manager.cluster_updated_via_merge").value());
  EXPECT_EQ(1, factory_.stats_.counter("cluster_manager.update_out_of_merge_window").value());
  EXPECT_EQ(0, factory_.stats_.counter("cluster_manager.update_merge_cancelled").value());
}

// Tests that mergeable updates inside of a window are not applied immediately.
TEST_P(ClusterManagerLifecycleTest, MergedUpdatesInsideWindow) {
  EXPECT_CALL(local_cluster_update_, post(_, _, _))
      .WillOnce(Invoke([](uint32_t priority, const HostVector& hosts_added,
                          const HostVector& hosts_removed) -> void {
        EXPECT_EQ(0, priority);
        EXPECT_EQ(2, hosts_added.size());
        EXPECT_EQ(0, hosts_removed.size());
      }));

  createWithLocalClusterUpdate();

  Cluster& cluster = cluster_manager_->activeClusters().begin()->second;
  HostVectorSharedPtr hosts(
      new HostVector(cluster.prioritySet().hostSetsPerPriority()[0]->hosts()));
  HostsPerLocalitySharedPtr hosts_per_locality = std::make_shared<HostsPerLocalityImpl>();
  HostVector hosts_added;
  HostVector hosts_removed;

  // The first update will not be applied, as we make it inside the default mergeable window of
  // 3 seconds (found in debugger as value of cluster.info()->lbConfig().update_merge_window()
  // in ClusterManagerImpl::scheduleUpdate. Note that initially the update-time is
  // default-initialized to a monotonic time of 0, as is SimulatedTimeSystem::monotonic_time_.
  time_system_.advanceTimeWait(std::chrono::seconds(2));
  cluster.prioritySet().updateHosts(
      0,
      updateHostsParams(hosts, hosts_per_locality,
                        std::make_shared<const HealthyHostVector>(*hosts), hosts_per_locality),
      {}, hosts_added, hosts_removed, absl::nullopt, absl::nullopt);
  EXPECT_EQ(0, factory_.stats_.counter("cluster_manager.cluster_updated").value());
  EXPECT_EQ(0, factory_.stats_.counter("cluster_manager.cluster_updated_via_merge").value());
  EXPECT_EQ(0, factory_.stats_.counter("cluster_manager.update_out_of_merge_window").value());
  EXPECT_EQ(0, factory_.stats_.counter("cluster_manager.update_merge_cancelled").value());
}

// Tests that mergeable updates outside of a window get applied immediately when
// merging is disabled, and that the counters are correct.
TEST_P(ClusterManagerLifecycleTest, MergedUpdatesOutOfWindowDisabled) {
  // Ensure we see the right set of added/removed hosts on every call.
  EXPECT_CALL(local_cluster_update_, post(_, _, _))
      .WillOnce(Invoke([](uint32_t priority, const HostVector& hosts_added,
                          const HostVector& hosts_removed) -> void {
        // 2 static host endpoints on Bootstrap's cluster.
        EXPECT_EQ(0, priority);
        EXPECT_EQ(2, hosts_added.size());
        EXPECT_EQ(0, hosts_removed.size());
      }))
      .WillOnce(Invoke([](uint32_t priority, const HostVector& hosts_added,
                          const HostVector& hosts_removed) -> void {
        // HC update, immediately delivered.
        EXPECT_EQ(0, priority);
        EXPECT_EQ(0, hosts_added.size());
        EXPECT_EQ(0, hosts_removed.size());
      }));

  createWithLocalClusterUpdate(false);

  Cluster& cluster = cluster_manager_->activeClusters().begin()->second;
  HostVectorSharedPtr hosts(
      new HostVector(cluster.prioritySet().hostSetsPerPriority()[0]->hosts()));
  HostsPerLocalitySharedPtr hosts_per_locality = std::make_shared<HostsPerLocalityImpl>();
  HostVector hosts_added;
  HostVector hosts_removed;

  // The first update should be applied immediately, because even though it's mergeable
  // and outside a merge window, merging is disabled.
  cluster.prioritySet().updateHosts(
      0,
      updateHostsParams(hosts, hosts_per_locality,
                        std::make_shared<const HealthyHostVector>(*hosts), hosts_per_locality),
      {}, hosts_added, hosts_removed, absl::nullopt, absl::nullopt);
  EXPECT_EQ(1, factory_.stats_.counter("cluster_manager.cluster_updated").value());
  EXPECT_EQ(0, factory_.stats_.counter("cluster_manager.cluster_updated_via_merge").value());
  EXPECT_EQ(0, factory_.stats_.counter("cluster_manager.update_out_of_merge_window").value());
  EXPECT_EQ(0, factory_.stats_.counter("cluster_manager.update_merge_cancelled").value());
}

TEST_P(ClusterManagerLifecycleTest, MergedUpdatesDestroyedOnUpdate) {
  // Ensure we see the right set of added/removed hosts on every call, for the
  // dynamically added/updated cluster.
  EXPECT_CALL(local_cluster_update_, post(_, _, _))
      .WillOnce(Invoke([](uint32_t priority, const HostVector& hosts_added,
                          const HostVector& hosts_removed) -> void {
        // 1st add, which adds 2 localhost static hosts at ports 11001 and 11002.
        EXPECT_EQ(0, priority);
        EXPECT_EQ(2, hosts_added.size());
        EXPECT_EQ(0, hosts_removed.size());
      }))
      .WillOnce(Invoke([](uint32_t priority, const HostVector& hosts_added,
                          const HostVector& hosts_removed) -> void {
        // 2nd add, when the dynamic `new_cluster` is added with static host 127.0.0.1:12001.
        EXPECT_EQ(0, priority);
        EXPECT_EQ(1, hosts_added.size());
        EXPECT_EQ(0, hosts_removed.size());
      }))
      .WillOnce(Invoke([](uint32_t priority, const HostVector& hosts_added,
                          const HostVector& hosts_removed) -> void {
        // 1st removal of the dynamic `new_cluster`.
        EXPECT_EQ(0, priority);
        EXPECT_EQ(0, hosts_added.size());
        EXPECT_EQ(1, hosts_removed.size());
      }));

  EXPECT_CALL(local_hosts_removed_, post(_)).WillOnce(Invoke([](const auto& hosts_removed) {
    // 1st removal of the dynamic `new_cluster`.
    EXPECT_EQ(1, hosts_removed.size());
  }));

  // We create the default cluster, although for this test we won't use it since
  // we can only update dynamic clusters.
  createWithLocalClusterUpdate();

  Event::MockTimer* timer = new NiceMock<Event::MockTimer>(&factory_.dispatcher_);

  // We can't used the bootstrap cluster, so add one dynamically.
  const std::string yaml = R"EOF(
  name: new_cluster
  connect_timeout: 0.250s
  type: STATIC
  lb_policy: ROUND_ROBIN
  load_assignment:
    cluster_name: new_cluster
    endpoints:
      - lb_endpoints:
        - endpoint:
            address:
              socket_address:
                address: 127.0.0.1
                port_value: 12001
  common_lb_config:
    update_merge_window: 3s
  )EOF";
  EXPECT_TRUE(cluster_manager_->addOrUpdateCluster(parseClusterFromV3Yaml(yaml), "version1"));

  Cluster& cluster = cluster_manager_->activeClusters().find("new_cluster")->second;
  HostVectorSharedPtr hosts(
      new HostVector(cluster.prioritySet().hostSetsPerPriority()[0]->hosts()));
  HostsPerLocalitySharedPtr hosts_per_locality = std::make_shared<HostsPerLocalityImpl>();
  HostVector hosts_added;
  HostVector hosts_removed;

  // The first update should be applied immediately, since it's not mergeable.
  hosts_removed.push_back((*hosts)[0]);
  cluster.prioritySet().updateHosts(
      0,
      updateHostsParams(hosts, hosts_per_locality,
                        std::make_shared<const HealthyHostVector>(*hosts), hosts_per_locality),
      {}, hosts_added, hosts_removed, absl::nullopt, absl::nullopt);
  EXPECT_EQ(1, factory_.stats_.counter("cluster_manager.cluster_updated").value());
  EXPECT_EQ(0, factory_.stats_.counter("cluster_manager.cluster_updated_via_merge").value());
  EXPECT_EQ(0, factory_.stats_.counter("cluster_manager.update_merge_cancelled").value());

  // These calls should be merged, since there are no added/removed hosts.
  hosts_removed.clear();
  cluster.prioritySet().updateHosts(
      0,
      updateHostsParams(hosts, hosts_per_locality,
                        std::make_shared<const HealthyHostVector>(*hosts), hosts_per_locality),
      {}, hosts_added, hosts_removed, absl::nullopt, absl::nullopt);
  cluster.prioritySet().updateHosts(
      0,
      updateHostsParams(hosts, hosts_per_locality,
                        std::make_shared<const HealthyHostVector>(*hosts), hosts_per_locality),
      {}, hosts_added, hosts_removed, absl::nullopt, absl::nullopt);
  EXPECT_EQ(1, factory_.stats_.counter("cluster_manager.cluster_updated").value());
  EXPECT_EQ(0, factory_.stats_.counter("cluster_manager.cluster_updated_via_merge").value());
  EXPECT_EQ(0, factory_.stats_.counter("cluster_manager.update_merge_cancelled").value());

  // Update the cluster, which should cancel the pending updates.
  std::shared_ptr<MockClusterMockPrioritySet> updated(new NiceMock<MockClusterMockPrioritySet>());
  updated->info_->name_ = "new_cluster";
  EXPECT_CALL(factory_, clusterFromProto_(_, _, _, true))
      .WillOnce(Return(std::make_pair(updated, nullptr)));

  const std::string yaml_updated = R"EOF(
  name: new_cluster
  connect_timeout: 0.250s
  type: STATIC
  lb_policy: ROUND_ROBIN
  load_assignment:
    cluster_name: new_cluster
    endpoints:
      - lb_endpoints:
        - endpoint:
            address:
              socket_address:
                address: 127.0.0.1
                port_value: 12001
  common_lb_config:
    update_merge_window: 4s
  )EOF";

  // Add the updated cluster.
  EXPECT_EQ(2, factory_.stats_
                   .gauge("cluster_manager.active_clusters", Stats::Gauge::ImportMode::NeverImport)
                   .value());
  EXPECT_EQ(0, factory_.stats_.counter("cluster_manager.cluster_modified").value());
  EXPECT_EQ(0, factory_.stats_
                   .gauge("cluster_manager.warming_clusters", Stats::Gauge::ImportMode::NeverImport)
                   .value());
  EXPECT_TRUE(
      cluster_manager_->addOrUpdateCluster(parseClusterFromV3Yaml(yaml_updated), "version2"));
  EXPECT_EQ(2, factory_.stats_
                   .gauge("cluster_manager.active_clusters", Stats::Gauge::ImportMode::NeverImport)
                   .value());
  EXPECT_EQ(1, factory_.stats_.counter("cluster_manager.cluster_modified").value());
  EXPECT_EQ(1, factory_.stats_
                   .gauge("cluster_manager.warming_clusters", Stats::Gauge::ImportMode::NeverImport)
                   .value());

  // Promote the updated cluster from warming to active & assert the old timer was disabled
  // and it won't be called on version1 of new_cluster.
  EXPECT_CALL(*timer, disableTimer());
  updated->initialize_callback_();

  EXPECT_EQ(2, factory_.stats_
                   .gauge("cluster_manager.active_clusters", Stats::Gauge::ImportMode::NeverImport)
                   .value());
  EXPECT_EQ(0, factory_.stats_
                   .gauge("cluster_manager.warming_clusters", Stats::Gauge::ImportMode::NeverImport)
                   .value());
}

TEST_F(ClusterManagerImplTest, UpstreamSocketOptionsPassedToTcpConnPool) {
  createWithBasicStaticCluster();
  NiceMock<MockLoadBalancerContext> context;

  auto to_create = new Tcp::ConnectionPool::MockInstance();
  Network::Socket::OptionsSharedPtr options_to_return =
      Network::SocketOptionFactory::buildIpTransparentOptions();

  EXPECT_CALL(context, upstreamSocketOptions()).WillOnce(Return(options_to_return));
  EXPECT_CALL(factory_, allocateTcpConnPool_(_)).WillOnce(Return(to_create));
  EXPECT_CALL(*to_create, addIdleCallback(_));

  auto opt_cp = cluster_manager_->getThreadLocalCluster("cluster_1")
                    ->tcpConnPool(ResourcePriority::Default, &context);
  EXPECT_TRUE(opt_cp.has_value());
}

TEST_F(ClusterManagerImplTest, SelectOverrideHostTestNoOverrideHost) {
  createWithBasicStaticCluster();
  NiceMock<MockLoadBalancerContext> context;

  auto to_create = new Tcp::ConnectionPool::MockInstance();

  EXPECT_CALL(context, overrideHostToSelect()).Times(2).WillRepeatedly(Return(absl::nullopt));

  EXPECT_CALL(factory_, allocateTcpConnPool_(_)).WillOnce(Return(to_create));
  EXPECT_CALL(*to_create, addIdleCallback(_));

  auto opt_cp = cluster_manager_->getThreadLocalCluster("cluster_1")
                    ->tcpConnPool(ResourcePriority::Default, &context);
  EXPECT_TRUE(opt_cp.has_value());
}

TEST_F(ClusterManagerImplTest, SelectOverrideHostTestWithOverrideHost) {
  createWithBasicStaticCluster();
  NiceMock<MockLoadBalancerContext> context;

  auto to_create = new Tcp::ConnectionPool::MockInstance();

  EXPECT_CALL(context, overrideHostToSelect())
<<<<<<< HEAD
      .WillRepeatedly(Return(absl::make_optional<Upstream::LoadBalancerContext::OverrideHost>(
          std::make_pair("127.0.0.1:11002", false))));
=======
      .WillRepeatedly(Return(absl::make_optional<absl::string_view>("127.0.0.1:11001")));
>>>>>>> e545153a

  EXPECT_CALL(factory_, allocateTcpConnPool_(_))
      .WillOnce(testing::Invoke([&](HostConstSharedPtr host) {
        EXPECT_EQ("127.0.0.1:11001", host->address()->asStringView());
        return to_create;
      }));
  EXPECT_CALL(*to_create, addIdleCallback(_));

  auto opt_cp_1 = cluster_manager_->getThreadLocalCluster("cluster_1")
                      ->tcpConnPool(ResourcePriority::Default, &context);
  EXPECT_TRUE(opt_cp_1.has_value());

  auto opt_cp_2 = cluster_manager_->getThreadLocalCluster("cluster_1")
                      ->tcpConnPool(ResourcePriority::Default, &context);
  EXPECT_TRUE(opt_cp_2.has_value());

  auto opt_cp_3 = cluster_manager_->getThreadLocalCluster("cluster_1")
                      ->tcpConnPool(ResourcePriority::Default, &context);
  EXPECT_TRUE(opt_cp_3.has_value());
}

TEST_F(ClusterManagerImplTest, SelectOverrideHostTestWithNonExistingHost) {
  createWithLocalClusterUpdate();
  NiceMock<MockLoadBalancerContext> context;

  auto to_create = new Tcp::ConnectionPool::MockInstance();

  EXPECT_CALL(context, overrideHostToSelect())
      .WillRepeatedly(Return(absl::make_optional<Upstream::LoadBalancerContext::OverrideHost>(
          // Return non-existing host. Let the LB choose the host.
          std::make_pair("127.0.0.2:12345", false))));

  EXPECT_CALL(factory_, allocateTcpConnPool_(_))
      .WillOnce(testing::Invoke([&](HostConstSharedPtr host) {
        EXPECT_THAT(host->address()->asStringView(),
                    testing::AnyOf("127.0.0.1:11001", "127.0.0.1:11002"));
        return to_create;
      }));
  EXPECT_CALL(*to_create, addIdleCallback(_));

  auto opt_cp = cluster_manager_->getThreadLocalCluster("cluster_1")
                    ->tcpConnPool(ResourcePriority::Default, &context);
  EXPECT_TRUE(opt_cp.has_value());
}

TEST_F(ClusterManagerImplTest, SelectOverrideHostTestWithNonExistingHostStrict) {
  createWithLocalClusterUpdate();
  NiceMock<MockLoadBalancerContext> context;

  EXPECT_CALL(context, overrideHostToSelect())
      .WillRepeatedly(Return(absl::make_optional<Upstream::LoadBalancerContext::OverrideHost>(
          // Return non-existing host and indicate strict mode.
          // LB should not be allowed to choose host.
          std::make_pair("127.0.0.2:12345", true))));

  // Requested upstream host 127.0.0.2:12345 is not part of the cluster.
  // Connection pool should not be created.
  EXPECT_CALL(factory_, allocateTcpConnPool_(_)).Times(0);

  auto opt_cp = cluster_manager_->getThreadLocalCluster("cluster_1")
                    ->tcpConnPool(ResourcePriority::Default, &context);
  EXPECT_FALSE(opt_cp.has_value());
}

TEST_F(ClusterManagerImplTest, UpstreamSocketOptionsPassedToConnPool) {
  createWithBasicStaticCluster();
  NiceMock<MockLoadBalancerContext> context;

  Http::ConnectionPool::MockInstance* to_create =
      new NiceMock<Http::ConnectionPool::MockInstance>();
  Network::Socket::OptionsSharedPtr options_to_return =
      Network::SocketOptionFactory::buildIpTransparentOptions();

  EXPECT_CALL(context, upstreamSocketOptions()).WillOnce(Return(options_to_return));
  EXPECT_CALL(factory_, allocateConnPool_(_, _, _, _, _)).WillOnce(Return(to_create));

  auto opt_cp = cluster_manager_->getThreadLocalCluster("cluster_1")
                    ->httpConnPool(ResourcePriority::Default, Http::Protocol::Http11, &context);
  EXPECT_TRUE(opt_cp.has_value());
}

TEST_F(ClusterManagerImplTest, UpstreamSocketOptionsUsedInConnPoolHash) {
  NiceMock<MockLoadBalancerContext> context1;
  NiceMock<MockLoadBalancerContext> context2;

  createWithBasicStaticCluster();

  // NOTE: many of these socket options are not available on Windows, so if changing the socket
  // options used below, ensure they are available on Windows and Linux, as otherwise, the option
  // won't affect the hash key (because if the socket option isn't available on the given platform,
  // an empty SocketOptionImpl is used instead) and the test will end up using the same connection
  // pool for different options, instead of different connection pool.
  // See https://github.com/envoyproxy/envoy/issues/30360 for details.
  Network::Socket::OptionsSharedPtr options1 =
      Network::SocketOptionFactory::buildTcpKeepaliveOptions({});
  Network::Socket::OptionsSharedPtr options2 =
      Network::SocketOptionFactory::buildIpPacketInfoOptions();
  Http::ConnectionPool::MockInstance* to_create1 =
      new NiceMock<Http::ConnectionPool::MockInstance>();
  Http::ConnectionPool::MockInstance* to_create2 =
      new NiceMock<Http::ConnectionPool::MockInstance>();

  EXPECT_CALL(context1, upstreamSocketOptions()).WillOnce(Return(options1));
  EXPECT_CALL(factory_, allocateConnPool_(_, _, _, _, _)).WillOnce(Return(to_create1));
  Http::ConnectionPool::Instance* cp1 = HttpPoolDataPeer::getPool(
      cluster_manager_->getThreadLocalCluster("cluster_1")
          ->httpConnPool(ResourcePriority::Default, Http::Protocol::Http11, &context1));
  EXPECT_NE(nullptr, cp1);

  EXPECT_CALL(context2, upstreamSocketOptions()).WillOnce(Return(options2));
  EXPECT_CALL(factory_, allocateConnPool_(_, _, _, _, _)).WillOnce(Return(to_create2));
  Http::ConnectionPool::Instance* cp2 = HttpPoolDataPeer::getPool(
      cluster_manager_->getThreadLocalCluster("cluster_1")
          ->httpConnPool(ResourcePriority::Default, Http::Protocol::Http11, &context2));
  EXPECT_NE(nullptr, cp2);

  // The different upstream options should lead to different hashKeys, thus different pools.
  EXPECT_NE(cp1, cp2);

  EXPECT_CALL(context1, upstreamSocketOptions()).WillOnce(Return(options1));
  Http::ConnectionPool::Instance* should_be_cp1 = HttpPoolDataPeer::getPool(
      cluster_manager_->getThreadLocalCluster("cluster_1")
          ->httpConnPool(ResourcePriority::Default, Http::Protocol::Http11, &context1));

  EXPECT_CALL(context2, upstreamSocketOptions()).WillOnce(Return(options2));
  Http::ConnectionPool::Instance* should_be_cp2 = HttpPoolDataPeer::getPool(
      cluster_manager_->getThreadLocalCluster("cluster_1")
          ->httpConnPool(ResourcePriority::Default, Http::Protocol::Http11, &context2));

  // Reusing the same options should lead to the same connection pools.
  EXPECT_EQ(cp1, should_be_cp1);
  EXPECT_EQ(cp2, should_be_cp2);
}

TEST_F(ClusterManagerImplTest, UpstreamSocketOptionsNullIsOkay) {
  createWithBasicStaticCluster();
  NiceMock<MockLoadBalancerContext> context;

  Http::ConnectionPool::MockInstance* to_create =
      new NiceMock<Http::ConnectionPool::MockInstance>();
  Network::Socket::OptionsSharedPtr options_to_return = nullptr;

  EXPECT_CALL(context, upstreamSocketOptions()).WillOnce(Return(options_to_return));
  EXPECT_CALL(factory_, allocateConnPool_(_, _, _, _, _)).WillOnce(Return(to_create));

  auto opt_cp = cluster_manager_->getThreadLocalCluster("cluster_1")
                    ->httpConnPool(ResourcePriority::Default, Http::Protocol::Http11, &context);
  EXPECT_TRUE(opt_cp.has_value());
}

TEST_F(ClusterManagerImplTest, HttpPoolDataForwardsCallsToConnectionPool) {
  createWithBasicStaticCluster();
  NiceMock<MockLoadBalancerContext> context;

  Http::ConnectionPool::MockInstance* pool_mock = new Http::ConnectionPool::MockInstance();
  Network::Socket::OptionsSharedPtr options_to_return = nullptr;

  EXPECT_CALL(factory_, allocateConnPool_(_, _, _, _, _)).WillOnce(Return(pool_mock));
  EXPECT_CALL(*pool_mock, addIdleCallback(_));

  auto opt_cp = cluster_manager_->getThreadLocalCluster("cluster_1")
                    ->httpConnPool(ResourcePriority::Default, Http::Protocol::Http11, &context);
  ASSERT_TRUE(opt_cp.has_value());

  EXPECT_CALL(*pool_mock, hasActiveConnections()).WillOnce(Return(true));
  opt_cp.value().hasActiveConnections();

  ConnectionPool::Instance::IdleCb drained_cb = []() {};
  EXPECT_CALL(*pool_mock, addIdleCallback(_));
  opt_cp.value().addIdleCallback(drained_cb);

  EXPECT_CALL(*pool_mock, drainConnections(ConnectionPool::DrainBehavior::DrainAndDelete));
  opt_cp.value().drainConnections(ConnectionPool::DrainBehavior::DrainAndDelete);
}

// Test that the read only cross-priority host map in the main thread is correctly synchronized to
// the worker thread when the cluster's host set is updated.
TEST_P(ClusterManagerLifecycleTest, CrossPriorityHostMapSyncTest) {
  std::string yaml = R"EOF(
  static_resources:
    clusters:
    - name: cluster_1
      connect_timeout: 0.250s
      type: STATIC
      lb_policy: ROUND_ROBIN
      load_assignment:
        cluster_name: cluster_1
        endpoints:
        - lb_endpoints:
          - endpoint:
              address:
                socket_address:
                  address: 127.0.0.1
                  port_value: 11001
          - endpoint:
              address:
                socket_address:
                  address: 127.0.0.1
                  port_value: 11002
      common_lb_config:
        update_merge_window: 0s
  )EOF";
  create(parseBootstrapFromV3Yaml(yaml));

  Cluster& cluster = cluster_manager_->activeClusters().begin()->second;
  EXPECT_EQ(2, cluster.prioritySet().crossPriorityHostMap()->size());
  EXPECT_EQ(
      cluster_manager_->getThreadLocalCluster("cluster_1")->prioritySet().crossPriorityHostMap(),
      cluster.prioritySet().crossPriorityHostMap());

  HostVectorSharedPtr hosts(
      new HostVector(cluster.prioritySet().hostSetsPerPriority()[0]->hosts()));
  HostsPerLocalitySharedPtr hosts_per_locality = std::make_shared<HostsPerLocalityImpl>();
  HostVector hosts_added;
  HostVector hosts_removed;

  hosts_removed.push_back((*hosts)[0]);
  cluster.prioritySet().updateHosts(
      0,
      updateHostsParams(hosts, hosts_per_locality,
                        std::make_shared<const HealthyHostVector>(*hosts), hosts_per_locality),
      {}, hosts_added, hosts_removed, absl::nullopt, absl::nullopt);

  EXPECT_EQ(1, factory_.stats_.counter("cluster_manager.cluster_updated").value());
  EXPECT_EQ(0, factory_.stats_.counter("cluster_manager.cluster_updated_via_merge").value());
  EXPECT_EQ(0, factory_.stats_.counter("cluster_manager.update_merge_cancelled").value());

  EXPECT_EQ(1, cluster.prioritySet().crossPriorityHostMap()->size());
  EXPECT_EQ(
      cluster_manager_->getThreadLocalCluster("cluster_1")->prioritySet().crossPriorityHostMap(),
      cluster.prioritySet().crossPriorityHostMap());

  hosts_added.push_back((*hosts)[0]);
  hosts_removed.clear();
  cluster.prioritySet().updateHosts(
      0,
      updateHostsParams(hosts, hosts_per_locality,
                        std::make_shared<const HealthyHostVector>(*hosts), hosts_per_locality),
      {}, hosts_added, hosts_removed, absl::nullopt, absl::nullopt);
  EXPECT_EQ(2, factory_.stats_.counter("cluster_manager.cluster_updated").value());
  EXPECT_EQ(0, factory_.stats_.counter("cluster_manager.cluster_updated_via_merge").value());
  EXPECT_EQ(0, factory_.stats_.counter("cluster_manager.update_merge_cancelled").value());

  EXPECT_EQ(2, cluster.prioritySet().crossPriorityHostMap()->size());
  EXPECT_EQ(
      cluster_manager_->getThreadLocalCluster("cluster_1")->prioritySet().crossPriorityHostMap(),
      cluster.prioritySet().crossPriorityHostMap());
}

class TestUpstreamNetworkFilter : public Network::WriteFilter {
public:
  Network::FilterStatus onWrite(Buffer::Instance&, bool) override {
    return Network::FilterStatus::Continue;
  }
};

class TestUpstreamNetworkFilterConfigFactory
    : public Server::Configuration::NamedUpstreamNetworkFilterConfigFactory {
public:
  Network::FilterFactoryCb
  createFilterFactoryFromProto(const Protobuf::Message&,
                               Server::Configuration::UpstreamFactoryContext&) override {
    return [](Network::FilterManager& filter_manager) -> void {
      filter_manager.addWriteFilter(std::make_shared<TestUpstreamNetworkFilter>());
    };
  }
  ProtobufTypes::MessagePtr createEmptyConfigProto() override {
    // Using Struct instead of a custom per-filter empty config proto
    // This is only allowed in tests.
    return std::make_unique<Envoy::ProtobufWkt::Struct>();
  }
  std::string name() const override { return "envoy.test.filter"; }
};

// Verify that configured upstream filters are added to client connections.
TEST_F(ClusterManagerImplTest, AddUpstreamFilters) {
  TestUpstreamNetworkFilterConfigFactory factory;
  Registry::InjectFactory<Server::Configuration::NamedUpstreamNetworkFilterConfigFactory> registry(
      factory);
  const std::string yaml = R"EOF(
  static_resources:
    clusters:
    - name: cluster_1
      connect_timeout: 0.250s
      lb_policy: ROUND_ROBIN
      type: STATIC
      load_assignment:
        cluster_name: cluster_1
        endpoints:
        - lb_endpoints:
          - endpoint:
              address:
                socket_address:
                  address: 127.0.0.1
                  port_value: 11001
      filters:
      - name: envoy.test.filter
        typed_config:
          "@type": type.googleapis.com/google.protobuf.Struct
  )EOF";

  create(parseBootstrapFromV3Yaml(yaml));
  Network::MockClientConnection* connection = new NiceMock<Network::MockClientConnection>();
  EXPECT_CALL(*connection, addReadFilter(_)).Times(0);
  EXPECT_CALL(*connection, addWriteFilter(_));
  EXPECT_CALL(*connection, addFilter(_)).Times(0);
  EXPECT_CALL(factory_.tls_.dispatcher_, createClientConnection_(_, _, _, _))
      .WillOnce(Return(connection));
  auto conn_data = cluster_manager_->getThreadLocalCluster("cluster_1")->tcpConn(nullptr);
  EXPECT_EQ(connection, conn_data.connection_.get());
  factory_.tls_.shutdownThread();
}

class ClusterManagerInitHelperTest : public testing::Test {
public:
  MOCK_METHOD(void, onClusterInit, (ClusterManagerCluster & cluster));

  NiceMock<MockClusterManager> cm_;
  ClusterManagerInitHelper init_helper_{
      cm_, [this](ClusterManagerCluster& cluster) { onClusterInit(cluster); }};
};

class MockClusterManagerCluster : public ClusterManagerCluster {
public:
  MockClusterManagerCluster() { ON_CALL(*this, cluster()).WillByDefault(ReturnRef(cluster_)); }

  MOCK_METHOD(Cluster&, cluster, ());
  MOCK_METHOD(LoadBalancerFactorySharedPtr, loadBalancerFactory, ());
  bool addedOrUpdated() override { return added_or_updated_; }
  void setAddedOrUpdated() override {
    ASSERT(!added_or_updated_);
    added_or_updated_ = true;
  }
  bool requiredForAds() const override { return required_for_ads_; }

  NiceMock<MockClusterMockPrioritySet> cluster_;
  bool added_or_updated_{};
  bool required_for_ads_{};
};

TEST_F(ClusterManagerInitHelperTest, ImmediateInitialize) {
  InSequence s;

  NiceMock<MockClusterManagerCluster> cluster1;
  ON_CALL(cluster1.cluster_, initializePhase())
      .WillByDefault(Return(Cluster::InitializePhase::Primary));
  EXPECT_CALL(cluster1.cluster_, initialize(_));
  init_helper_.addCluster(cluster1);
  EXPECT_CALL(*this, onClusterInit(Ref(cluster1)));
  cluster1.cluster_.initialize_callback_();

  init_helper_.onStaticLoadComplete();
  init_helper_.startInitializingSecondaryClusters();

  ReadyWatcher cm_initialized;
  EXPECT_CALL(cm_initialized, ready());
  init_helper_.setInitializedCb([&]() -> void { cm_initialized.ready(); });
}

TEST_F(ClusterManagerInitHelperTest, StaticSdsInitialize) {
  InSequence s;

  NiceMock<MockClusterManagerCluster> sds;
  ON_CALL(sds.cluster_, initializePhase()).WillByDefault(Return(Cluster::InitializePhase::Primary));
  EXPECT_CALL(sds.cluster_, initialize(_));
  init_helper_.addCluster(sds);
  EXPECT_CALL(*this, onClusterInit(Ref(sds)));
  sds.cluster_.initialize_callback_();

  NiceMock<MockClusterManagerCluster> cluster1;
  ON_CALL(cluster1.cluster_, initializePhase())
      .WillByDefault(Return(Cluster::InitializePhase::Secondary));
  init_helper_.addCluster(cluster1);

  init_helper_.onStaticLoadComplete();

  EXPECT_CALL(cluster1.cluster_, initialize(_));
  init_helper_.startInitializingSecondaryClusters();

  ReadyWatcher cm_initialized;
  init_helper_.setInitializedCb([&]() -> void { cm_initialized.ready(); });

  EXPECT_CALL(*this, onClusterInit(Ref(cluster1)));
  EXPECT_CALL(cm_initialized, ready());
  cluster1.cluster_.initialize_callback_();
}

// Verify that primary cluster can be updated in warming state.
TEST_F(ClusterManagerInitHelperTest, TestUpdateWarming) {
  InSequence s;

  auto sds = std::make_unique<NiceMock<MockClusterManagerCluster>>();
  ON_CALL(sds->cluster_, initializePhase())
      .WillByDefault(Return(Cluster::InitializePhase::Primary));
  EXPECT_CALL(sds->cluster_, initialize(_));
  init_helper_.addCluster(*sds);
  init_helper_.onStaticLoadComplete();

  NiceMock<MockClusterManagerCluster> updated_sds;
  ON_CALL(updated_sds.cluster_, initializePhase())
      .WillByDefault(Return(Cluster::InitializePhase::Primary));
  EXPECT_CALL(updated_sds.cluster_, initialize(_));
  init_helper_.addCluster(updated_sds);

  // The override cluster is added. Manually drop the previous cluster. In production flow this is
  // achieved by ClusterManagerImpl.
  sds.reset();

  ReadyWatcher primary_initialized;
  init_helper_.setPrimaryClustersInitializedCb([&]() -> void { primary_initialized.ready(); });

  EXPECT_CALL(*this, onClusterInit(Ref(updated_sds)));
  EXPECT_CALL(primary_initialized, ready());
  updated_sds.cluster_.initialize_callback_();
}

TEST_F(ClusterManagerInitHelperTest, UpdateAlreadyInitialized) {
  InSequence s;

  ReadyWatcher primary_clusters_initialized;
  init_helper_.setPrimaryClustersInitializedCb(
      [&]() -> void { primary_clusters_initialized.ready(); });
  ReadyWatcher cm_initialized;
  init_helper_.setInitializedCb([&]() -> void { cm_initialized.ready(); });

  NiceMock<MockClusterManagerCluster> cluster1;
  ON_CALL(cluster1.cluster_, initializePhase())
      .WillByDefault(Return(Cluster::InitializePhase::Primary));
  EXPECT_CALL(cluster1.cluster_, initialize(_));
  init_helper_.addCluster(cluster1);

  NiceMock<MockClusterManagerCluster> cluster2;
  ON_CALL(cluster2.cluster_, initializePhase())
      .WillByDefault(Return(Cluster::InitializePhase::Primary));
  EXPECT_CALL(cluster2.cluster_, initialize(_));
  init_helper_.addCluster(cluster2);

  init_helper_.onStaticLoadComplete();

  EXPECT_CALL(*this, onClusterInit(Ref(cluster1)));
  cluster1.cluster_.initialize_callback_();
  init_helper_.removeCluster(cluster1);

  EXPECT_CALL(*this, onClusterInit(Ref(cluster2)));
  EXPECT_CALL(primary_clusters_initialized, ready());
  cluster2.cluster_.initialize_callback_();

  EXPECT_CALL(cm_initialized, ready());
  init_helper_.startInitializingSecondaryClusters();
}

TEST_F(ClusterManagerInitHelperTest, RemoveUnknown) {
  InSequence s;

  NiceMock<MockClusterManagerCluster> cluster;
  init_helper_.removeCluster(cluster);
}

// If secondary clusters initialization triggered outside of CdsApiImpl::onConfigUpdate()'s
// callback flows, sending ClusterLoadAssignment should not be paused before calling
// ClusterManagerInitHelper::maybeFinishInitialize(). This case tests that
// ClusterLoadAssignment request is paused and resumed properly.
TEST_F(ClusterManagerInitHelperTest, InitSecondaryWithoutEdsPaused) {
  InSequence s;

  ReadyWatcher primary_clusters_initialized;
  init_helper_.setPrimaryClustersInitializedCb(
      [&]() -> void { primary_clusters_initialized.ready(); });
  ReadyWatcher cm_initialized;
  init_helper_.setInitializedCb([&]() -> void { cm_initialized.ready(); });

  NiceMock<MockClusterManagerCluster> cluster1;
  ON_CALL(cluster1.cluster_, initializePhase())
      .WillByDefault(Return(Cluster::InitializePhase::Secondary));
  init_helper_.addCluster(cluster1);

  EXPECT_CALL(primary_clusters_initialized, ready());
  init_helper_.onStaticLoadComplete();
  EXPECT_CALL(cluster1.cluster_, initialize(_));
  init_helper_.startInitializingSecondaryClusters();

  EXPECT_CALL(*this, onClusterInit(Ref(cluster1)));
  EXPECT_CALL(cm_initialized, ready());
  cluster1.cluster_.initialize_callback_();
}

// If secondary clusters initialization triggered inside of CdsApiImpl::onConfigUpdate()'s
// callback flows, that's, the CDS response didn't have any primary cluster, sending
// ClusterLoadAssignment should be already paused by CdsApiImpl::onConfigUpdate().
// This case tests that ClusterLoadAssignment request isn't paused again.
TEST_F(ClusterManagerInitHelperTest, InitSecondaryWithEdsPaused) {
  InSequence s;

  ReadyWatcher primary_clusters_initialized;
  init_helper_.setPrimaryClustersInitializedCb(
      [&]() -> void { primary_clusters_initialized.ready(); });
  ReadyWatcher cm_initialized;
  init_helper_.setInitializedCb([&]() -> void { cm_initialized.ready(); });

  NiceMock<MockClusterManagerCluster> cluster1;
  ON_CALL(cluster1.cluster_, initializePhase())
      .WillByDefault(Return(Cluster::InitializePhase::Secondary));
  init_helper_.addCluster(cluster1);

  EXPECT_CALL(primary_clusters_initialized, ready());
  init_helper_.onStaticLoadComplete();

  EXPECT_CALL(cluster1.cluster_, initialize(_));
  init_helper_.startInitializingSecondaryClusters();

  EXPECT_CALL(*this, onClusterInit(Ref(cluster1)));
  EXPECT_CALL(cm_initialized, ready());
  cluster1.cluster_.initialize_callback_();
}

TEST_F(ClusterManagerInitHelperTest, AddSecondaryAfterSecondaryInit) {
  InSequence s;

  ReadyWatcher primary_clusters_initialized;
  init_helper_.setPrimaryClustersInitializedCb(
      [&]() -> void { primary_clusters_initialized.ready(); });
  ReadyWatcher cm_initialized;
  init_helper_.setInitializedCb([&]() -> void { cm_initialized.ready(); });

  NiceMock<MockClusterManagerCluster> cluster1;
  ON_CALL(cluster1.cluster_, initializePhase())
      .WillByDefault(Return(Cluster::InitializePhase::Primary));
  EXPECT_CALL(cluster1.cluster_, initialize(_));
  init_helper_.addCluster(cluster1);

  NiceMock<MockClusterManagerCluster> cluster2;
  cluster2.cluster_.info_->name_ = "cluster2";
  ON_CALL(cluster2.cluster_, initializePhase())
      .WillByDefault(Return(Cluster::InitializePhase::Secondary));
  init_helper_.addCluster(cluster2);

  init_helper_.onStaticLoadComplete();

  EXPECT_CALL(*this, onClusterInit(Ref(cluster1)));
  EXPECT_CALL(primary_clusters_initialized, ready());
  EXPECT_CALL(cluster2.cluster_, initialize(_));
  cluster1.cluster_.initialize_callback_();
  init_helper_.startInitializingSecondaryClusters();

  NiceMock<MockClusterManagerCluster> cluster3;
  cluster3.cluster_.info_->name_ = "cluster3";

  ON_CALL(cluster3.cluster_, initializePhase())
      .WillByDefault(Return(Cluster::InitializePhase::Secondary));
  EXPECT_CALL(cluster3.cluster_, initialize(_));
  init_helper_.addCluster(cluster3);

  EXPECT_CALL(*this, onClusterInit(Ref(cluster3)));
  cluster3.cluster_.initialize_callback_();
  EXPECT_CALL(*this, onClusterInit(Ref(cluster2)));
  EXPECT_CALL(cm_initialized, ready());
  cluster2.cluster_.initialize_callback_();
}

// Tests the scenario encountered in Issue 903: The cluster was removed from
// the secondary init list while traversing the list.
TEST_F(ClusterManagerInitHelperTest, RemoveClusterWithinInitLoop) {
  InSequence s;
  NiceMock<MockClusterManagerCluster> cluster;
  ON_CALL(cluster.cluster_, initializePhase())
      .WillByDefault(Return(Cluster::InitializePhase::Secondary));
  init_helper_.addCluster(cluster);

  // onStaticLoadComplete() must not initialize secondary clusters
  init_helper_.onStaticLoadComplete();

  // Set up the scenario seen in Issue 903 where initialize() ultimately results
  // in the removeCluster() call. In the real bug this was a long and complex call
  // chain.
  EXPECT_CALL(cluster.cluster_, initialize(_)).WillOnce(Invoke([&](std::function<void()>) -> void {
    init_helper_.removeCluster(cluster);
  }));

  // Now call initializeSecondaryClusters which will exercise maybeFinishInitialize()
  // which calls initialize() on the members of the secondary init list.
  init_helper_.startInitializingSecondaryClusters();
}

using NameVals = std::vector<std::pair<Network::SocketOptionName, int>>;

// Validate that when options are set in the ClusterManager and/or Cluster, we see the socket option
// propagated to setsockopt(). This is as close to an end-to-end test as we have for this feature,
// due to the complexity of creating an integration test involving the network stack. We only test
// the IPv4 case here, as the logic around IPv4/IPv6 handling is tested generically in
// socket_option_impl_test.cc.
class SockoptsTest : public ClusterManagerImplTest {
public:
  void initialize(const std::string& yaml) { create(parseBootstrapFromV3Yaml(yaml)); }

  void TearDown() override { factory_.tls_.shutdownThread(); }

  // TODO(tschroed): Extend this to support socket state as well.
  void expectSetsockopts(const NameVals& names_vals) {
    NiceMock<Api::MockOsSysCalls> os_sys_calls;
    TestThreadsafeSingletonInjector<Api::OsSysCallsImpl> os_calls(&os_sys_calls);
    NiceMock<Network::MockConnectionSocket> socket;
    bool expect_success = true;
    for (const auto& name_val : names_vals) {
      if (!name_val.first.hasValue()) {
        expect_success = false;
        continue;
      }
      EXPECT_CALL(socket,
                  setSocketOption(name_val.first.level(), name_val.first.option(), _, sizeof(int)))
          .WillOnce(
              Invoke([&name_val](int, int, const void* optval, socklen_t) -> Api::SysCallIntResult {
                EXPECT_EQ(name_val.second, *static_cast<const int*>(optval));
                return {0, 0};
              }));
    }
    EXPECT_CALL(socket, ipVersion())
        .WillRepeatedly(testing::Return(Network::Address::IpVersion::v4));
    EXPECT_CALL(factory_.tls_.dispatcher_, createClientConnection_(_, _, _, _))
        .WillOnce(Invoke([this, &names_vals, expect_success, &socket](
                             Network::Address::InstanceConstSharedPtr,
                             Network::Address::InstanceConstSharedPtr, Network::TransportSocketPtr&,
                             const Network::ConnectionSocket::OptionsSharedPtr& options)
                             -> Network::ClientConnection* {
          EXPECT_NE(nullptr, options.get()) << "Unexpected null options";
          if (options.get() != nullptr) { // Don't crash the entire test.
            EXPECT_EQ(names_vals.size(), options->size());
          }
          if (expect_success) {
            EXPECT_TRUE((Network::Socket::applyOptions(
                options, socket, envoy::config::core::v3::SocketOption::STATE_PREBIND)));
          } else {
            EXPECT_FALSE((Network::Socket::applyOptions(
                options, socket, envoy::config::core::v3::SocketOption::STATE_PREBIND)));
          }
          return connection_;
        }));
    cluster_manager_->getThreadLocalCluster("SockoptsCluster")->tcpConn(nullptr);
  }

  void expectSetsockoptFreebind() {
    NameVals names_vals{{ENVOY_SOCKET_IP_FREEBIND, 1}};
    if (ENVOY_SOCKET_SO_NOSIGPIPE.hasValue()) {
      names_vals.emplace_back(std::make_pair(ENVOY_SOCKET_SO_NOSIGPIPE, 1));
    }
    expectSetsockopts(names_vals);
  }

  void expectOnlyNoSigpipeOptions() {
    NameVals names_vals{{std::make_pair(ENVOY_SOCKET_SO_NOSIGPIPE, 1)}};
    expectSetsockopts(names_vals);
  }

  void expectNoSocketOptions() {
    EXPECT_CALL(factory_.tls_.dispatcher_, createClientConnection_(_, _, _, _))
        .WillOnce(
            Invoke([this](Network::Address::InstanceConstSharedPtr,
                          Network::Address::InstanceConstSharedPtr, Network::TransportSocketPtr&,
                          const Network::ConnectionSocket::OptionsSharedPtr& options)
                       -> Network::ClientConnection* {
              EXPECT_TRUE(options != nullptr && options->empty());
              return connection_;
            }));
    auto conn_data = cluster_manager_->getThreadLocalCluster("SockoptsCluster")->tcpConn(nullptr);
    EXPECT_EQ(connection_, conn_data.connection_.get());
  }

  Network::MockClientConnection* connection_ = new NiceMock<Network::MockClientConnection>();
};

TEST_F(SockoptsTest, SockoptsUnset) {
  const std::string yaml = R"EOF(
  static_resources:
    clusters:
    - name: SockoptsCluster
      connect_timeout: 0.250s
      lb_policy: ROUND_ROBIN
      type: STATIC
      load_assignment:
        cluster_name: SockoptsCluster
        endpoints:
          - lb_endpoints:
            - endpoint:
                address:
                  socket_address:
                    address: 127.0.0.1
                    port_value: 11001
  )EOF";
  initialize(yaml);
  if (ENVOY_SOCKET_SO_NOSIGPIPE.hasValue()) {
    expectOnlyNoSigpipeOptions();
  } else {
    expectNoSocketOptions();
  }
}

TEST_F(SockoptsTest, FreebindClusterOnly) {
  const std::string yaml = R"EOF(
  static_resources:
    clusters:
    - name: SockoptsCluster
      connect_timeout: 0.250s
      lb_policy: ROUND_ROBIN
      type: STATIC
      load_assignment:
        cluster_name: SockoptsCluster
        endpoints:
          - lb_endpoints:
            - endpoint:
                address:
                  socket_address:
                    address: 127.0.0.1
                    port_value: 11001
      upstream_bind_config:
        freebind: true
  )EOF";
  initialize(yaml);
  expectSetsockoptFreebind();
}

TEST_F(SockoptsTest, FreebindClusterManagerOnly) {
  const std::string yaml = R"EOF(
  static_resources:
    clusters:
    - name: SockoptsCluster
      connect_timeout: 0.250s
      lb_policy: ROUND_ROBIN
      type: STATIC
      load_assignment:
        cluster_name: SockoptsCluster
        endpoints:
          - lb_endpoints:
            - endpoint:
                address:
                  socket_address:
                    address: 127.0.0.1
                    port_value: 11001
  cluster_manager:
    upstream_bind_config:
      freebind: true
  )EOF";
  initialize(yaml);
  expectSetsockoptFreebind();
}

TEST_F(SockoptsTest, FreebindClusterOverride) {
  const std::string yaml = R"EOF(
  static_resources:
    clusters:
    - name: SockoptsCluster
      connect_timeout: 0.250s
      lb_policy: ROUND_ROBIN
      type: STATIC
      load_assignment:
        cluster_name: SockoptsCluster
        endpoints:
          - lb_endpoints:
            - endpoint:
                address:
                  socket_address:
                    address: 127.0.0.1
                    port_value: 11001
      upstream_bind_config:
        freebind: true
  cluster_manager:
    upstream_bind_config:
      freebind: false
  )EOF";
  initialize(yaml);
  expectSetsockoptFreebind();
}

TEST_F(SockoptsTest, SockoptsClusterOnly) {
  const std::string yaml = R"EOF(
  static_resources:
    clusters:
    - name: SockoptsCluster
      connect_timeout: 0.250s
      lb_policy: ROUND_ROBIN
      type: STATIC
      load_assignment:
        cluster_name: SockoptsCluster
        endpoints:
          - lb_endpoints:
            - endpoint:
                address:
                  socket_address:
                    address: 127.0.0.1
                    port_value: 11001
      upstream_bind_config:
        socket_options: [
          { level: 1, name: 2, int_value: 3, state: STATE_PREBIND },
          { level: 4, name: 5, int_value: 6, state: STATE_PREBIND }]

  )EOF";
  initialize(yaml);
  NameVals names_vals{{ENVOY_MAKE_SOCKET_OPTION_NAME(1, 2), 3},
                      {ENVOY_MAKE_SOCKET_OPTION_NAME(4, 5), 6}};
  if (ENVOY_SOCKET_SO_NOSIGPIPE.hasValue()) {
    names_vals.emplace_back(std::make_pair(ENVOY_SOCKET_SO_NOSIGPIPE, 1));
  }
  expectSetsockopts(names_vals);
}

TEST_F(SockoptsTest, SockoptsClusterManagerOnly) {
  const std::string yaml = R"EOF(
  static_resources:
    clusters:
    - name: SockoptsCluster
      connect_timeout: 0.250s
      lb_policy: ROUND_ROBIN
      type: STATIC
      load_assignment:
        cluster_name: SockoptsCluster
        endpoints:
          - lb_endpoints:
            - endpoint:
                address:
                  socket_address:
                    address: 127.0.0.1
                    port_value: 11001
  cluster_manager:
    upstream_bind_config:
      socket_options: [
        { level: 1, name: 2, int_value: 3, state: STATE_PREBIND },
        { level: 4, name: 5, int_value: 6, state: STATE_PREBIND }]
  )EOF";
  initialize(yaml);
  NameVals names_vals{{ENVOY_MAKE_SOCKET_OPTION_NAME(1, 2), 3},
                      {ENVOY_MAKE_SOCKET_OPTION_NAME(4, 5), 6}};
  if (ENVOY_SOCKET_SO_NOSIGPIPE.hasValue()) {
    names_vals.emplace_back(std::make_pair(ENVOY_SOCKET_SO_NOSIGPIPE, 1));
  }
  expectSetsockopts(names_vals);
}

// The cluster options should override/replace the cluster manager options when both are specified.
TEST_F(SockoptsTest, SockoptsClusterAndClusterManagerNoAddress) {
  const std::string yaml = R"EOF(
  static_resources:
    clusters:
    - name: SockoptsCluster
      connect_timeout: 0.250s
      lb_policy: ROUND_ROBIN
      type: STATIC
      load_assignment:
        cluster_name: SockoptsCluster
        endpoints:
          - lb_endpoints:
            - endpoint:
                address:
                  socket_address:
                    address: 127.0.0.1
                    port_value: 11001
      upstream_bind_config:
        socket_options: [
          { level: 1, name: 2, int_value: 3, state: STATE_PREBIND }]
  cluster_manager:
    upstream_bind_config:
      socket_options: [
        { level: 4, name: 5, int_value: 6, state: STATE_PREBIND }]
  )EOF";
  initialize(yaml);
  NameVals names_vals{{ENVOY_MAKE_SOCKET_OPTION_NAME(1, 2), 3}};
  if (ENVOY_SOCKET_SO_NOSIGPIPE.hasValue()) {
    names_vals.emplace_back(std::make_pair(ENVOY_SOCKET_SO_NOSIGPIPE, 1));
  }
  expectSetsockopts(names_vals);
}

// The cluster options should override/replace the cluster manager options when both are specified
// when a source_address is only specified on the cluster manager bind config.
TEST_F(SockoptsTest, SockoptsClusterAndClusterManagerAddress) {
  const std::string yaml = R"EOF(
  static_resources:
    clusters:
    - name: SockoptsCluster
      connect_timeout: 0.250s
      lb_policy: ROUND_ROBIN
      type: STATIC
      load_assignment:
        cluster_name: SockoptsCluster
        endpoints:
          - lb_endpoints:
            - endpoint:
                address:
                  socket_address:
                    address: 127.0.0.1
                    port_value: 11001
      upstream_bind_config:
        socket_options: [
          { level: 1, name: 2, int_value: 3, state: STATE_PREBIND }]
  cluster_manager:
    upstream_bind_config:
      source_address:
        address: 1.2.3.4
        port_value: 80
      socket_options: [
        { level: 4, name: 5, int_value: 6, state: STATE_PREBIND }]
  )EOF";
  initialize(yaml);
  NameVals names_vals{{ENVOY_MAKE_SOCKET_OPTION_NAME(1, 2), 3}};
  if (ENVOY_SOCKET_SO_NOSIGPIPE.hasValue()) {
    names_vals.emplace_back(std::make_pair(ENVOY_SOCKET_SO_NOSIGPIPE, 1));
  }
  expectSetsockopts(names_vals);
}

TEST_F(SockoptsTest, SockoptsWithExtraSourceAddressAndOpts) {
  const std::string yaml = R"EOF(
  static_resources:
    clusters:
    - name: SockoptsCluster
      connect_timeout: 0.250s
      lb_policy: ROUND_ROBIN
      type: STATIC
      load_assignment:
        cluster_name: SockoptsCluster
        endpoints:
          - lb_endpoints:
            - endpoint:
                address:
                  socket_address:
                    address: 127.0.0.1
                    port_value: 11001
      upstream_bind_config:
        source_address:
          address: '::'
          port_value: 12345
        socket_options: [
          { level: 1, name: 2, int_value: 3, state: STATE_PREBIND },
          { level: 4, name: 5, int_value: 6, state: STATE_PREBIND }]
        extra_source_addresses:
        - address:
            address: 127.0.0.3
            port_value: 12345
          socket_options:
            socket_options: [
              { level: 10, name: 12, int_value: 13, state: STATE_PREBIND },
              { level: 14, name: 15, int_value: 16, state: STATE_PREBIND }]
  cluster_manager:
    upstream_bind_config:
      socket_options: [{ level: 7, name: 8, int_value: 9, state: STATE_PREBIND }]
  )EOF";
  initialize(yaml);
  NameVals names_vals{{ENVOY_MAKE_SOCKET_OPTION_NAME(10, 12), 13},
                      {ENVOY_MAKE_SOCKET_OPTION_NAME(14, 15), 16}};
  if (ENVOY_SOCKET_SO_NOSIGPIPE.hasValue()) {
    names_vals.emplace_back(std::make_pair(ENVOY_SOCKET_SO_NOSIGPIPE, 1));
  }
  expectSetsockopts(names_vals);
}

TEST_F(SockoptsTest, SockoptsWithExtraSourceAddressAndEmptyOpts) {
  const std::string yaml = R"EOF(
  static_resources:
    clusters:
    - name: SockoptsCluster
      connect_timeout: 0.250s
      lb_policy: ROUND_ROBIN
      type: STATIC
      load_assignment:
        cluster_name: SockoptsCluster
        endpoints:
          - lb_endpoints:
            - endpoint:
                address:
                  socket_address:
                    address: 127.0.0.1
                    port_value: 11001
      upstream_bind_config:
        source_address:
          address: '::'
          port_value: 12345
        socket_options: [
          { level: 1, name: 2, int_value: 3, state: STATE_PREBIND },
          { level: 4, name: 5, int_value: 6, state: STATE_PREBIND }]
        extra_source_addresses:
        - address:
            address: 127.0.0.3
            port_value: 12345
          socket_options:
            socket_options: []
  cluster_manager:
    upstream_bind_config:
      socket_options: [{ level: 7, name: 8, int_value: 9, state: STATE_PREBIND }]
  )EOF";
  initialize(yaml);
  if (ENVOY_SOCKET_SO_NOSIGPIPE.hasValue()) {
    expectOnlyNoSigpipeOptions();
  } else {
    expectNoSocketOptions();
  }
}

TEST_F(SockoptsTest, SockoptsWithExtraSourceAddressAndClusterOpts) {
  const std::string yaml = R"EOF(
  static_resources:
    clusters:
    - name: SockoptsCluster
      connect_timeout: 0.250s
      lb_policy: ROUND_ROBIN
      type: STATIC
      load_assignment:
        cluster_name: SockoptsCluster
        endpoints:
          - lb_endpoints:
            - endpoint:
                address:
                  socket_address:
                    address: 127.0.0.1
                    port_value: 11001
      upstream_bind_config:
        source_address:
          address: '::'
          port_value: 12345
        socket_options: [
          { level: 1, name: 2, int_value: 3, state: STATE_PREBIND },
          { level: 4, name: 5, int_value: 6, state: STATE_PREBIND }]
        extra_source_addresses:
        - address:
            address: 127.0.0.3
            port_value: 12345
  cluster_manager:
    upstream_bind_config:
      socket_options: [{ level: 7, name: 8, int_value: 9, state: STATE_PREBIND }]
  )EOF";
  initialize(yaml);
  NameVals names_vals{{ENVOY_MAKE_SOCKET_OPTION_NAME(1, 2), 3},
                      {ENVOY_MAKE_SOCKET_OPTION_NAME(4, 5), 6}};
  if (ENVOY_SOCKET_SO_NOSIGPIPE.hasValue()) {
    names_vals.emplace_back(std::make_pair(ENVOY_SOCKET_SO_NOSIGPIPE, 1));
  }
  expectSetsockopts(names_vals);
}

TEST_F(SockoptsTest, SockoptsWithExtraSourceAddressAndClusterManangerOpts) {
  const std::string yaml = R"EOF(
  static_resources:
    clusters:
    - name: SockoptsCluster
      connect_timeout: 0.250s
      lb_policy: ROUND_ROBIN
      type: STATIC
      load_assignment:
        cluster_name: SockoptsCluster
        endpoints:
          - lb_endpoints:
            - endpoint:
                address:
                  socket_address:
                    address: 127.0.0.1
                    port_value: 11001
      upstream_bind_config:
        source_address:
          address: '::'
          port_value: 12345
        extra_source_addresses:
        - address:
            address: 127.0.0.3
            port_value: 12345
  cluster_manager:
    upstream_bind_config:
      socket_options: [{ level: 7, name: 8, int_value: 9, state: STATE_PREBIND }]
  )EOF";
  initialize(yaml);
  NameVals names_vals{{ENVOY_MAKE_SOCKET_OPTION_NAME(7, 8), 9}};
  if (ENVOY_SOCKET_SO_NOSIGPIPE.hasValue()) {
    names_vals.emplace_back(std::make_pair(ENVOY_SOCKET_SO_NOSIGPIPE, 1));
  }
  expectSetsockopts(names_vals);
}

// Validate that when tcp keepalives are set in the Cluster, we see the socket
// option propagated to setsockopt(). This is as close to an end-to-end test as we have for this
// feature, due to the complexity of creating an integration test involving the network stack. We
// only test the IPv4 case here, as the logic around IPv4/IPv6 handling is tested generically in
// tcp_keepalive_option_impl_test.cc.
class TcpKeepaliveTest : public ClusterManagerImplTest {
public:
  void initialize(const std::string& yaml) { create(parseBootstrapFromV3Yaml(yaml)); }

  void TearDown() override { factory_.tls_.shutdownThread(); }

  void expectSetsockoptSoKeepalive(absl::optional<int> keepalive_probes,
                                   absl::optional<int> keepalive_time,
                                   absl::optional<int> keepalive_interval) {
    if (!ENVOY_SOCKET_SO_KEEPALIVE.hasValue()) {
      EXPECT_CALL(factory_.tls_.dispatcher_, createClientConnection_(_, _, _, _))
          .WillOnce(
              Invoke([this](Network::Address::InstanceConstSharedPtr,
                            Network::Address::InstanceConstSharedPtr, Network::TransportSocketPtr&,
                            const Network::ConnectionSocket::OptionsSharedPtr& options)
                         -> Network::ClientConnection* {
                EXPECT_NE(nullptr, options.get());
                EXPECT_EQ(1, options->size());
                NiceMock<Network::MockConnectionSocket> socket;
                EXPECT_FALSE((Network::Socket::applyOptions(
                    options, socket, envoy::config::core::v3::SocketOption::STATE_PREBIND)));
                return connection_;
              }));
      cluster_manager_->getThreadLocalCluster("TcpKeepaliveCluster")->tcpConn(nullptr);
      return;
    }
    NiceMock<Api::MockOsSysCalls> os_sys_calls;
    TestThreadsafeSingletonInjector<Api::OsSysCallsImpl> os_calls(&os_sys_calls);
    NiceMock<Network::MockConnectionSocket> socket;
    EXPECT_CALL(factory_.tls_.dispatcher_, createClientConnection_(_, _, _, _))
        .WillOnce(Invoke([this, &socket](Network::Address::InstanceConstSharedPtr,
                                         Network::Address::InstanceConstSharedPtr,
                                         Network::TransportSocketPtr&,
                                         const Network::ConnectionSocket::OptionsSharedPtr& options)
                             -> Network::ClientConnection* {
          EXPECT_NE(nullptr, options.get());
          EXPECT_TRUE((Network::Socket::applyOptions(
              options, socket, envoy::config::core::v3::SocketOption::STATE_PREBIND)));
          return connection_;
        }));
    if (ENVOY_SOCKET_SO_NOSIGPIPE.hasValue()) {
      EXPECT_CALL(socket, setSocketOption(ENVOY_SOCKET_SO_NOSIGPIPE.level(),
                                          ENVOY_SOCKET_SO_NOSIGPIPE.option(), _, sizeof(int)))
          .WillOnce(Invoke([](int, int, const void* optval, socklen_t) -> Api::SysCallIntResult {
            EXPECT_EQ(1, *static_cast<const int*>(optval));
            return {0, 0};
          }));
    }
    EXPECT_CALL(socket, setSocketOption(ENVOY_SOCKET_SO_KEEPALIVE.level(),
                                        ENVOY_SOCKET_SO_KEEPALIVE.option(), _, sizeof(int)))
        .WillOnce(Invoke([](int, int, const void* optval, socklen_t) -> Api::SysCallIntResult {
          EXPECT_EQ(1, *static_cast<const int*>(optval));
          return {0, 0};
        }));
    if (keepalive_probes.has_value()) {
      EXPECT_CALL(socket, setSocketOption(ENVOY_SOCKET_TCP_KEEPCNT.level(),
                                          ENVOY_SOCKET_TCP_KEEPCNT.option(), _, sizeof(int)))
          .WillOnce(Invoke([&keepalive_probes](int, int, const void* optval,
                                               socklen_t) -> Api::SysCallIntResult {
            EXPECT_EQ(keepalive_probes.value(), *static_cast<const int*>(optval));
            return {0, 0};
          }));
    }
    if (keepalive_time.has_value()) {
      EXPECT_CALL(socket, setSocketOption(ENVOY_SOCKET_TCP_KEEPIDLE.level(),
                                          ENVOY_SOCKET_TCP_KEEPIDLE.option(), _, sizeof(int)))
          .WillOnce(Invoke(
              [&keepalive_time](int, int, const void* optval, socklen_t) -> Api::SysCallIntResult {
                EXPECT_EQ(keepalive_time.value(), *static_cast<const int*>(optval));
                return {0, 0};
              }));
    }
    if (keepalive_interval.has_value()) {
      EXPECT_CALL(socket, setSocketOption(ENVOY_SOCKET_TCP_KEEPINTVL.level(),
                                          ENVOY_SOCKET_TCP_KEEPINTVL.option(), _, sizeof(int)))
          .WillOnce(Invoke([&keepalive_interval](int, int, const void* optval,
                                                 socklen_t) -> Api::SysCallIntResult {
            EXPECT_EQ(keepalive_interval.value(), *static_cast<const int*>(optval));
            return {0, 0};
          }));
    }
    auto conn_data =
        cluster_manager_->getThreadLocalCluster("TcpKeepaliveCluster")->tcpConn(nullptr);
    EXPECT_EQ(connection_, conn_data.connection_.get());
  }

  void expectOnlyNoSigpipeOptions() {
    NiceMock<Network::MockConnectionSocket> socket;
    EXPECT_CALL(factory_.tls_.dispatcher_, createClientConnection_(_, _, _, _))
        .WillOnce(Invoke([this, &socket](Network::Address::InstanceConstSharedPtr,
                                         Network::Address::InstanceConstSharedPtr,
                                         Network::TransportSocketPtr&,
                                         const Network::ConnectionSocket::OptionsSharedPtr& options)
                             -> Network::ClientConnection* {
          EXPECT_NE(nullptr, options.get());
          EXPECT_TRUE((Network::Socket::applyOptions(
              options, socket, envoy::config::core::v3::SocketOption::STATE_PREBIND)));
          return connection_;
        }));
    EXPECT_CALL(socket, setSocketOption(ENVOY_SOCKET_SO_NOSIGPIPE.level(),
                                        ENVOY_SOCKET_SO_NOSIGPIPE.option(), _, sizeof(int)))
        .WillOnce(Invoke([](int, int, const void* optval, socklen_t) -> Api::SysCallIntResult {
          EXPECT_EQ(1, *static_cast<const int*>(optval));
          return {0, 0};
        }));
    auto conn_data =
        cluster_manager_->getThreadLocalCluster("TcpKeepaliveCluster")->tcpConn(nullptr);
    EXPECT_EQ(connection_, conn_data.connection_.get());
  }

  void expectNoSocketOptions() {
    EXPECT_CALL(factory_.tls_.dispatcher_, createClientConnection_(_, _, _, _))
        .WillOnce(
            Invoke([this](Network::Address::InstanceConstSharedPtr,
                          Network::Address::InstanceConstSharedPtr, Network::TransportSocketPtr&,
                          const Network::ConnectionSocket::OptionsSharedPtr& options)
                       -> Network::ClientConnection* {
              EXPECT_TRUE(options != nullptr && options->empty());
              return connection_;
            }));
    auto conn_data =
        cluster_manager_->getThreadLocalCluster("TcpKeepaliveCluster")->tcpConn(nullptr);
    EXPECT_EQ(connection_, conn_data.connection_.get());
  }

  Network::MockClientConnection* connection_ = new NiceMock<Network::MockClientConnection>();
};

TEST_F(TcpKeepaliveTest, TcpKeepaliveUnset) {
  const std::string yaml = R"EOF(
  static_resources:
    clusters:
    - name: TcpKeepaliveCluster
      connect_timeout: 0.250s
      lb_policy: ROUND_ROBIN
      type: STATIC
      load_assignment:
        cluster_name: TcpKeepaliveCluster
        endpoints:
          - lb_endpoints:
            - endpoint:
                address:
                  socket_address:
                    address: 127.0.0.1
                    port_value: 11001
  )EOF";
  initialize(yaml);
  if (ENVOY_SOCKET_SO_NOSIGPIPE.hasValue()) {
    expectOnlyNoSigpipeOptions();
  } else {
    expectNoSocketOptions();
  }
}

TEST_F(TcpKeepaliveTest, TcpKeepaliveCluster) {
  const std::string yaml = R"EOF(
  static_resources:
    clusters:
    - name: TcpKeepaliveCluster
      connect_timeout: 0.250s
      lb_policy: ROUND_ROBIN
      type: STATIC
      load_assignment:
        cluster_name: TcpKeepaliveCluster
        endpoints:
          - lb_endpoints:
            - endpoint:
                address:
                  socket_address:
                    address: 127.0.0.1
                    port_value: 11001
      upstream_connection_options:
        tcp_keepalive: {}
  )EOF";
  initialize(yaml);
  expectSetsockoptSoKeepalive({}, {}, {});
}

TEST_F(TcpKeepaliveTest, TcpKeepaliveClusterProbes) {
  const std::string yaml = R"EOF(
  static_resources:
    clusters:
    - name: TcpKeepaliveCluster
      connect_timeout: 0.250s
      lb_policy: ROUND_ROBIN
      type: STATIC
      load_assignment:
        cluster_name: TcpKeepaliveCluster
        endpoints:
          - lb_endpoints:
            - endpoint:
                address:
                  socket_address:
                    address: 127.0.0.1
                    port_value: 11001
      upstream_connection_options:
        tcp_keepalive:
          keepalive_probes: 7
  )EOF";
  initialize(yaml);
  expectSetsockoptSoKeepalive(7, {}, {});
}

TEST_F(TcpKeepaliveTest, TcpKeepaliveWithAllOptions) {
  const std::string yaml = R"EOF(
  static_resources:
    clusters:
    - name: TcpKeepaliveCluster
      connect_timeout: 0.250s
      lb_policy: ROUND_ROBIN
      type: STATIC
      load_assignment:
        cluster_name: TcpKeepaliveCluster
        endpoints:
          - lb_endpoints:
            - endpoint:
                address:
                  socket_address:
                    address: 127.0.0.1
                    port_value: 11001
      upstream_connection_options:
        tcp_keepalive:
          keepalive_probes: 7
          keepalive_time: 4
          keepalive_interval: 1
  )EOF";
  initialize(yaml);
  expectSetsockoptSoKeepalive(7, 4, 1);
}

// Make sure the drainConnections() with a predicate can correctly exclude a host.
TEST_P(ClusterManagerLifecycleTest, DrainConnectionsPredicate) {
  const std::string yaml = R"EOF(
  static_resources:
    clusters:
    - name: cluster_1
      connect_timeout: 0.250s
      lb_policy: ROUND_ROBIN
      type: STATIC
  )EOF";

  create(parseBootstrapFromV3Yaml(yaml));

  // Set up the HostSet.
  Cluster& cluster = cluster_manager_->activeClusters().begin()->second;
  HostSharedPtr host1 = makeTestHost(cluster.info(), "tcp://127.0.0.1:80", time_system_);
  HostSharedPtr host2 = makeTestHost(cluster.info(), "tcp://127.0.0.1:81", time_system_);

  HostVector hosts{host1, host2};
  auto hosts_ptr = std::make_shared<HostVector>(hosts);

  // Sending non-mergeable updates.
  cluster.prioritySet().updateHosts(
      0, HostSetImpl::partitionHosts(hosts_ptr, HostsPerLocalityImpl::empty()), nullptr, hosts, {},
      absl::nullopt, 100);

  // Using RR LB get a pool for each host.
  EXPECT_CALL(factory_, allocateConnPool_(_, _, _, _, _))
      .Times(2)
      .WillRepeatedly(ReturnNew<NiceMock<Http::ConnectionPool::MockInstance>>());
  Http::ConnectionPool::MockInstance* cp1 = HttpPoolDataPeer::getPool(
      cluster_manager_->getThreadLocalCluster("cluster_1")
          ->httpConnPool(ResourcePriority::Default, Http::Protocol::Http11, nullptr));
  Http::ConnectionPool::MockInstance* cp2 = HttpPoolDataPeer::getPool(
      cluster_manager_->getThreadLocalCluster("cluster_1")
          ->httpConnPool(ResourcePriority::Default, Http::Protocol::Http11, nullptr));
  EXPECT_NE(cp1, cp2);

  EXPECT_CALL(*cp1,
              drainConnections(Envoy::ConnectionPool::DrainBehavior::DrainExistingConnections));
  EXPECT_CALL(*cp2, drainConnections(_)).Times(0);
  cluster_manager_->drainConnections("cluster_1", [](const Upstream::Host& host) {
    return host.address()->asString() == "127.0.0.1:80";
  });
}

TEST_P(ClusterManagerLifecycleTest, ConnPoolsDrainedOnHostSetChange) {
  const std::string yaml = R"EOF(
  static_resources:
    clusters:
    - name: cluster_1
      connect_timeout: 0.250s
      lb_policy: ROUND_ROBIN
      type: STATIC
      common_lb_config:
        close_connections_on_host_set_change: true
  )EOF";

  ReadyWatcher initialized;
  EXPECT_CALL(initialized, ready());

  create(parseBootstrapFromV3Yaml(yaml));

  // Set up for an initialize callback.
  cluster_manager_->setInitializedCb([&]() -> void { initialized.ready(); });

  std::unique_ptr<MockClusterUpdateCallbacks> callbacks(new NiceMock<MockClusterUpdateCallbacks>());
  ClusterUpdateCallbacksHandlePtr cb =
      cluster_manager_->addThreadLocalClusterUpdateCallbacks(*callbacks);

  const auto all_clusters = cluster_manager_->clusters();
  EXPECT_TRUE(all_clusters.warming_clusters_.empty());
  EXPECT_EQ(all_clusters.active_clusters_.size(), 1);
  EXPECT_FALSE(all_clusters.active_clusters_.at("cluster_1").get().info()->addedViaApi());

  // Verify that we get no hosts when the HostSet is empty.
  EXPECT_EQ(absl::nullopt,
            cluster_manager_->getThreadLocalCluster("cluster_1")
                ->httpConnPool(ResourcePriority::Default, Http::Protocol::Http11, nullptr));
  EXPECT_EQ(absl::nullopt, cluster_manager_->getThreadLocalCluster("cluster_1")
                               ->tcpConnPool(ResourcePriority::Default, nullptr));
  EXPECT_EQ(nullptr,
            cluster_manager_->getThreadLocalCluster("cluster_1")->tcpConn(nullptr).connection_);

  Cluster& cluster = cluster_manager_->activeClusters().begin()->second;

  // Set up the HostSet.
  HostSharedPtr host1 = makeTestHost(cluster.info(), "tcp://127.0.0.1:80", time_system_);
  HostSharedPtr host2 = makeTestHost(cluster.info(), "tcp://127.0.0.1:81", time_system_);

  HostVector hosts{host1, host2};
  auto hosts_ptr = std::make_shared<HostVector>(hosts);

  // Sending non-mergeable updates.
  cluster.prioritySet().updateHosts(
      0, HostSetImpl::partitionHosts(hosts_ptr, HostsPerLocalityImpl::empty()), nullptr, hosts, {},
      absl::nullopt, 100);

  EXPECT_EQ(1, factory_.stats_.counter("cluster_manager.cluster_updated").value());
  EXPECT_EQ(0, factory_.stats_.counter("cluster_manager.cluster_updated_via_merge").value());
  EXPECT_EQ(0, factory_.stats_.counter("cluster_manager.update_merge_cancelled").value());

  EXPECT_CALL(factory_, allocateConnPool_(_, _, _, _, _))
      .Times(3)
      .WillRepeatedly(ReturnNew<NiceMock<Http::ConnectionPool::MockInstance>>());

  EXPECT_CALL(factory_, allocateTcpConnPool_)
      .Times(3)
      .WillRepeatedly(ReturnNew<NiceMock<Tcp::ConnectionPool::MockInstance>>());

  // This should provide us a CP for each of the above hosts.
  Http::ConnectionPool::MockInstance* cp1 = HttpPoolDataPeer::getPool(
      cluster_manager_->getThreadLocalCluster("cluster_1")
          ->httpConnPool(ResourcePriority::Default, Http::Protocol::Http11, nullptr));
  // Create persistent connection for host2.
  Http::ConnectionPool::MockInstance* cp2 = HttpPoolDataPeer::getPool(
      cluster_manager_->getThreadLocalCluster("cluster_1")
          ->httpConnPool(ResourcePriority::Default, Http::Protocol::Http2, nullptr));

  Tcp::ConnectionPool::MockInstance* tcp1 =
      TcpPoolDataPeer::getPool(cluster_manager_->getThreadLocalCluster("cluster_1")
                                   ->tcpConnPool(ResourcePriority::Default, nullptr));

  Tcp::ConnectionPool::MockInstance* tcp2 =
      TcpPoolDataPeer::getPool(cluster_manager_->getThreadLocalCluster("cluster_1")
                                   ->tcpConnPool(ResourcePriority::Default, nullptr));

  EXPECT_NE(cp1, cp2);
  EXPECT_NE(tcp1, tcp2);

  EXPECT_CALL(*cp2, drainConnections(Envoy::ConnectionPool::DrainBehavior::DrainAndDelete))
      .WillOnce(Invoke([&]() {
        cp2->idle_cb_();
        cp2->idle_cb_ = nullptr;
      }));
  EXPECT_CALL(*cp1, drainConnections(Envoy::ConnectionPool::DrainBehavior::DrainAndDelete))
      .WillOnce(Invoke([&]() {
        cp1->idle_cb_();
        cp1->idle_cb_ = nullptr;
      }));
  EXPECT_CALL(*tcp1, drainConnections(Envoy::ConnectionPool::DrainBehavior::DrainAndDelete))
      .WillOnce(Invoke([&]() {
        tcp1->idle_cb_();
        tcp1->idle_cb_ = nullptr;
      }));
  EXPECT_CALL(*tcp2, drainConnections(Envoy::ConnectionPool::DrainBehavior::DrainAndDelete))
      .WillOnce(Invoke([&]() {
        tcp2->idle_cb_();
        tcp2->idle_cb_ = nullptr;
      }));

  HostVector hosts_removed;
  hosts_removed.push_back(host2);

  // This update should drain all connection pools (host1, host2).
  cluster.prioritySet().updateHosts(
      0, HostSetImpl::partitionHosts(hosts_ptr, HostsPerLocalityImpl::empty()), nullptr, {},
      hosts_removed, absl::nullopt, 100);

  // Recreate connection pool for host1.
  cp1 = HttpPoolDataPeer::getPool(
      cluster_manager_->getThreadLocalCluster("cluster_1")
          ->httpConnPool(ResourcePriority::Default, Http::Protocol::Http11, nullptr));

  tcp1 = TcpPoolDataPeer::getPool(cluster_manager_->getThreadLocalCluster("cluster_1")
                                      ->tcpConnPool(ResourcePriority::Default, nullptr));

  HostSharedPtr host3 = makeTestHost(cluster.info(), "tcp://127.0.0.1:82", time_system_);

  HostVector hosts_added;
  hosts_added.push_back(host3);

  EXPECT_CALL(*cp1, drainConnections(Envoy::ConnectionPool::DrainBehavior::DrainAndDelete))
      .WillOnce(Invoke([&]() {
        cp1->idle_cb_();
        cp1->idle_cb_ = nullptr;
      }));
  EXPECT_CALL(*tcp1, drainConnections(Envoy::ConnectionPool::DrainBehavior::DrainAndDelete))
      .WillOnce(Invoke([&]() {
        tcp1->idle_cb_();
        tcp1->idle_cb_ = nullptr;
      }));

  // Adding host3 should drain connection pool for host1.
  cluster.prioritySet().updateHosts(
      0, HostSetImpl::partitionHosts(hosts_ptr, HostsPerLocalityImpl::empty()), nullptr,
      hosts_added, {}, absl::nullopt, 100);
}

TEST_P(ClusterManagerLifecycleTest, ConnPoolsNotDrainedOnHostSetChange) {
  const std::string yaml = R"EOF(
  static_resources:
    clusters:
    - name: cluster_1
      connect_timeout: 0.250s
      lb_policy: ROUND_ROBIN
      type: STATIC
  )EOF";

  ReadyWatcher initialized;
  EXPECT_CALL(initialized, ready());
  create(parseBootstrapFromV3Yaml(yaml));

  // Set up for an initialize callback.
  cluster_manager_->setInitializedCb([&]() -> void { initialized.ready(); });

  std::unique_ptr<MockClusterUpdateCallbacks> callbacks(new NiceMock<MockClusterUpdateCallbacks>());
  ClusterUpdateCallbacksHandlePtr cb =
      cluster_manager_->addThreadLocalClusterUpdateCallbacks(*callbacks);

  Cluster& cluster = cluster_manager_->activeClusters().begin()->second;

  // Set up the HostSet.
  HostSharedPtr host1 = makeTestHost(cluster.info(), "tcp://127.0.0.1:80", time_system_);

  HostVector hosts{host1};
  auto hosts_ptr = std::make_shared<HostVector>(hosts);

  // Sending non-mergeable updates.
  cluster.prioritySet().updateHosts(
      0, HostSetImpl::partitionHosts(hosts_ptr, HostsPerLocalityImpl::empty()), nullptr, hosts, {},
      absl::nullopt, 100);

  EXPECT_CALL(factory_, allocateConnPool_(_, _, _, _, _))
      .Times(1)
      .WillRepeatedly(ReturnNew<NiceMock<Http::ConnectionPool::MockInstance>>());

  EXPECT_CALL(factory_, allocateTcpConnPool_)
      .Times(1)
      .WillRepeatedly(ReturnNew<NiceMock<Tcp::ConnectionPool::MockInstance>>());

  // This should provide us a CP for each of the above hosts.
  Http::ConnectionPool::MockInstance* cp1 = HttpPoolDataPeer::getPool(
      cluster_manager_->getThreadLocalCluster("cluster_1")
          ->httpConnPool(ResourcePriority::Default, Http::Protocol::Http11, nullptr));

  Tcp::ConnectionPool::MockInstance* tcp1 =
      TcpPoolDataPeer::getPool(cluster_manager_->getThreadLocalCluster("cluster_1")
                                   ->tcpConnPool(ResourcePriority::Default, nullptr));

  HostSharedPtr host2 = makeTestHost(cluster.info(), "tcp://127.0.0.1:82", time_system_);
  HostVector hosts_added;
  hosts_added.push_back(host2);

  // No connection pools should be drained.
  EXPECT_CALL(*cp1,
              drainConnections(Envoy::ConnectionPool::DrainBehavior::DrainExistingConnections))
      .Times(0);
  EXPECT_CALL(*tcp1,
              drainConnections(Envoy::ConnectionPool::DrainBehavior::DrainExistingConnections))
      .Times(0);

  // No connection pools should be drained.
  cluster.prioritySet().updateHosts(
      0, HostSetImpl::partitionHosts(hosts_ptr, HostsPerLocalityImpl::empty()), nullptr,
      hosts_added, {}, absl::nullopt, 100);
}

TEST_P(ClusterManagerLifecycleTest, ConnPoolsIdleDeleted) {
  TestScopedRuntime scoped_runtime;

  const std::string yaml = R"EOF(
  static_resources:
    clusters:
    - name: cluster_1
      connect_timeout: 0.25s
      lb_policy: ROUND_ROBIN
      type: STATIC
  )EOF";

  ReadyWatcher initialized;
  EXPECT_CALL(initialized, ready());
  create(parseBootstrapFromV3Yaml(yaml));

  // Set up for an initialize callback.
  cluster_manager_->setInitializedCb([&]() -> void { initialized.ready(); });

  std::unique_ptr<MockClusterUpdateCallbacks> callbacks(new NiceMock<MockClusterUpdateCallbacks>());
  ClusterUpdateCallbacksHandlePtr cb =
      cluster_manager_->addThreadLocalClusterUpdateCallbacks(*callbacks);

  Cluster& cluster = cluster_manager_->activeClusters().begin()->second;

  // Set up the HostSet.
  HostSharedPtr host1 = makeTestHost(cluster.info(), "tcp://127.0.0.1:80", time_system_);

  HostVector hosts{host1};
  auto hosts_ptr = std::make_shared<HostVector>(hosts);

  // Sending non-mergeable updates.
  cluster.prioritySet().updateHosts(
      0, HostSetImpl::partitionHosts(hosts_ptr, HostsPerLocalityImpl::empty()), nullptr, hosts, {},
      absl::nullopt, 100);

  {
    auto* cp1 = new NiceMock<Http::ConnectionPool::MockInstance>();
    EXPECT_CALL(factory_, allocateConnPool_(_, _, _, _, _)).WillOnce(Return(cp1));
    std::function<void()> idle_callback;
    EXPECT_CALL(*cp1, addIdleCallback(_)).WillOnce(SaveArg<0>(&idle_callback));

    EXPECT_EQ(cp1, HttpPoolDataPeer::getPool(cluster_manager_->getThreadLocalCluster("cluster_1")
                                                 ->httpConnPool(ResourcePriority::Default,
                                                                Http::Protocol::Http11, nullptr)));
    // Request the same pool again and verify that it produces the same output
    EXPECT_EQ(cp1, HttpPoolDataPeer::getPool(cluster_manager_->getThreadLocalCluster("cluster_1")
                                                 ->httpConnPool(ResourcePriority::Default,
                                                                Http::Protocol::Http11, nullptr)));

    // Trigger the idle callback so we remove the connection pool
    idle_callback();

    auto* cp2 = new NiceMock<Http::ConnectionPool::MockInstance>();
    EXPECT_CALL(factory_, allocateConnPool_(_, _, _, _, _)).WillOnce(Return(cp2));
    EXPECT_CALL(*cp2, addIdleCallback(_));

    // This time we expect cp2 since cp1 will have been destroyed
    EXPECT_EQ(cp2, HttpPoolDataPeer::getPool(cluster_manager_->getThreadLocalCluster("cluster_1")
                                                 ->httpConnPool(ResourcePriority::Default,
                                                                Http::Protocol::Http11, nullptr)));
  }

  {
    auto* tcp1 = new NiceMock<Tcp::ConnectionPool::MockInstance>();
    EXPECT_CALL(factory_, allocateTcpConnPool_).WillOnce(Return(tcp1));
    std::function<void()> idle_callback;
    EXPECT_CALL(*tcp1, addIdleCallback(_)).WillOnce(SaveArg<0>(&idle_callback));
    EXPECT_EQ(tcp1,
              TcpPoolDataPeer::getPool(cluster_manager_->getThreadLocalCluster("cluster_1")
                                           ->tcpConnPool(ResourcePriority::Default, nullptr)));
    // Request the same pool again and verify that it produces the same output
    EXPECT_EQ(tcp1,
              TcpPoolDataPeer::getPool(cluster_manager_->getThreadLocalCluster("cluster_1")
                                           ->tcpConnPool(ResourcePriority::Default, nullptr)));

    // Trigger the idle callback so we remove the connection pool
    idle_callback();

    auto* tcp2 = new NiceMock<Tcp::ConnectionPool::MockInstance>();
    EXPECT_CALL(factory_, allocateTcpConnPool_).WillOnce(Return(tcp2));

    // This time we expect tcp2 since tcp1 will have been destroyed
    EXPECT_EQ(tcp2,
              TcpPoolDataPeer::getPool(cluster_manager_->getThreadLocalCluster("cluster_1")
                                           ->tcpConnPool(ResourcePriority::Default, nullptr)));
  }
}

TEST_F(ClusterManagerImplTest, InvalidPriorityLocalClusterNameStatic) {
  std::string yaml = R"EOF(
static_resources:
  clusters:
  - name: new_cluster
    connect_timeout: 4s
    type: STATIC
    load_assignment:
      cluster_name: "domains"
      endpoints:
        - priority: 10
          lb_endpoints:
          - endpoint:
              address:
                socket_address:
                  address: 127.0.0.2
                  port_value: 11001
cluster_manager:
  local_cluster_name: new_cluster
)EOF";

  EXPECT_THROW_WITH_MESSAGE(create(parseBootstrapFromV3Yaml(yaml)), EnvoyException,
                            "Unexpected non-zero priority for local cluster 'new_cluster'.");
}

TEST_F(ClusterManagerImplTest, InvalidPriorityLocalClusterNameStrictDns) {
  std::string yaml = R"EOF(
static_resources:
  clusters:
  - name: new_cluster
    connect_timeout: 4s
    type: STRICT_DNS
    load_assignment:
      cluster_name: "domains"
      endpoints:
        - priority: 10
          lb_endpoints:
          - endpoint:
              address:
                socket_address:
                  address: 127.0.0.2
                  port_value: 11001
cluster_manager:
  local_cluster_name: new_cluster
)EOF";

  EXPECT_THROW_WITH_MESSAGE(create(parseBootstrapFromV3Yaml(yaml)), EnvoyException,
                            "Unexpected non-zero priority for local cluster 'new_cluster'.");
}

TEST_F(ClusterManagerImplTest, InvalidPriorityLocalClusterNameLogicalDns) {
  std::string yaml = R"EOF(
static_resources:
  clusters:
  - name: new_cluster
    connect_timeout: 4s
    type: LOGICAL_DNS
    load_assignment:
      cluster_name: "domains"
      endpoints:
        - priority: 10
          lb_endpoints:
          - endpoint:
              address:
                socket_address:
                  address: 127.0.0.2
                  port_value: 11001
cluster_manager:
  local_cluster_name: new_cluster
)EOF";

  // The priority for LOGICAL_DNS endpoints are written, so we just verify that there is only a
  // single priority even if the endpoint was configured to be priority 10.
  create(parseBootstrapFromV3Yaml(yaml));
  const auto cluster = cluster_manager_->getThreadLocalCluster("new_cluster");
  EXPECT_EQ(1, cluster->prioritySet().hostSetsPerPriority().size());
}

TEST_F(ClusterManagerImplTest, ConnectionPoolPerDownstreamConnection) {
  const std::string yaml = R"EOF(
  static_resources:
    clusters:
    - name: cluster_1
      connect_timeout: 0.250s
      lb_policy: ROUND_ROBIN
      type: STATIC
      connection_pool_per_downstream_connection: true
      load_assignment:
        cluster_name: cluster_1
        endpoints:
        - lb_endpoints:
          - endpoint:
              address:
                socket_address:
                  address: 127.0.0.1
                  port_value: 11001
  )EOF";
  create(parseBootstrapFromV3Yaml(yaml));
  NiceMock<MockLoadBalancerContext> lb_context;
  NiceMock<Network::MockConnection> downstream_connection;
  Network::Socket::OptionsSharedPtr options_to_return = nullptr;
  ON_CALL(lb_context, downstreamConnection()).WillByDefault(Return(&downstream_connection));
  ON_CALL(downstream_connection, socketOptions()).WillByDefault(ReturnRef(options_to_return));

  std::vector<Http::ConnectionPool::MockInstance*> conn_pool_vector;
  for (size_t i = 0; i < 3; ++i) {
    conn_pool_vector.push_back(new Http::ConnectionPool::MockInstance());
    EXPECT_CALL(*conn_pool_vector.back(), addIdleCallback(_));
    EXPECT_CALL(factory_, allocateConnPool_(_, _, _, _, _))
        .WillOnce(Return(conn_pool_vector.back()));
    EXPECT_CALL(downstream_connection, hashKey)
        .WillOnce(Invoke([i](std::vector<uint8_t>& hash_key) { hash_key.push_back(i); }));
    EXPECT_EQ(conn_pool_vector.back(),
              HttpPoolDataPeer::getPool(cluster_manager_->getThreadLocalCluster("cluster_1")
                                            ->httpConnPool(ResourcePriority::Default,
                                                           Http::Protocol::Http11, &lb_context)));
  }

  // Check that the first entry is still in the pool map
  EXPECT_CALL(downstream_connection, hashKey).WillOnce(Invoke([](std::vector<uint8_t>& hash_key) {
    hash_key.push_back(0);
  }));
  EXPECT_EQ(conn_pool_vector.front(),
            HttpPoolDataPeer::getPool(cluster_manager_->getThreadLocalCluster("cluster_1")
                                          ->httpConnPool(ResourcePriority::Default,
                                                         Http::Protocol::Http11, &lb_context)));
}

TEST_F(ClusterManagerImplTest, CheckActiveStaticCluster) {
  const std::string yaml = R"EOF(
  static_resources:
    clusters:
    - name: good
      connect_timeout: 0.250s
      lb_policy: ROUND_ROBIN
      type: STATIC
      load_assignment:
        cluster_name: good
        endpoints:
        - lb_endpoints:
          - endpoint:
              address:
                socket_address:
                  address: 127.0.0.1
                  port_value: 11001
  )EOF";
  create(parseBootstrapFromV3Yaml(yaml));
  const std::string added_via_api_yaml = R"EOF(
    name: added_via_api
    connect_timeout: 0.250s
    type: STATIC
    lb_policy: ROUND_ROBIN
    load_assignment:
      cluster_name: added_via_api
      endpoints:
      - lb_endpoints:
        - endpoint:
            address:
              socket_address:
                address: 127.0.0.1
                port_value: 11001
  )EOF";
  EXPECT_TRUE(
      cluster_manager_->addOrUpdateCluster(parseClusterFromV3Yaml(added_via_api_yaml), "v1"));

  EXPECT_EQ(2, cluster_manager_->clusters().active_clusters_.size());
  EXPECT_NO_THROW(cluster_manager_->checkActiveStaticCluster("good"));
  EXPECT_THROW_WITH_MESSAGE(cluster_manager_->checkActiveStaticCluster("nonexist"), EnvoyException,
                            "Unknown gRPC client cluster 'nonexist'");
  EXPECT_THROW_WITH_MESSAGE(cluster_manager_->checkActiveStaticCluster("added_via_api"),
                            EnvoyException, "gRPC client cluster 'added_via_api' is not static");
}

#ifdef WIN32
TEST_F(ClusterManagerImplTest, LocalInterfaceNameForUpstreamConnectionThrowsInWin32) {
  const std::string yaml = fmt::format(R"EOF(
 static_resources:
  clusters:
  - name: cluster_1
    connect_timeout: 0.25s
    type: STATIC
    lb_policy: ROUND_ROBIN
    upstream_connection_options:
      set_local_interface_name_on_upstream_connections: true
    load_assignment:
      cluster_name: cluster_1
      endpoints:
      - lb_endpoints:
        - endpoint:
            address:
              socket_address:
                address: 127.0.0.1
                port_value: 5678
  )EOF");

  EXPECT_THROW_WITH_MESSAGE(create(parseBootstrapFromV3Yaml(yaml)), EnvoyException,
                            "set_local_interface_name_on_upstream_connections_ cannot be set to "
                            "true on Windows platforms");
}
#endif

class PreconnectTest : public ClusterManagerImplTest {
public:
  void initialize(float ratio) {
    const std::string yaml = R"EOF(
  static_resources:
    clusters:
    - name: cluster_1
      connect_timeout: 0.250s
      lb_policy: ROUND_ROBIN
      type: STATIC
  )EOF";

    ReadyWatcher initialized;
    EXPECT_CALL(initialized, ready());
    Bootstrap config = parseBootstrapFromV3Yaml(yaml);
    if (ratio != 0) {
      config.mutable_static_resources()
          ->mutable_clusters(0)
          ->mutable_preconnect_policy()
          ->mutable_predictive_preconnect_ratio()
          ->set_value(ratio);
    }
    create(config);

    // Set up for an initialize callback.
    cluster_manager_->setInitializedCb([&]() -> void { initialized.ready(); });

    std::unique_ptr<MockClusterUpdateCallbacks> callbacks(
        new NiceMock<MockClusterUpdateCallbacks>());
    ClusterUpdateCallbacksHandlePtr cb =
        cluster_manager_->addThreadLocalClusterUpdateCallbacks(*callbacks);

    cluster_ = &cluster_manager_->activeClusters().begin()->second.get();

    // Set up the HostSet.
    host1_ = makeTestHost(cluster_->info(), "tcp://127.0.0.1:80", time_system_);
    host2_ = makeTestHost(cluster_->info(), "tcp://127.0.0.1:80", time_system_);
    host3_ = makeTestHost(cluster_->info(), "tcp://127.0.0.1:80", time_system_);
    host4_ = makeTestHost(cluster_->info(), "tcp://127.0.0.1:80", time_system_);

    HostVector hosts{host1_, host2_, host3_, host4_};
    auto hosts_ptr = std::make_shared<HostVector>(hosts);

    // Sending non-mergeable updates.
    cluster_->prioritySet().updateHosts(
        0, HostSetImpl::partitionHosts(hosts_ptr, HostsPerLocalityImpl::empty()), nullptr, hosts,
        {}, absl::nullopt, 100);
  }

  Cluster* cluster_{};
  HostSharedPtr host1_;
  HostSharedPtr host2_;
  HostSharedPtr host3_;
  HostSharedPtr host4_;
  Http::MockResponseDecoder decoder_;
  Http::ConnectionPool::MockCallbacks http_callbacks_;
  Tcp::ConnectionPool::MockCallbacks tcp_callbacks_;
};

TEST_F(PreconnectTest, PreconnectOff) {
  // With preconnect set to 0, each request for a connection pool will only
  // allocate that conn pool.
  initialize(0);
  EXPECT_CALL(factory_, allocateConnPool_(_, _, _, _, _))
      .Times(1)
      .WillRepeatedly(ReturnNew<NiceMock<Http::ConnectionPool::MockInstance>>());
  auto http_handle = cluster_manager_->getThreadLocalCluster("cluster_1")
                         ->httpConnPool(ResourcePriority::Default, Http::Protocol::Http11, nullptr);
  http_handle.value().newStream(decoder_, http_callbacks_, {false, true});

  EXPECT_CALL(factory_, allocateTcpConnPool_(_))
      .Times(1)
      .WillRepeatedly(ReturnNew<NiceMock<Tcp::ConnectionPool::MockInstance>>());
  auto tcp_handle = cluster_manager_->getThreadLocalCluster("cluster_1")
                        ->tcpConnPool(ResourcePriority::Default, nullptr);
  ASSERT_TRUE(tcp_handle.has_value());
  tcp_handle.value().newConnection(tcp_callbacks_);
}

TEST_F(PreconnectTest, PreconnectOn) {
  // With preconnect set to 1.1, maybePreconnect will kick off
  // preconnecting, so create the pool for both the current connection and the
  // anticipated one.
  initialize(1.1);
  EXPECT_CALL(factory_, allocateConnPool_(_, _, _, _, _))
      .Times(2)
      .WillRepeatedly(ReturnNew<NiceMock<Http::ConnectionPool::MockInstance>>());
  auto http_handle = cluster_manager_->getThreadLocalCluster("cluster_1")
                         ->httpConnPool(ResourcePriority::Default, Http::Protocol::Http11, nullptr);
  http_handle.value().newStream(decoder_, http_callbacks_, {false, true});

  EXPECT_CALL(factory_, allocateTcpConnPool_)
      .Times(2)
      .WillRepeatedly(ReturnNew<NiceMock<Tcp::ConnectionPool::MockInstance>>());
  auto tcp_handle = cluster_manager_->getThreadLocalCluster("cluster_1")
                        ->tcpConnPool(ResourcePriority::Default, nullptr);
  ASSERT_TRUE(tcp_handle.has_value());
  tcp_handle.value().newConnection(tcp_callbacks_);
}

TEST_F(PreconnectTest, PreconnectOnWithOverrideHost) {
  // With preconnect set to 1.1, maybePreconnect will kick off
  // preconnecting, so create the pool for both the current connection and the
  // anticipated one.
  initialize(1.1);

  NiceMock<MockLoadBalancerContext> context;
  EXPECT_CALL(context, overrideHostToSelect())
      .WillRepeatedly(Return(absl::make_optional<Upstream::LoadBalancerContext::OverrideHost>(
          std::make_pair("127.0.0.1:80", false))));

  // Only allocate connection pool once.
  EXPECT_CALL(factory_, allocateTcpConnPool_)
      .WillOnce(ReturnNew<NiceMock<Tcp::ConnectionPool::MockInstance>>());
  auto tcp_handle = cluster_manager_->getThreadLocalCluster("cluster_1")
                        ->tcpConnPool(ResourcePriority::Default, &context);
  ASSERT_TRUE(tcp_handle.has_value());
  tcp_handle.value().newConnection(tcp_callbacks_);
}

TEST_F(PreconnectTest, PreconnectHighHttp) {
  // With preconnect set to 3, the first request will kick off 3 preconnect attempts.
  initialize(3);
  int http_preconnect = 0;
  EXPECT_CALL(factory_, allocateConnPool_(_, _, _, _, _))
      .Times(4)
      .WillRepeatedly(InvokeWithoutArgs([&]() -> Http::ConnectionPool::Instance* {
        auto* ret = new NiceMock<Http::ConnectionPool::MockInstance>();
        ON_CALL(*ret, maybePreconnect(_)).WillByDefault(InvokeWithoutArgs([&]() -> bool {
          ++http_preconnect;
          return true;
        }));
        return ret;
      }));
  auto http_handle = cluster_manager_->getThreadLocalCluster("cluster_1")
                         ->httpConnPool(ResourcePriority::Default, Http::Protocol::Http11, nullptr);
  http_handle.value().newStream(decoder_, http_callbacks_, {false, true});
  // Expect preconnect to be called 3 times across the four hosts.
  EXPECT_EQ(3, http_preconnect);
}

TEST_F(PreconnectTest, PreconnectHighTcp) {
  // With preconnect set to 3, the first request will kick off 3 preconnect attempts.
  initialize(3);
  int tcp_preconnect = 0;
  EXPECT_CALL(factory_, allocateTcpConnPool_(_))
      .Times(4)
      .WillRepeatedly(InvokeWithoutArgs([&]() -> Tcp::ConnectionPool::Instance* {
        auto* ret = new NiceMock<Tcp::ConnectionPool::MockInstance>();
        ON_CALL(*ret, maybePreconnect(_)).WillByDefault(InvokeWithoutArgs([&]() -> bool {
          ++tcp_preconnect;
          return true;
        }));
        return ret;
      }));
  auto tcp_handle = cluster_manager_->getThreadLocalCluster("cluster_1")
                        ->tcpConnPool(ResourcePriority::Default, nullptr);
  tcp_handle.value().newConnection(tcp_callbacks_);
  // Expect preconnect to be called 3 times across the four hosts.
  EXPECT_EQ(3, tcp_preconnect);
}

TEST_F(PreconnectTest, PreconnectCappedAt3) {
  // With preconnect set to 20, no more than 3 connections will be preconnected.
  initialize(20);
  int http_preconnect = 0;
  EXPECT_CALL(factory_, allocateConnPool_(_, _, _, _, _))
      .Times(4)
      .WillRepeatedly(InvokeWithoutArgs([&]() -> Http::ConnectionPool::Instance* {
        auto* ret = new NiceMock<Http::ConnectionPool::MockInstance>();
        ON_CALL(*ret, maybePreconnect(_)).WillByDefault(InvokeWithoutArgs([&]() -> bool {
          ++http_preconnect;
          return true;
        }));
        return ret;
      }));
  auto http_handle = cluster_manager_->getThreadLocalCluster("cluster_1")
                         ->httpConnPool(ResourcePriority::Default, Http::Protocol::Http11, nullptr);
  http_handle.value().newStream(decoder_, http_callbacks_, {false, true});
  // Expect preconnect to be called 3 times across the four hosts.
  EXPECT_EQ(3, http_preconnect);

  // A subsequent call to get a connection will consume one of the preconnected
  // connections, leaving two in queue, and kick off 2 more. This time we won't
  // do the full 3 as the number of outstanding preconnects is limited by the
  // number of healthy hosts.
  http_preconnect = 0;
  http_handle = cluster_manager_->getThreadLocalCluster("cluster_1")
                    ->httpConnPool(ResourcePriority::Default, Http::Protocol::Http11, nullptr);
  http_handle.value().newStream(decoder_, http_callbacks_, {false, true});
  EXPECT_EQ(2, http_preconnect);
}

TEST_F(PreconnectTest, PreconnectCappedByMaybePreconnect) {
  // Set preconnect high, and verify preconnecting stops when maybePreconnect returns false.
  initialize(20);
  int http_preconnect_calls = 0;
  EXPECT_CALL(factory_, allocateConnPool_(_, _, _, _, _))
      .Times(2)
      .WillRepeatedly(InvokeWithoutArgs([&]() -> Http::ConnectionPool::Instance* {
        auto* ret = new NiceMock<Http::ConnectionPool::MockInstance>();
        ON_CALL(*ret, maybePreconnect(_)).WillByDefault(InvokeWithoutArgs([&]() -> bool {
          ++http_preconnect_calls;
          // Force maybe preconnect to fail.
          return false;
        }));
        return ret;
      }));
  auto http_handle = cluster_manager_->getThreadLocalCluster("cluster_1")
                         ->httpConnPool(ResourcePriority::Default, Http::Protocol::Http11, nullptr);
  http_handle.value().newStream(decoder_, http_callbacks_, {false, true});
  // Expect preconnect to be called once and then preconnecting is stopped.
  EXPECT_EQ(1, http_preconnect_calls);
}

} // namespace
} // namespace Upstream
} // namespace Envoy<|MERGE_RESOLUTION|>--- conflicted
+++ resolved
@@ -4536,12 +4536,8 @@
   auto to_create = new Tcp::ConnectionPool::MockInstance();
 
   EXPECT_CALL(context, overrideHostToSelect())
-<<<<<<< HEAD
       .WillRepeatedly(Return(absl::make_optional<Upstream::LoadBalancerContext::OverrideHost>(
-          std::make_pair("127.0.0.1:11002", false))));
-=======
-      .WillRepeatedly(Return(absl::make_optional<absl::string_view>("127.0.0.1:11001")));
->>>>>>> e545153a
+          std::make_pair("127.0.0.1:11001", false))));
 
   EXPECT_CALL(factory_, allocateTcpConnPool_(_))
       .WillOnce(testing::Invoke([&](HostConstSharedPtr host) {
