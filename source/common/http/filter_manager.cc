--- conflicted
+++ resolved
@@ -365,15 +365,9 @@
 void ActiveStreamDecoderFilter::sendLocalReply(
     Code code, absl::string_view body,
     std::function<void(ResponseHeaderMap& headers)> modify_headers,
-<<<<<<< HEAD
     const absl::optional<Grpc::Status::GrpcStatus> grpc_status, absl::string_view details,
     bool retain_http_status_for_grpc) {
-  parent_.sendLocalReply(is_grpc_request_, code, body, modify_headers, grpc_status, details,
-                         retain_http_status_for_grpc);
-=======
-    const absl::optional<Grpc::Status::GrpcStatus> grpc_status, absl::string_view details) {
-  parent_.sendLocalReply(code, body, modify_headers, grpc_status, details);
->>>>>>> 4d2e0187
+  parent_.sendLocalReply(code, body, modify_headers, grpc_status, details, retain_http_status_for_grpc);
 }
 
 void ActiveStreamDecoderFilter::encode100ContinueHeaders(ResponseHeaderMapPtr&& headers) {
@@ -1532,15 +1526,9 @@
 void ActiveStreamEncoderFilter::sendLocalReply(
     Code code, absl::string_view body,
     std::function<void(ResponseHeaderMap& headers)> modify_headers,
-<<<<<<< HEAD
     const absl::optional<Grpc::Status::GrpcStatus> grpc_status, absl::string_view details,
     bool retain_http_status_for_grpc) {
-  parent_.sendLocalReply(parent_.state_.is_grpc_request_, code, body, modify_headers, grpc_status,
-                         details, retain_http_status_for_grpc);
-=======
-    const absl::optional<Grpc::Status::GrpcStatus> grpc_status, absl::string_view details) {
-  parent_.sendLocalReply(code, body, modify_headers, grpc_status, details);
->>>>>>> 4d2e0187
+  parent_.sendLocalReply(code, body, modify_headers, grpc_status, details, retain_http_status_for_grpc);
 }
 
 Http1StreamEncoderOptionsOptRef ActiveStreamEncoderFilter::http1StreamEncoderOptions() {
