#pragma once

#include "envoy/router/router.h"

#include "extensions/filters/network/thrift_proxy/conn_manager.h"
#include "extensions/filters/network/thrift_proxy/conn_state.h"
#include "extensions/filters/network/thrift_proxy/filters/factory_base.h"
#include "extensions/filters/network/thrift_proxy/filters/filter.h"
#include "extensions/filters/network/thrift_proxy/metadata.h"
#include "extensions/filters/network/thrift_proxy/protocol.h"
#include "extensions/filters/network/thrift_proxy/router/router.h"
#include "extensions/filters/network/thrift_proxy/router/router_ratelimit.h"
#include "extensions/filters/network/thrift_proxy/transport.h"

#include "test/mocks/network/mocks.h"
#include "test/mocks/stream_info/mocks.h"
#include "test/test_common/printers.h"

#include "gmock/gmock.h"

using testing::NiceMock;

namespace Envoy {
namespace Extensions {
namespace NetworkFilters {
namespace ThriftProxy {

class MockConfig : public Config {
public:
  MockConfig();
  ~MockConfig() override;

  // ThriftProxy::Config
  MOCK_METHOD(ThriftFilters::FilterChainFactory&, filterFactory, ());
  MOCK_METHOD(ThriftFilterStats&, stats, ());
  MOCK_METHOD(DecoderPtr, createDecoder, (DecoderCallbacks&));
  MOCK_METHOD(Router::Config&, routerConfig, ());
};

class MockTransport : public Transport {
public:
  MockTransport();
  ~MockTransport() override;

  // ThriftProxy::Transport
  MOCK_METHOD(const std::string&, name, (), (const));
  MOCK_METHOD(TransportType, type, (), (const));
  MOCK_METHOD(bool, decodeFrameStart, (Buffer::Instance&, MessageMetadata&));
  MOCK_METHOD(bool, decodeFrameEnd, (Buffer::Instance&));
  MOCK_METHOD(void, encodeFrame, (Buffer::Instance&, const MessageMetadata&, Buffer::Instance&));

  std::string name_{"mock"};
  TransportType type_{TransportType::Auto};
};

class MockProtocol : public Protocol {
public:
  MockProtocol();
  ~MockProtocol() override;

  // ThriftProxy::Protocol
  MOCK_METHOD(const std::string&, name, (), (const));
  MOCK_METHOD(ProtocolType, type, (), (const));
  MOCK_METHOD(void, setType, (ProtocolType));
  MOCK_METHOD(bool, readMessageBegin, (Buffer::Instance & buffer, MessageMetadata& metadata));
  MOCK_METHOD(bool, readMessageEnd, (Buffer::Instance & buffer));
  MOCK_METHOD(bool, readStructBegin, (Buffer::Instance & buffer, std::string& name));
  MOCK_METHOD(bool, readStructEnd, (Buffer::Instance & buffer));
  MOCK_METHOD(bool, readFieldBegin,
              (Buffer::Instance & buffer, std::string& name, FieldType& field_type,
               int16_t& field_id));
  MOCK_METHOD(bool, readFieldEnd, (Buffer::Instance & buffer));
  MOCK_METHOD(bool, readMapBegin,
              (Buffer::Instance & buffer, FieldType& key_type, FieldType& value_type,
               uint32_t& size));
  MOCK_METHOD(bool, readMapEnd, (Buffer::Instance & buffer));
  MOCK_METHOD(bool, readListBegin,
              (Buffer::Instance & buffer, FieldType& elem_type, uint32_t& size));
  MOCK_METHOD(bool, readListEnd, (Buffer::Instance & buffer));
  MOCK_METHOD(bool, readSetBegin,
              (Buffer::Instance & buffer, FieldType& elem_type, uint32_t& size));
  MOCK_METHOD(bool, readSetEnd, (Buffer::Instance & buffer));
  MOCK_METHOD(bool, readBool, (Buffer::Instance & buffer, bool& value));
  MOCK_METHOD(bool, readByte, (Buffer::Instance & buffer, uint8_t& value));
  MOCK_METHOD(bool, readInt16, (Buffer::Instance & buffer, int16_t& value));
  MOCK_METHOD(bool, readInt32, (Buffer::Instance & buffer, int32_t& value));
  MOCK_METHOD(bool, readInt64, (Buffer::Instance & buffer, int64_t& value));
  MOCK_METHOD(bool, readDouble, (Buffer::Instance & buffer, double& value));
  MOCK_METHOD(bool, readString, (Buffer::Instance & buffer, std::string& value));
  MOCK_METHOD(bool, readBinary, (Buffer::Instance & buffer, std::string& value));

  MOCK_METHOD(void, writeMessageBegin,
              (Buffer::Instance & buffer, const MessageMetadata& metadata));
  MOCK_METHOD(void, writeMessageEnd, (Buffer::Instance & buffer));
  MOCK_METHOD(void, writeStructBegin, (Buffer::Instance & buffer, const std::string& name));
  MOCK_METHOD(void, writeStructEnd, (Buffer::Instance & buffer));
  MOCK_METHOD(void, writeFieldBegin,
              (Buffer::Instance & buffer, const std::string& name, FieldType field_type,
               int16_t field_id));
  MOCK_METHOD(void, writeFieldEnd, (Buffer::Instance & buffer));
  MOCK_METHOD(void, writeMapBegin,
              (Buffer::Instance & buffer, FieldType key_type, FieldType value_type, uint32_t size));
  MOCK_METHOD(void, writeMapEnd, (Buffer::Instance & buffer));
  MOCK_METHOD(void, writeListBegin,
              (Buffer::Instance & buffer, FieldType elem_type, uint32_t size));
  MOCK_METHOD(void, writeListEnd, (Buffer::Instance & buffer));
  MOCK_METHOD(void, writeSetBegin, (Buffer::Instance & buffer, FieldType elem_type, uint32_t size));
  MOCK_METHOD(void, writeSetEnd, (Buffer::Instance & buffer));
  MOCK_METHOD(void, writeBool, (Buffer::Instance & buffer, bool value));
  MOCK_METHOD(void, writeByte, (Buffer::Instance & buffer, uint8_t value));
  MOCK_METHOD(void, writeInt16, (Buffer::Instance & buffer, int16_t value));
  MOCK_METHOD(void, writeInt32, (Buffer::Instance & buffer, int32_t value));
  MOCK_METHOD(void, writeInt64, (Buffer::Instance & buffer, int64_t value));
  MOCK_METHOD(void, writeDouble, (Buffer::Instance & buffer, double value));
  MOCK_METHOD(void, writeString, (Buffer::Instance & buffer, const std::string& value));
  MOCK_METHOD(void, writeBinary, (Buffer::Instance & buffer, const std::string& value));
  MOCK_METHOD(bool, supportsUpgrade, ());
  MOCK_METHOD(DecoderEventHandlerSharedPtr, upgradeRequestDecoder, ());
  MOCK_METHOD(DirectResponsePtr, upgradeResponse, (const DecoderEventHandler&));
  MOCK_METHOD(ThriftObjectPtr, attemptUpgrade,
              (Transport&, ThriftConnectionState&, Buffer::Instance&));
  MOCK_METHOD(void, completeUpgrade, (ThriftConnectionState&, ThriftObject&));

  std::string name_{"mock"};
  ProtocolType type_{ProtocolType::Auto};
};

class MockDecoderCallbacks : public DecoderCallbacks {
public:
  MockDecoderCallbacks();
  ~MockDecoderCallbacks() override;

  // ThriftProxy::DecoderCallbacks
  MOCK_METHOD(DecoderEventHandler&, newDecoderEventHandler, ());
};

class MockDecoderEventHandler : public DecoderEventHandler {
public:
  MockDecoderEventHandler();
  ~MockDecoderEventHandler() override;

  // ThriftProxy::DecoderEventHandler
  MOCK_METHOD(FilterStatus, transportBegin, (MessageMetadataSharedPtr metadata));
  MOCK_METHOD(FilterStatus, transportEnd, ());
  MOCK_METHOD(FilterStatus, messageBegin, (MessageMetadataSharedPtr metadata));
  MOCK_METHOD(FilterStatus, messageEnd, ());
  MOCK_METHOD(FilterStatus, structBegin, (const absl::string_view name));
  MOCK_METHOD(FilterStatus, structEnd, ());
  MOCK_METHOD(FilterStatus, fieldBegin,
              (const absl::string_view name, FieldType& msg_type, int16_t& field_id));
  MOCK_METHOD(FilterStatus, fieldEnd, ());
  MOCK_METHOD(FilterStatus, boolValue, (bool& value));
  MOCK_METHOD(FilterStatus, byteValue, (uint8_t & value));
  MOCK_METHOD(FilterStatus, int16Value, (int16_t & value));
  MOCK_METHOD(FilterStatus, int32Value, (int32_t & value));
  MOCK_METHOD(FilterStatus, int64Value, (int64_t & value));
  MOCK_METHOD(FilterStatus, doubleValue, (double& value));
  MOCK_METHOD(FilterStatus, stringValue, (absl::string_view value));
  MOCK_METHOD(FilterStatus, mapBegin,
              (FieldType & key_type, FieldType& value_type, uint32_t& size));
  MOCK_METHOD(FilterStatus, mapEnd, ());
  MOCK_METHOD(FilterStatus, listBegin, (FieldType & elem_type, uint32_t& size));
  MOCK_METHOD(FilterStatus, listEnd, ());
  MOCK_METHOD(FilterStatus, setBegin, (FieldType & elem_type, uint32_t& size));
  MOCK_METHOD(FilterStatus, setEnd, ());
};

class MockDirectResponse : public DirectResponse {
public:
  MockDirectResponse();
  ~MockDirectResponse() override;

  // ThriftProxy::DirectResponse
  MOCK_METHOD(DirectResponse::ResponseType, encode,
              (MessageMetadata&, Protocol&, Buffer::Instance&), (const));
};

class MockThriftObject : public ThriftObject {
public:
  MockThriftObject();
  ~MockThriftObject() override;

  MOCK_METHOD(ThriftFieldPtrList&, fields, (), (const));
  MOCK_METHOD(bool, onData, (Buffer::Instance&));
};

namespace Router {
class MockRoute;
} // namespace Router

namespace ThriftFilters {

class MockFilterChainFactoryCallbacks : public FilterChainFactoryCallbacks {
public:
  MockFilterChainFactoryCallbacks();
  ~MockFilterChainFactoryCallbacks() override;

  MOCK_METHOD(void, addDecoderFilter, (DecoderFilterSharedPtr));
};

class MockDecoderFilter : public DecoderFilter {
public:
  MockDecoderFilter();
  ~MockDecoderFilter() override;

  // ThriftProxy::ThriftFilters::DecoderFilter
  MOCK_METHOD(void, onDestroy, ());
  MOCK_METHOD(void, setDecoderFilterCallbacks, (DecoderFilterCallbacks & callbacks));
  MOCK_METHOD(void, resetUpstreamConnection, ());

  // ThriftProxy::DecoderEventHandler
  MOCK_METHOD(FilterStatus, transportBegin, (MessageMetadataSharedPtr metadata));
  MOCK_METHOD(FilterStatus, transportEnd, ());
  MOCK_METHOD(FilterStatus, messageBegin, (MessageMetadataSharedPtr metadata));
  MOCK_METHOD(FilterStatus, messageEnd, ());
  MOCK_METHOD(FilterStatus, structBegin, (absl::string_view name));
  MOCK_METHOD(FilterStatus, structEnd, ());
  MOCK_METHOD(FilterStatus, fieldBegin,
              (absl::string_view name, FieldType& msg_type, int16_t& field_id));
  MOCK_METHOD(FilterStatus, fieldEnd, ());
  MOCK_METHOD(FilterStatus, boolValue, (bool& value));
  MOCK_METHOD(FilterStatus, byteValue, (uint8_t & value));
  MOCK_METHOD(FilterStatus, int16Value, (int16_t & value));
  MOCK_METHOD(FilterStatus, int32Value, (int32_t & value));
  MOCK_METHOD(FilterStatus, int64Value, (int64_t & value));
  MOCK_METHOD(FilterStatus, doubleValue, (double& value));
  MOCK_METHOD(FilterStatus, stringValue, (absl::string_view value));
  MOCK_METHOD(FilterStatus, mapBegin,
              (FieldType & key_type, FieldType& value_type, uint32_t& size));
  MOCK_METHOD(FilterStatus, mapEnd, ());
  MOCK_METHOD(FilterStatus, listBegin, (FieldType & elem_type, uint32_t& size));
  MOCK_METHOD(FilterStatus, listEnd, ());
  MOCK_METHOD(FilterStatus, setBegin, (FieldType & elem_type, uint32_t& size));
  MOCK_METHOD(FilterStatus, setEnd, ());
};

class MockDecoderFilterCallbacks : public DecoderFilterCallbacks {
public:
  MockDecoderFilterCallbacks();
  ~MockDecoderFilterCallbacks() override;

  // ThriftProxy::ThriftFilters::DecoderFilterCallbacks
  MOCK_METHOD(uint64_t, streamId, (), (const));
  MOCK_METHOD(const Network::Connection*, connection, (), (const));
  MOCK_METHOD(void, continueDecoding, ());
  MOCK_METHOD(Router::RouteConstSharedPtr, route, ());
  MOCK_METHOD(TransportType, downstreamTransportType, (), (const));
  MOCK_METHOD(ProtocolType, downstreamProtocolType, (), (const));
  MOCK_METHOD(void, sendLocalReply, (const DirectResponse&, bool));
  MOCK_METHOD(void, startUpstreamResponse, (Transport&, Protocol&));
  MOCK_METHOD(ResponseStatus, upstreamData, (Buffer::Instance&));
  MOCK_METHOD(void, resetDownstreamConnection, ());
  MOCK_METHOD(StreamInfo::StreamInfo&, streamInfo, ());

  uint64_t stream_id_{1};
  NiceMock<Network::MockConnection> connection_;
  NiceMock<StreamInfo::MockStreamInfo> stream_info_;
  std::shared_ptr<Router::MockRoute> route_;
};

<<<<<<< HEAD
template <class ConfigProto> class MockFactoryBase : public NamedThriftFilterConfigFactory {
public:
  FilterFactoryCb
  createFilterFactoryFromProto(const Protobuf::Message& proto_config,
                               const std::string& stats_prefix,
                               Server::Configuration::FactoryContext& context) override {
    const auto& typed_config = dynamic_cast<const ConfigProto&>(proto_config);
    return createFilterFactoryFromProtoTyped(typed_config, stats_prefix, context);
  }

  ProtobufTypes::MessagePtr createEmptyConfigProto() override {
    return std::make_unique<ConfigProto>();
  }

  std::string name() const override { return name_; }

protected:
  MockFactoryBase(const std::string& name) : name_(name) {}

private:
  virtual FilterFactoryCb
  createFilterFactoryFromProtoTyped(const ConfigProto& proto_config,
                                    const std::string& stats_prefix,
                                    Server::Configuration::FactoryContext& context) PURE;

  const std::string name_;
};

class MockFilterConfigFactory : public MockFactoryBase<ProtobufWkt::Struct> {
=======
class MockFilterConfigFactory : public NamedThriftFilterConfigFactory {
>>>>>>> 43259497
public:
  MockFilterConfigFactory();
  ~MockFilterConfigFactory() override;

  FilterFactoryCb
  createFilterFactoryFromProto(const Protobuf::Message& proto_config,
                               const std::string& stats_prefix,
                               Server::Configuration::FactoryContext& context) override;

  ProtobufTypes::MessagePtr createEmptyConfigProto() override {
    return std::make_unique<ProtobufWkt::Struct>();
  }

  std::string name() const override { return name_; }

  ProtobufWkt::Struct config_struct_;
  std::string config_stat_prefix_;

private:
  std::shared_ptr<MockDecoderFilter> mock_filter_;
  const std::string name_;
};

} // namespace ThriftFilters

namespace Router {

class MockRateLimitPolicyEntry : public RateLimitPolicyEntry {
public:
  MockRateLimitPolicyEntry();
  ~MockRateLimitPolicyEntry() override;

  MOCK_METHOD(uint32_t, stage, (), (const));
  MOCK_METHOD(const std::string&, disableKey, (), (const));
  MOCK_METHOD(void, populateDescriptors,
              (const RouteEntry&, std::vector<RateLimit::Descriptor>&, const std::string&,
               const MessageMetadata&, const Network::Address::Instance&),
              (const));

  std::string disable_key_;
};

class MockRateLimitPolicy : public RateLimitPolicy {
public:
  MockRateLimitPolicy();
  ~MockRateLimitPolicy() override;

  MOCK_METHOD(bool, empty, (), (const));
  MOCK_METHOD(const std::vector<std::reference_wrapper<const RateLimitPolicyEntry>>&,
              getApplicableRateLimit, (uint32_t), (const));

  std::vector<std::reference_wrapper<const RateLimitPolicyEntry>> rate_limit_policy_entry_;
};

class MockRouteEntry : public RouteEntry {
public:
  MockRouteEntry();
  ~MockRouteEntry() override;

  // ThriftProxy::Router::RouteEntry
  MOCK_METHOD(const std::string&, clusterName, (), (const));
  MOCK_METHOD(const Envoy::Router::MetadataMatchCriteria*, metadataMatchCriteria, (), (const));
  MOCK_METHOD(const Envoy::Router::TlsContextMatchCriteria*, tlsContextMatchCriteria, (), (const));
  MOCK_METHOD(RateLimitPolicy&, rateLimitPolicy, (), (const));
  MOCK_METHOD(bool, stripServiceName, (), (const));
  MOCK_METHOD(const Http::LowerCaseString&, clusterHeader, (), (const));

  std::string cluster_name_{"fake_cluster"};
  Http::LowerCaseString cluster_header_{""};
  NiceMock<MockRateLimitPolicy> rate_limit_policy_;
};

class MockRoute : public Route {
public:
  MockRoute();
  ~MockRoute() override;

  // ThriftProxy::Router::Route
  MOCK_METHOD(const RouteEntry*, routeEntry, (), (const));

  NiceMock<MockRouteEntry> route_entry_;
};

} // namespace Router
} // namespace ThriftProxy
} // namespace NetworkFilters
} // namespace Extensions
} // namespace Envoy<|MERGE_RESOLUTION|>--- conflicted
+++ resolved
@@ -258,39 +258,7 @@
   std::shared_ptr<Router::MockRoute> route_;
 };
 
-<<<<<<< HEAD
-template <class ConfigProto> class MockFactoryBase : public NamedThriftFilterConfigFactory {
-public:
-  FilterFactoryCb
-  createFilterFactoryFromProto(const Protobuf::Message& proto_config,
-                               const std::string& stats_prefix,
-                               Server::Configuration::FactoryContext& context) override {
-    const auto& typed_config = dynamic_cast<const ConfigProto&>(proto_config);
-    return createFilterFactoryFromProtoTyped(typed_config, stats_prefix, context);
-  }
-
-  ProtobufTypes::MessagePtr createEmptyConfigProto() override {
-    return std::make_unique<ConfigProto>();
-  }
-
-  std::string name() const override { return name_; }
-
-protected:
-  MockFactoryBase(const std::string& name) : name_(name) {}
-
-private:
-  virtual FilterFactoryCb
-  createFilterFactoryFromProtoTyped(const ConfigProto& proto_config,
-                                    const std::string& stats_prefix,
-                                    Server::Configuration::FactoryContext& context) PURE;
-
-  const std::string name_;
-};
-
-class MockFilterConfigFactory : public MockFactoryBase<ProtobufWkt::Struct> {
-=======
 class MockFilterConfigFactory : public NamedThriftFilterConfigFactory {
->>>>>>> 43259497
 public:
   MockFilterConfigFactory();
   ~MockFilterConfigFactory() override;
