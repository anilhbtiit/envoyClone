--- conflicted
+++ resolved
@@ -166,61 +166,6 @@
   cds_callbacks_->onConfigUpdate(decoded_resources.refvec_, "");
 }
 
-<<<<<<< HEAD
-TEST_F(CdsApiImplTest, DeltaConfigUpdate) {
-  {
-    InSequence s;
-    setup();
-  }
-  EXPECT_CALL(initialized_, ready());
-
-  {
-    Protobuf::RepeatedPtrField<envoy::service::discovery::v3::Resource> resources;
-    {
-      envoy::config::cluster::v3::Cluster cluster;
-      cluster.set_name("cluster_1");
-      expectAdd("cluster_1", "v1");
-      auto* resource = resources.Add();
-      resource->mutable_resource()->PackFrom(cluster);
-      resource->set_name("cluster_1");
-      resource->set_version("v1");
-    }
-    {
-      envoy::config::cluster::v3::Cluster cluster;
-      cluster.set_name("cluster_2");
-      expectAdd("cluster_2", "v1");
-      auto* resource = resources.Add();
-      resource->mutable_resource()->PackFrom(cluster);
-      resource->set_name("cluster_2");
-      resource->set_version("v1");
-    }
-    const auto decoded_resources =
-        TestUtility::decodeResources<envoy::config::cluster::v3::Cluster>(resources);
-    cds_callbacks_->onConfigUpdate(decoded_resources.refvec_, {}, "v1");
-  }
-
-  {
-    Protobuf::RepeatedPtrField<envoy::service::discovery::v3::Resource> resources;
-    {
-      envoy::config::cluster::v3::Cluster cluster;
-      cluster.set_name("cluster_3");
-      expectAdd("cluster_3", "v2");
-      auto* resource = resources.Add();
-      resource->mutable_resource()->PackFrom(cluster);
-      resource->set_name("cluster_3");
-      resource->set_version("v2");
-    }
-    Protobuf::RepeatedPtrField<std::string> removed;
-    *removed.Add() = "cluster_1";
-    EXPECT_CALL(cm_, removeCluster(StrEq("cluster_1"))).WillOnce(Return(true));
-    const auto decoded_resources =
-        TestUtility::decodeResources<envoy::config::cluster::v3::Cluster>(resources);
-    cds_callbacks_->onConfigUpdate(decoded_resources.refvec_, removed, "v2");
-  }
-}
-
-=======
->>>>>>> 23b8270c
 TEST_F(CdsApiImplTest, ConfigUpdateAddsSecondClusterEvenIfFirstThrows) {
   {
     InSequence s;
