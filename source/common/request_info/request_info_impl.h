--- conflicted
+++ resolved
@@ -179,16 +179,14 @@
     (*metadata_.mutable_filter_metadata())[name].MergeFrom(value);
   };
 
-<<<<<<< HEAD
   FilterState& perRequestState() override { return per_request_state_; }
   const FilterState& perRequestState() const override { return per_request_state_; }
-=======
+
   void setRequestedServerName(absl::string_view requested_server_name) override {
     requested_server_name_ = std::string(requested_server_name);
   }
 
   const std::string& requestedServerName() const override { return requested_server_name_; }
->>>>>>> 5fa8192a
 
   const SystemTime start_time_;
   const MonotonicTime start_time_monotonic_;
