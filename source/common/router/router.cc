--- conflicted
+++ resolved
@@ -355,7 +355,7 @@
 
   // A route entry matches for the request.
   route_entry_ = route_->routeEntry();
-<<<<<<< HEAD
+  callbacks_->streamInfo().setRouteName(route_entry_->routeName());
   if (debug_config && debug_config->append_cluster_) {
     // The cluster name will be appended to any local or upstream responses from this point.
     modify_headers = [this, debug_config](Http::HeaderMap& headers) {
@@ -364,10 +364,6 @@
           route_entry_->clusterName());
     };
   }
-=======
-  callbacks_->streamInfo().setRouteName(route_entry_->routeName());
-
->>>>>>> c0797dc5
   Upstream::ThreadLocalCluster* cluster = config_.cm_.get(route_entry_->clusterName());
   if (!cluster) {
     config_.stats_.no_cluster_.inc();
