--- conflicted
+++ resolved
@@ -49,6 +49,24 @@
         "//source/common/network:utility_lib",
         "@envoy_api//envoy/api/v2:cds_cc",
         "@envoy_api//envoy/api/v2/cluster:circuit_breaker_cc",
+    ],
+)
+
+envoy_cc_library(
+    name = "config_provider_lib",
+    srcs = ["config_provider_impl.cc"],
+    hdrs = ["config_provider_impl.h"],
+    deps = [
+        ":utility_lib",
+        "//include/envoy/config:config_provider_interface",
+        "//include/envoy/config:config_provider_manager_interface",
+        "//include/envoy/init:manager_interface",
+        "//include/envoy/server:admin_interface",
+        "//include/envoy/server:config_tracker_interface",
+        "//include/envoy/singleton:instance_interface",
+        "//include/envoy/thread_local:thread_local_interface",
+        "//source/common/init:target_lib",
+        "//source/common/protobuf",
     ],
 )
 
@@ -311,12 +329,6 @@
 )
 
 envoy_cc_library(
-    name = "resources_lib",
-    hdrs = ["resources.h"],
-    deps = ["//source/common/singleton:const_singleton"],
-)
-
-envoy_cc_library(
     name = "rds_json_lib",
     srcs = ["rds_json.cc"],
     hdrs = ["rds_json.h"],
@@ -331,6 +343,25 @@
         "//source/extensions/filters/http:well_known_names",
         "@envoy_api//envoy/api/v2:rds_cc",
     ],
+)
+
+envoy_cc_library(
+    name = "remote_data_fetcher_lib",
+    srcs = ["remote_data_fetcher.cc"],
+    hdrs = ["remote_data_fetcher.h"],
+    deps = [
+        "//include/envoy/upstream:cluster_manager_interface",
+        "//source/common/common:hex_lib",
+        "//source/common/crypto:utility_lib",
+        "//source/common/http:utility_lib",
+        "@envoy_api//envoy/api/v2/core:http_uri_cc",
+    ],
+)
+
+envoy_cc_library(
+    name = "resources_lib",
+    hdrs = ["resources.h"],
+    deps = ["//source/common/singleton:const_singleton"],
 )
 
 envoy_cc_library(
@@ -418,6 +449,18 @@
 )
 
 envoy_cc_library(
+    name = "watch_map_lib",
+    srcs = ["watch_map.cc"],
+    hdrs = ["watch_map.h"],
+    deps = [
+        "//include/envoy/config:subscription_interface",
+        "//source/common/common:assert_lib",
+        "//source/common/common:minimal_logger_lib",
+        "//source/common/protobuf",
+    ],
+)
+
+envoy_cc_library(
     name = "well_known_names",
     srcs = ["well_known_names.cc"],
     hdrs = ["well_known_names.h"],
@@ -425,46 +468,4 @@
         "//source/common/common:assert_lib",
         "//source/common/singleton:const_singleton",
     ],
-)
-
-envoy_cc_library(
-    name = "config_provider_lib",
-    srcs = ["config_provider_impl.cc"],
-    hdrs = ["config_provider_impl.h"],
-    deps = [
-        ":utility_lib",
-        "//include/envoy/config:config_provider_interface",
-        "//include/envoy/config:config_provider_manager_interface",
-        "//include/envoy/init:manager_interface",
-        "//include/envoy/server:admin_interface",
-        "//include/envoy/server:config_tracker_interface",
-        "//include/envoy/singleton:instance_interface",
-        "//include/envoy/thread_local:thread_local_interface",
-        "//source/common/init:target_lib",
-        "//source/common/protobuf",
-    ],
-)
-
-envoy_cc_library(
-<<<<<<< HEAD
-    name = "watch_map_lib",
-    srcs = ["watch_map.cc"],
-    hdrs = ["watch_map.h"],
-    deps = [
-        "//include/envoy/config:watch_map_interface",
-        "//source/common/common:assert_lib",
-        "//source/common/common:minimal_logger_lib",
-        "//source/common/protobuf",
-=======
-    name = "remote_data_fetcher_lib",
-    srcs = ["remote_data_fetcher.cc"],
-    hdrs = ["remote_data_fetcher.h"],
-    deps = [
-        "//include/envoy/upstream:cluster_manager_interface",
-        "//source/common/common:hex_lib",
-        "//source/common/crypto:utility_lib",
-        "//source/common/http:utility_lib",
-        "@envoy_api//envoy/api/v2/core:http_uri_cc",
->>>>>>> bcc66c6b
-    ],
 )