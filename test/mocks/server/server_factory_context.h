--- conflicted
+++ resolved
@@ -80,7 +80,8 @@
   MOCK_METHOD(ServerLifecycleNotifier&, lifecycleNotifier, ());
   MOCK_METHOD(StatsConfig&, statsConfig, (), ());
   MOCK_METHOD(AccessLog::AccessLogManager&, accessLogManager, (), ());
-<<<<<<< HEAD
+  MOCK_METHOD(OverloadManager&, overloadManager, ());
+  MOCK_METHOD(bool, healthCheckFailed, (), (const));
   HttpExtensionConfigProvider
   createHttpDynamicFilterConfigProvider(Configuration::FactoryContext&,
                                         const envoy::config::core::v3::ExtensionConfigSource&,
@@ -91,11 +92,7 @@
   downstreamFilterConfigProviderManager() override {
     return filter_config_provider_manager_;
   }
-=======
-  MOCK_METHOD(OverloadManager&, overloadManager, ());
-  MOCK_METHOD(bool, healthCheckFailed, (), (const));
->>>>>>> a665198a
-
+  
   testing::NiceMock<Upstream::MockClusterManager> cluster_manager_;
   testing::NiceMock<Event::MockDispatcher> dispatcher_;
   testing::NiceMock<MockDrainManager> drain_manager_;
@@ -155,8 +152,9 @@
   MOCK_METHOD(ServerLifecycleNotifier&, lifecycleNotifier, ());
   MOCK_METHOD(StatsConfig&, statsConfig, (), ());
   MOCK_METHOD(AccessLog::AccessLogManager&, accessLogManager, (), ());
-<<<<<<< HEAD
-  HttpExtensionConfigProvider
+  MOCK_METHOD(OverloadManager&, overloadManager, ());
+  MOCK_METHOD(bool, healthCheckFailed, (), (const));
+    HttpExtensionConfigProvider
   createHttpDynamicFilterConfigProvider(Configuration::FactoryContext&,
                                         const envoy::config::core::v3::ExtensionConfigSource&,
                                         const std::string&, bool) override {
@@ -168,10 +166,6 @@
   }
   Configuration::DownstreamFilterConfigProviderManagerSharedPtr filter_config_provider_manager_{
       std::make_shared<Filter::HttpFilterConfigProviderManagerImpl>()};
-=======
-  MOCK_METHOD(OverloadManager&, overloadManager, ());
-  MOCK_METHOD(bool, healthCheckFailed, (), (const));
->>>>>>> a665198a
 };
 
 } // namespace Configuration
