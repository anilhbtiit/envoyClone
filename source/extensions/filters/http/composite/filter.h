--- conflicted
+++ resolved
@@ -64,9 +64,6 @@
     }
   }
 
-<<<<<<< HEAD
-  Matcher::MatchCallbackStatus onMatchCallback(const Matcher::Action& action) override;
-=======
   void onStreamComplete() override {
     if (delegated_filter_) {
       // We need to explicitly specify which base class to the conversion via due
@@ -75,8 +72,7 @@
     }
   }
 
-  void onMatchCallback(const Matcher::Action& action) override;
->>>>>>> 37f764e0
+  Matcher::MatchCallbackStatus onMatchCallback(const Matcher::Action& action) override;
 
   // AccessLog::Instance
   void log(const Http::RequestHeaderMap* request_headers,
