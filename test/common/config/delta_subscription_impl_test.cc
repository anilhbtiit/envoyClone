--- conflicted
+++ resolved
@@ -8,22 +8,12 @@
 
 class DeltaSubscriptionImplTest : public DeltaSubscriptionTestHarness, public testing::Test {
 protected:
-<<<<<<< HEAD
-  DeltaSubscriptionImplTest() {}
+  DeltaSubscriptionImplTest() = default;
 
   // We need to destroy the subscription before the test's destruction, because the subscription's
   // destructor removes its watch from the NewGrpcMuxImpl, and that removal process involves
   // some things held by the test fixture.
-  void TearDown() override {
-    //  if (subscription_started_) {
-    //  EXPECT_CALL(async_stream_, sendMessage(_,_));
-    //     subscription_.reset();
-    // }
-    doSubscriptionTearDown();
-  }
-=======
-  DeltaSubscriptionImplTest() = default;
->>>>>>> 50fb561c
+  void TearDown() override { doSubscriptionTearDown(); }
 };
 
 TEST_F(DeltaSubscriptionImplTest, UpdateResourcesCausesRequest) {
