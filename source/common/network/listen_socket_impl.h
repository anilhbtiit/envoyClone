--- conflicted
+++ resolved
@@ -42,29 +42,11 @@
   Api::SysCallIntResult bind(Network::Address::InstanceConstSharedPtr address) override;
 
   void close() override {
-<<<<<<< HEAD
-    RELEASE_ASSERT(io_handle_ != nullptr,
-                   absl::StrCat(__FUNCTION__,
-                                " is called from the ListenSocket with no io handle. Socket info: ",
-                                getConnectionInfoString(*connection_info_provider_)));
-    if (io_handle_->isOpen()) {
-      io_handle_->close();
-    }
-  }
-  bool isOpen() const override {
-    RELEASE_ASSERT(io_handle_ != nullptr,
-                   absl::StrCat(__FUNCTION__,
-                                " is called from the ListenSocket with no io handle. Socket info: ",
-                                getConnectionInfoString(*connection_info_provider_)));
-    return io_handle_->isOpen();
-  }
-=======
     if (io_handle_ != nullptr && io_handle_->isOpen()) {
       io_handle_->close();
     }
   }
   bool isOpen() const override { return io_handle_ != nullptr && io_handle_->isOpen(); }
->>>>>>> 57f6ddda
 };
 
 /**
@@ -117,11 +99,6 @@
       return std::make_unique<NetworkListenSocket<T>>(connection_info_provider_->localAddress(),
                                                       /*options=*/nullptr, /*bind_to_port*/ false);
     } else {
-<<<<<<< HEAD
-      // TODO(lambdai): verify if duplicate is all the need to set up a TCP/UDP socket. Should
-      // socket options be applied along with duplicate?
-=======
->>>>>>> 57f6ddda
       return ListenSocketImpl::duplicate();
     }
   }
