--- conflicted
+++ resolved
@@ -799,11 +799,7 @@
 }
 
 ClusterInfoImpl::ClusterInfoImpl(
-<<<<<<< HEAD
     Init::Manager& init_manager, Server::Configuration::ServerFactoryContext& server_context,
-=======
-    Server::Configuration::ServerFactoryContext& server_context,
->>>>>>> 73b7a6d3
     const envoy::config::cluster::v3::Cluster& config,
     const envoy::config::core::v3::BindConfig& bind_config, Runtime::Loader& runtime,
     TransportSocketMatcherPtr&& socket_matcher, Stats::ScopeSharedPtr&& stats_scope,
@@ -875,11 +871,7 @@
               : absl::nullopt),
       factory_context_(
           std::make_unique<FactoryContextImpl>(*stats_scope_, runtime, factory_context)),
-<<<<<<< HEAD
       upstream_context_(server_context, init_manager) {
-=======
-      server_factory_context_(server_context) {
->>>>>>> 73b7a6d3
 #ifdef WIN32
   if (set_local_interface_name_on_upstream_connections_) {
     throw EnvoyException("set_local_interface_name_on_upstream_connections_ cannot be set to true "
@@ -990,14 +982,14 @@
   if (http_protocol_options_ && !http_protocol_options_->http_filters_.empty()) {
     std::shared_ptr<Http::UpstreamFilterConfigProviderManager> filter_config_provider_manager =
         Http::FilterChainUtility::createSingletonUpstreamFilterConfigProviderManager(
-            server_factory_context_);
+            upstream_context_.getServerFactoryContext());
     Http::FilterChainUtility::FiltersList http_filters = http_protocol_options_->http_filters_;
 
     std::string prefix = stats_scope_->symbolTable().toString(stats_scope_->prefix());
-    Http::FilterChainHelper<Server::Configuration::ServerFactoryContext,
+    Http::FilterChainHelper<Server::Configuration::UpstreamHttpFactoryContext,
                             Server::Configuration::UpstreamHttpFilterConfigFactory>
-        helper(*filter_config_provider_manager, server_factory_context_, server_factory_context_,
-               prefix);
+        helper(*filter_config_provider_manager, upstream_context_.getServerFactoryContext(),
+               upstream_context_, prefix);
     // TODO(alyssawilk) make sure we have easy to debug logs about what filters are set up.
     helper.processFilters(http_filters, "http", "http", http_filter_factories_, false);
   }
