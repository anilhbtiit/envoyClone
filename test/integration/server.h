--- conflicted
+++ resolved
@@ -368,12 +368,8 @@
          bool defer_listener_finalization = false,
          ProcessObjectOptRef process_object = absl::nullopt,
          Server::FieldValidationConfig validation_config = Server::FieldValidationConfig(),
-<<<<<<< HEAD
-         uint32_t concurrency = 1, std::chrono::seconds drain_time = std::chrono::seconds(1));
-=======
          uint32_t concurrency = 1, std::chrono::seconds drain_time = std::chrono::seconds(1),
          bool use_real_stats = false);
->>>>>>> 2b83bc99
   // Note that the derived class is responsible for tearing down the server in its
   // destructor.
   ~IntegrationTestServer() override;
