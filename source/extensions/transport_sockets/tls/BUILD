load(
    "//bazel:envoy_build_system.bzl",
    "envoy_cc_extension",
    "envoy_cc_library",
    "envoy_extension_package",
)

licenses(["notice"])  # Apache 2

# Built-in TLS connection transport socket.

envoy_extension_package()

envoy_cc_extension(
    name = "config",
    srcs = ["config.cc"],
    hdrs = ["config.h"],
    security_posture = "robust_to_untrusted_downstream_and_upstream",
    # TLS is core functionality.
    visibility = ["//visibility:public"],
    deps = [
        ":ssl_socket_lib",
        "//include/envoy/network:transport_socket_interface",
        "//include/envoy/registry",
        "//include/envoy/server:transport_socket_config_interface",
        "//source/extensions/transport_sockets:well_known_names",
        "@envoy_api//envoy/extensions/transport_sockets/tls/v3:pkg_cc_proto",
    ],
)

envoy_cc_library(
<<<<<<< HEAD
    name = "ssl_handshaker_lib",
    srcs = ["ssl_handshaker.cc"],
    hdrs = ["ssl_handshaker.h"],
    external_deps = ["ssl"],
    deps = [
        ":context_lib",
        ":utility_lib",
        "//include/envoy/network:connection_interface",
        "//include/envoy/network:transport_socket_interface",
        "//include/envoy/ssl:handshaker_interface",
        "//include/envoy/ssl:ssl_socket_extended_info_interface",
        "//include/envoy/ssl:ssl_socket_state",
        "//include/envoy/ssl/private_key:private_key_callbacks_interface",
        "//include/envoy/ssl/private_key:private_key_interface",
        "//include/envoy/stats:stats_macros",
        "//source/common/common:assert_lib",
        "//source/common/common:empty_string",
        "//source/common/common:minimal_logger_lib",
        "//source/common/common:thread_annotations",
        "//source/common/http:headers_lib",
=======
    name = "io_handle_bio_lib",
    srcs = ["io_handle_bio.cc"],
    hdrs = ["io_handle_bio.h"],
    external_deps = ["ssl"],
    deps = [
        "//include/envoy/buffer:buffer_interface",
        "//include/envoy/network:io_handle_interface",
>>>>>>> 23df69ee
    ],
)

envoy_cc_library(
    name = "ssl_socket_lib",
    srcs = ["ssl_socket.cc"],
    hdrs = ["ssl_socket.h"],
    external_deps = [
        "abseil_hash",
        "abseil_node_hash_map",
        "abseil_optional",
        "abseil_synchronization",
        "ssl",
    ],
    # TLS is core functionality.
    visibility = ["//visibility:public"],
    deps = [
        ":context_config_lib",
        ":context_lib",
<<<<<<< HEAD
        ":ssl_handshaker_lib",
=======
        ":io_handle_bio_lib",
>>>>>>> 23df69ee
        ":utility_lib",
        "//include/envoy/network:connection_interface",
        "//include/envoy/network:transport_socket_interface",
        "//include/envoy/ssl:handshaker_interface",
        "//include/envoy/ssl:ssl_socket_extended_info_interface",
        "//include/envoy/ssl:ssl_socket_state",
        "//include/envoy/ssl/private_key:private_key_callbacks_interface",
        "//include/envoy/ssl/private_key:private_key_interface",
        "//include/envoy/stats:stats_macros",
        "//source/common/common:assert_lib",
        "//source/common/common:empty_string",
        "//source/common/common:minimal_logger_lib",
        "//source/common/common:thread_annotations",
        "//source/common/http:headers_lib",
    ],
)

envoy_cc_library(
    name = "context_config_lib",
    srcs = ["context_config_impl.cc"],
    hdrs = ["context_config_impl.h"],
    external_deps = [
        "ssl",
    ],
    # TLS is core functionality.
    visibility = ["//visibility:public"],
    deps = [
        ":ssl_handshaker_lib",
        "//include/envoy/secret:secret_callbacks_interface",
        "//include/envoy/secret:secret_provider_interface",
        "//include/envoy/server:transport_socket_config_interface",
        "//include/envoy/ssl:context_config_interface",
        "//source/common/common:assert_lib",
        "//source/common/common:empty_string",
        "//source/common/common:matchers_lib",
        "//source/common/config:datasource_lib",
        "//source/common/json:json_loader_lib",
        "//source/common/protobuf:utility_lib",
        "//source/common/secret:sds_api_lib",
        "//source/common/ssl:certificate_validation_context_config_impl_lib",
        "//source/common/ssl:tls_certificate_config_impl_lib",
        "@envoy_api//envoy/extensions/transport_sockets/tls/v3:pkg_cc_proto",
    ],
)

envoy_cc_library(
    name = "context_lib",
    srcs = [
        "context_impl.cc",
        "context_manager_impl.cc",
    ],
    hdrs = [
        "context_impl.h",
        "context_manager_impl.h",
    ],
    external_deps = [
        "abseil_node_hash_set",
        "abseil_synchronization",
        "ssl",
    ],
    # TLS is core functionality.
    visibility = ["//visibility:public"],
    deps = [
        ":utility_lib",
        "//include/envoy/ssl:context_config_interface",
        "//include/envoy/ssl:context_interface",
        "//include/envoy/ssl:context_manager_interface",
        "//include/envoy/ssl:ssl_socket_extended_info_interface",
        "//include/envoy/ssl/private_key:private_key_interface",
        "//include/envoy/stats:stats_interface",
        "//include/envoy/stats:stats_macros",
        "//source/common/common:assert_lib",
        "//source/common/common:base64_lib",
        "//source/common/common:hex_lib",
        "//source/common/common:utility_lib",
        "//source/common/network:address_lib",
        "//source/common/protobuf:utility_lib",
        "//source/common/runtime:runtime_features_lib",
        "//source/common/stats:symbol_table_lib",
        "//source/common/stats:utility_lib",
        "//source/extensions/transport_sockets/tls/private_key:private_key_manager_lib",
        "@envoy_api//envoy/admin/v3:pkg_cc_proto",
        "@envoy_api//envoy/type/matcher/v3:pkg_cc_proto",
    ],
)

envoy_cc_library(
    name = "utility_lib",
    srcs = ["utility.cc"],
    hdrs = ["utility.h"],
    external_deps = [
        "ssl",
    ],
    deps = [
        "//source/common/common:assert_lib",
        "//source/common/common:utility_lib",
        "//source/common/network:address_lib",
    ],
)<|MERGE_RESOLUTION|>--- conflicted
+++ resolved
@@ -29,7 +29,6 @@
 )
 
 envoy_cc_library(
-<<<<<<< HEAD
     name = "ssl_handshaker_lib",
     srcs = ["ssl_handshaker.cc"],
     hdrs = ["ssl_handshaker.h"],
@@ -50,7 +49,10 @@
         "//source/common/common:minimal_logger_lib",
         "//source/common/common:thread_annotations",
         "//source/common/http:headers_lib",
-=======
+    ],
+)
+
+envoy_cc_library(
     name = "io_handle_bio_lib",
     srcs = ["io_handle_bio.cc"],
     hdrs = ["io_handle_bio.h"],
@@ -58,7 +60,6 @@
     deps = [
         "//include/envoy/buffer:buffer_interface",
         "//include/envoy/network:io_handle_interface",
->>>>>>> 23df69ee
     ],
 )
 
@@ -78,11 +79,8 @@
     deps = [
         ":context_config_lib",
         ":context_lib",
-<<<<<<< HEAD
+        ":io_handle_bio_lib",
         ":ssl_handshaker_lib",
-=======
-        ":io_handle_bio_lib",
->>>>>>> 23df69ee
         ":utility_lib",
         "//include/envoy/network:connection_interface",
         "//include/envoy/network:transport_socket_interface",
