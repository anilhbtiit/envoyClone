--- conflicted
+++ resolved
@@ -12,11 +12,8 @@
 * Added transport socket interface to allow custom implementation of transport socket. A transport socket
   provides read and write logic with buffer encryption and decryption. The exising TLS implementation is
   refactored with the interface.
-<<<<<<< HEAD
+
+* Added support for dynamic response header values (`%CLIENT_IP%` and `%PROTOCOL%`).
 
 * Added support for priorities for several types of load balancer (RoundRobinLoadBalancer,
-  LeastRequestLoadBalancer, RandomLoadBalancer)
-
-=======
-* Added support for dynamic response header values (`%CLIENT_IP%` and `%PROTOCOL%`).
->>>>>>> e16ff798
+  LeastRequestLoadBalancer, RandomLoadBalancer)