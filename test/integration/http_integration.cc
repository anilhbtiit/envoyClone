#include "test/integration/http_integration.h"

#include <functional>
#include <list>
#include <memory>
#include <regex>
#include <string>
#include <vector>

#include "envoy/buffer/buffer.h"
#include "envoy/event/dispatcher.h"
#include "envoy/http/header_map.h"
#include "envoy/registry/registry.h"

#include "common/api/api_impl.h"
#include "common/buffer/buffer_impl.h"
#include "common/common/fmt.h"
#include "common/common/thread_annotations.h"
#include "common/http/headers.h"
#include "common/network/utility.h"
#include "common/protobuf/utility.h"
#include "common/upstream/upstream_impl.h"

#include "test/common/upstream/utility.h"
#include "test/integration/autonomous_upstream.h"
#include "test/integration/test_host_predicate_config.h"
#include "test/integration/utility.h"
#include "test/mocks/upstream/mocks.h"
#include "test/test_common/environment.h"
#include "test/test_common/network_utility.h"
#include "test/test_common/registry.h"

#include "gtest/gtest.h"

using testing::_;
using testing::AnyNumber;
using testing::HasSubstr;
using testing::Invoke;
using testing::Not;

namespace Envoy {

namespace {
std::string normalizeDate(const std::string& s) {
  const std::regex date_regex("date:[^\r]+");
  return std::regex_replace(s, date_regex, "date: Mon, 01 Jan 2017 00:00:00 GMT");
}

void setAllowAbsoluteUrl(
    envoy::config::filter::network::http_connection_manager::v2::HttpConnectionManager& hcm) {
  envoy::api::v2::core::Http1ProtocolOptions options;
  options.mutable_allow_absolute_url()->set_value(true);
  hcm.mutable_http_protocol_options()->CopyFrom(options);
};

void setAllowHttp10WithDefaultHost(
    envoy::config::filter::network::http_connection_manager::v2::HttpConnectionManager& hcm) {
  hcm.mutable_http_protocol_options()->set_accept_http_10(true);
  hcm.mutable_http_protocol_options()->set_default_host_for_http_10("default.com");
}

envoy::config::filter::network::http_connection_manager::v2::HttpConnectionManager::CodecType
typeToCodecType(Http::CodecClient::Type type) {
  switch (type) {
  case Http::CodecClient::Type::HTTP1:
    return envoy::config::filter::network::http_connection_manager::v2::HttpConnectionManager::
        HTTP1;
  case Http::CodecClient::Type::HTTP2:
    return envoy::config::filter::network::http_connection_manager::v2::HttpConnectionManager::
        HTTP2;
  default:
    RELEASE_ASSERT(0, "");
  }
}

} // namespace

IntegrationCodecClient::IntegrationCodecClient(
    Event::Dispatcher& dispatcher, Network::ClientConnectionPtr&& conn,
    Upstream::HostDescriptionConstSharedPtr host_description, CodecClient::Type type)
    : CodecClientProd(type, std::move(conn), host_description, dispatcher), dispatcher_(dispatcher),
      callbacks_(*this), codec_callbacks_(*this) {
  connection_->addConnectionCallbacks(callbacks_);
  setCodecConnectionCallbacks(codec_callbacks_);
  dispatcher.run(Event::Dispatcher::RunType::Block);
}

void IntegrationCodecClient::flushWrite() {
  connection_->dispatcher().run(Event::Dispatcher::RunType::NonBlock);
  // NOTE: We should run blocking until all the body data is flushed.
}

IntegrationStreamDecoderPtr
IntegrationCodecClient::makeHeaderOnlyRequest(const Http::HeaderMap& headers) {
  auto response = std::make_unique<IntegrationStreamDecoder>(dispatcher_);
  Http::StreamEncoder& encoder = newStream(*response);
  encoder.getStream().addCallbacks(*response);
  encoder.encodeHeaders(headers, true);
  flushWrite();
  return response;
}

IntegrationStreamDecoderPtr
IntegrationCodecClient::makeRequestWithBody(const Http::HeaderMap& headers, uint64_t body_size) {
  auto response = std::make_unique<IntegrationStreamDecoder>(dispatcher_);
  Http::StreamEncoder& encoder = newStream(*response);
  encoder.getStream().addCallbacks(*response);
  encoder.encodeHeaders(headers, false);
  Buffer::OwnedImpl data(std::string(body_size, 'a'));
  encoder.encodeData(data, true);
  flushWrite();
  return response;
}

void IntegrationCodecClient::sendData(Http::StreamEncoder& encoder, absl::string_view data,
                                      bool end_stream) {
  Buffer::OwnedImpl buffer_data(data.data(), data.size());
  encoder.encodeData(buffer_data, end_stream);
  flushWrite();
}

void IntegrationCodecClient::sendData(Http::StreamEncoder& encoder, Buffer::Instance& data,
                                      bool end_stream) {
  encoder.encodeData(data, end_stream);
  flushWrite();
}

void IntegrationCodecClient::sendData(Http::StreamEncoder& encoder, uint64_t size,
                                      bool end_stream) {
  Buffer::OwnedImpl data(std::string(size, 'a'));
  sendData(encoder, data, end_stream);
}

void IntegrationCodecClient::sendTrailers(Http::StreamEncoder& encoder,
                                          const Http::HeaderMap& trailers) {
  encoder.encodeTrailers(trailers);
  flushWrite();
}

void IntegrationCodecClient::sendReset(Http::StreamEncoder& encoder) {
  encoder.getStream().resetStream(Http::StreamResetReason::LocalReset);
  flushWrite();
}

std::pair<Http::StreamEncoder&, IntegrationStreamDecoderPtr>
IntegrationCodecClient::startRequest(const Http::HeaderMap& headers) {
  auto response = std::make_unique<IntegrationStreamDecoder>(dispatcher_);
  Http::StreamEncoder& encoder = newStream(*response);
  encoder.getStream().addCallbacks(*response);
  encoder.encodeHeaders(headers, false);
  flushWrite();
  return {encoder, std::move(response)};
}

bool IntegrationCodecClient::waitForDisconnect(std::chrono::milliseconds time_to_wait) {
  Event::TimerPtr wait_timer;
  bool wait_timer_triggered = false;
  if (time_to_wait.count()) {
    wait_timer = connection_->dispatcher().createTimer([this, &wait_timer_triggered] {
      connection_->dispatcher().exit();
      wait_timer_triggered = true;
    });
    wait_timer->enableTimer(time_to_wait);
  }

  connection_->dispatcher().run(Event::Dispatcher::RunType::Block);

  // Disable the timer if it was created. This call is harmless if the timer already triggered.
  if (wait_timer) {
    wait_timer->disableTimer();
  }

  if (wait_timer_triggered && !disconnected_) {
    return false;
  }
  EXPECT_TRUE(disconnected_);

  return true;
}

void IntegrationCodecClient::ConnectionCallbacks::onEvent(Network::ConnectionEvent event) {
  parent_.last_connection_event_ = event;
  if (event == Network::ConnectionEvent::Connected) {
    parent_.connected_ = true;
    parent_.connection_->dispatcher().exit();
  } else if (event == Network::ConnectionEvent::RemoteClose) {
    parent_.disconnected_ = true;
    parent_.connection_->dispatcher().exit();
  } else {
    parent_.disconnected_ = true;
  }
}

IntegrationCodecClientPtr HttpIntegrationTest::makeHttpConnection(uint32_t port) {
  return makeHttpConnection(makeClientConnection(port));
}

IntegrationCodecClientPtr
HttpIntegrationTest::makeRawHttpConnection(Network::ClientConnectionPtr&& conn) {
  std::shared_ptr<Upstream::MockClusterInfo> cluster{new NiceMock<Upstream::MockClusterInfo>()};
  cluster->http2_settings_.allow_connect_ = true;
  cluster->http2_settings_.allow_metadata_ = true;
  Upstream::HostDescriptionConstSharedPtr host_description{Upstream::makeTestHostDescription(
      cluster, fmt::format("tcp://{}:80", Network::Test::getLoopbackAddressUrlString(version_)))};
  return std::make_unique<IntegrationCodecClient>(*dispatcher_, std::move(conn), host_description,
                                                  downstream_protocol_);
}

IntegrationCodecClientPtr
HttpIntegrationTest::makeHttpConnection(Network::ClientConnectionPtr&& conn) {
  auto codec = makeRawHttpConnection(std::move(conn));
  EXPECT_TRUE(codec->connected());
  return codec;
}

HttpIntegrationTest::HttpIntegrationTest(Http::CodecClient::Type downstream_protocol,
                                         Network::Address::IpVersion version,
                                         TestTimeSystemPtr time_system, const std::string& config)
    : BaseIntegrationTest(version, std::move(time_system), config),
      downstream_protocol_(downstream_protocol) {
  // Legacy integration tests expect the default listener to be named "http" for lookupPort calls.
  config_helper_.renameListener("http");
  config_helper_.setClientCodec(typeToCodecType(downstream_protocol_));
}

HttpIntegrationTest::~HttpIntegrationTest() {
  cleanupUpstreamAndDownstream();
  test_server_.reset();
  fake_upstream_connection_.reset();
  fake_upstreams_.clear();
}

void HttpIntegrationTest::setDownstreamProtocol(Http::CodecClient::Type downstream_protocol) {
  downstream_protocol_ = downstream_protocol;
  config_helper_.setClientCodec(typeToCodecType(downstream_protocol_));
}

IntegrationStreamDecoderPtr HttpIntegrationTest::sendRequestAndWaitForResponse(
    const Http::TestHeaderMapImpl& request_headers, uint32_t request_body_size,
    const Http::TestHeaderMapImpl& response_headers, uint32_t response_size) {
  ASSERT(codec_client_ != nullptr);
  // Send the request to Envoy.
  IntegrationStreamDecoderPtr response;
  if (request_body_size) {
    response = codec_client_->makeRequestWithBody(request_headers, request_body_size);
  } else {
    response = codec_client_->makeHeaderOnlyRequest(request_headers);
  }
  waitForNextUpstreamRequest();
  // Send response headers, and end_stream if there is no response body.
  upstream_request_->encodeHeaders(response_headers, response_size == 0);
  // Send any response data, with end_stream true.
  if (response_size) {
    upstream_request_->encodeData(response_size, true);
  }
  // Wait for the response to be read by the codec client.
  response->waitForEndStream();
  return response;
}

void HttpIntegrationTest::cleanupUpstreamAndDownstream() {
  // Close the upstream connection first. If there's an outstanding request,
  // closing the client may result in a FIN being sent upstream, and FakeConnectionBase::close
  // will interpret that as an unexpected disconnect. The codec client is not
  // subject to the same failure mode.
  if (fake_upstream_connection_) {
    AssertionResult result = fake_upstream_connection_->close();
    RELEASE_ASSERT(result, result.message());
    result = fake_upstream_connection_->waitForDisconnect();
    RELEASE_ASSERT(result, result.message());
  }
  if (codec_client_) {
    codec_client_->close();
  }
}

uint64_t
HttpIntegrationTest::waitForNextUpstreamRequest(const std::vector<uint64_t>& upstream_indices) {
  uint64_t upstream_with_request;
  // If there is no upstream connection, wait for it to be established.
  if (!fake_upstream_connection_) {
    AssertionResult result = AssertionFailure();
    for (auto upstream_index : upstream_indices) {
      result = fake_upstreams_[upstream_index]->waitForHttpConnection(*dispatcher_,
                                                                      fake_upstream_connection_);
      if (result) {
        upstream_with_request = upstream_index;
        break;
      }
    }
    RELEASE_ASSERT(result, result.message());
  }
  // Wait for the next stream on the upstream connection.
  AssertionResult result =
      fake_upstream_connection_->waitForNewStream(*dispatcher_, upstream_request_);
  RELEASE_ASSERT(result, result.message());
  // Wait for the stream to be completely received.
  result = upstream_request_->waitForEndStream(*dispatcher_);
  RELEASE_ASSERT(result, result.message());

  return upstream_with_request;
}

void HttpIntegrationTest::waitForNextUpstreamRequest(uint64_t upstream_index) {
  waitForNextUpstreamRequest(std::vector<uint64_t>({upstream_index}));
}

void HttpIntegrationTest::testRouterRequestAndResponseWithBody(
    uint64_t request_size, uint64_t response_size, bool big_header,
    ConnectionCreationFunction* create_connection) {
  initialize();
  codec_client_ = makeHttpConnection(
      create_connection ? ((*create_connection)()) : makeClientConnection((lookupPort("http"))));
  Http::TestHeaderMapImpl request_headers{
      {":method", "POST"},    {":path", "/test/long/url"}, {":scheme", "http"},
      {":authority", "host"}, {"x-lyft-user-id", "123"},   {"x-forwarded-for", "10.0.0.1"}};
  if (big_header) {
    request_headers.addCopy("big", std::string(4096, 'a'));
  }
  auto response = sendRequestAndWaitForResponse(request_headers, request_size,
                                                default_response_headers_, response_size);

  EXPECT_TRUE(upstream_request_->complete());
  EXPECT_EQ(request_size, upstream_request_->bodyLength());

  ASSERT_TRUE(response->complete());
  EXPECT_STREQ("200", response->headers().Status()->value().c_str());
  EXPECT_EQ(response_size, response->body().size());
}

void HttpIntegrationTest::testRouterHeaderOnlyRequestAndResponse(
    bool close_upstream, ConnectionCreationFunction* create_connection) {
  // This is called multiple times per test in ads_integration_test. Only call
  // initialize() the first time.
  if (!initialized()) {
    initialize();
  }
  codec_client_ = makeHttpConnection(
      create_connection ? ((*create_connection)()) : makeClientConnection((lookupPort("http"))));
  Http::TestHeaderMapImpl request_headers{{":method", "GET"},
                                          {":path", "/test/long/url"},
                                          {":scheme", "http"},
                                          {":authority", "host"},
                                          {"x-lyft-user-id", "123"}};
  auto response = sendRequestAndWaitForResponse(request_headers, 0, default_response_headers_, 0);

  // The following allows us to test shutting down the server with active connection pool
  // connections.
  if (!close_upstream) {
    test_server_.reset();
  }

  EXPECT_TRUE(upstream_request_->complete());
  EXPECT_EQ(0U, upstream_request_->bodyLength());

  EXPECT_TRUE(response->complete());
  EXPECT_STREQ("200", response->headers().Status()->value().c_str());
  EXPECT_EQ(0U, response->body().size());
}

// Change the default route to be restrictive, and send a request to an alternate route.
void HttpIntegrationTest::testRouterNotFound() {
  config_helper_.setDefaultHostAndRoute("foo.com", "/found");
  initialize();

  BufferingStreamDecoderPtr response = IntegrationUtil::makeSingleRequest(
      lookupPort("http"), "GET", "/notfound", "", downstream_protocol_, version_);
  ASSERT_TRUE(response->complete());
  EXPECT_STREQ("404", response->headers().Status()->value().c_str());
}

// Change the default route to be restrictive, and send a POST to an alternate route.
void HttpIntegrationTest::testRouterNotFoundWithBody() {
  config_helper_.setDefaultHostAndRoute("foo.com", "/found");
  initialize();

  BufferingStreamDecoderPtr response = IntegrationUtil::makeSingleRequest(
      lookupPort("http"), "POST", "/notfound", "foo", downstream_protocol_, version_);
  ASSERT_TRUE(response->complete());
  EXPECT_STREQ("404", response->headers().Status()->value().c_str());
}

// Add a route that uses unknown cluster (expect 404 Not Found).
void HttpIntegrationTest::testRouterClusterNotFound404() {
  config_helper_.addRoute("foo.com", "/unknown", "unknown_cluster", false,
                          envoy::api::v2::route::RouteAction::NOT_FOUND,
                          envoy::api::v2::route::VirtualHost::NONE);
  initialize();

  BufferingStreamDecoderPtr response = IntegrationUtil::makeSingleRequest(
      lookupPort("http"), "GET", "/unknown", "", downstream_protocol_, version_, "foo.com");
  ASSERT_TRUE(response->complete());
  EXPECT_STREQ("404", response->headers().Status()->value().c_str());
}

// Add a route that uses unknown cluster (expect 503 Service Unavailable).
void HttpIntegrationTest::testRouterClusterNotFound503() {
  config_helper_.addRoute("foo.com", "/unknown", "unknown_cluster", false,
                          envoy::api::v2::route::RouteAction::SERVICE_UNAVAILABLE,
                          envoy::api::v2::route::VirtualHost::NONE);
  initialize();

  BufferingStreamDecoderPtr response = IntegrationUtil::makeSingleRequest(
      lookupPort("http"), "GET", "/unknown", "", downstream_protocol_, version_, "foo.com");
  ASSERT_TRUE(response->complete());
  EXPECT_STREQ("503", response->headers().Status()->value().c_str());
}

// Add a route which redirects HTTP to HTTPS, and verify Envoy sends a 301
void HttpIntegrationTest::testRouterRedirect() {
  config_helper_.addRoute("www.redirect.com", "/", "cluster_0", true,
                          envoy::api::v2::route::RouteAction::SERVICE_UNAVAILABLE,
                          envoy::api::v2::route::VirtualHost::ALL);
  initialize();

  BufferingStreamDecoderPtr response = IntegrationUtil::makeSingleRequest(
      lookupPort("http"), "GET", "/foo", "", downstream_protocol_, version_, "www.redirect.com");
  ASSERT_TRUE(response->complete());
  EXPECT_STREQ("301", response->headers().Status()->value().c_str());
  EXPECT_STREQ("https://www.redirect.com/foo",
               response->headers().get(Http::Headers::get().Location)->value().c_str());
}

void HttpIntegrationTest::testRouterDirectResponse() {
  const std::string body = "Response body";
  const std::string file_path = TestEnvironment::writeStringToFileForTest("test_envoy", body);
  static const std::string domain("direct.example.com");
  static const std::string prefix("/");
  static const Http::Code status(Http::Code::OK);
  config_helper_.addConfigModifier(
      [&](envoy::config::filter::network::http_connection_manager::v2::HttpConnectionManager& hcm)
          -> void {
        auto* route_config = hcm.mutable_route_config();
        auto* header_value_option = route_config->mutable_response_headers_to_add()->Add();
        header_value_option->mutable_header()->set_key("x-additional-header");
        header_value_option->mutable_header()->set_value("example-value");
        header_value_option->mutable_append()->set_value(false);
        header_value_option = route_config->mutable_response_headers_to_add()->Add();
        header_value_option->mutable_header()->set_key("content-type");
        header_value_option->mutable_header()->set_value("text/html");
        header_value_option->mutable_append()->set_value(false);
        auto* virtual_host = route_config->add_virtual_hosts();
        virtual_host->set_name(domain);
        virtual_host->add_domains(domain);
        virtual_host->add_routes()->mutable_match()->set_prefix(prefix);
        virtual_host->mutable_routes(0)->mutable_direct_response()->set_status(
            static_cast<uint32_t>(status));
        virtual_host->mutable_routes(0)->mutable_direct_response()->mutable_body()->set_filename(
            file_path);
      });
  initialize();

  BufferingStreamDecoderPtr response = IntegrationUtil::makeSingleRequest(
      lookupPort("http"), "GET", "/", "", downstream_protocol_, version_, "direct.example.com");
  ASSERT_TRUE(response->complete());
  EXPECT_STREQ("200", response->headers().Status()->value().c_str());
  EXPECT_STREQ("example-value", response->headers()
                                    .get(Envoy::Http::LowerCaseString("x-additional-header"))
                                    ->value()
                                    .c_str());
  EXPECT_STREQ("text/html", response->headers().ContentType()->value().c_str());
  EXPECT_EQ(body, response->body());
}

// Add a health check filter and verify correct computation of health based on upstream status.
void HttpIntegrationTest::testComputedHealthCheck() {
  config_helper_.addFilter(R"EOF(
name: envoy.health_check
config:
    pass_through_mode: false
    cluster_min_healthy_percentages:
        example_cluster_name: { value: 75 }
)EOF");
  initialize();

  codec_client_ = makeHttpConnection(lookupPort("http"));
  auto response = codec_client_->makeHeaderOnlyRequest(Http::TestHeaderMapImpl{
      {":method", "GET"}, {":path", "/healthcheck"}, {":scheme", "http"}, {":authority", "host"}});
  response->waitForEndStream();

  EXPECT_TRUE(response->complete());
  EXPECT_STREQ("503", response->headers().Status()->value().c_str());
}

void HttpIntegrationTest::testAddEncodedTrailers() {
  config_helper_.addFilter(R"EOF(
name: add-trailers-filter
config: {}
)EOF");
  initialize();

  codec_client_ = makeHttpConnection(lookupPort("http"));
  auto response = codec_client_->makeRequestWithBody(default_request_headers_, 128);
  waitForNextUpstreamRequest();
  upstream_request_->encodeHeaders(Http::TestHeaderMapImpl{{":status", "503"}}, false);
  upstream_request_->encodeData(128, true);
  response->waitForEndStream();

  if (upstreamProtocol() == FakeHttpConnection::Type::HTTP2) {
    EXPECT_STREQ("decode", upstream_request_->trailers()->GrpcMessage()->value().c_str());
  }
  EXPECT_TRUE(response->complete());
  EXPECT_STREQ("503", response->headers().Status()->value().c_str());
  if (downstream_protocol_ == Http::CodecClient::Type::HTTP2) {
    EXPECT_STREQ("encode", response->trailers()->GrpcMessage()->value().c_str());
  }
}

// Add a health check filter and verify correct behavior when draining.
void HttpIntegrationTest::testDrainClose() {
  config_helper_.addFilter(ConfigHelper::DEFAULT_HEALTH_CHECK_FILTER);
  initialize();

  test_server_->drainManager().draining_ = true;
  codec_client_ = makeHttpConnection(lookupPort("http"));
  auto response = codec_client_->makeHeaderOnlyRequest(default_request_headers_);
  response->waitForEndStream();
  codec_client_->waitForDisconnect();

  EXPECT_TRUE(response->complete());
  EXPECT_STREQ("200", response->headers().Status()->value().c_str());
  if (downstream_protocol_ == Http::CodecClient::Type::HTTP2) {
    EXPECT_TRUE(codec_client_->sawGoAway());
  }

  test_server_->drainManager().draining_ = false;
}

void HttpIntegrationTest::testRouterUpstreamDisconnectBeforeRequestComplete() {
  initialize();
  codec_client_ = makeHttpConnection(lookupPort("http"));

  auto encoder_decoder = codec_client_->startRequest(default_request_headers_);
  auto response = std::move(encoder_decoder.second);

  ASSERT_TRUE(fake_upstreams_[0]->waitForHttpConnection(*dispatcher_, fake_upstream_connection_));

  ASSERT_TRUE(fake_upstream_connection_->waitForNewStream(*dispatcher_, upstream_request_));
  ASSERT_TRUE(upstream_request_->waitForHeadersComplete());
  ASSERT_TRUE(fake_upstream_connection_->close());
  ASSERT_TRUE(fake_upstream_connection_->waitForDisconnect());
  response->waitForEndStream();

  if (downstream_protocol_ == Http::CodecClient::Type::HTTP1) {
    codec_client_->waitForDisconnect();
  } else {
    codec_client_->close();
  }

  EXPECT_FALSE(upstream_request_->complete());
  EXPECT_EQ(0U, upstream_request_->bodyLength());

  EXPECT_TRUE(response->complete());
  EXPECT_STREQ("503", response->headers().Status()->value().c_str());
  EXPECT_EQ("upstream connect error or disconnect/reset before headers", response->body());
}

void HttpIntegrationTest::testRouterUpstreamDisconnectBeforeResponseComplete(
    ConnectionCreationFunction* create_connection) {
  initialize();
  codec_client_ = makeHttpConnection(
      create_connection ? ((*create_connection)()) : makeClientConnection((lookupPort("http"))));
  auto response = codec_client_->makeHeaderOnlyRequest(default_request_headers_);
  waitForNextUpstreamRequest();
  upstream_request_->encodeHeaders(default_response_headers_, false);
  ASSERT_TRUE(fake_upstream_connection_->close());
  ASSERT_TRUE(fake_upstream_connection_->waitForDisconnect());

  if (downstream_protocol_ == Http::CodecClient::Type::HTTP1) {
    codec_client_->waitForDisconnect();
  } else {
    response->waitForReset();
    codec_client_->close();
  }

  EXPECT_TRUE(upstream_request_->complete());
  EXPECT_EQ(0U, upstream_request_->bodyLength());

  EXPECT_FALSE(response->complete());
  EXPECT_STREQ("200", response->headers().Status()->value().c_str());
  EXPECT_EQ(0U, response->body().size());
}

void HttpIntegrationTest::testRouterDownstreamDisconnectBeforeRequestComplete(
    ConnectionCreationFunction* create_connection) {
  initialize();

  codec_client_ = makeHttpConnection(
      create_connection ? ((*create_connection)()) : makeClientConnection((lookupPort("http"))));
  auto encoder_decoder = codec_client_->startRequest(default_request_headers_);
  auto response = std::move(encoder_decoder.second);
  ASSERT_TRUE(fake_upstreams_[0]->waitForHttpConnection(*dispatcher_, fake_upstream_connection_));
  ASSERT_TRUE(fake_upstream_connection_->waitForNewStream(*dispatcher_, upstream_request_));
  ASSERT_TRUE(upstream_request_->waitForHeadersComplete());
  codec_client_->close();

  if (upstreamProtocol() == FakeHttpConnection::Type::HTTP1) {
    ASSERT_TRUE(fake_upstream_connection_->waitForDisconnect());
  } else {
    ASSERT_TRUE(upstream_request_->waitForReset());
    ASSERT_TRUE(fake_upstream_connection_->close());
    ASSERT_TRUE(fake_upstream_connection_->waitForDisconnect());
  }

  EXPECT_FALSE(upstream_request_->complete());
  EXPECT_EQ(0U, upstream_request_->bodyLength());

  EXPECT_FALSE(response->complete());
}

void HttpIntegrationTest::testRouterDownstreamDisconnectBeforeResponseComplete(
    ConnectionCreationFunction* create_connection) {
#ifdef __APPLE__
  // Skip this test on OS X: we can't detect the early close on OS X, and we
  // won't clean up the upstream connection until it times out. See #4294.
  if (downstream_protocol_ == Http::CodecClient::Type::HTTP1) {
    return;
  }
#endif
  initialize();
  codec_client_ = makeHttpConnection(
      create_connection ? ((*create_connection)()) : makeClientConnection((lookupPort("http"))));
  auto response = codec_client_->makeHeaderOnlyRequest(default_request_headers_);
  waitForNextUpstreamRequest();
  upstream_request_->encodeHeaders(default_response_headers_, false);
  upstream_request_->encodeData(512, false);
  response->waitForBodyData(512);
  codec_client_->close();

  if (upstreamProtocol() == FakeHttpConnection::Type::HTTP1) {
    ASSERT_TRUE(fake_upstream_connection_->waitForDisconnect());
  } else {
    ASSERT_TRUE(upstream_request_->waitForReset());
    ASSERT_TRUE(fake_upstream_connection_->close());
    ASSERT_TRUE(fake_upstream_connection_->waitForDisconnect());
  }

  EXPECT_TRUE(upstream_request_->complete());
  EXPECT_EQ(0U, upstream_request_->bodyLength());

  EXPECT_FALSE(response->complete());
  EXPECT_STREQ("200", response->headers().Status()->value().c_str());
  EXPECT_EQ(512U, response->body().size());
}

void HttpIntegrationTest::testRouterUpstreamResponseBeforeRequestComplete() {
  initialize();
  codec_client_ = makeHttpConnection(lookupPort("http"));
  auto encoder_decoder = codec_client_->startRequest(default_request_headers_);
  auto response = std::move(encoder_decoder.second);
  ASSERT_TRUE(fake_upstreams_[0]->waitForHttpConnection(*dispatcher_, fake_upstream_connection_));
  ASSERT_TRUE(fake_upstream_connection_->waitForNewStream(*dispatcher_, upstream_request_));
  ASSERT_TRUE(upstream_request_->waitForHeadersComplete());
  upstream_request_->encodeHeaders(default_response_headers_, false);
  upstream_request_->encodeData(512, true);
  response->waitForEndStream();

  if (upstreamProtocol() == FakeHttpConnection::Type::HTTP1) {
    ASSERT_TRUE(fake_upstream_connection_->waitForDisconnect());
  } else {
    ASSERT_TRUE(upstream_request_->waitForReset());
    ASSERT_TRUE(fake_upstream_connection_->close());
    ASSERT_TRUE(fake_upstream_connection_->waitForDisconnect());
  }

  if (downstream_protocol_ == Http::CodecClient::Type::HTTP1) {
    codec_client_->waitForDisconnect();
  } else {
    codec_client_->close();
  }

  EXPECT_FALSE(upstream_request_->complete());
  EXPECT_EQ(0U, upstream_request_->bodyLength());

  EXPECT_TRUE(response->complete());
  EXPECT_STREQ("200", response->headers().Status()->value().c_str());
  EXPECT_EQ(512U, response->body().size());
}

void HttpIntegrationTest::testRetry() {
  initialize();
  codec_client_ = makeHttpConnection(lookupPort("http"));
  auto response =
      codec_client_->makeRequestWithBody(Http::TestHeaderMapImpl{{":method", "POST"},
                                                                 {":path", "/test/long/url"},
                                                                 {":scheme", "http"},
                                                                 {":authority", "host"},
                                                                 {"x-forwarded-for", "10.0.0.1"},
                                                                 {"x-envoy-retry-on", "5xx"}},
                                         1024);
  waitForNextUpstreamRequest();
  upstream_request_->encodeHeaders(Http::TestHeaderMapImpl{{":status", "503"}}, false);

  if (fake_upstreams_[0]->httpType() == FakeHttpConnection::Type::HTTP1) {
    ASSERT_TRUE(fake_upstream_connection_->waitForDisconnect());
    ASSERT_TRUE(fake_upstreams_[0]->waitForHttpConnection(*dispatcher_, fake_upstream_connection_));
  } else {
    ASSERT_TRUE(upstream_request_->waitForReset());
  }
  waitForNextUpstreamRequest();
  upstream_request_->encodeHeaders(default_response_headers_, false);
  upstream_request_->encodeData(512, true);

  response->waitForEndStream();
  EXPECT_TRUE(upstream_request_->complete());
  EXPECT_EQ(1024U, upstream_request_->bodyLength());

  EXPECT_TRUE(response->complete());
  EXPECT_STREQ("200", response->headers().Status()->value().c_str());
  EXPECT_EQ(512U, response->body().size());
}

// Tests that the x-envoy-attempt-count header is properly set on the upstream request
// and updated after the request is retried.
void HttpIntegrationTest::testRetryAttemptCountHeader() {
  config_helper_.addRoute("host", "/test_retry", "cluster_0", false,
                          envoy::api::v2::route::RouteAction::NOT_FOUND,
                          envoy::api::v2::route::VirtualHost::NONE, {}, true);
  initialize();
  codec_client_ = makeHttpConnection(lookupPort("http"));
  auto response =
      codec_client_->makeRequestWithBody(Http::TestHeaderMapImpl{{":method", "POST"},
                                                                 {":path", "/test_retry"},
                                                                 {":scheme", "http"},
                                                                 {":authority", "host"},
                                                                 {"x-forwarded-for", "10.0.0.1"},
                                                                 {"x-envoy-retry-on", "5xx"}},
                                         1024);
  waitForNextUpstreamRequest();
  upstream_request_->encodeHeaders(Http::TestHeaderMapImpl{{":status", "503"}}, false);

  EXPECT_EQ(atoi(upstream_request_->headers().EnvoyAttemptCount()->value().c_str()), 1);

  if (fake_upstreams_[0]->httpType() == FakeHttpConnection::Type::HTTP1) {
    ASSERT_TRUE(fake_upstream_connection_->waitForDisconnect());
    ASSERT_TRUE(fake_upstreams_[0]->waitForHttpConnection(*dispatcher_, fake_upstream_connection_));
  } else {
    ASSERT_TRUE(upstream_request_->waitForReset());
  }
  waitForNextUpstreamRequest();
  EXPECT_EQ(atoi(upstream_request_->headers().EnvoyAttemptCount()->value().c_str()), 2);
  upstream_request_->encodeHeaders(default_response_headers_, false);
  upstream_request_->encodeData(512, true);

  response->waitForEndStream();
  EXPECT_TRUE(upstream_request_->complete());
  EXPECT_EQ(1024U, upstream_request_->bodyLength());

  EXPECT_TRUE(response->complete());
  EXPECT_STREQ("200", response->headers().Status()->value().c_str());
  EXPECT_EQ(512U, response->body().size());
}

// Change the default route to be restrictive, and send a request to an alternate route.
void HttpIntegrationTest::testGrpcRouterNotFound() {
  config_helper_.setDefaultHostAndRoute("foo.com", "/found");
  initialize();

  BufferingStreamDecoderPtr response = IntegrationUtil::makeSingleRequest(
      lookupPort("http"), "POST", "/service/notfound", "", downstream_protocol_, version_, "host",
      Http::Headers::get().ContentTypeValues.Grpc);
  ASSERT_TRUE(response->complete());
  EXPECT_STREQ("200", response->headers().Status()->value().c_str());
  EXPECT_EQ(Http::Headers::get().ContentTypeValues.Grpc,
            response->headers().ContentType()->value().c_str());
  EXPECT_STREQ("12", response->headers().GrpcStatus()->value().c_str());
}

void HttpIntegrationTest::testGrpcRetry() {
  Http::TestHeaderMapImpl response_trailers{{"response1", "trailer1"}, {"grpc-status", "0"}};
  initialize();
  codec_client_ = makeHttpConnection(lookupPort("http"));
  auto encoder_decoder =
      codec_client_->startRequest(Http::TestHeaderMapImpl{{":method", "POST"},
                                                          {":path", "/test/long/url"},
                                                          {":scheme", "http"},
                                                          {":authority", "host"},
                                                          {"x-forwarded-for", "10.0.0.1"},
                                                          {"x-envoy-retry-grpc-on", "cancelled"}});
  request_encoder_ = &encoder_decoder.first;
  auto response = std::move(encoder_decoder.second);
  codec_client_->sendData(*request_encoder_, 1024, true);
  waitForNextUpstreamRequest();
  upstream_request_->encodeHeaders(
      Http::TestHeaderMapImpl{{":status", "200"}, {"grpc-status", "1"}}, false);
  if (fake_upstreams_[0]->httpType() == FakeHttpConnection::Type::HTTP1) {
    ASSERT_TRUE(fake_upstream_connection_->waitForDisconnect());
    ASSERT_TRUE(fake_upstreams_[0]->waitForHttpConnection(*dispatcher_, fake_upstream_connection_));
  } else {
    ASSERT_TRUE(upstream_request_->waitForReset());
  }
  waitForNextUpstreamRequest();

  upstream_request_->encodeHeaders(default_response_headers_, false);
  upstream_request_->encodeData(512,
                                fake_upstreams_[0]->httpType() != FakeHttpConnection::Type::HTTP2);
  if (fake_upstreams_[0]->httpType() == FakeHttpConnection::Type::HTTP2) {
    upstream_request_->encodeTrailers(response_trailers);
  }

  response->waitForEndStream();
  EXPECT_TRUE(upstream_request_->complete());
  EXPECT_EQ(1024U, upstream_request_->bodyLength());

  EXPECT_TRUE(response->complete());
  EXPECT_STREQ("200", response->headers().Status()->value().c_str());
  EXPECT_EQ(512U, response->body().size());
  if (fake_upstreams_[0]->httpType() == FakeHttpConnection::Type::HTTP2) {
    EXPECT_THAT(*response->trailers(), HeaderMapEqualRef(&response_trailers));
  }
}

// Verifies that a retry priority can be configured and affect the host selected during retries.
// The retry priority will always target P1, which would otherwise never be hit due to P0 being
// healthy.
void HttpIntegrationTest::testRetryPriority() {
  const Upstream::PriorityLoad priority_load{0, 100};
  NiceMock<Upstream::MockRetryPriority> retry_priority(priority_load);
  Upstream::MockRetryPriorityFactory factory(retry_priority);

  Registry::InjectFactory<Upstream::RetryPriorityFactory> inject_factory(factory);

  envoy::api::v2::route::RouteAction::RetryPolicy retry_policy;
  retry_policy.mutable_retry_priority()->set_name(factory.name());

  // Add route with custom retry policy
  config_helper_.addRoute("host", "/test_retry", "cluster_0", false,
                          envoy::api::v2::route::RouteAction::NOT_FOUND,
                          envoy::api::v2::route::VirtualHost::NONE, retry_policy);

  // Use load assignments instead of static hosts. Necessary in order to use priorities.
  config_helper_.addConfigModifier([](envoy::config::bootstrap::v2::Bootstrap& bootstrap) {
    auto cluster = bootstrap.mutable_static_resources()->mutable_clusters(0);
    auto load_assignment = cluster->mutable_load_assignment();
    load_assignment->set_cluster_name(cluster->name());
    const auto& host_address = cluster->hosts(0).socket_address().address();

    for (int i = 0; i < 2; ++i) {
      auto locality = load_assignment->add_endpoints();
      locality->set_priority(i);
      locality->mutable_locality()->set_region("region");
      locality->mutable_locality()->set_zone("zone");
      locality->mutable_locality()->set_sub_zone("sub_zone" + std::to_string(i));
      auto lb_endpoint = locality->add_lb_endpoints();
      lb_endpoint->mutable_endpoint()->mutable_address()->mutable_socket_address()->set_address(
          host_address);
      lb_endpoint->mutable_endpoint()->mutable_address()->mutable_socket_address()->set_port_value(
          0);
    }

    cluster->clear_hosts();
  });

  fake_upstreams_count_ = 2;
  initialize();
  codec_client_ = makeHttpConnection(lookupPort("http"));
  auto response =
      codec_client_->makeRequestWithBody(Http::TestHeaderMapImpl{{":method", "POST"},
                                                                 {":path", "/test_retry"},
                                                                 {":scheme", "http"},
                                                                 {":authority", "host"},
                                                                 {"x-forwarded-for", "10.0.0.1"},
                                                                 {"x-envoy-retry-on", "5xx"}},
                                         1024);

  // Note how we're exepcting each upstream request to hit the same upstream.
  waitForNextUpstreamRequest(0);
  upstream_request_->encodeHeaders(Http::TestHeaderMapImpl{{":status", "503"}}, false);

  if (fake_upstreams_[0]->httpType() == FakeHttpConnection::Type::HTTP1) {
    ASSERT_TRUE(fake_upstream_connection_->waitForDisconnect());
    ASSERT_TRUE(fake_upstreams_[1]->waitForHttpConnection(*dispatcher_, fake_upstream_connection_));
  } else {
    ASSERT_TRUE(upstream_request_->waitForReset());
  }

  waitForNextUpstreamRequest(1);
  upstream_request_->encodeHeaders(default_response_headers_, false);
  upstream_request_->encodeData(512, true);

  response->waitForEndStream();
  EXPECT_TRUE(upstream_request_->complete());
  EXPECT_EQ(1024U, upstream_request_->bodyLength());

  EXPECT_TRUE(response->complete());
  EXPECT_STREQ("200", response->headers().Status()->value().c_str());
  EXPECT_EQ(512U, response->body().size());
}

//
// Verifies that a retry host filter can be configured and affect the host selected during retries.
// The predicate will keep track of the first host attempted, and attempt to route all requests to
// the same host. With a total of two upstream hosts, this should result in us continuously sending
// requests to the same host.
void HttpIntegrationTest::testRetryHostPredicateFilter() {
  TestHostPredicateFactory predicate_factory;
  Registry::InjectFactory<Upstream::RetryHostPredicateFactory> inject_factory(predicate_factory);

  envoy::api::v2::route::RouteAction::RetryPolicy retry_policy;
  retry_policy.add_retry_host_predicate()->set_name(predicate_factory.name());

  // Add route with custom retry policy
  config_helper_.addRoute("host", "/test_retry", "cluster_0", false,
                          envoy::api::v2::route::RouteAction::NOT_FOUND,
                          envoy::api::v2::route::VirtualHost::NONE, retry_policy);

  // We want to work with a cluster with two hosts.
  config_helper_.addConfigModifier([](envoy::config::bootstrap::v2::Bootstrap& bootstrap) {
    auto* new_host = bootstrap.mutable_static_resources()->mutable_clusters(0)->add_hosts();
    new_host->MergeFrom(bootstrap.static_resources().clusters(0).hosts(0));
  });
  fake_upstreams_count_ = 2;
  initialize();
  codec_client_ = makeHttpConnection(lookupPort("http"));
  auto response =
      codec_client_->makeRequestWithBody(Http::TestHeaderMapImpl{{":method", "POST"},
                                                                 {":path", "/test_retry"},
                                                                 {":scheme", "http"},
                                                                 {":authority", "host"},
                                                                 {"x-forwarded-for", "10.0.0.1"},
                                                                 {"x-envoy-retry-on", "5xx"}},
                                         1024);

  // Note how we're exepcting each upstream request to hit the same upstream.
  auto upstream_idx = waitForNextUpstreamRequest({0, 1});
  upstream_request_->encodeHeaders(Http::TestHeaderMapImpl{{":status", "503"}}, false);

  if (fake_upstreams_[upstream_idx]->httpType() == FakeHttpConnection::Type::HTTP1) {
    ASSERT_TRUE(fake_upstream_connection_->waitForDisconnect());
    ASSERT_TRUE(fake_upstreams_[upstream_idx]->waitForHttpConnection(*dispatcher_,
                                                                     fake_upstream_connection_));
  } else {
    ASSERT_TRUE(upstream_request_->waitForReset());
  }

  waitForNextUpstreamRequest(upstream_idx);
  upstream_request_->encodeHeaders(default_response_headers_, false);
  upstream_request_->encodeData(512, true);

  response->waitForEndStream();
  EXPECT_TRUE(upstream_request_->complete());
  EXPECT_EQ(1024U, upstream_request_->bodyLength());

  EXPECT_TRUE(response->complete());
  EXPECT_STREQ("200", response->headers().Status()->value().c_str());
  EXPECT_EQ(512U, response->body().size());
}

// Very similar set-up to testRetry but with a 16k request the request will not
// be buffered and the 503 will be returned to the user.
void HttpIntegrationTest::testRetryHittingBufferLimit() {
  config_helper_.setBufferLimits(1024, 1024); // Set buffer limits upstream and downstream.
  initialize();
  codec_client_ = makeHttpConnection(lookupPort("http"));

  auto response =
      codec_client_->makeRequestWithBody(Http::TestHeaderMapImpl{{":method", "POST"},
                                                                 {":path", "/test/long/url"},
                                                                 {":scheme", "http"},
                                                                 {":authority", "host"},
                                                                 {"x-forwarded-for", "10.0.0.1"},
                                                                 {"x-envoy-retry-on", "5xx"}},
                                         1024 * 65);
  waitForNextUpstreamRequest();

  upstream_request_->encodeHeaders(Http::TestHeaderMapImpl{{":status", "503"}}, true);

  response->waitForEndStream();
  EXPECT_TRUE(upstream_request_->complete());
  EXPECT_EQ(66560U, upstream_request_->bodyLength());

  EXPECT_TRUE(response->complete());
  EXPECT_STREQ("503", response->headers().Status()->value().c_str());
}

// Test hitting the dynamo filter with too many request bytes to buffer. Ensure the connection
// manager sends a 413.
void HttpIntegrationTest::testHittingDecoderFilterLimit() {
  config_helper_.addFilter("{ name: envoy.http_dynamo_filter, config: {} }");
  config_helper_.setBufferLimits(1024, 1024);
  initialize();

  codec_client_ = makeHttpConnection(lookupPort("http"));

  // Envoy will likely connect and proxy some unspecified amount of data before
  // hitting the buffer limit and disconnecting. Ignore this if it happens.
  fake_upstreams_[0]->set_allow_unexpected_disconnects(true);
  auto response =
      codec_client_->makeRequestWithBody(Http::TestHeaderMapImpl{{":method", "POST"},
                                                                 {":path", "/dynamo/url"},
                                                                 {":scheme", "http"},
                                                                 {":authority", "host"},
                                                                 {"x-forwarded-for", "10.0.0.1"},
                                                                 {"x-envoy-retry-on", "5xx"}},
                                         1024 * 65);

  response->waitForEndStream();
  // With HTTP/1 there's a possible race where if the connection backs up early,
  // the 413-and-connection-close may be sent while the body is still being
  // sent, resulting in a write error and the connection being closed before the
  // response is read.
  if (downstream_protocol_ == Http::CodecClient::Type::HTTP2) {
    ASSERT_TRUE(response->complete());
  }
  if (response->complete()) {
    EXPECT_STREQ("413", response->headers().Status()->value().c_str());
  }
}

// Test hitting the dynamo filter with too many response bytes to buffer. Given the request headers
// are sent on early, the stream/connection will be reset.
void HttpIntegrationTest::testHittingEncoderFilterLimit() {
  config_helper_.addFilter("{ name: envoy.http_dynamo_filter, config: {} }");
  config_helper_.setBufferLimits(1024, 1024);
  initialize();

  // Send the request.
  codec_client_ = makeHttpConnection(lookupPort("http"));
  auto encoder_decoder = codec_client_->startRequest(default_request_headers_);
  auto downstream_request = &encoder_decoder.first;
  auto response = std::move(encoder_decoder.second);
  Buffer::OwnedImpl data("{\"TableName\":\"locations\"}");
  codec_client_->sendData(*downstream_request, data, true);
  waitForNextUpstreamRequest();

  // Send the response headers.
  upstream_request_->encodeHeaders(default_response_headers_, false);

  // Now send an overly large response body. At some point, too much data will
  // be buffered, the stream will be reset, and the connection will disconnect.
  fake_upstreams_[0]->set_allow_unexpected_disconnects(true);
  upstream_request_->encodeData(1024 * 65, false);
  ASSERT_TRUE(fake_upstream_connection_->waitForDisconnect());

  response->waitForEndStream();
  EXPECT_TRUE(response->complete());
  EXPECT_STREQ("500", response->headers().Status()->value().c_str());
}

// Verifies metadata can be sent at different locations of the responses.
void HttpIntegrationTest::testEnvoyProxyMetadataInResponse() {
  initialize();
  codec_client_ = makeHttpConnection(lookupPort("http"));

  // Sends the first request.
  auto response = codec_client_->makeRequestWithBody(default_request_headers_, 10);
  waitForNextUpstreamRequest();

  // Sends metadata before response header.
  const std::string key = "key";
  std::string value = std::string(80 * 1024, '1');
  Http::MetadataMap metadata_map = {{key, value}};
  upstream_request_->encodeMetadata(metadata_map);
  upstream_request_->encodeHeaders(default_response_headers_, false);
  upstream_request_->encodeData(12, true);

  // Verifies metadata is received by the client.
  response->waitForEndStream();
  ASSERT_TRUE(response->complete());
  EXPECT_EQ(response->metadata_map().find(key)->second, value);

  // Sends the second request.
  response = codec_client_->makeRequestWithBody(default_request_headers_, 10);
  waitForNextUpstreamRequest();

  // Sends metadata after response header followed by an empty data frame with end_stream true.
  value = std::string(10, '2');
  upstream_request_->encodeHeaders(default_response_headers_, false);
  metadata_map = {{key, value}};
  upstream_request_->encodeMetadata(metadata_map);
  upstream_request_->encodeData(0, true);

  // Verifies metadata is received by the client.
  response->waitForEndStream();
  ASSERT_TRUE(response->complete());
  EXPECT_EQ(response->metadata_map().find(key)->second, value);

  // Sends the third request.
  response = codec_client_->makeRequestWithBody(default_request_headers_, 10);
  waitForNextUpstreamRequest();

  // Sends metadata after response header and before data.
  value = std::string(10, '3');
  upstream_request_->encodeHeaders(default_response_headers_, false);
  metadata_map = {{key, value}};
  upstream_request_->encodeMetadata(metadata_map);
  upstream_request_->encodeData(10, true);

  // Verifies metadata is received by the client.
  response->waitForEndStream();
  ASSERT_TRUE(response->complete());
  EXPECT_EQ(response->metadata_map().find(key)->second, value);

  // Sends the fourth request.
  response = codec_client_->makeRequestWithBody(default_request_headers_, 10);
  waitForNextUpstreamRequest();

  // Sends metadata between data frames.
  value = std::string(10, '4');
  upstream_request_->encodeHeaders(default_response_headers_, false);
  upstream_request_->encodeData(10, false);
  metadata_map = {{key, value}};
  upstream_request_->encodeMetadata(metadata_map);
  upstream_request_->encodeData(10, true);

  // Verifies metadata is received by the client.
  response->waitForEndStream();
  ASSERT_TRUE(response->complete());
  EXPECT_EQ(response->metadata_map().find(key)->second, value);

  // Sends the fifth request.
  response = codec_client_->makeRequestWithBody(default_request_headers_, 10);
  waitForNextUpstreamRequest();

  // Sends metadata after the last non-empty data frames.
  value = std::string(10, '5');
  upstream_request_->encodeHeaders(default_response_headers_, false);
  upstream_request_->encodeData(10, false);
  metadata_map = {{key, value}};
  upstream_request_->encodeMetadata(metadata_map);
  upstream_request_->encodeData(0, true);

  // Verifies metadata is received by the client.
  response->waitForEndStream();
  ASSERT_TRUE(response->complete());
  EXPECT_EQ(response->metadata_map().find(key)->second, value);

  // Sends the sixth request.
  response = codec_client_->makeRequestWithBody(default_request_headers_, 10);
  waitForNextUpstreamRequest();

  // Sends metadata before reset.
  value = std::string(10, '6');
  upstream_request_->encodeHeaders(default_response_headers_, false);
  upstream_request_->encodeData(10, false);
  metadata_map = {{key, value}};
  upstream_request_->encodeMetadata(metadata_map);
  upstream_request_->encodeResetStream();

  // Verifies stream is reset.
  response->waitForReset();
  ASSERT_FALSE(response->complete());
}

void HttpIntegrationTest::testEnvoyProxyMultipleMetadata() {
  initialize();
  codec_client_ = makeHttpConnection(lookupPort("http"));

  // Sends a request.
  auto response = codec_client_->makeRequestWithBody(default_request_headers_, 10);
  waitForNextUpstreamRequest();

  // Sends metadata before response header.
  std::vector<Http::MetadataMap> metadata_map_vector = {{
                                                            {"0", "000"},
                                                        },
                                                        {
                                                            {"1", "111"},
                                                        },
                                                        {
                                                            {"2", "222"},
                                                        },
                                                        {
                                                            {"3", "333"},
                                                        }};
  upstream_request_->encodeMetadata(metadata_map_vector[0]);
  upstream_request_->encodeMetadata(metadata_map_vector[1]);
  upstream_request_->encodeHeaders(default_response_headers_, false);
  upstream_request_->encodeMetadata(metadata_map_vector[2]);
  upstream_request_->encodeData(12, false);
  upstream_request_->encodeMetadata(metadata_map_vector[3]);
  upstream_request_->encodeData(12, true);

  // Verifies multiple metadata are received by the client.
  response->waitForEndStream();
  ASSERT_TRUE(response->complete());
  for (const auto& metadata_map : metadata_map_vector) {
    for (const auto& metadata : metadata_map) {
      EXPECT_EQ(response->metadata_map().find(metadata.first)->second, metadata.second);
    }
  }
  EXPECT_EQ(response->metadata_map().size(), metadata_map_vector.size());
}

void HttpIntegrationTest::testEnvoyProxyInvalidMetadata() {
  initialize();
  codec_client_ = makeHttpConnection(lookupPort("http"));

  // Sends a request.
  auto response = codec_client_->makeRequestWithBody(default_request_headers_, 10);
  waitForNextUpstreamRequest();

  // Sends over-sized metadata before response header.
  const std::string key = "key";
  std::string value = std::string(1024 * 1024, 'a');
  Http::MetadataMap metadata_map = {{key, value}};
  upstream_request_->encodeMetadata(metadata_map);
  upstream_request_->encodeHeaders(default_response_headers_, false);
  upstream_request_->encodeMetadata(metadata_map);
  upstream_request_->encodeData(12, false);
  upstream_request_->encodeMetadata(metadata_map);
  upstream_request_->encodeData(12, true);

  // Verifies metadata is not received by the client.
  response->waitForEndStream();
  ASSERT_TRUE(response->complete());
  EXPECT_EQ(response->metadata_map().size(), 0);
}

void HttpIntegrationTest::testEnvoyMultipleMetadataReachSizeLimit() {
  initialize();
  codec_client_ = makeHttpConnection(lookupPort("http"));

  // Sends a request.
  auto response = codec_client_->makeRequestWithBody(default_request_headers_, 10);
  waitForNextUpstreamRequest();

  // Sends multiple metadata after response header until max size limit is reached.
  const std::string key = "key";
  std::string value = std::string(10000, 'a');
  Http::MetadataMap metadata_map = {{key, value}};
  upstream_request_->encodeHeaders(default_response_headers_, false);
  for (int i = 0; i < 200; i++) {
    upstream_request_->encodeMetadata(metadata_map);
  }
  upstream_request_->encodeData(12, true);

  // Verifies reset is received.
  response->waitForReset();
  ASSERT_FALSE(response->complete());
}

void HttpIntegrationTest::testEnvoyHandling100Continue(bool additional_continue_from_upstream,
                                                       const std::string& via) {
  initialize();
  codec_client_ = makeHttpConnection(lookupPort("http"));

  auto encoder_decoder =
      codec_client_->startRequest(Http::TestHeaderMapImpl{{":method", "POST"},
                                                          {":path", "/dynamo/url"},
                                                          {":scheme", "http"},
                                                          {":authority", "host"},
                                                          {"expect", "100-continue"}});
  request_encoder_ = &encoder_decoder.first;
  auto response = std::move(encoder_decoder.second);
  ASSERT_TRUE(fake_upstreams_[0]->waitForHttpConnection(*dispatcher_, fake_upstream_connection_));
  // The continue headers should arrive immediately.
  response->waitForContinueHeaders();
  ASSERT_TRUE(fake_upstream_connection_->waitForNewStream(*dispatcher_, upstream_request_));

  // Send the rest of the request.
  codec_client_->sendData(*request_encoder_, 10, true);
  ASSERT_TRUE(upstream_request_->waitForEndStream(*dispatcher_));
  // Verify the Expect header is stripped.
  EXPECT_EQ(nullptr, upstream_request_->headers().get(Http::Headers::get().Expect));
  if (via.empty()) {
    EXPECT_EQ(nullptr, upstream_request_->headers().get(Http::Headers::get().Via));
  } else {
    EXPECT_STREQ(via.c_str(),
                 upstream_request_->headers().get(Http::Headers::get().Via)->value().c_str());
  }

  if (additional_continue_from_upstream) {
    // Make sure if upstream sends an 100-Continue Envoy doesn't send its own and proxy the one
    // from upstream!
    upstream_request_->encode100ContinueHeaders(Http::TestHeaderMapImpl{{":status", "100"}});
  }
  upstream_request_->encodeHeaders(default_response_headers_, false);
  upstream_request_->encodeData(12, true);

  response->waitForEndStream();
  ASSERT_TRUE(response->complete());
  ASSERT(response->continue_headers() != nullptr);
  EXPECT_STREQ("100", response->continue_headers()->Status()->value().c_str());
  EXPECT_EQ(nullptr, response->continue_headers()->Via());
  EXPECT_STREQ("200", response->headers().Status()->value().c_str());
  if (via.empty()) {
    EXPECT_EQ(nullptr, response->headers().Via());
  } else {
    EXPECT_STREQ(via.c_str(), response->headers().Via()->value().c_str());
  }
}

void HttpIntegrationTest::testEnvoyProxying100Continue(bool continue_before_upstream_complete,
                                                       bool with_encoder_filter) {
  if (with_encoder_filter) {
    // Because 100-continue only affects encoder filters, make sure it plays well with one.
    config_helper_.addFilter("name: envoy.cors");
    config_helper_.addConfigModifier(
        [&](envoy::config::filter::network::http_connection_manager::v2::HttpConnectionManager& hcm)
            -> void {
          auto* route_config = hcm.mutable_route_config();
          auto* virtual_host = route_config->mutable_virtual_hosts(0);
          {
            auto* cors = virtual_host->mutable_cors();
            cors->add_allow_origin("*");
            cors->set_allow_headers("content-type,x-grpc-web");
            cors->set_allow_methods("GET,POST");
          }
        });
  }
  config_helper_.addConfigModifier(
      [&](envoy::config::filter::network::http_connection_manager::v2::HttpConnectionManager& hcm)
          -> void { hcm.set_proxy_100_continue(true); });
  initialize();

  codec_client_ = makeHttpConnection(lookupPort("http"));
  auto encoder_decoder =
      codec_client_->startRequest(Http::TestHeaderMapImpl{{":method", "GET"},
                                                          {":path", "/dynamo/url"},
                                                          {":scheme", "http"},
                                                          {":authority", "host"},
                                                          {"expect", "100-continue"}});
  request_encoder_ = &encoder_decoder.first;
  auto response = std::move(encoder_decoder.second);

  // Wait for the request headers to be received upstream.
  ASSERT_TRUE(fake_upstreams_[0]->waitForHttpConnection(*dispatcher_, fake_upstream_connection_));
  ASSERT_TRUE(fake_upstream_connection_->waitForNewStream(*dispatcher_, upstream_request_));

  if (continue_before_upstream_complete) {
    // This case tests sending on 100-Continue headers before the client has sent all the
    // request data.
    upstream_request_->encode100ContinueHeaders(Http::TestHeaderMapImpl{{":status", "100"}});
    response->waitForContinueHeaders();
  }
  // Send all of the request data and wait for it to be received upstream.
  codec_client_->sendData(*request_encoder_, 10, true);
  ASSERT_TRUE(upstream_request_->waitForEndStream(*dispatcher_));

  if (!continue_before_upstream_complete) {
    // This case tests forwarding 100-Continue after the client has sent all data.
    upstream_request_->encode100ContinueHeaders(Http::TestHeaderMapImpl{{":status", "100"}});
    response->waitForContinueHeaders();
  }
  // Now send the rest of the response.
  upstream_request_->encodeHeaders(default_response_headers_, true);
  response->waitForEndStream();
  EXPECT_TRUE(response->complete());
  ASSERT(response->continue_headers() != nullptr);
  EXPECT_STREQ("100", response->continue_headers()->Status()->value().c_str());

  EXPECT_STREQ("200", response->headers().Status()->value().c_str());
}

void HttpIntegrationTest::testIdleTimeoutBasic() {
  config_helper_.addConfigModifier([](envoy::config::bootstrap::v2::Bootstrap& bootstrap) {
    auto* static_resources = bootstrap.mutable_static_resources();
    auto* cluster = static_resources->mutable_clusters(0);
    auto* http_protocol_options = cluster->mutable_common_http_protocol_options();
    auto* idle_time_out = http_protocol_options->mutable_idle_timeout();
    std::chrono::milliseconds timeout(1000);
    auto seconds = std::chrono::duration_cast<std::chrono::seconds>(timeout);
    idle_time_out->set_seconds(seconds.count());
  });
  initialize();

  codec_client_ = makeHttpConnection(lookupPort("http"));
  auto response = codec_client_->makeRequestWithBody(default_request_headers_, 1024);
  waitForNextUpstreamRequest();

  upstream_request_->encodeHeaders(default_response_headers_, false);
  upstream_request_->encodeData(512, true);
  response->waitForEndStream();

  EXPECT_TRUE(upstream_request_->complete());
  EXPECT_TRUE(response->complete());
  test_server_->waitForCounterGe("cluster.cluster_0.upstream_cx_total", 1);
  test_server_->waitForCounterGe("cluster.cluster_0.upstream_rq_200", 1);

  // Do not send any requests and validate if idle time out kicks in.
  ASSERT_TRUE(fake_upstream_connection_->waitForDisconnect());
  test_server_->waitForCounterGe("cluster.cluster_0.upstream_cx_idle_timeout", 1);
}

void HttpIntegrationTest::testIdleTimeoutWithTwoRequests() {
  config_helper_.addConfigModifier([](envoy::config::bootstrap::v2::Bootstrap& bootstrap) {
    auto* static_resources = bootstrap.mutable_static_resources();
    auto* cluster = static_resources->mutable_clusters(0);
    auto* http_protocol_options = cluster->mutable_common_http_protocol_options();
    auto* idle_time_out = http_protocol_options->mutable_idle_timeout();
    std::chrono::milliseconds timeout(1000);
    auto seconds = std::chrono::duration_cast<std::chrono::seconds>(timeout);
    idle_time_out->set_seconds(seconds.count());
  });

  initialize();

  codec_client_ = makeHttpConnection(lookupPort("http"));

  // Request 1.
  auto response = codec_client_->makeRequestWithBody(default_request_headers_, 1024);
  waitForNextUpstreamRequest();

  upstream_request_->encodeHeaders(default_response_headers_, false);
  upstream_request_->encodeData(512, true);
  response->waitForEndStream();

  EXPECT_TRUE(upstream_request_->complete());
  EXPECT_TRUE(response->complete());
  test_server_->waitForCounterGe("cluster.cluster_0.upstream_cx_total", 1);
  test_server_->waitForCounterGe("cluster.cluster_0.upstream_rq_200", 1);

  // Request 2.
  response = codec_client_->makeRequestWithBody(default_request_headers_, 512);
  waitForNextUpstreamRequest();
  upstream_request_->encodeHeaders(default_response_headers_, false);
  upstream_request_->encodeData(1024, true);
  response->waitForEndStream();

  EXPECT_TRUE(upstream_request_->complete());
  EXPECT_TRUE(response->complete());
  test_server_->waitForCounterGe("cluster.cluster_0.upstream_cx_total", 1);
  test_server_->waitForCounterGe("cluster.cluster_0.upstream_rq_200", 2);

  // Do not send any requests and validate if idle time out kicks in.
  ASSERT_TRUE(fake_upstream_connection_->waitForDisconnect());
  test_server_->waitForCounterGe("cluster.cluster_0.upstream_cx_idle_timeout", 1);
}

void HttpIntegrationTest::testUpstreamDisconnectWithTwoRequests() {
  initialize();
  fake_upstreams_[0]->set_allow_unexpected_disconnects(true);

  codec_client_ = makeHttpConnection(lookupPort("http"));

  // Request 1.
  auto response = codec_client_->makeRequestWithBody(default_request_headers_, 1024);
  waitForNextUpstreamRequest();

  // Request 2.
  IntegrationCodecClientPtr codec_client2 = makeHttpConnection(lookupPort("http"));
  auto response2 = codec_client2->makeRequestWithBody(default_request_headers_, 512);

  // Response 1.
  upstream_request_->encodeHeaders(default_response_headers_, false);
  upstream_request_->encodeData(512, true);
  ASSERT_TRUE(fake_upstream_connection_->close());
  response->waitForEndStream();

  EXPECT_TRUE(upstream_request_->complete());
  EXPECT_TRUE(response->complete());
  EXPECT_STREQ("200", response->headers().Status()->value().c_str());
  test_server_->waitForCounterGe("cluster.cluster_0.upstream_cx_total", 1);
  test_server_->waitForCounterGe("cluster.cluster_0.upstream_rq_200", 1);

  // Response 2.
  ASSERT_TRUE(fake_upstream_connection_->waitForDisconnect());
  fake_upstream_connection_.reset();
  waitForNextUpstreamRequest();
  upstream_request_->encodeHeaders(default_response_headers_, false);
  upstream_request_->encodeData(1024, true);
  response2->waitForEndStream();
  codec_client2->close();

  EXPECT_TRUE(upstream_request_->complete());
  EXPECT_TRUE(response2->complete());
  EXPECT_STREQ("200", response2->headers().Status()->value().c_str());
  test_server_->waitForCounterGe("cluster.cluster_0.upstream_cx_total", 2);
  test_server_->waitForCounterGe("cluster.cluster_0.upstream_rq_200", 2);
}

void HttpIntegrationTest::testTwoRequests(bool network_backup) {
  // if network_backup is false, this simply tests that Envoy can handle multiple
  // requests on a connection.
  //
  // If network_backup is true, the first request will explicitly set the TCP level flow control
  // as blocked as it finishes the encode and set a timer to unblock. The second stream should be
  // created while the socket appears to be in the high watermark state, and regression tests that
  // flow control will be corrected as the socket "becomes unblocked"
  if (network_backup) {
    config_helper_.addFilter(R"EOF(
  name: pause-filter
  config: {}
  )EOF");
  }
  initialize();

  codec_client_ = makeHttpConnection(lookupPort("http"));

  // Request 1.
  auto response = codec_client_->makeRequestWithBody(default_request_headers_, 1024);
  waitForNextUpstreamRequest();

  upstream_request_->encodeHeaders(default_response_headers_, false);
  upstream_request_->encodeData(512, true);
  response->waitForEndStream();

  EXPECT_TRUE(upstream_request_->complete());
  EXPECT_EQ(1024U, upstream_request_->bodyLength());
  EXPECT_TRUE(response->complete());
  EXPECT_STREQ("200", response->headers().Status()->value().c_str());
  EXPECT_EQ(512U, response->body().size());

  // Request 2.
  response = codec_client_->makeRequestWithBody(default_request_headers_, 512);
  waitForNextUpstreamRequest();
  upstream_request_->encodeHeaders(default_response_headers_, false);
  upstream_request_->encodeData(1024, true);
  response->waitForEndStream();

  EXPECT_TRUE(upstream_request_->complete());
  EXPECT_EQ(512U, upstream_request_->bodyLength());
  EXPECT_TRUE(response->complete());
  EXPECT_STREQ("200", response->headers().Status()->value().c_str());
  EXPECT_EQ(1024U, response->body().size());
}

void HttpIntegrationTest::testBadFirstline() {
  initialize();
  std::string response;
  sendRawHttpAndWaitForResponse(lookupPort("http"), "hello", &response);
  EXPECT_EQ("HTTP/1.1 400 Bad Request\r\ncontent-length: 0\r\nconnection: close\r\n\r\n", response);
}

void HttpIntegrationTest::testMissingDelimiter() {
  initialize();
  std::string response;
  sendRawHttpAndWaitForResponse(lookupPort("http"),
                                "GET / HTTP/1.1\r\nHost: host\r\nfoo bar\r\n\r\n", &response);
  EXPECT_EQ("HTTP/1.1 400 Bad Request\r\ncontent-length: 0\r\nconnection: close\r\n\r\n", response);
}

void HttpIntegrationTest::testInvalidCharacterInFirstline() {
  initialize();
  std::string response;
  sendRawHttpAndWaitForResponse(lookupPort("http"), "GE(T / HTTP/1.1\r\nHost: host\r\n\r\n",
                                &response);
  EXPECT_EQ("HTTP/1.1 400 Bad Request\r\ncontent-length: 0\r\nconnection: close\r\n\r\n", response);
}

void HttpIntegrationTest::testInvalidVersion() {
  initialize();
  std::string response;
  sendRawHttpAndWaitForResponse(lookupPort("http"), "GET / HTTP/1.01\r\nHost: host\r\n\r\n",
                                &response);
  EXPECT_EQ("HTTP/1.1 400 Bad Request\r\ncontent-length: 0\r\nconnection: close\r\n\r\n", response);
}

void HttpIntegrationTest::testHttp10Disabled() {
  initialize();
  std::string response;
  sendRawHttpAndWaitForResponse(lookupPort("http"), "GET / HTTP/1.0\r\n\r\n", &response, true);
  EXPECT_TRUE(response.find("HTTP/1.1 426 Upgrade Required\r\n") == 0);
}

// Turn HTTP/1.0 support on and verify the request is proxied and the default host is sent upstream.
void HttpIntegrationTest::testHttp10Enabled() {
  autonomous_upstream_ = true;
  config_helper_.addConfigModifier(&setAllowHttp10WithDefaultHost);
  initialize();
  std::string response;
  sendRawHttpAndWaitForResponse(lookupPort("http"), "GET / HTTP/1.0\r\n\r\n", &response, false);
  EXPECT_THAT(response, HasSubstr("HTTP/1.0 200 OK\r\n"));
  EXPECT_THAT(response, HasSubstr("connection: close"));
  EXPECT_THAT(response, Not(HasSubstr("transfer-encoding: chunked\r\n")));

  std::unique_ptr<Http::TestHeaderMapImpl> upstream_headers =
      reinterpret_cast<AutonomousUpstream*>(fake_upstreams_.front().get())->lastRequestHeaders();
  ASSERT_TRUE(upstream_headers != nullptr);
  EXPECT_EQ(upstream_headers->Host()->value(), "default.com");

  sendRawHttpAndWaitForResponse(lookupPort("http"), "HEAD / HTTP/1.0\r\n\r\n", &response, false);
  EXPECT_THAT(response, HasSubstr("HTTP/1.0 200 OK\r\n"));
  EXPECT_THAT(response, HasSubstr("connection: close"));
  EXPECT_THAT(response, Not(HasSubstr("transfer-encoding: chunked\r\n")));
}

// Verify for HTTP/1.0 a keep-alive header results in no connection: close.
// Also verify existing host headers are passed through for the HTTP/1.0 case.
void HttpIntegrationTest::testHttp10WithHostAndKeepAlive() {
  autonomous_upstream_ = true;
  config_helper_.addConfigModifier(&setAllowHttp10WithDefaultHost);
  initialize();
  std::string response;
  sendRawHttpAndWaitForResponse(lookupPort("http"),
                                "GET / HTTP/1.0\r\nHost: foo.com\r\nConnection:Keep-alive\r\n\r\n",
                                &response, true);
  EXPECT_THAT(response, HasSubstr("HTTP/1.0 200 OK\r\n"));
  EXPECT_THAT(response, Not(HasSubstr("connection: close")));
  EXPECT_THAT(response, Not(HasSubstr("transfer-encoding: chunked\r\n")));

  std::unique_ptr<Http::TestHeaderMapImpl> upstream_headers =
      reinterpret_cast<AutonomousUpstream*>(fake_upstreams_.front().get())->lastRequestHeaders();
  ASSERT_TRUE(upstream_headers != nullptr);
  EXPECT_EQ(upstream_headers->Host()->value(), "foo.com");
}

// Turn HTTP/1.0 support on and verify 09 style requests work.
void HttpIntegrationTest::testHttp09Enabled() {
  autonomous_upstream_ = true;
  config_helper_.addConfigModifier(&setAllowHttp10WithDefaultHost);
  initialize();
  std::string response;
  sendRawHttpAndWaitForResponse(lookupPort("http"), "GET /\r\n\r\n", &response, false);
  EXPECT_THAT(response, HasSubstr("HTTP/1.0 200 OK\r\n"));
  EXPECT_THAT(response, HasSubstr("connection: close"));
  EXPECT_THAT(response, Not(HasSubstr("transfer-encoding: chunked\r\n")));

  std::unique_ptr<Http::TestHeaderMapImpl> upstream_headers =
      reinterpret_cast<AutonomousUpstream*>(fake_upstreams_.front().get())->lastRequestHeaders();
  ASSERT_TRUE(upstream_headers != nullptr);
  EXPECT_EQ(upstream_headers->Host()->value(), "default.com");
}

void HttpIntegrationTest::testAbsolutePath() {
  // Configure www.redirect.com to send a redirect, and ensure the redirect is
  // encountered via absolute URL.
  config_helper_.addRoute("www.redirect.com", "/", "cluster_0", true,
                          envoy::api::v2::route::RouteAction::SERVICE_UNAVAILABLE,
                          envoy::api::v2::route::VirtualHost::ALL);
  config_helper_.addConfigModifier(&setAllowAbsoluteUrl);

  initialize();
  std::string response;
  sendRawHttpAndWaitForResponse(lookupPort("http"),
                                "GET http://www.redirect.com HTTP/1.1\r\nHost: host\r\n\r\n",
                                &response, true);
  EXPECT_FALSE(response.find("HTTP/1.1 404 Not Found\r\n") == 0);
}

void HttpIntegrationTest::testAbsolutePathWithPort() {
  // Configure www.namewithport.com:1234 to send a redirect, and ensure the redirect is
  // encountered via absolute URL with a port.
  config_helper_.addRoute("www.namewithport.com:1234", "/", "cluster_0", true,
                          envoy::api::v2::route::RouteAction::SERVICE_UNAVAILABLE,
                          envoy::api::v2::route::VirtualHost::ALL);
  config_helper_.addConfigModifier(&setAllowAbsoluteUrl);
  initialize();
  std::string response;
  sendRawHttpAndWaitForResponse(
      lookupPort("http"), "GET http://www.namewithport.com:1234 HTTP/1.1\r\nHost: host\r\n\r\n",
      &response, true);
  EXPECT_FALSE(response.find("HTTP/1.1 404 Not Found\r\n") == 0);
}

void HttpIntegrationTest::testAbsolutePathWithoutPort() {
  // Add a restrictive default match, to avoid the request hitting the * / catchall.
  config_helper_.setDefaultHostAndRoute("foo.com", "/found");
  // Set a matcher for namewithport:1234 and verify http://namewithport does not match
  config_helper_.addRoute("www.namewithport.com:1234", "/", "cluster_0", true,
                          envoy::api::v2::route::RouteAction::SERVICE_UNAVAILABLE,
                          envoy::api::v2::route::VirtualHost::ALL);
  config_helper_.addConfigModifier(&setAllowAbsoluteUrl);
  initialize();
  std::string response;
  sendRawHttpAndWaitForResponse(lookupPort("http"),
                                "GET http://www.namewithport.com HTTP/1.1\r\nHost: host\r\n\r\n",
                                &response, true);
  EXPECT_TRUE(response.find("HTTP/1.1 404 Not Found\r\n") == 0) << response;
}

void HttpIntegrationTest::testAllowAbsoluteSameRelative() {
  // TODO(mattwoodyard) run this test.
  // Ensure that relative urls behave the same with allow_absolute_url enabled and without
  testEquivalent("GET /foo/bar HTTP/1.1\r\nHost: host\r\n\r\n");
}

void HttpIntegrationTest::testConnect() {
  // Ensure that connect behaves the same with allow_absolute_url enabled and without
  testEquivalent("CONNECT www.somewhere.com:80 HTTP/1.1\r\nHost: host\r\n\r\n");
}

void HttpIntegrationTest::testInlineHeaders() {
  autonomous_upstream_ = true;
  config_helper_.addConfigModifier(&setAllowHttp10WithDefaultHost);
  initialize();
  std::string response;
  sendRawHttpAndWaitForResponse(lookupPort("http"),
                                "GET / HTTP/1.1\r\n"
                                "Host: foo.com\r\n"
                                "Foo: bar\r\n"
                                "Cache-control: public\r\n"
                                "Cache-control: 123\r\n"
                                "Eep: baz\r\n\r\n",
                                &response, true);
  EXPECT_THAT(response, HasSubstr("HTTP/1.1 200 OK\r\n"));

  std::unique_ptr<Http::TestHeaderMapImpl> upstream_headers =
      reinterpret_cast<AutonomousUpstream*>(fake_upstreams_.front().get())->lastRequestHeaders();
  ASSERT_TRUE(upstream_headers != nullptr);
  EXPECT_EQ(upstream_headers->Host()->value(), "foo.com");
  EXPECT_EQ(upstream_headers->CacheControl()->value(), "public,123");
  ASSERT_TRUE(upstream_headers->get(Envoy::Http::LowerCaseString("foo")) != nullptr);
  EXPECT_STREQ("bar", upstream_headers->get(Envoy::Http::LowerCaseString("foo"))->value().c_str());
  ASSERT_TRUE(upstream_headers->get(Envoy::Http::LowerCaseString("eep")) != nullptr);
  EXPECT_STREQ("baz", upstream_headers->get(Envoy::Http::LowerCaseString("eep"))->value().c_str());
}

void HttpIntegrationTest::testEquivalent(const std::string& request) {
  config_helper_.addConfigModifier([&](envoy::config::bootstrap::v2::Bootstrap& bootstrap) -> void {
    // Clone the whole listener.
    auto static_resources = bootstrap.mutable_static_resources();
    auto* old_listener = static_resources->mutable_listeners(0);
    auto* cloned_listener = static_resources->add_listeners();
    cloned_listener->CopyFrom(*old_listener);
    old_listener->set_name("http_forward");
  });
  // Set the first listener to allow absoute URLs.
  config_helper_.addConfigModifier(&setAllowAbsoluteUrl);
  initialize();

  std::string response1;
  sendRawHttpAndWaitForResponse(lookupPort("http"), request.c_str(), &response1, true);

  std::string response2;
  sendRawHttpAndWaitForResponse(lookupPort("http_forward"), request.c_str(), &response2, true);

  EXPECT_EQ(normalizeDate(response1), normalizeDate(response2));
}

void HttpIntegrationTest::testBadPath() {
  initialize();
  std::string response;
  sendRawHttpAndWaitForResponse(lookupPort("http"),
                                "GET http://api.lyft.com HTTP/1.1\r\nHost: host\r\n\r\n", &response,
                                true);
  EXPECT_TRUE(response.find("HTTP/1.1 404 Not Found\r\n") == 0);
}

void HttpIntegrationTest::testNoHost() {
  initialize();
  codec_client_ = makeHttpConnection(lookupPort("http"));

  Http::TestHeaderMapImpl request_headers{
      {":method", "GET"}, {":path", "/test/long/url"}, {":scheme", "http"}};
  auto response = codec_client_->makeHeaderOnlyRequest(request_headers);
  response->waitForEndStream();

  ASSERT_TRUE(response->complete());
  EXPECT_STREQ("400", response->headers().Status()->value().c_str());
}

void HttpIntegrationTest::testValidZeroLengthContent() {
  initialize();

  codec_client_ = makeHttpConnection(lookupPort("http"));

  Http::TestHeaderMapImpl request_headers{{":method", "POST"},
                                          {":path", "/test/long/url"},
                                          {":scheme", "http"},
                                          {":authority", "host"},
                                          {"content-length", "0"}};
  auto response = sendRequestAndWaitForResponse(request_headers, 0, default_response_headers_, 0);

  ASSERT_TRUE(response->complete());
  EXPECT_STREQ("200", response->headers().Status()->value().c_str());
}

void HttpIntegrationTest::testInvalidContentLength() {
  initialize();

  codec_client_ = makeHttpConnection(lookupPort("http"));

  auto encoder_decoder =
      codec_client_->startRequest(Http::TestHeaderMapImpl{{":method", "POST"},
                                                          {":path", "/test/long/url"},
                                                          {":authority", "host"},
                                                          {"content-length", "-1"}});
  auto response = std::move(encoder_decoder.second);

  if (downstream_protocol_ == Http::CodecClient::Type::HTTP1) {
    codec_client_->waitForDisconnect();
  } else {
    response->waitForReset();
    codec_client_->close();
  }

  if (downstream_protocol_ == Http::CodecClient::Type::HTTP1) {
    ASSERT_TRUE(response->complete());
    EXPECT_STREQ("400", response->headers().Status()->value().c_str());
  } else {
    ASSERT_TRUE(response->reset());
    EXPECT_EQ(Http::StreamResetReason::RemoteReset, response->reset_reason());
  }
}

void HttpIntegrationTest::testMultipleContentLengths() {
  initialize();
  codec_client_ = makeHttpConnection(lookupPort("http"));
  auto encoder_decoder =
      codec_client_->startRequest(Http::TestHeaderMapImpl{{":method", "POST"},
                                                          {":path", "/test/long/url"},
                                                          {":authority", "host"},
                                                          {"content-length", "3,2"}});
  auto response = std::move(encoder_decoder.second);

  if (downstream_protocol_ == Http::CodecClient::Type::HTTP1) {
    codec_client_->waitForDisconnect();
  } else {
    response->waitForReset();
    codec_client_->close();
  }

  if (downstream_protocol_ == Http::CodecClient::Type::HTTP1) {
    ASSERT_TRUE(response->complete());
    EXPECT_STREQ("400", response->headers().Status()->value().c_str());
  } else {
    ASSERT_TRUE(response->reset());
    EXPECT_EQ(Http::StreamResetReason::RemoteReset, response->reset_reason());
  }
}

void HttpIntegrationTest::testOverlyLongHeaders() {
  Http::TestHeaderMapImpl big_headers{
      {":method", "GET"}, {":path", "/test/long/url"}, {":scheme", "http"}, {":authority", "host"}};

  big_headers.addCopy("big", std::string(60 * 1024, 'a'));
  initialize();

  codec_client_ = makeHttpConnection(lookupPort("http"));

  std::string long_value(7500, 'x');
  auto encoder_decoder = codec_client_->startRequest(big_headers);
  auto response = std::move(encoder_decoder.second);

  codec_client_->waitForDisconnect();

  EXPECT_TRUE(response->complete());
  EXPECT_STREQ("431", response->headers().Status()->value().c_str());
}

void HttpIntegrationTest::testUpstreamProtocolError() {
  initialize();
  codec_client_ = makeHttpConnection(lookupPort("http"));

  auto encoder_decoder = codec_client_->startRequest(Http::TestHeaderMapImpl{
      {":method", "GET"}, {":path", "/test/long/url"}, {":authority", "host"}});
  auto response = std::move(encoder_decoder.second);

  FakeRawConnectionPtr fake_upstream_connection;
  ASSERT_TRUE(fake_upstreams_[0]->waitForRawConnection(fake_upstream_connection));
  // TODO(mattklein123): Waiting for exact amount of data is a hack. This needs to
  // be fixed.
  std::string data;
  ASSERT_TRUE(fake_upstream_connection->waitForData(187, &data));
  ASSERT_TRUE(fake_upstream_connection->write("bad protocol data!"));
  ASSERT_TRUE(fake_upstream_connection->waitForDisconnect());
  codec_client_->waitForDisconnect();

  EXPECT_TRUE(response->complete());
  EXPECT_STREQ("503", response->headers().Status()->value().c_str());
}

void HttpIntegrationTest::testHeadersOnlyFilterEncoding() {
  config_helper_.addFilter(R"EOF(
name: encode-headers-only
)EOF");
  initialize();

  codec_client_ = makeHttpConnection(lookupPort("http"));
  auto response =
      codec_client_->makeRequestWithBody(Http::TestHeaderMapImpl{{":method", "GET"},
                                                                 {":path", "/test/long/url"},
                                                                 {":scheme", "http"},
                                                                 {":authority", "host"}},
                                         128);
  waitForNextUpstreamRequest();
  upstream_request_->encodeHeaders(Http::TestHeaderMapImpl{{":status", "503"}}, false);
  response->waitForEndStream();
  EXPECT_TRUE(upstream_request_->waitForEndStream(*dispatcher_));
  if (upstreamProtocol() == FakeHttpConnection::Type::HTTP1) {
    ASSERT_TRUE(fake_upstream_connection_->waitForDisconnect());
  } else {
    ASSERT_TRUE(upstream_request_->waitForReset());
    ASSERT_TRUE(fake_upstream_connection_->close());
    ASSERT_TRUE(fake_upstream_connection_->waitForDisconnect());
  }

  EXPECT_TRUE(response->complete());
  EXPECT_STREQ("503", response->headers().Status()->value().c_str());
  EXPECT_EQ(0, response->body().size());
}

void HttpIntegrationTest::testHeadersOnlyFilterDecoding() {
  config_helper_.addFilter(R"EOF(
name: decode-headers-only
)EOF");
  initialize();

  codec_client_ = makeHttpConnection(lookupPort("http"));
  auto response =
      codec_client_->makeRequestWithBody(Http::TestHeaderMapImpl{{":method", "POST"},
                                                                 {":path", "/test/long/url"},
                                                                 {":scheme", "http"},
                                                                 {":authority", "host"}},
                                         128);
  waitForNextUpstreamRequest();
  upstream_request_->encodeHeaders(Http::TestHeaderMapImpl{{":status", "503"}}, false);
  upstream_request_->encodeData(128, true);
  response->waitForEndStream();

  EXPECT_TRUE(response->complete());
  EXPECT_STREQ("503", response->headers().Status()->value().c_str());
  EXPECT_EQ(128, response->body().size());
}

void HttpIntegrationTest::testHeadersOnlyFilterEncodingIntermediateFilters() {
  config_helper_.addFilter(R"EOF(
name: passthrough-filter
)EOF");
  config_helper_.addFilter(R"EOF(
name: encode-headers-only
)EOF");
  config_helper_.addFilter(R"EOF(
name: passthrough-filter
)EOF");
  initialize();

  codec_client_ = makeHttpConnection(lookupPort("http"));
  auto response =
      codec_client_->makeRequestWithBody(Http::TestHeaderMapImpl{{":method", "GET"},
                                                                 {":path", "/test/long/url"},
                                                                 {":scheme", "http"},
                                                                 {":authority", "host"}},
                                         128);
  waitForNextUpstreamRequest();
  upstream_request_->encodeHeaders(Http::TestHeaderMapImpl{{":status", "503"}}, false);
  response->waitForEndStream();
  if (upstreamProtocol() == FakeHttpConnection::Type::HTTP1) {
    ASSERT_TRUE(fake_upstream_connection_->waitForDisconnect());
  } else {
    ASSERT_TRUE(upstream_request_->waitForReset());
    ASSERT_TRUE(fake_upstream_connection_->close());
    ASSERT_TRUE(fake_upstream_connection_->waitForDisconnect());
  }

  EXPECT_TRUE(response->complete());
  EXPECT_STREQ("503", response->headers().Status()->value().c_str());
  EXPECT_EQ(0, response->body().size());
}

void HttpIntegrationTest::testHeadersOnlyFilterDecodingIntermediateFilters() {
  config_helper_.addFilter(R"EOF(
name: passthrough-filter
)EOF");
  config_helper_.addFilter(R"EOF(
name: decode-headers-only
)EOF");
  config_helper_.addFilter(R"EOF(
name: passthrough-filter
)EOF");
  initialize();

  codec_client_ = makeHttpConnection(lookupPort("http"));
  auto response =
      codec_client_->makeRequestWithBody(Http::TestHeaderMapImpl{{":method", "POST"},
                                                                 {":path", "/test/long/url"},
                                                                 {":scheme", "http"},
                                                                 {":authority", "host"}},
                                         128);
  waitForNextUpstreamRequest();
  upstream_request_->encodeHeaders(Http::TestHeaderMapImpl{{":status", "503"}}, false);
  upstream_request_->encodeData(128, true);
  response->waitForEndStream();

  EXPECT_TRUE(response->complete());
  EXPECT_STREQ("503", response->headers().Status()->value().c_str());
  EXPECT_EQ(128, response->body().size());
}

// Verifies behavior when request data is encoded after the request has been
// turned into a headers-only request and the response has already begun.
void HttpIntegrationTest::testHeadersOnlyFilterInterleaved() {
  config_helper_.addFilter(R"EOF(
name: decode-headers-only
)EOF");
  initialize();

  codec_client_ = makeHttpConnection(lookupPort("http"));

  // First send the request headers. The filter should turn this into a header-only
  // request.
  auto encoder_decoder =
      codec_client_->startRequest(Http::TestHeaderMapImpl{{":method", "GET"},
                                                          {":path", "/test/long/url"},
                                                          {":scheme", "http"},
                                                          {":authority", "host"}});
  request_encoder_ = &encoder_decoder.first;
  auto response = std::move(encoder_decoder.second);

  // Wait for the upstream request and begin sending a response with end_stream = false.
  waitForNextUpstreamRequest();
  upstream_request_->encodeHeaders(Http::TestHeaderMapImpl{{":status", "503"}}, false);

  // Simulate additional data after the request has been turned into a headers only request.
  Buffer::OwnedImpl data(std::string(128, 'a'));
  request_encoder_->encodeData(data, false);

  // End the response.
  upstream_request_->encodeData(128, true);

  response->waitForEndStream();
  EXPECT_TRUE(response->complete());
  EXPECT_STREQ("503", response->headers().Status()->value().c_str());
  EXPECT_EQ(0, upstream_request_->body().length());
}

void HttpIntegrationTest::testDownstreamResetBeforeResponseComplete() {
  initialize();
  codec_client_ = makeHttpConnection(lookupPort("http"));

  auto encoder_decoder =
      codec_client_->startRequest(Http::TestHeaderMapImpl{{":method", "GET"},
                                                          {":path", "/test/long/url"},
                                                          {":scheme", "http"},
                                                          {":authority", "host"},
                                                          {"cookie", "a=b"},
                                                          {"cookie", "c=d"}});
  request_encoder_ = &encoder_decoder.first;
  auto response = std::move(encoder_decoder.second);
  codec_client_->sendData(*request_encoder_, 0, true);
  waitForNextUpstreamRequest();

  EXPECT_EQ(upstream_request_->headers().get(Http::Headers::get().Cookie)->value(), "a=b; c=d");

  upstream_request_->encodeHeaders(default_response_headers_, false);
  upstream_request_->encodeData(512, false);

  response->waitForBodyData(512);
  codec_client_->sendReset(*request_encoder_);

  if (upstreamProtocol() == FakeHttpConnection::Type::HTTP1) {
    ASSERT_TRUE(fake_upstream_connection_->waitForDisconnect());
  } else {
    ASSERT_TRUE(upstream_request_->waitForReset());
    ASSERT_TRUE(fake_upstream_connection_->close());
    ASSERT_TRUE(fake_upstream_connection_->waitForDisconnect());
  }

  codec_client_->close();

  EXPECT_TRUE(upstream_request_->complete());
  EXPECT_EQ(0U, upstream_request_->bodyLength());

  EXPECT_FALSE(response->complete());
  EXPECT_STREQ("200", response->headers().Status()->value().c_str());
  EXPECT_EQ(512U, response->body().size());
}

void HttpIntegrationTest::testTrailers(uint64_t request_size, uint64_t response_size) {
  Http::TestHeaderMapImpl request_trailers{{"request1", "trailer1"}, {"request2", "trailer2"}};
  Http::TestHeaderMapImpl response_trailers{{"response1", "trailer1"}, {"response2", "trailer2"}};

  initialize();
  codec_client_ = makeHttpConnection(lookupPort("http"));
  auto encoder_decoder =
      codec_client_->startRequest(Http::TestHeaderMapImpl{{":method", "POST"},
                                                          {":path", "/test/long/url"},
                                                          {":scheme", "http"},
                                                          {":authority", "host"}});
  request_encoder_ = &encoder_decoder.first;
  auto response = std::move(encoder_decoder.second);
  codec_client_->sendData(*request_encoder_, request_size, false);
  codec_client_->sendTrailers(*request_encoder_, request_trailers);
  waitForNextUpstreamRequest();
  upstream_request_->encodeHeaders(default_response_headers_, false);
  upstream_request_->encodeData(response_size, false);
  upstream_request_->encodeTrailers(response_trailers);
  response->waitForEndStream();

  EXPECT_TRUE(upstream_request_->complete());
  EXPECT_EQ(request_size, upstream_request_->bodyLength());
  if (fake_upstreams_[0]->httpType() == FakeHttpConnection::Type::HTTP2) {
    EXPECT_THAT(*upstream_request_->trailers(), HeaderMapEqualRef(&request_trailers));
  }

  EXPECT_TRUE(response->complete());
  EXPECT_STREQ("200", response->headers().Status()->value().c_str());
  EXPECT_EQ(response_size, response->body().size());
  if (fake_upstreams_[0]->httpType() == FakeHttpConnection::Type::HTTP2) {
    EXPECT_THAT(*response->trailers(), HeaderMapEqualRef(&response_trailers));
  }
}

<<<<<<< HEAD
void HttpIntegrationTest::testConsumeAndInsertResponseMetadata() {
  config_helper_.addFilter(R"EOF(
name: response-metadata-filter
config: {}
)EOF");

  config_helper_.addConfigModifier(
      [&](envoy::config::filter::network::http_connection_manager::v2::HttpConnectionManager& hcm)
          -> void { hcm.set_proxy_100_continue(true); });

  initialize();
  codec_client_ = makeHttpConnection(lookupPort("http"));

  // Upstream responds with headers.
  auto response = codec_client_->makeRequestWithBody(default_request_headers_, 10);
  waitForNextUpstreamRequest();
  upstream_request_->encodeHeaders(default_response_headers_, true);

  // Verifies a headers metadata added.
  response->waitForEndStream();
  ASSERT_TRUE(response->complete());
  EXPECT_EQ(response->metadata_map().find("headers")->second, "headers");
  EXPECT_EQ(response->metadata_map().size(), 1);

  // Upstream responds with headers and data.
  response = codec_client_->makeRequestWithBody(default_request_headers_, 10);
  waitForNextUpstreamRequest();
  upstream_request_->encodeHeaders(default_response_headers_, false);
  upstream_request_->encodeData(100, true);

  // Verifies headers and data metadata is received by the client.
  response->waitForEndStream();
  ASSERT_TRUE(response->complete());
  EXPECT_EQ(response->metadata_map().find("headers")->second, "headers");
  EXPECT_EQ(response->metadata_map().find("data")->second, "data");
  EXPECT_EQ(response->metadata_map().size(), 2);

  // Upstream responds with headers, data and trailers.
  response = codec_client_->makeRequestWithBody(default_request_headers_, 10);
  waitForNextUpstreamRequest();
  upstream_request_->encodeHeaders(default_response_headers_, false);
  upstream_request_->encodeData(10, false);
  Http::TestHeaderMapImpl response_trailers{{"response", "trailer"}};
  upstream_request_->encodeTrailers(response_trailers);

  // Verifies headers, data and trailers metadata is received by the client.
  response->waitForEndStream();
  ASSERT_TRUE(response->complete());
  EXPECT_EQ(response->metadata_map().find("headers")->second, "headers");
  EXPECT_EQ(response->metadata_map().find("data")->second, "data");
  EXPECT_EQ(response->metadata_map().find("trailers")->second, "trailers");
  EXPECT_EQ(response->metadata_map().size(), 3);

  // Upstream responds with headers, 100-continue and data.
  response = codec_client_->makeRequestWithBody(Http::TestHeaderMapImpl{{":method", "GET"},
                                                                        {":path", "/dynamo/url"},
                                                                        {":scheme", "http"},
                                                                        {":authority", "host"},
                                                                        {"expect", "100-continue"}},
                                                10);

  waitForNextUpstreamRequest();
  upstream_request_->encode100ContinueHeaders(Http::TestHeaderMapImpl{{":status", "100"}});
  response->waitForContinueHeaders();
  upstream_request_->encodeHeaders(default_response_headers_, false);
  upstream_request_->encodeData(100, true);

  // Verifies headers and data metadata is received by the client.
  response->waitForEndStream();
  ASSERT_TRUE(response->complete());
  EXPECT_EQ(response->metadata_map().find("headers")->second, "headers");
  EXPECT_EQ(response->metadata_map().find("data")->second, "data");
  EXPECT_EQ(response->metadata_map().find("100-continue")->second, "100-continue");
  EXPECT_EQ(response->metadata_map().size(), 3);

  // Upstream responds with headers and a metadata that will not be consumed.
  response = codec_client_->makeRequestWithBody(default_request_headers_, 10);
  waitForNextUpstreamRequest();
  Http::MetadataMap metadata_map = {{"aaa", "bbb"}};
  upstream_request_->encodeMetadata(metadata_map);
  upstream_request_->encodeHeaders(default_response_headers_, true);

  // Verifies a headers metadata added.
  response->waitForEndStream();
  ASSERT_TRUE(response->complete());
  EXPECT_EQ(response->metadata_map().find("headers")->second, "headers");
  EXPECT_EQ(response->metadata_map().find("metadata")->second, "metadata");
  EXPECT_EQ(response->metadata_map().find("aaa")->second, "bbb");
  EXPECT_EQ(response->metadata_map().size(), 3);

  // Upstream responds with headers, data and a metadata that will be consumed.
  response = codec_client_->makeRequestWithBody(default_request_headers_, 10);
  waitForNextUpstreamRequest();
  metadata_map = {{"consume", "consume"}};
  upstream_request_->encodeMetadata(metadata_map);
  upstream_request_->encodeHeaders(default_response_headers_, false);
  upstream_request_->encodeData(100, true);

  // Verifies a headers metadata added.
  response->waitForEndStream();
  ASSERT_TRUE(response->complete());
  EXPECT_EQ(response->metadata_map().find("headers")->second, "headers");
  EXPECT_EQ(response->metadata_map().find("metadata")->second, "metadata");
  EXPECT_EQ(response->metadata_map().find("data")->second, "data");
  EXPECT_EQ(response->metadata_map().size(), 3);
=======
std::string HttpIntegrationTest::listenerStatPrefix(const std::string& stat_name) {
  if (version_ == Network::Address::IpVersion::v4) {
    return "listener.127.0.0.1_0." + stat_name;
  }
  return "listener.[__1]_0." + stat_name;
>>>>>>> dd2b1d45
}

} // namespace Envoy<|MERGE_RESOLUTION|>--- conflicted
+++ resolved
@@ -2073,7 +2073,6 @@
   }
 }
 
-<<<<<<< HEAD
 void HttpIntegrationTest::testConsumeAndInsertResponseMetadata() {
   config_helper_.addFilter(R"EOF(
 name: response-metadata-filter
@@ -2179,13 +2178,13 @@
   EXPECT_EQ(response->metadata_map().find("metadata")->second, "metadata");
   EXPECT_EQ(response->metadata_map().find("data")->second, "data");
   EXPECT_EQ(response->metadata_map().size(), 3);
-=======
+}
+
 std::string HttpIntegrationTest::listenerStatPrefix(const std::string& stat_name) {
   if (version_ == Network::Address::IpVersion::v4) {
     return "listener.127.0.0.1_0." + stat_name;
   }
   return "listener.[__1]_0." + stat_name;
->>>>>>> dd2b1d45
 }
 
 } // namespace Envoy