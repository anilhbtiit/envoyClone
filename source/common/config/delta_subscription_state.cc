--- conflicted
+++ resolved
@@ -17,7 +17,6 @@
                                                Event::Dispatcher& dispatcher)
     : SubscriptionState(std::move(type_url), watch_map, init_fetch_timeout, dispatcher) {}
 
-<<<<<<< HEAD
 DeltaSubscriptionState::~DeltaSubscriptionState() = default;
 
 DeltaSubscriptionStateFactory::DeltaSubscriptionStateFactory(Event::Dispatcher& dispatcher)
@@ -32,13 +31,9 @@
   return std::make_unique<DeltaSubscriptionState>(type_url, callbacks, init_fetch_timeout,
                                                   dispatcher_);
 }
-void DeltaSubscriptionState::updateSubscriptionInterest(const std::set<std::string>& cur_added,
-                                                        const std::set<std::string>& cur_removed) {
-=======
 void DeltaSubscriptionState::updateSubscriptionInterest(
     const absl::flat_hash_set<std::string>& cur_added,
     const absl::flat_hash_set<std::string>& cur_removed) {
->>>>>>> b591644f
   for (const auto& a : cur_added) {
     resource_state_[a] = ResourceState::waitingForServer();
     // If interest in a resource is removed-then-added (all before a discovery request
