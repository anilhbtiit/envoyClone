--- conflicted
+++ resolved
@@ -219,24 +219,15 @@
 
   struct VirtualClusterEntry : public StatNameProvider, public VirtualClusterBase {
     VirtualClusterEntry(const envoy::config::route::v3::VirtualCluster& virtual_cluster,
-<<<<<<< HEAD
                         Stats::Scope& scope, const VirtualClusterStatNames& stat_names);
-=======
-                        Stats::StatNamePool& pool, Stats::Scope& scope,
-                        const VirtualClusterStatNames& stat_names);
->>>>>>> 540507ed
 
     std::vector<Http::HeaderUtility::HeaderDataPtr> headers_;
   };
 
   struct CatchAllVirtualCluster : public VirtualClusterBase {
-    explicit CatchAllVirtualCluster(Stats::Scope& scope, const VirtualClusterStatNames& stat_names)
-<<<<<<< HEAD
+    CatchAllVirtualCluster(Stats::Scope& scope, const VirtualClusterStatNames& stat_names)
         : VirtualClusterBase(stat_names.other_, scope.scopeFromStatName(stat_names.other_),
                              stat_names) {}
-=======
-        : VirtualClusterBase(stat_names.other_, scope.createScope("other"), stat_names) {}
->>>>>>> 540507ed
   };
 
   static const std::shared_ptr<const SslRedirectRoute> SSL_REDIRECT_ROUTE;
@@ -419,7 +410,7 @@
 public:
   // Constructor that enables internal redirect with policy_config controlling the configurable
   // behaviors.
-  explicit InternalRedirectPolicyImpl(
+  InternalRedirectPolicyImpl(
       const envoy::config::route::v3::InternalRedirectPolicy& policy_config,
       ProtobufMessage::ValidationVisitor& validator, absl::string_view current_route_name);
   // Default constructor that disables internal redirect.
