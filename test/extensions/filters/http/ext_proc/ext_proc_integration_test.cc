#include <algorithm>

#include "envoy/extensions/filters/http/ext_proc/v3/ext_proc.pb.h"
#include "envoy/network/address.h"
#include "envoy/service/ext_proc/v3/external_processor.pb.h"

#include "source/extensions/filters/http/ext_proc/config.h"

#include "test/common/http/common.h"
#include "test/extensions/filters/http/ext_proc/logging_test_filter.pb.h"
#include "test/extensions/filters/http/ext_proc/logging_test_filter.pb.validate.h"
#include "test/extensions/filters/http/ext_proc/utils.h"
#include "test/integration/http_integration.h"
#include "test/proto/helloworld.pb.h"
#include "test/test_common/test_runtime.h"
#include "test/test_common/utility.h"

#include "absl/strings/str_cat.h"
#include "gtest/gtest.h"

namespace Envoy {

using envoy::config::route::v3::Route;
using envoy::config::route::v3::VirtualHost;
using envoy::extensions::filters::http::ext_proc::v3::ExtProcPerRoute;
using envoy::extensions::filters::http::ext_proc::v3::ProcessingMode;
using envoy::extensions::filters::network::http_connection_manager::v3::HttpConnectionManager;
using Envoy::Protobuf::MapPair;
using Envoy::ProtobufWkt::Any;
using envoy::service::ext_proc::v3::BodyResponse;
using envoy::service::ext_proc::v3::CommonResponse;
using envoy::service::ext_proc::v3::HeadersResponse;
using envoy::service::ext_proc::v3::HttpBody;
using envoy::service::ext_proc::v3::HttpHeaders;
using envoy::service::ext_proc::v3::HttpTrailers;
using envoy::service::ext_proc::v3::ImmediateResponse;
using envoy::service::ext_proc::v3::ProcessingRequest;
using envoy::service::ext_proc::v3::ProcessingResponse;
using envoy::service::ext_proc::v3::TrailersResponse;
using Extensions::HttpFilters::ExternalProcessing::HasNoHeader;
using Extensions::HttpFilters::ExternalProcessing::HeaderProtosEqual;
using Extensions::HttpFilters::ExternalProcessing::SingleHeaderValueIs;

using Http::LowerCaseString;

using namespace std::chrono_literals;

struct ConfigOptions {
  bool valid_grpc_server = true;
  bool add_logging_filter = false;
  bool http1_codec = false;
  bool add_metadata = false;
};

// These tests exercise the ext_proc filter through Envoy's integration test
// environment by configuring an instance of the Envoy server and driving it
// through the mock network stack.
class ExtProcIntegrationTest : public HttpIntegrationTest,
                               public Grpc::GrpcClientIntegrationParamTestWithDeferredProcessing {
protected:
  ExtProcIntegrationTest() : HttpIntegrationTest(Http::CodecType::HTTP2, ipVersion()) {}

  void createUpstreams() override {
    HttpIntegrationTest::createUpstreams();

    // Create separate "upstreams" for ExtProc gRPC servers
    for (int i = 0; i < 2; ++i) {
      grpc_upstreams_.push_back(&addFakeUpstream(Http::CodecType::HTTP2));
    }
  }

  void TearDown() override {
    if (processor_connection_) {
      ASSERT_TRUE(processor_connection_->close());
      ASSERT_TRUE(processor_connection_->waitForDisconnect());
    }
    cleanupUpstreamAndDownstream();
  }

  void initializeConfig(ConfigOptions config_option = {}) {
    scoped_runtime_.mergeValues(
        {{"envoy.reloadable_features.send_header_raw_value", header_raw_value_}});
    scoped_runtime_.mergeValues(
        {{"envoy_reloadable_features_immediate_response_use_filter_mutation_rule",
          filter_mutation_rule_}});

    config_helper_.addConfigModifier([this, config_option](
                                         envoy::config::bootstrap::v3::Bootstrap& bootstrap) {
      // Ensure "HTTP2 with no prior knowledge." Necessary for gRPC and for headers
      ConfigHelper::setHttp2(
          *(bootstrap.mutable_static_resources()->mutable_clusters()->Mutable(0)));

      // Clusters for ExtProc gRPC servers, starting by copying an existing cluster
      for (size_t i = 0; i < grpc_upstreams_.size(); ++i) {
        auto* server_cluster = bootstrap.mutable_static_resources()->add_clusters();
        server_cluster->MergeFrom(bootstrap.static_resources().clusters()[0]);
        std::string cluster_name = absl::StrCat("ext_proc_server_", i);
        server_cluster->set_name(cluster_name);
        server_cluster->mutable_load_assignment()->set_cluster_name(cluster_name);
      }

      const std::string valid_grpc_cluster_name = "ext_proc_server_0";
      if (config_option.valid_grpc_server) {
        // Load configuration of the server from YAML and use a helper to add a grpc_service
        // stanza pointing to the cluster that we just made
        setGrpcService(*proto_config_.mutable_grpc_service(), valid_grpc_cluster_name,
                       grpc_upstreams_[0]->localAddress());
      } else {
        // Set up the gRPC service with wrong cluster name and address.
        setGrpcService(*proto_config_.mutable_grpc_service(), "ext_proc_wrong_server",
                       std::make_shared<Network::Address::Ipv4Instance>("127.0.0.1", 1234));
      }
      // Construct a configuration proto for our filter and then re-write it
      // to JSON so that we can add it to the overall config
      envoy::config::listener::v3::Filter ext_proc_filter;
      std::string ext_proc_filter_name = "envoy.filters.http.ext_proc";
      ext_proc_filter.set_name(ext_proc_filter_name);
      ext_proc_filter.mutable_typed_config()->PackFrom(proto_config_);
      config_helper_.prependFilter(MessageUtil::getJsonStringFromMessageOrError(ext_proc_filter));

      // Add logging test filter only in Envoy gRPC mode.
      // gRPC side stream logging is only supported in Envoy gRPC mode at the moment.
      if (clientType() == Grpc::ClientType::EnvoyGrpc && config_option.add_logging_filter &&
          config_option.valid_grpc_server) {
        test::integration::filters::LoggingTestFilterConfig logging_filter_config;
        logging_filter_config.set_logging_id(ext_proc_filter_name);
        logging_filter_config.set_upstream_cluster_name(valid_grpc_cluster_name);
        envoy::config::listener::v3::Filter logging_filter;
        logging_filter.set_name("logging-test-filter");
        logging_filter.mutable_typed_config()->PackFrom(logging_filter_config);

        config_helper_.prependFilter(MessageUtil::getJsonStringFromMessageOrError(logging_filter));
      }

      // Parameterize with defer processing to prevent bit rot as filter made
      // assumptions of data flow, prior relying on eager processing.
      config_helper_.addRuntimeOverride(Runtime::defer_processing_backedup_streams,
                                        deferredProcessing() ? "true" : "false");
    });
    if (config_option.add_metadata) {
      config_helper_.addConfigModifier(
          [](
            envoy::extensions::filters::network::http_connection_manager::v3::HttpConnectionManager&
            hcm) {
        const std::string yaml = R"EOF(
  filter_metadata:
    receiving_ns_untyped:
      data: request
    forwarding_ns_untyped:
      data: request
  typed_filter_metadata:
    forwarding_ns_typed:
      '@type': type.googleapis.com/helloworld.HelloRequest
      name: request_typed
  )EOF";

        envoy::config::core::v3::Metadata dynamic_metadata;
        TestUtility::loadFromYaml(yaml, dynamic_metadata);
        *(hcm.mutable_route_config()
            ->mutable_virtual_hosts(0)
            ->mutable_routes(0)
            ->mutable_metadata()) = dynamic_metadata;

        std::cout << "added " << dynamic_metadata.DebugString() << std::endl;
    });
    }

    if (config_option.http1_codec) {
      setUpstreamProtocol(Http::CodecType::HTTP1);
      setDownstreamProtocol(Http::CodecType::HTTP1);
    } else {
      setUpstreamProtocol(Http::CodecType::HTTP2);
      setDownstreamProtocol(Http::CodecType::HTTP2);
    }
  }

  void setPerRouteConfig(Route* route, const ExtProcPerRoute& cfg) {
    Any cfg_any;
    ASSERT_TRUE(cfg_any.PackFrom(cfg));
    route->mutable_typed_per_filter_config()->insert(
        MapPair<std::string, Any>("envoy.filters.http.ext_proc", cfg_any));
  }

  void setPerHostConfig(VirtualHost& vh, const ExtProcPerRoute& cfg) {
    Any cfg_any;
    ASSERT_TRUE(cfg_any.PackFrom(cfg));
    vh.mutable_typed_per_filter_config()->insert(
        MapPair<std::string, Any>("envoy.filters.http.ext_proc", cfg_any));
  }

  IntegrationStreamDecoderPtr sendDownstreamRequest(
      absl::optional<std::function<void(Http::RequestHeaderMap& headers)>> modify_headers) {
    auto conn = makeClientConnection(lookupPort("http"));
    codec_client_ = makeHttpConnection(std::move(conn));
    Http::TestRequestHeaderMapImpl headers;
    HttpTestUtility::addDefaultHeaders(headers);
    if (modify_headers) {
      (*modify_headers)(headers);
    }
    return codec_client_->makeHeaderOnlyRequest(headers);
  }

  IntegrationStreamDecoderPtr sendDownstreamRequestWithBody(
      absl::string_view body,
      absl::optional<std::function<void(Http::RequestHeaderMap& headers)>> modify_headers,
      bool add_content_length = false) {
    auto conn = makeClientConnection(lookupPort("http"));
    codec_client_ = makeHttpConnection(std::move(conn));
    Http::TestRequestHeaderMapImpl headers;
    HttpTestUtility::addDefaultHeaders(headers);
    headers.setMethod("POST");
    if (modify_headers) {
      (*modify_headers)(headers);
    }

    if (add_content_length) {
      headers.setContentLength(body.size());
    }
    return codec_client_->makeRequestWithBody(headers, std::string(body));
  }

  void verifyDownstreamResponse(IntegrationStreamDecoder& response, int status_code) {
    ASSERT_TRUE(response.waitForEndStream());
    EXPECT_TRUE(response.complete());
    EXPECT_EQ(std::to_string(status_code), response.headers().getStatusValue());
  }

  void handleUpstreamRequest(bool add_content_length = false) {
    ASSERT_TRUE(fake_upstreams_[0]->waitForHttpConnection(*dispatcher_, fake_upstream_connection_));
    ASSERT_TRUE(fake_upstream_connection_->waitForNewStream(*dispatcher_, upstream_request_));
    ASSERT_TRUE(upstream_request_->waitForEndStream(*dispatcher_));
    Http::TestResponseHeaderMapImpl response_headers =
        Http::TestResponseHeaderMapImpl{{":status", "200"}};
    uint64_t content_length = 100;
    if (add_content_length) {
      response_headers.setContentLength(content_length);
    }
    upstream_request_->encodeHeaders(response_headers, false);
    upstream_request_->encodeData(content_length, true);
  }

  void verifyChunkedEncoding(const Http::RequestOrResponseHeaderMap& headers) {
    EXPECT_EQ(headers.ContentLength(), nullptr);
    EXPECT_THAT(headers, HeaderValueOf(Http::Headers::get().TransferEncoding,
                                       Http::Headers::get().TransferEncodingValues.Chunked));
  }

  void handleUpstreamRequestWithTrailer() {
    ASSERT_TRUE(fake_upstreams_[0]->waitForHttpConnection(*dispatcher_, fake_upstream_connection_));
    ASSERT_TRUE(fake_upstream_connection_->waitForNewStream(*dispatcher_, upstream_request_));
    ASSERT_TRUE(upstream_request_->waitForEndStream(*dispatcher_));
    upstream_request_->encodeHeaders(Http::TestResponseHeaderMapImpl{{":status", "200"}}, false);
    upstream_request_->encodeData(100, false);
    upstream_request_->encodeTrailers(Http::TestResponseTrailerMapImpl{{"x-test-trailers", "Yes"}});
  }

  void handleUpstreamRequestWithResponse(const Buffer::Instance& all_data, uint64_t chunk_size) {
    ASSERT_TRUE(fake_upstreams_[0]->waitForHttpConnection(*dispatcher_, fake_upstream_connection_));
    ASSERT_TRUE(fake_upstream_connection_->waitForNewStream(*dispatcher_, upstream_request_));
    ASSERT_TRUE(upstream_request_->waitForEndStream(*dispatcher_));
    upstream_request_->encodeHeaders(Http::TestResponseHeaderMapImpl{{":status", "200"}}, false);

    // Copy the data so that we don't modify it
    Buffer::OwnedImpl total_response = all_data;
    while (total_response.length() > 0) {
      auto to_move = std::min(total_response.length(), chunk_size);
      Buffer::OwnedImpl chunk;
      chunk.move(total_response, to_move);
      EXPECT_EQ(to_move, chunk.length());
      upstream_request_->encodeData(chunk, false);
    }
    upstream_request_->encodeData(0, true);
  }

  void waitForFirstMessage(FakeUpstream& grpc_upstream, ProcessingRequest& request) {
    ASSERT_TRUE(grpc_upstream.waitForHttpConnection(*dispatcher_, processor_connection_));
    ASSERT_TRUE(processor_connection_->waitForNewStream(*dispatcher_, processor_stream_));
    ASSERT_TRUE(processor_stream_->waitForGrpcMessage(*dispatcher_, request));
  }

  void processRequestHeadersMessage(
      FakeUpstream& grpc_upstream, bool first_message,
      absl::optional<std::function<bool(const HttpHeaders&, HeadersResponse&, const envoy::config::core::v3::Metadata&)>> cb) {
    ProcessingRequest request;
    if (first_message) {
      ASSERT_TRUE(grpc_upstream.waitForHttpConnection(*dispatcher_, processor_connection_));
      ASSERT_TRUE(processor_connection_->waitForNewStream(*dispatcher_, processor_stream_));
    }
    ASSERT_TRUE(processor_stream_->waitForGrpcMessage(*dispatcher_, request));
    ASSERT_TRUE(request.has_request_headers());
    if (first_message) {
      processor_stream_->startGrpcStream();
    }
    ProcessingResponse response;
    auto* headers = response.mutable_request_headers();
    const bool sendReply = !cb || (*cb)(request.request_headers(), *headers, request.metadata_context());
    if (sendReply) {
      processor_stream_->sendGrpcMessage(response);
    }
  }

  void processRequestTrailersMessage(
      FakeUpstream& grpc_upstream, bool first_message,
      absl::optional<std::function<bool(const HttpTrailers&, TrailersResponse&)>> cb) {
    ProcessingRequest request;
    if (first_message) {
      ASSERT_TRUE(grpc_upstream.waitForHttpConnection(*dispatcher_, processor_connection_));
      ASSERT_TRUE(processor_connection_->waitForNewStream(*dispatcher_, processor_stream_));
    }
    ASSERT_TRUE(processor_stream_->waitForGrpcMessage(*dispatcher_, request));
    ASSERT_TRUE(request.has_request_trailers());
    if (first_message) {
      processor_stream_->startGrpcStream();
    }
    ProcessingResponse response;
    auto* body = response.mutable_request_trailers();
    const bool sendReply = !cb || (*cb)(request.request_trailers(), *body);
    if (sendReply) {
      processor_stream_->sendGrpcMessage(response);
    }
  }

  void processResponseHeadersMessage(
      FakeUpstream& grpc_upstream, bool first_message,
      absl::optional<std::function<bool(const HttpHeaders&, HeadersResponse&)>> cb) {
    ProcessingRequest request;
    if (first_message) {
      ASSERT_TRUE(grpc_upstream.waitForHttpConnection(*dispatcher_, processor_connection_));
      ASSERT_TRUE(processor_connection_->waitForNewStream(*dispatcher_, processor_stream_));
    }
    ASSERT_TRUE(processor_stream_->waitForGrpcMessage(*dispatcher_, request));
    ASSERT_TRUE(request.has_response_headers());
    if (first_message) {
      processor_stream_->startGrpcStream();
    }
    ProcessingResponse response;
    auto* headers = response.mutable_response_headers();
    const bool sendReply = !cb || (*cb)(request.response_headers(), *headers);
    if (sendReply) {
      processor_stream_->sendGrpcMessage(response);
    }
  }

  void processRequestBodyMessage(
      FakeUpstream& grpc_upstream, bool first_message,
      absl::optional<std::function<bool(const HttpBody&, BodyResponse&)>> cb) {
    ProcessingRequest request;
    if (first_message) {
      ASSERT_TRUE(grpc_upstream.waitForHttpConnection(*dispatcher_, processor_connection_));
      ASSERT_TRUE(processor_connection_->waitForNewStream(*dispatcher_, processor_stream_));
    }
    ASSERT_TRUE(processor_stream_->waitForGrpcMessage(*dispatcher_, request));
    ASSERT_TRUE(request.has_request_body());
    if (first_message) {
      processor_stream_->startGrpcStream();
    }
    ProcessingResponse response;
    auto* body = response.mutable_request_body();
    const bool sendReply = !cb || (*cb)(request.request_body(), *body);
    if (sendReply) {
      processor_stream_->sendGrpcMessage(response);
    }
  }

  void processResponseBodyMessage(
      FakeUpstream& grpc_upstream, bool first_message,
      absl::optional<std::function<bool(const HttpBody&, BodyResponse&)>> cb) {
    ProcessingRequest request;
    if (first_message) {
      ASSERT_TRUE(grpc_upstream.waitForHttpConnection(*dispatcher_, processor_connection_));
      ASSERT_TRUE(processor_connection_->waitForNewStream(*dispatcher_, processor_stream_));
    }
    ASSERT_TRUE(processor_stream_->waitForGrpcMessage(*dispatcher_, request));
    ASSERT_TRUE(request.has_response_body());
    if (first_message) {
      processor_stream_->startGrpcStream();
    }
    ProcessingResponse response;
    auto* body = response.mutable_response_body();
    const bool sendReply = !cb || (*cb)(request.response_body(), *body);
    if (sendReply) {
      processor_stream_->sendGrpcMessage(response);
    }
  }

  void processResponseTrailersMessage(
      FakeUpstream& grpc_upstream, bool first_message,
      absl::optional<std::function<bool(const HttpTrailers&, TrailersResponse&)>> cb) {
    ProcessingRequest request;
    if (first_message) {
      ASSERT_TRUE(grpc_upstream.waitForHttpConnection(*dispatcher_, processor_connection_));
      ASSERT_TRUE(processor_connection_->waitForNewStream(*dispatcher_, processor_stream_));
    }
    ASSERT_TRUE(processor_stream_->waitForGrpcMessage(*dispatcher_, request));
    ASSERT_TRUE(request.has_response_trailers());
    if (first_message) {
      processor_stream_->startGrpcStream();
    }
    ProcessingResponse response;
    auto* body = response.mutable_response_trailers();
    const bool sendReply = !cb || (*cb)(request.response_trailers(), *body);
    if (sendReply) {
      processor_stream_->sendGrpcMessage(response);
    }
  }

  void processAndRespondImmediately(FakeUpstream& grpc_upstream, bool first_message,
                                    absl::optional<std::function<void(ImmediateResponse&)>> cb) {
    ProcessingRequest request;
    if (first_message) {
      ASSERT_TRUE(grpc_upstream.waitForHttpConnection(*dispatcher_, processor_connection_));
      ASSERT_TRUE(processor_connection_->waitForNewStream(*dispatcher_, processor_stream_));
    }
    ASSERT_TRUE(processor_stream_->waitForGrpcMessage(*dispatcher_, request));
    if (first_message) {
      processor_stream_->startGrpcStream();
    }
    ProcessingResponse response;
    auto* immediate = response.mutable_immediate_response();
    if (cb) {
      (*cb)(*immediate);
    }
    processor_stream_->sendGrpcMessage(response);
  }

  // ext_proc server sends back a response to tell Envoy to stop the
  // original timer and start a new timer.
  void serverSendNewTimeout(const uint64_t timeout_ms) {
    ProcessingResponse response;
    if (timeout_ms < 1000) {
      response.mutable_override_message_timeout()->set_nanos(timeout_ms * 1000000);
    } else {
      response.mutable_override_message_timeout()->set_seconds(timeout_ms / 1000);
    }
    processor_stream_->sendGrpcMessage(response);
  }

  // The new timeout message is ignored by Envoy due to different reasons, like
  // new_timeout setting is out-of-range, or max_message_timeout is not configured.
  void newTimeoutWrongConfigTest(const uint64_t timeout_ms) {
    // Set envoy filter timeout to be 200ms.
    proto_config_.mutable_message_timeout()->set_nanos(200000000);
    // Config max_message_timeout proto to enable the new timeout API.
    if (max_message_timeout_ms_) {
      if (max_message_timeout_ms_ < 1000) {
        proto_config_.mutable_max_message_timeout()->set_nanos(max_message_timeout_ms_ * 1000000);
      } else {
        proto_config_.mutable_max_message_timeout()->set_seconds(max_message_timeout_ms_ / 1000);
      }
    }
    initializeConfig();
    HttpIntegrationTest::initialize();
    auto response = sendDownstreamRequest(absl::nullopt);

    processRequestHeadersMessage(*grpc_upstreams_[0], true,
                                 [&](const HttpHeaders&, HeadersResponse&, const envoy::config::core::v3::Metadata&) {
                                   serverSendNewTimeout(timeout_ms);
                                   // ext_proc server stays idle for 300ms before sending back the
                                   // response.
                                   timeSystem().advanceTimeWaitImpl(300ms);
                                   return true;
                                 });
    // Verify the new timer is not started and the original timer timeouts,
    // and downstream receives 500.
    verifyDownstreamResponse(*response, 500);
  }

  void addMutationSetHeaders(const int count,
                             envoy::service::ext_proc::v3::HeaderMutation& mutation) {
    for (int i = 0; i < count; i++) {
      auto* headers = mutation.add_set_headers();
      auto str = absl::StrCat("x-test-header-internal-", std::to_string(i));
      headers->mutable_header()->set_key(str);
      headers->mutable_header()->set_value(str);
    }
  }

  // Verify content-length header set by external processor is removed and chunked encoding is
  // enabled.
  void testWithHeaderMutation(ConfigOptions config_option) {
    initializeConfig(config_option);
    HttpIntegrationTest::initialize();

    auto response = sendDownstreamRequestWithBody("Replace this!", absl::nullopt);
    processRequestHeadersMessage(
        *grpc_upstreams_[0], true, [](const HttpHeaders&, HeadersResponse& headers_resp, const envoy::config::core::v3::Metadata&) {
          auto* content_length =
              headers_resp.mutable_response()->mutable_header_mutation()->add_set_headers();
          content_length->mutable_header()->set_key("content-length");
          content_length->mutable_header()->set_value("13");
          return true;
        });

    processRequestBodyMessage(
        *grpc_upstreams_[0], false, [](const HttpBody& body, BodyResponse& body_resp) {
          EXPECT_TRUE(body.end_of_stream());
          auto* body_mut = body_resp.mutable_response()->mutable_body_mutation();
          body_mut->set_body("Hello, World!");
          return true;
        });
    handleUpstreamRequest();
    // Verify that the content length header is removed and chunked encoding is enabled by http1
    // codec.
    verifyChunkedEncoding(upstream_request_->headers());

    EXPECT_EQ(upstream_request_->body().toString(), "Hello, World!");
    verifyDownstreamResponse(*response, 200);
  }

  // Verify existing content-length header (i.e., no external processor mutation) is removed and
  // chunked encoding is enabled.
  void testWithoutHeaderMutation(ConfigOptions config_option) {
    initializeConfig(config_option);
    HttpIntegrationTest::initialize();

    auto response =
        sendDownstreamRequestWithBody("test!", absl::nullopt, /*add_content_length=*/true);
    processRequestHeadersMessage(*grpc_upstreams_[0], true, absl::nullopt);
    processRequestBodyMessage(
        *grpc_upstreams_[0], false, [](const HttpBody& body, BodyResponse& body_resp) {
          EXPECT_TRUE(body.end_of_stream());
          auto* body_mut = body_resp.mutable_response()->mutable_body_mutation();
          body_mut->set_body("Hello, World!");
          return true;
        });

    handleUpstreamRequest();
    verifyChunkedEncoding(upstream_request_->headers());

    EXPECT_EQ(upstream_request_->body().toString(), "Hello, World!");
    verifyDownstreamResponse(*response, 200);
  }

  void addMutationRemoveHeaders(const int count,
                                envoy::service::ext_proc::v3::HeaderMutation& mutation) {
    for (int i = 0; i < count; i++) {
      mutation.add_remove_headers(absl::StrCat("x-test-header-internal-", std::to_string(i)));
    }
  }

  envoy::extensions::filters::http::ext_proc::v3::ExternalProcessor proto_config_{};
  uint32_t max_message_timeout_ms_{0};
  std::vector<FakeUpstream*> grpc_upstreams_;
  FakeHttpConnectionPtr processor_connection_;
  FakeStreamPtr processor_stream_;
  TestScopedRuntime scoped_runtime_;
  std::string header_raw_value_{"false"};
  std::string filter_mutation_rule_{"false"};
};

INSTANTIATE_TEST_SUITE_P(
    IpVersionsClientTypeDeferredProcessing, ExtProcIntegrationTest,
    GRPC_CLIENT_INTEGRATION_DEFERRED_PROCESSING_PARAMS,
    Grpc::GrpcClientIntegrationParamTestWithDeferredProcessing::protocolTestParamsToString);

// Test the filter using the default configuration by connecting to
// an ext_proc server that responds to the request_headers message
// by immediately closing the stream.
TEST_P(ExtProcIntegrationTest, GetAndCloseStream) {
  initializeConfig();
  HttpIntegrationTest::initialize();
  auto response = sendDownstreamRequest(absl::nullopt);

  ProcessingRequest request_headers_msg;
  waitForFirstMessage(*grpc_upstreams_[0], request_headers_msg);
  // Just close the stream without doing anything
  processor_stream_->startGrpcStream();
  processor_stream_->finishGrpcStream(Grpc::Status::Ok);

  handleUpstreamRequest();
  verifyDownstreamResponse(*response, 200);
}

TEST_P(ExtProcIntegrationTest, GetAndCloseStreamWithLogging) {
  ConfigOptions config_option = {};
  config_option.add_logging_filter = true;
  initializeConfig(config_option);
  HttpIntegrationTest::initialize();
  auto response = sendDownstreamRequest(absl::nullopt);

  ProcessingRequest request_headers_msg;
  waitForFirstMessage(*grpc_upstreams_[0], request_headers_msg);
  // Just close the stream without doing anything
  processor_stream_->startGrpcStream();
  processor_stream_->finishGrpcStream(Grpc::Status::Ok);

  handleUpstreamRequest();
  verifyDownstreamResponse(*response, 200);
}

// Test the filter using the default configuration by connecting to
// an ext_proc server that responds to the request_headers message
// by returning a failure before the first stream response can be sent.
TEST_P(ExtProcIntegrationTest, GetAndFailStream) {
  initializeConfig();
  HttpIntegrationTest::initialize();
  auto response = sendDownstreamRequest(absl::nullopt);

  ProcessingRequest request_headers_msg;
  waitForFirstMessage(*grpc_upstreams_[0], request_headers_msg);
  // Fail the stream immediately
  processor_stream_->encodeHeaders(Http::TestResponseHeaderMapImpl{{":status", "500"}}, true);
  verifyDownstreamResponse(*response, 500);
}

TEST_P(ExtProcIntegrationTest, GetAndFailStreamWithLogging) {
  ConfigOptions config_option = {};
  config_option.add_logging_filter = true;
  initializeConfig(config_option);
  HttpIntegrationTest::initialize();
  auto response = sendDownstreamRequest(absl::nullopt);

  ProcessingRequest request_headers_msg;
  waitForFirstMessage(*grpc_upstreams_[0], request_headers_msg);
  // Fail the stream immediately
  processor_stream_->encodeHeaders(Http::TestResponseHeaderMapImpl{{":status", "500"}}, true);
  verifyDownstreamResponse(*response, 500);
}

// Test the filter connecting to an invalid ext_proc server that will result in open stream
// failure.
TEST_P(ExtProcIntegrationTest, GetAndFailStreamWithInvalidServer) {
  ConfigOptions config_option = {};
  config_option.valid_grpc_server = false;
  initializeConfig(config_option);
  HttpIntegrationTest::initialize();
  auto response = sendDownstreamRequest(absl::nullopt);
  ProcessingRequest request_headers_msg;
  // Failure is expected when it is connecting to invalid gRPC server. Therefore, default timeout
  // is not used here.
  EXPECT_FALSE(grpc_upstreams_[0]->waitForHttpConnection(*dispatcher_, processor_connection_,
                                                         std::chrono::milliseconds(25000)));
}

TEST_P(ExtProcIntegrationTest, GetAndFailStreamWithInvalidServerOnResponse) {
  proto_config_.mutable_processing_mode()->set_request_header_mode(ProcessingMode::SKIP);
  proto_config_.mutable_processing_mode()->set_response_body_mode(ProcessingMode::STREAMED);

  ConfigOptions config_option = {};
  config_option.valid_grpc_server = false;
  config_option.http1_codec = true;
  initializeConfig(config_option);
  HttpIntegrationTest::initialize();

  auto response = sendDownstreamRequestWithBody("Replace this!", absl::nullopt);

  handleUpstreamRequest();
  EXPECT_FALSE(grpc_upstreams_[0]->waitForHttpConnection(*dispatcher_, processor_connection_,
                                                         std::chrono::milliseconds(25000)));
}

// Test the filter using the default configuration by connecting to
// an ext_proc server that responds to the request_headers message
// successfully, but then sends a gRPC error.
TEST_P(ExtProcIntegrationTest, GetAndFailStreamOutOfLine) {
  initializeConfig();
  HttpIntegrationTest::initialize();
  auto response = sendDownstreamRequest(absl::nullopt);

  ProcessingRequest request_headers_msg;
  waitForFirstMessage(*grpc_upstreams_[0], request_headers_msg);
  processor_stream_->startGrpcStream();
  ProcessingResponse resp1;
  resp1.mutable_request_headers();
  processor_stream_->sendGrpcMessage(resp1);

  // Fail the stream in between messages
  processor_stream_->finishGrpcStream(Grpc::Status::Internal);

  verifyDownstreamResponse(*response, 500);
}

// Test the filter using the default configuration by connecting to
// an ext_proc server that responds to the request_headers message
// successfully, but then sends a gRPC error.
TEST_P(ExtProcIntegrationTest, GetAndFailStreamOutOfLineLater) {
  initializeConfig();
  HttpIntegrationTest::initialize();
  auto response = sendDownstreamRequest(absl::nullopt);

  ProcessingRequest request_headers_msg;
  waitForFirstMessage(*grpc_upstreams_[0], request_headers_msg);
  processor_stream_->startGrpcStream();
  ProcessingResponse resp1;
  resp1.mutable_request_headers();
  processor_stream_->sendGrpcMessage(resp1);

  // Fail the stream in between messages
  processor_stream_->finishGrpcStream(Grpc::Status::Internal);

  verifyDownstreamResponse(*response, 500);
}

// Test the filter using the default configuration by connecting to
// an ext_proc server that responds to the request_headers message
// successfully but closes the stream after response_headers.
TEST_P(ExtProcIntegrationTest, GetAndCloseStreamOnResponse) {
  initializeConfig();
  HttpIntegrationTest::initialize();
  auto response = sendDownstreamRequest(absl::nullopt);

  ProcessingRequest request_headers_msg;
  waitForFirstMessage(*grpc_upstreams_[0], request_headers_msg);
  processor_stream_->startGrpcStream();
  ProcessingResponse resp1;
  resp1.mutable_request_headers();
  processor_stream_->sendGrpcMessage(resp1);

  handleUpstreamRequest();

  ProcessingRequest response_headers_msg;
  ASSERT_TRUE(processor_stream_->waitForGrpcMessage(*dispatcher_, response_headers_msg));
  processor_stream_->finishGrpcStream(Grpc::Status::Ok);

  verifyDownstreamResponse(*response, 200);
}

// Test the filter using the default configuration by connecting to
// an ext_proc server that responds to the request_headers message
// successfully but then fails on the response_headers message.
TEST_P(ExtProcIntegrationTest, GetAndFailStreamOnResponse) {
  initializeConfig();
  HttpIntegrationTest::initialize();
  auto response = sendDownstreamRequest(absl::nullopt);

  ProcessingRequest request_headers_msg;
  waitForFirstMessage(*grpc_upstreams_[0], request_headers_msg);
  processor_stream_->startGrpcStream();
  ProcessingResponse resp1;
  resp1.mutable_request_headers();
  processor_stream_->sendGrpcMessage(resp1);

  handleUpstreamRequest();

  ProcessingRequest response_headers_msg;
  ASSERT_TRUE(processor_stream_->waitForGrpcMessage(*dispatcher_, response_headers_msg));
  processor_stream_->finishGrpcStream(Grpc::Status::Internal);

  verifyDownstreamResponse(*response, 500);
}

// Test the filter using the default configuration by connecting to
// an ext_proc server that responds to the request_headers message
// by requesting to modify the request headers.
TEST_P(ExtProcIntegrationTest, GetAndSetHeaders) {
  initializeConfig();
  HttpIntegrationTest::initialize();
  auto response = sendDownstreamRequest(
      [](Http::HeaderMap& headers) { headers.addCopy(LowerCaseString("x-remove-this"), "yes"); });

  processRequestHeadersMessage(
      *grpc_upstreams_[0], true, [](const HttpHeaders& headers, HeadersResponse& headers_resp, const envoy::config::core::v3::Metadata&) {
        Http::TestRequestHeaderMapImpl expected_request_headers{
            {":scheme", "http"}, {":method", "GET"},       {"host", "host"},
            {":path", "/"},      {"x-remove-this", "yes"}, {"x-forwarded-proto", "http"}};
        EXPECT_THAT(headers.headers(), HeaderProtosEqual(expected_request_headers));

        auto response_header_mutation = headers_resp.mutable_response()->mutable_header_mutation();
        auto* mut1 = response_header_mutation->add_set_headers();
        mut1->mutable_header()->set_key("x-new-header");
        mut1->mutable_header()->set_value("new");
        response_header_mutation->add_remove_headers("x-remove-this");
        return true;
      });

  ASSERT_TRUE(fake_upstreams_[0]->waitForHttpConnection(*dispatcher_, fake_upstream_connection_));
  ASSERT_TRUE(fake_upstream_connection_->waitForNewStream(*dispatcher_, upstream_request_));
  ASSERT_TRUE(upstream_request_->waitForEndStream(*dispatcher_));

  EXPECT_THAT(upstream_request_->headers(), HasNoHeader("x-remove-this"));
  EXPECT_THAT(upstream_request_->headers(), SingleHeaderValueIs("x-new-header", "new"));

  upstream_request_->encodeHeaders(Http::TestResponseHeaderMapImpl{{":status", "200"}}, false);
  upstream_request_->encodeData(100, true);

  processResponseHeadersMessage(
      *grpc_upstreams_[0], false, [](const HttpHeaders& headers, HeadersResponse&) {
        Http::TestRequestHeaderMapImpl expected_response_headers{{":status", "200"}};
        EXPECT_THAT(headers.headers(), HeaderProtosEqual(expected_response_headers));
        return true;
      });

  verifyDownstreamResponse(*response, 200);
}

TEST_P(ExtProcIntegrationTest, GetAndSetHeadersWithLogging) {
  ConfigOptions config_option = {};
  config_option.add_logging_filter = true;
  initializeConfig(config_option);
  HttpIntegrationTest::initialize();
  auto response = sendDownstreamRequest(
      [](Http::HeaderMap& headers) { headers.addCopy(LowerCaseString("x-remove-this"), "yes"); });

  processRequestHeadersMessage(
      *grpc_upstreams_[0], true, [](const HttpHeaders&, HeadersResponse& headers_resp, const envoy::config::core::v3::Metadata&) {
        auto response_header_mutation = headers_resp.mutable_response()->mutable_header_mutation();
        auto* mut1 = response_header_mutation->add_set_headers();
        mut1->mutable_header()->set_key("x-new-header");
        mut1->mutable_header()->set_value("new");
        return true;
      });

  ASSERT_TRUE(fake_upstreams_[0]->waitForHttpConnection(*dispatcher_, fake_upstream_connection_));
  ASSERT_TRUE(fake_upstream_connection_->waitForNewStream(*dispatcher_, upstream_request_));
  ASSERT_TRUE(upstream_request_->waitForEndStream(*dispatcher_));

  EXPECT_THAT(upstream_request_->headers(), SingleHeaderValueIs("x-new-header", "new"));

  upstream_request_->encodeHeaders(Http::TestResponseHeaderMapImpl{{":status", "200"}}, false);
  upstream_request_->encodeData(100, true);

  processResponseHeadersMessage(
      *grpc_upstreams_[0], false, [](const HttpHeaders& headers, HeadersResponse&) {
        Http::TestRequestHeaderMapImpl expected_response_headers{{":status", "200"}};
        EXPECT_THAT(headers.headers(), HeaderProtosEqual(expected_response_headers));
        return true;
      });

  verifyDownstreamResponse(*response, 200);
}

TEST_P(ExtProcIntegrationTest, GetAndSetHeadersNonUtf8WithValueInString) {
  initializeConfig();
  HttpIntegrationTest::initialize();
  auto response = sendDownstreamRequest([](Http::HeaderMap& headers) {
    std::string invalid_unicode("valid_prefix");
    invalid_unicode.append(1, char(0xc3));
    invalid_unicode.append(1, char(0x28));
    invalid_unicode.append("valid_suffix");

    headers.addCopy(LowerCaseString("x-bad-utf8"), invalid_unicode);
  });

  processRequestHeadersMessage(
      *grpc_upstreams_[0], true, [](const HttpHeaders& headers, HeadersResponse& headers_resp, const envoy::config::core::v3::Metadata&) {
        Http::TestRequestHeaderMapImpl expected_request_headers{
            {":scheme", "http"},
            {":method", "GET"},
            {"host", "host"},
            {":path", "/"},
            {"x-bad-utf8", "valid_prefix!(valid_suffix"},
            {"x-forwarded-proto", "http"}};
        for (const auto& header : headers.headers().headers()) {
          EXPECT_TRUE(!header.value().empty());
          EXPECT_TRUE(header.raw_value().empty());
          ENVOY_LOG_MISC(critical, "{}", header.value());
        }
        EXPECT_THAT(headers.headers(), HeaderProtosEqual(expected_request_headers));

        auto response_header_mutation = headers_resp.mutable_response()->mutable_header_mutation();
        response_header_mutation->add_remove_headers("x-bad-utf8");
        return true;
      });

  ASSERT_TRUE(fake_upstreams_[0]->waitForHttpConnection(*dispatcher_, fake_upstream_connection_));
  ASSERT_TRUE(fake_upstream_connection_->waitForNewStream(*dispatcher_, upstream_request_));
  ASSERT_TRUE(upstream_request_->waitForEndStream(*dispatcher_));

  EXPECT_THAT(upstream_request_->headers(), HasNoHeader("x-bad-utf8"));

  upstream_request_->encodeHeaders(Http::TestResponseHeaderMapImpl{{":status", "200"}}, false);
  upstream_request_->encodeData(100, true);

  processResponseHeadersMessage(
      *grpc_upstreams_[0], false, [](const HttpHeaders& headers, HeadersResponse&) {
        Http::TestRequestHeaderMapImpl expected_response_headers{{":status", "200"}};
        EXPECT_THAT(headers.headers(), HeaderProtosEqual(expected_response_headers));
        return true;
      });

  verifyDownstreamResponse(*response, 200);
}

TEST_P(ExtProcIntegrationTest, GetAndSetHeadersNonUtf8WithValueInBytes) {
  proto_config_.mutable_processing_mode()->set_response_header_mode(ProcessingMode::SKIP);
  // Set up runtime flag to have header value encoded in raw_value.
  header_raw_value_ = "true";
  initializeConfig();
  HttpIntegrationTest::initialize();
  auto response = sendDownstreamRequest([](Http::HeaderMap& headers) {
    std::string invalid_unicode("valid_prefix");
    invalid_unicode.append(1, char(0xc3));
    invalid_unicode.append(1, char(0x28));
    invalid_unicode.append("valid_suffix");

    headers.addCopy(LowerCaseString("x-bad-utf8"), invalid_unicode);
  });

  // Verify the encoded non-utf8 character is received by the server as it is. Then send back a
  // response with non-utf8 character in the header value, and verify it is received by Envoy as
  // it is.
  processRequestHeadersMessage(
      *grpc_upstreams_[0], true, [](const HttpHeaders& headers, HeadersResponse& headers_resp, const envoy::config::core::v3::Metadata&) {
        Http::TestRequestHeaderMapImpl expected_request_headers{
            {":scheme", "http"},
            {":method", "GET"},
            {"host", "host"},
            {":path", "/"},
            {"x-bad-utf8", "valid_prefix\303(valid_suffix"},
            {"x-forwarded-proto", "http"}};
        for (const auto& header : headers.headers().headers()) {
          EXPECT_TRUE(header.value().empty());
          EXPECT_TRUE(!header.raw_value().empty());
          ENVOY_LOG_MISC(critical, "{}", header.raw_value());
        }
        EXPECT_THAT(headers.headers(), HeaderProtosEqual(expected_request_headers));

        auto response_header_mutation = headers_resp.mutable_response()->mutable_header_mutation();
        response_header_mutation->add_remove_headers("x-bad-utf8");
        auto* mut1 = response_header_mutation->add_set_headers();
        mut1->mutable_header()->set_key("x-new-utf8");
        // Construct a non-utf8 header value and send back to Envoy.
        std::string invalid_unicode("valid_prefix");
        invalid_unicode.append(1, char(0xc3));
        invalid_unicode.append(1, char(0x28));
        invalid_unicode.append("valid_suffix");
        mut1->mutable_header()->set_raw_value(invalid_unicode);
        return true;
      });

  ASSERT_TRUE(fake_upstreams_[0]->waitForHttpConnection(*dispatcher_, fake_upstream_connection_));
  ASSERT_TRUE(fake_upstream_connection_->waitForNewStream(*dispatcher_, upstream_request_));
  ASSERT_TRUE(upstream_request_->waitForEndStream(*dispatcher_));
  EXPECT_THAT(upstream_request_->headers(), HasNoHeader("x-bad-utf8"));
  EXPECT_THAT(upstream_request_->headers(),
              SingleHeaderValueIs("x-new-utf8", "valid_prefix\303(valid_suffix"));
  upstream_request_->encodeHeaders(Http::TestResponseHeaderMapImpl{{":status", "200"}}, true);
  verifyDownstreamResponse(*response, 200);
}

TEST_P(ExtProcIntegrationTest, BothValueAndValueBytesAreSetInHeaderValueWrong) {
  proto_config_.mutable_processing_mode()->set_response_header_mode(ProcessingMode::SKIP);
  // Set up runtime flag to have header value encoded in raw_value.
  header_raw_value_ = "true";
  initializeConfig();
  HttpIntegrationTest::initialize();
  auto response = sendDownstreamRequest(absl::nullopt);

  processRequestHeadersMessage(
      *grpc_upstreams_[0], true, [](const HttpHeaders&, HeadersResponse& headers_resp, const envoy::config::core::v3::Metadata&) {
        auto response_header_mutation = headers_resp.mutable_response()->mutable_header_mutation();
        auto* mut1 = response_header_mutation->add_set_headers();
        mut1->mutable_header()->set_key("x-new-header");
        mut1->mutable_header()->set_value("foo");
        mut1->mutable_header()->set_raw_value("bar");
        return true;
      });
  verifyDownstreamResponse(*response, 500);
}

// Test the filter with body buffering turned on, but sending a GET
// and a response that both have no body.
TEST_P(ExtProcIntegrationTest, GetBufferedButNoBodies) {
  proto_config_.mutable_processing_mode()->set_request_body_mode(ProcessingMode::BUFFERED);
  proto_config_.mutable_processing_mode()->set_response_body_mode(ProcessingMode::BUFFERED);
  initializeConfig();
  HttpIntegrationTest::initialize();
  auto response = sendDownstreamRequest(absl::nullopt);

  processRequestHeadersMessage(*grpc_upstreams_[0], true,
                               [](const HttpHeaders& headers, HeadersResponse&, const envoy::config::core::v3::Metadata&) {
                                 EXPECT_TRUE(headers.end_of_stream());
                                 return true;
                               });

  ASSERT_TRUE(fake_upstreams_[0]->waitForHttpConnection(*dispatcher_, fake_upstream_connection_));
  ASSERT_TRUE(fake_upstream_connection_->waitForNewStream(*dispatcher_, upstream_request_));
  ASSERT_TRUE(upstream_request_->waitForEndStream(*dispatcher_));

  upstream_request_->encodeHeaders(
      Http::TestResponseHeaderMapImpl{
          {":status", "200"},
          {"content-length", "0"},
      },
      true);

  processResponseHeadersMessage(*grpc_upstreams_[0], false,
                                [](const HttpHeaders& headers, HeadersResponse&) {
                                  EXPECT_TRUE(headers.end_of_stream());
                                  return true;
                                });

  verifyDownstreamResponse(*response, 200);
}

TEST_P(ExtProcIntegrationTest, RemoveRequestContentLengthInStreamedMode) {
  proto_config_.mutable_processing_mode()->set_request_body_mode(ProcessingMode::STREAMED);
  proto_config_.mutable_processing_mode()->set_response_header_mode(ProcessingMode::SKIP);

  ConfigOptions config_option = {};
  config_option.http1_codec = true;
  testWithoutHeaderMutation(config_option);
}

// Test the request content length is removed in BUFFERED BodySendMode + SKIP HeaderSendMode..
TEST_P(ExtProcIntegrationTest, RemoveRequestContentLengthInBufferedMode) {
  proto_config_.mutable_processing_mode()->set_request_header_mode(ProcessingMode::SKIP);
  proto_config_.mutable_processing_mode()->set_request_body_mode(ProcessingMode::BUFFERED);
  proto_config_.mutable_processing_mode()->set_response_header_mode(ProcessingMode::SKIP);

  initializeConfig();
  HttpIntegrationTest::initialize();

  auto response =
      sendDownstreamRequestWithBody("test!", absl::nullopt, /*add_content_length=*/true);
  processRequestBodyMessage(
      *grpc_upstreams_[0], true, [](const HttpBody& body, BodyResponse& body_resp) {
        EXPECT_TRUE(body.end_of_stream());
        auto* body_mut = body_resp.mutable_response()->mutable_body_mutation();
        body_mut->set_body("Hello, World!");
        return true;
      });

  handleUpstreamRequest();
  EXPECT_EQ(upstream_request_->headers().ContentLength(), nullptr);
  EXPECT_EQ(upstream_request_->body().toString(), "Hello, World!");
  verifyDownstreamResponse(*response, 200);
}

TEST_P(ExtProcIntegrationTest, RemoveRequestContentLengthInBufferedPartialMode) {
  proto_config_.mutable_processing_mode()->set_request_body_mode(ProcessingMode::BUFFERED_PARTIAL);
  proto_config_.mutable_processing_mode()->set_response_header_mode(ProcessingMode::SKIP);

  ConfigOptions config_option = {};
  config_option.http1_codec = true;
  testWithoutHeaderMutation(config_option);
}

TEST_P(ExtProcIntegrationTest, RemoveRequestContentLengthAfterStreamedProcessing) {
  proto_config_.mutable_processing_mode()->set_request_body_mode(ProcessingMode::STREAMED);
  proto_config_.mutable_processing_mode()->set_response_header_mode(ProcessingMode::SKIP);
  ConfigOptions config_option = {};
  config_option.http1_codec = true;
  testWithHeaderMutation(config_option);
}

TEST_P(ExtProcIntegrationTest, RemoveRequestContentLengthAfterBufferedPartialProcessing) {
  proto_config_.mutable_processing_mode()->set_request_body_mode(ProcessingMode::BUFFERED_PARTIAL);
  proto_config_.mutable_processing_mode()->set_response_header_mode(ProcessingMode::SKIP);
  ConfigOptions config_option = {};
  config_option.http1_codec = true;
  testWithHeaderMutation(config_option);
}

TEST_P(ExtProcIntegrationTest, RemoveResponseContentLength) {
  proto_config_.mutable_processing_mode()->set_request_header_mode(ProcessingMode::SKIP);
  proto_config_.mutable_processing_mode()->set_response_body_mode(ProcessingMode::STREAMED);

  ConfigOptions config_option = {};
  config_option.http1_codec = true;
  initializeConfig(config_option);
  HttpIntegrationTest::initialize();

  auto response = sendDownstreamRequestWithBody("test!", absl::nullopt);

  handleUpstreamRequest(/*add_content_length=*/true);
  processResponseHeadersMessage(*grpc_upstreams_[0], true, absl::nullopt);

  processResponseBodyMessage(
      *grpc_upstreams_[0], false, [](const HttpBody& body, BodyResponse& body_resp) {
        EXPECT_TRUE(body.end_of_stream());
        auto* body_mut = body_resp.mutable_response()->mutable_body_mutation();
        body_mut->set_body("Hello, World!");
        return true;
      });

  verifyDownstreamResponse(*response, 200);
  verifyChunkedEncoding(response->headers());
  EXPECT_EQ(response->body(), "Hello, World!");
}

TEST_P(ExtProcIntegrationTest, RemoveResponseContentLengthAfterBodyProcessing) {
  proto_config_.mutable_processing_mode()->set_request_header_mode(ProcessingMode::SKIP);
  proto_config_.mutable_processing_mode()->set_response_body_mode(ProcessingMode::STREAMED);

  ConfigOptions config_option = {};
  config_option.http1_codec = true;
  initializeConfig(config_option);
  HttpIntegrationTest::initialize();

  auto response = sendDownstreamRequestWithBody("test!", absl::nullopt);

  handleUpstreamRequest();
  processResponseHeadersMessage(
      *grpc_upstreams_[0], true, [](const HttpHeaders&, HeadersResponse& headers_resp) {
        auto* content_length =
            headers_resp.mutable_response()->mutable_header_mutation()->add_set_headers();
        content_length->mutable_header()->set_key("content-length");
        content_length->mutable_header()->set_value("13");
        return true;
      });

  processResponseBodyMessage(
      *grpc_upstreams_[0], false, [](const HttpBody& body, BodyResponse& body_resp) {
        EXPECT_TRUE(body.end_of_stream());
        auto* body_mut = body_resp.mutable_response()->mutable_body_mutation();
        body_mut->set_body("Hello, World!");
        return true;
      });

  verifyDownstreamResponse(*response, 200);
  verifyChunkedEncoding(response->headers());
  EXPECT_EQ(response->body(), "Hello, World!");
}

TEST_P(ExtProcIntegrationTest, MismatchedContentLengthAndBodyLength) {
  proto_config_.mutable_processing_mode()->set_request_body_mode(ProcessingMode::BUFFERED);
  proto_config_.mutable_processing_mode()->set_response_header_mode(ProcessingMode::SKIP);

  ConfigOptions config_option = {};
  config_option.http1_codec = true;
  initializeConfig(config_option);
  HttpIntegrationTest::initialize();

  auto response = sendDownstreamRequestWithBody("Replace this!", absl::nullopt);
  std::string modified_body = "Hello, World!";
  // The content_length set by ext_proc server doesn't match the length of mutated body.
  int set_content_length = modified_body.size() - 2;
  processRequestHeadersMessage(
      *grpc_upstreams_[0], true, [&](const HttpHeaders&, HeadersResponse& headers_resp, const envoy::config::core::v3::Metadata&) {
        auto* content_length =
            headers_resp.mutable_response()->mutable_header_mutation()->add_set_headers();
        content_length->mutable_header()->set_key("content-length");
        content_length->mutable_header()->set_value(absl::StrCat(set_content_length));
        return true;
      });

  processRequestBodyMessage(
      *grpc_upstreams_[0], false, [&](const HttpBody& body, BodyResponse& body_resp) {
        EXPECT_TRUE(body.end_of_stream());
        auto* body_mut = body_resp.mutable_response()->mutable_body_mutation();
        body_mut->set_body(modified_body);
        return true;
      });
  EXPECT_FALSE(fake_upstreams_[0]->waitForHttpConnection(*dispatcher_, fake_upstream_connection_,
                                                         std::chrono::milliseconds(25000)));
  verifyDownstreamResponse(*response, 500);
}

// Test the filter using the default configuration by connecting to
// an ext_proc server that responds to the response_headers message
// by requesting to modify the response headers.
TEST_P(ExtProcIntegrationTest, GetAndSetHeadersOnResponse) {
  initializeConfig();
  HttpIntegrationTest::initialize();
  auto response = sendDownstreamRequest(absl::nullopt);
  processRequestHeadersMessage(*grpc_upstreams_[0], true, absl::nullopt);
  handleUpstreamRequest();

  processResponseHeadersMessage(
      *grpc_upstreams_[0], false, [](const HttpHeaders&, HeadersResponse& headers_resp) {
        auto* response_mutation = headers_resp.mutable_response()->mutable_header_mutation();
        auto* add1 = response_mutation->add_set_headers();
        add1->mutable_header()->set_key("x-response-processed");
        add1->mutable_header()->set_value("1");
        auto* add2 = response_mutation->add_set_headers();
        add2->mutable_header()->set_key(":status");
        add2->mutable_header()->set_value("201");
        return true;
      });

  verifyDownstreamResponse(*response, 201);
  EXPECT_THAT(response->headers(), SingleHeaderValueIs("x-response-processed", "1"));
}

// Test the filter using the default configuration by connecting to
// an ext_proc server that responds to the response_headers message
// but tries to set the status code to an invalid value
TEST_P(ExtProcIntegrationTest, GetAndSetHeadersOnResponseBadStatus) {
  initializeConfig();
  HttpIntegrationTest::initialize();
  auto response = sendDownstreamRequest(absl::nullopt);
  processRequestHeadersMessage(*grpc_upstreams_[0], true, absl::nullopt);
  handleUpstreamRequest();

  processResponseHeadersMessage(
      *grpc_upstreams_[0], false, [](const HttpHeaders&, HeadersResponse& headers_resp) {
        auto* response_mutation = headers_resp.mutable_response()->mutable_header_mutation();
        auto* add1 = response_mutation->add_set_headers();
        add1->mutable_header()->set_key("x-response-processed");
        add1->mutable_header()->set_value("1");
        auto* add2 = response_mutation->add_set_headers();
        add2->mutable_header()->set_key(":status");
        add2->mutable_header()->set_value("100");
        return true;
      });

  // Invalid status code should be ignored, but the other header mutation
  // should still have been processed.
  verifyDownstreamResponse(*response, 200);
  EXPECT_THAT(response->headers(), SingleHeaderValueIs("x-response-processed", "1"));
}

// Test the filter using the default configuration by connecting to
// an ext_proc server that responds to the response_headers message
// but tries to set the status code to two values. The second
// attempt should be ignored.
TEST_P(ExtProcIntegrationTest, GetAndSetHeadersOnResponseTwoStatuses) {
  initializeConfig();
  HttpIntegrationTest::initialize();
  auto response = sendDownstreamRequest(absl::nullopt);
  processRequestHeadersMessage(*grpc_upstreams_[0], true, absl::nullopt);
  handleUpstreamRequest();

  processResponseHeadersMessage(
      *grpc_upstreams_[0], false, [](const HttpHeaders&, HeadersResponse& headers_resp) {
        auto* response_mutation = headers_resp.mutable_response()->mutable_header_mutation();
        auto* add1 = response_mutation->add_set_headers();
        add1->mutable_header()->set_key("x-response-processed");
        add1->mutable_header()->set_value("1");
        auto* add2 = response_mutation->add_set_headers();
        add2->mutable_header()->set_key(":status");
        add2->mutable_header()->set_value("201");
        auto* add3 = response_mutation->add_set_headers();
        add3->mutable_header()->set_key(":status");
        add3->mutable_header()->set_value("202");
        add3->mutable_append()->set_value(true);
        return true;
      });

  // Invalid status code should be ignored, but the other header mutation
  // should still have been processed.
  verifyDownstreamResponse(*response, 201);
  EXPECT_THAT(response->headers(), SingleHeaderValueIs("x-response-processed", "1"));
}

// Test the filter using the default configuration by connecting to
// an ext_proc server that responds to the response_headers message
// by checking the headers and modifying the trailers
TEST_P(ExtProcIntegrationTest, GetAndSetHeadersAndTrailersOnResponse) {
  proto_config_.mutable_processing_mode()->set_response_trailer_mode(ProcessingMode::SEND);
  initializeConfig();
  HttpIntegrationTest::initialize();
  auto response = sendDownstreamRequest(absl::nullopt);
  processRequestHeadersMessage(*grpc_upstreams_[0], true, absl::nullopt);
  handleUpstreamRequestWithTrailer();

  processResponseHeadersMessage(*grpc_upstreams_[0], false, absl::nullopt);
  processResponseTrailersMessage(
      *grpc_upstreams_[0], false, [](const HttpTrailers& trailers, TrailersResponse& resp) {
        Http::TestResponseTrailerMapImpl expected_trailers{{"x-test-trailers", "Yes"}};
        EXPECT_THAT(trailers.trailers(), HeaderProtosEqual(expected_trailers));
        auto* trailer_mut = resp.mutable_header_mutation();
        auto* trailer_add = trailer_mut->add_set_headers();
        trailer_add->mutable_header()->set_key("x-modified-trailers");
        trailer_add->mutable_header()->set_value("xxx");
        return true;
      });

  verifyDownstreamResponse(*response, 200);
  ASSERT_TRUE(response->trailers());
  EXPECT_THAT(*(response->trailers()), SingleHeaderValueIs("x-test-trailers", "Yes"));
  EXPECT_THAT(*(response->trailers()), SingleHeaderValueIs("x-modified-trailers", "xxx"));
}

// Test the filter using the default configuration by connecting to
// an ext_proc server that tries to modify the trailers incorrectly
// according to the header mutation rules.
TEST_P(ExtProcIntegrationTest, GetAndSetTrailersIncorrectlyOnResponse) {
  proto_config_.mutable_processing_mode()->set_response_trailer_mode(ProcessingMode::SEND);
  proto_config_.mutable_mutation_rules()->mutable_disallow_all()->set_value(true);
  proto_config_.mutable_mutation_rules()->mutable_disallow_is_error()->set_value(true);
  initializeConfig();
  HttpIntegrationTest::initialize();
  auto response = sendDownstreamRequest(absl::nullopt);
  processRequestHeadersMessage(*grpc_upstreams_[0], true, absl::nullopt);
  handleUpstreamRequestWithTrailer();

  processResponseHeadersMessage(*grpc_upstreams_[0], false, absl::nullopt);
  processResponseTrailersMessage(
      *grpc_upstreams_[0], false, [](const HttpTrailers&, TrailersResponse& resp) {
        auto* trailer_add = resp.mutable_header_mutation()->add_set_headers();
        trailer_add->mutable_header()->set_key("x-modified-trailers");
        trailer_add->mutable_header()->set_value("xxx");
        return true;
      });

  if (Runtime::runtimeFeatureEnabled(Runtime::defer_processing_backedup_streams)) {
    // We get a reset since we've received some of the response already.
    ASSERT_TRUE(response->waitForReset());
  } else {
    verifyDownstreamResponse(*response, 500);
  }
}

// Test the filter configured to only send the response trailers message
TEST_P(ExtProcIntegrationTest, GetAndSetOnlyTrailersOnResponse) {
  auto* mode = proto_config_.mutable_processing_mode();
  mode->set_request_header_mode(ProcessingMode::SKIP);
  mode->set_response_header_mode(ProcessingMode::SKIP);
  mode->set_response_trailer_mode(ProcessingMode::SEND);
  initializeConfig();
  HttpIntegrationTest::initialize();
  auto response = sendDownstreamRequest(absl::nullopt);
  handleUpstreamRequestWithTrailer();
  processResponseTrailersMessage(
      *grpc_upstreams_[0], true, [](const HttpTrailers& trailers, TrailersResponse& resp) {
        Http::TestResponseTrailerMapImpl expected_trailers{{"x-test-trailers", "Yes"}};
        EXPECT_THAT(trailers.trailers(), HeaderProtosEqual(expected_trailers));
        auto* trailer_mut = resp.mutable_header_mutation();
        auto* trailer_add = trailer_mut->add_set_headers();
        trailer_add->mutable_header()->set_key("x-modified-trailers");
        trailer_add->mutable_header()->set_value("xxx");
        return true;
      });

  verifyDownstreamResponse(*response, 200);
  ASSERT_TRUE(response->trailers());
  EXPECT_THAT(*(response->trailers()), SingleHeaderValueIs("x-test-trailers", "Yes"));
  EXPECT_THAT(*(response->trailers()), SingleHeaderValueIs("x-modified-trailers", "xxx"));
}

// Test the filter with a response body callback enabled using an
// an ext_proc server that responds to the response_body message
// by requesting to modify the response body and headers.
TEST_P(ExtProcIntegrationTest, GetAndSetBodyAndHeadersOnResponse) {
  proto_config_.mutable_processing_mode()->set_response_body_mode(ProcessingMode::BUFFERED);
  initializeConfig();
  HttpIntegrationTest::initialize();
  auto response = sendDownstreamRequest(absl::nullopt);
  processRequestHeadersMessage(*grpc_upstreams_[0], true, absl::nullopt);
  handleUpstreamRequest();

  processResponseHeadersMessage(
      *grpc_upstreams_[0], false, [](const HttpHeaders&, HeadersResponse& headers_resp) {
        auto* content_length =
            headers_resp.mutable_response()->mutable_header_mutation()->add_set_headers();
        content_length->mutable_header()->set_key("content-length");
        content_length->mutable_header()->set_value("13");
        return true;
      });

  // Should get just one message with the body
  processResponseBodyMessage(
      *grpc_upstreams_[0], false, [](const HttpBody& body, BodyResponse& body_resp) {
        EXPECT_TRUE(body.end_of_stream());
        auto* body_mut = body_resp.mutable_response()->mutable_body_mutation();
        body_mut->set_body("Hello, World!");
        auto* header_mut = body_resp.mutable_response()->mutable_header_mutation();
        auto* header_add = header_mut->add_set_headers();
        header_add->mutable_header()->set_key("x-testing-response-header");
        header_add->mutable_header()->set_value("Yes");
        return true;
      });

  verifyDownstreamResponse(*response, 200);
  EXPECT_THAT(response->headers(), SingleHeaderValueIs("x-testing-response-header", "Yes"));
  // Verify that the content length header in the response is set by external processor,
  EXPECT_EQ(response->headers().getContentLengthValue(), "13");
  EXPECT_EQ("Hello, World!", response->body());
}

TEST_P(ExtProcIntegrationTest, GetAndSetBodyOnResponse) {
  proto_config_.mutable_processing_mode()->set_response_header_mode(ProcessingMode::SKIP);
  proto_config_.mutable_processing_mode()->set_response_body_mode(ProcessingMode::BUFFERED);
  initializeConfig();
  HttpIntegrationTest::initialize();
  auto response = sendDownstreamRequest(absl::nullopt);
  processRequestHeadersMessage(*grpc_upstreams_[0], true, absl::nullopt);
  handleUpstreamRequest();

  // Should get just one message with the body
  processResponseBodyMessage(
      *grpc_upstreams_[0], false, [](const HttpBody& body, BodyResponse& body_resp) {
        EXPECT_TRUE(body.end_of_stream());
        auto* body_mut = body_resp.mutable_response()->mutable_body_mutation();
        body_mut->set_body("Hello, World!");
        return true;
      });

  verifyDownstreamResponse(*response, 200);
  EXPECT_EQ("Hello, World!", response->body());
}

// Test the filter with a response body callback enabled that uses
// partial buffering. We should still be able to change headers.
TEST_P(ExtProcIntegrationTest, GetAndSetBodyAndHeadersOnResponsePartialBuffered) {
  proto_config_.mutable_processing_mode()->set_response_body_mode(ProcessingMode::BUFFERED_PARTIAL);
  initializeConfig();
  HttpIntegrationTest::initialize();
  auto response = sendDownstreamRequest(absl::nullopt);
  processRequestHeadersMessage(*grpc_upstreams_[0], true, absl::nullopt);
  handleUpstreamRequest();

  processResponseHeadersMessage(
      *grpc_upstreams_[0], false, [](const HttpHeaders&, HeadersResponse& headers_resp) {
        auto* content_length =
            headers_resp.mutable_response()->mutable_header_mutation()->add_set_headers();
        content_length->mutable_header()->set_key("content-length");
        content_length->mutable_header()->set_value("100");
        return true;
      });
  // Should get just one message with the body
  processResponseBodyMessage(
      *grpc_upstreams_[0], false, [](const HttpBody& body, BodyResponse& body_resp) {
        EXPECT_TRUE(body.end_of_stream());
        auto* header_mut = body_resp.mutable_response()->mutable_header_mutation();
        auto* header_add = header_mut->add_set_headers();
        header_add->mutable_header()->set_key("x-testing-response-header");
        header_add->mutable_header()->set_value("Yes");
        return true;
      });

  verifyDownstreamResponse(*response, 200);
  // Verify that the content length header is removed in BUFFERED_PARTIAL BodySendMode.
  EXPECT_EQ(response->headers().ContentLength(), nullptr);
  EXPECT_THAT(response->headers(), SingleHeaderValueIs("x-testing-response-header", "Yes"));
}

// Test the filter with a response body callback enabled using an
// an ext_proc server that responds to the response_body message
// by requesting to modify the response body and headers.
TEST_P(ExtProcIntegrationTest, GetAndSetBodyAndHeadersAndTrailersOnResponse) {
  auto* mode = proto_config_.mutable_processing_mode();
  mode->set_response_body_mode(ProcessingMode::BUFFERED);
  mode->set_response_trailer_mode(ProcessingMode::SEND);
  initializeConfig();
  HttpIntegrationTest::initialize();
  auto response = sendDownstreamRequest(absl::nullopt);
  processRequestHeadersMessage(*grpc_upstreams_[0], true, absl::nullopt);
  handleUpstreamRequestWithTrailer();
  processResponseHeadersMessage(*grpc_upstreams_[0], false, absl::nullopt);

  // Should get just one message with the body
  processResponseBodyMessage(*grpc_upstreams_[0], false, [](const HttpBody& body, BodyResponse&) {
    EXPECT_FALSE(body.end_of_stream());
    return true;
  });

  processResponseTrailersMessage(
      *grpc_upstreams_[0], false, [](const HttpTrailers& trailers, TrailersResponse& resp) {
        Http::TestResponseTrailerMapImpl expected_trailers{{"x-test-trailers", "Yes"}};
        EXPECT_THAT(trailers.trailers(), HeaderProtosEqual(expected_trailers));
        auto* trailer_mut = resp.mutable_header_mutation();
        auto* trailer_add = trailer_mut->add_set_headers();
        trailer_add->mutable_header()->set_key("x-modified-trailers");
        trailer_add->mutable_header()->set_value("xxx");
        return true;
      });

  verifyDownstreamResponse(*response, 200);
  ASSERT_TRUE(response->trailers());
  EXPECT_THAT(*(response->trailers()), SingleHeaderValueIs("x-test-trailers", "Yes"));
  EXPECT_THAT(*(response->trailers()), SingleHeaderValueIs("x-modified-trailers", "xxx"));
}

// Test the filter using a configuration that sends response headers and trailers,
// and process an upstream response that has no trailers.
TEST_P(ExtProcIntegrationTest, NoTrailersOnResponseWithModeSendHeaderTrailer) {
  proto_config_.mutable_processing_mode()->set_response_trailer_mode(ProcessingMode::SEND);
  initializeConfig();
  HttpIntegrationTest::initialize();
  auto response = sendDownstreamRequest(absl::nullopt);
  processRequestHeadersMessage(*grpc_upstreams_[0], true, absl::nullopt);
  handleUpstreamRequest();
  processResponseHeadersMessage(*grpc_upstreams_[0], false, absl::nullopt);

  verifyDownstreamResponse(*response, 200);
}

// Test the filter using a configuration that sends response body and trailers, and process
// an upstream response that has no trailers.
TEST_P(ExtProcIntegrationTest, NoTrailersOnResponseWithModeSendBodyTrailer) {
  proto_config_.mutable_processing_mode()->set_request_header_mode(ProcessingMode::SKIP);
  proto_config_.mutable_processing_mode()->set_response_header_mode(ProcessingMode::SKIP);
  proto_config_.mutable_processing_mode()->set_response_body_mode(ProcessingMode::BUFFERED);
  proto_config_.mutable_processing_mode()->set_response_trailer_mode(ProcessingMode::SEND);
  initializeConfig();
  HttpIntegrationTest::initialize();
  auto response = sendDownstreamRequest(absl::nullopt);
  handleUpstreamRequest();
  processResponseBodyMessage(*grpc_upstreams_[0], true, absl::nullopt);

  verifyDownstreamResponse(*response, 200);
}

// Test the filter with a response body callback enabled using an
// an ext_proc server that responds to the response_body message
// by requesting to modify the response body and headers, using a response
// big enough to require multiple chunks.
TEST_P(ExtProcIntegrationTest, GetAndSetBodyAndHeadersOnBigResponse) {
  proto_config_.mutable_processing_mode()->set_response_body_mode(ProcessingMode::BUFFERED);
  initializeConfig();
  HttpIntegrationTest::initialize();
  auto response = sendDownstreamRequest(absl::nullopt);
  processRequestHeadersMessage(*grpc_upstreams_[0], true, absl::nullopt);

  Buffer::OwnedImpl full_response;
  TestUtility::feedBufferWithRandomCharacters(full_response, 4000);
  handleUpstreamRequestWithResponse(full_response, 1000);

  processResponseHeadersMessage(*grpc_upstreams_[0], false, absl::nullopt);
  // Should get just one message with the body
  processResponseBodyMessage(
      *grpc_upstreams_[0], false, [](const HttpBody& body, BodyResponse& body_resp) {
        EXPECT_TRUE(body.end_of_stream());
        auto* header_mut = body_resp.mutable_response()->mutable_header_mutation();
        auto* header_add = header_mut->add_set_headers();
        header_add->mutable_header()->set_key("x-testing-response-header");
        header_add->mutable_header()->set_value("Yes");
        return true;
      });

  verifyDownstreamResponse(*response, 200);
  EXPECT_THAT(response->headers(), SingleHeaderValueIs("x-testing-response-header", "Yes"));
}

// Test the filter with both body callbacks enabled and have the
// ext_proc server change both of them.
TEST_P(ExtProcIntegrationTest, GetAndSetBodyOnBoth) {
  proto_config_.mutable_processing_mode()->set_request_body_mode(ProcessingMode::BUFFERED);
  proto_config_.mutable_processing_mode()->set_response_body_mode(ProcessingMode::BUFFERED);
  initializeConfig();
  HttpIntegrationTest::initialize();

  auto response = sendDownstreamRequestWithBody("Replace this!", absl::nullopt);

  processRequestHeadersMessage(
      *grpc_upstreams_[0], true, [](const HttpHeaders&, HeadersResponse& headers_resp, const envoy::config::core::v3::Metadata&) {
        auto* content_length =
            headers_resp.mutable_response()->mutable_header_mutation()->add_set_headers();
        content_length->mutable_header()->set_key("content-length");
        content_length->mutable_header()->set_value("13");
        return true;
      });

  processRequestBodyMessage(
      *grpc_upstreams_[0], false, [](const HttpBody& body, BodyResponse& body_resp) {
        EXPECT_TRUE(body.end_of_stream());
        auto* body_mut = body_resp.mutable_response()->mutable_body_mutation();
        body_mut->set_body("Hello, World!");
        return true;
      });

  handleUpstreamRequest();

  processResponseHeadersMessage(
      *grpc_upstreams_[0], false, [](const HttpHeaders&, HeadersResponse& headers_resp) {
        headers_resp.mutable_response()->mutable_header_mutation()->add_remove_headers(
            "content-length");
        return true;
      });

  processResponseBodyMessage(
      *grpc_upstreams_[0], false, [](const HttpBody& body, BodyResponse& body_resp) {
        EXPECT_TRUE(body.end_of_stream());
        body_resp.mutable_response()->mutable_body_mutation()->set_body("123");
        return true;
      });

  verifyDownstreamResponse(*response, 200);
  EXPECT_EQ("123", response->body());
}

// Test the filter using a configuration that uses the processing mode to
// only send the response_headers message.
TEST_P(ExtProcIntegrationTest, ProcessingModeResponseOnly) {
  proto_config_.mutable_processing_mode()->set_request_header_mode(ProcessingMode::SKIP);
  initializeConfig();
  HttpIntegrationTest::initialize();
  auto response = sendDownstreamRequest(absl::nullopt);
  handleUpstreamRequest();

  processResponseHeadersMessage(
      *grpc_upstreams_[0], true, [](const HttpHeaders&, HeadersResponse& headers_resp) {
        auto* response_mutation = headers_resp.mutable_response()->mutable_header_mutation();
        auto* add1 = response_mutation->add_set_headers();
        add1->mutable_header()->set_key("x-response-processed");
        add1->mutable_header()->set_value("1");
        return true;
      });

  verifyDownstreamResponse(*response, 200);
  EXPECT_THAT(response->headers(), SingleHeaderValueIs("x-response-processed", "1"));
}

// Test the filter using the default configuration by connecting to
// an ext_proc server that responds to the request_headers message
// by sending back an immediate_response message, which should be
// returned directly to the downstream.
TEST_P(ExtProcIntegrationTest, GetAndRespondImmediately) {
  initializeConfig();
  HttpIntegrationTest::initialize();
  auto response = sendDownstreamRequest(absl::nullopt);

  processAndRespondImmediately(*grpc_upstreams_[0], true, [](ImmediateResponse& immediate) {
    immediate.mutable_status()->set_code(envoy::type::v3::StatusCode::Unauthorized);
    immediate.set_body("{\"reason\": \"Not authorized\"}");
    immediate.set_details("Failed because you are not authorized");
    auto* hdr1 = immediate.mutable_headers()->add_set_headers();
    hdr1->mutable_header()->set_key("x-failure-reason");
    hdr1->mutable_header()->set_value("testing");
    auto* hdr2 = immediate.mutable_headers()->add_set_headers();
    hdr2->mutable_header()->set_key("content-type");
    hdr2->mutable_header()->set_value("application/json");
  });

  verifyDownstreamResponse(*response, 401);
  EXPECT_THAT(response->headers(), SingleHeaderValueIs("x-failure-reason", "testing"));
  EXPECT_THAT(response->headers(), SingleHeaderValueIs("content-type", "application/json"));
  EXPECT_EQ("{\"reason\": \"Not authorized\"}", response->body());
}
TEST_P(ExtProcIntegrationTest, GetAndRespondImmediatelyWithLogging) {
  ConfigOptions config_option = {};
  config_option.add_logging_filter = true;
  initializeConfig(config_option);
  HttpIntegrationTest::initialize();
  auto response = sendDownstreamRequest(absl::nullopt);

  processAndRespondImmediately(*grpc_upstreams_[0], true, [](ImmediateResponse& immediate) {
    immediate.mutable_status()->set_code(envoy::type::v3::StatusCode::Unauthorized);
    immediate.set_body("{\"reason\": \"Not authorized\"}");
    immediate.set_details("Failed because you are not authorized");
    auto* hdr1 = immediate.mutable_headers()->add_set_headers();
    hdr1->mutable_header()->set_key("x-failure-reason");
    hdr1->mutable_header()->set_value("testing");
    auto* hdr2 = immediate.mutable_headers()->add_set_headers();
    hdr2->mutable_header()->set_key("content-type");
    hdr2->mutable_header()->set_value("application/json");
  });

  verifyDownstreamResponse(*response, 401);
  EXPECT_THAT(response->headers(), SingleHeaderValueIs("x-failure-reason", "testing"));
  EXPECT_THAT(response->headers(), SingleHeaderValueIs("content-type", "application/json"));
  EXPECT_EQ("{\"reason\": \"Not authorized\"}", response->body());
}

TEST_P(ExtProcIntegrationTest, GetAndRespondImmediatelyWithInvalidCharacter) {
  initializeConfig();
  HttpIntegrationTest::initialize();
  auto response = sendDownstreamRequest(absl::nullopt);

  processAndRespondImmediately(*grpc_upstreams_[0], true, [](ImmediateResponse& immediate) {
    immediate.mutable_status()->set_code(envoy::type::v3::StatusCode::Unauthorized);
    auto* hdr = immediate.mutable_headers()->add_set_headers();
    hdr->mutable_header()->set_key("x-failure-reason\n");
    hdr->mutable_header()->set_value("testing");
  });

  verifyDownstreamResponse(*response, 401);
}

// Test the filter using the default configuration by connecting to
// an ext_proc server that responds to the request_headers message
// by sending back an immediate_response message after the
// request_headers message
TEST_P(ExtProcIntegrationTest, GetAndRespondImmediatelyOnResponse) {
  initializeConfig();
  HttpIntegrationTest::initialize();
  auto response = sendDownstreamRequest(absl::nullopt);
  processRequestHeadersMessage(*grpc_upstreams_[0], true, absl::nullopt);
  handleUpstreamRequest();

  processAndRespondImmediately(*grpc_upstreams_[0], false, [](ImmediateResponse& immediate) {
    immediate.mutable_status()->set_code(envoy::type::v3::StatusCode::Unauthorized);
    immediate.set_body("{\"reason\": \"Not authorized\"}");
    immediate.set_details("Failed because you are not authorized");
  });

  verifyDownstreamResponse(*response, 401);
  EXPECT_EQ("{\"reason\": \"Not authorized\"}", response->body());
}

// Test the filter with request body buffering enabled using
// an ext_proc server that responds to the request_body message
// by sending back an immediate_response message
TEST_P(ExtProcIntegrationTest, GetAndRespondImmediatelyOnRequestBody) {
  proto_config_.mutable_processing_mode()->set_request_body_mode(ProcessingMode::BUFFERED);
  initializeConfig();
  HttpIntegrationTest::initialize();
  auto response = sendDownstreamRequestWithBody("Replace this!", absl::nullopt);
  processRequestHeadersMessage(*grpc_upstreams_[0], true, absl::nullopt);
  processAndRespondImmediately(*grpc_upstreams_[0], false, [](ImmediateResponse& immediate) {
    immediate.mutable_status()->set_code(envoy::type::v3::StatusCode::Unauthorized);
    immediate.set_body("{\"reason\": \"Not authorized\"}");
    immediate.set_details("Failed because you are not authorized");
  });

  verifyDownstreamResponse(*response, 401);
  EXPECT_EQ("{\"reason\": \"Not authorized\"}", response->body());
}

// Test the filter with body buffering enabled using
// an ext_proc server that responds to the response_body message
// by sending back an immediate_response message. Since we
// are in buffered mode, we should get the correct response code.
TEST_P(ExtProcIntegrationTest, GetAndRespondImmediatelyOnResponseBody) {
  proto_config_.mutable_processing_mode()->set_response_body_mode(ProcessingMode::BUFFERED);
  initializeConfig();
  HttpIntegrationTest::initialize();
  auto response = sendDownstreamRequest(absl::nullopt);
  processRequestHeadersMessage(*grpc_upstreams_[0], true, absl::nullopt);
  handleUpstreamRequest();
  processResponseHeadersMessage(*grpc_upstreams_[0], false, absl::nullopt);

  processAndRespondImmediately(*grpc_upstreams_[0], false, [](ImmediateResponse& immediate) {
    immediate.mutable_status()->set_code(envoy::type::v3::StatusCode::Unauthorized);
    immediate.set_body("{\"reason\": \"Not authorized\"}");
    immediate.set_details("Failed because you are not authorized");
  });

  // Since we are stopping iteration on headers, and since the response is short,
  // we actually get an error message here.
  verifyDownstreamResponse(*response, 401);
  EXPECT_EQ("{\"reason\": \"Not authorized\"}", response->body());
}

// Test the filter with body buffering enabled using
// an ext_proc server that responds to the response_body message
// by sending back an immediate_response message. Since we
// are in buffered partial mode, we should get the correct response code.
TEST_P(ExtProcIntegrationTest, GetAndRespondImmediatelyOnResponseBodyBufferedPartial) {
  proto_config_.mutable_processing_mode()->set_response_body_mode(ProcessingMode::BUFFERED_PARTIAL);
  initializeConfig();
  HttpIntegrationTest::initialize();
  auto response = sendDownstreamRequest(absl::nullopt);
  processRequestHeadersMessage(*grpc_upstreams_[0], true, absl::nullopt);
  handleUpstreamRequest();
  processResponseHeadersMessage(*grpc_upstreams_[0], false, absl::nullopt);

  processAndRespondImmediately(*grpc_upstreams_[0], false, [](ImmediateResponse& immediate) {
    immediate.mutable_status()->set_code(envoy::type::v3::StatusCode::Unauthorized);
    immediate.set_body("{\"reason\": \"Not authorized\"}");
    immediate.set_details("Failed because you are not authorized");
  });

  // Since we are stopping iteration on headers, and since the response is short,
  // we actually get an error message here.
  verifyDownstreamResponse(*response, 401);
  EXPECT_EQ("{\"reason\": \"Not authorized\"}", response->body());
}

// Test the filter with body buffering enabled using
// an ext_proc server that responds to the response_body message
// by sending back an immediate_response message. Since we
// are in buffered mode, we should get the correct response code.
TEST_P(ExtProcIntegrationTest, GetAndRespondImmediatelyOnChunkedResponseBody) {
  proto_config_.mutable_processing_mode()->set_response_body_mode(ProcessingMode::BUFFERED);
  initializeConfig();
  HttpIntegrationTest::initialize();
  auto response = sendDownstreamRequest(absl::nullopt);
  processRequestHeadersMessage(*grpc_upstreams_[0], true, absl::nullopt);
  Buffer::OwnedImpl full_response;
  TestUtility::feedBufferWithRandomCharacters(full_response, 400);
  handleUpstreamRequestWithResponse(full_response, 100);
  processResponseHeadersMessage(*grpc_upstreams_[0], false, absl::nullopt);

  processAndRespondImmediately(*grpc_upstreams_[0], false, [](ImmediateResponse& immediate) {
    immediate.mutable_status()->set_code(envoy::type::v3::StatusCode::Unauthorized);
    immediate.set_body("{\"reason\": \"Not authorized\"}");
    immediate.set_details("Failed because you are not authorized");
  });

  // Since we are stopping iteration on headers, and since the response is short,
  // we actually get an error message here.
  verifyDownstreamResponse(*response, 401);
  EXPECT_EQ("{\"reason\": \"Not authorized\"}", response->body());
}

// Test the filter with body buffering enabled using
// an ext_proc server that responds to the response_body message
// by sending back an immediate_response message. Since we
// are in buffered partial mode, we should get the correct response code.
TEST_P(ExtProcIntegrationTest, GetAndRespondImmediatelyOnChunkedResponseBodyBufferedPartial) {
  proto_config_.mutable_processing_mode()->set_response_body_mode(ProcessingMode::BUFFERED_PARTIAL);
  initializeConfig();
  HttpIntegrationTest::initialize();
  auto response = sendDownstreamRequest(absl::nullopt);
  processRequestHeadersMessage(*grpc_upstreams_[0], true, absl::nullopt);
  Buffer::OwnedImpl full_response;
  TestUtility::feedBufferWithRandomCharacters(full_response, 400);
  handleUpstreamRequestWithResponse(full_response, 100);
  processResponseHeadersMessage(*grpc_upstreams_[0], false, absl::nullopt);

  processAndRespondImmediately(*grpc_upstreams_[0], false, [](ImmediateResponse& immediate) {
    immediate.mutable_status()->set_code(envoy::type::v3::StatusCode::Unauthorized);
    immediate.set_body("{\"reason\": \"Not authorized\"}");
    immediate.set_details("Failed because you are not authorized");
  });

  // Since we are stopping iteration on headers, and since the response is short,
  // we actually get an error message here.
  verifyDownstreamResponse(*response, 401);
  EXPECT_EQ("{\"reason\": \"Not authorized\"}", response->body());
}

// Test the filter using an ext_proc server that responds to the request_body message
// by sending back an immediate_response message with an invalid status code.
TEST_P(ExtProcIntegrationTest, GetAndRespondImmediatelyWithBadStatus) {
  initializeConfig();
  HttpIntegrationTest::initialize();
  auto response = sendDownstreamRequestWithBody("Replace this!", absl::nullopt);
  processAndRespondImmediately(*grpc_upstreams_[0], true, [](ImmediateResponse& immediate) {
    immediate.mutable_status()->set_code(envoy::type::v3::StatusCode::Continue);
    immediate.set_body("{\"reason\": \"Because\"}");
    immediate.set_details("Failed because we said so");
  });

  // The attempt to set the status code to 100 should have been ignored.
  verifyDownstreamResponse(*response, 200);
  EXPECT_EQ("{\"reason\": \"Because\"}", response->body());
}

// Test the filter using an ext_proc server that responds to the request_header message
// by sending back an immediate_response message with system header mutation.
TEST_P(ExtProcIntegrationTest, GetAndRespondImmediatelyWithSystemHeaderMutation) {
  filter_mutation_rule_ = "true";
  proto_config_.mutable_mutation_rules()->mutable_disallow_is_error()->set_value(true);
  // Disallow system header in the mutation rule config.
  proto_config_.mutable_mutation_rules()->mutable_disallow_system()->set_value(true);
  initializeConfig();
  HttpIntegrationTest::initialize();
  auto response = sendDownstreamRequest(absl::nullopt);
  processAndRespondImmediately(*grpc_upstreams_[0], true, [](ImmediateResponse& immediate) {
    immediate.mutable_status()->set_code(envoy::type::v3::StatusCode::Unauthorized);
    auto* hdr = immediate.mutable_headers()->add_set_headers();
    // Adding system header in the ext_proc response.
    hdr->mutable_header()->set_key(":foo");
    hdr->mutable_header()->set_value("bar");
  });
  verifyDownstreamResponse(*response, 401);
  // The added system header is not sent to the client.
  EXPECT_THAT(response->headers(), HasNoHeader(":foo"));
}

// Test the filter using an ext_proc server that responds to the request_header message
// by sending back an immediate_response message with x-envoy header mutation.
TEST_P(ExtProcIntegrationTest, GetAndRespondImmediatelyWithEnvoyHeaderMutation) {
  filter_mutation_rule_ = "true";
  proto_config_.mutable_mutation_rules()->mutable_disallow_is_error()->set_value(true);
  proto_config_.mutable_mutation_rules()->mutable_allow_envoy()->set_value(false);
  initializeConfig();
  HttpIntegrationTest::initialize();
  auto response = sendDownstreamRequest(absl::nullopt);
  processAndRespondImmediately(*grpc_upstreams_[0], true, [](ImmediateResponse& immediate) {
    immediate.mutable_status()->set_code(envoy::type::v3::StatusCode::Unauthorized);
    auto* hdr = immediate.mutable_headers()->add_set_headers();
    // Adding x-envoy header is not allowed.
    hdr->mutable_header()->set_key("x-envoy-foo");
    hdr->mutable_header()->set_value("bar");
  });
  verifyDownstreamResponse(*response, 401);
  EXPECT_THAT(response->headers(), HasNoHeader("x-envoy-foo"));
}

TEST_P(ExtProcIntegrationTest, GetAndImmediateRespondMutationAllowEnvoy) {
  filter_mutation_rule_ = "true";
  proto_config_.mutable_mutation_rules()->mutable_allow_envoy()->set_value(true);
  proto_config_.mutable_mutation_rules()->mutable_allow_all_routing()->set_value(true);

  initializeConfig();
  HttpIntegrationTest::initialize();
  auto response = sendDownstreamRequest(absl::nullopt);
  processAndRespondImmediately(*grpc_upstreams_[0], true, [](ImmediateResponse& immediate) {
    immediate.mutable_status()->set_code(envoy::type::v3::StatusCode::Unauthorized);
    auto* hdr = immediate.mutable_headers()->add_set_headers();
    hdr->mutable_header()->set_key("x-envoy-foo");
    hdr->mutable_header()->set_value("bar");
    auto* hdr1 = immediate.mutable_headers()->add_set_headers();
    hdr1->mutable_header()->set_key("host");
    hdr1->mutable_header()->set_value("test");
  });

  verifyDownstreamResponse(*response, 401);
  EXPECT_THAT(response->headers(), SingleHeaderValueIs("host", "test"));
  EXPECT_THAT(response->headers(), SingleHeaderValueIs("x-envoy-foo", "bar"));
}

// Test the filter with request body buffering enabled using
// an ext_proc server that responds to the request_body message
// by modifying a header that should cause an error.
TEST_P(ExtProcIntegrationTest, GetAndIncorrectlyModifyHeaderOnBody) {
  proto_config_.mutable_processing_mode()->set_request_body_mode(ProcessingMode::BUFFERED);
  proto_config_.mutable_mutation_rules()->mutable_disallow_is_error()->set_value(true);
  initializeConfig();
  HttpIntegrationTest::initialize();
  auto response = sendDownstreamRequestWithBody("Original body", absl::nullopt);
  processRequestHeadersMessage(*grpc_upstreams_[0], true, absl::nullopt);
  processRequestBodyMessage(
      *grpc_upstreams_[0], false, [](const HttpBody& body, BodyResponse& response) {
        EXPECT_TRUE(body.end_of_stream());
        auto* mut = response.mutable_response()->mutable_header_mutation()->add_set_headers();
        mut->mutable_header()->set_key(":scheme");
        mut->mutable_header()->set_value("tcp");
        return true;
      });

  verifyDownstreamResponse(*response, 500);
}

// Test the filter with request body buffering enabled using
// an ext_proc server that responds to the request_body message
// by modifying a header that should cause an error.
TEST_P(ExtProcIntegrationTest, GetAndIncorrectlyModifyHeaderOnBodyPartialBuffer) {
  proto_config_.mutable_processing_mode()->set_request_body_mode(ProcessingMode::BUFFERED_PARTIAL);
  proto_config_.mutable_mutation_rules()->mutable_disallow_is_error()->set_value(true);
  initializeConfig();
  HttpIntegrationTest::initialize();
  auto response = sendDownstreamRequestWithBody("Original body", absl::nullopt);
  processRequestHeadersMessage(*grpc_upstreams_[0], true, absl::nullopt);
  processRequestBodyMessage(
      *grpc_upstreams_[0], false, [](const HttpBody& body, BodyResponse& response) {
        EXPECT_TRUE(body.end_of_stream());
        auto* mut = response.mutable_response()->mutable_header_mutation()->add_set_headers();
        mut->mutable_header()->set_key(":scheme");
        mut->mutable_header()->set_value("tcp");
        return true;
      });

  verifyDownstreamResponse(*response, 500);
}

// Test the ability of the filter to turn a GET into a POST by adding a body
// and changing the method.
TEST_P(ExtProcIntegrationTest, ConvertGetToPost) {
  initializeConfig();
  HttpIntegrationTest::initialize();

  auto response = sendDownstreamRequest(absl::nullopt);

  processRequestHeadersMessage(
      *grpc_upstreams_[0], true, [](const HttpHeaders&, HeadersResponse& headers_resp, const envoy::config::core::v3::Metadata&) {
        auto* header_mut = headers_resp.mutable_response()->mutable_header_mutation();
        auto* method = header_mut->add_set_headers();
        method->mutable_header()->set_key(":method");
        method->mutable_header()->set_value("POST");
        auto* content_type = header_mut->add_set_headers();
        content_type->mutable_header()->set_key("content-type");
        content_type->mutable_header()->set_value("text/plain");
        headers_resp.mutable_response()->mutable_body_mutation()->set_body("Hello, Server!");
        // This special status tells us to replace the whole request
        headers_resp.mutable_response()->set_status(CommonResponse::CONTINUE_AND_REPLACE);
        return true;
      });

  handleUpstreamRequest();

  EXPECT_THAT(upstream_request_->headers(), SingleHeaderValueIs(":method", "POST"));
  EXPECT_THAT(upstream_request_->headers(), SingleHeaderValueIs("content-type", "text/plain"));
  EXPECT_EQ(upstream_request_->bodyLength(), 14);
  EXPECT_EQ(upstream_request_->body().toString(), "Hello, Server!");

  processResponseHeadersMessage(*grpc_upstreams_[0], false, absl::nullopt);
  verifyDownstreamResponse(*response, 200);
}

// Test the ability of the filter to completely replace a request message with a new
// request message.
TEST_P(ExtProcIntegrationTest, ReplaceCompleteRequest) {
  initializeConfig();
  HttpIntegrationTest::initialize();

  auto response = sendDownstreamRequestWithBody("Replace this!", absl::nullopt);

  processRequestHeadersMessage(
      *grpc_upstreams_[0], true, [](const HttpHeaders&, HeadersResponse& headers_resp, const envoy::config::core::v3::Metadata&) {
        headers_resp.mutable_response()->mutable_body_mutation()->set_body("Hello, Server!");
        // This special status tells us to replace the whole request
        headers_resp.mutable_response()->set_status(CommonResponse::CONTINUE_AND_REPLACE);
        return true;
      });

  handleUpstreamRequest();

  // Ensure that we replaced and did not append to the request.
  EXPECT_EQ(upstream_request_->body().toString(), "Hello, Server!");

  processResponseHeadersMessage(*grpc_upstreams_[0], false, absl::nullopt);
  verifyDownstreamResponse(*response, 200);
}

// Test the ability of the filter to completely replace a request message with a new
// request message.
TEST_P(ExtProcIntegrationTest, ReplaceCompleteRequestBuffered) {
  proto_config_.mutable_processing_mode()->set_request_body_mode(ProcessingMode::BUFFERED);
  initializeConfig();
  HttpIntegrationTest::initialize();

  auto response = sendDownstreamRequestWithBody("Replace this!", absl::nullopt);

  processRequestHeadersMessage(
      *grpc_upstreams_[0], true, [](const HttpHeaders&, HeadersResponse& headers_resp, const envoy::config::core::v3::Metadata&) {
        headers_resp.mutable_response()->mutable_body_mutation()->set_body("Hello, Server!");
        // This special status tells us to replace the whole request
        headers_resp.mutable_response()->set_status(CommonResponse::CONTINUE_AND_REPLACE);
        return true;
      });

  // Even though we set the body mode to BUFFERED, we should receive no callback because
  // we returned CONTINUE_AND_REPLACE.

  handleUpstreamRequest();

  // Ensure that we replaced and did not append to the request.
  EXPECT_EQ(upstream_request_->body().toString(), "Hello, Server!");

  processResponseHeadersMessage(*grpc_upstreams_[0], false, absl::nullopt);
  verifyDownstreamResponse(*response, 200);
}

// Send a request, but wait longer than the "message timeout" before sending a response
// from the external processor. This should trigger the timeout and result
// in a 500 error.
TEST_P(ExtProcIntegrationTest, RequestMessageTimeout) {
  // ensure 200 ms timeout
  proto_config_.mutable_message_timeout()->set_nanos(200000000);
  initializeConfig();
  HttpIntegrationTest::initialize();
  auto response = sendDownstreamRequest(absl::nullopt);
  processRequestHeadersMessage(*grpc_upstreams_[0], true,
                               [this](const HttpHeaders&, HeadersResponse&, const envoy::config::core::v3::Metadata&) {
                                 // Travel forward 400 ms
                                 timeSystem().advanceTimeWaitImpl(400ms);
                                 return false;
                               });

  // We should immediately have an error response now
  verifyDownstreamResponse(*response, 500);
}

TEST_P(ExtProcIntegrationTest, RequestMessageTimeoutWithLogging) {
  // ensure 200 ms timeout
  proto_config_.mutable_message_timeout()->set_nanos(200000000);
  ConfigOptions config_option = {};
  config_option.add_logging_filter = true;
  initializeConfig(config_option);
  HttpIntegrationTest::initialize();
  auto response = sendDownstreamRequest(absl::nullopt);
  processRequestHeadersMessage(*grpc_upstreams_[0], true,
                               [this](const HttpHeaders&, HeadersResponse&, const envoy::config::core::v3::Metadata&) {
                                 // Travel forward 400 ms
                                 timeSystem().advanceTimeWaitImpl(400ms);
                                 return false;
                               });

  // We should immediately have an error response now
  verifyDownstreamResponse(*response, 500);
}

// Same as the previous test but on the response path, since there are separate
// timers for each.
TEST_P(ExtProcIntegrationTest, ResponseMessageTimeout) {
  // ensure 200 ms timeout
  proto_config_.mutable_message_timeout()->set_nanos(200000000);
  initializeConfig();
  HttpIntegrationTest::initialize();
  auto response = sendDownstreamRequest(absl::nullopt);
  processRequestHeadersMessage(*grpc_upstreams_[0], true, absl::nullopt);
  handleUpstreamRequest();
  processResponseHeadersMessage(*grpc_upstreams_[0], false,
                                [this](const HttpHeaders&, HeadersResponse&) {
                                  // Travel forward 400 ms
                                  timeSystem().advanceTimeWaitImpl(400ms);
                                  return false;
                                });

  // We should immediately have an error response now
  verifyDownstreamResponse(*response, 500);
}

TEST_P(ExtProcIntegrationTest, ResponseMessageTimeoutWithLogging) {
  // ensure 200 ms timeout
  proto_config_.mutable_message_timeout()->set_nanos(200000000);
  ConfigOptions config_option = {};
  config_option.add_logging_filter = true;
  initializeConfig(config_option);
  HttpIntegrationTest::initialize();
  auto response = sendDownstreamRequest(absl::nullopt);
  processRequestHeadersMessage(*grpc_upstreams_[0], true, absl::nullopt);
  handleUpstreamRequest();
  processResponseHeadersMessage(*grpc_upstreams_[0], false,
                                [this](const HttpHeaders&, HeadersResponse&) {
                                  // Travel forward 400 ms
                                  timeSystem().advanceTimeWaitImpl(400ms);
                                  return false;
                                });

  // We should immediately have an error response now
  verifyDownstreamResponse(*response, 500);
}

// Send a request,  wait longer than the "message timeout" before sending a response
// from the external processor, but nothing should happen because we are ignoring
// the timeout.
TEST_P(ExtProcIntegrationTest, RequestMessageTimeoutIgnoreError) {
  proto_config_.set_failure_mode_allow(true);
  proto_config_.mutable_message_timeout()->set_nanos(200000000);
  initializeConfig();
  HttpIntegrationTest::initialize();
  auto response = sendDownstreamRequest(absl::nullopt);
  processRequestHeadersMessage(*grpc_upstreams_[0], true,
                               [this](const HttpHeaders&, HeadersResponse&, const envoy::config::core::v3::Metadata&) {
                                 // Travel forward 400 ms
                                 timeSystem().advanceTimeWaitImpl(400ms);
                                 return false;
                               });

  // We should be able to continue from here since the error was ignored
  handleUpstreamRequest();
  // Since we are ignoring errors, the late response to the request headers
  // message meant that subsequent messages are spurious and the response
  // headers message was never sent.
  // Despite the timeout the request should succeed.
  verifyDownstreamResponse(*response, 200);
}

// Same as the previous test but on the response path, since there are separate
// timers for each.
TEST_P(ExtProcIntegrationTest, ResponseMessageTimeoutIgnoreError) {
  proto_config_.set_failure_mode_allow(true);
  proto_config_.mutable_message_timeout()->set_nanos(200000000);
  initializeConfig();
  HttpIntegrationTest::initialize();
  auto response = sendDownstreamRequest(absl::nullopt);
  processRequestHeadersMessage(*grpc_upstreams_[0], true, absl::nullopt);
  handleUpstreamRequest();
  processResponseHeadersMessage(*grpc_upstreams_[0], false,
                                [this](const HttpHeaders&, HeadersResponse&) {
                                  // Travel forward 400 ms
                                  timeSystem().advanceTimeWaitImpl(400ms);
                                  return false;
                                });

  // We should still succeed despite the timeout
  verifyDownstreamResponse(*response, 200);
}

// While waiting for a response from the external processor, trigger a
// downstream disconnect followed by a response message timeout.
TEST_P(ExtProcIntegrationTest, ResponseMessageTimeoutDownstreamDisconnect) {
  proto_config_.set_failure_mode_allow(true);
  proto_config_.mutable_message_timeout()->set_nanos(200000000);
  initializeConfig();
  HttpIntegrationTest::initialize();
  auto response = sendDownstreamRequest(absl::nullopt);
  processRequestHeadersMessage(*grpc_upstreams_[0], true, absl::nullopt);
  handleUpstreamRequest();
  processResponseHeadersMessage(*grpc_upstreams_[0], false,
                                [this](const HttpHeaders&, HeadersResponse&) {
                                  // Downstream disconnect
                                  codec_client_->close();
                                  // Travel forward 400 ms
                                  timeSystem().advanceTimeWaitImpl(400ms);
                                  return false;
                                });

  ASSERT_TRUE(response->waitForReset());
}

// Test how the filter responds when asked to buffer a request body for a POST
// request with an empty body. We should get an empty body message because
// the Envoy filter stream received the body after all the headers.
TEST_P(ExtProcIntegrationTest, BufferBodyOverridePostWithEmptyBody) {
  proto_config_.mutable_processing_mode()->set_request_body_mode(ProcessingMode::BUFFERED);
  initializeConfig();
  HttpIntegrationTest::initialize();
  auto response = sendDownstreamRequestWithBody("", absl::nullopt);

  processRequestHeadersMessage(*grpc_upstreams_[0], true,
                               [](const HttpHeaders& headers, HeadersResponse&, const envoy::config::core::v3::Metadata&) {
                                 EXPECT_FALSE(headers.end_of_stream());
                                 return true;
                               });
  // We should get an empty body message this time
  processRequestBodyMessage(*grpc_upstreams_[0], false, [](const HttpBody& body, BodyResponse&) {
    EXPECT_TRUE(body.end_of_stream());
    EXPECT_EQ(body.body().size(), 0);
    return true;
  });

  handleUpstreamRequest();
  processResponseHeadersMessage(*grpc_upstreams_[0], false, absl::nullopt);
  verifyDownstreamResponse(*response, 200);
}

TEST_P(ExtProcIntegrationTest, BufferEmptyBodyNotSendingHeader) {
  proto_config_.mutable_processing_mode()->set_request_header_mode(ProcessingMode::SKIP);
  proto_config_.mutable_processing_mode()->set_request_body_mode(ProcessingMode::BUFFERED);
  proto_config_.mutable_processing_mode()->set_response_header_mode(ProcessingMode::SKIP);
  initializeConfig();
  HttpIntegrationTest::initialize();
  auto response = sendDownstreamRequestWithBody("", absl::nullopt);

  // We should get an empty body message this time
  processRequestBodyMessage(*grpc_upstreams_[0], true, [](const HttpBody& body, BodyResponse&) {
    EXPECT_TRUE(body.end_of_stream());
    EXPECT_EQ(body.body().size(), 0);
    return true;
  });

  handleUpstreamRequest();
  verifyDownstreamResponse(*response, 200);
}

// Test how the filter responds when asked to buffer a response body for a POST
// request with an empty body. We should get an empty body message because
// the Envoy filter stream received the body after all the headers.
TEST_P(ExtProcIntegrationTest, BufferBodyOverrideGetWithEmptyResponseBody) {
  proto_config_.mutable_processing_mode()->set_response_body_mode(ProcessingMode::BUFFERED);
  initializeConfig();
  HttpIntegrationTest::initialize();
  auto response = sendDownstreamRequest(absl::nullopt);

  processRequestHeadersMessage(*grpc_upstreams_[0], true,
                               [](const HttpHeaders& headers, HeadersResponse&, const envoy::config::core::v3::Metadata&) {
                                 EXPECT_TRUE(headers.end_of_stream());
                                 return true;
                               });
  ASSERT_TRUE(fake_upstreams_[0]->waitForHttpConnection(*dispatcher_, fake_upstream_connection_));
  ASSERT_TRUE(fake_upstream_connection_->waitForNewStream(*dispatcher_, upstream_request_));
  ASSERT_TRUE(upstream_request_->waitForEndStream(*dispatcher_));
  upstream_request_->encodeHeaders(Http::TestResponseHeaderMapImpl{{":status", "200"}}, false);
  upstream_request_->encodeData(0, true);
  processResponseHeadersMessage(*grpc_upstreams_[0], false,
                                [](const HttpHeaders& headers, HeadersResponse&) {
                                  EXPECT_FALSE(headers.end_of_stream());
                                  return true;
                                });
  // We should get an empty body message this time
  processResponseBodyMessage(*grpc_upstreams_[0], false, [](const HttpBody& body, BodyResponse&) {
    EXPECT_TRUE(body.end_of_stream());
    EXPECT_EQ(body.body().size(), 0);
    return true;
  });
  verifyDownstreamResponse(*response, 200);
}

// Test how the filter responds when asked to buffer a response body for a POST
// request with no body. We should not get an empty body message because
// the Envoy filter stream received headers with no body.
TEST_P(ExtProcIntegrationTest, BufferBodyOverrideGetWithNoResponseBody) {
  proto_config_.mutable_processing_mode()->set_response_body_mode(ProcessingMode::BUFFERED);
  initializeConfig();
  HttpIntegrationTest::initialize();
  auto response = sendDownstreamRequest(absl::nullopt);

  processRequestHeadersMessage(*grpc_upstreams_[0], true,
                               [](const HttpHeaders& headers, HeadersResponse&, const envoy::config::core::v3::Metadata&) {
                                 EXPECT_TRUE(headers.end_of_stream());
                                 return true;
                               });
  ASSERT_TRUE(fake_upstreams_[0]->waitForHttpConnection(*dispatcher_, fake_upstream_connection_));
  ASSERT_TRUE(fake_upstream_connection_->waitForNewStream(*dispatcher_, upstream_request_));
  ASSERT_TRUE(upstream_request_->waitForEndStream(*dispatcher_));
  upstream_request_->encodeHeaders(Http::TestResponseHeaderMapImpl{{":status", "200"}}, true);
  processResponseHeadersMessage(*grpc_upstreams_[0], false,
                                [](const HttpHeaders& headers, HeadersResponse&) {
                                  EXPECT_TRUE(headers.end_of_stream());
                                  return true;
                                });
  verifyDownstreamResponse(*response, 200);
}

// Test how the filter responds when asked to stream a request body for a POST
// request with an empty body. We should get an empty body message because
// the Envoy filter stream received the body after all the headers.
TEST_P(ExtProcIntegrationTest, BufferBodyOverridePostWithEmptyBodyStreamed) {
  proto_config_.mutable_processing_mode()->set_request_body_mode(ProcessingMode::STREAMED);
  initializeConfig();
  HttpIntegrationTest::initialize();
  auto response = sendDownstreamRequestWithBody("", absl::nullopt);

  processRequestHeadersMessage(*grpc_upstreams_[0], true,
                               [](const HttpHeaders& headers, HeadersResponse&, const envoy::config::core::v3::Metadata&) {
                                 EXPECT_FALSE(headers.end_of_stream());
                                 return true;
                               });
  // We should get an empty body message this time
  processRequestBodyMessage(*grpc_upstreams_[0], false, [](const HttpBody& body, BodyResponse&) {
    EXPECT_TRUE(body.end_of_stream());
    EXPECT_EQ(body.body().size(), 0);
    return true;
  });

  handleUpstreamRequest();
  processResponseHeadersMessage(*grpc_upstreams_[0], false, absl::nullopt);
  verifyDownstreamResponse(*response, 200);
}

// Test how the filter responds when asked to stream a request body for a POST
// request with an empty body in "buffered partial" mode. We should get an empty body message
// because the Envoy filter stream received the body after all the headers.
TEST_P(ExtProcIntegrationTest, BufferBodyOverridePostWithEmptyBodyBufferedPartial) {
  proto_config_.mutable_processing_mode()->set_request_body_mode(ProcessingMode::BUFFERED_PARTIAL);
  initializeConfig();
  HttpIntegrationTest::initialize();
  auto response = sendDownstreamRequestWithBody("", absl::nullopt);

  processRequestHeadersMessage(*grpc_upstreams_[0], true,
                               [](const HttpHeaders& headers, HeadersResponse&, const envoy::config::core::v3::Metadata&) {
                                 EXPECT_FALSE(headers.end_of_stream());
                                 return true;
                               });
  // We should get an empty body message this time
  processRequestBodyMessage(*grpc_upstreams_[0], false, [](const HttpBody& body, BodyResponse&) {
    EXPECT_TRUE(body.end_of_stream());
    EXPECT_EQ(body.body().size(), 0);
    return true;
  });

  handleUpstreamRequest();
  processResponseHeadersMessage(*grpc_upstreams_[0], false, absl::nullopt);
  verifyDownstreamResponse(*response, 200);
}

// Test how the filter responds when asked to buffer a request body for a GET
// request with no body. We should receive no body message because the Envoy
// filter stream received the headers and end simultaneously.
TEST_P(ExtProcIntegrationTest, BufferBodyOverrideGetRequestNoBody) {
  proto_config_.mutable_processing_mode()->set_request_body_mode(ProcessingMode::BUFFERED);
  initializeConfig();
  HttpIntegrationTest::initialize();
  auto response = sendDownstreamRequest(absl::nullopt);

  processRequestHeadersMessage(*grpc_upstreams_[0], true,
                               [](const HttpHeaders& headers, HeadersResponse&, const envoy::config::core::v3::Metadata&) {
                                 EXPECT_TRUE(headers.end_of_stream());
                                 return true;
                               });
  // We should not see a request body message here
  handleUpstreamRequest();
  processResponseHeadersMessage(*grpc_upstreams_[0], false, absl::nullopt);
  verifyDownstreamResponse(*response, 200);
}

// Test how the filter responds when asked to stream a request body for a GET
// request with no body. We should receive no body message because the Envoy
// filter stream received the headers and end simultaneously.
TEST_P(ExtProcIntegrationTest, BufferBodyOverrideGetRequestNoBodyStreaming) {
  proto_config_.mutable_processing_mode()->set_request_body_mode(ProcessingMode::STREAMED);
  initializeConfig();
  HttpIntegrationTest::initialize();
  auto response = sendDownstreamRequest(absl::nullopt);

  processRequestHeadersMessage(*grpc_upstreams_[0], true,
                               [](const HttpHeaders& headers, HeadersResponse&, const envoy::config::core::v3::Metadata&) {
                                 EXPECT_TRUE(headers.end_of_stream());
                                 return true;
                               });
  // We should not see a request body message here
  handleUpstreamRequest();
  processResponseHeadersMessage(*grpc_upstreams_[0], false, absl::nullopt);
  verifyDownstreamResponse(*response, 200);
}

// Test how the filter responds when asked to stream a request body for a GET
// request with no body in "buffered partial" mode. We should receive no body message because the
// Envoy filter stream received the headers and end simultaneously.
TEST_P(ExtProcIntegrationTest, BufferBodyOverrideGetRequestNoBodyBufferedPartial) {
  proto_config_.mutable_processing_mode()->set_request_body_mode(ProcessingMode::BUFFERED_PARTIAL);
  initializeConfig();
  HttpIntegrationTest::initialize();
  auto response = sendDownstreamRequest(absl::nullopt);

  processRequestHeadersMessage(*grpc_upstreams_[0], true,
                               [](const HttpHeaders& headers, HeadersResponse&, const envoy::config::core::v3::Metadata&) {
                                 EXPECT_TRUE(headers.end_of_stream());
                                 return true;
                               });
  // We should not see a request body message here
  handleUpstreamRequest();
  processResponseHeadersMessage(*grpc_upstreams_[0], false, absl::nullopt);
  verifyDownstreamResponse(*response, 200);
}

// Test how the filter responds when asked to buffer a request body for a POST
// request with a body.
TEST_P(ExtProcIntegrationTest, BufferBodyOverridePostWithRequestBody) {
  proto_config_.mutable_processing_mode()->set_request_body_mode(ProcessingMode::BUFFERED);
  initializeConfig();
  HttpIntegrationTest::initialize();
  auto response = sendDownstreamRequestWithBody("Testing", absl::nullopt);

  processRequestHeadersMessage(*grpc_upstreams_[0], true,
                               [](const HttpHeaders& headers, HeadersResponse&, const envoy::config::core::v3::Metadata&) {
                                 EXPECT_FALSE(headers.end_of_stream());
                                 return true;
                               });
  processRequestBodyMessage(*grpc_upstreams_[0], false, [](const HttpBody& body, BodyResponse&) {
    EXPECT_TRUE(body.end_of_stream());
    EXPECT_EQ(body.body(), "Testing");
    return true;
  });
  handleUpstreamRequest();
  processResponseHeadersMessage(*grpc_upstreams_[0], false, absl::nullopt);
  verifyDownstreamResponse(*response, 200);
}

// Set up per-route configuration that sets a custom processing mode on the
// route, and test that the processing mode takes effect.
TEST_P(ExtProcIntegrationTest, PerRouteProcessingMode) {
  initializeConfig();
  config_helper_.addConfigModifier([this](HttpConnectionManager& cm) {
    // Set up "/foo" so that it will send a buffered body
    auto* vh = cm.mutable_route_config()->mutable_virtual_hosts()->Mutable(0);
    auto* route = vh->mutable_routes()->Mutable(0);
    route->mutable_match()->set_path("/foo");
    ExtProcPerRoute per_route;
    per_route.mutable_overrides()->mutable_processing_mode()->set_response_body_mode(
        ProcessingMode::BUFFERED);
    setPerRouteConfig(route, per_route);
  });
  HttpIntegrationTest::initialize();

  auto response =
      sendDownstreamRequest([](Http::RequestHeaderMap& headers) { headers.setPath("/foo"); });
  processRequestHeadersMessage(*grpc_upstreams_[0], true, absl::nullopt);
  Buffer::OwnedImpl full_response;
  TestUtility::feedBufferWithRandomCharacters(full_response, 100);
  handleUpstreamRequestWithResponse(full_response, 100);
  processResponseHeadersMessage(*grpc_upstreams_[0], false, absl::nullopt);
  // Because of the per-route config we should get a buffered response
  processResponseBodyMessage(*grpc_upstreams_[0], false,
                             [&full_response](const HttpBody& body, BodyResponse&) {
                               EXPECT_TRUE(body.end_of_stream());
                               EXPECT_EQ(body.body(), full_response.toString());
                               return true;
                             });
  verifyDownstreamResponse(*response, 200);
}

// Set up configuration on the virtual host and on the route and see that
// the two are merged.
TEST_P(ExtProcIntegrationTest, PerRouteAndHostProcessingMode) {
  initializeConfig();
  config_helper_.addConfigModifier([this](HttpConnectionManager& cm) {
    auto* vh = cm.mutable_route_config()->mutable_virtual_hosts()->Mutable(0);
    // Set up a processing mode for the host that should not be honored
    ExtProcPerRoute per_host;
    per_host.mutable_overrides()->mutable_processing_mode()->set_request_header_mode(
        ProcessingMode::SKIP);
    per_host.mutable_overrides()->mutable_processing_mode()->set_response_header_mode(
        ProcessingMode::SKIP);
    setPerHostConfig(*vh, per_host);

    // Set up "/foo" so that it will send a buffered body
    auto* route = vh->mutable_routes()->Mutable(0);
    route->mutable_match()->set_path("/foo");
    ExtProcPerRoute per_route;
    per_route.mutable_overrides()->mutable_processing_mode()->set_response_body_mode(
        ProcessingMode::BUFFERED);
    setPerRouteConfig(route, per_route);
  });
  HttpIntegrationTest::initialize();

  auto response =
      sendDownstreamRequest([](Http::RequestHeaderMap& headers) { headers.setPath("/foo"); });
  processRequestHeadersMessage(*grpc_upstreams_[0], true, absl::nullopt);
  Buffer::OwnedImpl full_response;
  TestUtility::feedBufferWithRandomCharacters(full_response, 100);
  handleUpstreamRequestWithResponse(full_response, 100);
  processResponseHeadersMessage(*grpc_upstreams_[0], false, absl::nullopt);
  // Because of the per-route config we should get a buffered response.
  // If the config from the host is applied then this won't work.
  processResponseBodyMessage(*grpc_upstreams_[0], false,
                             [&full_response](const HttpBody& body, BodyResponse&) {
                               EXPECT_TRUE(body.end_of_stream());
                               EXPECT_EQ(body.body(), full_response.toString());
                               return true;
                             });
  verifyDownstreamResponse(*response, 200);
}

// Set up per-route configuration that disables ext_proc for a route and ensure
// that it is not called.
TEST_P(ExtProcIntegrationTest, PerRouteDisable) {
  initializeConfig();
  config_helper_.addConfigModifier([this](HttpConnectionManager& cm) {
    // Set up "/foo" so that ext_proc is disabled
    auto* vh = cm.mutable_route_config()->mutable_virtual_hosts()->Mutable(0);
    auto* route = vh->mutable_routes()->Mutable(0);
    route->mutable_match()->set_path("/foo");
    ExtProcPerRoute per_route;
    per_route.set_disabled(true);
    setPerRouteConfig(route, per_route);
  });
  HttpIntegrationTest::initialize();

  auto response =
      sendDownstreamRequest([](Http::RequestHeaderMap& headers) { headers.setPath("/foo"); });
  // There should be no ext_proc processing here
  Buffer::OwnedImpl full_response;
  TestUtility::feedBufferWithRandomCharacters(full_response, 100);
  handleUpstreamRequestWithResponse(full_response, 100);
  verifyDownstreamResponse(*response, 200);
}

// Set up per-route configuration that sets a different GrpcService on the
// route, and verify that it is used instead of the primary GrpcService.
TEST_P(ExtProcIntegrationTest, PerRouteGrpcService) {
  initializeConfig();
  config_helper_.addConfigModifier([this](HttpConnectionManager& cm) {
    // Set up "/foo" so that it will use a different GrpcService
    auto* vh = cm.mutable_route_config()->mutable_virtual_hosts()->Mutable(0);
    auto* route = vh->mutable_routes()->Mutable(0);
    route->mutable_match()->set_path("/foo");
    ExtProcPerRoute per_route;
    setGrpcService(*per_route.mutable_overrides()->mutable_grpc_service(), "ext_proc_server_1",
                   grpc_upstreams_[1]->localAddress());
    setPerRouteConfig(route, per_route);

    // Add logging test filter here in place since it has a different GrpcService from route.
    if (clientType() == Grpc::ClientType::EnvoyGrpc) {
      test::integration::filters::LoggingTestFilterConfig logging_filter_config;
      logging_filter_config.set_logging_id("envoy.filters.http.ext_proc");
      logging_filter_config.set_upstream_cluster_name("ext_proc_server_1");
      envoy::config::listener::v3::Filter logging_filter;
      logging_filter.set_name("logging-test-filter");
      logging_filter.mutable_typed_config()->PackFrom(logging_filter_config);

      config_helper_.prependFilter(MessageUtil::getJsonStringFromMessageOrError(logging_filter));
    }
  });
  HttpIntegrationTest::initialize();

  // Request that matches route directed to ext_proc_server_1
  auto response =
      sendDownstreamRequest([](Http::RequestHeaderMap& headers) { headers.setPath("/foo"); });
  processRequestHeadersMessage(*grpc_upstreams_[1], true, absl::nullopt);
  handleUpstreamRequest();
  processResponseHeadersMessage(
      *grpc_upstreams_[1], false, [](const HttpHeaders&, HeadersResponse& headers_resp) {
        auto* response_mutation = headers_resp.mutable_response()->mutable_header_mutation();
        auto* add1 = response_mutation->add_set_headers();
        add1->mutable_header()->set_key("x-response-processed");
        add1->mutable_header()->set_value("1");
        auto* add2 = response_mutation->add_set_headers();
        add2->mutable_header()->set_key(":status");
        add2->mutable_header()->set_value("201");
        return true;
      });
  verifyDownstreamResponse(*response, 201);
  EXPECT_THAT(response->headers(), SingleHeaderValueIs("x-response-processed", "1"));
}

// Sending new timeout API in both downstream request and upstream response
// handling path with header mutation.
TEST_P(ExtProcIntegrationTest, RequestAndResponseMessageNewTimeoutWithHeaderMutation) {
  // Set envoy filter timeout to be 200ms.
  proto_config_.mutable_message_timeout()->set_nanos(200000000);
  // Config max_message_timeout proto to enable the new timeout API.
  proto_config_.mutable_max_message_timeout()->set_seconds(TestUtility::DefaultTimeout.count() /
                                                           1000);

  initializeConfig();
  HttpIntegrationTest::initialize();
  auto response = sendDownstreamRequest(
      [](Http::HeaderMap& headers) { headers.addCopy(LowerCaseString("x-remove-this"), "yes"); });

  // ext_proc server request processing.
  processRequestHeadersMessage(
      *grpc_upstreams_[0], true, [this](const HttpHeaders& headers, HeadersResponse& headers_resp, const envoy::config::core::v3::Metadata&) {
        Http::TestRequestHeaderMapImpl expected_request_headers{
            {":scheme", "http"}, {":method", "GET"},       {"host", "host"},
            {":path", "/"},      {"x-remove-this", "yes"}, {"x-forwarded-proto", "http"}};
        EXPECT_THAT(headers.headers(), HeaderProtosEqual(expected_request_headers));

        // Sending the new timeout API to extend the timeout.
        serverSendNewTimeout(TestUtility::DefaultTimeout.count());
        // ext_proc server stays idle for 300ms.
        timeSystem().advanceTimeWaitImpl(300ms);
        // Server sends back response with the header mutation instructions.
        auto response_header_mutation = headers_resp.mutable_response()->mutable_header_mutation();
        auto* mut1 = response_header_mutation->add_set_headers();
        mut1->mutable_header()->set_key("x-new-header");
        mut1->mutable_header()->set_value("new");
        response_header_mutation->add_remove_headers("x-remove-this");
        return true;
      });

  ASSERT_TRUE(fake_upstreams_[0]->waitForHttpConnection(*dispatcher_, fake_upstream_connection_));
  ASSERT_TRUE(fake_upstream_connection_->waitForNewStream(*dispatcher_, upstream_request_));
  ASSERT_TRUE(upstream_request_->waitForEndStream(*dispatcher_));
  EXPECT_THAT(upstream_request_->headers(), HasNoHeader("x-remove-this"));
  EXPECT_THAT(upstream_request_->headers(), SingleHeaderValueIs("x-new-header", "new"));
  upstream_request_->encodeHeaders(Http::TestResponseHeaderMapImpl{{":status", "200"}}, false);
  upstream_request_->encodeData(100, true);

  // ext_proc server response processing.
  processResponseHeadersMessage(
      *grpc_upstreams_[0], false, [this](const HttpHeaders& headers, HeadersResponse&) {
        Http::TestRequestHeaderMapImpl expected_response_headers{{":status", "200"}};
        EXPECT_THAT(headers.headers(), HeaderProtosEqual(expected_response_headers));
        // Sending the new timeout API to extend the timeout.
        serverSendNewTimeout(TestUtility::DefaultTimeout.count());
        // ext_proc server stays idle for 300ms.
        timeSystem().advanceTimeWaitImpl(300ms);
        return true;
      });
  // Verify downstream client receives 200 okay. i.e, no timeout happened.
  verifyDownstreamResponse(*response, 200);
}

// Extending timeout in downstream request handling also no mutation.
TEST_P(ExtProcIntegrationTest, RequestMessageNewTimeoutNoMutation) {
  // Set envoy filter timeout to be 200ms.
  proto_config_.mutable_message_timeout()->set_nanos(200000000);
  // Config max_message_timeout proto to enable the new timeout API.
  proto_config_.mutable_max_message_timeout()->set_seconds(TestUtility::DefaultTimeout.count() /
                                                           1000);

  initializeConfig();
  HttpIntegrationTest::initialize();
  auto response = sendDownstreamRequest(absl::nullopt);

  processRequestHeadersMessage(*grpc_upstreams_[0], true,
                               [this](const HttpHeaders&, HeadersResponse&, const envoy::config::core::v3::Metadata&) {
                                 // Sending the new timeout API to extend the timeout.
                                 serverSendNewTimeout(TestUtility::DefaultTimeout.count());
                                 // ext_proc server stays idle for 300ms before sending back the
                                 // response.
                                 timeSystem().advanceTimeWaitImpl(300ms);
                                 return true;
                               });

  ASSERT_TRUE(fake_upstreams_[0]->waitForHttpConnection(*dispatcher_, fake_upstream_connection_));
  ASSERT_TRUE(fake_upstream_connection_->waitForNewStream(*dispatcher_, upstream_request_));
  ASSERT_TRUE(upstream_request_->waitForEndStream(*dispatcher_));
  upstream_request_->encodeHeaders(Http::TestResponseHeaderMapImpl{{":status", "200"}}, false);
  upstream_request_->encodeData(100, true);
  processResponseHeadersMessage(*grpc_upstreams_[0], false,
                                [](const HttpHeaders&, HeadersResponse&) { return true; });
  // Verify downstream client receives 200 okay. i.e, no timeout happened.
  verifyDownstreamResponse(*response, 200);
}

// Test only the first new timeout message in one state is accepted.
TEST_P(ExtProcIntegrationTest, RequestMessageNoMutationMultipleNewTimeout) {
  // Set envoy filter timeout to be 200ms.
  proto_config_.mutable_message_timeout()->set_nanos(200000000);
  // Config max_message_timeout proto to enable the new timeout API.
  proto_config_.mutable_max_message_timeout()->set_seconds(TestUtility::DefaultTimeout.count() /
                                                           1000);
  initializeConfig();
  HttpIntegrationTest::initialize();
  auto response = sendDownstreamRequest(absl::nullopt);

  processRequestHeadersMessage(*grpc_upstreams_[0], true,
                               [this](const HttpHeaders&, HeadersResponse&, const envoy::config::core::v3::Metadata&) {
                                 // Sending the new big timeout API to extend the timeout.
                                 serverSendNewTimeout(TestUtility::DefaultTimeout.count());
                                 // Server wait for 100ms.
                                 timeSystem().advanceTimeWaitImpl(100ms);
                                 // Send the 2nd 10ms new timeout update.
                                 // The update is ignored by Envoy. No timeout event
                                 // happened and the traffic went through fine.
                                 serverSendNewTimeout(10);
                                 // Server wait for 300ms
                                 timeSystem().advanceTimeWaitImpl(300ms);
                                 return true;
                               });

  ASSERT_TRUE(fake_upstreams_[0]->waitForHttpConnection(*dispatcher_, fake_upstream_connection_));
  ASSERT_TRUE(fake_upstream_connection_->waitForNewStream(*dispatcher_, upstream_request_));
  ASSERT_TRUE(upstream_request_->waitForEndStream(*dispatcher_));
  upstream_request_->encodeHeaders(Http::TestResponseHeaderMapImpl{{":status", "200"}}, false);
  upstream_request_->encodeData(100, true);
  processResponseHeadersMessage(*grpc_upstreams_[0], false,
                                [](const HttpHeaders&, HeadersResponse&) { return true; });
  verifyDownstreamResponse(*response, 200);
}

// Setting new timeout 0ms which is < 1ms. The message is ignored.
TEST_P(ExtProcIntegrationTest, RequestMessageNewTimeoutNegativeTestTimeoutTooSmall) {
  // Config max_message_timeout proto to 10s to enable the new timeout API.
  max_message_timeout_ms_ = 10000;
  newTimeoutWrongConfigTest(0);
}

// Setting max_message_timeout proto to be 100ms. And send the new timeout 500ms
// which is > max_message_timeout(100ms). The message is ignored.
TEST_P(ExtProcIntegrationTest, RequestMessageNewTimeoutNegativeTestTimeoutTooBigWithSmallMax) {
  // Config max_message_timeout proto to 100ms to enable the new timeout API.
  max_message_timeout_ms_ = 100;
  newTimeoutWrongConfigTest(500);
}

// Not setting the max_message_timeout effectively disabled the new timeout API.
TEST_P(ExtProcIntegrationTest, RequestMessageNewTimeoutNegativeTestTimeoutNotAcceptedDefaultMax) {
  newTimeoutWrongConfigTest(500);
}

// Send the new timeout to be an extremely large number, which is out-of-range of duration.
// Verify the code appropriately handled it.
TEST_P(ExtProcIntegrationTest, RequestMessageNewTimeoutOutOfBounds) {
  // Config max_message_timeout proto to 100ms to enable the new timeout API.
  max_message_timeout_ms_ = 100;
  const uint64_t override_message_timeout = 1000000000000000;
  newTimeoutWrongConfigTest(override_message_timeout);
}

// Set the ext_proc filter in SKIP header, SEND trailer, and BUFFERED body mode.
// Send a request with headers and trailers. No body is sent to the ext_proc server.
TEST_P(ExtProcIntegrationTest, SkipHeaderSendTrailerInBufferedMode) {
  proto_config_.mutable_processing_mode()->set_request_body_mode(ProcessingMode::BUFFERED);
  proto_config_.mutable_processing_mode()->set_request_header_mode(ProcessingMode::SKIP);
  proto_config_.mutable_processing_mode()->set_request_trailer_mode(ProcessingMode::SEND);
  initializeConfig();
  HttpIntegrationTest::initialize();

  codec_client_ = makeHttpConnection(lookupPort("http"));
  Http::TestRequestHeaderMapImpl headers;
  HttpTestUtility::addDefaultHeaders(headers);
  auto encoder_decoder = codec_client_->startRequest(headers);
  request_encoder_ = &encoder_decoder.first;
  IntegrationStreamDecoderPtr response = std::move(encoder_decoder.second);
  Http::TestRequestTrailerMapImpl request_trailers{{"request", "trailer"}};
  codec_client_->sendTrailers(*request_encoder_, request_trailers);
  processRequestTrailersMessage(*grpc_upstreams_[0], true, absl::nullopt);
  handleUpstreamRequest();
  processResponseHeadersMessage(*grpc_upstreams_[0], false, absl::nullopt);
  verifyDownstreamResponse(*response, 200);
}

// Set the ext_proc filter processing mode to send request header, body and trailer.
// Then have the client send header and trailer.
TEST_P(ExtProcIntegrationTest, ClientSendHeaderTrailerFilterConfigedSendAll) {
  proto_config_.mutable_processing_mode()->set_request_header_mode(ProcessingMode::SEND);
  proto_config_.mutable_processing_mode()->set_request_body_mode(ProcessingMode::BUFFERED);
  proto_config_.mutable_processing_mode()->set_request_trailer_mode(ProcessingMode::SEND);
  proto_config_.mutable_processing_mode()->set_response_header_mode(ProcessingMode::SKIP);
  initializeConfig();
  HttpIntegrationTest::initialize();

  codec_client_ = makeHttpConnection(lookupPort("http"));
  Http::TestRequestHeaderMapImpl headers;
  HttpTestUtility::addDefaultHeaders(headers);
  auto encoder_decoder = codec_client_->startRequest(headers);
  request_encoder_ = &encoder_decoder.first;
  IntegrationStreamDecoderPtr response = std::move(encoder_decoder.second);
  Http::TestRequestTrailerMapImpl request_trailers{{"request", "trailer"}};
  codec_client_->sendTrailers(*request_encoder_, request_trailers);
  processRequestHeadersMessage(*grpc_upstreams_[0], true, absl::nullopt);
  processRequestTrailersMessage(*grpc_upstreams_[0], false, absl::nullopt);

  handleUpstreamRequest();
  verifyDownstreamResponse(*response, 200);
}

// Test the filter with the header allow list set and disallow list empty and
// verify only the allowed headers are sent to the ext_proc server.
TEST_P(ExtProcIntegrationTest, GetAndSetHeadersAndTrailersWithAllowedHeader) {
  auto* forward_rules = proto_config_.mutable_forward_rules();
  auto* list = forward_rules->mutable_allowed_headers();
  list->add_patterns()->set_exact(":method");
  list->add_patterns()->set_exact(":authority");
  list->add_patterns()->set_exact(":status");
  list->add_patterns()->set_exact("x-test-trailers");
  proto_config_.mutable_processing_mode()->set_request_header_mode(ProcessingMode::SEND);
  proto_config_.mutable_processing_mode()->set_request_trailer_mode(ProcessingMode::SEND);
  proto_config_.mutable_processing_mode()->set_response_header_mode(ProcessingMode::SEND);
  proto_config_.mutable_processing_mode()->set_response_trailer_mode(ProcessingMode::SEND);

  initializeConfig();
  HttpIntegrationTest::initialize();
  codec_client_ = makeHttpConnection(lookupPort("http"));
  Http::TestRequestHeaderMapImpl headers;
  HttpTestUtility::addDefaultHeaders(headers);
  auto encoder_decoder = codec_client_->startRequest(headers);
  request_encoder_ = &encoder_decoder.first;
  IntegrationStreamDecoderPtr response = std::move(encoder_decoder.second);
  Http::TestRequestTrailerMapImpl request_trailers{{"x-trailer-foo", "yes"}};
  codec_client_->sendTrailers(*request_encoder_, request_trailers);

  processRequestHeadersMessage(
      *grpc_upstreams_[0], true, [](const HttpHeaders& headers, HeadersResponse&, const envoy::config::core::v3::Metadata&) {
        Http::TestRequestHeaderMapImpl expected_request_headers{{":method", "GET"},
                                                                {":authority", "host"}};
        // Verify only allowed request headers is received by ext_proc server.
        EXPECT_THAT(headers.headers(), HeaderProtosEqual(expected_request_headers));
        return true;
      });
  processRequestTrailersMessage(*grpc_upstreams_[0], false,
                                [](const HttpTrailers& trailers, TrailersResponse&) {
                                  // The request trailer is not in the allow list.
                                  EXPECT_EQ(trailers.trailers().headers_size(), 0);
                                  return true;
                                });
  // Send back response with :status 200 and trailer header: x-test-trailers.
  handleUpstreamRequestWithTrailer();
  processResponseHeadersMessage(
      *grpc_upstreams_[0], false, [](const HttpHeaders& headers, HeadersResponse&) {
        Http::TestRequestHeaderMapImpl expected_response_headers{{":status", "200"}};
        EXPECT_THAT(headers.headers(), HeaderProtosEqual(expected_response_headers));
        return true;
      });
  processResponseTrailersMessage(
      *grpc_upstreams_[0], false, [](const HttpTrailers& trailers, TrailersResponse&) {
        // The response trailer is in the allow list.
        Http::TestResponseTrailerMapImpl expected_trailers{{"x-test-trailers", "Yes"}};
        EXPECT_THAT(trailers.trailers(), HeaderProtosEqual(expected_trailers));
        return true;
      });
  verifyDownstreamResponse(*response, 200);
}

// Test the filter with header disallow list set and allow list empty and verify
// the disallowed headers are not sent to the ext_proc server.
TEST_P(ExtProcIntegrationTest, GetAndSetHeadersAndTrailersWithDisallowedHeader) {
  auto* forward_rules = proto_config_.mutable_forward_rules();
  auto* list = forward_rules->mutable_disallowed_headers();
  list->add_patterns()->set_exact(":method");
  list->add_patterns()->set_exact(":authority");
  list->add_patterns()->set_exact("x-forwarded-proto");
  list->add_patterns()->set_exact("foo");
  list->add_patterns()->set_exact("x-test-trailers");
  proto_config_.mutable_processing_mode()->set_request_header_mode(ProcessingMode::SEND);
  proto_config_.mutable_processing_mode()->set_request_trailer_mode(ProcessingMode::SEND);
  proto_config_.mutable_processing_mode()->set_response_header_mode(ProcessingMode::SEND);
  proto_config_.mutable_processing_mode()->set_response_trailer_mode(ProcessingMode::SEND);

  initializeConfig();
  HttpIntegrationTest::initialize();
  codec_client_ = makeHttpConnection(lookupPort("http"));
  Http::TestRequestHeaderMapImpl headers;
  HttpTestUtility::addDefaultHeaders(headers);
  auto encoder_decoder = codec_client_->startRequest(headers);
  request_encoder_ = &encoder_decoder.first;
  IntegrationStreamDecoderPtr response = std::move(encoder_decoder.second);
  Http::TestRequestTrailerMapImpl request_trailers{{"x-trailer-foo", "yes"}};
  codec_client_->sendTrailers(*request_encoder_, request_trailers);

  processRequestHeadersMessage(
      *grpc_upstreams_[0], true, [](const HttpHeaders& headers, HeadersResponse&, const envoy::config::core::v3::Metadata&) {
        Http::TestRequestHeaderMapImpl expected_request_headers{{":scheme", "http"},
                                                                {":path", "/"}};
        EXPECT_THAT(headers.headers(), HeaderProtosEqual(expected_request_headers));
        return true;
      });
  processRequestTrailersMessage(
      *grpc_upstreams_[0], false, [](const HttpTrailers& trailers, TrailersResponse&) {
        // The request trailer is not in the disallow list. Forwarded.
        Http::TestResponseTrailerMapImpl expected_trailers{{"x-trailer-foo", "yes"}};
        EXPECT_THAT(trailers.trailers(), HeaderProtosEqual(expected_trailers));
        return true;
      });
  // Send back response with :status 200 and trailer header: x-test-trailers.
  handleUpstreamRequestWithTrailer();
  processResponseHeadersMessage(
      *grpc_upstreams_[0], false, [](const HttpHeaders& headers, HeadersResponse&) {
        Http::TestRequestHeaderMapImpl expected_response_headers{{":status", "200"}};
        EXPECT_THAT(headers.headers(), HeaderProtosEqual(expected_response_headers));
        return true;
      });
  processResponseTrailersMessage(*grpc_upstreams_[0], false,
                                 [](const HttpTrailers& trailers, TrailersResponse&) {
                                   // The response trailer is in the disallow list.
                                   EXPECT_EQ(trailers.trailers().headers_size(), 0);
                                   return true;
                                 });
  verifyDownstreamResponse(*response, 200);
}

// Test the filter with both header allow and disallow list set and verify
// the headers in the allow list but not in the disallow list are sent.
TEST_P(ExtProcIntegrationTest, GetAndSetHeadersAndTrailersWithBothAllowedAndDisallowedHeader) {
  auto* forward_rules = proto_config_.mutable_forward_rules();
  auto* allow_list = forward_rules->mutable_allowed_headers();
  allow_list->add_patterns()->set_exact(":method");
  allow_list->add_patterns()->set_exact(":authority");
  allow_list->add_patterns()->set_exact(":status");
  allow_list->add_patterns()->set_exact("x-test-trailers");
  allow_list->add_patterns()->set_exact("x-trailer-foo");

  auto* disallow_list = forward_rules->mutable_disallowed_headers();
  disallow_list->add_patterns()->set_exact(":method");
  disallow_list->add_patterns()->set_exact("x-forwarded-proto");
  disallow_list->add_patterns()->set_exact("foo");
  disallow_list->add_patterns()->set_exact("x-test-trailers");

  proto_config_.mutable_processing_mode()->set_request_header_mode(ProcessingMode::SEND);
  proto_config_.mutable_processing_mode()->set_request_trailer_mode(ProcessingMode::SEND);
  proto_config_.mutable_processing_mode()->set_response_header_mode(ProcessingMode::SEND);
  proto_config_.mutable_processing_mode()->set_response_trailer_mode(ProcessingMode::SEND);

  initializeConfig();
  HttpIntegrationTest::initialize();
  codec_client_ = makeHttpConnection(lookupPort("http"));
  Http::TestRequestHeaderMapImpl headers;
  HttpTestUtility::addDefaultHeaders(headers);
  auto encoder_decoder = codec_client_->startRequest(headers);
  request_encoder_ = &encoder_decoder.first;
  IntegrationStreamDecoderPtr response = std::move(encoder_decoder.second);
  Http::TestRequestTrailerMapImpl request_trailers{
      {"x-test-trailers", "yes"}, {"x-trailer-foo", "no"}, {"x-trailer-bar", "yes"}};
  codec_client_->sendTrailers(*request_encoder_, request_trailers);

  processRequestHeadersMessage(
      *grpc_upstreams_[0], true, [](const HttpHeaders& headers, HeadersResponse&, const envoy::config::core::v3::Metadata&) {
        Http::TestRequestHeaderMapImpl expected_request_headers{{":authority", "host"}};
        EXPECT_THAT(headers.headers(), HeaderProtosEqual(expected_request_headers));
        return true;
      });
  processRequestTrailersMessage(
      *grpc_upstreams_[0], false, [](const HttpTrailers& trailers, TrailersResponse&) {
        Http::TestResponseTrailerMapImpl expected_trailers{{"x-trailer-foo", "no"}};
        EXPECT_THAT(trailers.trailers(), HeaderProtosEqual(expected_trailers));
        return true;
      });
  // Send back response with :status 200 and trailer header: x-test-trailers.
  handleUpstreamRequestWithTrailer();
  processResponseHeadersMessage(
      *grpc_upstreams_[0], false, [](const HttpHeaders& headers, HeadersResponse&) {
        Http::TestRequestHeaderMapImpl expected_response_headers{{":status", "200"}};
        EXPECT_THAT(headers.headers(), HeaderProtosEqual(expected_response_headers));
        return true;
      });
  processResponseTrailersMessage(*grpc_upstreams_[0], false,
                                 [](const HttpTrailers& trailers, TrailersResponse&) {
                                   // The response trailer is in the disallow list.
                                   EXPECT_EQ(trailers.trailers().headers_size(), 0);
                                   return true;
                                 });
  verifyDownstreamResponse(*response, 200);
}

// Test clear route cache in both upstream and downstream header and body processing.
TEST_P(ExtProcIntegrationTest, GetAndSetBodyOnBothWithClearRouteCache) {
  proto_config_.mutable_processing_mode()->set_request_body_mode(ProcessingMode::STREAMED);
  proto_config_.mutable_processing_mode()->set_response_body_mode(ProcessingMode::STREAMED);
  initializeConfig();
  HttpIntegrationTest::initialize();

  auto response = sendDownstreamRequestWithBody("Replace this!", absl::nullopt);
  processRequestHeadersMessage(
      *grpc_upstreams_[0], true, [](const HttpHeaders&, HeadersResponse& headers_resp, const envoy::config::core::v3::Metadata&) {
        auto* content_length =
            headers_resp.mutable_response()->mutable_header_mutation()->add_set_headers();
        content_length->mutable_header()->set_key("content-length");
        content_length->mutable_header()->set_value("13");
        headers_resp.mutable_response()->set_clear_route_cache(true);
        return true;
      });
  processRequestBodyMessage(
      *grpc_upstreams_[0], false, [](const HttpBody& body, BodyResponse& body_resp) {
        EXPECT_TRUE(body.end_of_stream());
        auto* body_mut = body_resp.mutable_response()->mutable_body_mutation();
        body_mut->set_body("Hello, World!");
        body_resp.mutable_response()->set_clear_route_cache(true);
        return true;
      });

  ASSERT_TRUE(fake_upstreams_[0]->waitForHttpConnection(*dispatcher_, fake_upstream_connection_));
  ASSERT_TRUE(fake_upstream_connection_->waitForNewStream(*dispatcher_, upstream_request_));
  ASSERT_TRUE(upstream_request_->waitForEndStream(*dispatcher_));
  upstream_request_->encodeHeaders(Http::TestResponseHeaderMapImpl{{":status", "200"}}, false);

  processResponseHeadersMessage(
      *grpc_upstreams_[0], false, [](const HttpHeaders&, HeadersResponse& headers_resp) {
        headers_resp.mutable_response()->mutable_header_mutation()->add_remove_headers(
            "content-length");
        headers_resp.mutable_response()->set_clear_route_cache(true);
        return true;
      });
  upstream_request_->encodeData(100, true);
  processResponseBodyMessage(
      *grpc_upstreams_[0], false, [](const HttpBody& body, BodyResponse& body_resp) {
        EXPECT_TRUE(body.end_of_stream());
        auto* header_mut = body_resp.mutable_response()->mutable_header_mutation();
        auto* header_add = header_mut->add_set_headers();
        header_add->mutable_header()->set_key("x-testing-response-header");
        header_add->mutable_header()->set_value("Yes");
        body_resp.mutable_response()->set_clear_route_cache(true);
        return true;
      });
  verifyDownstreamResponse(*response, 200);
}

// Applying header mutations for request|response headers|body|trailers. This test verifies
// the HCM limits are plumbed into the HeaderMap correctly in different scenarios.
TEST_P(ExtProcIntegrationTest, HeaderMutationCheckPassWithHcmSizeConfig) {
  proto_config_.mutable_processing_mode()->set_request_header_mode(ProcessingMode::SEND);
  proto_config_.mutable_processing_mode()->set_request_body_mode(ProcessingMode::BUFFERED);
  proto_config_.mutable_processing_mode()->set_request_trailer_mode(ProcessingMode::SEND);
  proto_config_.mutable_processing_mode()->set_response_header_mode(ProcessingMode::SEND);
  proto_config_.mutable_processing_mode()->set_response_body_mode(ProcessingMode::BUFFERED);
  proto_config_.mutable_processing_mode()->set_response_trailer_mode(ProcessingMode::SEND);

  initializeConfig();

  // Change the HCM max header config to limit the request header size.
  config_helper_.addConfigModifier(
      [&](envoy::extensions::filters::network::http_connection_manager::v3::HttpConnectionManager&
              hcm) -> void {
        hcm.mutable_max_request_headers_kb()->set_value(30);
        hcm.mutable_common_http_protocol_options()->mutable_max_headers_count()->set_value(50);
      });

  // Change the cluster max header config to limit the response header size.
  config_helper_.addConfigModifier([](envoy::config::bootstrap::v3::Bootstrap& bootstrap) {
    ConfigHelper::HttpProtocolOptions protocol_options;
    auto* http_protocol_options = protocol_options.mutable_common_http_protocol_options();
    http_protocol_options->mutable_max_headers_count()->set_value(50);
    ConfigHelper::setProtocolOptions(*bootstrap.mutable_static_resources()->mutable_clusters(0),
                                     protocol_options);
  });

  HttpIntegrationTest::initialize();

  codec_client_ = makeHttpConnection(lookupPort("http"));
  Http::TestRequestHeaderMapImpl headers;
  HttpTestUtility::addDefaultHeaders(headers);
  auto encoder_decoder = codec_client_->startRequest(headers);
  request_encoder_ = &encoder_decoder.first;
  codec_client_->sendData(*request_encoder_, 10, false);
  IntegrationStreamDecoderPtr response = std::move(encoder_decoder.second);
  Http::TestRequestTrailerMapImpl request_trailers{{"x-trailer-foo", "yes"}};
  codec_client_->sendTrailers(*request_encoder_, request_trailers);
  processRequestHeadersMessage(
      *grpc_upstreams_[0], true, [this](const HttpHeaders&, HeadersResponse& header_resp, const envoy::config::core::v3::Metadata&) {
        addMutationSetHeaders(20, *header_resp.mutable_response()->mutable_header_mutation());
        return true;
      });
  processRequestBodyMessage(
      *grpc_upstreams_[0], false, [this](const HttpBody& body, BodyResponse& body_resp) {
        EXPECT_FALSE(body.end_of_stream());
        addMutationSetHeaders(20, *body_resp.mutable_response()->mutable_header_mutation());
        return true;
      });
  processRequestTrailersMessage(
      *grpc_upstreams_[0], false, [this](const HttpTrailers&, TrailersResponse& trailer_resp) {
        addMutationSetHeaders(20, *trailer_resp.mutable_header_mutation());
        return true;
      });

  handleUpstreamRequestWithTrailer();
  processResponseHeadersMessage(
      *grpc_upstreams_[0], false, [this](const HttpHeaders&, HeadersResponse& header_resp) {
        addMutationSetHeaders(20, *header_resp.mutable_response()->mutable_header_mutation());
        return true;
      });
  processResponseBodyMessage(
      *grpc_upstreams_[0], false, [this](const HttpBody& body, BodyResponse& body_resp) {
        EXPECT_FALSE(body.end_of_stream());
        addMutationSetHeaders(20, *body_resp.mutable_response()->mutable_header_mutation());
        return true;
      });
  processResponseTrailersMessage(
      *grpc_upstreams_[0], false, [this](const HttpTrailers&, TrailersResponse& trailer_resp) {
        addMutationSetHeaders(20, *trailer_resp.mutable_header_mutation());
        return true;
      });
  verifyDownstreamResponse(*response, 200);
}

// ext_proc server set_header count exceeds the HCM limit when responding to the request header.
TEST_P(ExtProcIntegrationTest, SetHeaderMutationFailWithRequestHeader) {
  proto_config_.mutable_processing_mode()->set_response_header_mode(ProcessingMode::SKIP);
  initializeConfig();

  config_helper_.addConfigModifier(
      [&](envoy::extensions::filters::network::http_connection_manager::v3::HttpConnectionManager&
              hcm) -> void {
        hcm.mutable_max_request_headers_kb()->set_value(30);
        hcm.mutable_common_http_protocol_options()->mutable_max_headers_count()->set_value(50);
      });

  HttpIntegrationTest::initialize();

  auto response = sendDownstreamRequest(absl::nullopt);
  processRequestHeadersMessage(
      *grpc_upstreams_[0], true, [this](const HttpHeaders&, HeadersResponse& headers_resp, const envoy::config::core::v3::Metadata&) {
        // The set header count 60 > HCM limit 50.
        addMutationSetHeaders(60, *headers_resp.mutable_response()->mutable_header_mutation());
        return true;
      });
  verifyDownstreamResponse(*response, 500);
}

// ext_proc server remove_header count exceeds the HCM limit when responding to the response
// header.
TEST_P(ExtProcIntegrationTest, RemoveHeaderMutationFailWithResponseHeader) {
  proto_config_.mutable_processing_mode()->set_request_header_mode(ProcessingMode::SKIP);
  initializeConfig();

  config_helper_.addConfigModifier([](envoy::config::bootstrap::v3::Bootstrap& bootstrap) {
    ConfigHelper::HttpProtocolOptions protocol_options;
    auto* http_protocol_options = protocol_options.mutable_common_http_protocol_options();
    http_protocol_options->mutable_max_headers_count()->set_value(50);
    ConfigHelper::setProtocolOptions(*bootstrap.mutable_static_resources()->mutable_clusters(0),
                                     protocol_options);
  });

  HttpIntegrationTest::initialize();

  auto response = sendDownstreamRequest(absl::nullopt);
  handleUpstreamRequest();
  processResponseHeadersMessage(
      *grpc_upstreams_[0], true, [this](const HttpHeaders&, HeadersResponse& headers_resp) {
        addMutationRemoveHeaders(60, *headers_resp.mutable_response()->mutable_header_mutation());
        return true;
      });
  verifyDownstreamResponse(*response, 500);
}

// ext_proc server set_header count exceeds the HCM limit when responding to the request body.
TEST_P(ExtProcIntegrationTest, SetHeaderMutationFailWithRequestBody) {
  proto_config_.mutable_processing_mode()->set_response_header_mode(ProcessingMode::SKIP);
  proto_config_.mutable_processing_mode()->set_request_body_mode(ProcessingMode::BUFFERED);
  initializeConfig();

  config_helper_.addConfigModifier(
      [&](envoy::extensions::filters::network::http_connection_manager::v3::HttpConnectionManager&
              hcm) -> void {
        hcm.mutable_max_request_headers_kb()->set_value(30);
        hcm.mutable_common_http_protocol_options()->mutable_max_headers_count()->set_value(50);
      });
  HttpIntegrationTest::initialize();

  auto response = sendDownstreamRequestWithBody("Original body", absl::nullopt);
  processRequestHeadersMessage(*grpc_upstreams_[0], true, absl::nullopt);
  processRequestBodyMessage(
      *grpc_upstreams_[0], false, [this](const HttpBody& body, BodyResponse& body_resp) {
        EXPECT_TRUE(body.end_of_stream());
        addMutationSetHeaders(60, *body_resp.mutable_response()->mutable_header_mutation());
        return true;
      });
  verifyDownstreamResponse(*response, 500);
}

// ext_proc server remove_header count exceeds the HCM limit when responding to the response body.
TEST_P(ExtProcIntegrationTest, RemoveHeaderMutationFailWithResponseBody) {
  proto_config_.mutable_processing_mode()->set_request_header_mode(ProcessingMode::SKIP);
  proto_config_.mutable_processing_mode()->set_response_body_mode(ProcessingMode::BUFFERED);
  initializeConfig();

  config_helper_.addConfigModifier([](envoy::config::bootstrap::v3::Bootstrap& bootstrap) {
    ConfigHelper::HttpProtocolOptions protocol_options;
    auto* http_protocol_options = protocol_options.mutable_common_http_protocol_options();
    http_protocol_options->mutable_max_headers_count()->set_value(50);
    ConfigHelper::setProtocolOptions(*bootstrap.mutable_static_resources()->mutable_clusters(0),
                                     protocol_options);
  });

  HttpIntegrationTest::initialize();

  auto response = sendDownstreamRequest(absl::nullopt);
  handleUpstreamRequest();
  processResponseHeadersMessage(*grpc_upstreams_[0], true, absl::nullopt);
  processResponseBodyMessage(
      *grpc_upstreams_[0], false, [this](const HttpBody& body, BodyResponse& body_resp) {
        EXPECT_TRUE(body.end_of_stream());
        addMutationRemoveHeaders(60, *body_resp.mutable_response()->mutable_header_mutation());
        return true;
      });
  verifyDownstreamResponse(*response, 500);
}

// ext_proc server header mutation ends up exceeding the HCM header size limit
// when responding to the request trailer.
TEST_P(ExtProcIntegrationTest, HeaderMutationResultSizeFailWithRequestTrailer) {
  proto_config_.mutable_processing_mode()->set_request_header_mode(ProcessingMode::SKIP);
  proto_config_.mutable_processing_mode()->set_response_header_mode(ProcessingMode::SKIP);
  proto_config_.mutable_processing_mode()->set_request_trailer_mode(ProcessingMode::SEND);
  initializeConfig();

  config_helper_.addConfigModifier(
      [&](envoy::extensions::filters::network::http_connection_manager::v3::HttpConnectionManager&
              hcm) -> void {
        hcm.mutable_max_request_headers_kb()->set_value(1);
        hcm.mutable_common_http_protocol_options()->mutable_max_headers_count()->set_value(50);
      });
  HttpIntegrationTest::initialize();

  codec_client_ = makeHttpConnection(lookupPort("http"));
  Http::TestRequestHeaderMapImpl headers;
  HttpTestUtility::addDefaultHeaders(headers);
  auto encoder_decoder = codec_client_->startRequest(headers);
  request_encoder_ = &encoder_decoder.first;
  IntegrationStreamDecoderPtr response = std::move(encoder_decoder.second);

  // Sending a large trailer to help the header mutation eventually exceed the size limit.
  Http::TestRequestTrailerMapImpl request_trailers{{"x-trailer-foo", std::string(950, 'a')}};
  codec_client_->sendTrailers(*request_encoder_, request_trailers);
  processRequestTrailersMessage(*grpc_upstreams_[0], true,
                                [this](const HttpTrailers&, TrailersResponse& trailer_resp) {
                                  // The set header counter 5 is smaller than HCM header count
                                  // limit 50, add size is smaller than the size limit 1kb. It
                                  // passed the mutation check, but failed the end result size
                                  // check.
                                  addMutationSetHeaders(5, *trailer_resp.mutable_header_mutation());
                                  return true;
                                });
  verifyDownstreamResponse(*response, 500);
}

// ext_proc server header mutation ends up exceeding the HCM header count limit
// when responding to the response trailer.
TEST_P(ExtProcIntegrationTest, HeaderMutationResultSizeFailWithResponseTrailer) {
  proto_config_.mutable_processing_mode()->set_request_header_mode(ProcessingMode::SKIP);
  proto_config_.mutable_processing_mode()->set_response_header_mode(ProcessingMode::SKIP);
  proto_config_.mutable_processing_mode()->set_response_body_mode(ProcessingMode::BUFFERED);
  proto_config_.mutable_processing_mode()->set_response_trailer_mode(ProcessingMode::SEND);
  initializeConfig();
  config_helper_.addConfigModifier([](envoy::config::bootstrap::v3::Bootstrap& bootstrap) {
    ConfigHelper::HttpProtocolOptions protocol_options;
    auto* http_protocol_options = protocol_options.mutable_common_http_protocol_options();
    http_protocol_options->mutable_max_headers_count()->set_value(50);
    ConfigHelper::setProtocolOptions(*bootstrap.mutable_static_resources()->mutable_clusters(0),
                                     protocol_options);
  });

  HttpIntegrationTest::initialize();

  auto response = sendDownstreamRequest(absl::nullopt);
  ASSERT_TRUE(fake_upstreams_[0]->waitForHttpConnection(*dispatcher_, fake_upstream_connection_));
  ASSERT_TRUE(fake_upstream_connection_->waitForNewStream(*dispatcher_, upstream_request_));
  ASSERT_TRUE(upstream_request_->waitForEndStream(*dispatcher_));
  upstream_request_->encodeHeaders(Http::TestResponseHeaderMapImpl{{":status", "200"}}, false);
  upstream_request_->encodeData(100, false);

  Http::TestResponseTrailerMapImpl response_trailers{{"x-trailer-foo-1", "foo-1"},
                                                     {"x-trailer-foo-2", "foo-2"},
                                                     {"x-trailer-foo-3", "foo-3"},
                                                     {"x-trailer-foo-4", "foo-4"},
                                                     {"x-trailer-foo-5", "foo-5"}};
  upstream_request_->encodeTrailers(response_trailers);
  //  processResponseBodyMessage(*grpc_upstreams_[0], true, absl::nullopt);
  processResponseBodyMessage(*grpc_upstreams_[0], true, [](const HttpBody& body, BodyResponse&) {
    EXPECT_FALSE(body.end_of_stream());
    return true;
  });
  processResponseTrailersMessage(
      *grpc_upstreams_[0], false, [this](const HttpTrailers&, TrailersResponse& trailer_resp) {
        // End result header count 46 + 5 > header count limit 50.
        addMutationSetHeaders(46, *trailer_resp.mutable_header_mutation());
        return true;
      });
  // Prior response headers have already been sent. The stream is reset.
  ASSERT_TRUE(response->waitForReset());
  EXPECT_FALSE(response->complete());
}

// Test the case that client doesn't send trailer and the  ext_proc filter config
// processing mode is set to send trailer.
TEST_P(ExtProcIntegrationTest, ClientNoTrailerProcessingModeSendTrailer) {
  proto_config_.mutable_processing_mode()->set_request_header_mode(ProcessingMode::SEND);
  proto_config_.mutable_processing_mode()->set_request_body_mode(ProcessingMode::BUFFERED);
  proto_config_.mutable_processing_mode()->set_request_trailer_mode(ProcessingMode::SEND);
  proto_config_.mutable_processing_mode()->set_response_header_mode(ProcessingMode::SKIP);

  initializeConfig();
  HttpIntegrationTest::initialize();

  codec_client_ = makeHttpConnection(lookupPort("http"));
  Http::TestRequestHeaderMapImpl headers;
  HttpTestUtility::addDefaultHeaders(headers);
  auto encoder_decoder = codec_client_->startRequest(headers);
  request_encoder_ = &encoder_decoder.first;
  // Client send data with end_stream set to true.
  codec_client_->sendData(*request_encoder_, 10, true);
  IntegrationStreamDecoderPtr response = std::move(encoder_decoder.second);
  processRequestHeadersMessage(*grpc_upstreams_[0], true,
                               [](const HttpHeaders& headers, HeadersResponse&, const envoy::config::core::v3::Metadata&) {
                                 EXPECT_FALSE(headers.end_of_stream());
                                 return true;
                               });
  processRequestBodyMessage(*grpc_upstreams_[0], false, [](const HttpBody& body, BodyResponse&) {
    EXPECT_TRUE(body.end_of_stream());
    return true;
  });

  handleUpstreamRequest();
  verifyDownstreamResponse(*response, 200);
}

// Test when request trailer is received, it sends out the buffered body to ext_proc server.
TEST_P(ExtProcIntegrationTest, SkipHeaderTrailerSendBodyClientSendAll) {
  proto_config_.mutable_processing_mode()->set_request_header_mode(ProcessingMode::SKIP);
  proto_config_.mutable_processing_mode()->set_request_body_mode(ProcessingMode::BUFFERED);
  proto_config_.mutable_processing_mode()->set_response_header_mode(ProcessingMode::SKIP);
  initializeConfig();
  HttpIntegrationTest::initialize();

  codec_client_ = makeHttpConnection(lookupPort("http"));
  Http::TestRequestHeaderMapImpl headers;
  HttpTestUtility::addDefaultHeaders(headers);
  auto encoder_decoder = codec_client_->startRequest(headers);
  request_encoder_ = &encoder_decoder.first;
  codec_client_->sendData(*request_encoder_, 10, false);
  IntegrationStreamDecoderPtr response = std::move(encoder_decoder.second);
  Http::TestRequestTrailerMapImpl request_trailers{{"x-trailer-foo", "yes"}};
  codec_client_->sendTrailers(*request_encoder_, request_trailers);
  processRequestBodyMessage(*grpc_upstreams_[0], true, [](const HttpBody& body, BodyResponse&) {
    EXPECT_FALSE(body.end_of_stream());
    return true;
  });
  handleUpstreamRequest();
  verifyDownstreamResponse(*response, 200);
}

TEST_P(ExtProcIntegrationTest, SendBodyBufferedPartialWithTrailer) {
  proto_config_.mutable_processing_mode()->set_request_body_mode(ProcessingMode::BUFFERED_PARTIAL);
  proto_config_.mutable_processing_mode()->set_request_trailer_mode(ProcessingMode::SEND);
  proto_config_.mutable_processing_mode()->set_response_header_mode(ProcessingMode::SKIP);
  proto_config_.mutable_processing_mode()->set_request_header_mode(ProcessingMode::SKIP);
  initializeConfig();
  HttpIntegrationTest::initialize();

  codec_client_ = makeHttpConnection(lookupPort("http"));
  Http::TestRequestHeaderMapImpl headers;
  HttpTestUtility::addDefaultHeaders(headers);
  auto encoder_decoder = codec_client_->startRequest(headers);
  request_encoder_ = &encoder_decoder.first;
  IntegrationStreamDecoderPtr response = std::move(encoder_decoder.second);

  // Send some data.
  codec_client_->sendData(*request_encoder_, 10, false);
  Http::TestRequestTrailerMapImpl request_trailers{{"request", "trailer"}};
  codec_client_->sendTrailers(*request_encoder_, request_trailers);

  processRequestBodyMessage(*grpc_upstreams_[0], true, absl::nullopt);
  processRequestTrailersMessage(*grpc_upstreams_[0], false, absl::nullopt);

  handleUpstreamRequest();
  verifyDownstreamResponse(*response, 200);
}

<<<<<<< HEAD
#if defined(USE_CEL_PARSER)
// Test the filter using the default configuration by connecting to
// an ext_proc server that responds to the request_headers message
// by requesting to modify the request headers.
TEST_P(ExtProcIntegrationTest, GetAndSetRequestResponseAttributes) {
  proto_config_.mutable_processing_mode()->set_request_header_mode(ProcessingMode::SEND);
  proto_config_.mutable_processing_mode()->set_response_header_mode(ProcessingMode::SEND);
  proto_config_.mutable_request_attributes()->Add("request.path");
  proto_config_.mutable_request_attributes()->Add("request.method");
  proto_config_.mutable_request_attributes()->Add("request.scheme");
  proto_config_.mutable_request_attributes()->Add("connection.mtls");
  proto_config_.mutable_response_attributes()->Add("response.code");
  proto_config_.mutable_response_attributes()->Add("response.code_details");

  initializeConfig();
  HttpIntegrationTest::initialize();
  auto response = sendDownstreamRequest(absl::nullopt);
  processRequestHeadersMessage(
      *grpc_upstreams_[0], true, [](const HttpHeaders& req, HeadersResponse&, const envoy::config::core::v3::Metadata&) {
        EXPECT_EQ(req.attributes().size(), 1);
        auto proto_struct = req.attributes().at("envoy.filters.http.ext_proc");
        EXPECT_EQ(proto_struct.fields().at("request.path").string_value(), "/");
        EXPECT_EQ(proto_struct.fields().at("request.method").string_value(), "GET");
        EXPECT_EQ(proto_struct.fields().at("request.scheme").string_value(), "http");
        EXPECT_EQ(proto_struct.fields().at("connection.mtls").bool_value(), false);
        return true;
      });

  handleUpstreamRequest();

  processResponseHeadersMessage(
      *grpc_upstreams_[0], false, [](const HttpHeaders& req, HeadersResponse&) {
        EXPECT_EQ(req.attributes().size(), 1);
        auto proto_struct = req.attributes().at("envoy.filters.http.ext_proc");
        EXPECT_EQ(proto_struct.fields().at("response.code").string_value(), "200");
        EXPECT_EQ(proto_struct.fields().at("response.code_details").string_value(), "via_upstream");
        return true;
      });

  verifyDownstreamResponse(*response, 200);
}
#endif

TEST_P(ExtProcIntegrationTest, SendDynamicMetadata) {
  proto_config_.mutable_processing_mode()->set_request_header_mode(ProcessingMode::SEND);
  proto_config_.mutable_processing_mode()->set_response_header_mode(ProcessingMode::SKIP);
  auto* md_opts = proto_config_.mutable_metadata_options();
  md_opts->mutable_forwarding_namespaces()->add_untyped("forwarding_ns_untyped");
  md_opts->mutable_forwarding_namespaces()->add_typed("forwarding_ns_typed");
  md_opts->mutable_receiving_namespaces()->add_untyped("receiving_ns_untyped");

  ConfigOptions config_option = {};
  config_option.add_metadata = true;
  initializeConfig(config_option);
  HttpIntegrationTest::initialize();

  std::cout << "envoy run with bootstrap:\n" << config_helper_.bootstrap().DebugString() << std::endl;
  auto response = sendDownstreamRequest(absl::nullopt);
  processRequestHeadersMessage(
      *grpc_upstreams_[0], true, [](const HttpHeaders&, HeadersResponse& /*resp*/, const envoy::config::core::v3::Metadata& md) {
        EXPECT_EQ(1, md.filter_metadata().size());
        auto proto_struct = md.filter_metadata().at("forwarding_ns_untyped");
        EXPECT_EQ("request", proto_struct.fields().at("data").string_value());

        EXPECT_EQ(1, md.typed_filter_metadata().size());
        helloworld::HelloRequest hello;
        md.typed_filter_metadata().at("forwarding_ns_typed").UnpackTo(&hello);
        EXPECT_EQ("request_typed", hello.name());

        /* resp.dynamic_metadata */
        return true;
      });

  handleUpstreamRequest();

  verifyDownstreamResponse(*response, 200);
}
=======
>>>>>>> 652b65aa
} // namespace Envoy<|MERGE_RESOLUTION|>--- conflicted
+++ resolved
@@ -3316,50 +3316,6 @@
   verifyDownstreamResponse(*response, 200);
 }
 
-<<<<<<< HEAD
-#if defined(USE_CEL_PARSER)
-// Test the filter using the default configuration by connecting to
-// an ext_proc server that responds to the request_headers message
-// by requesting to modify the request headers.
-TEST_P(ExtProcIntegrationTest, GetAndSetRequestResponseAttributes) {
-  proto_config_.mutable_processing_mode()->set_request_header_mode(ProcessingMode::SEND);
-  proto_config_.mutable_processing_mode()->set_response_header_mode(ProcessingMode::SEND);
-  proto_config_.mutable_request_attributes()->Add("request.path");
-  proto_config_.mutable_request_attributes()->Add("request.method");
-  proto_config_.mutable_request_attributes()->Add("request.scheme");
-  proto_config_.mutable_request_attributes()->Add("connection.mtls");
-  proto_config_.mutable_response_attributes()->Add("response.code");
-  proto_config_.mutable_response_attributes()->Add("response.code_details");
-
-  initializeConfig();
-  HttpIntegrationTest::initialize();
-  auto response = sendDownstreamRequest(absl::nullopt);
-  processRequestHeadersMessage(
-      *grpc_upstreams_[0], true, [](const HttpHeaders& req, HeadersResponse&, const envoy::config::core::v3::Metadata&) {
-        EXPECT_EQ(req.attributes().size(), 1);
-        auto proto_struct = req.attributes().at("envoy.filters.http.ext_proc");
-        EXPECT_EQ(proto_struct.fields().at("request.path").string_value(), "/");
-        EXPECT_EQ(proto_struct.fields().at("request.method").string_value(), "GET");
-        EXPECT_EQ(proto_struct.fields().at("request.scheme").string_value(), "http");
-        EXPECT_EQ(proto_struct.fields().at("connection.mtls").bool_value(), false);
-        return true;
-      });
-
-  handleUpstreamRequest();
-
-  processResponseHeadersMessage(
-      *grpc_upstreams_[0], false, [](const HttpHeaders& req, HeadersResponse&) {
-        EXPECT_EQ(req.attributes().size(), 1);
-        auto proto_struct = req.attributes().at("envoy.filters.http.ext_proc");
-        EXPECT_EQ(proto_struct.fields().at("response.code").string_value(), "200");
-        EXPECT_EQ(proto_struct.fields().at("response.code_details").string_value(), "via_upstream");
-        return true;
-      });
-
-  verifyDownstreamResponse(*response, 200);
-}
-#endif
-
 TEST_P(ExtProcIntegrationTest, SendDynamicMetadata) {
   proto_config_.mutable_processing_mode()->set_request_header_mode(ProcessingMode::SEND);
   proto_config_.mutable_processing_mode()->set_response_header_mode(ProcessingMode::SKIP);
@@ -3394,6 +3350,4 @@
 
   verifyDownstreamResponse(*response, 200);
 }
-=======
->>>>>>> 652b65aa
 } // namespace Envoy