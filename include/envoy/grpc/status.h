--- conflicted
+++ resolved
@@ -47,12 +47,6 @@
 
     // Maximum value of valid status codes.
     MaximumKnown = Unauthenticated,
-<<<<<<< HEAD
-
-    // user defined grpc status code.
-    UserDefinedGrpcStatus = MaximumKnown + 1,
-=======
->>>>>>> 064a3569
 
     // This is a non-GRPC error code, indicating the status code in gRPC headers
     // was invalid.
