licenses(["notice"])  # Apache 2

# HTTP L7 filter that performs gzip compression
# Public docs: docs/root/configuration/http_filters/gzip_filter.rst

load(
    "//bazel:envoy_build_system.bzl",
    "envoy_cc_library",
    "envoy_package",
)

envoy_package()

envoy_cc_library(
    name = "gzip_filter_lib",
    srcs = ["gzip_filter.cc"],
    hdrs = ["gzip_filter.h"],
    deps = [
        "//source/common/compressor:compressor_lib",
        "//source/common/protobuf",
<<<<<<< HEAD
        "//source/extensions/filters/http/common/compressor:compressor_lib",
        "@envoy_api//envoy/config/filter/http/gzip/v2:gzip_cc",
=======
        "@envoy_api//envoy/config/filter/http/gzip/v2:pkg_cc_proto",
>>>>>>> 0245027e
    ],
)

envoy_cc_library(
    name = "config",
    srcs = ["config.cc"],
    hdrs = ["config.h"],
    deps = [
        "//source/extensions/filters/http:well_known_names",
        "//source/extensions/filters/http/common:factory_base_lib",
        "//source/extensions/filters/http/gzip:gzip_filter_lib",
    ],
)<|MERGE_RESOLUTION|>--- conflicted
+++ resolved
@@ -18,12 +18,8 @@
     deps = [
         "//source/common/compressor:compressor_lib",
         "//source/common/protobuf",
-<<<<<<< HEAD
         "//source/extensions/filters/http/common/compressor:compressor_lib",
-        "@envoy_api//envoy/config/filter/http/gzip/v2:gzip_cc",
-=======
         "@envoy_api//envoy/config/filter/http/gzip/v2:pkg_cc_proto",
->>>>>>> 0245027e
     ],
 )
 
