--- conflicted
+++ resolved
@@ -1,6 +1,4 @@
 #pragma once
-
-#include <iostream>
 
 #include "envoy/config/listener/v3/quic_config.pb.h"
 #include "envoy/network/connection_handler.h"
@@ -29,20 +27,14 @@
 
   ActiveQuicListener(Event::Dispatcher& dispatcher, Network::ConnectionHandler& parent,
                      Network::ListenerConfig& listener_config, const quic::QuicConfig& quic_config,
-<<<<<<< HEAD
-                     const envoy::config::core::v3::RuntimeFeatureFlag enabled);
-=======
-                     Network::Socket::OptionsSharedPtr options);
->>>>>>> 6da5308d
+                     Network::Socket::OptionsSharedPtr options,
+										 const envoy::config::core::v3::RuntimeFeatureFlag enabled);
 
   ActiveQuicListener(Event::Dispatcher& dispatcher, Network::ConnectionHandler& parent,
                      Network::SocketSharedPtr listen_socket,
                      Network::ListenerConfig& listener_config, const quic::QuicConfig& quic_config,
-<<<<<<< HEAD
-                     const envoy::config::core::v3::RuntimeFeatureFlag enabled);
-=======
-                     Network::Socket::OptionsSharedPtr options);
->>>>>>> 6da5308d
+                     Network::Socket::OptionsSharedPtr options,
+										 const envoy::config::core::v3::RuntimeFeatureFlag enabled);
 
   ~ActiveQuicListener() override;
 
@@ -65,6 +57,7 @@
 
 private:
   friend class ActiveQuicListenerPeer;
+
   Network::UdpListenerPtr udp_listener_;
   uint8_t random_seed_[16];
   std::unique_ptr<quic::QuicCryptoServerConfig> crypto_config_;
@@ -81,33 +74,6 @@
 class ActiveQuicListenerFactory : public Network::ActiveUdpListenerFactory,
                                   Logger::Loggable<Logger::Id::quic> {
 public:
-<<<<<<< HEAD
-  ActiveQuicListenerFactory(const envoy::config::listener::v3::QuicProtocolOptions& config)
-      : enabled_(config.enabled()) {
-    uint64_t idle_network_timeout_ms =
-        config.has_idle_timeout() ? DurationUtil::durationToMilliseconds(config.idle_timeout())
-                                  : 300000;
-    quic_config_.SetIdleNetworkTimeout(
-        quic::QuicTime::Delta::FromMilliseconds(idle_network_timeout_ms),
-        quic::QuicTime::Delta::FromMilliseconds(idle_network_timeout_ms));
-    int32_t max_time_before_crypto_handshake_ms =
-        config.has_crypto_handshake_timeout()
-            ? DurationUtil::durationToMilliseconds(config.crypto_handshake_timeout())
-            : 20000;
-    quic_config_.set_max_time_before_crypto_handshake(
-        quic::QuicTime::Delta::FromMilliseconds(max_time_before_crypto_handshake_ms));
-    int32_t max_streams = PROTOBUF_GET_WRAPPED_OR_DEFAULT(config, max_concurrent_streams, 100);
-    quic_config_.SetMaxIncomingBidirectionalStreamsToSend(max_streams);
-    quic_config_.SetMaxIncomingUnidirectionalStreamsToSend(max_streams);
-  }
-
-  // Network::ActiveUdpListenerFactory.
-  Network::ConnectionHandler::ActiveListenerPtr
-  createActiveUdpListener(Network::ConnectionHandler& parent, Event::Dispatcher& dispatcher,
-                          Network::ListenerConfig& config) const override {
-    return std::make_unique<ActiveQuicListener>(dispatcher, parent, config, quic_config_, enabled_);
-  }
-=======
   ActiveQuicListenerFactory(const envoy::config::listener::v3::QuicProtocolOptions& config,
                             uint32_t concurrency);
 
@@ -115,19 +81,14 @@
   Network::ConnectionHandler::ActiveListenerPtr
   createActiveUdpListener(Network::ConnectionHandler& parent, Event::Dispatcher& disptacher,
                           Network::ListenerConfig& config) override;
->>>>>>> 6da5308d
   bool isTransportConnectionless() const override { return false; }
 
 private:
   friend class ActiveQuicListenerFactoryPeer;
 
   quic::QuicConfig quic_config_;
-<<<<<<< HEAD
-  envoy::config::core::v3::RuntimeFeatureFlag enabled_;
-=======
   const uint32_t concurrency_;
   absl::once_flag install_bpf_once_;
->>>>>>> 6da5308d
 };
 
 } // namespace Quic
