#include "envoy/extensions/filters/udp/udp_proxy/v3/udp_proxy.pb.h"
#include "envoy/extensions/filters/udp/udp_proxy/v3/udp_proxy.pb.validate.h"

#include "common/network/socket_impl.h"
#include "common/network/socket_option_impl.h"

#include "extensions/filters/udp/udp_proxy/udp_proxy_filter.h"

#include "test/mocks/api/mocks.h"
#include "test/mocks/network/socket.h"
#include "test/mocks/upstream/mocks.h"
#include "test/test_common/threadsafe_singleton_injector.h"

#include "gmock/gmock.h"
#include "gtest/gtest.h"

using testing::AtLeast;
using testing::ByMove;
using testing::InSequence;
using testing::InvokeWithoutArgs;
using testing::Return;
using testing::ReturnNew;
using testing::SaveArg;

namespace Envoy {
namespace Extensions {
namespace UdpFilters {
namespace UdpProxy {
namespace {

class TestUdpProxyFilter : public UdpProxyFilter {
public:
  using UdpProxyFilter::UdpProxyFilter;

  MOCK_METHOD(Network::SocketPtr, createSocket, (const Upstream::HostConstSharedPtr& host));
};

Api::IoCallUint64Result makeNoError(uint64_t rc) {
  auto no_error = Api::ioCallUint64ResultNoError();
  no_error.rc_ = rc;
  return no_error;
}

Api::IoCallUint64Result makeError(int sys_errno) {
  return Api::IoCallUint64Result(0, Api::IoErrorPtr(new Network::IoSocketError(sys_errno),
                                                    Network::IoSocketError::deleteIoError));
}

class UdpProxyFilterTest : public testing::Test {
public:
  struct TestSession {
    TestSession(UdpProxyFilterTest& parent,
                const Network::Address::InstanceConstSharedPtr& upstream_address)
        : parent_(parent), upstream_address_(upstream_address),
          socket_(new NiceMock<Network::MockSocket>()) {
      ON_CALL(*socket_, ipVersion()).WillByDefault(Return(upstream_address_->ip()->version()));
    }

    void expectSetIpTransparentSocketOption() {
      EXPECT_CALL(*socket_->io_handle_, setOption(_, _, _, _))
          .WillRepeatedly(Invoke([this](int level, int optname, const void* optval,
                                        socklen_t) -> Api::SysCallIntResult {
            sock_opts_[level][optname] = *reinterpret_cast<const int*>(optval);
            return Api::SysCallIntResult{0, 0};
          }));
    }

    void expectUpstreamWrite(const std::string& data, int sys_errno = 0,
                             const Network::Address::Ip* local_ip = nullptr) {
      EXPECT_CALL(*idle_timer_, enableTimer(parent_.config_->sessionTimeout(), nullptr));
      EXPECT_CALL(*socket_->io_handle_, sendmsg(_, 1, 0, _, _))
          .WillOnce(Invoke(
              [this, data, local_ip, sys_errno](
                  const Buffer::RawSlice* slices, uint64_t, int,
                  const Network::Address::Ip* self_ip,
                  const Network::Address::Instance& peer_address) -> Api::IoCallUint64Result {
                EXPECT_EQ(data, absl::string_view(static_cast<const char*>(slices[0].mem_),
                                                  slices[0].len_));
                EXPECT_EQ(peer_address, *upstream_address_);
                if (self_ip && local_ip) {
                  EXPECT_EQ(self_ip->addressAsString(), local_ip->addressAsString());
                } else {
                  EXPECT_EQ(self_ip, local_ip);
                }
                // For suppression of clang-tidy NewDeleteLeaks rule, don't use the ternary
                // operator.
                if (sys_errno == 0) {
                  return makeNoError(data.size());
                } else {
                  return makeError(sys_errno);
                }
              }));
    }

    void recvDataFromUpstream(const std::string& data, int recv_sys_errno = 0,
                              int send_sys_errno = 0) {
      EXPECT_CALL(*idle_timer_, enableTimer(parent_.config_->sessionTimeout(), nullptr));

      EXPECT_CALL(*socket_->io_handle_, supportsUdpGro());
      EXPECT_CALL(*socket_->io_handle_, supportsMmsg());
      // Return the datagram.
      EXPECT_CALL(*socket_->io_handle_, recvmsg(_, 1, _, _))
          .WillOnce(
              Invoke([this, data, recv_sys_errno](
                         Buffer::RawSlice* slices, const uint64_t, uint32_t,
                         Network::IoHandle::RecvMsgOutput& output) -> Api::IoCallUint64Result {
                if (recv_sys_errno != 0) {
                  return makeError(recv_sys_errno);
                } else {
                  ASSERT(data.size() <= slices[0].len_);
                  memcpy(slices[0].mem_, data.data(), data.size());
                  output.msg_[0].peer_address_ = upstream_address_;
                  return makeNoError(data.size());
                }
              }));
      if (recv_sys_errno == 0) {
        // Send the datagram downstream.
        EXPECT_CALL(parent_.callbacks_.udp_listener_, send(_))
            .WillOnce(Invoke([data, send_sys_errno](
                                 const Network::UdpSendData& send_data) -> Api::IoCallUint64Result {
              // TODO(mattklein123): Verify peer/local address.
              EXPECT_EQ(send_data.buffer_.toString(), data);
              if (send_sys_errno == 0) {
                send_data.buffer_.drain(send_data.buffer_.length());
                return makeNoError(data.size());
              } else {
                return makeError(send_sys_errno);
              }
            }));
        // Return an EAGAIN result.
        EXPECT_CALL(*socket_->io_handle_, supportsUdpGro());
        EXPECT_CALL(*socket_->io_handle_, supportsMmsg());
        EXPECT_CALL(*socket_->io_handle_, recvmsg(_, 1, _, _))
            .WillOnce(Return(ByMove(Api::IoCallUint64Result(
                0, Api::IoErrorPtr(Network::IoSocketError::getIoSocketEagainInstance(),
                                   Network::IoSocketError::deleteIoError)))));
      }

      // Kick off the receive.
      file_event_cb_(Event::FileReadyType::Read);
    }

    absl::optional<Network::Socket::Option::Details>
    findOptionDetails(const Network::SocketOptionName& name,
                      envoy::config::core::v3::SocketOption::SocketState state) {
      for (const auto& option : *socket_->options_) {
        const auto details = option->getOptionDetails(*socket_, state);
        if (details.has_value() && details->name_ == name) {
          return details;
        }
      }

      return absl::nullopt;
    }

    UdpProxyFilterTest& parent_;
    const Network::Address::InstanceConstSharedPtr upstream_address_;
    Event::MockTimer* idle_timer_{};
    NiceMock<Network::MockSocket>* socket_;
    std::map<int, std::map<int, int>> sock_opts_;
    Event::FileReadyCb file_event_cb_;
  };

  UdpProxyFilterTest()
      : UdpProxyFilterTest(Network::Utility::parseInternetAddressAndPort(peer_ip_address_)) {}

  explicit UdpProxyFilterTest(Network::Address::InstanceConstSharedPtr&& peer_address)
      : os_calls_(&os_sys_calls_),
        upstream_address_(Network::Utility::parseInternetAddressAndPort(upstream_ip_address_)),
        peer_address_(std::move(peer_address)) {
    // Disable strict mock warnings.
    ON_CALL(os_sys_calls_, supportsIpTransparent()).WillByDefault(Return(true));
    EXPECT_CALL(callbacks_, udpListener()).Times(AtLeast(0));
    EXPECT_CALL(*cluster_manager_.thread_local_cluster_.lb_.host_, address())
        .WillRepeatedly(Return(upstream_address_));
    EXPECT_CALL(*cluster_manager_.thread_local_cluster_.lb_.host_, health())
        .WillRepeatedly(Return(Upstream::Host::Health::Healthy));
  }

  ~UdpProxyFilterTest() override { EXPECT_CALL(callbacks_.udp_listener_, onDestroy()); }

  void setup(const std::string& yaml, bool has_cluster = true) {
    envoy::extensions::filters::udp::udp_proxy::v3::UdpProxyConfig config;
    TestUtility::loadFromYamlAndValidate(yaml, config);
    config_ = std::make_shared<UdpProxyFilterConfig>(cluster_manager_, time_system_, stats_store_,
                                                     config);
    EXPECT_CALL(cluster_manager_, addThreadLocalClusterUpdateCallbacks_(_))
      .WillOnce(DoAll(SaveArgAddress(&cluster_update_callbacks_),
                      ReturnNew<Upstream::MockClusterUpdateCallbacksHandle>()));
    if (has_cluster) {
      EXPECT_CALL(cluster_manager_, get(_));
    } else {
      EXPECT_CALL(cluster_manager_, get(_)).WillOnce(Return(nullptr));
    }
    filter_ = std::make_unique<TestUdpProxyFilter>(callbacks_, config_);
  }

  void recvDataFromDownstream(const std::string& peer_address, const std::string& local_address,
                              const std::string& buffer) {
    Network::UdpRecvData data;
    data.addresses_.peer_ = Network::Utility::parseInternetAddressAndPort(peer_address);
    data.addresses_.local_ = Network::Utility::parseInternetAddressAndPort(local_address);
    data.buffer_ = std::make_unique<Buffer::OwnedImpl>(buffer);
    data.receive_time_ = MonotonicTime(std::chrono::seconds(0));
    filter_->onData(data);
  }

  void expectSessionCreate(const Network::Address::InstanceConstSharedPtr& address) {
    test_sessions_.emplace_back(*this, address);
    TestSession& new_session = test_sessions_.back();
    new_session.idle_timer_ = new Event::MockTimer(&callbacks_.udp_listener_.dispatcher_);
<<<<<<< HEAD
    EXPECT_CALL(*filter_, createSocket(_))
        .WillOnce(Return(ByMove(Network::SocketPtr{test_sessions_.back().socket_})));
    EXPECT_CALL(*new_session.socket_->io_handle_, fd());
    EXPECT_CALL(
        callbacks_.udp_listener_.dispatcher_,
        createFileEvent_(_, _, Event::PlatformDefaultTriggerType, Event::FileReadyType::Read))
=======
    EXPECT_CALL(*filter_, createIoHandle(_))
        .WillOnce(Return(ByMove(Network::IoHandlePtr{test_sessions_.back().io_handle_})));
    EXPECT_CALL(*new_session.io_handle_, createFileEvent_(_, _, Event::PlatformDefaultTriggerType,
                                                          Event::FileReadyType::Read))
>>>>>>> 21041cd0
        .WillOnce(DoAll(SaveArg<1>(&new_session.file_event_cb_), Return(nullptr)));
    // Internal Buffer is Empty, flush will be a no-op
    ON_CALL(callbacks_.udp_listener_, flush())
        .WillByDefault(
            InvokeWithoutArgs([]() -> Api::IoCallUint64Result { return makeNoError(0); }));
  }

  void checkTransferStats(uint64_t rx_bytes, uint64_t rx_datagrams, uint64_t tx_bytes,
                          uint64_t tx_datagrams) {
    EXPECT_EQ(rx_bytes, config_->stats().downstream_sess_rx_bytes_.value());
    EXPECT_EQ(rx_datagrams, config_->stats().downstream_sess_rx_datagrams_.value());
    EXPECT_EQ(tx_bytes, config_->stats().downstream_sess_tx_bytes_.value());
    EXPECT_EQ(tx_datagrams, config_->stats().downstream_sess_tx_datagrams_.value());
  }

  void checkSocketOptions(TestSession& session, const Network::SocketOptionName& ipv4_option,
                          int ipv4_expect, const Network::SocketOptionName& ipv6_option,
                          int ipv6_expect) {
    EXPECT_EQ(ipv4_expect, session.sock_opts_[ipv4_option.level()][ipv4_option.option()]);
    EXPECT_EQ(ipv6_expect, session.sock_opts_[ipv6_option.level()][ipv6_option.option()]);

    const auto ipv4_option_details = session.findOptionDetails(
        ENVOY_SOCKET_IP_TRANSPARENT, envoy::config::core::v3::SocketOption::STATE_PREBIND);
    const auto ipv6_option_details = session.findOptionDetails(
        ENVOY_SOCKET_IPV6_TRANSPARENT, envoy::config::core::v3::SocketOption::STATE_PREBIND);

    EXPECT_EQ(ipv4_expect == 1, ipv4_option_details.has_value());
    EXPECT_EQ(ipv6_expect == 1, ipv6_option_details.has_value());
  }

  bool isTransparentSocketOptionsSupported() {
    for (const auto& option_name : transparent_options) {
      if (!option_name.hasValue()) {
        return false;
      }
    }

    return true;
  }

  Api::MockOsSysCalls os_sys_calls_;
  TestThreadsafeSingletonInjector<Api::OsSysCallsImpl> os_calls_;
  Upstream::MockClusterManager cluster_manager_;
  NiceMock<MockTimeSystem> time_system_;
  Stats::IsolatedStoreImpl stats_store_;
  UdpProxyFilterConfigSharedPtr config_;
  Network::MockUdpReadFilterCallbacks callbacks_;
  Upstream::ClusterUpdateCallbacks* cluster_update_callbacks_{};
  std::unique_ptr<TestUdpProxyFilter> filter_;
  std::vector<TestSession> test_sessions_;
  const Network::Address::InstanceConstSharedPtr upstream_address_;
  const Network::Address::InstanceConstSharedPtr peer_address_;
  const std::vector<Network::SocketOptionName> transparent_options{ENVOY_SOCKET_IP_TRANSPARENT,
                                                                   ENVOY_SOCKET_IPV6_TRANSPARENT};
  inline static const std::string upstream_ip_address_ = "20.0.0.1:443";
  inline static const std::string peer_ip_address_ = "10.0.0.1:1000";
};

class UdpProxyFilterTestIpv6 : public UdpProxyFilterTest {
public:
  UdpProxyFilterTestIpv6()
      : UdpProxyFilterTestIpv6(
            Network::Utility::parseInternetAddressAndPort(upstream_ipv6_address_)) {}

  explicit UdpProxyFilterTestIpv6(Network::Address::InstanceConstSharedPtr&& upstream_address_v6)
      : UdpProxyFilterTest(Network::Utility::parseInternetAddressAndPort(peer_ipv6_address_)),
        upstream_address_v6_(std::move(upstream_address_v6)) {
    EXPECT_CALL(*cluster_manager_.thread_local_cluster_.lb_.host_, address())
        .WillRepeatedly(Return(upstream_address_v6_));
  }

  const Network::Address::InstanceConstSharedPtr upstream_address_v6_;
  inline static const std::string upstream_ipv6_address_ = "[2001:db8:85a3::8a2e:370:7334]:443";
  inline static const std::string peer_ipv6_address_ = "[2001:db8:85a3::9a2e:370:7334]:1000";
};

class UdpProxyFilterTestIpv4Ipv6 : public UdpProxyFilterTestIpv6 {
public:
  UdpProxyFilterTestIpv4Ipv6()
      : UdpProxyFilterTestIpv6(Network::Utility::parseInternetAddressAndPort(
            UdpProxyFilterTestIpv6::upstream_ipv6_address_, false)) {}
};

// Basic UDP proxy flow with a single session.
TEST_F(UdpProxyFilterTest, BasicFlow) {
  InSequence s;

  setup(R"EOF(
stat_prefix: foo
cluster: fake_cluster
  )EOF");

  expectSessionCreate(upstream_address_);
  test_sessions_[0].expectUpstreamWrite("hello");
  recvDataFromDownstream("10.0.0.1:1000", "10.0.0.2:80", "hello");
  EXPECT_EQ(1, config_->stats().downstream_sess_total_.value());
  EXPECT_EQ(1, config_->stats().downstream_sess_active_.value());
  checkTransferStats(5 /*rx_bytes*/, 1 /*rx_datagrams*/, 0 /*tx_bytes*/, 0 /*tx_datagrams*/);
  test_sessions_[0].recvDataFromUpstream("world");
  checkTransferStats(5 /*rx_bytes*/, 1 /*rx_datagrams*/, 5 /*tx_bytes*/, 1 /*tx_datagrams*/);

  test_sessions_[0].expectUpstreamWrite("hello2");
  test_sessions_[0].expectUpstreamWrite("hello3");
  recvDataFromDownstream("10.0.0.1:1000", "10.0.0.2:80", "hello2");
  checkTransferStats(11 /*rx_bytes*/, 2 /*rx_datagrams*/, 5 /*tx_bytes*/, 1 /*tx_datagrams*/);
  recvDataFromDownstream("10.0.0.1:1000", "10.0.0.2:80", "hello3");
  checkTransferStats(17 /*rx_bytes*/, 3 /*rx_datagrams*/, 5 /*tx_bytes*/, 1 /*tx_datagrams*/);

  test_sessions_[0].recvDataFromUpstream("world2");
  checkTransferStats(17 /*rx_bytes*/, 3 /*rx_datagrams*/, 11 /*tx_bytes*/, 2 /*tx_datagrams*/);
  test_sessions_[0].recvDataFromUpstream("world3");
  checkTransferStats(17 /*rx_bytes*/, 3 /*rx_datagrams*/, 17 /*tx_bytes*/, 3 /*tx_datagrams*/);
}

// Idle timeout flow.
TEST_F(UdpProxyFilterTest, IdleTimeout) {
  InSequence s;

  setup(R"EOF(
stat_prefix: foo
cluster: fake_cluster
  )EOF");

  expectSessionCreate(upstream_address_);
  test_sessions_[0].expectUpstreamWrite("hello");
  recvDataFromDownstream("10.0.0.1:1000", "10.0.0.2:80", "hello");
  EXPECT_EQ(1, config_->stats().downstream_sess_total_.value());
  EXPECT_EQ(1, config_->stats().downstream_sess_active_.value());

  test_sessions_[0].idle_timer_->invokeCallback();
  EXPECT_EQ(1, config_->stats().downstream_sess_total_.value());
  EXPECT_EQ(0, config_->stats().downstream_sess_active_.value());

  expectSessionCreate(upstream_address_);
  test_sessions_[1].expectUpstreamWrite("hello");
  recvDataFromDownstream("10.0.0.1:1000", "10.0.0.2:80", "hello");
  EXPECT_EQ(2, config_->stats().downstream_sess_total_.value());
  EXPECT_EQ(1, config_->stats().downstream_sess_active_.value());
}

// Verify downstream send and receive error handling.
TEST_F(UdpProxyFilterTest, SendReceiveErrorHandling) {
  InSequence s;

  setup(R"EOF(
stat_prefix: foo
cluster: fake_cluster
  )EOF");

  filter_->onReceiveError(Api::IoError::IoErrorCode::UnknownError);
  EXPECT_EQ(1, config_->stats().downstream_sess_rx_errors_.value());

  expectSessionCreate(upstream_address_);
  test_sessions_[0].expectUpstreamWrite("hello");
  recvDataFromDownstream("10.0.0.1:1000", "10.0.0.2:80", "hello");
  checkTransferStats(5 /*rx_bytes*/, 1 /*rx_datagrams*/, 0 /*tx_bytes*/, 0 /*tx_datagrams*/);
  EXPECT_EQ(5, cluster_manager_.thread_local_cluster_.cluster_.info_->stats_
                   .upstream_cx_tx_bytes_total_.value());

  test_sessions_[0].recvDataFromUpstream("world2", 0, SOCKET_ERROR_MSG_SIZE);
  checkTransferStats(5 /*rx_bytes*/, 1 /*rx_datagrams*/, 0 /*tx_bytes*/, 0 /*tx_datagrams*/);
  EXPECT_EQ(6, cluster_manager_.thread_local_cluster_.cluster_.info_->stats_
                   .upstream_cx_rx_bytes_total_.value());
  EXPECT_EQ(1, config_->stats().downstream_sess_tx_errors_.value());

  test_sessions_[0].recvDataFromUpstream("world2", SOCKET_ERROR_MSG_SIZE, 0);
  checkTransferStats(5 /*rx_bytes*/, 1 /*rx_datagrams*/, 0 /*tx_bytes*/, 0 /*tx_datagrams*/);
  EXPECT_EQ(6, cluster_manager_.thread_local_cluster_.cluster_.info_->stats_
                   .upstream_cx_rx_bytes_total_.value());
  EXPECT_EQ(1, TestUtility::findCounter(
                   cluster_manager_.thread_local_cluster_.cluster_.info_->stats_store_,
                   "udp.sess_rx_errors")
                   ->value());

  test_sessions_[0].expectUpstreamWrite("hello", SOCKET_ERROR_MSG_SIZE);
  recvDataFromDownstream("10.0.0.1:1000", "10.0.0.2:80", "hello");
  checkTransferStats(10 /*rx_bytes*/, 2 /*rx_datagrams*/, 0 /*tx_bytes*/, 0 /*tx_datagrams*/);
  EXPECT_EQ(5, cluster_manager_.thread_local_cluster_.cluster_.info_->stats_
                   .upstream_cx_tx_bytes_total_.value());
  EXPECT_EQ(1, TestUtility::findCounter(
                   cluster_manager_.thread_local_cluster_.cluster_.info_->stats_store_,
                   "udp.sess_tx_errors")
                   ->value());
}

// No upstream host handling.
TEST_F(UdpProxyFilterTest, NoUpstreamHost) {
  InSequence s;

  setup(R"EOF(
stat_prefix: foo
cluster: fake_cluster
  )EOF");

  EXPECT_CALL(cluster_manager_.thread_local_cluster_.lb_, chooseHost(_)).WillOnce(Return(nullptr));
  recvDataFromDownstream("10.0.0.1:1000", "10.0.0.2:80", "hello");
  EXPECT_EQ(1, cluster_manager_.thread_local_cluster_.cluster_.info_->stats_
                   .upstream_cx_none_healthy_.value());
}

// No cluster at filter creation.
TEST_F(UdpProxyFilterTest, NoUpstreamClusterAtCreation) {
  InSequence s;

  setup(R"EOF(
stat_prefix: foo
cluster: fake_cluster
  )EOF",
        false);

  recvDataFromDownstream("10.0.0.1:1000", "10.0.0.2:80", "hello");
  EXPECT_EQ(1, config_->stats().downstream_sess_no_route_.value());
}

// Dynamic cluster addition and removal handling.
TEST_F(UdpProxyFilterTest, ClusterDynamicAddAndRemoval) {
  InSequence s;

  setup(R"EOF(
stat_prefix: foo
cluster: fake_cluster
  )EOF",
        false);

  recvDataFromDownstream("10.0.0.1:1000", "10.0.0.2:80", "hello");
  EXPECT_EQ(1, config_->stats().downstream_sess_no_route_.value());
  EXPECT_EQ(0, config_->stats().downstream_sess_total_.value());
  EXPECT_EQ(0, config_->stats().downstream_sess_active_.value());

  // Add a cluster that we don't care about.
  NiceMock<Upstream::MockThreadLocalCluster> other_thread_local_cluster;
  other_thread_local_cluster.cluster_.info_->name_ = "other_cluster";
  cluster_update_callbacks_->onClusterAddOrUpdate(other_thread_local_cluster);
  recvDataFromDownstream("10.0.0.1:1000", "10.0.0.2:80", "hello");
  EXPECT_EQ(2, config_->stats().downstream_sess_no_route_.value());
  EXPECT_EQ(0, config_->stats().downstream_sess_total_.value());
  EXPECT_EQ(0, config_->stats().downstream_sess_active_.value());

  // Now add the cluster we care about.
  cluster_update_callbacks_->onClusterAddOrUpdate(cluster_manager_.thread_local_cluster_);
  expectSessionCreate(upstream_address_);
  test_sessions_[0].expectUpstreamWrite("hello");
  recvDataFromDownstream("10.0.0.1:1000", "10.0.0.2:80", "hello");
  EXPECT_EQ(1, config_->stats().downstream_sess_total_.value());
  EXPECT_EQ(1, config_->stats().downstream_sess_active_.value());

  // Remove a cluster we don't care about.
  cluster_update_callbacks_->onClusterRemoval("other_cluster");
  EXPECT_EQ(1, config_->stats().downstream_sess_active_.value());

  // Remove the cluster we do care about. This should purge all sessions.
  cluster_update_callbacks_->onClusterRemoval("fake_cluster");
  EXPECT_EQ(0, config_->stats().downstream_sess_active_.value());
}

// Hitting the maximum per-cluster connection/session circuit breaker.
TEST_F(UdpProxyFilterTest, MaxSessionsCircuitBreaker) {
  InSequence s;

  setup(R"EOF(
stat_prefix: foo
cluster: fake_cluster
  )EOF");

  // Allow only a single session.
  cluster_manager_.thread_local_cluster_.cluster_.info_->resetResourceManager(1, 0, 0, 0, 0);

  expectSessionCreate(upstream_address_);
  test_sessions_[0].expectUpstreamWrite("hello");
  recvDataFromDownstream("10.0.0.1:1000", "10.0.0.2:80", "hello");
  EXPECT_EQ(1, config_->stats().downstream_sess_total_.value());
  EXPECT_EQ(1, config_->stats().downstream_sess_active_.value());

  // This should hit the session circuit breaker.
  recvDataFromDownstream("10.0.0.2:1000", "10.0.0.2:80", "hello");
  EXPECT_EQ(
      1,
      cluster_manager_.thread_local_cluster_.cluster_.info_->stats_.upstream_cx_overflow_.value());
  EXPECT_EQ(1, config_->stats().downstream_sess_total_.value());
  EXPECT_EQ(1, config_->stats().downstream_sess_active_.value());

  // Timing out the 1st session should allow us to create another.
  test_sessions_[0].idle_timer_->invokeCallback();
  EXPECT_EQ(1, config_->stats().downstream_sess_total_.value());
  EXPECT_EQ(0, config_->stats().downstream_sess_active_.value());
  expectSessionCreate(upstream_address_);
  test_sessions_[1].expectUpstreamWrite("hello");
  recvDataFromDownstream("10.0.0.2:1000", "10.0.0.2:80", "hello");
  EXPECT_EQ(2, config_->stats().downstream_sess_total_.value());
  EXPECT_EQ(1, config_->stats().downstream_sess_active_.value());
}

// Verify that all sessions for a host are removed when a host is removed.
TEST_F(UdpProxyFilterTest, RemoveHostSessions) {
  InSequence s;

  setup(R"EOF(
stat_prefix: foo
cluster: fake_cluster
  )EOF");

  expectSessionCreate(upstream_address_);
  test_sessions_[0].expectUpstreamWrite("hello");
  recvDataFromDownstream("10.0.0.1:1000", "10.0.0.2:80", "hello");
  EXPECT_EQ(1, config_->stats().downstream_sess_total_.value());
  EXPECT_EQ(1, config_->stats().downstream_sess_active_.value());

  cluster_manager_.thread_local_cluster_.cluster_.priority_set_.runUpdateCallbacks(
      0, {}, {cluster_manager_.thread_local_cluster_.lb_.host_});
  EXPECT_EQ(1, config_->stats().downstream_sess_total_.value());
  EXPECT_EQ(0, config_->stats().downstream_sess_active_.value());

  expectSessionCreate(upstream_address_);
  test_sessions_[1].expectUpstreamWrite("hello");
  recvDataFromDownstream("10.0.0.1:1000", "10.0.0.2:80", "hello");
  EXPECT_EQ(2, config_->stats().downstream_sess_total_.value());
  EXPECT_EQ(1, config_->stats().downstream_sess_active_.value());
}

// In this case the host becomes unhealthy, but we get the same host back, so just keep using the
// current session.
TEST_F(UdpProxyFilterTest, HostUnhealthyPickSameHost) {
  InSequence s;

  setup(R"EOF(
stat_prefix: foo
cluster: fake_cluster
  )EOF");

  expectSessionCreate(upstream_address_);
  test_sessions_[0].expectUpstreamWrite("hello");
  recvDataFromDownstream("10.0.0.1:1000", "10.0.0.2:80", "hello");
  EXPECT_EQ(1, config_->stats().downstream_sess_total_.value());
  EXPECT_EQ(1, config_->stats().downstream_sess_active_.value());

  EXPECT_CALL(*cluster_manager_.thread_local_cluster_.lb_.host_, health())
      .WillRepeatedly(Return(Upstream::Host::Health::Unhealthy));
  test_sessions_[0].expectUpstreamWrite("hello");
  recvDataFromDownstream("10.0.0.1:1000", "10.0.0.2:80", "hello");
}

// Make sure that we are able to create a new session if there is an available healthy host and
// our current host is unhealthy.
TEST_F(UdpProxyFilterTest, HostUnhealthyPickDifferentHost) {
  InSequence s;

  setup(R"EOF(
stat_prefix: foo
cluster: fake_cluster
  )EOF");

  expectSessionCreate(upstream_address_);
  test_sessions_[0].expectUpstreamWrite("hello");
  recvDataFromDownstream("10.0.0.1:1000", "10.0.0.2:80", "hello");
  EXPECT_EQ(1, config_->stats().downstream_sess_total_.value());
  EXPECT_EQ(1, config_->stats().downstream_sess_active_.value());

  EXPECT_CALL(*cluster_manager_.thread_local_cluster_.lb_.host_, health())
      .WillRepeatedly(Return(Upstream::Host::Health::Unhealthy));
  auto new_host = std::make_shared<NiceMock<Upstream::MockHost>>();
  auto new_host_address = Network::Utility::parseInternetAddressAndPort("20.0.0.2:443");
  ON_CALL(*new_host, address()).WillByDefault(Return(new_host_address));
  ON_CALL(*new_host, health()).WillByDefault(Return(Upstream::Host::Health::Healthy));
  EXPECT_CALL(cluster_manager_.thread_local_cluster_.lb_, chooseHost(_)).WillOnce(Return(new_host));
  expectSessionCreate(new_host_address);
  test_sessions_[1].expectUpstreamWrite("hello");
  recvDataFromDownstream("10.0.0.1:1000", "10.0.0.2:80", "hello");
  EXPECT_EQ(2, config_->stats().downstream_sess_total_.value());
  EXPECT_EQ(1, config_->stats().downstream_sess_active_.value());
}

// Make sure socket option is set correctly if use_original_src_ip is set.
TEST_F(UdpProxyFilterTest, SocketOptionForUseOriginalSrcIp) {
  if (!isTransparentSocketOptionsSupported()) {
    // The option is not supported on this platform. Just skip the test.
    GTEST_SKIP();
  }

  InSequence s;

  EXPECT_CALL(os_sys_calls_, supportsIpTransparent());

  setup(R"EOF(
stat_prefix: foo
cluster: fake_cluster
use_original_src_ip: true
)EOF");

  expectSessionCreate(upstream_address_);
  test_sessions_[0].expectSetIpTransparentSocketOption();
  test_sessions_[0].expectUpstreamWrite("hello", 0, peer_address_->ip());
  recvDataFromDownstream(peer_address_->asString(), "10.0.0.2:80", "hello");

  checkSocketOptions(test_sessions_[0], ENVOY_SOCKET_IP_TRANSPARENT, 1,
                     ENVOY_SOCKET_IPV6_TRANSPARENT, 0);
  EXPECT_EQ(1, config_->stats().downstream_sess_total_.value());
  EXPECT_EQ(1, config_->stats().downstream_sess_active_.value());
  checkTransferStats(5 /*rx_bytes*/, 1 /*rx_datagrams*/, 0 /*tx_bytes*/, 0 /*tx_datagrams*/);

  test_sessions_[0].recvDataFromUpstream("world");
  checkTransferStats(5 /*rx_bytes*/, 1 /*rx_datagrams*/, 5 /*tx_bytes*/, 1 /*tx_datagrams*/);
}

// Make sure socket option is set correctly if use_original_src_ip is set in case of ipv6.
TEST_F(UdpProxyFilterTestIpv6, SocketOptionForUseOriginalSrcIpInCaseOfIpv6) {
  if (!isTransparentSocketOptionsSupported()) {
    // The option is not supported on this platform. Just skip the test.
    GTEST_SKIP();
  }

  InSequence s;

  EXPECT_CALL(os_sys_calls_, supportsIpTransparent());

  setup(R"EOF(
stat_prefix: foo
cluster: fake_cluster
use_original_src_ip: true
)EOF");

  expectSessionCreate(upstream_address_v6_);
  test_sessions_[0].expectSetIpTransparentSocketOption();
  test_sessions_[0].expectUpstreamWrite("hello", 0, peer_address_->ip());
  recvDataFromDownstream(peer_address_->asString(), "[2001:db8:85a3::9a2e:370:7335]:80", "hello");

  checkSocketOptions(test_sessions_[0], ENVOY_SOCKET_IP_TRANSPARENT, 0,
                     ENVOY_SOCKET_IPV6_TRANSPARENT, 1);
  EXPECT_EQ(1, config_->stats().downstream_sess_total_.value());
  EXPECT_EQ(1, config_->stats().downstream_sess_active_.value());
  checkTransferStats(5 /*rx_bytes*/, 1 /*rx_datagrams*/, 0 /*tx_bytes*/, 0 /*tx_datagrams*/);

  test_sessions_[0].recvDataFromUpstream("world");
  checkTransferStats(5 /*rx_bytes*/, 1 /*rx_datagrams*/, 5 /*tx_bytes*/, 1 /*tx_datagrams*/);
}

// Make sure socket options should not be set if use_original_src_ip is not set.
TEST_F(UdpProxyFilterTestIpv4Ipv6, NoSocketOptionIfUseOriginalSrcIpIsNotSet) {
  if (!isTransparentSocketOptionsSupported()) {
    // The option is not supported on this platform. Just skip the test.
    GTEST_SKIP();
  }

  InSequence s;

  setup(R"EOF(
stat_prefix: foo
cluster: fake_cluster
use_original_src_ip: false
)EOF");

  expectSessionCreate(upstream_address_v6_);
  test_sessions_[0].expectUpstreamWrite("hello");
  recvDataFromDownstream("[2001:db8:85a3::9a2e:370:7334]:1000", "[2001:db8:85a3::9a2e:370:7335]:80",
                         "hello");

  checkSocketOptions(test_sessions_[0], ENVOY_SOCKET_IP_TRANSPARENT, 0,
                     ENVOY_SOCKET_IPV6_TRANSPARENT, 0);
  EXPECT_EQ(1, config_->stats().downstream_sess_total_.value());
  EXPECT_EQ(1, config_->stats().downstream_sess_active_.value());
  checkTransferStats(5 /*rx_bytes*/, 1 /*rx_datagrams*/, 0 /*tx_bytes*/, 0 /*tx_datagrams*/);

  test_sessions_[0].recvDataFromUpstream("world");
  checkTransferStats(5 /*rx_bytes*/, 1 /*rx_datagrams*/, 5 /*tx_bytes*/, 1 /*tx_datagrams*/);
}

// Make sure socket options should not be set if use_original_src_ip is not mentioned.
TEST_F(UdpProxyFilterTestIpv4Ipv6, NoSocketOptionIfUseOriginalSrcIpIsNotMentioned) {
  if (!isTransparentSocketOptionsSupported()) {
    // The option is not supported on this platform. Just skip the test.
    GTEST_SKIP();
  }

  InSequence s;

  setup(R"EOF(
stat_prefix: foo
cluster: fake_cluster
)EOF");

  expectSessionCreate(upstream_address_v6_);
  test_sessions_[0].expectUpstreamWrite("hello");
  recvDataFromDownstream("[2001:db8:85a3::9a2e:370:7334]:1000", "[2001:db8:85a3::9a2e:370:7335]:80",
                         "hello");

  checkSocketOptions(test_sessions_[0], ENVOY_SOCKET_IP_TRANSPARENT, 0,
                     ENVOY_SOCKET_IPV6_TRANSPARENT, 0);
  EXPECT_EQ(1, config_->stats().downstream_sess_total_.value());
  EXPECT_EQ(1, config_->stats().downstream_sess_active_.value());
  checkTransferStats(5 /*rx_bytes*/, 1 /*rx_datagrams*/, 0 /*tx_bytes*/, 0 /*tx_datagrams*/);

  test_sessions_[0].recvDataFromUpstream("world");
  checkTransferStats(5 /*rx_bytes*/, 1 /*rx_datagrams*/, 5 /*tx_bytes*/, 1 /*tx_datagrams*/);
}

// Make sure exit when use the use_original_src_ip but platform does not support ip transparent
// option.
TEST_F(UdpProxyFilterTest, ExitIpTransparentNoPlatformSupport) {
  InSequence s;

  auto config = R"EOF(
stat_prefix: foo
cluster: fake_cluster
use_original_src_ip: true
)EOF";

  EXPECT_CALL(os_sys_calls_, supportsIpTransparent()).WillOnce(Return(false));
  EXPECT_THROW_WITH_REGEX(
      setup(config), EnvoyException,
      "The platform does not support either IP_TRANSPARENT or IPV6_TRANSPARENT. Or the envoy is "
      "not running with the CAP_NET_ADMIN capability.");
}

} // namespace
} // namespace UdpProxy
} // namespace UdpFilters
} // namespace Extensions
} // namespace Envoy<|MERGE_RESOLUTION|>--- conflicted
+++ resolved
@@ -209,19 +209,10 @@
     test_sessions_.emplace_back(*this, address);
     TestSession& new_session = test_sessions_.back();
     new_session.idle_timer_ = new Event::MockTimer(&callbacks_.udp_listener_.dispatcher_);
-<<<<<<< HEAD
     EXPECT_CALL(*filter_, createSocket(_))
         .WillOnce(Return(ByMove(Network::SocketPtr{test_sessions_.back().socket_})));
-    EXPECT_CALL(*new_session.socket_->io_handle_, fd());
-    EXPECT_CALL(
-        callbacks_.udp_listener_.dispatcher_,
-        createFileEvent_(_, _, Event::PlatformDefaultTriggerType, Event::FileReadyType::Read))
-=======
-    EXPECT_CALL(*filter_, createIoHandle(_))
-        .WillOnce(Return(ByMove(Network::IoHandlePtr{test_sessions_.back().io_handle_})));
-    EXPECT_CALL(*new_session.io_handle_, createFileEvent_(_, _, Event::PlatformDefaultTriggerType,
+    EXPECT_CALL(new_session.socket_->mockIoHandle(), createFileEvent_(_, _, Event::PlatformDefaultTriggerType,
                                                           Event::FileReadyType::Read))
->>>>>>> 21041cd0
         .WillOnce(DoAll(SaveArg<1>(&new_session.file_event_cb_), Return(nullptr)));
     // Internal Buffer is Empty, flush will be a no-op
     ON_CALL(callbacks_.udp_listener_, flush())
