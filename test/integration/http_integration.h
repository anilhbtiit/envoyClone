--- conflicted
+++ resolved
@@ -160,11 +160,6 @@
   void testLargeRequestHeaders(uint32_t size, uint32_t max_size = 60);
 
   void testAddEncodedTrailers();
-<<<<<<< HEAD
-  void testModifyBuffer();
-  void testDrainClose();
-=======
->>>>>>> 14bea3b8
   void testRetry();
   void testRetryHittingBufferLimit();
   void testRetryAttemptCountHeader();
