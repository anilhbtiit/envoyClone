--- conflicted
+++ resolved
@@ -1038,34 +1038,9 @@
   EXPECT_EQ(0U, buffer.length());
 }
 
-<<<<<<< HEAD
-// Ensures that requests with invalid HTTP header values are not rejected
-// when the runtime guard is not enabled for the feature.
-TEST_P(Http1ServerConnectionImplTest, HeaderInvalidCharsRuntimeGuard) {
-  TestScopedRuntime scoped_runtime;
-  // When the runtime-guarded feature is NOT enabled, invalid header values
-  // should be accepted by the codec.
-  Runtime::LoaderSingleton::getExisting()->mergeValues(
-      {{"envoy.reloadable_features.strict_header_validation", "false"}});
-
-  initialize();
-
-  MockRequestDecoder decoder;
-  EXPECT_CALL(callbacks_, newStream(_, _)).WillOnce(ReturnRef(decoder));
-
-  Buffer::OwnedImpl buffer(
-      absl::StrCat("GET / HTTP/1.1\r\nHOST: h.com\r\nfoo: ", std::string(1, 3), "\r\n"));
-  auto status = codec_->dispatch(buffer);
-  EXPECT_TRUE(status.ok());
-}
-
 // Ensures that requests with invalid HTTP header values are properly rejected
 // when the runtime guard is enabled for the feature.
 TEST_P(Http1ServerConnectionImplTest, HeaderInvalidCharsRejection) {
-=======
-// Ensures that requests with invalid HTTP header values are properly rejected
-TEST_F(Http1ServerConnectionImplTest, HeaderInvalidCharsRejection) {
->>>>>>> ee745ac0
   TestScopedRuntime scoped_runtime;
   // When the runtime-guarded feature is enabled, invalid header values
   // should result in a rejection.
@@ -1179,30 +1154,6 @@
   EXPECT_EQ("http.invalid_authority", response_encoder->getStream().responseDetails());
 }
 
-<<<<<<< HEAD
-// Regression test for http-parser allowing embedded NULs in header values,
-// verify we reject them.
-TEST_P(Http1ServerConnectionImplTest, HeaderEmbeddedNulRejection) {
-  TestScopedRuntime scoped_runtime;
-  Runtime::LoaderSingleton::getExisting()->mergeValues(
-      {{"envoy.reloadable_features.strict_header_validation", "false"}});
-  initialize();
-
-  InSequence sequence;
-
-  MockRequestDecoder decoder;
-  EXPECT_CALL(callbacks_, newStream(_, _)).WillOnce(ReturnRef(decoder));
-
-  Buffer::OwnedImpl buffer(
-      absl::StrCat("GET / HTTP/1.1\r\nHOST: h.com\r\nfoo: bar", std::string(1, '\0'), "baz\r\n"));
-  EXPECT_CALL(decoder, sendLocalReply(_, _, _, _, _, _, _));
-  auto status = codec_->dispatch(buffer);
-  EXPECT_TRUE(isCodecProtocolError(status));
-  EXPECT_EQ(status.message(), "http/1.1 protocol error: HPE_INVALID_HEADER_TOKEN");
-}
-
-=======
->>>>>>> ee745ac0
 // Mutate an HTTP GET with embedded NULs, this should always be rejected in some
 // way (not necessarily with "head value contains NUL" though).
 TEST_P(Http1ServerConnectionImplTest, HeaderMutateEmbeddedNul) {
