#pragma once

#include <memory>

#include "envoy/http/persist_quic_info.h"

#include "source/common/quic/envoy_quic_alarm_factory.h"
#include "source/common/quic/envoy_quic_client_session.h"
#include "source/common/quic/envoy_quic_connection_helper.h"
#include "source/common/quic/envoy_quic_proof_verifier.h"
#include "source/common/quic/envoy_quic_utils.h"
#include "source/extensions/quic/crypto_stream/envoy_quic_crypto_client_stream.h"
#include "source/extensions/transport_sockets/tls/ssl_socket.h"

#include "quiche/quic/core/crypto/quic_client_session_cache.h"
#include "quiche/quic/core/http/quic_client_push_promise_index.h"
#include "quiche/quic/core/quic_utils.h"

namespace Envoy {
namespace Quic {

// Information which can be shared across connections, though not across threads.
struct PersistentQuicInfoImpl : public Http::PersistentQuicInfo {
<<<<<<< HEAD
  PersistentQuicInfoImpl(Event::Dispatcher& dispatcher, uint32_t buffer_limit);
=======
  PersistentQuicInfoImpl(Event::Dispatcher& dispatcher,
                         Network::TransportSocketFactory& transport_socket_factory,
                         TimeSource& time_source, uint32_t remote_port,
                         const quic::QuicConfig& quic_config, uint32_t buffer_limit);
>>>>>>> f6da340b

  // Get a delegate to access the quic session cache.
  std::unique_ptr<quic::SessionCache> getQuicSessionCacheDelegate();

  EnvoyQuicConnectionHelper conn_helper_;
  EnvoyQuicAlarmFactory alarm_factory_;
  quic::QuicConfig quic_config_;
  // The cluster buffer limits.
  const uint32_t buffer_limit_;
  // This arguably should not be shared across connections but as Envoy doesn't
  // support push promise it's really moot point.
  quic::QuicClientPushPromiseIndex push_promise_index_;
  // Hard code with the default crypto stream as there's no pluggable crypto for upstream Envoy.
  EnvoyQuicCryptoClientStreamFactoryImpl crypto_stream_factory_;
  quic::QuicClientSessionCache session_cache_;
};

std::unique_ptr<Network::ClientConnection>
createQuicNetworkConnection(Http::PersistentQuicInfo& info,
                            std::shared_ptr<quic::QuicCryptoClientConfig> crypto_config,
                            const quic::QuicServerId& server_id, Event::Dispatcher& dispatcher,
                            Network::Address::InstanceConstSharedPtr server_addr,
                            Network::Address::InstanceConstSharedPtr local_addr,
                            QuicStatNames& quic_stat_names,
                            OptRef<Http::AlternateProtocolsCache> rtt_cache, Stats::Scope& scope);

} // namespace Quic
} // namespace Envoy<|MERGE_RESOLUTION|>--- conflicted
+++ resolved
@@ -21,14 +21,7 @@
 
 // Information which can be shared across connections, though not across threads.
 struct PersistentQuicInfoImpl : public Http::PersistentQuicInfo {
-<<<<<<< HEAD
   PersistentQuicInfoImpl(Event::Dispatcher& dispatcher, uint32_t buffer_limit);
-=======
-  PersistentQuicInfoImpl(Event::Dispatcher& dispatcher,
-                         Network::TransportSocketFactory& transport_socket_factory,
-                         TimeSource& time_source, uint32_t remote_port,
-                         const quic::QuicConfig& quic_config, uint32_t buffer_limit);
->>>>>>> f6da340b
 
   // Get a delegate to access the quic session cache.
   std::unique_ptr<quic::SessionCache> getQuicSessionCacheDelegate();
@@ -46,14 +39,12 @@
   quic::QuicClientSessionCache session_cache_;
 };
 
-std::unique_ptr<Network::ClientConnection>
-createQuicNetworkConnection(Http::PersistentQuicInfo& info,
-                            std::shared_ptr<quic::QuicCryptoClientConfig> crypto_config,
-                            const quic::QuicServerId& server_id, Event::Dispatcher& dispatcher,
-                            Network::Address::InstanceConstSharedPtr server_addr,
-                            Network::Address::InstanceConstSharedPtr local_addr,
-                            QuicStatNames& quic_stat_names,
-                            OptRef<Http::AlternateProtocolsCache> rtt_cache, Stats::Scope& scope);
+std::unique_ptr<Network::ClientConnection> createQuicNetworkConnection(
+    Http::PersistentQuicInfo& info, std::shared_ptr<quic::QuicCryptoClientConfig> crypto_config,
+    const quic::QuicServerId& server_id, Event::Dispatcher& dispatcher,
+    Network::Address::InstanceConstSharedPtr server_addr,
+    Network::Address::InstanceConstSharedPtr local_addr, QuicStatNames& quic_stat_names,
+    OptRef<Http::AlternateProtocolsCache> rtt_cache, Stats::Scope& scope);
 
 } // namespace Quic
 } // namespace Envoy