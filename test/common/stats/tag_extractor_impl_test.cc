#include <string>

#include "envoy/common/exception.h"
#include "envoy/config/metrics/v3/stats.pb.h"

#include "source/common/config/well_known_names.h"
#include "source/common/stats/tag_extractor_impl.h"
#include "source/common/stats/tag_producer_impl.h"

#include "test/test_common/utility.h"

#include "gtest/gtest.h"

using ::testing::ElementsAre;

namespace Envoy {
namespace Stats {

TEST(TagExtractorTest, TwoSubexpressions) {
  TagExtractorStdRegexImpl tag_extractor("cluster_name", "^cluster\\.((.+?)\\.)");
  EXPECT_EQ("cluster_name", tag_extractor.name());
  std::string name = "cluster.test_cluster.upstream_cx_total";
  TagVector tags;
  IntervalSetImpl<size_t> remove_characters;
  TagExtractionContext tag_extraction_context(name);
  ASSERT_TRUE(tag_extractor.extractTag(tag_extraction_context, tags, remove_characters));
  std::string tag_extracted_name = StringUtil::removeCharacters(name, remove_characters);
  EXPECT_EQ("cluster.upstream_cx_total", tag_extracted_name);
  ASSERT_EQ(1, tags.size());
  EXPECT_EQ("test_cluster", tags.at(0).value_);
  EXPECT_EQ("cluster_name", tags.at(0).name_);
}

TEST(TagExtractorTest, RE2Variants) {
  TagExtractorRe2Impl tag_extractor("cluster_name", "^cluster\\.(([^\\.]+)\\.).*");
  EXPECT_EQ("cluster_name", tag_extractor.name());
  std::string name = "cluster.test_cluster.upstream_cx_total";
  TagVector tags;
  IntervalSetImpl<size_t> remove_characters;
  TagExtractionContext tag_extraction_context(name);
  ASSERT_TRUE(tag_extractor.extractTag(tag_extraction_context, tags, remove_characters));
  std::string tag_extracted_name = StringUtil::removeCharacters(name, remove_characters);
  EXPECT_EQ("cluster.upstream_cx_total", tag_extracted_name);
  ASSERT_EQ(1, tags.size());
  EXPECT_EQ("test_cluster", tags.at(0).value_);
  EXPECT_EQ("cluster_name", tags.at(0).name_);
}

TEST(TagExtractorTest, SingleSubexpression) {
  TagExtractorStdRegexImpl tag_extractor("listner_port", "^listener\\.(\\d+?\\.)");
  std::string name = "listener.80.downstream_cx_total";
  TagVector tags;
  IntervalSetImpl<size_t> remove_characters;
  TagExtractionContext tag_extraction_context(name);
  ASSERT_TRUE(tag_extractor.extractTag(tag_extraction_context, tags, remove_characters));
  std::string tag_extracted_name = StringUtil::removeCharacters(name, remove_characters);
  EXPECT_EQ("listener.downstream_cx_total", tag_extracted_name);
  ASSERT_EQ(1, tags.size());
  EXPECT_EQ("80.", tags.at(0).value_);
  EXPECT_EQ("listner_port", tags.at(0).name_);
}

TEST(TagExtractorTest, substrMismatch) {
  TagExtractorStdRegexImpl tag_extractor("listner_port", "^listener\\.(\\d+?\\.)\\.foo\\.",
                                         ".foo.");
  EXPECT_TRUE(tag_extractor.substrMismatch("listener.80.downstream_cx_total"));
  EXPECT_FALSE(tag_extractor.substrMismatch("listener.80.downstream_cx_total.foo.bar"));
}

TEST(TagExtractorTest, noSubstrMismatch) {
  TagExtractorStdRegexImpl tag_extractor("listner_port", "^listener\\.(\\d+?\\.)\\.foo\\.");
  EXPECT_FALSE(tag_extractor.substrMismatch("listener.80.downstream_cx_total"));
  EXPECT_FALSE(tag_extractor.substrMismatch("listener.80.downstream_cx_total.foo.bar"));
}

TEST(TagExtractorTest, EmptyName) {
  EXPECT_THROW_WITH_MESSAGE(
      TagExtractorStdRegexImpl::createTagExtractor("", "^listener\\.(\\d+?\\.)"), EnvoyException,
      "tag_name cannot be empty");
}

TEST(TagExtractorTest, BadRegex) {
  EXPECT_THROW_WITH_REGEX(TagExtractorStdRegexImpl::createTagExtractor("cluster_name", "+invalid"),
                          EnvoyException, "Invalid regex '\\+invalid':");
}

class DefaultTagRegexTester {
public:
  DefaultTagRegexTester() : tag_extractors_(envoy::config::metrics::v3::StatsConfig()) {}

  void testRegex(const std::string& stat_name, const std::string& expected_tag_extracted_name,
                 const TagVector& expected_tags) {

    // Test forward iteration through the regexes
    TagVector tags;
    const std::string tag_extracted_name = tag_extractors_.produceTags(stat_name, tags);

    auto cmp = [](const Tag& lhs, const Tag& rhs) {
      return lhs.name_ == rhs.name_ && lhs.value_ == rhs.value_;
    };

    EXPECT_EQ(expected_tag_extracted_name, tag_extracted_name);
    ASSERT_EQ(expected_tags.size(), tags.size())
        << fmt::format("Stat name '{}' did not produce the expected number of tags", stat_name);
    EXPECT_TRUE(std::is_permutation(expected_tags.begin(), expected_tags.end(), tags.begin(), cmp))
        << fmt::format("Stat name '{}' did not produce the expected tags", stat_name);

    // Reverse iteration through regexes to ensure ordering invariance
    TagVector rev_tags;
    const std::string rev_tag_extracted_name = produceTagsReverse(stat_name, rev_tags);

    EXPECT_EQ(expected_tag_extracted_name, rev_tag_extracted_name);
    ASSERT_EQ(expected_tags.size(), rev_tags.size())
        << fmt::format("Stat name '{}' did not produce the expected number of tags when regexes "
                       "were run in reverse order",
                       stat_name);
    EXPECT_TRUE(
        std::is_permutation(expected_tags.begin(), expected_tags.end(), rev_tags.begin(), cmp))
        << fmt::format("Stat name '{}' did not produce the expected tags when regexes were run in "
                       "reverse order",
                       stat_name);
  }

  /**
   * Reimplements TagProducerImpl::produceTags, but extracts the tags in reverse order.
   * This helps demonstrate that the order of extractors does not matter to the end result,
   * assuming we don't care about tag-order. This is in large part correct by design because
   * stat_name is not mutated until all the extraction is done.
   * @param metric_name std::string a name of Stats::Metric (Counter, Gauge, Histogram).
   * @param tags TagVector& a set of Stats::Tag.
   * @return std::string the metric_name with tags removed.
   */
  std::string produceTagsReverse(const std::string& metric_name, TagVector& tags) const {
    // TODO(jmarantz): Skip the creation of string-based tags, creating a StatNameTagVector instead.

    // Note: one discrepancy between this and TagProducerImpl::produceTags is that this
    // version does not add in tag_extractors_.default_tags_ into tags. That doesn't matter
    // for this test, however.
    std::list<const TagExtractor*> extractors; // Note push-front is used to reverse order.
    tag_extractors_.forEachExtractorMatching(metric_name,
                                             [&extractors](const TagExtractorPtr& tag_extractor) {
                                               extractors.push_front(tag_extractor.get());
                                             });

    IntervalSetImpl<size_t> remove_characters;
    TagExtractionContext tag_extraction_context(metric_name);
    for (const TagExtractor* tag_extractor : extractors) {
      tag_extractor->extractTag(tag_extraction_context, tags, remove_characters);
    }
    return StringUtil::removeCharacters(metric_name, remove_characters);
  }

  SymbolTableImpl symbol_table_;
  TagProducerImpl tag_extractors_;
};

TEST(TagExtractorTest, DefaultTagExtractors) {
  const auto& tag_names = Config::TagNames::get();

  // General cluster name
  DefaultTagRegexTester regex_tester;

  // Cluster name
  Tag cluster_tag;
  cluster_tag.name_ = tag_names.CLUSTER_NAME;
  cluster_tag.value_ = "ratelimit";

  regex_tester.testRegex("cluster.ratelimit.upstream_rq_timeout", "cluster.upstream_rq_timeout",
                         {cluster_tag});

  // Listener SSL
  Tag listener_address;
  listener_address.name_ = tag_names.LISTENER_ADDRESS;

  // ipv6 loopback address
  listener_address.value_ = "[__1]_0";

  // Cipher
  Tag cipher_name;
  cipher_name.name_ = tag_names.SSL_CIPHER;
  cipher_name.value_ = "AES256-SHA";

  regex_tester.testRegex("listener.[__1]_0.ssl.ciphers.AES256-SHA", "listener.ssl.ciphers",
                         {listener_address, cipher_name});

  // Cipher suite
  Tag cipher_suite;
  cipher_suite.name_ = tag_names.SSL_CIPHER_SUITE;
  cipher_suite.value_ = "ECDHE-RSA-AES128-GCM-SHA256";

  regex_tester.testRegex("cluster.ratelimit.ssl.ciphers.ECDHE-RSA-AES128-GCM-SHA256",
                         "cluster.ssl.ciphers", {cluster_tag, cipher_suite});

  // ipv6 non-loopback (for alphabetical chars)
  listener_address.value_ = "[2001_0db8_85a3_0000_0000_8a2e_0370_7334]_3543";
  regex_tester.testRegex(
      "listener.[2001_0db8_85a3_0000_0000_8a2e_0370_7334]_3543.ssl.ciphers.AES256-SHA",
      "listener.ssl.ciphers", {listener_address, cipher_name});

  // ipv4 address
  listener_address.value_ = "127.0.0.1_0";
  regex_tester.testRegex("listener.127.0.0.1_0.ssl.ciphers.AES256-SHA", "listener.ssl.ciphers",
                         {listener_address, cipher_name});

  // Stat prefix listener
  listener_address.value_ = "my_prefix";
  regex_tester.testRegex("listener.my_prefix.ssl.ciphers.AES256-SHA", "listener.ssl.ciphers",
                         {listener_address, cipher_name});

  // Stat prefix with invalid period.
  listener_address.value_ = "prefix";
  regex_tester.testRegex("listener.prefix.notmatching.ssl.ciphers.AES256-SHA",
                         "listener.notmatching.ssl.ciphers", {listener_address, cipher_name});

  // Stat prefix with negative match for `admin`.
  regex_tester.testRegex("listener.admin.ssl.ciphers.AES256-SHA", "listener.admin.ssl.ciphers",
                         {cipher_name});

  // Mongo
  Tag mongo_prefix;
  mongo_prefix.name_ = tag_names.MONGO_PREFIX;
  mongo_prefix.value_ = "mongo_filter";

  Tag mongo_command;
  mongo_command.name_ = tag_names.MONGO_CMD;
  mongo_command.value_ = "foo_cmd";

  Tag mongo_collection;
  mongo_collection.name_ = tag_names.MONGO_COLLECTION;
  mongo_collection.value_ = "bar_collection";

  Tag mongo_callsite;
  mongo_callsite.name_ = tag_names.MONGO_CALLSITE;
  mongo_callsite.value_ = "baz_callsite";

  regex_tester.testRegex("mongo.mongo_filter.op_reply", "mongo.op_reply", {mongo_prefix});
  regex_tester.testRegex("mongo.mongo_filter.cmd.foo_cmd.reply_size", "mongo.cmd.reply_size",
                         {mongo_prefix, mongo_command});
  regex_tester.testRegex("mongo.mongo_filter.collection.bar_collection.query.multi_get",
                         "mongo.collection.query.multi_get", {mongo_prefix, mongo_collection});
  regex_tester.testRegex(
      "mongo.mongo_filter.collection.bar_collection.callsite.baz_callsite.query.scatter_get",
      "mongo.collection.callsite.query.scatter_get",
      {mongo_prefix, mongo_collection, mongo_callsite});

  // Ratelimit
  Tag ratelimit_prefix;
  ratelimit_prefix.name_ = tag_names.RATELIMIT_PREFIX;
  ratelimit_prefix.value_ = "foo_ratelimiter";
  regex_tester.testRegex("ratelimit.foo_ratelimiter.over_limit", "ratelimit.over_limit",
                         {ratelimit_prefix});

  // Local Http Ratelimit
  Tag local_ratelimit_prefix;
  local_ratelimit_prefix.name_ = tag_names.LOCAL_HTTP_RATELIMIT_PREFIX;
  local_ratelimit_prefix.value_ = "foo_ratelimiter";
  regex_tester.testRegex("foo_ratelimiter.http_local_rate_limit.ok", "http_local_rate_limit.ok",
                         {local_ratelimit_prefix});

  // Local network Ratelimit
  local_ratelimit_prefix.name_ = tag_names.LOCAL_NETWORK_RATELIMIT_PREFIX;
  regex_tester.testRegex("local_rate_limit.foo_ratelimiter.rate_limited",
                         "local_rate_limit.rate_limited", {local_ratelimit_prefix});

  // Dynamo
  Tag dynamo_http_prefix;
  dynamo_http_prefix.name_ = tag_names.HTTP_CONN_MANAGER_PREFIX;
  dynamo_http_prefix.value_ = "egress_dynamodb_iad";

  Tag dynamo_operation;
  dynamo_operation.name_ = tag_names.DYNAMO_OPERATION;
  dynamo_operation.value_ = "Query";

  Tag dynamo_table;
  dynamo_table.name_ = tag_names.DYNAMO_TABLE;
  dynamo_table.value_ = "bar_table";

  Tag dynamo_partition;
  dynamo_partition.name_ = tag_names.DYNAMO_PARTITION_ID;
  dynamo_partition.value_ = "ABC1234";

  regex_tester.testRegex("http.egress_dynamodb_iad.downstream_cx_total", "http.downstream_cx_total",
                         {dynamo_http_prefix});
  regex_tester.testRegex("http.egress_dynamodb_iad.dynamodb.operation.Query.upstream_rq_time",
                         "http.dynamodb.operation.upstream_rq_time",
                         {dynamo_http_prefix, dynamo_operation});
  regex_tester.testRegex("http.egress_dynamodb_iad.dynamodb.table.bar_table.upstream_rq_time",
                         "http.dynamodb.table.upstream_rq_time",
                         {dynamo_http_prefix, dynamo_table});
  regex_tester.testRegex(
      "http.egress_dynamodb_iad.dynamodb.table.bar_table.capacity.Query.__partition_id=ABC1234",
      "http.dynamodb.table.capacity",
      {dynamo_http_prefix, dynamo_table, dynamo_operation, dynamo_partition});

  // GRPC Http1.1 Bridge
  Tag grpc_cluster;
  grpc_cluster.name_ = tag_names.CLUSTER_NAME;
  grpc_cluster.value_ = "grpc_cluster";

  Tag grpc_service;
  grpc_service.name_ = tag_names.GRPC_BRIDGE_SERVICE;
  grpc_service.value_ = "grpc_service_1";

  Tag grpc_method;
  grpc_method.name_ = tag_names.GRPC_BRIDGE_METHOD;
  grpc_method.value_ = "grpc_method_1";

  regex_tester.testRegex("cluster.grpc_cluster.grpc.grpc_service_1.grpc_method_1.success",
                         "cluster.grpc.success", {grpc_cluster, grpc_method, grpc_service});

  // Virtual host and cluster
  Tag vhost;
  vhost.name_ = tag_names.VIRTUAL_HOST;
  vhost.value_ = "vhost_1";

  Tag vcluster;
  vcluster.name_ = tag_names.VIRTUAL_CLUSTER;
  vcluster.value_ = "vcluster_1";

  Tag response_code_class;
  response_code_class.name_ = tag_names.RESPONSE_CODE_CLASS;
  response_code_class.value_ = "2";

  Tag response_code;
  response_code.name_ = tag_names.RESPONSE_CODE;
  response_code.value_ = "200";

  regex_tester.testRegex("vhost.vhost_1.vcluster.vcluster_1.upstream_rq_2xx",
                         "vhost.vcluster.upstream_rq_xx", {vhost, vcluster, response_code_class});
  regex_tester.testRegex("vhost.vhost_1.vcluster.vcluster_1.upstream_rq_200",
                         "vhost.vcluster.upstream_rq", {vhost, vcluster, response_code});

  // Listener http prefix
  Tag listener_http_prefix;
  listener_http_prefix.name_ = tag_names.HTTP_CONN_MANAGER_PREFIX;
  listener_http_prefix.value_ = "http_prefix";

  listener_address.value_ = "127.0.0.1_3012";
  response_code_class.value_ = "5";

  regex_tester.testRegex("listener.127.0.0.1_3012.http.http_prefix.downstream_rq_5xx",
                         "listener.http.downstream_rq_xx",
                         {listener_http_prefix, listener_address, response_code_class});

  // User agent
  Tag user_agent;
  user_agent.name_ = tag_names.HTTP_USER_AGENT;
  user_agent.value_ = "ios";

  regex_tester.testRegex("http.egress_dynamodb_iad.user_agent.ios.downstream_cx_total",
                         "http.user_agent.downstream_cx_total", {user_agent, dynamo_http_prefix});

  // Client SSL Prefix
  Tag client_ssl;
  client_ssl.name_ = tag_names.CLIENTSSL_PREFIX;
  client_ssl.value_ = "clientssl_prefix";

  regex_tester.testRegex("auth.clientssl.clientssl_prefix.auth_ip_allowlist",
                         "auth.clientssl.auth_ip_allowlist", {client_ssl});

  // TCP Prefix
  Tag tcp_prefix;
  tcp_prefix.name_ = tag_names.TCP_PREFIX;
  tcp_prefix.value_ = "tcp_prefix";

  regex_tester.testRegex("tcp.tcp_prefix.downstream_flow_control_resumed_reading_total",
                         "tcp.downstream_flow_control_resumed_reading_total", {tcp_prefix});

  // UDP Prefix
  Tag udp_prefix;
  udp_prefix.name_ = tag_names.UDP_PREFIX;
  udp_prefix.value_ = "udp_prefix";

  regex_tester.testRegex("udp.udp_prefix.downstream_flow_control_resumed_reading_total",
                         "udp.downstream_flow_control_resumed_reading_total", {udp_prefix});

  // Fault Downstream Cluster
  Tag fault_connection_manager;
  fault_connection_manager.name_ = tag_names.HTTP_CONN_MANAGER_PREFIX;
  fault_connection_manager.value_ = "fault_connection_manager";

  Tag fault_downstream_cluster;
  fault_downstream_cluster.name_ = tag_names.FAULT_DOWNSTREAM_CLUSTER;
  fault_downstream_cluster.value_ = "fault_cluster";

  regex_tester.testRegex("http.fault_connection_manager.fault.fault_cluster.aborts_injected",
                         "http.fault.aborts_injected",
                         {fault_connection_manager, fault_downstream_cluster});

  Tag rds_hcm;
  rds_hcm.name_ = tag_names.HTTP_CONN_MANAGER_PREFIX;
  rds_hcm.value_ = "rds_connection_manager";

  Tag rds_route_config;
  rds_route_config.name_ = tag_names.RDS_ROUTE_CONFIG;
  rds_route_config.value_ = "route_config.123";

  regex_tester.testRegex("http.rds_connection_manager.rds.route_config.123.update_success",
                         "http.rds.update_success", {rds_hcm, rds_route_config});

  // Listener manager worker id
  Tag worker_id;
  worker_id.name_ = tag_names.WORKER_ID;
  worker_id.value_ = "123";

  regex_tester.testRegex("listener_manager.worker_123.dispatcher.loop_duration_us",
                         "listener_manager.worker_dispatcher.loop_duration_us", {worker_id});

  // Listener worker id
  listener_address.value_ = "127.0.0.1_3012";
  regex_tester.testRegex("listener.127.0.0.1_3012.worker_123.downstream_cx_active",
                         "listener.worker_downstream_cx_active", {listener_address, worker_id});

  listener_address.value_ = "myprefix";
  regex_tester.testRegex("listener.myprefix.worker_123.downstream_cx_active",
                         "listener.worker_downstream_cx_active", {listener_address, worker_id});

  // Server worker id
  regex_tester.testRegex("server.worker_123.watchdog_miss", "server.worker_watchdog_miss",
                         {worker_id});

  // Thrift Proxy Prefix
  Tag thrift_prefix;
  thrift_prefix.name_ = tag_names.THRIFT_PREFIX;
  thrift_prefix.value_ = "thrift_prefix";
  regex_tester.testRegex("thrift.thrift_prefix.response", "thrift.response", {thrift_prefix});

  // Redis Proxy Prefix
  Tag redis_prefix;
  redis_prefix.name_ = tag_names.REDIS_PREFIX;
  redis_prefix.value_ = "my_redis_prefix";
  regex_tester.testRegex("redis.my_redis_prefix.response", "redis.response", {redis_prefix});

  // Dns Filter Prefix
  Tag dns_filter_prefix;
  dns_filter_prefix.name_ = tag_names.DNS_FILTER_PREFIX;
  dns_filter_prefix.value_ = "my_dns_prefix";
  regex_tester.testRegex("dns_filter.my_dns_prefix.local_a_record_answers",
                         "dns_filter.local_a_record_answers", {dns_filter_prefix});

  // Connection Limit Filter Prefix
  Tag connection_limit_prefix;
  connection_limit_prefix.name_ = tag_names.CONNECTION_LIMIT_PREFIX;
  connection_limit_prefix.value_ = "my_connection_limit_prefix";
  regex_tester.testRegex("connection_limit.my_connection_limit_prefix.limited_connections",
                         "connection_limit.limited_connections", {connection_limit_prefix});

<<<<<<< HEAD
  // TLS certificates
  Tag certificate_name;
  certificate_name.name_ = tag_names.TLS_CERTIFICATE;
  certificate_name.value_ = "server_cert";

  listener_address.value_ = "0.0.0.0_0";
  regex_tester.testRegex("listener.0.0.0.0_0.ssl.certificate.server_cert",
                         "listener.ssl.certificate", {listener_address, certificate_name});
=======
  // RBAC Filter Prefix
  Tag rbac_prefix;
  rbac_prefix.name_ = tag_names.RBAC_PREFIX;
  rbac_prefix.value_ = "my_rbac_prefix";
  regex_tester.testRegex("my_rbac_prefix.rbac.allowed", "rbac.allowed", {rbac_prefix});
>>>>>>> 241ac85f
}

TEST(TagExtractorTest, ExtAuthzTagExtractors) {
  const auto& tag_names = Config::TagNames::get();

  Tag listener_http_prefix;
  listener_http_prefix.name_ = tag_names.HTTP_CONN_MANAGER_PREFIX;
  listener_http_prefix.value_ = "http_prefix";

  Tag grpc_cluster;
  grpc_cluster.name_ = tag_names.CLUSTER_NAME;
  grpc_cluster.value_ = "grpc_cluster";

  DefaultTagRegexTester regex_tester;

  // ExtAuthz Prefix
  Tag ext_authz_prefix;
  ext_authz_prefix.name_ = tag_names.EXT_AUTHZ_PREFIX;
  ext_authz_prefix.value_ = "authpfx";
  regex_tester.testRegex("http.http_prefix.ext_authz.authpfx.denied", "http.ext_authz.denied",
                         {listener_http_prefix, ext_authz_prefix});
  regex_tester.testRegex("cluster.grpc_cluster.ext_authz.authpfx.ok", "cluster.ext_authz.ok",
                         {grpc_cluster, ext_authz_prefix});
}

TEST(TagExtractorTest, ExtractRegexPrefix) {
  TagExtractorPtr tag_extractor; // Keep tag_extractor in this scope to prolong prefix lifetime.
  auto extractRegexPrefix = [&tag_extractor](const std::string& regex) -> absl::string_view {
    tag_extractor = TagExtractorStdRegexImpl::createTagExtractor("foo", regex);
    return tag_extractor->prefixToken();
  };

  EXPECT_EQ("", extractRegexPrefix("^prefix(foo)."));
  EXPECT_EQ("prefix", extractRegexPrefix("^prefix\\.foo"));
  EXPECT_EQ("prefix_optional", extractRegexPrefix("^prefix_optional(?=\\.)"));
  EXPECT_EQ("", extractRegexPrefix("^notACompleteToken"));   //
  EXPECT_EQ("onlyToken", extractRegexPrefix("^onlyToken$")); //
  EXPECT_EQ("", extractRegexPrefix("(prefix)"));
  EXPECT_EQ("", extractRegexPrefix("^(prefix)"));
  EXPECT_EQ("", extractRegexPrefix("prefix(foo)"));
}

TEST(TagExtractorTest, CreateTagExtractorNoRegex) {
  EXPECT_THROW_WITH_REGEX(TagExtractorStdRegexImpl::createTagExtractor("no such default tag", ""),
                          EnvoyException, "^No regex specified for tag specifier and no default");
}

class TagExtractorTokensTest : public testing::Test {
protected:
  bool extract(absl::string_view tag_name, absl::string_view pattern, absl::string_view stat_name) {
    TagExtractorTokensImpl tokens(tag_name, pattern);
    IntervalSetImpl<size_t> remove_characters;
    tags_.clear();
    TagExtractionContext tag_extraction_context(stat_name);
    bool extracted = tokens.extractTag(tag_extraction_context, tags_, remove_characters);
    if (extracted) {
      tag_extracted_name_ = StringUtil::removeCharacters(stat_name, remove_characters);
    } else {
      tag_extracted_name_.clear();
    }
    return extracted;
  }

  std::vector<Tag> tags_;
  std::string tag_extracted_name_;
};

TEST_F(TagExtractorTokensTest, Prefix) {
  EXPECT_EQ("prefix", TagExtractorTokensImpl("name", "prefix.foo.$").prefixToken());
  EXPECT_EQ("prefix", TagExtractorTokensImpl("name", "prefix.$.*").prefixToken());
  EXPECT_EQ("", TagExtractorTokensImpl("name", "*.foo.$").prefixToken());
  EXPECT_EQ("", TagExtractorTokensImpl("name", "**.foo.$").prefixToken());
  EXPECT_EQ("", TagExtractorTokensImpl("name", "$.foo.$").prefixToken());
  EXPECT_EQ("", TagExtractorTokensImpl("name", "*.$").prefixToken());
  EXPECT_EQ("", TagExtractorTokensImpl("name", "**.$").prefixToken());
  EXPECT_EQ("", TagExtractorTokensImpl("name", "$").prefixToken());
}

TEST_F(TagExtractorTokensTest, TokensMatchStart) {
  EXPECT_TRUE(extract("when", "$.is.the.time", "now.is.the.time"));
  EXPECT_THAT(tags_, ElementsAre(Tag{"when", "now"}));
  EXPECT_EQ("is.the.time", tag_extracted_name_);
}

TEST_F(TagExtractorTokensTest, TokensMatchStartWild) {
  EXPECT_TRUE(extract("when", "$.is.the.*", "now.is.the.time"));
  EXPECT_THAT(tags_, ElementsAre(Tag{"when", "now"}));
  EXPECT_EQ("is.the.time", tag_extracted_name_);
}

TEST_F(TagExtractorTokensTest, TokensMatchStartDoubleWildLong) {
  EXPECT_TRUE(extract("when", "$.is.the.**", "now.is.the.time.to.come.to.the.aid"));
  EXPECT_THAT(tags_, ElementsAre(Tag{"when", "now"}));
  EXPECT_EQ("is.the.time.to.come.to.the.aid", tag_extracted_name_);
}

TEST_F(TagExtractorTokensTest, TokensMatchStartSingleWildLong) {
  EXPECT_FALSE(extract("when", "$.is.the.*", "now.is.the.time.to.come.to.the.aid"));
}

TEST_F(TagExtractorTokensTest, TokensMatchStartDoubleWild) {
  EXPECT_TRUE(extract("when", "$.**.aid", "now.is.the.time.to.come.to.the.aid"));
  EXPECT_THAT(tags_, ElementsAre(Tag{"when", "now"}));
  EXPECT_EQ("is.the.time.to.come.to.the.aid", tag_extracted_name_);
}

TEST_F(TagExtractorTokensTest, TokensMatchStartDoubleWildBacktrackEarlyMatch) {
  EXPECT_TRUE(extract("when", "$.**.aid.of.their",
                      "now.is.the.time.to.come.to.the.aid.backtrack.now.aid.of.their"));
  EXPECT_THAT(tags_, ElementsAre(Tag{"when", "now"}));
  EXPECT_EQ("is.the.time.to.come.to.the.aid.backtrack.now.aid.of.their", tag_extracted_name_);
}

TEST_F(TagExtractorTokensTest, TokensMatchStartDoubleWildBacktrackImmediateMatchMiddle) {
  EXPECT_TRUE(extract("match", "now.**.$.of.their",
                      "now.is.the.time.to.come.to.the.aid.fake.aid.real.of.their"));
  EXPECT_THAT(tags_, ElementsAre(Tag{"match", "real"}));
  EXPECT_EQ("now.is.the.time.to.come.to.the.aid.fake.aid.of.their", tag_extracted_name_);
}

TEST_F(TagExtractorTokensTest, TokensMatchStartDoubleWildBacktrackLateMatchMiddle) {
  EXPECT_TRUE(extract("match", "now.**.aid.$.of.their",
                      "now.is.the.time.to.come.to.the.aid.fake.aid.real.of.their"));
  EXPECT_THAT(tags_, ElementsAre(Tag{"match", "real"}));
  EXPECT_EQ("now.is.the.time.to.come.to.the.aid.fake.aid.of.their", tag_extracted_name_);
}

TEST_F(TagExtractorTokensTest, TokensMatchMiddle) {
  EXPECT_TRUE(extract("article", "now.is.$.time", "now.is.the.time"));
  EXPECT_THAT(tags_, ElementsAre(Tag{"article", "the"}));
  EXPECT_EQ("now.is.time", tag_extracted_name_);
}

TEST_F(TagExtractorTokensTest, TokensMatchMiddleWild) {
  EXPECT_TRUE(extract("article", "now.*.$.time", "now.is.the.time"));
  EXPECT_THAT(tags_, ElementsAre(Tag{"article", "the"}));
  EXPECT_EQ("now.is.time", tag_extracted_name_);
}

TEST_F(TagExtractorTokensTest, TokensMatchEnd) {
  EXPECT_TRUE(extract("what", "now.is.the.$", "now.is.the.time"));
  EXPECT_THAT(tags_, ElementsAre(Tag{"what", "time"}));
  EXPECT_EQ("now.is.the", tag_extracted_name_);
}

TEST_F(TagExtractorTokensTest, TokensMismatchString) {
  EXPECT_FALSE(extract("article", "now.is.$.time", "now.was.the.time"));
}

TEST_F(TagExtractorTokensTest, TokensMismatchNameTooLong) {
  EXPECT_FALSE(extract("article", "now.$.the", "now.is.the.time"));
}

TEST_F(TagExtractorTokensTest, TokensMismatchPatternTooLong) {
  EXPECT_FALSE(extract("article", "now.$.the.time.to", "now.is.the.time"));
}

} // namespace Stats
} // namespace Envoy<|MERGE_RESOLUTION|>--- conflicted
+++ resolved
@@ -445,7 +445,6 @@
   regex_tester.testRegex("connection_limit.my_connection_limit_prefix.limited_connections",
                          "connection_limit.limited_connections", {connection_limit_prefix});
 
-<<<<<<< HEAD
   // TLS certificates
   Tag certificate_name;
   certificate_name.name_ = tag_names.TLS_CERTIFICATE;
@@ -454,13 +453,12 @@
   listener_address.value_ = "0.0.0.0_0";
   regex_tester.testRegex("listener.0.0.0.0_0.ssl.certificate.server_cert",
                          "listener.ssl.certificate", {listener_address, certificate_name});
-=======
+
   // RBAC Filter Prefix
   Tag rbac_prefix;
   rbac_prefix.name_ = tag_names.RBAC_PREFIX;
   rbac_prefix.value_ = "my_rbac_prefix";
   regex_tester.testRegex("my_rbac_prefix.rbac.allowed", "rbac.allowed", {rbac_prefix});
->>>>>>> 241ac85f
 }
 
 TEST(TagExtractorTest, ExtAuthzTagExtractors) {
