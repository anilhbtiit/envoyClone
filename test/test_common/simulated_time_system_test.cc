--- conflicted
+++ resolved
@@ -82,24 +82,16 @@
               sim_.waitFor(mutex, condvar, std::chrono::seconds(50)));
   }
   EXPECT_FALSE(done);
-<<<<<<< HEAD
-
-  // Waiting another 10 simulated seconds will activate the alarm, and the
-  // event-loop thread will call the corresponding callback quickly.
-=======
   EXPECT_EQ(MonotonicTime(std::chrono::seconds(50)), sim_.monotonicTime());
 
   // Waiting another 20 simulated seconds will activate the alarm after 10,
   // and the event-loop thread will call the corresponding callback quickly.
->>>>>>> 0299635f
   {
     Thread::LockGuard lock(mutex);
     EXPECT_EQ(Thread::CondVar::WaitStatus::NoTimeout,
               sim_.waitFor(mutex, condvar, std::chrono::seconds(10)));
   }
   EXPECT_TRUE(done);
-<<<<<<< HEAD
-=======
   EXPECT_EQ(MonotonicTime(std::chrono::seconds(60)), sim_.monotonicTime());
 
   // Waiting a third time, with no pending timeouts, will just sleep out for
@@ -110,7 +102,6 @@
               sim_.waitFor(mutex, condvar, std::chrono::seconds(20)));
   }
   EXPECT_EQ(MonotonicTime(std::chrono::seconds(80)), sim_.monotonicTime());
->>>>>>> 0299635f
 
   thread->join();
 }
