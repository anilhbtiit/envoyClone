--- conflicted
+++ resolved
@@ -20,19 +20,12 @@
 Http::FilterFactoryCb ExtAuthzFilterConfig::createFilterFactoryFromProtoTyped(
     const envoy::config::filter::http::ext_authz::v2alpha::ExtAuthz& proto_config,
     const std::string&, Server::Configuration::FactoryContext& context) {
-<<<<<<< HEAD
-  const auto filter_config = std::make_shared<FilterConfig>(proto_config, context.localInfo(),
-                                                            context.scope(), context.runtime());
+  const auto filter_config = std::make_shared<FilterConfig>(
+      proto_config, context.localInfo(), context.scope(), context.runtime(), context.httpContext());
   Http::FilterFactoryCb callback;
-=======
-
-  const auto filter_config = std::make_shared<FilterConfig>(
-      proto_config, context.localInfo(), context.scope(), context.runtime(),
-      context.clusterManager(), context.httpContext());
->>>>>>> 87553968
 
   if (proto_config.has_http_service()) {
-    // Raw HTTP filter.
+    // Raw HTTP client.
     const uint32_t timeout_ms = PROTOBUF_GET_MS_OR_DEFAULT(proto_config.http_service().server_uri(),
                                                            timeout, DefaultTimeout);
     const auto client_config =
@@ -46,7 +39,7 @@
           std::make_shared<Filter>(filter_config, std::move(client))});
     };
   } else {
-    // gRPC filter.
+    // gRPC client.
     const uint32_t timeout_ms =
         PROTOBUF_GET_MS_OR_DEFAULT(proto_config.grpc_service(), timeout, DefaultTimeout);
     callback = [grpc_service = proto_config.grpc_service(), &context, filter_config,
