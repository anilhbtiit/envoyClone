--- conflicted
+++ resolved
@@ -369,11 +369,9 @@
 // Verifies that we can construct a match tree with a filter, and that we are able to skip
 // filter invocation through the match tree.
 TEST_P(IntegrationTest, MatchingHttpFilterConstruction) {
-<<<<<<< HEAD
   concurrency_ = 2;
-=======
   config_helper_.addRuntimeOverride("envoy.reloadable_features.experimental_matching_api", "true");
->>>>>>> e32c9e3c
+
   config_helper_.addFilter(R"EOF(
 name: matcher
 typed_config:
