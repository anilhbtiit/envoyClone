#include "common/router/config_impl.h"

#include <algorithm>
#include <chrono>
#include <cstdint>
#include <map>
#include <memory>
#include <string>
#include <vector>

#include "envoy/http/header_map.h"
#include "envoy/runtime/runtime.h"
#include "envoy/type/percent.pb.validate.h"
#include "envoy/upstream/cluster_manager.h"
#include "envoy/upstream/upstream.h"

#include "common/common/assert.h"
#include "common/common/empty_string.h"
#include "common/common/fmt.h"
#include "common/common/hash.h"
#include "common/common/logger.h"
#include "common/common/regex.h"
#include "common/common/utility.h"
#include "common/config/metadata.h"
#include "common/config/utility.h"
#include "common/config/well_known_names.h"
#include "common/http/headers.h"
#include "common/http/utility.h"
#include "common/protobuf/protobuf.h"
#include "common/protobuf/utility.h"
#include "common/router/retry_state_impl.h"

#include "extensions/filters/http/well_known_names.h"

#include "absl/strings/match.h"

namespace Envoy {
namespace Router {
namespace {

InternalRedirectAction
convertInternalRedirectAction(const envoy::api::v2::route::RouteAction& route) {
  switch (route.internal_redirect_action()) {
  case envoy::api::v2::route::RouteAction::PASS_THROUGH_INTERNAL_REDIRECT:
    return InternalRedirectAction::PassThrough;
  case envoy::api::v2::route::RouteAction::HANDLE_INTERNAL_REDIRECT:
    return InternalRedirectAction::Handle;
  default:
    return InternalRedirectAction::PassThrough;
  }
}

} // namespace

std::string SslRedirector::newPath(const Http::HeaderMap& headers) const {
  return Http::Utility::createSslRedirectPath(headers);
}

HedgePolicyImpl::HedgePolicyImpl(const envoy::api::v2::route::HedgePolicy& hedge_policy)
    : initial_requests_(PROTOBUF_GET_WRAPPED_OR_DEFAULT(hedge_policy, initial_requests, 1)),
      additional_request_chance_(hedge_policy.additional_request_chance()),
      hedge_on_per_try_timeout_(hedge_policy.hedge_on_per_try_timeout()) {}

HedgePolicyImpl::HedgePolicyImpl()
    : initial_requests_(1), additional_request_chance_({}), hedge_on_per_try_timeout_(false) {}

RetryPolicyImpl::RetryPolicyImpl(const envoy::api::v2::route::RetryPolicy& retry_policy,
                                 ProtobufMessage::ValidationVisitor& validation_visitor)
    : retriable_headers_(
          Http::HeaderUtility::buildHeaderMatcherVector(retry_policy.retriable_headers())),
      retriable_request_headers_(
          Http::HeaderUtility::buildHeaderMatcherVector(retry_policy.retriable_request_headers())),
      validation_visitor_(&validation_visitor) {
  per_try_timeout_ =
      std::chrono::milliseconds(PROTOBUF_GET_MS_OR_DEFAULT(retry_policy, per_try_timeout, 0));
  num_retries_ = PROTOBUF_GET_WRAPPED_OR_DEFAULT(retry_policy, num_retries, 1);
  retry_on_ = RetryStateImpl::parseRetryOn(retry_policy.retry_on()).first;
  retry_on_ |= RetryStateImpl::parseRetryGrpcOn(retry_policy.retry_on()).first;

  for (const auto& host_predicate : retry_policy.retry_host_predicate()) {
    auto& factory = Envoy::Config::Utility::getAndCheckFactory<Upstream::RetryHostPredicateFactory>(
        host_predicate.name());
    auto config = Envoy::Config::Utility::translateToFactoryConfig(host_predicate,
                                                                   validation_visitor, factory);
    retry_host_predicate_configs_.emplace_back(host_predicate.name(), std::move(config));
  }

  const auto& retry_priority = retry_policy.retry_priority();
  if (!retry_priority.name().empty()) {
    auto& factory = Envoy::Config::Utility::getAndCheckFactory<Upstream::RetryPriorityFactory>(
        retry_priority.name());
    retry_priority_config_ =
        std::make_pair(retry_priority.name(), Envoy::Config::Utility::translateToFactoryConfig(
                                                  retry_priority, validation_visitor, factory));
  }

  auto host_selection_attempts = retry_policy.host_selection_retry_max_attempts();
  if (host_selection_attempts) {
    host_selection_attempts_ = host_selection_attempts;
  }

  for (auto code : retry_policy.retriable_status_codes()) {
    retriable_status_codes_.emplace_back(code);
  }

  if (retry_policy.has_retry_back_off()) {
    base_interval_ = std::chrono::milliseconds(
        PROTOBUF_GET_MS_REQUIRED(retry_policy.retry_back_off(), base_interval));
    if ((*base_interval_).count() < 1) {
      base_interval_ = std::chrono::milliseconds(1);
    }

    max_interval_ = PROTOBUF_GET_OPTIONAL_MS(retry_policy.retry_back_off(), max_interval);
    if (max_interval_) {
      // Apply the same rounding to max interval in case both are set to sub-millisecond values.
      if ((*max_interval_).count() < 1) {
        max_interval_ = std::chrono::milliseconds(1);
      }

      if ((*max_interval_).count() < (*base_interval_).count()) {
        throw EnvoyException(
            "retry_policy.max_interval must greater than or equal to the base_interval");
      }
    }
  }
}

std::vector<Upstream::RetryHostPredicateSharedPtr> RetryPolicyImpl::retryHostPredicates() const {
  std::vector<Upstream::RetryHostPredicateSharedPtr> predicates;

  for (const auto& config : retry_host_predicate_configs_) {
    auto& factory = Envoy::Config::Utility::getAndCheckFactory<Upstream::RetryHostPredicateFactory>(
        config.first);
    predicates.emplace_back(factory.createHostPredicate(*config.second, num_retries_));
  }

  return predicates;
}

Upstream::RetryPrioritySharedPtr RetryPolicyImpl::retryPriority() const {
  if (retry_priority_config_.first.empty()) {
    return nullptr;
  }

  auto& factory = Envoy::Config::Utility::getAndCheckFactory<Upstream::RetryPriorityFactory>(
      retry_priority_config_.first);

  return factory.createRetryPriority(*retry_priority_config_.second, *validation_visitor_,
                                     num_retries_);
}

CorsPolicyImpl::CorsPolicyImpl(const envoy::api::v2::route::CorsPolicy& config,
                               Runtime::Loader& loader)
    : config_(config), loader_(loader), allow_methods_(config.allow_methods()),
      allow_headers_(config.allow_headers()), expose_headers_(config.expose_headers()),
      max_age_(config.max_age()),
      legacy_enabled_(PROTOBUF_GET_WRAPPED_OR_DEFAULT(config, enabled, true)) {
  for (const auto& origin : config.allow_origin()) {
    envoy::type::matcher::StringMatcher matcher_config;
    matcher_config.set_exact(origin);
    allow_origins_.push_back(std::make_unique<Matchers::StringMatcherImpl>(matcher_config));
  }
  for (const auto& regex : config.allow_origin_regex()) {
    envoy::type::matcher::StringMatcher matcher_config;
    matcher_config.set_regex(regex);
    allow_origins_.push_back(std::make_unique<Matchers::StringMatcherImpl>(matcher_config));
  }
  for (const auto& string_match : config.allow_origin_string_match()) {
    allow_origins_.push_back(std::make_unique<Matchers::StringMatcherImpl>(string_match));
  }
  if (config.has_allow_credentials()) {
    allow_credentials_ = PROTOBUF_GET_WRAPPED_REQUIRED(config, allow_credentials);
  }
}

ShadowPolicyImpl::ShadowPolicyImpl(const envoy::api::v2::route::RouteAction& config) {
  if (!config.has_request_mirror_policy()) {
    return;
  }

  cluster_ = config.request_mirror_policy().cluster();

  if (config.request_mirror_policy().has_runtime_fraction()) {
    runtime_key_ = config.request_mirror_policy().runtime_fraction().runtime_key();
    default_value_ = config.request_mirror_policy().runtime_fraction().default_value();
  } else {
    runtime_key_ = config.request_mirror_policy().runtime_key();
    default_value_.set_numerator(0);
  }
}

DecoratorImpl::DecoratorImpl(const envoy::api::v2::route::Decorator& decorator)
    : operation_(decorator.operation()) {}

void DecoratorImpl::apply(Tracing::Span& span) const {
  if (!operation_.empty()) {
    span.setOperation(operation_);
  }
}

const std::string& DecoratorImpl::getOperation() const { return operation_; }

RouteTracingImpl::RouteTracingImpl(const envoy::api::v2::route::Tracing& tracing) {
  if (!tracing.has_client_sampling()) {
    client_sampling_.set_numerator(100);
    client_sampling_.set_denominator(envoy::type::FractionalPercent::HUNDRED);
  } else {
    client_sampling_ = tracing.client_sampling();
  }
  if (!tracing.has_random_sampling()) {
    random_sampling_.set_numerator(100);
    random_sampling_.set_denominator(envoy::type::FractionalPercent::HUNDRED);
  } else {
    random_sampling_ = tracing.random_sampling();
  }
  if (!tracing.has_overall_sampling()) {
    overall_sampling_.set_numerator(100);
    overall_sampling_.set_denominator(envoy::type::FractionalPercent::HUNDRED);
  } else {
    overall_sampling_ = tracing.overall_sampling();
  }
}

const envoy::type::FractionalPercent& RouteTracingImpl::getClientSampling() const {
  return client_sampling_;
}

const envoy::type::FractionalPercent& RouteTracingImpl::getRandomSampling() const {
  return random_sampling_;
}

const envoy::type::FractionalPercent& RouteTracingImpl::getOverallSampling() const {
  return overall_sampling_;
}

RouteEntryImplBase::RouteEntryImplBase(const VirtualHostImpl& vhost,
                                       const envoy::api::v2::route::Route& route,
                                       Server::Configuration::ServerFactoryContext& factory_context,
                                       ProtobufMessage::ValidationVisitor& validator)
    : case_sensitive_(PROTOBUF_GET_WRAPPED_OR_DEFAULT(route.match(), case_sensitive, true)),
      prefix_rewrite_(route.route().prefix_rewrite()), host_rewrite_(route.route().host_rewrite()),
      vhost_(vhost),
      auto_host_rewrite_(PROTOBUF_GET_WRAPPED_OR_DEFAULT(route.route(), auto_host_rewrite, false)),
      auto_host_rewrite_header_(!route.route().auto_host_rewrite_header().empty()
                                    ? absl::optional<Http::LowerCaseString>(Http::LowerCaseString(
                                          route.route().auto_host_rewrite_header()))
                                    : absl::nullopt),
      cluster_name_(route.route().cluster()), cluster_header_name_(route.route().cluster_header()),
      cluster_not_found_response_code_(ConfigUtility::parseClusterNotFoundResponseCode(
          route.route().cluster_not_found_response_code())),
      timeout_(PROTOBUF_GET_MS_OR_DEFAULT(route.route(), timeout, DEFAULT_ROUTE_TIMEOUT_MS)),
      idle_timeout_(PROTOBUF_GET_OPTIONAL_MS(route.route(), idle_timeout)),
      max_grpc_timeout_(PROTOBUF_GET_OPTIONAL_MS(route.route(), max_grpc_timeout)),
      grpc_timeout_offset_(PROTOBUF_GET_OPTIONAL_MS(route.route(), grpc_timeout_offset)),
      loader_(factory_context.runtime()), runtime_(loadRuntimeData(route.match())),
      scheme_redirect_(route.redirect().scheme_redirect()),
      host_redirect_(route.redirect().host_redirect()),
      port_redirect_(route.redirect().port_redirect()
                         ? ":" + std::to_string(route.redirect().port_redirect())
                         : ""),
      path_redirect_(route.redirect().path_redirect()),
      https_redirect_(route.redirect().https_redirect()),
      prefix_rewrite_redirect_(route.redirect().prefix_rewrite()),
      strip_query_(route.redirect().strip_query()),
      hedge_policy_(buildHedgePolicy(vhost.hedgePolicy(), route.route())),
      retry_policy_(buildRetryPolicy(vhost.retryPolicy(), route.route(), validator)),
      rate_limit_policy_(route.route().rate_limits()), shadow_policy_(route.route()),
      priority_(ConfigUtility::parsePriority(route.route().priority())),
      config_headers_(Http::HeaderUtility::buildHeaderDataVector(route.match().headers())),
      total_cluster_weight_(
          PROTOBUF_GET_WRAPPED_OR_DEFAULT(route.route().weighted_clusters(), total_weight, 100UL)),
      request_headers_parser_(HeaderParser::configure(route.request_headers_to_add(),
                                                      route.request_headers_to_remove())),
      response_headers_parser_(HeaderParser::configure(route.response_headers_to_add(),
                                                       route.response_headers_to_remove())),
      retry_shadow_buffer_limit_(PROTOBUF_GET_WRAPPED_OR_DEFAULT(
          route, per_request_buffer_limit_bytes, vhost.retryShadowBufferLimit())),
      metadata_(route.metadata()), typed_metadata_(route.metadata()),
      match_grpc_(route.match().has_grpc()), opaque_config_(parseOpaqueConfig(route)),
      decorator_(parseDecorator(route)), route_tracing_(parseRouteTracing(route)),
      direct_response_code_(ConfigUtility::parseDirectResponseCode(route)),
      direct_response_body_(ConfigUtility::parseDirectResponseBody(route, factory_context.api())),
      per_filter_configs_(route.typed_per_filter_config(), route.per_filter_config(),
                          factory_context, validator),
      route_name_(route.name()), time_source_(factory_context.dispatcher().timeSource()),
      internal_redirect_action_(convertInternalRedirectAction(route.route())) {
  if (route.route().has_metadata_match()) {
    const auto filter_it = route.route().metadata_match().filter_metadata().find(
        Envoy::Config::MetadataFilters::get().ENVOY_LB);
    if (filter_it != route.route().metadata_match().filter_metadata().end()) {
      metadata_match_criteria_ = std::make_unique<MetadataMatchCriteriaImpl>(filter_it->second);
    }
  }

  // If this is a weighted_cluster, we create N internal route entries
  // (called WeightedClusterEntry), such that each object is a simple
  // single cluster, pointing back to the parent. Metadata criteria
  // from the weighted cluster (if any) are merged with and override
  // the criteria from the route.
  if (route.route().cluster_specifier_case() ==
      envoy::api::v2::route::RouteAction::kWeightedClusters) {
    ASSERT(total_cluster_weight_ > 0);

    uint64_t total_weight = 0UL;
    const std::string& runtime_key_prefix = route.route().weighted_clusters().runtime_key_prefix();

    for (const auto& cluster : route.route().weighted_clusters().clusters()) {
      auto cluster_entry = std::make_unique<WeightedClusterEntry>(
          this, runtime_key_prefix + "." + cluster.name(), factory_context, validator, cluster);
      weighted_clusters_.emplace_back(std::move(cluster_entry));
      total_weight += weighted_clusters_.back()->clusterWeight();
    }

    if (total_weight != total_cluster_weight_) {
      throw EnvoyException(fmt::format("Sum of weights in the weighted_cluster should add up to {}",
                                       total_cluster_weight_));
    }
  }

  for (const auto& query_parameter : route.match().query_parameters()) {
    config_query_parameters_.push_back(
        std::make_unique<ConfigUtility::QueryParameterMatcher>(query_parameter));
  }

  if (!route.route().hash_policy().empty()) {
    hash_policy_ = std::make_unique<Http::HashPolicyImpl>(route.route().hash_policy());
  }

  if (route.match().has_tls_context()) {
    tls_context_match_criteria_ =
        std::make_unique<TlsContextMatchCriteriaImpl>(route.match().tls_context());
  }

  // Only set include_vh_rate_limits_ to true if the rate limit policy for the route is empty
  // or the route set `include_vh_rate_limits` to true.
  include_vh_rate_limits_ =
      (rate_limit_policy_.empty() ||
       PROTOBUF_GET_WRAPPED_OR_DEFAULT(route.route(), include_vh_rate_limits, false));

  if (route.route().has_cors()) {
    cors_policy_ =
        std::make_unique<CorsPolicyImpl>(route.route().cors(), factory_context.runtime());
  }
  for (const auto& upgrade_config : route.route().upgrade_configs()) {
    const bool enabled = upgrade_config.has_enabled() ? upgrade_config.enabled().value() : true;
    const bool success =
        upgrade_map_
            .emplace(std::make_pair(
                Envoy::Http::LowerCaseString(upgrade_config.upgrade_type()).get(), enabled))
            .second;
    if (!success) {
      throw EnvoyException(fmt::format("Duplicate upgrade {}", upgrade_config.upgrade_type()));
    }
  }
}

bool RouteEntryImplBase::evaluateRuntimeMatch(const uint64_t random_value) const {
  return !runtime_ ? true
                   : loader_.snapshot().featureEnabled(runtime_->fractional_runtime_key_,
                                                       runtime_->fractional_runtime_default_,
                                                       random_value);
}

bool RouteEntryImplBase::evaluateTlsContextMatch(const StreamInfo::StreamInfo& stream_info) const {
  bool matches = true;

  if (!tlsContextMatchCriteria()) {
    return matches;
  }

  const TlsContextMatchCriteria& criteria = *tlsContextMatchCriteria();

  if (criteria.presented().has_value()) {
    const bool peer_presented = stream_info.downstreamSslConnection() &&
                                stream_info.downstreamSslConnection()->peerCertificatePresented();
    matches &= criteria.presented().value() == peer_presented;
  }

  return matches;
}

bool RouteEntryImplBase::matchRoute(const Http::HeaderMap& headers,
                                    const StreamInfo::StreamInfo& stream_info,
                                    uint64_t random_value) const {
  bool matches = true;

  matches &= evaluateRuntimeMatch(random_value);
  if (!matches) {
    // No need to waste further cycles calculating a route match.
    return false;
  }

  if (match_grpc_) {
    matches &= Grpc::Common::hasGrpcContentType(headers);
  }

  matches &= Http::HeaderUtility::matchHeaders(headers, config_headers_);
  if (!config_query_parameters_.empty()) {
    Http::Utility::QueryParams query_parameters =
        Http::Utility::parseQueryString(headers.Path()->value().getStringView());
    matches &= ConfigUtility::matchQueryParams(query_parameters, config_query_parameters_);
  }

  matches &= evaluateTlsContextMatch(stream_info);

  return matches;
}

const std::string& RouteEntryImplBase::clusterName() const { return cluster_name_; }

void RouteEntryImplBase::finalizeRequestHeaders(Http::HeaderMap& headers,
                                                const StreamInfo::StreamInfo& stream_info,
                                                bool insert_envoy_original_path) const {
  if (!vhost_.globalRouteConfig().mostSpecificHeaderMutationsWins()) {
    // Append user-specified request headers from most to least specific: route-level headers,
    // virtual host level headers and finally global connection manager level headers.
    request_headers_parser_->evaluateHeaders(headers, stream_info);
    vhost_.requestHeaderParser().evaluateHeaders(headers, stream_info);
    vhost_.globalRouteConfig().requestHeaderParser().evaluateHeaders(headers, stream_info);
  } else {
    // Most specific mutations take precedence.
    vhost_.globalRouteConfig().requestHeaderParser().evaluateHeaders(headers, stream_info);
    vhost_.requestHeaderParser().evaluateHeaders(headers, stream_info);
    request_headers_parser_->evaluateHeaders(headers, stream_info);
  }

  if (!host_rewrite_.empty()) {
    headers.Host()->value(host_rewrite_);
  } else if (auto_host_rewrite_header_) {
    Http::HeaderEntry* header = headers.get(*auto_host_rewrite_header_);
    if (header != nullptr) {
      absl::string_view header_value = header->value().getStringView();
      if (!header_value.empty()) {
        headers.Host()->value(header_value);
      }
    }
  }

  // Handle path rewrite
  if (!getPathRewrite().empty()) {
    rewritePathHeader(headers, insert_envoy_original_path);
  }
}

void RouteEntryImplBase::finalizeResponseHeaders(Http::HeaderMap& headers,
                                                 const StreamInfo::StreamInfo& stream_info) const {
  if (!vhost_.globalRouteConfig().mostSpecificHeaderMutationsWins()) {
    // Append user-specified request headers from most to least specific: route-level headers,
    // virtual host level headers and finally global connection manager level headers.
    response_headers_parser_->evaluateHeaders(headers, stream_info);
    vhost_.responseHeaderParser().evaluateHeaders(headers, stream_info);
    vhost_.globalRouteConfig().responseHeaderParser().evaluateHeaders(headers, stream_info);
  } else {
    // Most specific mutations take precedence.
    vhost_.globalRouteConfig().responseHeaderParser().evaluateHeaders(headers, stream_info);
    vhost_.responseHeaderParser().evaluateHeaders(headers, stream_info);
    response_headers_parser_->evaluateHeaders(headers, stream_info);
  }
}

absl::optional<RouteEntryImplBase::RuntimeData>
RouteEntryImplBase::loadRuntimeData(const envoy::api::v2::route::RouteMatch& route_match) {
  absl::optional<RuntimeData> runtime;
  RuntimeData runtime_data;

  if (route_match.has_runtime_fraction()) {
    runtime_data.fractional_runtime_default_ = route_match.runtime_fraction().default_value();
    runtime_data.fractional_runtime_key_ = route_match.runtime_fraction().runtime_key();
    return runtime_data;
  }

  return runtime;
}

void RouteEntryImplBase::finalizePathHeader(Http::HeaderMap& headers,
                                            absl::string_view matched_path,
                                            bool insert_envoy_original_path) const {
  const auto& rewrite = getPathRewrite();
  if (rewrite.empty()) {
    return;
  }

  std::string path(headers.Path()->value().getStringView());
  if (insert_envoy_original_path) {
    headers.insertEnvoyOriginalPath().value(*headers.Path());
  }
  ASSERT(case_sensitive_ ? absl::StartsWith(path, matched_path)
                         : absl::StartsWithIgnoreCase(path, matched_path));
  headers.Path()->value(path.replace(0, matched_path.size(), rewrite));
}

absl::string_view RouteEntryImplBase::processRequestHost(const Http::HeaderMap& headers,
                                                         absl::string_view new_scheme,
                                                         absl::string_view new_port) const {

  absl::string_view request_host = headers.Host()->value().getStringView();
  size_t host_end;
  if (request_host.empty()) {
    return request_host;
  }
  // Detect if IPv6 URI
  if (request_host[0] == '[') {
    host_end = request_host.rfind("]:");
    if (host_end != absl::string_view::npos) {
      host_end += 1; // advance to :
    }
  } else {
    host_end = request_host.rfind(":");
  }

  if (host_end != absl::string_view::npos) {
    absl::string_view request_port = request_host.substr(host_end);
    absl::string_view request_protocol = headers.ForwardedProto()->value().getStringView();
    bool remove_port = !new_port.empty();

    if (new_scheme != request_protocol) {
      remove_port |= (request_protocol == Http::Headers::get().SchemeValues.Https.c_str()) &&
                     request_port == ":443";
      remove_port |= (request_protocol == Http::Headers::get().SchemeValues.Http.c_str()) &&
                     request_port == ":80";
    }

    if (remove_port) {
      return request_host.substr(0, host_end);
    }
  }

  return request_host;
}

std::string RouteEntryImplBase::newPath(const Http::HeaderMap& headers) const {
  ASSERT(isDirectResponse());

  absl::string_view final_scheme;
  absl::string_view final_host;
  absl::string_view final_port;
  absl::string_view final_path;

  if (!scheme_redirect_.empty()) {
    final_scheme = scheme_redirect_.c_str();
  } else if (https_redirect_) {
    final_scheme = Http::Headers::get().SchemeValues.Https;
  } else {
    ASSERT(headers.ForwardedProto());
    final_scheme = headers.ForwardedProto()->value().getStringView();
  }

  if (!port_redirect_.empty()) {
    final_port = port_redirect_.c_str();
  } else {
    final_port = "";
  }

  if (!host_redirect_.empty()) {
    final_host = host_redirect_.c_str();
  } else {
    ASSERT(headers.Host());
    final_host = processRequestHost(headers, final_scheme, final_port);
  }

  if (!path_redirect_.empty()) {
    final_path = path_redirect_.c_str();
  } else {
    ASSERT(headers.Path());
    final_path = headers.Path()->value().getStringView();
    if (strip_query_) {
      size_t path_end = final_path.find("?");
      if (path_end != absl::string_view::npos) {
        final_path = final_path.substr(0, path_end);
      }
    }
  }

  return fmt::format("{}://{}{}{}", final_scheme, final_host, final_port, final_path);
}

std::multimap<std::string, std::string>
RouteEntryImplBase::parseOpaqueConfig(const envoy::api::v2::route::Route& route) {
  std::multimap<std::string, std::string> ret;
  if (route.has_metadata()) {
    const auto filter_metadata = route.metadata().filter_metadata().find(
        Extensions::HttpFilters::HttpFilterNames::get().Router);
    if (filter_metadata == route.metadata().filter_metadata().end()) {
      return ret;
    }
    for (const auto& it : filter_metadata->second.fields()) {
      if (it.second.kind_case() == ProtobufWkt::Value::kStringValue) {
        ret.emplace(it.first, it.second.string_value());
      }
    }
  }
  return ret;
}

HedgePolicyImpl RouteEntryImplBase::buildHedgePolicy(
    const absl::optional<envoy::api::v2::route::HedgePolicy>& vhost_hedge_policy,
    const envoy::api::v2::route::RouteAction& route_config) const {
  // Route specific policy wins, if available.
  if (route_config.has_hedge_policy()) {
    return HedgePolicyImpl(route_config.hedge_policy());
  }

  // If not, we fall back to the virtual host policy if there is one.
  if (vhost_hedge_policy) {
    return HedgePolicyImpl(vhost_hedge_policy.value());
  }

  // Otherwise, an empty policy will do.
  return HedgePolicyImpl();
}

RetryPolicyImpl RouteEntryImplBase::buildRetryPolicy(
    const absl::optional<envoy::api::v2::route::RetryPolicy>& vhost_retry_policy,
    const envoy::api::v2::route::RouteAction& route_config,
    ProtobufMessage::ValidationVisitor& validation_visitor) const {
  // Route specific policy wins, if available.
  if (route_config.has_retry_policy()) {
    return RetryPolicyImpl(route_config.retry_policy(), validation_visitor);
  }

  // If not, we fallback to the virtual host policy if there is one.
  if (vhost_retry_policy) {
    return RetryPolicyImpl(vhost_retry_policy.value(), validation_visitor);
  }

  // Otherwise, an empty policy will do.
  return RetryPolicyImpl();
}

DecoratorConstPtr RouteEntryImplBase::parseDecorator(const envoy::api::v2::route::Route& route) {
  DecoratorConstPtr ret;
  if (route.has_decorator()) {
    ret = DecoratorConstPtr(new DecoratorImpl(route.decorator()));
  }
  return ret;
}

RouteTracingConstPtr
RouteEntryImplBase::parseRouteTracing(const envoy::api::v2::route::Route& route) {
  RouteTracingConstPtr ret;
  if (route.has_tracing()) {
    ret = RouteTracingConstPtr(new RouteTracingImpl(route.tracing()));
  }
  return ret;
}

const DirectResponseEntry* RouteEntryImplBase::directResponseEntry() const {
  // A route for a request can exclusively be a route entry, a direct response entry,
  // or a redirect entry.
  if (isDirectResponse()) {
    return this;
  } else {
    return nullptr;
  }
}

const RouteEntry* RouteEntryImplBase::routeEntry() const {
  // A route for a request can exclusively be a route entry, a direct response entry,
  // or a redirect entry.
  if (isDirectResponse()) {
    return nullptr;
  } else {
    return this;
  }
}

RouteConstSharedPtr RouteEntryImplBase::clusterEntry(const Http::HeaderMap& headers,
                                                     uint64_t random_value) const {
  // Gets the route object chosen from the list of weighted clusters
  // (if there is one) or returns self.
  if (weighted_clusters_.empty()) {
    if (!cluster_name_.empty() || isDirectResponse()) {
      return shared_from_this();
    } else {
      ASSERT(!cluster_header_name_.get().empty());
      const Http::HeaderEntry* entry = headers.get(cluster_header_name_);
      std::string final_cluster_name;
      if (entry) {
        final_cluster_name = std::string(entry->value().getStringView());
      }

      // NOTE: Though we return a shared_ptr here, the current ownership model assumes that
      //       the route table sticks around. See snapped_route_config_ in
      //       ConnectionManagerImpl::ActiveStream.
      return std::make_shared<DynamicRouteEntry>(this, final_cluster_name);
    }
  }

  return WeightedClusterUtil::pickCluster(weighted_clusters_, total_cluster_weight_, random_value,
                                          true);
}

void RouteEntryImplBase::validateClusters(Upstream::ClusterManager& cm) const {
  if (isDirectResponse()) {
    return;
  }

  // Currently, we verify that the cluster exists in the CM if we have an explicit cluster or
  // weighted cluster rule. We obviously do not verify a cluster_header rule. This means that
  // trying to use all CDS clusters with a static route table will not work. In the upcoming RDS
  // change we will make it so that dynamically loaded route tables do *not* perform CM checks.
  // In the future we might decide to also have a config option that turns off checks for static
  // route tables. This would enable the all CDS with static route table case.
  if (!cluster_name_.empty()) {
    if (!cm.get(cluster_name_)) {
      throw EnvoyException(fmt::format("route: unknown cluster '{}'", cluster_name_));
    }
  } else if (!weighted_clusters_.empty()) {
    for (const WeightedClusterEntrySharedPtr& cluster : weighted_clusters_) {
      if (!cm.get(cluster->clusterName())) {
        throw EnvoyException(
            fmt::format("route: unknown weighted cluster '{}'", cluster->clusterName()));
      }
    }
  }
}

const RouteSpecificFilterConfig*
RouteEntryImplBase::perFilterConfig(const std::string& name) const {
  return per_filter_configs_.get(name);
}

RouteEntryImplBase::WeightedClusterEntry::WeightedClusterEntry(
    const RouteEntryImplBase* parent, const std::string& runtime_key,
    Server::Configuration::ServerFactoryContext& factory_context,
    ProtobufMessage::ValidationVisitor& validator,
    const envoy::api::v2::route::WeightedCluster_ClusterWeight& cluster)
    : DynamicRouteEntry(parent, cluster.name()), runtime_key_(runtime_key),
      loader_(factory_context.runtime()),
      cluster_weight_(PROTOBUF_GET_WRAPPED_REQUIRED(cluster, weight)),
      request_headers_parser_(HeaderParser::configure(cluster.request_headers_to_add(),
                                                      cluster.request_headers_to_remove())),
      response_headers_parser_(HeaderParser::configure(cluster.response_headers_to_add(),
                                                       cluster.response_headers_to_remove())),
      per_filter_configs_(cluster.typed_per_filter_config(), cluster.per_filter_config(),
                          factory_context, validator) {
  if (cluster.has_metadata_match()) {
    const auto filter_it = cluster.metadata_match().filter_metadata().find(
        Envoy::Config::MetadataFilters::get().ENVOY_LB);
    if (filter_it != cluster.metadata_match().filter_metadata().end()) {
      if (parent->metadata_match_criteria_) {
        cluster_metadata_match_criteria_ =
            parent->metadata_match_criteria_->mergeMatchCriteria(filter_it->second);
      } else {
        cluster_metadata_match_criteria_ =
            std::make_unique<MetadataMatchCriteriaImpl>(filter_it->second);
      }
    }
  }
}

const RouteSpecificFilterConfig*
RouteEntryImplBase::WeightedClusterEntry::perFilterConfig(const std::string& name) const {
  const auto cfg = per_filter_configs_.get(name);
  return cfg != nullptr ? cfg : DynamicRouteEntry::perFilterConfig(name);
}

PrefixRouteEntryImpl::PrefixRouteEntryImpl(
    const VirtualHostImpl& vhost, const envoy::api::v2::route::Route& route,
    Server::Configuration::ServerFactoryContext& factory_context,
    ProtobufMessage::ValidationVisitor& validator)
    : RouteEntryImplBase(vhost, route, factory_context, validator),
      prefix_(route.match().prefix()) {}

void PrefixRouteEntryImpl::rewritePathHeader(Http::HeaderMap& headers,
                                             bool insert_envoy_original_path) const {
  finalizePathHeader(headers, prefix_, insert_envoy_original_path);
}

RouteConstSharedPtr PrefixRouteEntryImpl::matches(const Http::HeaderMap& headers,
                                                  const StreamInfo::StreamInfo& stream_info,
                                                  uint64_t random_value) const {
  if (RouteEntryImplBase::matchRoute(headers, stream_info, random_value) &&
      (case_sensitive_
           ? absl::StartsWith(headers.Path()->value().getStringView(), prefix_)
           : absl::StartsWithIgnoreCase(headers.Path()->value().getStringView(), prefix_))) {
    return clusterEntry(headers, random_value);
  }
  return nullptr;
}

PathRouteEntryImpl::PathRouteEntryImpl(const VirtualHostImpl& vhost,
                                       const envoy::api::v2::route::Route& route,
                                       Server::Configuration::ServerFactoryContext& factory_context,
                                       ProtobufMessage::ValidationVisitor& validator)
    : RouteEntryImplBase(vhost, route, factory_context, validator), path_(route.match().path()) {}

void PathRouteEntryImpl::rewritePathHeader(Http::HeaderMap& headers,
                                           bool insert_envoy_original_path) const {
  finalizePathHeader(headers, path_, insert_envoy_original_path);
}

RouteConstSharedPtr PathRouteEntryImpl::matches(const Http::HeaderMap& headers,
                                                const StreamInfo::StreamInfo& stream_info,
                                                uint64_t random_value) const {
  if (RouteEntryImplBase::matchRoute(headers, stream_info, random_value)) {
    const Http::HeaderString& path = headers.Path()->value();
    absl::string_view query_string = Http::Utility::findQueryStringStart(path);
    size_t compare_length = path.size();
    if (query_string.length() > 0) {
      compare_length = compare_length - query_string.length();
    }

    if (compare_length != path_.size()) {
      return nullptr;
    }

    const absl::string_view path_section = path.getStringView().substr(0, compare_length);
    if (case_sensitive_) {
      if (absl::string_view(path_) == path_section) {
        return clusterEntry(headers, random_value);
      }
    } else {
      if (absl::EqualsIgnoreCase(path_, path_section)) {
        return clusterEntry(headers, random_value);
      }
    }
  }

  return nullptr;
}

RegexRouteEntryImpl::RegexRouteEntryImpl(
    const VirtualHostImpl& vhost, const envoy::api::v2::route::Route& route,
    Server::Configuration::ServerFactoryContext& factory_context,
    ProtobufMessage::ValidationVisitor& validator)
    : RouteEntryImplBase(vhost, route, factory_context, validator) {
  if (route.match().path_specifier_case() == envoy::api::v2::route::RouteMatch::kRegex) {
    regex_ = Regex::Utility::parseStdRegexAsCompiledMatcher(route.match().regex());
    regex_str_ = route.match().regex();
  } else {
    ASSERT(route.match().path_specifier_case() == envoy::api::v2::route::RouteMatch::kSafeRegex);
    regex_ = Regex::Utility::parseRegex(route.match().safe_regex());
    regex_str_ = route.match().safe_regex().regex();
  }
}

absl::string_view RegexRouteEntryImpl::pathOnly(const Http::HeaderMap& headers) const {
  const Http::HeaderString& path = headers.Path()->value();
  const absl::string_view query_string = Http::Utility::findQueryStringStart(path);
  const size_t path_string_length = path.size() - query_string.length();
  return path.getStringView().substr(0, path_string_length);
}

void RegexRouteEntryImpl::rewritePathHeader(Http::HeaderMap& headers,
                                            bool insert_envoy_original_path) const {
  // TODO(yuval-k): This ASSERT can happen if the path was changed by a filter without clearing the
  // route cache. We should consider if ASSERT-ing is the desired behavior in this case.
  ASSERT(regex_->match(pathOnly(headers)));
  finalizePathHeader(headers, pathOnly(headers), insert_envoy_original_path);
}

RouteConstSharedPtr RegexRouteEntryImpl::matches(const Http::HeaderMap& headers,
                                                 const StreamInfo::StreamInfo& stream_info,
                                                 uint64_t random_value) const {
  if (RouteEntryImplBase::matchRoute(headers, stream_info, random_value)) {
    if (regex_->match(pathOnly(headers))) {
      return clusterEntry(headers, random_value);
    }
  }
  return nullptr;
}

VirtualHostImpl::VirtualHostImpl(const envoy::api::v2::route::VirtualHost& virtual_host,
                                 const ConfigImpl& global_route_config,
                                 Server::Configuration::ServerFactoryContext& factory_context,
                                 ProtobufMessage::ValidationVisitor& validator,
                                 bool validate_clusters)
    : stat_name_pool_(factory_context.scope().symbolTable()),
      stat_name_(stat_name_pool_.add(virtual_host.name())),
      rate_limit_policy_(virtual_host.rate_limits()), global_route_config_(global_route_config),
      request_headers_parser_(HeaderParser::configure(virtual_host.request_headers_to_add(),
                                                      virtual_host.request_headers_to_remove())),
      response_headers_parser_(HeaderParser::configure(virtual_host.response_headers_to_add(),
                                                       virtual_host.response_headers_to_remove())),
      per_filter_configs_(virtual_host.typed_per_filter_config(), virtual_host.per_filter_config(),
                          factory_context, validator),
      retry_shadow_buffer_limit_(PROTOBUF_GET_WRAPPED_OR_DEFAULT(
          virtual_host, per_request_buffer_limit_bytes, std::numeric_limits<uint32_t>::max())),
      include_attempt_count_(virtual_host.include_request_attempt_count()),
      virtual_cluster_catch_all_(stat_name_pool_) {

  switch (virtual_host.require_tls()) {
  case envoy::api::v2::route::VirtualHost::NONE:
    ssl_requirements_ = SslRequirements::None;
    break;
  case envoy::api::v2::route::VirtualHost::EXTERNAL_ONLY:
    ssl_requirements_ = SslRequirements::ExternalOnly;
    break;
  case envoy::api::v2::route::VirtualHost::ALL:
    ssl_requirements_ = SslRequirements::All;
    break;
  default:
    NOT_REACHED_GCOVR_EXCL_LINE;
  }

  // Retry and Hedge policies must be set before routes, since they may use them.
  if (virtual_host.has_retry_policy()) {
    retry_policy_ = virtual_host.retry_policy();
  }
  if (virtual_host.has_hedge_policy()) {
    hedge_policy_ = virtual_host.hedge_policy();
  }

  for (const auto& route : virtual_host.routes()) {
    switch (route.match().path_specifier_case()) {
    case envoy::api::v2::route::RouteMatch::kPrefix: {
      routes_.emplace_back(new PrefixRouteEntryImpl(*this, route, factory_context, validator));
      break;
    }
    case envoy::api::v2::route::RouteMatch::kPath: {
      routes_.emplace_back(new PathRouteEntryImpl(*this, route, factory_context, validator));
      break;
    }
    case envoy::api::v2::route::RouteMatch::kRegex:
    case envoy::api::v2::route::RouteMatch::kSafeRegex: {
      routes_.emplace_back(new RegexRouteEntryImpl(*this, route, factory_context, validator));
      break;
    }
    case envoy::api::v2::route::RouteMatch::PATH_SPECIFIER_NOT_SET:
      NOT_REACHED_GCOVR_EXCL_LINE;
    }

    if (validate_clusters) {
      routes_.back()->validateClusters(factory_context.clusterManager());
      if (!routes_.back()->shadowPolicy().cluster().empty()) {
        if (!factory_context.clusterManager().get(routes_.back()->shadowPolicy().cluster())) {
          throw EnvoyException(fmt::format("route: unknown shadow cluster '{}'",
                                           routes_.back()->shadowPolicy().cluster()));
        }
      }
    }
  }

  for (const auto& virtual_cluster : virtual_host.virtual_clusters()) {
    virtual_clusters_.push_back(VirtualClusterEntry(virtual_cluster, stat_name_pool_));
  }

  if (virtual_host.has_cors()) {
    cors_policy_ = std::make_unique<CorsPolicyImpl>(virtual_host.cors(), factory_context.runtime());
  }
}

VirtualHostImpl::VirtualClusterEntry::VirtualClusterEntry(
    const envoy::api::v2::route::VirtualCluster& virtual_cluster, Stats::StatNamePool& pool)
    : stat_name_(pool.add(virtual_cluster.name())) {
  if (virtual_cluster.pattern().empty() == virtual_cluster.headers().empty()) {
    throw EnvoyException("virtual clusters must define either 'pattern' or 'headers'");
  }

  if (!virtual_cluster.pattern().empty()) {
    envoy::api::v2::route::HeaderMatcher matcher_config;
    matcher_config.set_name(Http::Headers::get().Path.get());
    matcher_config.set_regex_match(virtual_cluster.pattern());
    headers_.push_back(std::make_unique<Http::HeaderUtility::HeaderData>(matcher_config));
  } else {
    ASSERT(!virtual_cluster.headers().empty());
    headers_ = Http::HeaderUtility::buildHeaderDataVector(virtual_cluster.headers());
  }

  if (virtual_cluster.method() != envoy::api::v2::core::RequestMethod::METHOD_UNSPECIFIED) {
    envoy::api::v2::route::HeaderMatcher matcher_config;
    matcher_config.set_name(Http::Headers::get().Method.get());
    matcher_config.set_exact_match(
        envoy::api::v2::core::RequestMethod_Name(virtual_cluster.method()));
    headers_.push_back(std::make_unique<Http::HeaderUtility::HeaderData>(matcher_config));
  }
}

const Config& VirtualHostImpl::routeConfig() const { return global_route_config_; }

const RouteSpecificFilterConfig* VirtualHostImpl::perFilterConfig(const std::string& name) const {
  return per_filter_configs_.get(name);
}

const VirtualHostImpl* RouteMatcher::findWildcardVirtualHost(
    const std::string& host, const RouteMatcher::WildcardVirtualHosts& wildcard_virtual_hosts,
    RouteMatcher::SubstringFunction substring_function) const {
  // We do a longest wildcard match against the host that's passed in
  // (e.g. foo-bar.baz.com should match *-bar.baz.com before matching *.baz.com for suffix
  // wildcards). This is done by scanning the length => wildcards map looking for every wildcard
  // whose size is < length.
  for (const auto& iter : wildcard_virtual_hosts) {
    const uint32_t wildcard_length = iter.first;
    const auto& wildcard_map = iter.second;
    // >= because *.foo.com shouldn't match .foo.com.
    if (wildcard_length >= host.size()) {
      continue;
    }
    const auto& match = wildcard_map.find(substring_function(host, wildcard_length));
    if (match != wildcard_map.end()) {
      return match->second.get();
    }
  }
  return nullptr;
}

RouteMatcher::RouteMatcher(const envoy::api::v2::RouteConfiguration& route_config,
                           const ConfigImpl& global_route_config,
                           Server::Configuration::ServerFactoryContext& factory_context,
                           ProtobufMessage::ValidationVisitor& validator, bool validate_clusters) {
  for (const auto& virtual_host_config : route_config.virtual_hosts()) {
    VirtualHostSharedPtr virtual_host(new VirtualHostImpl(
        virtual_host_config, global_route_config, factory_context, validator, validate_clusters));
    for (const std::string& domain_name : virtual_host_config.domains()) {
      const std::string domain = Http::LowerCaseString(domain_name).get();
      bool duplicate_found = false;
      if ("*" == domain) {
        if (default_virtual_host_) {
          throw EnvoyException(fmt::format("Only a single wildcard domain is permitted"));
        }
        default_virtual_host_ = virtual_host;
      } else if (!domain.empty() && '*' == domain[0]) {
        duplicate_found = !wildcard_virtual_host_suffixes_[domain.size() - 1]
                               .emplace(domain.substr(1), virtual_host)
                               .second;
      } else if (!domain.empty() && '*' == domain[domain.size() - 1]) {
        duplicate_found = !wildcard_virtual_host_prefixes_[domain.size() - 1]
                               .emplace(domain.substr(0, domain.size() - 1), virtual_host)
                               .second;
      } else {
        duplicate_found = !virtual_hosts_.emplace(domain, virtual_host).second;
      }
      if (duplicate_found) {
        throw EnvoyException(fmt::format(
            "Only unique values for domains are permitted. Duplicate entry of domain {}", domain));
      }
    }
  }
}

RouteConstSharedPtr VirtualHostImpl::getRouteFromEntries(const Http::HeaderMap& headers,
                                                         const StreamInfo::StreamInfo& stream_info,
                                                         uint64_t random_value) const {
  // No x-forwarded-proto header. This normally only happens when ActiveStream::decodeHeaders
  // bails early (as it rejects a request), so there is no routing is going to happen anyway.
  const auto* forwarded_proto_header = headers.ForwardedProto();
  if (forwarded_proto_header == nullptr) {
    return nullptr;
  }

  // First check for ssl redirect.
  if (ssl_requirements_ == SslRequirements::All && forwarded_proto_header->value() != "https") {
    return SSL_REDIRECT_ROUTE;
<<<<<<< HEAD
  } else if (ssl_requirements_ == SslRequirements::EXTERNAL_ONLY &&
=======
  } else if (ssl_requirements_ == SslRequirements::ExternalOnly &&
>>>>>>> 6ba4832e
             forwarded_proto_header->value() != "https" &&
             !Http::HeaderUtility::isEnvoyInternalRequest(headers)) {
    return SSL_REDIRECT_ROUTE;
  }

  // Check for a route that matches the request.
  for (const RouteEntryImplBaseConstSharedPtr& route : routes_) {
    RouteConstSharedPtr route_entry = route->matches(headers, stream_info, random_value);
    if (nullptr != route_entry) {
      return route_entry;
    }
  }

  return nullptr;
}

const VirtualHostImpl* RouteMatcher::findVirtualHost(const Http::HeaderMap& headers) const {
  // Fast path the case where we only have a default virtual host.
  if (virtual_hosts_.empty() && wildcard_virtual_host_suffixes_.empty() &&
      wildcard_virtual_host_prefixes_.empty()) {
    return default_virtual_host_.get();
  }

  // TODO (@rshriram) Match Origin header in WebSocket
  // request with VHost, using wildcard match
  const std::string host =
      Http::LowerCaseString(std::string(headers.Host()->value().getStringView())).get();
  const auto& iter = virtual_hosts_.find(host);
  if (iter != virtual_hosts_.end()) {
    return iter->second.get();
  }
  if (!wildcard_virtual_host_suffixes_.empty()) {
    const VirtualHostImpl* vhost = findWildcardVirtualHost(
        host, wildcard_virtual_host_suffixes_,
        [](const std::string& h, int l) -> std::string { return h.substr(h.size() - l); });
    if (vhost != nullptr) {
      return vhost;
    }
  }
  if (!wildcard_virtual_host_prefixes_.empty()) {
    const VirtualHostImpl* vhost = findWildcardVirtualHost(
        host, wildcard_virtual_host_prefixes_,
        [](const std::string& h, int l) -> std::string { return h.substr(0, l); });
    if (vhost != nullptr) {
      return vhost;
    }
  }
  return default_virtual_host_.get();
}

RouteConstSharedPtr RouteMatcher::route(const Http::HeaderMap& headers,
                                        const StreamInfo::StreamInfo& stream_info,
                                        uint64_t random_value) const {
  const VirtualHostImpl* virtual_host = findVirtualHost(headers);
  if (virtual_host) {
    return virtual_host->getRouteFromEntries(headers, stream_info, random_value);
  } else {
    return nullptr;
  }
}

const SslRedirector SslRedirectRoute::SSL_REDIRECTOR;
const std::shared_ptr<const SslRedirectRoute> VirtualHostImpl::SSL_REDIRECT_ROUTE{
    new SslRedirectRoute()};

const VirtualCluster*
VirtualHostImpl::virtualClusterFromEntries(const Http::HeaderMap& headers) const {
  for (const VirtualClusterEntry& entry : virtual_clusters_) {
    if (Http::HeaderUtility::matchHeaders(headers, entry.headers_)) {
      return &entry;
    }
  }

  if (!virtual_clusters_.empty()) {
    return &virtual_cluster_catch_all_;
  }

  return nullptr;
}

ConfigImpl::ConfigImpl(const envoy::api::v2::RouteConfiguration& config,
                       Server::Configuration::ServerFactoryContext& factory_context,
                       ProtobufMessage::ValidationVisitor& validator,
                       bool validate_clusters_default)
    : name_(config.name()), symbol_table_(factory_context.scope().symbolTable()),
      uses_vhds_(config.has_vhds()),
      most_specific_header_mutations_wins_(config.most_specific_header_mutations_wins()) {
  route_matcher_ = std::make_unique<RouteMatcher>(
      config, *this, factory_context, validator,
      PROTOBUF_GET_WRAPPED_OR_DEFAULT(config, validate_clusters, validate_clusters_default));

  for (const std::string& header : config.internal_only_headers()) {
    internal_only_headers_.push_back(Http::LowerCaseString(header));
  }

  request_headers_parser_ =
      HeaderParser::configure(config.request_headers_to_add(), config.request_headers_to_remove());
  response_headers_parser_ = HeaderParser::configure(config.response_headers_to_add(),
                                                     config.response_headers_to_remove());
}

namespace {

RouteSpecificFilterConfigConstSharedPtr
createRouteSpecificFilterConfig(const std::string& name, const ProtobufWkt::Any& typed_config,
                                const ProtobufWkt::Struct& config,
                                Server::Configuration::ServerFactoryContext& factory_context,
                                ProtobufMessage::ValidationVisitor& validator) {
  auto& factory = Envoy::Config::Utility::getAndCheckFactory<
      Server::Configuration::NamedHttpFilterConfigFactory>(name);
  ProtobufTypes::MessagePtr proto_config = factory.createEmptyRouteConfigProto();
  Envoy::Config::Utility::translateOpaqueConfig(typed_config, config, validator, *proto_config);
  return factory.createRouteSpecificFilterConfig(*proto_config, factory_context, validator);
}

} // namespace

PerFilterConfigs::PerFilterConfigs(
    const Protobuf::Map<std::string, ProtobufWkt::Any>& typed_configs,
    const Protobuf::Map<std::string, ProtobufWkt::Struct>& configs,
    Server::Configuration::ServerFactoryContext& factory_context,
    ProtobufMessage::ValidationVisitor& validator) {
  if (!typed_configs.empty() && !configs.empty()) {
    throw EnvoyException("Only one of typed_configs or configs can be specified");
  }

  for (const auto& it : typed_configs) {
    auto object = createRouteSpecificFilterConfig(
        it.first, it.second, ProtobufWkt::Struct::default_instance(), factory_context, validator);
    if (object != nullptr) {
      configs_[it.first] = std::move(object);
    }
  }

  for (const auto& it : configs) {
    auto object = createRouteSpecificFilterConfig(it.first, ProtobufWkt::Any::default_instance(),
                                                  it.second, factory_context, validator);
    if (object != nullptr) {
      configs_[it.first] = std::move(object);
    }
  }
}

const RouteSpecificFilterConfig* PerFilterConfigs::get(const std::string& name) const {
  auto it = configs_.find(name);
  return it == configs_.end() ? nullptr : it->second.get();
}

} // namespace Router
} // namespace Envoy<|MERGE_RESOLUTION|>--- conflicted
+++ resolved
@@ -1042,11 +1042,7 @@
   // First check for ssl redirect.
   if (ssl_requirements_ == SslRequirements::All && forwarded_proto_header->value() != "https") {
     return SSL_REDIRECT_ROUTE;
-<<<<<<< HEAD
-  } else if (ssl_requirements_ == SslRequirements::EXTERNAL_ONLY &&
-=======
   } else if (ssl_requirements_ == SslRequirements::ExternalOnly &&
->>>>>>> 6ba4832e
              forwarded_proto_header->value() != "https" &&
              !Http::HeaderUtility::isEnvoyInternalRequest(headers)) {
     return SSL_REDIRECT_ROUTE;
