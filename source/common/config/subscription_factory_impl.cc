#include "common/config/subscription_factory_impl.h"

#include "envoy/config/core/v3alpha/config_source.pb.h"

#include "common/config/delta_subscription_impl.h"
#include "common/config/filesystem_subscription_impl.h"
#include "common/config/grpc_mux_impl.h"
#include "common/config/grpc_subscription_impl.h"
#include "common/config/http_subscription_impl.h"
#include "common/config/new_grpc_mux_impl.h"
#include "common/config/type_to_endpoint.h"
#include "common/config/utility.h"
#include "common/protobuf/protobuf.h"

namespace Envoy {
namespace Config {

SubscriptionFactoryImpl::SubscriptionFactoryImpl(
    const LocalInfo::LocalInfo& local_info, Event::Dispatcher& dispatcher,
    Upstream::ClusterManager& cm, Runtime::RandomGenerator& random,
    ProtobufMessage::ValidationVisitor& validation_visitor, Api::Api& api)
    : local_info_(local_info), dispatcher_(dispatcher), cm_(cm), random_(random),
      validation_visitor_(validation_visitor), api_(api) {}

SubscriptionPtr SubscriptionFactoryImpl::subscriptionFromConfigSource(
    const envoy::config::core::v3alpha::ConfigSource& config, absl::string_view type_url,
    Stats::Scope& scope, SubscriptionCallbacks& callbacks) {
  Config::Utility::checkLocalInfo(type_url, local_info_);
  std::unique_ptr<Subscription> result;
  SubscriptionStats stats = Utility::generateStats(scope);

  switch (config.config_source_specifier_case()) {
  case envoy::config::core::v3alpha::ConfigSource::ConfigSourceSpecifierCase::kPath: {
    Utility::checkFilesystemSubscriptionBackingPath(config.path(), api_);
    return std::make_unique<Config::FilesystemSubscriptionImpl>(
        dispatcher_, config.path(), callbacks, stats, validation_visitor_, api_);
  }
  case envoy::config::core::v3alpha::ConfigSource::ConfigSourceSpecifierCase::kApiConfigSource: {
    const envoy::config::core::v3alpha::ApiConfigSource& api_config_source =
        config.api_config_source();
    Utility::checkApiConfigSourceSubscriptionBackingCluster(cm_.clusters(), api_config_source);

    switch (api_config_source.api_type()) {
    case envoy::config::core::v3alpha::ApiConfigSource::
        hidden_envoy_deprecated_UNSUPPORTED_REST_LEGACY:
      throw EnvoyException(
          "REST_LEGACY no longer a supported ApiConfigSource. "
          "Please specify an explicit supported api_type in the following config:\n" +
          config.DebugString());
    case envoy::config::core::v3alpha::ApiConfigSource::REST:
      return std::make_unique<HttpSubscriptionImpl>(
          local_info_, cm_, api_config_source.cluster_names()[0], dispatcher_, random_,
          Utility::apiConfigSourceRefreshDelay(api_config_source),
          Utility::apiConfigSourceRequestTimeout(api_config_source), restMethod(type_url), type_url,
<<<<<<< HEAD
          callbacks, stats, Utility::configSourceInitialFetchTimeout(config), validation_visitor_);
    case envoy::config::core::v3alpha::ApiConfigSource::GRPC:
      return std::make_unique<GrpcSubscriptionImpl>(
          std::make_shared<Config::GrpcMuxImpl>(
              local_info_,
              Utility::factoryForGrpcApiConfigSource(cm_.grpcAsyncClientManager(),
                                                     api_config_source, scope)
                  ->create(),
              dispatcher_, sotwGrpcMethod(type_url), random_, scope,
              // type_url, callbacks, stats, scope,
              Utility::parseRateLimitSettings(api_config_source),
              api_config_source.set_node_on_first_message_only()),
          callbacks, stats, type_url, dispatcher_, Utility::configSourceInitialFetchTimeout(config),
          /*is_aggregated*/ false);
=======
          api_config_source.transport_api_version(), callbacks, stats,
          Utility::configSourceInitialFetchTimeout(config), validation_visitor_);
      break;
    case envoy::config::core::v3alpha::ApiConfigSource::GRPC:
      result = std::make_unique<GrpcSubscriptionImpl>(
          local_info_,
          Config::Utility::factoryForGrpcApiConfigSource(cm_.grpcAsyncClientManager(),
                                                         api_config_source, scope)
              ->create(),
          dispatcher_, random_, sotwGrpcMethod(type_url), type_url,
          api_config_source.transport_api_version(), callbacks, stats, scope,
          Utility::parseRateLimitSettings(api_config_source),
          Utility::configSourceInitialFetchTimeout(config),
          api_config_source.set_node_on_first_message_only());
      break;
>>>>>>> 1f208984
    case envoy::config::core::v3alpha::ApiConfigSource::DELTA_GRPC: {
      Utility::checkApiConfigSourceSubscriptionBackingCluster(cm_.clusters(), api_config_source);
      return std::make_unique<DeltaSubscriptionImpl>(
          std::make_shared<Config::NewGrpcMuxImpl>(
              Config::Utility::factoryForGrpcApiConfigSource(cm_.grpcAsyncClientManager(),
                                                             api_config_source, scope)
                  ->create(),
              dispatcher_, deltaGrpcMethod(type_url), api_config_source.transport_api_version(),
              random_, scope, Utility::parseRateLimitSettings(api_config_source), local_info_),
          type_url, callbacks, stats, Utility::configSourceInitialFetchTimeout(config), false);
    }
    default:
      NOT_REACHED_GCOVR_EXCL_LINE;
    }
  }
  case envoy::config::core::v3alpha::ConfigSource::ConfigSourceSpecifierCase::kAds: {
    if (cm_.adsMux()->isDelta()) {
      return std::make_unique<DeltaSubscriptionImpl>(
          cm_.adsMux(), type_url, callbacks, stats,
          Utility::configSourceInitialFetchTimeout(config), true);
    } else {
      return std::make_unique<GrpcSubscriptionImpl>(
          cm_.adsMux(), callbacks, stats, type_url, dispatcher_,
          Utility::configSourceInitialFetchTimeout(config), true);
    }
  }
  default:
    throw EnvoyException("Missing config source specifier in envoy::api::v2::core::ConfigSource");
  }
  NOT_REACHED_GCOVR_EXCL_LINE;
}

} // namespace Config
} // namespace Envoy<|MERGE_RESOLUTION|>--- conflicted
+++ resolved
@@ -52,7 +52,6 @@
           local_info_, cm_, api_config_source.cluster_names()[0], dispatcher_, random_,
           Utility::apiConfigSourceRefreshDelay(api_config_source),
           Utility::apiConfigSourceRequestTimeout(api_config_source), restMethod(type_url), type_url,
-<<<<<<< HEAD
           callbacks, stats, Utility::configSourceInitialFetchTimeout(config), validation_visitor_);
     case envoy::config::core::v3alpha::ApiConfigSource::GRPC:
       return std::make_unique<GrpcSubscriptionImpl>(
@@ -67,23 +66,6 @@
               api_config_source.set_node_on_first_message_only()),
           callbacks, stats, type_url, dispatcher_, Utility::configSourceInitialFetchTimeout(config),
           /*is_aggregated*/ false);
-=======
-          api_config_source.transport_api_version(), callbacks, stats,
-          Utility::configSourceInitialFetchTimeout(config), validation_visitor_);
-      break;
-    case envoy::config::core::v3alpha::ApiConfigSource::GRPC:
-      result = std::make_unique<GrpcSubscriptionImpl>(
-          local_info_,
-          Config::Utility::factoryForGrpcApiConfigSource(cm_.grpcAsyncClientManager(),
-                                                         api_config_source, scope)
-              ->create(),
-          dispatcher_, random_, sotwGrpcMethod(type_url), type_url,
-          api_config_source.transport_api_version(), callbacks, stats, scope,
-          Utility::parseRateLimitSettings(api_config_source),
-          Utility::configSourceInitialFetchTimeout(config),
-          api_config_source.set_node_on_first_message_only());
-      break;
->>>>>>> 1f208984
     case envoy::config::core::v3alpha::ApiConfigSource::DELTA_GRPC: {
       Utility::checkApiConfigSourceSubscriptionBackingCluster(cm_.clusters(), api_config_source);
       return std::make_unique<DeltaSubscriptionImpl>(
