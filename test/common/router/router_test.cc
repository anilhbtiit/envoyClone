#include <chrono>
#include <cstdint>
#include <functional>
#include <string>

#include "envoy/config/core/v3/base.pb.h"
#include "envoy/extensions/transport_sockets/tls/v3/cert.pb.h"
#include "envoy/extensions/upstreams/http/generic/v3/generic_connection_pool.pb.h"
#include "envoy/extensions/upstreams/http/http/v3/http_connection_pool.pb.h"
#include "envoy/extensions/upstreams/http/tcp/v3/tcp_connection_pool.pb.h"
#include "envoy/extensions/upstreams/tcp/generic/v3/generic_connection_pool.pb.h"
#include "envoy/type/v3/percent.pb.h"

#include "common/buffer/buffer_impl.h"
#include "common/common/empty_string.h"
#include "common/config/metadata.h"
#include "common/config/well_known_names.h"
#include "common/http/context_impl.h"
#include "common/network/application_protocol.h"
#include "common/network/socket_option_factory.h"
#include "common/network/upstream_server_name.h"
#include "common/network/upstream_socket_options_filter_state.h"
#include "common/network/upstream_subject_alt_names.h"
#include "common/network/utility.h"
#include "common/network/win32_redirect_records_option_impl.h"
#include "common/router/config_impl.h"
#include "common/router/debug_config.h"
#include "common/router/router.h"
#include "common/stream_info/uint32_accessor_impl.h"
#include "common/tracing/http_tracer_impl.h"
#include "common/upstream/upstream_impl.h"

#include "test/common/http/common.h"
#include "test/common/router/router_test_base.h"
#include "test/mocks/http/mocks.h"
#include "test/mocks/local_info/mocks.h"
#include "test/mocks/network/mocks.h"
#include "test/mocks/router/mocks.h"
#include "test/mocks/runtime/mocks.h"
#include "test/mocks/ssl/mocks.h"
#include "test/mocks/tracing/mocks.h"
#include "test/mocks/upstream/cluster_manager.h"
#include "test/mocks/upstream/host.h"
#include "test/test_common/environment.h"
#include "test/test_common/printers.h"
#include "test/test_common/simulated_time_system.h"
#include "test/test_common/test_runtime.h"
#include "test/test_common/utility.h"

#include "gmock/gmock.h"
#include "gtest/gtest.h"

using testing::_;
using testing::AnyNumber;
using testing::AssertionFailure;
using testing::AssertionResult;
using testing::AssertionSuccess;
using testing::AtLeast;
using testing::Eq;
using testing::InSequence;
using testing::Invoke;
using testing::MockFunction;
using testing::NiceMock;
using testing::Property;
using testing::Return;
using testing::ReturnRef;

namespace Envoy {
namespace Router {

class RouterTest : public RouterTestBase {
public:
  RouterTest() : RouterTestBase(false, false, Protobuf::RepeatedPtrField<std::string>{}) {
    EXPECT_CALL(callbacks_, activeSpan()).WillRepeatedly(ReturnRef(span_));
  };
};

TEST_F(RouterTest, UpdateServerNameFilterState) {
  NiceMock<StreamInfo::MockStreamInfo> stream_info;
  auto dummy_option = absl::make_optional<envoy::config::core::v3::UpstreamHttpProtocolOptions>();
  dummy_option.value().set_auto_sni(true);
  ON_CALL(*cm_.thread_local_cluster_.cluster_.info_, upstreamHttpProtocolOptions())
      .WillByDefault(ReturnRef(dummy_option));
  ON_CALL(callbacks_.stream_info_, filterState())
      .WillByDefault(ReturnRef(stream_info.filterState()));
  EXPECT_CALL(cm_.thread_local_cluster_.conn_pool_, newStream(_, _))
      .WillOnce(Return(&cancellable_));
  stream_info.filterState()->setData(Network::UpstreamServerName::key(),
                                     std::make_unique<Network::UpstreamServerName>("dummy"),
                                     StreamInfo::FilterState::StateType::Mutable);
  expectResponseTimerCreate();

  Http::TestRequestHeaderMapImpl headers;

  HttpTestUtility::addDefaultHeaders(headers);
  router_.decodeHeaders(headers, true);
  EXPECT_EQ("host",
            stream_info.filterState()
                ->getDataReadOnly<Network::UpstreamServerName>(Network::UpstreamServerName::key())
                .value());
  EXPECT_CALL(cancellable_, cancel(_));
  router_.onDestroy();
  EXPECT_TRUE(verifyHostUpstreamStats(0, 0));
  EXPECT_EQ(0U,
            callbacks_.route_->route_entry_.virtual_cluster_.stats().upstream_rq_total_.value());
  EXPECT_EQ(0U,
            callbacks_.route_->route_entry_.virtual_cluster_.stats().upstream_rq_total_.value());
}

TEST_F(RouterTest, UpdateSubjectAltNamesFilterState) {
  NiceMock<StreamInfo::MockStreamInfo> stream_info;
  auto dummy_option = absl::make_optional<envoy::config::core::v3::UpstreamHttpProtocolOptions>();
  dummy_option.value().set_auto_san_validation(true);
  ON_CALL(*cm_.thread_local_cluster_.cluster_.info_, upstreamHttpProtocolOptions())
      .WillByDefault(ReturnRef(dummy_option));
  ON_CALL(callbacks_.stream_info_, filterState())
      .WillByDefault(ReturnRef(stream_info.filterState()));
  EXPECT_CALL(cm_.thread_local_cluster_.conn_pool_, newStream(_, _))
      .WillOnce(Return(&cancellable_));
  expectResponseTimerCreate();

  Http::TestRequestHeaderMapImpl headers;

  HttpTestUtility::addDefaultHeaders(headers);
  router_.decodeHeaders(headers, true);
  EXPECT_EQ("host", stream_info.filterState()
                        ->getDataReadOnly<Network::UpstreamSubjectAltNames>(
                            Network::UpstreamSubjectAltNames::key())
                        .value()[0]);
  EXPECT_CALL(cancellable_, cancel(_));
  router_.onDestroy();
  EXPECT_TRUE(verifyHostUpstreamStats(0, 0));
  EXPECT_EQ(0U,
            callbacks_.route_->route_entry_.virtual_cluster_.stats().upstream_rq_total_.value());
}

TEST_F(RouterTest, RouteNotFound) {
  EXPECT_CALL(callbacks_.stream_info_, setResponseFlag(StreamInfo::ResponseFlag::NoRouteFound));

  Http::TestRequestHeaderMapImpl headers;
  HttpTestUtility::addDefaultHeaders(headers);
  EXPECT_CALL(callbacks_, route()).WillOnce(Return(nullptr));

  router_.decodeHeaders(headers, true);
  EXPECT_EQ(1UL, stats_store_.counter("test.no_route").value());
  EXPECT_TRUE(verifyHostUpstreamStats(0, 0));
  EXPECT_EQ(0U,
            callbacks_.route_->route_entry_.virtual_cluster_.stats().upstream_rq_total_.value());
  EXPECT_EQ(callbacks_.details(), "route_not_found");
}

TEST_F(RouterTest, MissingRequiredHeaders) {
  NiceMock<Http::MockRequestEncoder> encoder;
  Http::ResponseDecoder* response_decoder = nullptr;
  EXPECT_CALL(cm_.thread_local_cluster_.conn_pool_, newStream(_, _))
      .WillOnce(Invoke(
          [&](Http::ResponseDecoder& decoder,
              Http::ConnectionPool::Callbacks& callbacks) -> Http::ConnectionPool::Cancellable* {
            response_decoder = &decoder;
            callbacks.onPoolReady(encoder, cm_.thread_local_cluster_.conn_pool_.host_,
                                  upstream_stream_info_, Http::Protocol::Http10);
            return nullptr;
          }));
  expectResponseTimerCreate();

  Http::TestRequestHeaderMapImpl headers;
  HttpTestUtility::addDefaultHeaders(headers);
  headers.removeMethod();

  EXPECT_CALL(encoder, encodeHeaders(_, _))
      .WillOnce(Invoke([](const Http::RequestHeaderMap& headers, bool) -> Http::Status {
        return Http::HeaderUtility::checkRequiredHeaders(headers);
      }));
  EXPECT_CALL(callbacks_,
              sendLocalReply(Http::Code::ServiceUnavailable,
                             testing::Eq("missing required header: :method"), _, _,
                             "filter_removed_required_headers{missing required header: :method}"))
      .WillOnce(testing::InvokeWithoutArgs([] {}));
  router_.decodeHeaders(headers, true);
  router_.onDestroy();
}

TEST_F(RouterTest, ClusterNotFound) {
  EXPECT_CALL(callbacks_.stream_info_, setResponseFlag(StreamInfo::ResponseFlag::NoClusterFound));

  Http::TestRequestHeaderMapImpl headers;
  HttpTestUtility::addDefaultHeaders(headers);
  ON_CALL(cm_, getThreadLocalCluster(_)).WillByDefault(Return(nullptr));
  router_.decodeHeaders(headers, true);
  EXPECT_EQ(1UL, stats_store_.counter("test.no_cluster").value());
  EXPECT_TRUE(verifyHostUpstreamStats(0, 0));
  EXPECT_EQ(0U,
            callbacks_.route_->route_entry_.virtual_cluster_.stats().upstream_rq_total_.value());
  EXPECT_EQ(callbacks_.details(), "cluster_not_found");
}

TEST_F(RouterTest, PoolFailureWithPriority) {
  ON_CALL(callbacks_.route_->route_entry_, priority())
      .WillByDefault(Return(Upstream::ResourcePriority::High));
  EXPECT_CALL(cm_.thread_local_cluster_,
              httpConnPool(Upstream::ResourcePriority::High, _, &router_));
  EXPECT_CALL(cm_.thread_local_cluster_.conn_pool_, newStream(_, _))
      .WillOnce(Invoke([&](Http::StreamDecoder&, Http::ConnectionPool::Callbacks& callbacks)
                           -> Http::ConnectionPool::Cancellable* {
        callbacks.onPoolFailure(ConnectionPool::PoolFailureReason::RemoteConnectionFailure,
                                "tls version mismatch", cm_.thread_local_cluster_.conn_pool_.host_);
        return nullptr;
      }));

  Http::TestResponseHeaderMapImpl response_headers{
      {":status", "503"}, {"content-length", "139"}, {"content-type", "text/plain"}};
  EXPECT_CALL(callbacks_, encodeHeaders_(HeaderMapEqualRef(&response_headers), false));
  EXPECT_CALL(callbacks_, encodeData(_, true));
  EXPECT_CALL(callbacks_.stream_info_,
              setResponseFlag(StreamInfo::ResponseFlag::UpstreamConnectionFailure));
  EXPECT_CALL(callbacks_.stream_info_, onUpstreamHostSelected(_))
      .WillOnce(Invoke([&](const Upstream::HostDescriptionConstSharedPtr host) -> void {
        EXPECT_EQ(host_address_, host->address());
      }));

  Http::TestRequestHeaderMapImpl headers;
  HttpTestUtility::addDefaultHeaders(headers);
  router_.decodeHeaders(headers, true);
  EXPECT_TRUE(verifyHostUpstreamStats(0, 1));
  // Pool failure, so upstream request was not initiated.
  EXPECT_EQ(0U,
            callbacks_.route_->route_entry_.virtual_cluster_.stats().upstream_rq_total_.value());
  EXPECT_EQ(callbacks_.details(),
            "upstream_reset_before_response_started{connection failure,tls version mismatch}");
}

TEST_F(RouterTest, PoolFailureDueToConnectTimeout) {
  ON_CALL(callbacks_.route_->route_entry_, priority())
      .WillByDefault(Return(Upstream::ResourcePriority::High));
  EXPECT_CALL(cm_.thread_local_cluster_,
              httpConnPool(Upstream::ResourcePriority::High, _, &router_));
  EXPECT_CALL(cm_.thread_local_cluster_.conn_pool_, newStream(_, _))
      .WillOnce(Invoke([&](Http::StreamDecoder&, Http::ConnectionPool::Callbacks& callbacks)
                           -> Http::ConnectionPool::Cancellable* {
        callbacks.onPoolFailure(ConnectionPool::PoolFailureReason::Timeout, "connect_timeout",
                                cm_.thread_local_cluster_.conn_pool_.host_);
        return nullptr;
      }));

  Http::TestResponseHeaderMapImpl response_headers{
      {":status", "503"}, {"content-length", "134"}, {"content-type", "text/plain"}};
  EXPECT_CALL(callbacks_, encodeHeaders_(HeaderMapEqualRef(&response_headers), false));
  EXPECT_CALL(callbacks_, encodeData(_, true));
  EXPECT_CALL(callbacks_.stream_info_,
              setResponseFlag(StreamInfo::ResponseFlag::UpstreamConnectionFailure));
  EXPECT_CALL(callbacks_.stream_info_, onUpstreamHostSelected(_))
      .WillOnce(Invoke([&](const Upstream::HostDescriptionConstSharedPtr host) -> void {
        EXPECT_EQ(host_address_, host->address());
      }));

  Http::TestRequestHeaderMapImpl headers;
  HttpTestUtility::addDefaultHeaders(headers);
  router_.decodeHeaders(headers, true);
  EXPECT_TRUE(verifyHostUpstreamStats(0, 1));
  // Pool failure, so upstream request was not initiated.
  EXPECT_EQ(0U,
            callbacks_.route_->route_entry_.virtual_cluster_.stats().upstream_rq_total_.value());
  EXPECT_EQ(callbacks_.details(),
            "upstream_reset_before_response_started{connection failure,connect_timeout}");
}

TEST_F(RouterTest, PoolFailureDueToConnectTimeoutLegacy) {
  TestScopedRuntime scoped_runtime;
  Runtime::LoaderSingleton::getExisting()->mergeValues(
      {{"envoy.reloadable_features.treat_upstream_connect_timeout_as_connect_failure", "false"}});
  ON_CALL(callbacks_.route_->route_entry_, priority())
      .WillByDefault(Return(Upstream::ResourcePriority::High));
  EXPECT_CALL(cm_.thread_local_cluster_,
              httpConnPool(Upstream::ResourcePriority::High, _, &router_));
  EXPECT_CALL(cm_.thread_local_cluster_.conn_pool_, newStream(_, _))
      .WillOnce(Invoke([&](Http::StreamDecoder&, Http::ConnectionPool::Callbacks& callbacks)
                           -> Http::ConnectionPool::Cancellable* {
        callbacks.onPoolFailure(ConnectionPool::PoolFailureReason::Timeout, "connect_timeout",
                                cm_.thread_local_cluster_.conn_pool_.host_);
        return nullptr;
      }));

  Http::TestResponseHeaderMapImpl response_headers{
      {":status", "503"}, {"content-length", "127"}, {"content-type", "text/plain"}};
  EXPECT_CALL(callbacks_, encodeHeaders_(HeaderMapEqualRef(&response_headers), false));
  EXPECT_CALL(callbacks_, encodeData(_, true));
  EXPECT_CALL(callbacks_.stream_info_, setResponseFlag(StreamInfo::ResponseFlag::LocalReset));
  EXPECT_CALL(callbacks_.stream_info_, onUpstreamHostSelected(_))
      .WillOnce(Invoke([&](const Upstream::HostDescriptionConstSharedPtr host) -> void {
        EXPECT_EQ(host_address_, host->address());
      }));

  Http::TestRequestHeaderMapImpl headers;
  HttpTestUtility::addDefaultHeaders(headers);
  router_.decodeHeaders(headers, true);
  EXPECT_TRUE(verifyHostUpstreamStats(0, 1));
  // Pool failure, so upstream request was not initiated.
  EXPECT_EQ(0U,
            callbacks_.route_->route_entry_.virtual_cluster_.stats().upstream_rq_total_.value());
  EXPECT_EQ(callbacks_.details(),
            "upstream_reset_before_response_started{local reset,connect_timeout}");
}

TEST_F(RouterTest, Http1Upstream) {
  EXPECT_CALL(cm_.thread_local_cluster_, httpConnPool(_, absl::optional<Http::Protocol>(), _));
  EXPECT_CALL(cm_.thread_local_cluster_.conn_pool_, newStream(_, _))
      .WillOnce(Return(&cancellable_));
  expectResponseTimerCreate();

  Http::TestRequestHeaderMapImpl headers;
  HttpTestUtility::addDefaultHeaders(headers);
  EXPECT_CALL(callbacks_.route_->route_entry_, finalizeRequestHeaders(_, _, true));
  EXPECT_CALL(span_, injectContext(_));
  router_.decodeHeaders(headers, true);
  EXPECT_EQ("10", headers.get_("x-envoy-expected-rq-timeout-ms"));

  // When the router filter gets reset we should cancel the pool request.
  EXPECT_CALL(cancellable_, cancel(_));
  router_.onDestroy();
  EXPECT_TRUE(verifyHostUpstreamStats(0, 0));
  EXPECT_EQ(0U,
            callbacks_.route_->route_entry_.virtual_cluster_.stats().upstream_rq_total_.value());
}

TEST_F(RouterTest, Http2Upstream) {
  EXPECT_CALL(cm_.thread_local_cluster_, httpConnPool(_, absl::optional<Http::Protocol>(), _));
  EXPECT_CALL(cm_.thread_local_cluster_.conn_pool_, newStream(_, _))
      .WillOnce(Return(&cancellable_));
  expectResponseTimerCreate();

  Http::TestRequestHeaderMapImpl headers;
  HttpTestUtility::addDefaultHeaders(headers);
  EXPECT_CALL(span_, injectContext(_));
  router_.decodeHeaders(headers, true);

  // When the router filter gets reset we should cancel the pool request.
  EXPECT_CALL(cancellable_, cancel(_));
  router_.onDestroy();
  EXPECT_TRUE(verifyHostUpstreamStats(0, 0));
  EXPECT_EQ(0U,
            callbacks_.route_->route_entry_.virtual_cluster_.stats().upstream_rq_total_.value());
}

TEST_F(RouterTest, HashPolicy) {
  ON_CALL(callbacks_.route_->route_entry_, hashPolicy())
      .WillByDefault(Return(&callbacks_.route_->route_entry_.hash_policy_));
  EXPECT_CALL(callbacks_.route_->route_entry_.hash_policy_, generateHash(_, _, _, _))
      .WillOnce(Return(absl::optional<uint64_t>(10)));
  EXPECT_CALL(cm_.thread_local_cluster_, httpConnPool(_, _, _))
      .WillOnce(
          Invoke([&](Upstream::ResourcePriority, absl::optional<Http::Protocol>,
                     Upstream::LoadBalancerContext* context) -> Http::ConnectionPool::Instance* {
            EXPECT_EQ(10UL, context->computeHashKey().value());
            return &cm_.thread_local_cluster_.conn_pool_;
          }));
  EXPECT_CALL(cm_.thread_local_cluster_.conn_pool_, newStream(_, _))
      .WillOnce(Return(&cancellable_));
  expectResponseTimerCreate();

  Http::TestRequestHeaderMapImpl headers;
  HttpTestUtility::addDefaultHeaders(headers);
  router_.decodeHeaders(headers, true);

  // When the router filter gets reset we should cancel the pool request.
  EXPECT_CALL(cancellable_, cancel(_));
  router_.onDestroy();
  EXPECT_TRUE(verifyHostUpstreamStats(0, 0));
  EXPECT_EQ(0U,
            callbacks_.route_->route_entry_.virtual_cluster_.stats().upstream_rq_total_.value());
}

TEST_F(RouterTest, HashPolicyNoHash) {
  ON_CALL(callbacks_.route_->route_entry_, hashPolicy())
      .WillByDefault(Return(&callbacks_.route_->route_entry_.hash_policy_));
  EXPECT_CALL(callbacks_.route_->route_entry_.hash_policy_, generateHash(_, _, _, _))
      .WillOnce(Return(absl::optional<uint64_t>()));
  EXPECT_CALL(cm_.thread_local_cluster_, httpConnPool(_, _, &router_))
      .WillOnce(
          Invoke([&](Upstream::ResourcePriority, absl::optional<Http::Protocol>,
                     Upstream::LoadBalancerContext* context) -> Http::ConnectionPool::Instance* {
            EXPECT_FALSE(context->computeHashKey());
            return &cm_.thread_local_cluster_.conn_pool_;
          }));
  EXPECT_CALL(cm_.thread_local_cluster_.conn_pool_, newStream(_, _))
      .WillOnce(Return(&cancellable_));
  expectResponseTimerCreate();

  Http::TestRequestHeaderMapImpl headers;
  HttpTestUtility::addDefaultHeaders(headers);
  router_.decodeHeaders(headers, true);

  // When the router filter gets reset we should cancel the pool request.
  EXPECT_CALL(cancellable_, cancel(_));
  router_.onDestroy();
  EXPECT_TRUE(verifyHostUpstreamStats(0, 0));
  EXPECT_EQ(0U,
            callbacks_.route_->route_entry_.virtual_cluster_.stats().upstream_rq_total_.value());
}

TEST_F(RouterTest, HashKeyNoHashPolicy) {
  ON_CALL(callbacks_.route_->route_entry_, hashPolicy()).WillByDefault(Return(nullptr));
  EXPECT_FALSE(router_.computeHashKey().has_value());
}

TEST_F(RouterTest, AddCookie) {
  ON_CALL(callbacks_.route_->route_entry_, hashPolicy())
      .WillByDefault(Return(&callbacks_.route_->route_entry_.hash_policy_));
  NiceMock<Http::MockRequestEncoder> encoder;
  Http::ResponseDecoder* response_decoder = nullptr;

  EXPECT_CALL(cm_.thread_local_cluster_.conn_pool_, newStream(_, _))
      .WillOnce(Invoke(
          [&](Http::ResponseDecoder& decoder,
              Http::ConnectionPool::Callbacks& callbacks) -> Http::ConnectionPool::Cancellable* {
            response_decoder = &decoder;
            callbacks.onPoolReady(encoder, cm_.thread_local_cluster_.conn_pool_.host_,
                                  upstream_stream_info_, Http::Protocol::Http10);
            return nullptr;
          }));

  EXPECT_CALL(cm_.thread_local_cluster_, httpConnPool(_, _, _))
      .WillOnce(
          Invoke([&](Upstream::ResourcePriority, absl::optional<Http::Protocol>,
                     Upstream::LoadBalancerContext* context) -> Http::ConnectionPool::Instance* {
            EXPECT_EQ(10UL, context->computeHashKey().value());
            return &cm_.thread_local_cluster_.conn_pool_;
          }));

  std::string cookie_value;
  EXPECT_CALL(callbacks_.route_->route_entry_.hash_policy_, generateHash(_, _, _, _))
      .WillOnce(Invoke([&](const Network::Address::Instance*, const Http::HeaderMap&,
                           const Http::HashPolicy::AddCookieCallback add_cookie,
                           const StreamInfo::FilterStateSharedPtr) {
        cookie_value = add_cookie("foo", "", std::chrono::seconds(1337));
        return absl::optional<uint64_t>(10);
      }));

  EXPECT_CALL(callbacks_, encodeHeaders_(_, _))
      .WillOnce(Invoke([&](const Http::HeaderMap& headers, const bool) -> void {
        EXPECT_EQ(
            std::string{headers.get(Http::Headers::get().SetCookie)[0]->value().getStringView()},
            "foo=\"" + cookie_value + "\"; Max-Age=1337; HttpOnly");
      }));
  expectResponseTimerCreate();

  Http::TestRequestHeaderMapImpl headers;
  HttpTestUtility::addDefaultHeaders(headers);
  router_.decodeHeaders(headers, true);

  Http::ResponseHeaderMapPtr response_headers(
      new Http::TestResponseHeaderMapImpl{{":status", "200"}});
  response_decoder->decodeHeaders(std::move(response_headers), true);
  EXPECT_EQ(callbacks_.details(), "via_upstream");
  // When the router filter gets reset we should cancel the pool request.
  router_.onDestroy();
}

TEST_F(RouterTest, AddCookieNoDuplicate) {
  ON_CALL(callbacks_.route_->route_entry_, hashPolicy())
      .WillByDefault(Return(&callbacks_.route_->route_entry_.hash_policy_));
  NiceMock<Http::MockRequestEncoder> encoder;
  Http::ResponseDecoder* response_decoder = nullptr;

  EXPECT_CALL(cm_.thread_local_cluster_.conn_pool_, newStream(_, _))
      .WillOnce(Invoke(
          [&](Http::ResponseDecoder& decoder,
              Http::ConnectionPool::Callbacks& callbacks) -> Http::ConnectionPool::Cancellable* {
            response_decoder = &decoder;
            callbacks.onPoolReady(encoder, cm_.thread_local_cluster_.conn_pool_.host_,
                                  upstream_stream_info_, Http::Protocol::Http10);
            return nullptr;
          }));

  EXPECT_CALL(cm_.thread_local_cluster_, httpConnPool(_, _, _))
      .WillOnce(
          Invoke([&](Upstream::ResourcePriority, absl::optional<Http::Protocol>,
                     Upstream::LoadBalancerContext* context) -> Http::ConnectionPool::Instance* {
            EXPECT_EQ(10UL, context->computeHashKey().value());
            return &cm_.thread_local_cluster_.conn_pool_;
          }));

  EXPECT_CALL(callbacks_.route_->route_entry_.hash_policy_, generateHash(_, _, _, _))
      .WillOnce(Invoke([&](const Network::Address::Instance*, const Http::HeaderMap&,
                           const Http::HashPolicy::AddCookieCallback add_cookie,
                           const StreamInfo::FilterStateSharedPtr) {
        // this should be ignored
        add_cookie("foo", "", std::chrono::seconds(1337));
        return absl::optional<uint64_t>(10);
      }));

  EXPECT_CALL(callbacks_, encodeHeaders_(_, _))
      .WillOnce(Invoke([&](const Http::HeaderMap& headers, const bool) -> void {
        EXPECT_EQ(
            std::string{headers.get(Http::Headers::get().SetCookie)[0]->value().getStringView()},
            "foo=baz");
      }));
  expectResponseTimerCreate();

  Http::TestRequestHeaderMapImpl headers;
  HttpTestUtility::addDefaultHeaders(headers);
  router_.decodeHeaders(headers, true);

  Http::ResponseHeaderMapPtr response_headers(
      new Http::TestResponseHeaderMapImpl{{":status", "200"}, {"set-cookie", "foo=baz"}});
  response_decoder->decodeHeaders(std::move(response_headers), true);
  // When the router filter gets reset we should cancel the pool request.
  router_.onDestroy();
}

TEST_F(RouterTest, AddMultipleCookies) {
  ON_CALL(callbacks_.route_->route_entry_, hashPolicy())
      .WillByDefault(Return(&callbacks_.route_->route_entry_.hash_policy_));
  NiceMock<Http::MockRequestEncoder> encoder;
  Http::ResponseDecoder* response_decoder = nullptr;

  EXPECT_CALL(cm_.thread_local_cluster_.conn_pool_, newStream(_, _))
      .WillOnce(Invoke(
          [&](Http::ResponseDecoder& decoder,
              Http::ConnectionPool::Callbacks& callbacks) -> Http::ConnectionPool::Cancellable* {
            response_decoder = &decoder;
            callbacks.onPoolReady(encoder, cm_.thread_local_cluster_.conn_pool_.host_,
                                  upstream_stream_info_, Http::Protocol::Http10);
            return nullptr;
          }));

  EXPECT_CALL(cm_.thread_local_cluster_, httpConnPool(_, _, _))
      .WillOnce(
          Invoke([&](Upstream::ResourcePriority, absl::optional<Http::Protocol>,
                     Upstream::LoadBalancerContext* context) -> Http::ConnectionPool::Instance* {
            EXPECT_EQ(10UL, context->computeHashKey().value());
            return &cm_.thread_local_cluster_.conn_pool_;
          }));

  std::string choco_c, foo_c;
  EXPECT_CALL(callbacks_.route_->route_entry_.hash_policy_, generateHash(_, _, _, _))
      .WillOnce(Invoke([&](const Network::Address::Instance*, const Http::HeaderMap&,
                           const Http::HashPolicy::AddCookieCallback add_cookie,
                           const StreamInfo::FilterStateSharedPtr) {
        choco_c = add_cookie("choco", "", std::chrono::seconds(15));
        foo_c = add_cookie("foo", "/path", std::chrono::seconds(1337));
        return absl::optional<uint64_t>(10);
      }));

  EXPECT_CALL(callbacks_, encodeHeaders_(_, _))
      .WillOnce(Invoke([&](const Http::HeaderMap& headers, const bool) -> void {
        MockFunction<void(const std::string&)> cb;
        EXPECT_CALL(cb, Call("foo=\"" + foo_c + "\"; Max-Age=1337; Path=/path; HttpOnly"));
        EXPECT_CALL(cb, Call("choco=\"" + choco_c + "\"; Max-Age=15; HttpOnly"));

        headers.iterate([&cb](const Http::HeaderEntry& header) -> Http::HeaderMap::Iterate {
          if (header.key() == Http::Headers::get().SetCookie.get()) {
            cb.Call(std::string(header.value().getStringView()));
          }
          return Http::HeaderMap::Iterate::Continue;
        });
      }));
  expectResponseTimerCreate();

  Http::TestRequestHeaderMapImpl headers;
  HttpTestUtility::addDefaultHeaders(headers);
  router_.decodeHeaders(headers, true);

  Http::ResponseHeaderMapPtr response_headers(
      new Http::TestResponseHeaderMapImpl{{":status", "200"}});
  response_decoder->decodeHeaders(std::move(response_headers), true);
  router_.onDestroy();
}

TEST_F(RouterTest, MetadataNoOp) { EXPECT_EQ(nullptr, router_.metadataMatchCriteria()); }

TEST_F(RouterTest, MetadataMatchCriteria) {
  ON_CALL(callbacks_.route_->route_entry_, metadataMatchCriteria())
      .WillByDefault(Return(&callbacks_.route_->route_entry_.metadata_matches_criteria_));
  EXPECT_CALL(cm_.thread_local_cluster_, httpConnPool(_, _, _))
      .WillOnce(
          Invoke([&](Upstream::ResourcePriority, absl::optional<Http::Protocol>,
                     Upstream::LoadBalancerContext* context) -> Http::ConnectionPool::Instance* {
            EXPECT_EQ(context->metadataMatchCriteria(),
                      &callbacks_.route_->route_entry_.metadata_matches_criteria_);
            return &cm_.thread_local_cluster_.conn_pool_;
          }));
  EXPECT_CALL(cm_.thread_local_cluster_.conn_pool_, newStream(_, _))
      .WillOnce(Return(&cancellable_));
  expectResponseTimerCreate();

  Http::TestRequestHeaderMapImpl headers;
  HttpTestUtility::addDefaultHeaders(headers);
  router_.decodeHeaders(headers, true);

  // When the router filter gets reset we should cancel the pool request.
  EXPECT_CALL(cancellable_, cancel(_));
  router_.onDestroy();
}

TEST_F(RouterTest, MetadataMatchCriteriaFromRequest) {
  verifyMetadataMatchCriteriaFromRequest(true);
}

TEST_F(RouterTest, MetadataMatchCriteriaFromRequestNoRouteEntryMatch) {
  verifyMetadataMatchCriteriaFromRequest(false);
}

TEST_F(RouterTest, NoMetadataMatchCriteria) {
  ON_CALL(callbacks_.route_->route_entry_, metadataMatchCriteria()).WillByDefault(Return(nullptr));
  EXPECT_CALL(cm_.thread_local_cluster_, httpConnPool(_, _, _))
      .WillOnce(
          Invoke([&](Upstream::ResourcePriority, absl::optional<Http::Protocol>,
                     Upstream::LoadBalancerContext* context) -> Http::ConnectionPool::Instance* {
            EXPECT_EQ(context->metadataMatchCriteria(), nullptr);
            return &cm_.thread_local_cluster_.conn_pool_;
          }));
  EXPECT_CALL(cm_.thread_local_cluster_.conn_pool_, newStream(_, _))
      .WillOnce(Return(&cancellable_));
  expectResponseTimerCreate();

  Http::TestRequestHeaderMapImpl headers;
  HttpTestUtility::addDefaultHeaders(headers);
  router_.decodeHeaders(headers, true);

  // When the router filter gets reset we should cancel the pool request.
  EXPECT_CALL(cancellable_, cancel(_));
  router_.onDestroy();
}

TEST_F(RouterTest, CancelBeforeBoundToPool) {
  EXPECT_CALL(cm_.thread_local_cluster_.conn_pool_, newStream(_, _))
      .WillOnce(Return(&cancellable_));
  expectResponseTimerCreate();

  Http::TestRequestHeaderMapImpl headers;
  HttpTestUtility::addDefaultHeaders(headers);
  router_.decodeHeaders(headers, true);

  // When the router filter gets reset we should cancel the pool request.
  EXPECT_CALL(cancellable_, cancel(_));
  router_.onDestroy();
  EXPECT_TRUE(verifyHostUpstreamStats(0, 0));
  EXPECT_EQ(0U,
            callbacks_.route_->route_entry_.virtual_cluster_.stats().upstream_rq_total_.value());
}

TEST_F(RouterTest, NoHost) {
  EXPECT_CALL(cm_.thread_local_cluster_, httpConnPool(_, _, _)).WillOnce(Return(nullptr));

  Http::TestResponseHeaderMapImpl response_headers{
      {":status", "503"}, {"content-length", "19"}, {"content-type", "text/plain"}};
  EXPECT_CALL(callbacks_, encodeHeaders_(HeaderMapEqualRef(&response_headers), false));
  EXPECT_CALL(callbacks_, encodeData(_, true));
  EXPECT_CALL(callbacks_.stream_info_,
              setResponseFlag(StreamInfo::ResponseFlag::NoHealthyUpstream));

  Http::TestRequestHeaderMapImpl headers;
  HttpTestUtility::addDefaultHeaders(headers);
  router_.decodeHeaders(headers, true);
  EXPECT_EQ(0U, cm_.thread_local_cluster_.cluster_.info_->stats_store_
                    .counter("upstream_rq_maintenance_mode")
                    .value());
  EXPECT_TRUE(verifyHostUpstreamStats(0, 0));
  EXPECT_EQ(0U,
            callbacks_.route_->route_entry_.virtual_cluster_.stats().upstream_rq_total_.value());
  EXPECT_EQ(callbacks_.details(), "no_healthy_upstream");
}

TEST_F(RouterTest, MaintenanceMode) {
  EXPECT_CALL(*cm_.thread_local_cluster_.cluster_.info_, maintenanceMode()).WillOnce(Return(true));

  Http::TestResponseHeaderMapImpl response_headers{{":status", "503"},
                                                   {"content-length", "16"},
                                                   {"content-type", "text/plain"},
                                                   {"x-envoy-overloaded", "true"}};
  EXPECT_CALL(callbacks_, encodeHeaders_(HeaderMapEqualRef(&response_headers), false));
  EXPECT_CALL(callbacks_, encodeData(_, true));
  EXPECT_CALL(callbacks_.stream_info_, setResponseFlag(StreamInfo::ResponseFlag::UpstreamOverflow));
  EXPECT_CALL(span_, injectContext(_)).Times(0);

  Http::TestRequestHeaderMapImpl headers;
  HttpTestUtility::addDefaultHeaders(headers);
  router_.decodeHeaders(headers, true);
  EXPECT_EQ(1U, cm_.thread_local_cluster_.cluster_.info_->stats_store_
                    .counter("upstream_rq_maintenance_mode")
                    .value());
  EXPECT_TRUE(verifyHostUpstreamStats(0, 0));
  EXPECT_EQ(0U,
            callbacks_.route_->route_entry_.virtual_cluster_.stats().upstream_rq_total_.value());
  EXPECT_EQ(1U, cm_.thread_local_cluster_.cluster_.info_->load_report_stats_store_
                    .counter("upstream_rq_dropped")
                    .value());
  EXPECT_EQ(callbacks_.details(), "maintenance_mode");
}

TEST_F(RouterTest, ResponseCodeDetailsSetByUpstream) {
  NiceMock<Http::MockRequestEncoder> encoder1;
  Http::ResponseDecoder* response_decoder = nullptr;
  EXPECT_CALL(cm_.thread_local_cluster_.conn_pool_, newStream(_, _))
      .WillOnce(Invoke(
          [&](Http::ResponseDecoder& decoder,
              Http::ConnectionPool::Callbacks& callbacks) -> Http::ConnectionPool::Cancellable* {
            response_decoder = &decoder;
            callbacks.onPoolReady(encoder1, cm_.thread_local_cluster_.conn_pool_.host_,
                                  upstream_stream_info_, Http::Protocol::Http10);
            return nullptr;
          }));
  expectResponseTimerCreate();

  Http::TestRequestHeaderMapImpl headers;
  HttpTestUtility::addDefaultHeaders(headers);
  router_.decodeHeaders(headers, true);

  Http::ResponseHeaderMapPtr response_headers(
      new Http::TestResponseHeaderMapImpl{{":status", "200"}});
  response_decoder->decodeHeaders(std::move(response_headers), true);
  EXPECT_TRUE(verifyHostUpstreamStats(1, 0));
}

// Validate that x-envoy-upstream-service-time is added on a regular
// request/response path.
TEST_F(RouterTest, EnvoyUpstreamServiceTime) {
  NiceMock<Http::MockRequestEncoder> encoder1;
  Http::ResponseDecoder* response_decoder = nullptr;
  EXPECT_CALL(cm_.thread_local_cluster_.conn_pool_, newStream(_, _))
      .WillOnce(Invoke(
          [&](Http::ResponseDecoder& decoder,
              Http::ConnectionPool::Callbacks& callbacks) -> Http::ConnectionPool::Cancellable* {
            response_decoder = &decoder;
            callbacks.onPoolReady(encoder1, cm_.thread_local_cluster_.conn_pool_.host_,
                                  upstream_stream_info_, Http::Protocol::Http10);
            return nullptr;
          }));
  expectResponseTimerCreate();

  Http::TestRequestHeaderMapImpl headers;
  HttpTestUtility::addDefaultHeaders(headers);
  router_.decodeHeaders(headers, true);

  Http::ResponseHeaderMapPtr response_headers(
      new Http::TestResponseHeaderMapImpl{{":status", "200"}});
  EXPECT_CALL(cm_.thread_local_cluster_.conn_pool_.host_->outlier_detector_,
              putHttpResponseCode(200));
  EXPECT_CALL(callbacks_, encodeHeaders_(_, true))
      .WillOnce(Invoke([](Http::HeaderMap& headers, bool) {
        EXPECT_FALSE(headers.get(Http::Headers::get().EnvoyUpstreamServiceTime).empty());
      }));
  response_decoder->decodeHeaders(std::move(response_headers), true);
  EXPECT_TRUE(verifyHostUpstreamStats(1, 0));
}

// Validate that x-envoy-attempt-count is added to request headers when the option is true.
TEST_F(RouterTest, EnvoyAttemptCountInRequest) {
  verifyAttemptCountInRequestBasic(
      /* set_include_attempt_count_in_request */ true,
      /* preset_count*/ absl::nullopt,
      /* expected_count */ 1);
}

// Validate that x-envoy-attempt-count is overwritten by the router on request headers, if the
// header is sent from the downstream and the option is set to true.
TEST_F(RouterTest, EnvoyAttemptCountInRequestOverwritten) {
  verifyAttemptCountInRequestBasic(
      /* set_include_attempt_count_in_request */ true,
      /* preset_count*/ 123,
      /* expected_count */ 1);
}

// Validate that x-envoy-attempt-count is not overwritten by the router on request headers, if the
// header is sent from the downstream and the option is set to false.
TEST_F(RouterTest, EnvoyAttemptCountInRequestNotOverwritten) {
  verifyAttemptCountInRequestBasic(
      /* set_include_attempt_count_in_request */ false,
      /* preset_count*/ 123,
      /* expected_count */ 123);
}

TEST_F(RouterTest, EnvoyAttemptCountInRequestUpdatedInRetries) {
  setIncludeAttemptCountInRequest(true);

  NiceMock<Http::MockRequestEncoder> encoder1;
  Http::ResponseDecoder* response_decoder = nullptr;
  EXPECT_CALL(cm_.thread_local_cluster_.conn_pool_, newStream(_, _))
      .WillOnce(Invoke(
          [&](Http::ResponseDecoder& decoder,
              Http::ConnectionPool::Callbacks& callbacks) -> Http::ConnectionPool::Cancellable* {
            response_decoder = &decoder;
            callbacks.onPoolReady(encoder1, cm_.thread_local_cluster_.conn_pool_.host_,
                                  upstream_stream_info_, Http::Protocol::Http10);
            return nullptr;
          }));
  expectResponseTimerCreate();

  Http::TestRequestHeaderMapImpl headers{{"x-envoy-retry-on", "5xx"}, {"x-envoy-internal", "true"}};
  HttpTestUtility::addDefaultHeaders(headers);
  router_.decodeHeaders(headers, true);
  EXPECT_EQ(1U,
            callbacks_.route_->route_entry_.virtual_cluster_.stats().upstream_rq_total_.value());

  // Initial request has 1 attempt.
  EXPECT_EQ(1, atoi(std::string(headers.getEnvoyAttemptCountValue()).c_str()));

  // 5xx response.
  router_.retry_state_->expectHeadersRetry();
  Http::ResponseHeaderMapPtr response_headers1(
      new Http::TestResponseHeaderMapImpl{{":status", "503"}});
  EXPECT_CALL(cm_.thread_local_cluster_.conn_pool_.host_->outlier_detector_,
              putHttpResponseCode(503));
  response_decoder->decodeHeaders(std::move(response_headers1), true);
  EXPECT_TRUE(verifyHostUpstreamStats(0, 1));

  // We expect the 5xx response to kick off a new request.
  EXPECT_CALL(encoder1.stream_, resetStream(_)).Times(0);
  NiceMock<Http::MockRequestEncoder> encoder2;
  EXPECT_CALL(cm_.thread_local_cluster_.conn_pool_, newStream(_, _))
      .WillOnce(Invoke(
          [&](Http::ResponseDecoder& decoder,
              Http::ConnectionPool::Callbacks& callbacks) -> Http::ConnectionPool::Cancellable* {
            response_decoder = &decoder;
            callbacks.onPoolReady(encoder2, cm_.thread_local_cluster_.conn_pool_.host_,
                                  upstream_stream_info_, Http::Protocol::Http10);
            return nullptr;
          }));
  router_.retry_state_->callback_();
  EXPECT_EQ(2U,
            callbacks_.route_->route_entry_.virtual_cluster_.stats().upstream_rq_total_.value());

  // The retry should cause the header to increase to 2.
  EXPECT_EQ(2, atoi(std::string(headers.getEnvoyAttemptCountValue()).c_str()));

  // Normal response.
  EXPECT_CALL(*router_.retry_state_, shouldRetryHeaders(_, _)).WillOnce(Return(RetryStatus::No));
  EXPECT_CALL(cm_.thread_local_cluster_.conn_pool_.host_->health_checker_, setUnhealthy(_))
      .Times(0);
  Http::ResponseHeaderMapPtr response_headers2(
      new Http::TestResponseHeaderMapImpl{{":status", "200"}});
  EXPECT_CALL(cm_.thread_local_cluster_.conn_pool_.host_->outlier_detector_,
              putHttpResponseCode(200));
  response_decoder->decodeHeaders(std::move(response_headers2), true);
  EXPECT_TRUE(verifyHostUpstreamStats(1, 1));
}

// Validate that x-envoy-attempt-count is added when option is true.
TEST_F(RouterTest, EnvoyAttemptCountInResponse) {
  verifyAttemptCountInResponseBasic(
      /* set_include_attempt_count_in_response */ true,
      /* preset_count */ absl::nullopt,
      /* expected_count */ 1);
}

// Validate that x-envoy-attempt-count is overwritten by the router on response headers, if the
// header is sent from the upstream and the option is set to true.
TEST_F(RouterTest, EnvoyAttemptCountInResponseOverwritten) {
  verifyAttemptCountInResponseBasic(
      /* set_include_attempt_count_in_response */ true,
      /* preset_count */ 123,
      /* expected_count */ 1);
}

// Validate that x-envoy-attempt-count is not overwritten by the router on response headers, if the
// header is sent from the upstream and the option is not set to true.
TEST_F(RouterTest, EnvoyAttemptCountInResponseNotOverwritten) {
  verifyAttemptCountInResponseBasic(
      /* set_include_attempt_count_in_response */ false,
      /* preset_count */ 123,
      /* expected_count */ 123);
}

// Validate that x-envoy-attempt-count is present in local replies after an upstream attempt is
// made.
TEST_F(RouterTest, EnvoyAttemptCountInResponsePresentWithLocalReply) {
  setIncludeAttemptCountInResponse(true);

  EXPECT_CALL(cm_.thread_local_cluster_.conn_pool_, newStream(_, _))
      .WillOnce(Invoke([&](Http::StreamDecoder&, Http::ConnectionPool::Callbacks& callbacks)
                           -> Http::ConnectionPool::Cancellable* {
        callbacks.onPoolFailure(ConnectionPool::PoolFailureReason::RemoteConnectionFailure,
                                absl::string_view(), cm_.thread_local_cluster_.conn_pool_.host_);
        return nullptr;
      }));

  Http::TestResponseHeaderMapImpl response_headers{{":status", "503"},
                                                   {"content-length", "91"},
                                                   {"content-type", "text/plain"},
                                                   {"x-envoy-attempt-count", "1"}};
  EXPECT_CALL(callbacks_, encodeHeaders_(HeaderMapEqualRef(&response_headers), false));
  EXPECT_CALL(callbacks_, encodeData(_, true));
  EXPECT_CALL(callbacks_.stream_info_,
              setResponseFlag(StreamInfo::ResponseFlag::UpstreamConnectionFailure));
  EXPECT_CALL(callbacks_.stream_info_, onUpstreamHostSelected(_))
      .WillOnce(Invoke([&](const Upstream::HostDescriptionConstSharedPtr host) -> void {
        EXPECT_EQ(host_address_, host->address());
      }));

  Http::TestRequestHeaderMapImpl headers;
  HttpTestUtility::addDefaultHeaders(headers);
  router_.decodeHeaders(headers, true);
  // Pool failure, so upstream request was never initiated.
  EXPECT_EQ(0U,
            callbacks_.route_->route_entry_.virtual_cluster_.stats().upstream_rq_total_.value());
  EXPECT_TRUE(verifyHostUpstreamStats(0, 1));
  EXPECT_EQ(callbacks_.details(), "upstream_reset_before_response_started{connection failure}");
}

// Validate that the x-envoy-attempt-count header in the downstream response reflects the number of
// of upstream requests that occurred when retries take place.
TEST_F(RouterTest, EnvoyAttemptCountInResponseWithRetries) {
  setIncludeAttemptCountInResponse(true);

  NiceMock<Http::MockRequestEncoder> encoder1;
  Http::ResponseDecoder* response_decoder = nullptr;
  EXPECT_CALL(cm_.thread_local_cluster_.conn_pool_, newStream(_, _))
      .WillOnce(Invoke(
          [&](Http::ResponseDecoder& decoder,
              Http::ConnectionPool::Callbacks& callbacks) -> Http::ConnectionPool::Cancellable* {
            response_decoder = &decoder;
            callbacks.onPoolReady(encoder1, cm_.thread_local_cluster_.conn_pool_.host_,
                                  upstream_stream_info_, Http::Protocol::Http10);
            return nullptr;
          }));
  expectResponseTimerCreate();

  Http::TestRequestHeaderMapImpl headers{{"x-envoy-retry-on", "5xx"}, {"x-envoy-internal", "true"}};
  HttpTestUtility::addDefaultHeaders(headers);
  router_.decodeHeaders(headers, true);
  EXPECT_EQ(1U,
            callbacks_.route_->route_entry_.virtual_cluster_.stats().upstream_rq_total_.value());

  // 5xx response.
  router_.retry_state_->expectHeadersRetry();
  Http::ResponseHeaderMapPtr response_headers1(
      new Http::TestResponseHeaderMapImpl{{":status", "503"}});
  EXPECT_CALL(cm_.thread_local_cluster_.conn_pool_.host_->outlier_detector_,
              putHttpResponseCode(503));
  response_decoder->decodeHeaders(std::move(response_headers1), true);
  EXPECT_TRUE(verifyHostUpstreamStats(0, 1));

  // We expect the 5xx response to kick off a new request.
  EXPECT_CALL(encoder1.stream_, resetStream(_)).Times(0);
  NiceMock<Http::MockRequestEncoder> encoder2;
  EXPECT_CALL(cm_.thread_local_cluster_.conn_pool_, newStream(_, _))
      .WillOnce(Invoke(
          [&](Http::ResponseDecoder& decoder,
              Http::ConnectionPool::Callbacks& callbacks) -> Http::ConnectionPool::Cancellable* {
            response_decoder = &decoder;
            callbacks.onPoolReady(encoder2, cm_.thread_local_cluster_.conn_pool_.host_,
                                  upstream_stream_info_, Http::Protocol::Http10);
            return nullptr;
          }));
  router_.retry_state_->callback_();
  EXPECT_EQ(2U,
            callbacks_.route_->route_entry_.virtual_cluster_.stats().upstream_rq_total_.value());

  // Normal response.
  EXPECT_CALL(*router_.retry_state_, shouldRetryHeaders(_, _)).WillOnce(Return(RetryStatus::No));
  EXPECT_CALL(cm_.thread_local_cluster_.conn_pool_.host_->health_checker_, setUnhealthy(_))
      .Times(0);
  Http::ResponseHeaderMapPtr response_headers2(
      new Http::TestResponseHeaderMapImpl{{":status", "200"}});
  EXPECT_CALL(cm_.thread_local_cluster_.conn_pool_.host_->outlier_detector_,
              putHttpResponseCode(200));
  EXPECT_CALL(callbacks_, encodeHeaders_(_, true))
      .WillOnce(Invoke([](Http::ResponseHeaderMap& headers, bool) {
        // Because a retry happened the number of attempts in the response headers should be 2.
        EXPECT_EQ(2, atoi(std::string(headers.getEnvoyAttemptCountValue()).c_str()));
      }));
  response_decoder->decodeHeaders(std::move(response_headers2), true);
  EXPECT_TRUE(verifyHostUpstreamStats(1, 1));
}

// Append cluster with default header name.
TEST_F(RouterTest, AppendCluster0) { testAppendCluster(absl::nullopt); }

// Append cluster with custom header name.
TEST_F(RouterTest, AppendCluster1) {
  testAppendCluster(absl::make_optional(Http::LowerCaseString("x-custom-cluster")));
}

// Append hostname and address with default header names.
TEST_F(RouterTest, AppendUpstreamHost00) { testAppendUpstreamHost(absl::nullopt, absl::nullopt); }

// Append hostname and address with custom host address header name.
TEST_F(RouterTest, AppendUpstreamHost01) {
  testAppendUpstreamHost(
      absl::nullopt, absl::make_optional(Http::LowerCaseString("x-custom-upstream-host-address")));
}

// Append hostname and address with custom hostname header name.
TEST_F(RouterTest, AppendUpstreamHost10) {
  testAppendUpstreamHost(absl::make_optional(Http::LowerCaseString("x-custom-upstream-hostname")),
                         absl::nullopt);
}

// Append hostname and address with custom header names.
TEST_F(RouterTest, AppendUpstreamHost11) {
  testAppendUpstreamHost(
      absl::make_optional(Http::LowerCaseString("x-custom-upstream-hostname")),
      absl::make_optional(Http::LowerCaseString("x-custom-upstream-host-address")));
}

// Do not forward, with default not-forwarded header name
TEST_F(RouterTest, DoNotForward0) { testDoNotForward(absl::nullopt); }

// Do not forward, with custom not-forwarded header name
TEST_F(RouterTest, DoNotForward1) {
  testDoNotForward(absl::make_optional(Http::LowerCaseString("x-custom-not-forwarded")));
}

// Validate that all DebugConfig options play nicely with each other.
TEST_F(RouterTest, AllDebugConfig) {
  auto debug_config = std::make_unique<DebugConfig>(
      /* append_cluster */ true,
      /* cluster_header */ absl::nullopt,
      /* append_upstream_host */ true,
      /* hostname_header */ absl::nullopt,
      /* host_address_header */ absl::nullopt,
      /* do_not_forward */ true,
      /* not_forwarded_header */ absl::nullopt);
  callbacks_.streamInfo().filterState()->setData(DebugConfig::key(), std::move(debug_config),
                                                 StreamInfo::FilterState::StateType::ReadOnly,
                                                 StreamInfo::FilterState::LifeSpan::FilterChain);
  cm_.thread_local_cluster_.conn_pool_.host_->hostname_ = "scooby.doo";

  Http::TestResponseHeaderMapImpl response_headers{
      {":status", "204"},
      {"x-envoy-cluster", "fake_cluster"},
      {"x-envoy-upstream-hostname", "scooby.doo"},
      {"x-envoy-upstream-host-address", "10.0.0.5:9211"},
      {"x-envoy-not-forwarded", "true"}};
  EXPECT_CALL(callbacks_, encodeHeaders_(HeaderMapEqualRef(&response_headers), true));

  Http::TestRequestHeaderMapImpl headers;
  HttpTestUtility::addDefaultHeaders(headers);
  router_.decodeHeaders(headers, true);
  EXPECT_EQ(0U,
            callbacks_.route_->route_entry_.virtual_cluster_.stats().upstream_rq_total_.value());
  EXPECT_TRUE(verifyHostUpstreamStats(0, 0));
}

TEST_F(RouterTest, NoRetriesOverflow) {
  NiceMock<Http::MockRequestEncoder> encoder1;
  Http::ResponseDecoder* response_decoder = nullptr;
  EXPECT_CALL(cm_.thread_local_cluster_.conn_pool_, newStream(_, _))
      .WillOnce(Invoke(
          [&](Http::ResponseDecoder& decoder,
              Http::ConnectionPool::Callbacks& callbacks) -> Http::ConnectionPool::Cancellable* {
            response_decoder = &decoder;
            callbacks.onPoolReady(encoder1, cm_.thread_local_cluster_.conn_pool_.host_,
                                  upstream_stream_info_, Http::Protocol::Http10);
            return nullptr;
          }));
  expectResponseTimerCreate();

  Http::TestRequestHeaderMapImpl headers{{"x-envoy-retry-on", "5xx"}, {"x-envoy-internal", "true"}};
  HttpTestUtility::addDefaultHeaders(headers);
  router_.decodeHeaders(headers, true);
  EXPECT_EQ(1U,
            callbacks_.route_->route_entry_.virtual_cluster_.stats().upstream_rq_total_.value());

  // 5xx response.
  router_.retry_state_->expectHeadersRetry();
  Http::ResponseHeaderMapPtr response_headers1(
      new Http::TestResponseHeaderMapImpl{{":status", "503"}});
  EXPECT_CALL(cm_.thread_local_cluster_.conn_pool_.host_->outlier_detector_,
              putHttpResponseCode(503));
  response_decoder->decodeHeaders(std::move(response_headers1), true);
  EXPECT_TRUE(verifyHostUpstreamStats(0, 1));

  // We expect the 5xx response to kick off a new request.
  EXPECT_CALL(encoder1.stream_, resetStream(_)).Times(0);
  NiceMock<Http::MockRequestEncoder> encoder2;
  EXPECT_CALL(cm_.thread_local_cluster_.conn_pool_, newStream(_, _))
      .WillOnce(Invoke(
          [&](Http::ResponseDecoder& decoder,
              Http::ConnectionPool::Callbacks& callbacks) -> Http::ConnectionPool::Cancellable* {
            response_decoder = &decoder;
            callbacks.onPoolReady(encoder2, cm_.thread_local_cluster_.conn_pool_.host_,
                                  upstream_stream_info_, Http::Protocol::Http10);
            return nullptr;
          }));
  router_.retry_state_->callback_();
  EXPECT_EQ(2U,
            callbacks_.route_->route_entry_.virtual_cluster_.stats().upstream_rq_total_.value());

  // RetryOverflow kicks in.
  EXPECT_CALL(callbacks_.stream_info_, setResponseFlag(StreamInfo::ResponseFlag::UpstreamOverflow));
  EXPECT_CALL(*router_.retry_state_, shouldRetryHeaders(_, _))
      .WillOnce(Return(RetryStatus::NoOverflow));
  EXPECT_CALL(cm_.thread_local_cluster_.conn_pool_.host_->health_checker_, setUnhealthy(_))
      .Times(0);
  Http::ResponseHeaderMapPtr response_headers2(
      new Http::TestResponseHeaderMapImpl{{":status", "503"}});
  EXPECT_CALL(cm_.thread_local_cluster_.conn_pool_.host_->outlier_detector_,
              putHttpResponseCode(503));
  response_decoder->decodeHeaders(std::move(response_headers2), true);
  EXPECT_TRUE(verifyHostUpstreamStats(0, 2));
}

TEST_F(RouterTest, ResetDuringEncodeHeaders) {
  NiceMock<Http::MockRequestEncoder> encoder;
  Http::ResponseDecoder* response_decoder = nullptr;
  EXPECT_CALL(cm_.thread_local_cluster_.conn_pool_, newStream(_, _))
      .WillOnce(Invoke(
          [&](Http::ResponseDecoder& decoder,
              Http::ConnectionPool::Callbacks& callbacks) -> Http::ConnectionPool::Cancellable* {
            response_decoder = &decoder;
            callbacks.onPoolReady(encoder, cm_.thread_local_cluster_.conn_pool_.host_,
                                  upstream_stream_info_, Http::Protocol::Http10);
            return nullptr;
          }));

  EXPECT_CALL(callbacks_, removeDownstreamWatermarkCallbacks(_));
  EXPECT_CALL(callbacks_, addDownstreamWatermarkCallbacks(_));
  EXPECT_CALL(encoder, encodeHeaders(_, true))
      .WillOnce(Invoke([&](const Http::HeaderMap&, bool) -> Http::Status {
        encoder.stream_.resetStream(Http::StreamResetReason::RemoteReset);
        return Http::okStatus();
      }));

  Http::TestRequestHeaderMapImpl headers;
  HttpTestUtility::addDefaultHeaders(headers);
  // First connection is successful and reset happens later on.
  EXPECT_CALL(cm_.thread_local_cluster_.conn_pool_.host_->outlier_detector_,
              putResult(Upstream::Outlier::Result::LocalOriginConnectSuccess,
                        absl::optional<uint64_t>(absl::nullopt)));
  EXPECT_CALL(cm_.thread_local_cluster_.conn_pool_.host_->outlier_detector_,
              putResult(Upstream::Outlier::Result::LocalOriginConnectFailed, _));
  router_.decodeHeaders(headers, true);
  EXPECT_EQ(1U,
            callbacks_.route_->route_entry_.virtual_cluster_.stats().upstream_rq_total_.value());
  EXPECT_TRUE(verifyHostUpstreamStats(0, 1));
}

TEST_F(RouterTest, UpstreamTimeout) {
  NiceMock<Http::MockRequestEncoder> encoder;
  Http::ResponseDecoder* response_decoder = nullptr;
  EXPECT_CALL(cm_.thread_local_cluster_.conn_pool_, newStream(_, _))
      .WillOnce(Invoke(
          [&](Http::ResponseDecoder& decoder,
              Http::ConnectionPool::Callbacks& callbacks) -> Http::ConnectionPool::Cancellable* {
            response_decoder = &decoder;
            callbacks.onPoolReady(encoder, cm_.thread_local_cluster_.conn_pool_.host_,
                                  upstream_stream_info_, Http::Protocol::Http10);
            return nullptr;
          }));
  EXPECT_CALL(callbacks_.stream_info_, onUpstreamHostSelected(_))
      .WillOnce(Invoke([&](const Upstream::HostDescriptionConstSharedPtr host) -> void {
        EXPECT_EQ(host_address_, host->address());
      }));

  expectResponseTimerCreate();

  Http::TestRequestHeaderMapImpl headers{{"x-envoy-retry-on", "5xx"}, {"x-envoy-internal", "true"}};
  HttpTestUtility::addDefaultHeaders(headers);
  router_.decodeHeaders(headers, false);
  Buffer::OwnedImpl data;
  router_.decodeData(data, true);
  EXPECT_EQ(1U,
            callbacks_.route_->route_entry_.virtual_cluster_.stats().upstream_rq_total_.value());

  EXPECT_CALL(callbacks_.stream_info_,
              setResponseFlag(StreamInfo::ResponseFlag::UpstreamRequestTimeout));
  EXPECT_CALL(encoder.stream_, resetStream(Http::StreamResetReason::LocalReset));
  Http::TestResponseHeaderMapImpl response_headers{
      {":status", "504"}, {"content-length", "24"}, {"content-type", "text/plain"}};
  EXPECT_CALL(callbacks_, encodeHeaders_(HeaderMapEqualRef(&response_headers), false));
  EXPECT_CALL(callbacks_, encodeData(_, true));
  EXPECT_CALL(*router_.retry_state_, shouldRetryReset(_, _)).Times(0);
  EXPECT_CALL(cm_.thread_local_cluster_.conn_pool_.host_->outlier_detector_,
              putResult(Upstream::Outlier::Result::LocalOriginTimeout, _));
  response_timeout_->invokeCallback();

  EXPECT_EQ(1U,
            cm_.thread_local_cluster_.cluster_.info_->stats_store_.counter("upstream_rq_timeout")
                .value());
  EXPECT_EQ(1U,
            callbacks_.route_->route_entry_.virtual_cluster_.stats().upstream_rq_timeout_.value());
  EXPECT_EQ(1UL, cm_.thread_local_cluster_.conn_pool_.host_->stats().rq_timeout_.value());
  EXPECT_TRUE(verifyHostUpstreamStats(0, 1));
}

// Verify the timeout budget histograms are filled out correctly when using a
// global and per-try timeout in a successful request.
TEST_F(RouterTest, TimeoutBudgetHistogramStat) {
  NiceMock<Http::MockRequestEncoder> encoder;
  Http::ResponseDecoder* response_decoder = nullptr;
  EXPECT_CALL(cm_.thread_local_cluster_.conn_pool_, newStream(_, _))
      .WillOnce(Invoke(
          [&](Http::ResponseDecoder& decoder,
              Http::ConnectionPool::Callbacks& callbacks) -> Http::ConnectionPool::Cancellable* {
            response_decoder = &decoder;
            callbacks.onPoolReady(encoder, cm_.thread_local_cluster_.conn_pool_.host_,
                                  upstream_stream_info_, Http::Protocol::Http10);
            return nullptr;
          }));
  expectPerTryTimerCreate();
  expectResponseTimerCreate();

  Http::TestRequestHeaderMapImpl headers{{"x-envoy-upstream-rq-timeout-ms", "400"},
                                         {"x-envoy-upstream-rq-per-try-timeout-ms", "200"}};
  HttpTestUtility::addDefaultHeaders(headers);
  router_.decodeHeaders(headers, false);
  Buffer::OwnedImpl data;
  router_.decodeData(data, true);
  EXPECT_EQ(1U,
            callbacks_.route_->route_entry_.virtual_cluster_.stats().upstream_rq_total_.value());

  // Global timeout budget used.
  EXPECT_CALL(
      cm_.thread_local_cluster_.cluster_.info_->timeout_budget_stats_store_,
      deliverHistogramToSinks(
          Property(&Stats::Metric::name, "upstream_rq_timeout_budget_percent_used"), 20ull));
  // Per-try budget used.
  EXPECT_CALL(cm_.thread_local_cluster_.cluster_.info_->timeout_budget_stats_store_,
              deliverHistogramToSinks(
                  Property(&Stats::Metric::name, "upstream_rq_timeout_budget_per_try_percent_used"),
                  40ull));

  Http::ResponseHeaderMapPtr response_headers(
      new Http::TestResponseHeaderMapImpl{{":status", "200"}});
  response_decoder->decodeHeaders(std::move(response_headers), false);
  test_time_.advanceTimeWait(std::chrono::milliseconds(80));
  response_decoder->decodeData(data, true);
}

// Verify the timeout budget histograms are filled out correctly when using a
// global and per-try timeout in a failed request.
TEST_F(RouterTest, TimeoutBudgetHistogramStatFailure) {
  NiceMock<Http::MockRequestEncoder> encoder;
  Http::ResponseDecoder* response_decoder = nullptr;
  EXPECT_CALL(cm_.thread_local_cluster_.conn_pool_, newStream(_, _))
      .WillOnce(Invoke(
          [&](Http::ResponseDecoder& decoder,
              Http::ConnectionPool::Callbacks& callbacks) -> Http::ConnectionPool::Cancellable* {
            response_decoder = &decoder;
            callbacks.onPoolReady(encoder, cm_.thread_local_cluster_.conn_pool_.host_,
                                  upstream_stream_info_, Http::Protocol::Http10);
            return nullptr;
          }));
  expectPerTryTimerCreate();
  expectResponseTimerCreate();

  Http::TestRequestHeaderMapImpl headers{{"x-envoy-upstream-rq-timeout-ms", "400"},
                                         {"x-envoy-upstream-rq-per-try-timeout-ms", "200"}};
  HttpTestUtility::addDefaultHeaders(headers);
  router_.decodeHeaders(headers, false);
  Buffer::OwnedImpl data;
  router_.decodeData(data, true);
  EXPECT_EQ(1U,
            callbacks_.route_->route_entry_.virtual_cluster_.stats().upstream_rq_total_.value());

  // Global timeout budget used.
  EXPECT_CALL(
      cm_.thread_local_cluster_.cluster_.info_->timeout_budget_stats_store_,
      deliverHistogramToSinks(
          Property(&Stats::Metric::name, "upstream_rq_timeout_budget_percent_used"), 20ull));
  // Per-try budget used.
  EXPECT_CALL(cm_.thread_local_cluster_.cluster_.info_->timeout_budget_stats_store_,
              deliverHistogramToSinks(
                  Property(&Stats::Metric::name, "upstream_rq_timeout_budget_per_try_percent_used"),
                  40ull));

  Http::ResponseHeaderMapPtr response_headers(
      new Http::TestResponseHeaderMapImpl{{":status", "500"}});
  response_decoder->decodeHeaders(std::move(response_headers), false);
  test_time_.advanceTimeWait(std::chrono::milliseconds(80));
  response_decoder->decodeData(data, true);
}

// Verify the timeout budget histograms are filled out correctly when only using a global timeout.
TEST_F(RouterTest, TimeoutBudgetHistogramStatOnlyGlobal) {
  NiceMock<Http::MockRequestEncoder> encoder;
  Http::ResponseDecoder* response_decoder = nullptr;
  EXPECT_CALL(cm_.thread_local_cluster_.conn_pool_, newStream(_, _))
      .WillOnce(Invoke(
          [&](Http::ResponseDecoder& decoder,
              Http::ConnectionPool::Callbacks& callbacks) -> Http::ConnectionPool::Cancellable* {
            response_decoder = &decoder;
            callbacks.onPoolReady(encoder, cm_.thread_local_cluster_.conn_pool_.host_,
                                  upstream_stream_info_, Http::Protocol::Http10);
            return nullptr;
          }));
  expectPerTryTimerCreate();

  Http::TestRequestHeaderMapImpl headers{{"x-envoy-upstream-rq-timeout-ms", "200"}};
  HttpTestUtility::addDefaultHeaders(headers);
  router_.decodeHeaders(headers, false);
  Buffer::OwnedImpl data;
  router_.decodeData(data, true);
  EXPECT_EQ(1U,
            callbacks_.route_->route_entry_.virtual_cluster_.stats().upstream_rq_total_.value());

  // Global timeout budget used.
  EXPECT_CALL(
      cm_.thread_local_cluster_.cluster_.info_->timeout_budget_stats_store_,
      deliverHistogramToSinks(
          Property(&Stats::Metric::name, "upstream_rq_timeout_budget_percent_used"), 40ull));
  // Per-try budget used is zero out of an infinite timeout.
  EXPECT_CALL(
      cm_.thread_local_cluster_.cluster_.info_->timeout_budget_stats_store_,
      deliverHistogramToSinks(
          Property(&Stats::Metric::name, "upstream_rq_timeout_budget_per_try_percent_used"), 0ull));

  Http::ResponseHeaderMapPtr response_headers(
      new Http::TestResponseHeaderMapImpl{{":status", "200"}});
  response_decoder->decodeHeaders(std::move(response_headers), false);
  test_time_.advanceTimeWait(std::chrono::milliseconds(80));
  response_decoder->decodeData(data, true);
}

// Verify the timeout budget histograms are filled out correctly across retries.
TEST_F(RouterTest, TimeoutBudgetHistogramStatDuringRetries) {
  NiceMock<Http::MockRequestEncoder> encoder1;
  Http::ResponseDecoder* response_decoder1 = nullptr;
  EXPECT_CALL(cm_.thread_local_cluster_.conn_pool_, newStream(_, _))
      .WillOnce(Invoke(
          [&](Http::ResponseDecoder& decoder,
              Http::ConnectionPool::Callbacks& callbacks) -> Http::ConnectionPool::Cancellable* {
            response_decoder1 = &decoder;
            callbacks.onPoolReady(encoder1, cm_.thread_local_cluster_.conn_pool_.host_,
                                  upstream_stream_info_, Http::Protocol::Http10);
            return nullptr;
          }));
  expectPerTryTimerCreate();
  expectResponseTimerCreate();

  Http::TestRequestHeaderMapImpl headers{{"x-envoy-retry-on", "5xx"},
                                         {"x-envoy-upstream-rq-timeout-ms", "400"},
                                         {"x-envoy-upstream-rq-per-try-timeout-ms", "100"}};
  HttpTestUtility::addDefaultHeaders(headers);
  router_.decodeHeaders(headers, false);
  Buffer::OwnedImpl data;
  router_.decodeData(data, true);
  EXPECT_EQ(1U,
            callbacks_.route_->route_entry_.virtual_cluster_.stats().upstream_rq_total_.value());

  // Per-try budget used on the first request.
  EXPECT_CALL(cm_.thread_local_cluster_.cluster_.info_->timeout_budget_stats_store_,
              deliverHistogramToSinks(
                  Property(&Stats::Metric::name, "upstream_rq_timeout_budget_per_try_percent_used"),
                  100ull));
  // Global timeout histogram does not fire on the first request.
  EXPECT_CALL(cm_.thread_local_cluster_.cluster_.info_->timeout_budget_stats_store_,
              deliverHistogramToSinks(
                  Property(&Stats::Metric::name, "upstream_rq_timeout_budget_percent_used"), _))
      .Times(0);

  // Per-try timeout.
  test_time_.advanceTimeWait(std::chrono::milliseconds(100));
  router_.retry_state_->expectHeadersRetry();
  Http::ResponseHeaderMapPtr response_headers1(
      new Http::TestResponseHeaderMapImpl{{":status", "504"}});
  EXPECT_CALL(cm_.thread_local_cluster_.conn_pool_.host_->outlier_detector_,
              putHttpResponseCode(504));
  response_decoder1->decodeHeaders(std::move(response_headers1), true);
  EXPECT_TRUE(verifyHostUpstreamStats(0, 1));

  // We expect the 5xx response to kick off a new request.
  EXPECT_CALL(encoder1.stream_, resetStream(_)).Times(0);
  NiceMock<Http::MockRequestEncoder> encoder2;
  Http::ResponseDecoder* response_decoder2 = nullptr;
  EXPECT_CALL(cm_.thread_local_cluster_.conn_pool_, newStream(_, _))
      .WillOnce(Invoke(
          [&](Http::ResponseDecoder& decoder,
              Http::ConnectionPool::Callbacks& callbacks) -> Http::ConnectionPool::Cancellable* {
            response_decoder2 = &decoder;
            callbacks.onPoolReady(encoder2, cm_.thread_local_cluster_.conn_pool_.host_,
                                  upstream_stream_info_, Http::Protocol::Http10);
            return nullptr;
          }));
  expectPerTryTimerCreate();
  router_.retry_state_->callback_();
  EXPECT_EQ(2U,
            callbacks_.route_->route_entry_.virtual_cluster_.stats().upstream_rq_total_.value());

  // Per-try budget exhausted on the second try.
  EXPECT_CALL(cm_.thread_local_cluster_.cluster_.info_->timeout_budget_stats_store_,
              deliverHistogramToSinks(
                  Property(&Stats::Metric::name, "upstream_rq_timeout_budget_per_try_percent_used"),
                  100ull));
  // Global timeout percentage used across both tries.
  EXPECT_CALL(
      cm_.thread_local_cluster_.cluster_.info_->timeout_budget_stats_store_,
      deliverHistogramToSinks(
          Property(&Stats::Metric::name, "upstream_rq_timeout_budget_percent_used"), 50ull));

  // Trigger second request failure.
  EXPECT_CALL(callbacks_.stream_info_,
              setResponseFlag(StreamInfo::ResponseFlag::UpstreamRequestTimeout));
  EXPECT_CALL(encoder2.stream_, resetStream(Http::StreamResetReason::LocalReset));
  Http::TestResponseHeaderMapImpl response_headers{
      {":status", "504"}, {"content-length", "24"}, {"content-type", "text/plain"}};
  test_time_.advanceTimeWait(std::chrono::milliseconds(100));
  EXPECT_CALL(callbacks_, encodeHeaders_(HeaderMapEqualRef(&response_headers), false));
  EXPECT_CALL(callbacks_, encodeData(_, true));
  EXPECT_CALL(*router_.retry_state_, shouldRetryReset(_, _));
  EXPECT_CALL(cm_.thread_local_cluster_.conn_pool_.host_->outlier_detector_,
              putResult(Upstream::Outlier::Result::LocalOriginTimeout, _));
  per_try_timeout_->invokeCallback();

  EXPECT_EQ(1U, cm_.thread_local_cluster_.cluster_.info_->stats_store_
                    .counter("upstream_rq_per_try_timeout")
                    .value());
  EXPECT_EQ(1UL, cm_.thread_local_cluster_.conn_pool_.host_->stats().rq_timeout_.value());
  EXPECT_TRUE(verifyHostUpstreamStats(0, 2));
}

// Verify the timeout budget histograms are filled out correctly when the global timeout occurs
// during a retry.
TEST_F(RouterTest, TimeoutBudgetHistogramStatDuringGlobalTimeout) {
  NiceMock<Http::MockRequestEncoder> encoder1;
  Http::ResponseDecoder* response_decoder1 = nullptr;
  EXPECT_CALL(cm_.thread_local_cluster_.conn_pool_, newStream(_, _))
      .WillOnce(Invoke(
          [&](Http::ResponseDecoder& decoder,
              Http::ConnectionPool::Callbacks& callbacks) -> Http::ConnectionPool::Cancellable* {
            response_decoder1 = &decoder;
            callbacks.onPoolReady(encoder1, cm_.thread_local_cluster_.conn_pool_.host_,
                                  upstream_stream_info_, Http::Protocol::Http10);
            return nullptr;
          }));
  expectPerTryTimerCreate();
  expectResponseTimerCreate();

  Http::TestRequestHeaderMapImpl headers{{"x-envoy-retry-on", "5xx"},
                                         {"x-envoy-upstream-rq-timeout-ms", "400"},
                                         {"x-envoy-upstream-rq-per-try-timeout-ms", "320"}};
  HttpTestUtility::addDefaultHeaders(headers);
  router_.decodeHeaders(headers, false);
  Buffer::OwnedImpl data;
  router_.decodeData(data, true);
  EXPECT_EQ(1U,
            callbacks_.route_->route_entry_.virtual_cluster_.stats().upstream_rq_total_.value());

  // Per-try budget used on the first request.
  EXPECT_CALL(cm_.thread_local_cluster_.cluster_.info_->timeout_budget_stats_store_,
              deliverHistogramToSinks(
                  Property(&Stats::Metric::name, "upstream_rq_timeout_budget_per_try_percent_used"),
                  50ull));
  // Global timeout histogram does not fire on the first request.
  EXPECT_CALL(cm_.thread_local_cluster_.cluster_.info_->timeout_budget_stats_store_,
              deliverHistogramToSinks(
                  Property(&Stats::Metric::name, "upstream_rq_timeout_budget_percent_used"), _))
      .Times(0);

  // 5xx response.
  router_.retry_state_->expectHeadersRetry();
  Http::ResponseHeaderMapPtr response_headers1(
      new Http::TestResponseHeaderMapImpl{{":status", "503"}});
  EXPECT_CALL(cm_.thread_local_cluster_.conn_pool_.host_->outlier_detector_,
              putHttpResponseCode(503));
  test_time_.advanceTimeWait(std::chrono::milliseconds(160));
  response_decoder1->decodeHeaders(std::move(response_headers1), true);
  EXPECT_TRUE(verifyHostUpstreamStats(0, 1));

  // We expect the 5xx response to kick off a new request.
  EXPECT_CALL(encoder1.stream_, resetStream(_)).Times(0);
  NiceMock<Http::MockRequestEncoder> encoder2;
  Http::ResponseDecoder* response_decoder2 = nullptr;
  EXPECT_CALL(cm_.thread_local_cluster_.conn_pool_, newStream(_, _))
      .WillOnce(Invoke(
          [&](Http::ResponseDecoder& decoder,
              Http::ConnectionPool::Callbacks& callbacks) -> Http::ConnectionPool::Cancellable* {
            response_decoder2 = &decoder;
            callbacks.onPoolReady(encoder2, cm_.thread_local_cluster_.conn_pool_.host_,
                                  upstream_stream_info_, Http::Protocol::Http10);
            return nullptr;
          }));
  expectPerTryTimerCreate();
  router_.retry_state_->callback_();
  EXPECT_EQ(2U,
            callbacks_.route_->route_entry_.virtual_cluster_.stats().upstream_rq_total_.value());

  // Global timeout was hit, fires 100.
  EXPECT_CALL(
      cm_.thread_local_cluster_.cluster_.info_->timeout_budget_stats_store_,
      deliverHistogramToSinks(
          Property(&Stats::Metric::name, "upstream_rq_timeout_budget_percent_used"), 100ull));
  // Per-try budget used on the second request won't fire because the global timeout was hit.
  EXPECT_CALL(
      cm_.thread_local_cluster_.cluster_.info_->timeout_budget_stats_store_,
      deliverHistogramToSinks(
          Property(&Stats::Metric::name, "upstream_rq_timeout_budget_per_try_percent_used"), _))
      .Times(0);

  // Trigger global timeout.
  EXPECT_CALL(callbacks_.stream_info_,
              setResponseFlag(StreamInfo::ResponseFlag::UpstreamRequestTimeout));
  EXPECT_CALL(encoder2.stream_, resetStream(Http::StreamResetReason::LocalReset));
  Http::TestResponseHeaderMapImpl response_headers{
      {":status", "504"}, {"content-length", "24"}, {"content-type", "text/plain"}};
  test_time_.advanceTimeWait(std::chrono::milliseconds(240));
  EXPECT_CALL(callbacks_, encodeHeaders_(HeaderMapEqualRef(&response_headers), false));
  EXPECT_CALL(callbacks_, encodeData(_, true));
  EXPECT_CALL(*router_.retry_state_, shouldRetryReset(_, _)).Times(0);
  EXPECT_CALL(cm_.thread_local_cluster_.conn_pool_.host_->outlier_detector_,
              putResult(Upstream::Outlier::Result::LocalOriginTimeout, _));
  response_timeout_->invokeCallback();

  EXPECT_EQ(1U,
            cm_.thread_local_cluster_.cluster_.info_->stats_store_.counter("upstream_rq_timeout")
                .value());
  EXPECT_EQ(1UL, cm_.thread_local_cluster_.conn_pool_.host_->stats().rq_timeout_.value());
  EXPECT_TRUE(verifyHostUpstreamStats(0, 2));
}

// Validate gRPC OK response stats are sane when response is trailers only.
TEST_F(RouterTest, GrpcOkTrailersOnly) {
  NiceMock<Http::MockRequestEncoder> encoder1;
  Http::ResponseDecoder* response_decoder = nullptr;
  EXPECT_CALL(cm_.thread_local_cluster_.conn_pool_, newStream(_, _))
      .WillOnce(Invoke(
          [&](Http::ResponseDecoder& decoder,
              Http::ConnectionPool::Callbacks& callbacks) -> Http::ConnectionPool::Cancellable* {
            response_decoder = &decoder;
            callbacks.onPoolReady(encoder1, cm_.thread_local_cluster_.conn_pool_.host_,
                                  upstream_stream_info_, Http::Protocol::Http10);
            return nullptr;
          }));
  expectResponseTimerCreate();

  Http::TestRequestHeaderMapImpl headers{{"content-type", "application/grpc"},
                                         {"grpc-timeout", "20S"}};
  HttpTestUtility::addDefaultHeaders(headers);
  router_.decodeHeaders(headers, true);
  EXPECT_EQ(1U,
            callbacks_.route_->route_entry_.virtual_cluster_.stats().upstream_rq_total_.value());

  Http::ResponseHeaderMapPtr response_headers(
      new Http::TestResponseHeaderMapImpl{{":status", "200"}, {"grpc-status", "0"}});
  EXPECT_CALL(cm_.thread_local_cluster_.conn_pool_.host_->outlier_detector_,
              putHttpResponseCode(200));
  response_decoder->decodeHeaders(std::move(response_headers), true);
  EXPECT_TRUE(verifyHostUpstreamStats(1, 0));
}

// Validate gRPC AlreadyExists response stats are sane when response is trailers only.
TEST_F(RouterTest, GrpcAlreadyExistsTrailersOnly) {
  NiceMock<Http::MockRequestEncoder> encoder1;
  Http::ResponseDecoder* response_decoder = nullptr;
  EXPECT_CALL(cm_.thread_local_cluster_.conn_pool_, newStream(_, _))
      .WillOnce(Invoke(
          [&](Http::ResponseDecoder& decoder,
              Http::ConnectionPool::Callbacks& callbacks) -> Http::ConnectionPool::Cancellable* {
            response_decoder = &decoder;
            callbacks.onPoolReady(encoder1, cm_.thread_local_cluster_.conn_pool_.host_,
                                  upstream_stream_info_, Http::Protocol::Http10);
            return nullptr;
          }));
  expectResponseTimerCreate();

  Http::TestRequestHeaderMapImpl headers{{"content-type", "application/grpc"},
                                         {"grpc-timeout", "20S"}};
  HttpTestUtility::addDefaultHeaders(headers);
  router_.decodeHeaders(headers, true);
  EXPECT_EQ(1U,
            callbacks_.route_->route_entry_.virtual_cluster_.stats().upstream_rq_total_.value());

  Http::ResponseHeaderMapPtr response_headers(
      new Http::TestResponseHeaderMapImpl{{":status", "200"}, {"grpc-status", "6"}});
  EXPECT_CALL(cm_.thread_local_cluster_.conn_pool_.host_->outlier_detector_,
              putHttpResponseCode(409));
  response_decoder->decodeHeaders(std::move(response_headers), true);
  EXPECT_TRUE(verifyHostUpstreamStats(1, 0));
}

// Validate gRPC Unavailable response stats are sane when response is trailers only.
TEST_F(RouterTest, GrpcOutlierDetectionUnavailableStatusCode) {
  NiceMock<Http::MockRequestEncoder> encoder1;
  Http::ResponseDecoder* response_decoder = nullptr;
  EXPECT_CALL(cm_.thread_local_cluster_.conn_pool_, newStream(_, _))
      .WillOnce(Invoke(
          [&](Http::ResponseDecoder& decoder,
              Http::ConnectionPool::Callbacks& callbacks) -> Http::ConnectionPool::Cancellable* {
            response_decoder = &decoder;
            callbacks.onPoolReady(encoder1, cm_.thread_local_cluster_.conn_pool_.host_,
                                  upstream_stream_info_, Http::Protocol::Http10);
            return nullptr;
          }));
  expectResponseTimerCreate();

  Http::TestRequestHeaderMapImpl headers{{"content-type", "application/grpc"},
                                         {"grpc-timeout", "20S"}};
  HttpTestUtility::addDefaultHeaders(headers);
  router_.decodeHeaders(headers, true);
  EXPECT_EQ(1U,
            callbacks_.route_->route_entry_.virtual_cluster_.stats().upstream_rq_total_.value());

  Http::ResponseHeaderMapPtr response_headers(
      new Http::TestResponseHeaderMapImpl{{":status", "200"}, {"grpc-status", "14"}});
  // Outlier detector will use the gRPC response status code.
  EXPECT_CALL(cm_.thread_local_cluster_.conn_pool_.host_->outlier_detector_,
              putHttpResponseCode(503));
  response_decoder->decodeHeaders(std::move(response_headers), true);
  EXPECT_TRUE(verifyHostUpstreamStats(0, 1));
}

// Validate gRPC Internal response stats are sane when response is trailers only.
TEST_F(RouterTest, GrpcInternalTrailersOnly) {
  NiceMock<Http::MockRequestEncoder> encoder1;
  Http::ResponseDecoder* response_decoder = nullptr;
  EXPECT_CALL(cm_.thread_local_cluster_.conn_pool_, newStream(_, _))
      .WillOnce(Invoke(
          [&](Http::ResponseDecoder& decoder,
              Http::ConnectionPool::Callbacks& callbacks) -> Http::ConnectionPool::Cancellable* {
            response_decoder = &decoder;
            callbacks.onPoolReady(encoder1, cm_.thread_local_cluster_.conn_pool_.host_,
                                  upstream_stream_info_, Http::Protocol::Http10);
            return nullptr;
          }));
  expectResponseTimerCreate();

  Http::TestRequestHeaderMapImpl headers{{"content-type", "application/grpc"},
                                         {"grpc-timeout", "20S"}};
  HttpTestUtility::addDefaultHeaders(headers);
  router_.decodeHeaders(headers, true);
  EXPECT_EQ(1U,
            callbacks_.route_->route_entry_.virtual_cluster_.stats().upstream_rq_total_.value());

  Http::ResponseHeaderMapPtr response_headers(
      new Http::TestResponseHeaderMapImpl{{":status", "200"}, {"grpc-status", "13"}});
  EXPECT_CALL(cm_.thread_local_cluster_.conn_pool_.host_->outlier_detector_,
              putHttpResponseCode(500));
  response_decoder->decodeHeaders(std::move(response_headers), true);
  EXPECT_TRUE(verifyHostUpstreamStats(0, 1));
}

// Validate gRPC response stats are sane when response is ended in a DATA
// frame.
TEST_F(RouterTest, GrpcDataEndStream) {
  NiceMock<Http::MockRequestEncoder> encoder1;
  Http::ResponseDecoder* response_decoder = nullptr;
  EXPECT_CALL(cm_.thread_local_cluster_.conn_pool_, newStream(_, _))
      .WillOnce(Invoke(
          [&](Http::ResponseDecoder& decoder,
              Http::ConnectionPool::Callbacks& callbacks) -> Http::ConnectionPool::Cancellable* {
            response_decoder = &decoder;
            callbacks.onPoolReady(encoder1, cm_.thread_local_cluster_.conn_pool_.host_,
                                  upstream_stream_info_, Http::Protocol::Http10);
            return nullptr;
          }));
  expectResponseTimerCreate();

  Http::TestRequestHeaderMapImpl headers{{"content-type", "application/grpc"},
                                         {"grpc-timeout", "20S"}};
  HttpTestUtility::addDefaultHeaders(headers);
  router_.decodeHeaders(headers, true);
  EXPECT_EQ(1U,
            callbacks_.route_->route_entry_.virtual_cluster_.stats().upstream_rq_total_.value());

  Http::ResponseHeaderMapPtr response_headers(
      new Http::TestResponseHeaderMapImpl{{":status", "200"}});
  EXPECT_CALL(cm_.thread_local_cluster_.conn_pool_.host_->outlier_detector_,
              putHttpResponseCode(200));
  response_decoder->decodeHeaders(std::move(response_headers), false);
  EXPECT_TRUE(verifyHostUpstreamStats(0, 0));
  Buffer::OwnedImpl data;
  response_decoder->decodeData(data, true);
  EXPECT_TRUE(verifyHostUpstreamStats(0, 1));
}

// Validate gRPC response stats are sane when response is reset after initial
// response HEADERS.
TEST_F(RouterTest, GrpcReset) {
  NiceMock<Http::MockRequestEncoder> encoder1;
  Http::ResponseDecoder* response_decoder = nullptr;
  EXPECT_CALL(cm_.thread_local_cluster_.conn_pool_, newStream(_, _))
      .WillOnce(Invoke(
          [&](Http::ResponseDecoder& decoder,
              Http::ConnectionPool::Callbacks& callbacks) -> Http::ConnectionPool::Cancellable* {
            response_decoder = &decoder;
            callbacks.onPoolReady(encoder1, cm_.thread_local_cluster_.conn_pool_.host_,
                                  upstream_stream_info_, Http::Protocol::Http10);
            return nullptr;
          }));
  expectResponseTimerCreate();

  Http::TestRequestHeaderMapImpl headers{{"content-type", "application/grpc"},
                                         {"grpc-timeout", "20S"}};
  HttpTestUtility::addDefaultHeaders(headers);
  router_.decodeHeaders(headers, true);
  EXPECT_EQ(1U,
            callbacks_.route_->route_entry_.virtual_cluster_.stats().upstream_rq_total_.value());

  Http::ResponseHeaderMapPtr response_headers(
      new Http::TestResponseHeaderMapImpl{{":status", "200"}});
  EXPECT_CALL(cm_.thread_local_cluster_.conn_pool_.host_->outlier_detector_,
              putHttpResponseCode(200));
  response_decoder->decodeHeaders(std::move(response_headers), false);
  EXPECT_TRUE(verifyHostUpstreamStats(0, 0));
  EXPECT_CALL(cm_.thread_local_cluster_.conn_pool_.host_->outlier_detector_,
              putResult(Upstream::Outlier::Result::LocalOriginConnectFailed, _));
  encoder1.stream_.resetStream(Http::StreamResetReason::RemoteReset);
  EXPECT_TRUE(verifyHostUpstreamStats(0, 1));
  EXPECT_EQ(1UL, stats_store_.counter("test.rq_reset_after_downstream_response_started").value());
}

// Validate gRPC OK response stats are sane when response is not trailers only.
TEST_F(RouterTest, GrpcOk) {
  NiceMock<Http::MockRequestEncoder> encoder1;
  Http::ResponseDecoder* response_decoder = nullptr;
  EXPECT_CALL(cm_.thread_local_cluster_.conn_pool_, newStream(_, _))
      .WillOnce(Invoke(
          [&](Http::ResponseDecoder& decoder,
              Http::ConnectionPool::Callbacks& callbacks) -> Http::ConnectionPool::Cancellable* {
            response_decoder = &decoder;
            callbacks.onPoolReady(encoder1, cm_.thread_local_cluster_.conn_pool_.host_,
                                  upstream_stream_info_, Http::Protocol::Http10);
            return nullptr;
          }));
  expectResponseTimerCreate();

  Http::TestRequestHeaderMapImpl headers{{"content-type", "application/grpc"},
                                         {"grpc-timeout", "20S"}};
  HttpTestUtility::addDefaultHeaders(headers);
  router_.decodeHeaders(headers, true);
  EXPECT_EQ(1U,
            callbacks_.route_->route_entry_.virtual_cluster_.stats().upstream_rq_total_.value());

  EXPECT_CALL(callbacks_.dispatcher_, pushTrackedObject(_));
  EXPECT_CALL(callbacks_.dispatcher_, popTrackedObject(_));
  Http::ResponseHeaderMapPtr response_headers(
      new Http::TestResponseHeaderMapImpl{{":status", "200"}});
  EXPECT_CALL(cm_.thread_local_cluster_.conn_pool_.host_->outlier_detector_,
              putHttpResponseCode(200));
  response_decoder->decodeHeaders(std::move(response_headers), false);
  EXPECT_TRUE(verifyHostUpstreamStats(0, 0));

  EXPECT_CALL(callbacks_.dispatcher_, pushTrackedObject(_));
  EXPECT_CALL(callbacks_.dispatcher_, popTrackedObject(_));
  Http::ResponseTrailerMapPtr response_trailers(
      new Http::TestResponseTrailerMapImpl{{"grpc-status", "0"}});
  response_decoder->decodeTrailers(std::move(response_trailers));
  EXPECT_TRUE(verifyHostUpstreamStats(1, 0));
}

// Validate gRPC Internal response stats are sane when response is not trailers only.
TEST_F(RouterTest, GrpcInternal) {
  NiceMock<Http::MockRequestEncoder> encoder1;
  Http::ResponseDecoder* response_decoder = nullptr;
  EXPECT_CALL(cm_.thread_local_cluster_.conn_pool_, newStream(_, _))
      .WillOnce(Invoke(
          [&](Http::ResponseDecoder& decoder,
              Http::ConnectionPool::Callbacks& callbacks) -> Http::ConnectionPool::Cancellable* {
            response_decoder = &decoder;
            callbacks.onPoolReady(encoder1, cm_.thread_local_cluster_.conn_pool_.host_,
                                  upstream_stream_info_, Http::Protocol::Http10);
            return nullptr;
          }));
  expectResponseTimerCreate();

  Http::TestRequestHeaderMapImpl headers{{"content-type", "application/grpc"},
                                         {"grpc-timeout", "20S"}};
  HttpTestUtility::addDefaultHeaders(headers);
  router_.decodeHeaders(headers, true);
  EXPECT_EQ(1U,
            callbacks_.route_->route_entry_.virtual_cluster_.stats().upstream_rq_total_.value());

  Http::ResponseHeaderMapPtr response_headers(
      new Http::TestResponseHeaderMapImpl{{":status", "200"}});
  EXPECT_CALL(cm_.thread_local_cluster_.conn_pool_.host_->outlier_detector_,
              putHttpResponseCode(200));
  response_decoder->decodeHeaders(std::move(response_headers), false);
  EXPECT_TRUE(verifyHostUpstreamStats(0, 0));
  Http::ResponseTrailerMapPtr response_trailers(
      new Http::TestResponseTrailerMapImpl{{"grpc-status", "13"}});
  response_decoder->decodeTrailers(std::move(response_trailers));
  EXPECT_TRUE(verifyHostUpstreamStats(0, 1));
}

TEST_F(RouterTest, UpstreamTimeoutWithAltResponse) {
  NiceMock<Http::MockRequestEncoder> encoder;
  Http::ResponseDecoder* response_decoder = nullptr;
  EXPECT_CALL(cm_.thread_local_cluster_.conn_pool_, newStream(_, _))
      .WillOnce(Invoke(
          [&](Http::ResponseDecoder& decoder,
              Http::ConnectionPool::Callbacks& callbacks) -> Http::ConnectionPool::Cancellable* {
            response_decoder = &decoder;
            callbacks.onPoolReady(encoder, cm_.thread_local_cluster_.conn_pool_.host_,
                                  upstream_stream_info_, Http::Protocol::Http10);
            return nullptr;
          }));
  EXPECT_CALL(callbacks_.stream_info_, onUpstreamHostSelected(_))
      .WillOnce(Invoke([&](const Upstream::HostDescriptionConstSharedPtr host) -> void {
        EXPECT_EQ(host_address_, host->address());
      }));

  expectResponseTimerCreate();

  Http::TestRequestHeaderMapImpl headers{{"x-envoy-upstream-rq-timeout-alt-response", "204"},
                                         {"x-envoy-internal", "true"}};
  HttpTestUtility::addDefaultHeaders(headers);
  router_.decodeHeaders(headers, false);
  Buffer::OwnedImpl data;
  router_.decodeData(data, true);
  EXPECT_EQ(1U,
            callbacks_.route_->route_entry_.virtual_cluster_.stats().upstream_rq_total_.value());

  EXPECT_CALL(callbacks_.stream_info_,
              setResponseFlag(StreamInfo::ResponseFlag::UpstreamRequestTimeout));
  EXPECT_CALL(encoder.stream_, resetStream(Http::StreamResetReason::LocalReset));
  Http::TestResponseHeaderMapImpl response_headers{{":status", "204"}};
  EXPECT_CALL(callbacks_, encodeHeaders_(HeaderMapEqualRef(&response_headers), true));
  EXPECT_CALL(*router_.retry_state_, shouldRetryReset(_, _)).Times(0);
  EXPECT_CALL(
      cm_.thread_local_cluster_.conn_pool_.host_->outlier_detector_,
      putResult(Upstream::Outlier::Result::LocalOriginTimeout, absl::optional<uint64_t>(204)));
  response_timeout_->invokeCallback();

  EXPECT_EQ(1U,
            cm_.thread_local_cluster_.cluster_.info_->stats_store_.counter("upstream_rq_timeout")
                .value());
  EXPECT_EQ(1UL, cm_.thread_local_cluster_.conn_pool_.host_->stats().rq_timeout_.value());
  EXPECT_TRUE(verifyHostUpstreamStats(0, 1));
}

// Verifies that the per try timeout is initialized once the downstream request has been read.
TEST_F(RouterTest, UpstreamPerTryTimeout) {
  NiceMock<Http::MockRequestEncoder> encoder;
  Http::ResponseDecoder* response_decoder = nullptr;
  EXPECT_CALL(cm_.thread_local_cluster_.conn_pool_, newStream(_, _))
      .WillOnce(Invoke(
          [&](Http::ResponseDecoder& decoder,
              Http::ConnectionPool::Callbacks& callbacks) -> Http::ConnectionPool::Cancellable* {
            response_decoder = &decoder;
            callbacks.onPoolReady(encoder, cm_.thread_local_cluster_.conn_pool_.host_,
                                  upstream_stream_info_, Http::Protocol::Http10);
            return nullptr;
          }));
  EXPECT_CALL(callbacks_.stream_info_, onUpstreamHostSelected(_))
      .WillOnce(Invoke([&](const Upstream::HostDescriptionConstSharedPtr host) -> void {
        EXPECT_EQ(host_address_, host->address());
      }));

  Http::TestRequestHeaderMapImpl headers{{"x-envoy-internal", "true"},
                                         {"x-envoy-upstream-rq-per-try-timeout-ms", "5"}};
  HttpTestUtility::addDefaultHeaders(headers);
  router_.decodeHeaders(headers, false);

  // We verify that both timeouts are started after decodeData(_, true) is called. This
  // verifies that we are not starting the initial per try timeout on the first onPoolReady.FOO
  expectPerTryTimerCreate();
  expectResponseTimerCreate();

  Buffer::OwnedImpl data;
  router_.decodeData(data, true);
  EXPECT_EQ(1U,
            callbacks_.route_->route_entry_.virtual_cluster_.stats().upstream_rq_total_.value());

  EXPECT_CALL(callbacks_.stream_info_,
              setResponseFlag(StreamInfo::ResponseFlag::UpstreamRequestTimeout));
  EXPECT_CALL(encoder.stream_, resetStream(Http::StreamResetReason::LocalReset));
  Http::TestResponseHeaderMapImpl response_headers{
      {":status", "504"}, {"content-length", "24"}, {"content-type", "text/plain"}};
  EXPECT_CALL(callbacks_, encodeHeaders_(HeaderMapEqualRef(&response_headers), false));
  EXPECT_CALL(callbacks_, encodeData(_, true));
  EXPECT_CALL(
      cm_.thread_local_cluster_.conn_pool_.host_->outlier_detector_,
      putResult(Upstream::Outlier::Result::LocalOriginTimeout, absl::optional<uint64_t>(504)));
  per_try_timeout_->invokeCallback();

  EXPECT_EQ(1U, cm_.thread_local_cluster_.cluster_.info_->stats_store_
                    .counter("upstream_rq_per_try_timeout")
                    .value());
  EXPECT_EQ(1UL, cm_.thread_local_cluster_.conn_pool_.host_->stats().rq_timeout_.value());
  EXPECT_TRUE(verifyHostUpstreamStats(0, 1));
}

// Verifies that the per try timeout starts when onPoolReady is called when it occursFOO
// after the downstream request has been read.
TEST_F(RouterTest, UpstreamPerTryTimeoutDelayedPoolReady) {
  NiceMock<Http::MockRequestEncoder> encoder;
  Http::ResponseDecoder* response_decoder = nullptr;
  Http::ConnectionPool::Callbacks* pool_callbacks;
  EXPECT_CALL(cm_.thread_local_cluster_.conn_pool_, newStream(_, _))
      .WillOnce(Invoke(
          [&](Http::ResponseDecoder& decoder,
              Http::ConnectionPool::Callbacks& callbacks) -> Http::ConnectionPool::Cancellable* {
            response_decoder = &decoder;
            pool_callbacks = &callbacks;
            return nullptr;
          }));

  Http::TestRequestHeaderMapImpl headers{{"x-envoy-internal", "true"},
                                         {"x-envoy-upstream-rq-per-try-timeout-ms", "5"}};
  HttpTestUtility::addDefaultHeaders(headers);
  router_.decodeHeaders(headers, false);

  // Global timeout starts when decodeData(_, true) is called.
  expectResponseTimerCreate();
  Buffer::OwnedImpl data;
  router_.decodeData(data, true);

  // Per try timeout starts when onPoolReady is called.FOO
  expectPerTryTimerCreate();
  EXPECT_CALL(callbacks_.stream_info_, onUpstreamHostSelected(_))
      .WillOnce(Invoke([&](const Upstream::HostDescriptionConstSharedPtr host) -> void {
        EXPECT_EQ(host_address_, host->address());
      }));

  EXPECT_EQ(0U,
            callbacks_.route_->route_entry_.virtual_cluster_.stats().upstream_rq_total_.value());
  pool_callbacks->onPoolReady(encoder, cm_.thread_local_cluster_.conn_pool_.host_,
                              upstream_stream_info_, Http::Protocol::Http10);
  EXPECT_EQ(1U,
            callbacks_.route_->route_entry_.virtual_cluster_.stats().upstream_rq_total_.value());

  EXPECT_CALL(callbacks_.stream_info_,
              setResponseFlag(StreamInfo::ResponseFlag::UpstreamRequestTimeout));
  EXPECT_CALL(encoder.stream_, resetStream(Http::StreamResetReason::LocalReset));
  Http::TestResponseHeaderMapImpl response_headers{
      {":status", "504"}, {"content-length", "24"}, {"content-type", "text/plain"}};
  EXPECT_CALL(callbacks_, encodeHeaders_(HeaderMapEqualRef(&response_headers), false));
  EXPECT_CALL(callbacks_, encodeData(_, true));
  EXPECT_CALL(cm_.thread_local_cluster_.conn_pool_.host_->outlier_detector_,
              putResult(Upstream::Outlier::Result::LocalOriginTimeout, _));
  per_try_timeout_->invokeCallback();

  EXPECT_EQ(1U, cm_.thread_local_cluster_.cluster_.info_->stats_store_
                    .counter("upstream_rq_per_try_timeout")
                    .value());
  EXPECT_EQ(1UL, cm_.thread_local_cluster_.conn_pool_.host_->stats().rq_timeout_.value());
  EXPECT_TRUE(verifyHostUpstreamStats(0, 1));
}

// Ensures that the per try callback is not set until the stream becomes available.
TEST_F(RouterTest, UpstreamPerTryTimeoutExcludesNewStream) {
  InSequence s;
  NiceMock<Http::MockRequestEncoder> encoder;
  Http::ResponseDecoder* response_decoder = nullptr;
  Http::ConnectionPool::Callbacks* pool_callbacks;

  EXPECT_CALL(cm_.thread_local_cluster_.conn_pool_, newStream(_, _))
      .WillOnce(Invoke(
          [&](Http::ResponseDecoder& decoder,
              Http::ConnectionPool::Callbacks& callbacks) -> Http::ConnectionPool::Cancellable* {
            response_decoder = &decoder;
            pool_callbacks = &callbacks;
            return nullptr;
          }));

  response_timeout_ = new Event::MockTimer(&callbacks_.dispatcher_);
  EXPECT_CALL(*response_timeout_, enableTimer(_, _));

  EXPECT_CALL(callbacks_.stream_info_, onUpstreamHostSelected(_))
      .WillOnce(Invoke([&](const Upstream::HostDescriptionConstSharedPtr host) -> void {
        EXPECT_EQ(host_address_, host->address());
      }));

  Http::TestRequestHeaderMapImpl headers{{"x-envoy-internal", "true"},
                                         {"x-envoy-upstream-rq-per-try-timeout-ms", "5"}};
  HttpTestUtility::addDefaultHeaders(headers);
  router_.decodeHeaders(headers, false);
  Buffer::OwnedImpl data;
  router_.decodeData(data, true);

  per_try_timeout_ = new Event::MockTimer(&callbacks_.dispatcher_);
  EXPECT_CALL(*per_try_timeout_, enableTimer(_, _));
  EXPECT_EQ(0U,
            callbacks_.route_->route_entry_.virtual_cluster_.stats().upstream_rq_total_.value());
  // The per try timeout timer should not be started yet.
  pool_callbacks->onPoolReady(encoder, cm_.thread_local_cluster_.conn_pool_.host_,
                              upstream_stream_info_, Http::Protocol::Http10);
  EXPECT_EQ(1U,
            callbacks_.route_->route_entry_.virtual_cluster_.stats().upstream_rq_total_.value());

  EXPECT_CALL(encoder.stream_, resetStream(Http::StreamResetReason::LocalReset));
  EXPECT_CALL(cm_.thread_local_cluster_.conn_pool_.host_->outlier_detector_,
              putResult(Upstream::Outlier::Result::LocalOriginTimeout, _));
  EXPECT_CALL(*per_try_timeout_, disableTimer());
  EXPECT_CALL(callbacks_.stream_info_,
              setResponseFlag(StreamInfo::ResponseFlag::UpstreamRequestTimeout));
  EXPECT_CALL(*response_timeout_, disableTimer());
  Http::TestResponseHeaderMapImpl response_headers{
      {":status", "504"}, {"content-length", "24"}, {"content-type", "text/plain"}};
  EXPECT_CALL(callbacks_, encodeHeaders_(HeaderMapEqualRef(&response_headers), false));
  EXPECT_CALL(callbacks_, encodeData(_, true));
  per_try_timeout_->invokeCallback();

  EXPECT_EQ(1U, cm_.thread_local_cluster_.cluster_.info_->stats_store_
                    .counter("upstream_rq_per_try_timeout")
                    .value());
  EXPECT_EQ(1UL, cm_.thread_local_cluster_.conn_pool_.host_->stats().rq_timeout_.value());
  EXPECT_TRUE(verifyHostUpstreamStats(0, 1));
}

// Tests that a retry is sent after the first request hits the per try timeout, but then
// headers received in response to the first request are still used (and the 2nd request
// canceled).
TEST_F(RouterTest, HedgedPerTryTimeoutFirstRequestSucceeds) {
  enableHedgeOnPerTryTimeout();

  NiceMock<Http::MockRequestEncoder> encoder1;
  Http::ResponseDecoder* response_decoder1 = nullptr;
  EXPECT_CALL(cm_.thread_local_cluster_.conn_pool_, newStream(_, _))
      .WillOnce(Invoke(
          [&](Http::ResponseDecoder& decoder,
              Http::ConnectionPool::Callbacks& callbacks) -> Http::ConnectionPool::Cancellable* {
            response_decoder1 = &decoder;
            EXPECT_CALL(*router_.retry_state_, onHostAttempted(_));
            callbacks.onPoolReady(encoder1, cm_.thread_local_cluster_.conn_pool_.host_,
                                  upstream_stream_info_, Http::Protocol::Http10);
            return nullptr;
          }));
  EXPECT_CALL(cm_.thread_local_cluster_.conn_pool_.host_->outlier_detector_,
              putResult(Upstream::Outlier::Result::LocalOriginConnectSuccess,
                        absl::optional<uint64_t>(absl::nullopt)))
      .Times(2);
  expectPerTryTimerCreate();
  expectResponseTimerCreate();

  Http::TestRequestHeaderMapImpl headers{{"x-envoy-upstream-rq-per-try-timeout-ms", "5"}};
  HttpTestUtility::addDefaultHeaders(headers);
  router_.decodeHeaders(headers, true);
  EXPECT_EQ(1U,
            callbacks_.route_->route_entry_.virtual_cluster_.stats().upstream_rq_total_.value());

  EXPECT_CALL(
      cm_.thread_local_cluster_.conn_pool_.host_->outlier_detector_,
      putResult(Upstream::Outlier::Result::LocalOriginTimeout, absl::optional<uint64_t>(504)));
  EXPECT_CALL(encoder1.stream_, resetStream(_)).Times(0);
  NiceMock<Http::MockRequestEncoder> encoder2;
  Http::ResponseDecoder* response_decoder2 = nullptr;
  router_.retry_state_->expectHedgedPerTryTimeoutRetry();
  per_try_timeout_->invokeCallback();

  EXPECT_CALL(cm_.thread_local_cluster_.conn_pool_, newStream(_, _))
      .WillOnce(Invoke(
          [&](Http::ResponseDecoder& decoder,
              Http::ConnectionPool::Callbacks& callbacks) -> Http::ConnectionPool::Cancellable* {
            response_decoder2 = &decoder;
            EXPECT_CALL(*router_.retry_state_, onHostAttempted(_));
            callbacks.onPoolReady(encoder2, cm_.thread_local_cluster_.conn_pool_.host_,
                                  upstream_stream_info_, Http::Protocol::Http10);
            return nullptr;
          }));
  expectPerTryTimerCreate();
  router_.retry_state_->callback_();
  EXPECT_EQ(2U,
            callbacks_.route_->route_entry_.virtual_cluster_.stats().upstream_rq_total_.value());

  // We should not have updated any stats yet because no requests have been
  // canceled
  EXPECT_TRUE(verifyHostUpstreamStats(0, 0));

  // Now write a 200 back. We expect the 2nd stream to be reset and stats to be
  // incremented properly.
  Http::ResponseHeaderMapPtr response_headers(
      new Http::TestResponseHeaderMapImpl{{":status", "200"}});
  EXPECT_CALL(cm_.thread_local_cluster_.conn_pool_.host_->outlier_detector_,
              putHttpResponseCode(200));
  EXPECT_CALL(encoder1.stream_, resetStream(_)).Times(0);
  EXPECT_CALL(encoder2.stream_, resetStream(_));

  EXPECT_CALL(callbacks_, encodeHeaders_(_, _))
      .WillOnce(Invoke([&](Http::ResponseHeaderMap& headers, bool end_stream) -> void {
        EXPECT_EQ(headers.Status()->value(), "200");
        EXPECT_TRUE(end_stream);
      }));
  response_decoder1->decodeHeaders(std::move(response_headers), true);
  EXPECT_TRUE(verifyHostUpstreamStats(1, 0));

  // TODO: Verify hedge stats here once they are implemented.
}

// Tests that an upstream request is reset even if it can't be retried as long as there is
// another in-flight request we're waiting on.
// Sequence:
// 1) first upstream request per try timeout
// 2) second upstream request sent
// 3) second upstream request gets 5xx, retries exhausted, assert it's reset
// 4) first upstream request gets 2xx
TEST_F(RouterTest, HedgedPerTryTimeoutResetsOnBadHeaders) {
  enableHedgeOnPerTryTimeout();

  NiceMock<Http::MockRequestEncoder> encoder1;
  Http::ResponseDecoder* response_decoder1 = nullptr;
  EXPECT_CALL(cm_.thread_local_cluster_.conn_pool_, newStream(_, _))
      .WillOnce(Invoke(
          [&](Http::ResponseDecoder& decoder,
              Http::ConnectionPool::Callbacks& callbacks) -> Http::ConnectionPool::Cancellable* {
            response_decoder1 = &decoder;
            EXPECT_CALL(*router_.retry_state_, onHostAttempted(_));
            callbacks.onPoolReady(encoder1, cm_.thread_local_cluster_.conn_pool_.host_,
                                  upstream_stream_info_, Http::Protocol::Http10);
            return nullptr;
          }));
  EXPECT_CALL(cm_.thread_local_cluster_.conn_pool_.host_->outlier_detector_,
              putResult(Upstream::Outlier::Result::LocalOriginConnectSuccess,
                        absl::optional<uint64_t>(absl::nullopt)))
      .Times(2);
  expectPerTryTimerCreate();
  expectResponseTimerCreate();

  Http::TestRequestHeaderMapImpl headers{{"x-envoy-upstream-rq-per-try-timeout-ms", "5"}};
  HttpTestUtility::addDefaultHeaders(headers);
  router_.decodeHeaders(headers, true);
  EXPECT_EQ(1U,
            callbacks_.route_->route_entry_.virtual_cluster_.stats().upstream_rq_total_.value());

  EXPECT_CALL(
      cm_.thread_local_cluster_.conn_pool_.host_->outlier_detector_,
      putResult(Upstream::Outlier::Result::LocalOriginTimeout, absl::optional<uint64_t>(504)));
  EXPECT_CALL(encoder1.stream_, resetStream(_)).Times(0);
  NiceMock<Http::MockRequestEncoder> encoder2;
  Http::ResponseDecoder* response_decoder2 = nullptr;
  router_.retry_state_->expectHedgedPerTryTimeoutRetry();
  per_try_timeout_->invokeCallback();

  EXPECT_CALL(cm_.thread_local_cluster_.conn_pool_, newStream(_, _))
      .WillOnce(Invoke(
          [&](Http::ResponseDecoder& decoder,
              Http::ConnectionPool::Callbacks& callbacks) -> Http::ConnectionPool::Cancellable* {
            response_decoder2 = &decoder;
            EXPECT_CALL(*router_.retry_state_, onHostAttempted(_));
            callbacks.onPoolReady(encoder2, cm_.thread_local_cluster_.conn_pool_.host_,
                                  upstream_stream_info_, Http::Protocol::Http10);
            return nullptr;
          }));
  expectPerTryTimerCreate();
  router_.retry_state_->callback_();
  EXPECT_EQ(2U,
            callbacks_.route_->route_entry_.virtual_cluster_.stats().upstream_rq_total_.value());

  // We should not have updated any stats yet because no requests have been
  // canceled
  EXPECT_TRUE(verifyHostUpstreamStats(0, 0));

  // Now write a 5xx back on the 2nd request with no retries remaining. The 2nd request
  // should be reset immediately.
  Http::ResponseHeaderMapPtr bad_response_headers(
      new Http::TestResponseHeaderMapImpl{{":status", "500"}});
  EXPECT_CALL(cm_.thread_local_cluster_.conn_pool_.host_->outlier_detector_,
              putHttpResponseCode(500));
  EXPECT_CALL(encoder1.stream_, resetStream(_)).Times(0);
  EXPECT_CALL(encoder2.stream_, resetStream(_));
  EXPECT_CALL(*router_.retry_state_, shouldRetryHeaders(_, _))
      .WillOnce(Return(RetryStatus::NoOverflow));
  // Not end_stream, otherwise we wouldn't need to reset.
  response_decoder2->decodeHeaders(std::move(bad_response_headers), false);

  // Now write a 200 back. We expect the 2nd stream to be reset and stats to be
  // incremented properly.
  Http::ResponseHeaderMapPtr response_headers(
      new Http::TestResponseHeaderMapImpl{{":status", "200"}});
  EXPECT_CALL(cm_.thread_local_cluster_.conn_pool_.host_->outlier_detector_,
              putHttpResponseCode(200));
  EXPECT_CALL(encoder1.stream_, resetStream(_)).Times(0);

  EXPECT_CALL(callbacks_, encodeHeaders_(_, _))
      .WillOnce(Invoke([&](Http::ResponseHeaderMap& headers, bool end_stream) -> void {
        EXPECT_EQ(headers.Status()->value(), "200");
        EXPECT_TRUE(end_stream);
      }));
  response_decoder1->decodeHeaders(std::move(response_headers), true);
  EXPECT_TRUE(verifyHostUpstreamStats(1, 1));

  // TODO: Verify hedge stats here once they are implemented.
}

// Three requests sent: 1) 5xx error, 2) per try timeout, 3) gets good response
// headers.
TEST_F(RouterTest, HedgedPerTryTimeoutThirdRequestSucceeds) {
  enableHedgeOnPerTryTimeout();

  NiceMock<Http::MockRequestEncoder> encoder1;
  Http::ResponseDecoder* response_decoder1 = nullptr;
  EXPECT_CALL(cm_.thread_local_cluster_.conn_pool_, newStream(_, _))
      .WillOnce(Invoke(
          [&](Http::ResponseDecoder& decoder,
              Http::ConnectionPool::Callbacks& callbacks) -> Http::ConnectionPool::Cancellable* {
            response_decoder1 = &decoder;
            EXPECT_CALL(*router_.retry_state_, onHostAttempted(_));
            callbacks.onPoolReady(encoder1, cm_.thread_local_cluster_.conn_pool_.host_,
                                  upstream_stream_info_, Http::Protocol::Http10);
            return nullptr;
          }));
  expectResponseTimerCreate();
  expectPerTryTimerCreate();

  Http::TestRequestHeaderMapImpl headers{{"x-envoy-upstream-rq-per-try-timeout-ms", "5"}};
  HttpTestUtility::addDefaultHeaders(headers);
  router_.decodeHeaders(headers, true);
  EXPECT_EQ(1U,
            callbacks_.route_->route_entry_.virtual_cluster_.stats().upstream_rq_total_.value());

  EXPECT_CALL(encoder1.stream_, resetStream(_)).Times(0);

  Http::ResponseHeaderMapPtr response_headers1(
      new Http::TestResponseHeaderMapImpl{{":status", "500"}});
  // Local origin connect success happens for first and third try.
  EXPECT_CALL(cm_.thread_local_cluster_.conn_pool_.host_->outlier_detector_,
              putResult(Upstream::Outlier::Result::LocalOriginConnectSuccess,
                        absl::optional<uint64_t>(absl::nullopt)))
      .Times(2);
  EXPECT_CALL(cm_.thread_local_cluster_.conn_pool_.host_->outlier_detector_,
              putHttpResponseCode(500));
  EXPECT_CALL(encoder1.stream_, resetStream(_)).Times(0);
  EXPECT_CALL(callbacks_, encodeHeaders_(_, _)).Times(0);
  router_.retry_state_->expectHeadersRetry();
  response_decoder1->decodeHeaders(std::move(response_headers1), true);

  NiceMock<Http::MockRequestEncoder> encoder2;
  Http::ResponseDecoder* response_decoder2 = nullptr;
  EXPECT_CALL(cm_.thread_local_cluster_.conn_pool_, newStream(_, _))
      .WillOnce(Invoke(
          [&](Http::ResponseDecoder& decoder,
              Http::ConnectionPool::Callbacks& callbacks) -> Http::ConnectionPool::Cancellable* {
            response_decoder2 = &decoder;
            EXPECT_CALL(*router_.retry_state_, onHostAttempted(_));
            callbacks.onPoolReady(encoder2, cm_.thread_local_cluster_.conn_pool_.host_,
                                  upstream_stream_info_, Http::Protocol::Http10);
            return nullptr;
          }));
  expectPerTryTimerCreate();
  router_.retry_state_->callback_();
  EXPECT_EQ(2U,
            callbacks_.route_->route_entry_.virtual_cluster_.stats().upstream_rq_total_.value());

  EXPECT_TRUE(verifyHostUpstreamStats(0, 1));

  // Now trigger a per try timeout on the 2nd request, expect a 3rd
  router_.retry_state_->expectHedgedPerTryTimeoutRetry();
  EXPECT_CALL(
      cm_.thread_local_cluster_.conn_pool_.host_->outlier_detector_,
      putResult(Upstream::Outlier::Result::LocalOriginTimeout, absl::optional<uint64_t>(504)));
  NiceMock<Http::MockRequestEncoder> encoder3;
  Http::ResponseDecoder* response_decoder3 = nullptr;
  EXPECT_CALL(cm_.thread_local_cluster_.conn_pool_, newStream(_, _))
      .WillOnce(Invoke(
          [&](Http::ResponseDecoder& decoder,
              Http::ConnectionPool::Callbacks& callbacks) -> Http::ConnectionPool::Cancellable* {
            response_decoder3 = &decoder;
            EXPECT_CALL(*router_.retry_state_, onHostAttempted(_));
            callbacks.onPoolReady(encoder3, cm_.thread_local_cluster_.conn_pool_.host_,
                                  upstream_stream_info_, Http::Protocol::Http10);
            return nullptr;
          }));

  EXPECT_CALL(callbacks_, encodeHeaders_(_, _)).Times(0);
  per_try_timeout_->invokeCallback();
  expectPerTryTimerCreate();
  router_.retry_state_->callback_();
  EXPECT_EQ(3U,
            callbacks_.route_->route_entry_.virtual_cluster_.stats().upstream_rq_total_.value());
  EXPECT_TRUE(verifyHostUpstreamStats(0, 1));

  // Now write a 200 back. We expect the 2nd stream to be reset and stats to be
  // incremented properly.
  Http::ResponseHeaderMapPtr response_headers2(
      new Http::TestResponseHeaderMapImpl{{":status", "200"}});
  EXPECT_CALL(cm_.thread_local_cluster_.conn_pool_.host_->outlier_detector_,
              putHttpResponseCode(200));
  EXPECT_CALL(encoder1.stream_, resetStream(_)).Times(0);
  EXPECT_CALL(encoder2.stream_, resetStream(_));
  EXPECT_CALL(encoder3.stream_, resetStream(_)).Times(0);

  EXPECT_CALL(callbacks_, encodeHeaders_(_, _))
      .WillOnce(Invoke([&](Http::ResponseHeaderMap& headers, bool end_stream) -> void {
        EXPECT_EQ(headers.Status()->value(), "200");
        EXPECT_TRUE(end_stream);
      }));
  EXPECT_CALL(*router_.retry_state_, shouldRetryHeaders(_, _)).WillOnce(Return(RetryStatus::No));
  response_decoder3->decodeHeaders(std::move(response_headers2), true);
  EXPECT_TRUE(verifyHostUpstreamStats(1, 1));

  // TODO: Verify hedge stats here once they are implemented.
}

// First request times out and is retried, and then a response is received.
// Make sure we don't attempt to retry because we already retried for timeout.
TEST_F(RouterTest, RetryOnlyOnceForSameUpstreamRequest) {
  enableHedgeOnPerTryTimeout();

  NiceMock<Http::MockRequestEncoder> encoder1;
  Http::ResponseDecoder* response_decoder1 = nullptr;
  EXPECT_CALL(cm_.thread_local_cluster_.conn_pool_, newStream(_, _))
      .WillOnce(Invoke(
          [&](Http::ResponseDecoder& decoder,
              Http::ConnectionPool::Callbacks& callbacks) -> Http::ConnectionPool::Cancellable* {
            response_decoder1 = &decoder;
            EXPECT_CALL(*router_.retry_state_, onHostAttempted(_));
            callbacks.onPoolReady(encoder1, cm_.thread_local_cluster_.conn_pool_.host_,
                                  upstream_stream_info_, Http::Protocol::Http10);
            return nullptr;
          }));
  EXPECT_CALL(cm_.thread_local_cluster_.conn_pool_.host_->outlier_detector_,
              putResult(Upstream::Outlier::Result::LocalOriginConnectSuccess,
                        absl::optional<uint64_t>(absl::nullopt)))
      .Times(2);
  expectPerTryTimerCreate();
  expectResponseTimerCreate();

  Http::TestRequestHeaderMapImpl headers{{"x-envoy-upstream-rq-per-try-timeout-ms", "5"}};
  HttpTestUtility::addDefaultHeaders(headers);
  router_.decodeHeaders(headers, true);

  EXPECT_CALL(encoder1.stream_, resetStream(_)).Times(0);

  EXPECT_CALL(
      cm_.thread_local_cluster_.conn_pool_.host_->outlier_detector_,
      putResult(Upstream::Outlier::Result::LocalOriginTimeout, absl::optional<uint64_t>(504)));
  router_.retry_state_->expectHedgedPerTryTimeoutRetry();
  per_try_timeout_->invokeCallback();

  NiceMock<Http::MockRequestEncoder> encoder2;
  Http::ResponseDecoder* response_decoder2 = nullptr;
  EXPECT_CALL(cm_.thread_local_cluster_.conn_pool_, newStream(_, _))
      .WillOnce(Invoke(
          [&](Http::ResponseDecoder& decoder,
              Http::ConnectionPool::Callbacks& callbacks) -> Http::ConnectionPool::Cancellable* {
            response_decoder2 = &decoder;
            EXPECT_CALL(*router_.retry_state_, onHostAttempted(_));
            callbacks.onPoolReady(encoder2, cm_.thread_local_cluster_.conn_pool_.host_,
                                  upstream_stream_info_, Http::Protocol::Http10);
            return nullptr;
          }));

  expectPerTryTimerCreate();
  router_.retry_state_->callback_();

  // Now send a 5xx back and make sure we don't ask whether we should retry it.
  Http::ResponseHeaderMapPtr response_headers1(
      new Http::TestResponseHeaderMapImpl{{":status", "500"}});
  EXPECT_CALL(cm_.thread_local_cluster_.conn_pool_.host_->outlier_detector_,
              putHttpResponseCode(500));
  EXPECT_CALL(*router_.retry_state_, shouldRetryHeaders(_, _)).Times(0);
  EXPECT_CALL(*router_.retry_state_, wouldRetryFromHeaders(_)).WillOnce(Return(true));
  response_decoder1->decodeHeaders(std::move(response_headers1), true);

  EXPECT_CALL(
      cm_.thread_local_cluster_.conn_pool_.host_->outlier_detector_,
      putResult(Upstream::Outlier::Result::LocalOriginTimeout, absl::optional<uint64_t>(504)));

  response_timeout_->invokeCallback();
}

// Sequence: upstream request hits soft per try timeout and is retried, and
// then "bad" response headers come back before the retry has been scheduled.
// Ensures that the "bad" headers are not sent downstream because there is
// still an attempt pending.
TEST_F(RouterTest, BadHeadersDroppedIfPreviousRetryScheduled) {
  enableHedgeOnPerTryTimeout();

  NiceMock<Http::MockRequestEncoder> encoder1;
  Http::ResponseDecoder* response_decoder1 = nullptr;
  EXPECT_CALL(cm_.thread_local_cluster_.conn_pool_, newStream(_, _))
      .WillOnce(Invoke(
          [&](Http::ResponseDecoder& decoder,
              Http::ConnectionPool::Callbacks& callbacks) -> Http::ConnectionPool::Cancellable* {
            response_decoder1 = &decoder;
            EXPECT_CALL(*router_.retry_state_, onHostAttempted(_));
            callbacks.onPoolReady(encoder1, cm_.thread_local_cluster_.conn_pool_.host_,
                                  upstream_stream_info_, Http::Protocol::Http10);
            return nullptr;
          }));
  EXPECT_CALL(cm_.thread_local_cluster_.conn_pool_.host_->outlier_detector_,
              putResult(Upstream::Outlier::Result::LocalOriginConnectSuccess,
                        absl::optional<uint64_t>(absl::nullopt)))
      .Times(2);
  expectPerTryTimerCreate();
  expectResponseTimerCreate();

  Http::TestRequestHeaderMapImpl headers{{"x-envoy-upstream-rq-per-try-timeout-ms", "5"}};
  HttpTestUtility::addDefaultHeaders(headers);
  router_.decodeHeaders(headers, true);

  EXPECT_CALL(encoder1.stream_, resetStream(_)).Times(0);

  EXPECT_CALL(
      cm_.thread_local_cluster_.conn_pool_.host_->outlier_detector_,
      putResult(Upstream::Outlier::Result::LocalOriginTimeout, absl::optional<uint64_t>(504)));
  router_.retry_state_->expectHedgedPerTryTimeoutRetry();
  per_try_timeout_->invokeCallback();

  expectPerTryTimerCreate();

  // Now send a 5xx back and make sure we don't ask whether we should retry it
  // and also that we don't respond downstream with it.
  Http::ResponseHeaderMapPtr response_headers1(
      new Http::TestResponseHeaderMapImpl{{":status", "500"}});
  EXPECT_CALL(cm_.thread_local_cluster_.conn_pool_.host_->outlier_detector_,
              putHttpResponseCode(500));
  EXPECT_CALL(*router_.retry_state_, shouldRetryHeaders(_, _)).Times(0);
  EXPECT_CALL(*router_.retry_state_, wouldRetryFromHeaders(_)).WillOnce(Return(true));
  EXPECT_CALL(callbacks_, encodeHeaders_(_, _)).Times(0);
  response_decoder1->decodeHeaders(std::move(response_headers1), true);

  // Now trigger the retry for the per try timeout earlier.
  NiceMock<Http::MockRequestEncoder> encoder2;
  Http::ResponseDecoder* response_decoder2 = nullptr;
  EXPECT_CALL(cm_.thread_local_cluster_.conn_pool_, newStream(_, _))
      .WillOnce(Invoke(
          [&](Http::ResponseDecoder& decoder,
              Http::ConnectionPool::Callbacks& callbacks) -> Http::ConnectionPool::Cancellable* {
            response_decoder2 = &decoder;
            EXPECT_CALL(*router_.retry_state_, onHostAttempted(_));
            callbacks.onPoolReady(encoder2, cm_.thread_local_cluster_.conn_pool_.host_,
                                  upstream_stream_info_, Http::Protocol::Http10);
            return nullptr;
          }));
  router_.retry_state_->callback_();

  Http::ResponseHeaderMapPtr response_headers2(
      new Http::TestResponseHeaderMapImpl{{":status", "200"}});
  EXPECT_CALL(*router_.retry_state_, shouldRetryHeaders(_, _)).WillOnce(Return(RetryStatus::No));
  EXPECT_CALL(callbacks_, encodeHeaders_(_, _))
      .WillOnce(Invoke([&](Http::ResponseHeaderMap& headers, bool end_stream) -> void {
        EXPECT_EQ(headers.Status()->value(), "200");
        EXPECT_TRUE(end_stream);
      }));
  EXPECT_CALL(cm_.thread_local_cluster_.conn_pool_.host_->outlier_detector_,
              putHttpResponseCode(200));
  response_decoder2->decodeHeaders(std::move(response_headers2), true);
}

// Test retrying a request, when the first attempt fails before the client
// has sent any of the body.
TEST_F(RouterTest, RetryRequestBeforeBody) {
  NiceMock<Http::MockRequestEncoder> encoder1;
  Http::ResponseDecoder* response_decoder = nullptr;
  EXPECT_CALL(cm_.thread_local_cluster_.conn_pool_, newStream(_, _))
      .WillOnce(Invoke(
          [&](Http::ResponseDecoder& decoder,
              Http::ConnectionPool::Callbacks& callbacks) -> Http::ConnectionPool::Cancellable* {
            response_decoder = &decoder;
            callbacks.onPoolReady(encoder1, cm_.thread_local_cluster_.conn_pool_.host_,
                                  upstream_stream_info_, Http::Protocol::Http10);
            return nullptr;
          }));
  expectResponseTimerCreate();

  Http::TestRequestHeaderMapImpl headers{
      {"x-envoy-retry-on", "5xx"}, {"x-envoy-internal", "true"}, {"myheader", "present"}};
  HttpTestUtility::addDefaultHeaders(headers);
  router_.decodeHeaders(headers, false);

  router_.retry_state_->expectResetRetry();
  encoder1.stream_.resetStream(Http::StreamResetReason::RemoteReset);

  NiceMock<Http::MockRequestEncoder> encoder2;
  EXPECT_CALL(cm_.thread_local_cluster_.conn_pool_, newStream(_, _))
      .WillOnce(Invoke(
          [&](Http::ResponseDecoder& decoder,
              Http::ConnectionPool::Callbacks& callbacks) -> Http::ConnectionPool::Cancellable* {
            response_decoder = &decoder;
            callbacks.onPoolReady(encoder2, cm_.thread_local_cluster_.conn_pool_.host_,
                                  upstream_stream_info_, Http::Protocol::Http10);
            return nullptr;
          }));
  EXPECT_CALL(encoder2, encodeHeaders(HeaderHasValueRef("myheader", "present"), false));
  router_.retry_state_->callback_();
  EXPECT_EQ(2U,
            callbacks_.route_->route_entry_.virtual_cluster_.stats().upstream_rq_total_.value());
  EXPECT_TRUE(verifyHostUpstreamStats(0, 1));

  // Complete request. Ensure original headers are present.
  const std::string body("body");
  EXPECT_CALL(encoder2, encodeData(BufferStringEqual(body), true));
  Buffer::OwnedImpl buf(body);
  router_.decodeData(buf, true);

  // Send successful response, verify success.
  Http::ResponseHeaderMapPtr response_headers(
      new Http::TestResponseHeaderMapImpl({{":status", "200"}}));
  EXPECT_CALL(callbacks_, encodeHeaders_(_, _))
      .WillOnce(Invoke([&](Http::ResponseHeaderMap& headers, bool) -> void {
        EXPECT_EQ(headers.Status()->value(), "200");
      }));
  response_decoder->decodeHeaders(std::move(response_headers), true);
  EXPECT_TRUE(verifyHostUpstreamStats(1, 1));
}

// Test retrying a request, when the first attempt fails while the client
// is sending the body.
TEST_F(RouterTest, RetryRequestDuringBody) {
  Buffer::OwnedImpl decoding_buffer;
  EXPECT_CALL(callbacks_, decodingBuffer()).WillRepeatedly(Return(&decoding_buffer));
  EXPECT_CALL(callbacks_, addDecodedData(_, true))
      .WillRepeatedly(Invoke([&](Buffer::Instance& data, bool) { decoding_buffer.move(data); }));

  NiceMock<Http::MockRequestEncoder> encoder1;
  Http::ResponseDecoder* response_decoder = nullptr;
  EXPECT_CALL(cm_.thread_local_cluster_.conn_pool_, newStream(_, _))
      .WillOnce(Invoke(
          [&](Http::ResponseDecoder& decoder,
              Http::ConnectionPool::Callbacks& callbacks) -> Http::ConnectionPool::Cancellable* {
            response_decoder = &decoder;
            callbacks.onPoolReady(encoder1, cm_.thread_local_cluster_.conn_pool_.host_,
                                  upstream_stream_info_, Http::Protocol::Http10);
            return nullptr;
          }));
  expectResponseTimerCreate();

  Http::TestRequestHeaderMapImpl headers{
      {"x-envoy-retry-on", "5xx"}, {"x-envoy-internal", "true"}, {"myheader", "present"}};
  HttpTestUtility::addDefaultHeaders(headers);
  router_.decodeHeaders(headers, false);
  const std::string body1("body1");
  Buffer::OwnedImpl buf1(body1);
  EXPECT_CALL(*router_.retry_state_, enabled()).WillOnce(Return(true));
  router_.decodeData(buf1, false);

  router_.retry_state_->expectResetRetry();
  encoder1.stream_.resetStream(Http::StreamResetReason::RemoteReset);

  NiceMock<Http::MockRequestEncoder> encoder2;
  EXPECT_CALL(cm_.thread_local_cluster_.conn_pool_, newStream(_, _))
      .WillOnce(Invoke(
          [&](Http::ResponseDecoder& decoder,
              Http::ConnectionPool::Callbacks& callbacks) -> Http::ConnectionPool::Cancellable* {
            response_decoder = &decoder;
            callbacks.onPoolReady(encoder2, cm_.thread_local_cluster_.conn_pool_.host_,
                                  upstream_stream_info_, Http::Protocol::Http10);
            return nullptr;
          }));

  EXPECT_CALL(encoder2, encodeHeaders(HeaderHasValueRef("myheader", "present"), false));
  EXPECT_CALL(encoder2, encodeData(BufferStringEqual(body1), false));
  router_.retry_state_->callback_();
  EXPECT_EQ(2U,
            callbacks_.route_->route_entry_.virtual_cluster_.stats().upstream_rq_total_.value());
  EXPECT_TRUE(verifyHostUpstreamStats(0, 1));

  // Complete request. Ensure original headers are present.
  const std::string body2("body2");
  EXPECT_CALL(encoder2, encodeData(BufferStringEqual(body2), true));
  Buffer::OwnedImpl buf2(body2);
  EXPECT_CALL(*router_.retry_state_, enabled()).WillOnce(Return(true));
  router_.decodeData(buf2, true);

  // Send successful response, verify success.
  Http::ResponseHeaderMapPtr response_headers(
      new Http::TestResponseHeaderMapImpl({{":status", "200"}}));
  EXPECT_CALL(callbacks_, encodeHeaders_(_, _))
      .WillOnce(Invoke([&](Http::ResponseHeaderMap& headers, bool) -> void {
        EXPECT_EQ(headers.Status()->value(), "200");
      }));
  response_decoder->decodeHeaders(std::move(response_headers), true);
  EXPECT_TRUE(verifyHostUpstreamStats(1, 1));
}

// Test retrying a request, when the first attempt fails while the client
// is sending the body, with more data arriving in between upstream attempts
// (which would normally happen during the backoff timer interval), but not end_stream.
TEST_F(RouterTest, RetryRequestDuringBodyDataBetweenAttemptsNotEndStream) {
  Buffer::OwnedImpl decoding_buffer;
  EXPECT_CALL(callbacks_, decodingBuffer()).WillRepeatedly(Return(&decoding_buffer));
  EXPECT_CALL(callbacks_, addDecodedData(_, true))
      .WillRepeatedly(Invoke([&](Buffer::Instance& data, bool) { decoding_buffer.move(data); }));

  NiceMock<Http::MockRequestEncoder> encoder1;
  Http::ResponseDecoder* response_decoder = nullptr;
  EXPECT_CALL(cm_.thread_local_cluster_.conn_pool_, newStream(_, _))
      .WillOnce(Invoke(
          [&](Http::ResponseDecoder& decoder,
              Http::ConnectionPool::Callbacks& callbacks) -> Http::ConnectionPool::Cancellable* {
            response_decoder = &decoder;
            callbacks.onPoolReady(encoder1, cm_.thread_local_cluster_.conn_pool_.host_,
                                  upstream_stream_info_, Http::Protocol::Http10);
            return nullptr;
          }));
  expectResponseTimerCreate();

  Http::TestRequestHeaderMapImpl headers{
      {"x-envoy-retry-on", "5xx"}, {"x-envoy-internal", "true"}, {"myheader", "present"}};
  HttpTestUtility::addDefaultHeaders(headers);
  router_.decodeHeaders(headers, false);
  const std::string body1("body1");
  Buffer::OwnedImpl buf1(body1);
  EXPECT_CALL(*router_.retry_state_, enabled()).Times(3).WillRepeatedly(Return(true));
  router_.decodeData(buf1, false);

  router_.retry_state_->expectResetRetry();
  encoder1.stream_.resetStream(Http::StreamResetReason::RemoteReset);

  const std::string body2("body2");
  Buffer::OwnedImpl buf2(body2);
  router_.decodeData(buf2, false);

  NiceMock<Http::MockRequestEncoder> encoder2;
  EXPECT_CALL(cm_.thread_local_cluster_.conn_pool_, newStream(_, _))
      .WillOnce(Invoke(
          [&](Http::ResponseDecoder& decoder,
              Http::ConnectionPool::Callbacks& callbacks) -> Http::ConnectionPool::Cancellable* {
            response_decoder = &decoder;
            callbacks.onPoolReady(encoder2, cm_.thread_local_cluster_.conn_pool_.host_,
                                  upstream_stream_info_, Http::Protocol::Http10);
            return nullptr;
          }));

  EXPECT_CALL(encoder2, encodeHeaders(HeaderHasValueRef("myheader", "present"), false));
  EXPECT_CALL(encoder2, encodeData(BufferStringEqual(body1 + body2), false));
  router_.retry_state_->callback_();
  EXPECT_EQ(2U,
            callbacks_.route_->route_entry_.virtual_cluster_.stats().upstream_rq_total_.value());
  EXPECT_TRUE(verifyHostUpstreamStats(0, 1));

  // Complete request. Ensure original headers are present.
  const std::string body3("body3");
  EXPECT_CALL(encoder2, encodeData(BufferStringEqual(body3), true));
  Buffer::OwnedImpl buf3(body3);
  router_.decodeData(buf3, true);

  // Send successful response, verify success.
  Http::ResponseHeaderMapPtr response_headers(
      new Http::TestResponseHeaderMapImpl({{":status", "200"}}));
  EXPECT_CALL(callbacks_, encodeHeaders_(_, _))
      .WillOnce(Invoke([&](Http::ResponseHeaderMap& headers, bool) -> void {
        EXPECT_EQ(headers.Status()->value(), "200");
      }));
  response_decoder->decodeHeaders(std::move(response_headers), true);
  EXPECT_TRUE(verifyHostUpstreamStats(1, 1));
}

// Test retrying a request, when the first attempt fails while the client
// is sending the body, with the rest of the request arriving in between upstream
// request attempts.
TEST_F(RouterTest, RetryRequestDuringBodyCompleteBetweenAttempts) {
  Buffer::OwnedImpl decoding_buffer;
  EXPECT_CALL(callbacks_, decodingBuffer()).WillRepeatedly(Return(&decoding_buffer));
  EXPECT_CALL(callbacks_, addDecodedData(_, true))
      .WillRepeatedly(Invoke([&](Buffer::Instance& data, bool) { decoding_buffer.move(data); }));

  NiceMock<Http::MockRequestEncoder> encoder1;
  Http::ResponseDecoder* response_decoder = nullptr;
  EXPECT_CALL(cm_.thread_local_cluster_.conn_pool_, newStream(_, _))
      .WillOnce(Invoke(
          [&](Http::ResponseDecoder& decoder,
              Http::ConnectionPool::Callbacks& callbacks) -> Http::ConnectionPool::Cancellable* {
            response_decoder = &decoder;
            callbacks.onPoolReady(encoder1, cm_.thread_local_cluster_.conn_pool_.host_,
                                  upstream_stream_info_, Http::Protocol::Http10);
            return nullptr;
          }));

  Http::TestRequestHeaderMapImpl headers{
      {"x-envoy-retry-on", "5xx"}, {"x-envoy-internal", "true"}, {"myheader", "present"}};
  HttpTestUtility::addDefaultHeaders(headers);
  router_.decodeHeaders(headers, false);
  const std::string body1("body1");
  Buffer::OwnedImpl buf1(body1);
  EXPECT_CALL(*router_.retry_state_, enabled()).Times(2).WillRepeatedly(Return(true));
  router_.decodeData(buf1, false);

  router_.retry_state_->expectResetRetry();
  encoder1.stream_.resetStream(Http::StreamResetReason::RemoteReset);

  // Complete request while there is no upstream request.
  const std::string body2("body2");
  Buffer::OwnedImpl buf2(body2);
  router_.decodeData(buf2, true);

  NiceMock<Http::MockRequestEncoder> encoder2;
  EXPECT_CALL(cm_.thread_local_cluster_.conn_pool_, newStream(_, _))
      .WillOnce(Invoke(
          [&](Http::ResponseDecoder& decoder,
              Http::ConnectionPool::Callbacks& callbacks) -> Http::ConnectionPool::Cancellable* {
            response_decoder = &decoder;
            callbacks.onPoolReady(encoder2, cm_.thread_local_cluster_.conn_pool_.host_,
                                  upstream_stream_info_, Http::Protocol::Http10);
            return nullptr;
          }));

  EXPECT_CALL(encoder2, encodeHeaders(HeaderHasValueRef("myheader", "present"), false));
  EXPECT_CALL(encoder2, encodeData(BufferStringEqual(body1 + body2), true));
  router_.retry_state_->callback_();
  EXPECT_EQ(2U,
            callbacks_.route_->route_entry_.virtual_cluster_.stats().upstream_rq_total_.value());
  EXPECT_TRUE(verifyHostUpstreamStats(0, 1));

  // Send successful response, verify success.
  Http::ResponseHeaderMapPtr response_headers(
      new Http::TestResponseHeaderMapImpl({{":status", "200"}}));
  EXPECT_CALL(callbacks_, encodeHeaders_(_, _))
      .WillOnce(Invoke([&](Http::ResponseHeaderMap& headers, bool) -> void {
        EXPECT_EQ(headers.Status()->value(), "200");
      }));
  response_decoder->decodeHeaders(std::move(response_headers), true);
  EXPECT_TRUE(verifyHostUpstreamStats(1, 1));
}

// Test retrying a request, when the first attempt fails while the client
// is sending the body, with the trailers arriving in between upstream
// request attempts.
TEST_F(RouterTest, RetryRequestDuringBodyTrailerBetweenAttempts) {
  Buffer::OwnedImpl decoding_buffer;
  EXPECT_CALL(callbacks_, decodingBuffer()).WillRepeatedly(Return(&decoding_buffer));
  EXPECT_CALL(callbacks_, addDecodedData(_, true))
      .WillRepeatedly(Invoke([&](Buffer::Instance& data, bool) { decoding_buffer.move(data); }));

  NiceMock<Http::MockRequestEncoder> encoder1;
  Http::ResponseDecoder* response_decoder = nullptr;
  EXPECT_CALL(cm_.thread_local_cluster_.conn_pool_, newStream(_, _))
      .WillOnce(Invoke(
          [&](Http::ResponseDecoder& decoder,
              Http::ConnectionPool::Callbacks& callbacks) -> Http::ConnectionPool::Cancellable* {
            response_decoder = &decoder;
            callbacks.onPoolReady(encoder1, cm_.thread_local_cluster_.conn_pool_.host_,
                                  upstream_stream_info_, Http::Protocol::Http10);
            return nullptr;
          }));

  Http::TestRequestHeaderMapImpl headers{
      {"x-envoy-retry-on", "5xx"}, {"x-envoy-internal", "true"}, {"myheader", "present"}};
  HttpTestUtility::addDefaultHeaders(headers);
  router_.decodeHeaders(headers, false);
  const std::string body1("body1");
  Buffer::OwnedImpl buf1(body1);
  EXPECT_CALL(*router_.retry_state_, enabled()).WillOnce(Return(true));
  router_.decodeData(buf1, false);

  router_.retry_state_->expectResetRetry();
  encoder1.stream_.resetStream(Http::StreamResetReason::RemoteReset);

  // Complete request while there is no upstream request.
  Http::TestRequestTrailerMapImpl trailers{{"some", "trailer"}};
  router_.decodeTrailers(trailers);

  NiceMock<Http::MockRequestEncoder> encoder2;
  EXPECT_CALL(cm_.thread_local_cluster_.conn_pool_, newStream(_, _))
      .WillOnce(Invoke(
          [&](Http::ResponseDecoder& decoder,
              Http::ConnectionPool::Callbacks& callbacks) -> Http::ConnectionPool::Cancellable* {
            response_decoder = &decoder;
            callbacks.onPoolReady(encoder2, cm_.thread_local_cluster_.conn_pool_.host_,
                                  upstream_stream_info_, Http::Protocol::Http10);
            return nullptr;
          }));

  EXPECT_CALL(encoder2, encodeHeaders(HeaderHasValueRef("myheader", "present"), false));
  EXPECT_CALL(encoder2, encodeData(BufferStringEqual(body1), false));
  EXPECT_CALL(encoder2, encodeTrailers(HeaderMapEqualRef(&trailers)));
  router_.retry_state_->callback_();
  EXPECT_EQ(2U,
            callbacks_.route_->route_entry_.virtual_cluster_.stats().upstream_rq_total_.value());
  EXPECT_TRUE(verifyHostUpstreamStats(0, 1));

  // Send successful response, verify success.
  Http::ResponseHeaderMapPtr response_headers(
      new Http::TestResponseHeaderMapImpl({{":status", "200"}}));
  EXPECT_CALL(callbacks_, encodeHeaders_(_, _))
      .WillOnce(Invoke([&](Http::ResponseHeaderMap& headers, bool) -> void {
        EXPECT_EQ(headers.Status()->value(), "200");
      }));
  response_decoder->decodeHeaders(std::move(response_headers), true);
  EXPECT_TRUE(verifyHostUpstreamStats(1, 1));
}

// Test retrying a request, when the first attempt fails while the client
// is sending the body, with the rest of the request arriving in between upstream
// request attempts, but exceeding the buffer limit causing a downstream request abort.
TEST_F(RouterTest, RetryRequestDuringBodyBufferLimitExceeded) {
  Buffer::OwnedImpl decoding_buffer;
  EXPECT_CALL(callbacks_, decodingBuffer()).WillRepeatedly(Return(&decoding_buffer));
  EXPECT_CALL(callbacks_, addDecodedData(_, true))
      .WillRepeatedly(Invoke([&](Buffer::Instance& data, bool) { decoding_buffer.move(data); }));
  EXPECT_CALL(callbacks_.route_->route_entry_, retryShadowBufferLimit()).WillOnce(Return(10));

  NiceMock<Http::MockRequestEncoder> encoder1;
  Http::ResponseDecoder* response_decoder = nullptr;
  EXPECT_CALL(cm_.thread_local_cluster_.conn_pool_, newStream(_, _))
      .WillOnce(Invoke(
          [&](Http::ResponseDecoder& decoder,
              Http::ConnectionPool::Callbacks& callbacks) -> Http::ConnectionPool::Cancellable* {
            response_decoder = &decoder;
            callbacks.onPoolReady(encoder1, cm_.thread_local_cluster_.conn_pool_.host_,
                                  upstream_stream_info_, Http::Protocol::Http10);
            return nullptr;
          }));

  Http::TestRequestHeaderMapImpl headers{
      {"x-envoy-retry-on", "5xx"}, {"x-envoy-internal", "true"}, {"myheader", "present"}};
  HttpTestUtility::addDefaultHeaders(headers);
  router_.decodeHeaders(headers, false);
  const std::string body1("body1");
  Buffer::OwnedImpl buf1(body1);
  EXPECT_CALL(*router_.retry_state_, enabled()).Times(2).WillRepeatedly(Return(true));
  router_.decodeData(buf1, false);

  router_.retry_state_->expectResetRetry();
  encoder1.stream_.resetStream(Http::StreamResetReason::RemoteReset);

  // Complete request while there is no upstream request.
  const std::string body2(50, 'a');
  Buffer::OwnedImpl buf2(body2);
  router_.decodeData(buf2, false);

  EXPECT_EQ(callbacks_.details(), "request_payload_exceeded_retry_buffer_limit");
  EXPECT_EQ(1U, cm_.thread_local_cluster_.cluster_.info_->stats_store_
                    .counter("retry_or_shadow_abandoned")
                    .value());
  EXPECT_TRUE(verifyHostUpstreamStats(0, 1));
}

// Two requests are sent (slow request + hedged retry) and then global timeout
// is hit. Verify everything gets cleaned up.
TEST_F(RouterTest, HedgedPerTryTimeoutGlobalTimeout) {
  enableHedgeOnPerTryTimeout();

  NiceMock<Http::MockRequestEncoder> encoder1;
  Http::ResponseDecoder* response_decoder1 = nullptr;
  EXPECT_CALL(cm_.thread_local_cluster_.conn_pool_, newStream(_, _))
      .WillOnce(Invoke(
          [&](Http::ResponseDecoder& decoder,
              Http::ConnectionPool::Callbacks& callbacks) -> Http::ConnectionPool::Cancellable* {
            response_decoder1 = &decoder;
            EXPECT_CALL(*router_.retry_state_, onHostAttempted(_));
            callbacks.onPoolReady(encoder1, cm_.thread_local_cluster_.conn_pool_.host_,
                                  upstream_stream_info_, Http::Protocol::Http10);
            return nullptr;
          }));
  EXPECT_CALL(cm_.thread_local_cluster_.conn_pool_.host_->outlier_detector_,
              putResult(Upstream::Outlier::Result::LocalOriginConnectSuccess,
                        absl::optional<uint64_t>(absl::nullopt)))
      .Times(2);
  expectPerTryTimerCreate();
  expectResponseTimerCreate();

  Http::TestRequestHeaderMapImpl headers{{"x-envoy-upstream-rq-per-try-timeout-ms", "5"}};
  HttpTestUtility::addDefaultHeaders(headers);
  router_.decodeHeaders(headers, true);
  EXPECT_EQ(1U,
            callbacks_.route_->route_entry_.virtual_cluster_.stats().upstream_rq_total_.value());

  EXPECT_CALL(
      cm_.thread_local_cluster_.conn_pool_.host_->outlier_detector_,
      putResult(Upstream::Outlier::Result::LocalOriginTimeout, absl::optional<uint64_t>(504)));
  EXPECT_CALL(encoder1.stream_, resetStream(_)).Times(0);
  EXPECT_CALL(callbacks_, encodeHeaders_(_, _)).Times(0);
  router_.retry_state_->expectHedgedPerTryTimeoutRetry();
  per_try_timeout_->invokeCallback();

  NiceMock<Http::MockRequestEncoder> encoder2;
  Http::ResponseDecoder* response_decoder2 = nullptr;
  EXPECT_CALL(cm_.thread_local_cluster_.conn_pool_, newStream(_, _))
      .WillOnce(Invoke(
          [&](Http::ResponseDecoder& decoder,
              Http::ConnectionPool::Callbacks& callbacks) -> Http::ConnectionPool::Cancellable* {
            response_decoder2 = &decoder;
            EXPECT_CALL(*router_.retry_state_, onHostAttempted(_));
            callbacks.onPoolReady(encoder2, cm_.thread_local_cluster_.conn_pool_.host_,
                                  upstream_stream_info_, Http::Protocol::Http10);
            return nullptr;
          }));
  expectPerTryTimerCreate();
  router_.retry_state_->callback_();
  EXPECT_EQ(2U,
            callbacks_.route_->route_entry_.virtual_cluster_.stats().upstream_rq_total_.value());

  EXPECT_TRUE(verifyHostUpstreamStats(0, 0));

  // Now trigger global timeout, expect everything to be reset
  EXPECT_CALL(encoder1.stream_, resetStream(_));
  EXPECT_CALL(encoder2.stream_, resetStream(_));
  EXPECT_CALL(
      cm_.thread_local_cluster_.conn_pool_.host_->outlier_detector_,
      putResult(Upstream::Outlier::Result::LocalOriginTimeout, absl::optional<uint64_t>(504)));

  EXPECT_CALL(callbacks_, encodeHeaders_(_, _))
      .WillOnce(Invoke([&](Http::ResponseHeaderMap& headers, bool) -> void {
        EXPECT_EQ(headers.Status()->value(), "504");
      }));
  response_timeout_->invokeCallback();
  EXPECT_TRUE(verifyHostUpstreamStats(0, 2));
  EXPECT_EQ(2, cm_.thread_local_cluster_.conn_pool_.host_->stats_.rq_timeout_.value());
  // TODO: Verify hedge stats here once they are implemented.
}

// Sequence: 1) per try timeout w/ hedge retry, 2) second request gets a 5xx
// response, no retries remaining 3) first request gets a 5xx response.
TEST_F(RouterTest, HedgingRetriesExhaustedBadResponse) {
  enableHedgeOnPerTryTimeout();

  NiceMock<Http::MockRequestEncoder> encoder1;
  Http::ResponseDecoder* response_decoder1 = nullptr;
  EXPECT_CALL(cm_.thread_local_cluster_.conn_pool_, newStream(_, _))
      .WillOnce(Invoke(
          [&](Http::ResponseDecoder& decoder,
              Http::ConnectionPool::Callbacks& callbacks) -> Http::ConnectionPool::Cancellable* {
            response_decoder1 = &decoder;
            EXPECT_CALL(*router_.retry_state_, onHostAttempted(_));
            callbacks.onPoolReady(encoder1, cm_.thread_local_cluster_.conn_pool_.host_,
                                  upstream_stream_info_, Http::Protocol::Http10);
            return nullptr;
          }));
  EXPECT_CALL(cm_.thread_local_cluster_.conn_pool_.host_->outlier_detector_,
              putResult(Upstream::Outlier::Result::LocalOriginConnectSuccess,
                        absl::optional<uint64_t>(absl::nullopt)));
  expectPerTryTimerCreate();
  expectResponseTimerCreate();

  Http::TestRequestHeaderMapImpl headers{{"x-envoy-upstream-rq-per-try-timeout-ms", "5"}};
  HttpTestUtility::addDefaultHeaders(headers);
  router_.decodeHeaders(headers, true);
  EXPECT_EQ(1U,
            callbacks_.route_->route_entry_.virtual_cluster_.stats().upstream_rq_total_.value());

  EXPECT_CALL(
      cm_.thread_local_cluster_.conn_pool_.host_->outlier_detector_,
      putResult(Upstream::Outlier::Result::LocalOriginTimeout, absl::optional<uint64_t>(504)));
  EXPECT_CALL(encoder1.stream_, resetStream(_)).Times(0);
  EXPECT_CALL(callbacks_, encodeHeaders_(_, _)).Times(0);
  router_.retry_state_->expectHedgedPerTryTimeoutRetry();
  per_try_timeout_->invokeCallback();

  NiceMock<Http::MockRequestEncoder> encoder2;
  Http::ResponseDecoder* response_decoder2 = nullptr;
  EXPECT_CALL(cm_.thread_local_cluster_.conn_pool_, newStream(_, _))
      .WillOnce(Invoke(
          [&](Http::ResponseDecoder& decoder,
              Http::ConnectionPool::Callbacks& callbacks) -> Http::ConnectionPool::Cancellable* {
            response_decoder2 = &decoder;
            EXPECT_CALL(*router_.retry_state_, onHostAttempted(_));
            callbacks.onPoolReady(encoder2, cm_.thread_local_cluster_.conn_pool_.host_,
                                  upstream_stream_info_, Http::Protocol::Http10);
            return nullptr;
          }));
  EXPECT_CALL(cm_.thread_local_cluster_.conn_pool_.host_->outlier_detector_,
              putResult(Upstream::Outlier::Result::LocalOriginConnectSuccess,
                        absl::optional<uint64_t>(absl::nullopt)));
  expectPerTryTimerCreate();
  router_.retry_state_->callback_();
  EXPECT_EQ(2U,
            callbacks_.route_->route_entry_.virtual_cluster_.stats().upstream_rq_total_.value());

  EXPECT_TRUE(verifyHostUpstreamStats(0, 0));

  // Now trigger a 503 in response to the second request.
  Http::ResponseHeaderMapPtr bad_response_headers1(
      new Http::TestResponseHeaderMapImpl{{":status", "503"}});
  EXPECT_CALL(cm_.thread_local_cluster_.conn_pool_.host_->outlier_detector_,
              putHttpResponseCode(503));

  EXPECT_CALL(*router_.retry_state_, shouldRetryHeaders(_, _))
      .WillOnce(Return(RetryStatus::NoRetryLimitExceeded));
  response_decoder2->decodeHeaders(std::move(bad_response_headers1), true);

  EXPECT_TRUE(verifyHostUpstreamStats(0, 1));

  // Now trigger a 503 in response to the first request.
  Http::ResponseHeaderMapPtr bad_response_headers2(
      new Http::TestResponseHeaderMapImpl{{":status", "503"}});
  EXPECT_CALL(cm_.thread_local_cluster_.conn_pool_.host_->outlier_detector_,
              putHttpResponseCode(503));

  // We should not call shouldRetryHeaders() because you never retry the same
  // request twice.
  EXPECT_CALL(*router_.retry_state_, shouldRetryHeaders(_, _)).Times(0);

  EXPECT_CALL(callbacks_, encodeHeaders_(_, _))
      .WillOnce(Invoke([&](Http::ResponseHeaderMap& headers, bool) -> void {
        EXPECT_EQ(headers.Status()->value(), "503");
      }));
  response_decoder1->decodeHeaders(std::move(bad_response_headers2), true);

  EXPECT_TRUE(verifyHostUpstreamStats(0, 2));
}

// Sequence: 1) per try timeout w/ hedge retry, 2) first request gets reset by upstream,
// 3) 2nd request gets a 200 which should be sent downstream.
TEST_F(RouterTest, HedgingRetriesProceedAfterReset) {
  enableHedgeOnPerTryTimeout();

  NiceMock<Http::MockRequestEncoder> encoder1;
  Http::ResponseDecoder* response_decoder1 = nullptr;
  EXPECT_CALL(cm_.thread_local_cluster_.conn_pool_, newStream(_, _))
      .WillOnce(Invoke(
          [&](Http::ResponseDecoder& decoder,
              Http::ConnectionPool::Callbacks& callbacks) -> Http::ConnectionPool::Cancellable* {
            response_decoder1 = &decoder;
            EXPECT_CALL(*router_.retry_state_, onHostAttempted(_));
            callbacks.onPoolReady(encoder1, cm_.thread_local_cluster_.conn_pool_.host_,
                                  upstream_stream_info_, Http::Protocol::Http10);
            return nullptr;
          }));
  // First is reset
  EXPECT_CALL(cm_.thread_local_cluster_.conn_pool_.host_->outlier_detector_,
              putResult(Upstream::Outlier::Result::LocalOriginConnectFailed, _));
  EXPECT_CALL(cm_.thread_local_cluster_.conn_pool_.host_->outlier_detector_,
              putResult(Upstream::Outlier::Result::LocalOriginConnectSuccess,
                        absl::optional<uint64_t>(absl::nullopt)))
      .Times(2);
  expectPerTryTimerCreate();
  expectResponseTimerCreate();

  Http::TestRequestHeaderMapImpl headers{{"x-envoy-upstream-rq-per-try-timeout-ms", "5"}};
  HttpTestUtility::addDefaultHeaders(headers);
  router_.decodeHeaders(headers, true);
  EXPECT_EQ(1U,
            callbacks_.route_->route_entry_.virtual_cluster_.stats().upstream_rq_total_.value());

  EXPECT_CALL(
      cm_.thread_local_cluster_.conn_pool_.host_->outlier_detector_,
      putResult(Upstream::Outlier::Result::LocalOriginTimeout, absl::optional<uint64_t>(504)));
  EXPECT_CALL(encoder1.stream_, resetStream(_)).Times(0);
  EXPECT_CALL(callbacks_, encodeHeaders_(_, _)).Times(0);
  router_.retry_state_->expectHedgedPerTryTimeoutRetry();
  per_try_timeout_->invokeCallback();

  NiceMock<Http::MockRequestEncoder> encoder2;
  Http::ResponseDecoder* response_decoder2 = nullptr;
  EXPECT_CALL(cm_.thread_local_cluster_.conn_pool_, newStream(_, _))
      .WillOnce(Invoke(
          [&](Http::ResponseDecoder& decoder,
              Http::ConnectionPool::Callbacks& callbacks) -> Http::ConnectionPool::Cancellable* {
            response_decoder2 = &decoder;
            EXPECT_CALL(*router_.retry_state_, onHostAttempted(_));
            callbacks.onPoolReady(encoder2, cm_.thread_local_cluster_.conn_pool_.host_,
                                  upstream_stream_info_, Http::Protocol::Http10);
            return nullptr;
          }));
  expectPerTryTimerCreate();
  router_.retry_state_->callback_();
  EXPECT_EQ(2U,
            callbacks_.route_->route_entry_.virtual_cluster_.stats().upstream_rq_total_.value());

  EXPECT_TRUE(verifyHostUpstreamStats(0, 0));

  // Now trigger an upstream reset in response to the first request.
  EXPECT_CALL(encoder1.stream_, resetStream(_));
  encoder1.stream_.resetStream(Http::StreamResetReason::RemoteReset);

  EXPECT_TRUE(verifyHostUpstreamStats(0, 1));

  // We should not call shouldRetryReset() because you never retry the same
  // request twice.
  EXPECT_CALL(*router_.retry_state_, shouldRetryReset(_, _)).Times(0);

  // Now trigger a 200 in response to the second request.
  Http::ResponseHeaderMapPtr response_headers(
      new Http::TestResponseHeaderMapImpl{{":status", "200"}});

  EXPECT_CALL(*router_.retry_state_, shouldRetryHeaders(_, _)).WillOnce(Return(RetryStatus::No));
  EXPECT_CALL(callbacks_, encodeHeaders_(_, _))
      .WillOnce(Invoke([&](Http::ResponseHeaderMap& headers, bool) -> void {
        EXPECT_EQ(headers.Status()->value(), "200");
      }));
  EXPECT_CALL(cm_.thread_local_cluster_.conn_pool_.host_->outlier_detector_,
              putHttpResponseCode(200));
  response_decoder2->decodeHeaders(std::move(response_headers), true);

  EXPECT_TRUE(verifyHostUpstreamStats(1, 1));
}

// Sequence: 1) request with data hits per try timeout w/ hedge retry, 2)
// second request is immediately reset 3) 1st request gets a 200.
// The goal of this test is to ensure that the router can properly detect that an immediate
// reset happens and that we don't accidentally write data twice on the first request.
TEST_F(RouterTest, HedgingRetryImmediatelyReset) {
  enableHedgeOnPerTryTimeout();

  NiceMock<Http::MockRequestEncoder> encoder;
  Http::ResponseDecoder* response_decoder = nullptr;
  EXPECT_CALL(cm_.thread_local_cluster_.conn_pool_, newStream(_, _))
      .WillOnce(Invoke(
          [&](Http::ResponseDecoder& decoder,
              Http::ConnectionPool::Callbacks& callbacks) -> Http::ConnectionPool::Cancellable* {
            response_decoder = &decoder;
            EXPECT_CALL(*router_.retry_state_, onHostAttempted(_));
            callbacks.onPoolReady(encoder, cm_.thread_local_cluster_.conn_pool_.host_,
                                  upstream_stream_info_, Http::Protocol::Http10);
            return nullptr;
          }));
  EXPECT_CALL(cm_.thread_local_cluster_.conn_pool_.host_->outlier_detector_,
              putResult(Upstream::Outlier::Result::LocalOriginConnectSuccess,
                        absl::optional<uint64_t>(absl::nullopt)));

  Http::TestRequestHeaderMapImpl headers{{"x-envoy-upstream-rq-per-try-timeout-ms", "5"}};
  HttpTestUtility::addDefaultHeaders(headers);
  router_.decodeHeaders(headers, false);

  expectPerTryTimerCreate();
  expectResponseTimerCreate();
  Buffer::OwnedImpl body("test body");
  EXPECT_CALL(encoder, encodeData(_, _));
  Buffer::InstancePtr body_data(new Buffer::OwnedImpl("hello"));
  router_.retry_state_->expectHedgedPerTryTimeoutRetry();
  EXPECT_EQ(Http::FilterDataStatus::StopIterationNoBuffer, router_.decodeData(*body_data, true));

  EXPECT_CALL(
      cm_.thread_local_cluster_.conn_pool_.host_->outlier_detector_,
      putResult(Upstream::Outlier::Result::LocalOriginTimeout, absl::optional<uint64_t>(504)));
  EXPECT_CALL(encoder.stream_, resetStream(_)).Times(0);
  EXPECT_CALL(callbacks_, encodeHeaders_(_, _)).Times(0);
  per_try_timeout_->invokeCallback();

  NiceMock<Http::MockRequestEncoder> encoder2;
  EXPECT_CALL(cm_.thread_local_cluster_.conn_pool_, newStream(_, _))
      .WillOnce(Invoke([&](Http::StreamDecoder&, Http::ConnectionPool::Callbacks& callbacks)
                           -> Http::ConnectionPool::Cancellable* {
        EXPECT_CALL(*router_.retry_state_, onHostAttempted(_));
        EXPECT_CALL(cm_.thread_local_cluster_.conn_pool_.host_->outlier_detector_,
                    putResult(Upstream::Outlier::Result::LocalOriginConnectFailed, _));
        callbacks.onPoolFailure(ConnectionPool::PoolFailureReason::RemoteConnectionFailure,
                                absl::string_view(), cm_.thread_local_cluster_.conn_pool_.host_);
        return nullptr;
      }));
  EXPECT_CALL(*router_.retry_state_, shouldRetryReset(_, _))
      .WillOnce(Return(RetryStatus::NoRetryLimitExceeded));
  ON_CALL(callbacks_, decodingBuffer()).WillByDefault(Return(body_data.get()));
  router_.retry_state_->callback_();

  EXPECT_TRUE(verifyHostUpstreamStats(0, 1));

  // Now trigger a 200 in response to the first request.
  Http::ResponseHeaderMapPtr response_headers(
      new Http::TestResponseHeaderMapImpl{{":status", "200"}});

  // The request was already retried when the per try timeout occurred so it
  // should't even consult the retry state.
  EXPECT_CALL(*router_.retry_state_, shouldRetryHeaders(_, _)).Times(0);
  EXPECT_CALL(callbacks_, encodeHeaders_(_, _))
      .WillOnce(Invoke([&](Http::ResponseHeaderMap& headers, bool) -> void {
        EXPECT_EQ(headers.Status()->value(), "200");
      }));
  EXPECT_CALL(cm_.thread_local_cluster_.conn_pool_.host_->outlier_detector_,
              putHttpResponseCode(200));
  response_decoder->decodeHeaders(std::move(response_headers), true);

  EXPECT_TRUE(verifyHostUpstreamStats(1, 1));
  // Pool failure for the first try, so only 1 upstream request was made.
  EXPECT_EQ(1U,
            callbacks_.route_->route_entry_.virtual_cluster_.stats().upstream_rq_total_.value());
}

TEST_F(RouterTest, RetryNoneHealthy) {
  NiceMock<Http::MockRequestEncoder> encoder1;
  Http::ResponseDecoder* response_decoder = nullptr;
  EXPECT_CALL(cm_.thread_local_cluster_.conn_pool_, newStream(_, _))
      .WillOnce(Invoke(
          [&](Http::ResponseDecoder& decoder,
              Http::ConnectionPool::Callbacks& callbacks) -> Http::ConnectionPool::Cancellable* {
            response_decoder = &decoder;
            callbacks.onPoolReady(encoder1, cm_.thread_local_cluster_.conn_pool_.host_,
                                  upstream_stream_info_, Http::Protocol::Http10);
            return nullptr;
          }));

  expectResponseTimerCreate();
  EXPECT_CALL(callbacks_.stream_info_, onUpstreamHostSelected(_))
      .WillOnce(Invoke([&](const Upstream::HostDescriptionConstSharedPtr host) -> void {
        EXPECT_EQ(host_address_, host->address());
      }));

  Http::TestRequestHeaderMapImpl headers{{"x-envoy-retry-on", "5xx"}, {"x-envoy-internal", "true"}};
  HttpTestUtility::addDefaultHeaders(headers);
  router_.decodeHeaders(headers, true);

  router_.retry_state_->expectResetRetry();
  EXPECT_CALL(cm_.thread_local_cluster_.conn_pool_.host_->outlier_detector_,
              putResult(Upstream::Outlier::Result::LocalOriginConnectFailed, _));
  encoder1.stream_.resetStream(Http::StreamResetReason::LocalReset);

  EXPECT_CALL(cm_.thread_local_cluster_, httpConnPool(_, _, _)).WillOnce(Return(nullptr));
  Http::TestResponseHeaderMapImpl response_headers{
      {":status", "503"}, {"content-length", "19"}, {"content-type", "text/plain"}};
  EXPECT_CALL(callbacks_, encodeHeaders_(HeaderMapEqualRef(&response_headers), false));
  EXPECT_CALL(callbacks_, encodeData(_, true));
  EXPECT_CALL(callbacks_.stream_info_,
              setResponseFlag(StreamInfo::ResponseFlag::NoHealthyUpstream));
  router_.retry_state_->callback_();
  EXPECT_TRUE(verifyHostUpstreamStats(0, 1));
  // Pool failure for the first try, so only 1 upstream request was made.
  EXPECT_EQ(1U,
            callbacks_.route_->route_entry_.virtual_cluster_.stats().upstream_rq_total_.value());
}

TEST_F(RouterTest, RetryUpstreamReset) {
  NiceMock<Http::MockRequestEncoder> encoder1;
  Http::ResponseDecoder* response_decoder = nullptr;
  EXPECT_CALL(cm_.thread_local_cluster_.conn_pool_, newStream(_, _))
      .WillOnce(Invoke(
          [&](Http::ResponseDecoder& decoder,
              Http::ConnectionPool::Callbacks& callbacks) -> Http::ConnectionPool::Cancellable* {
            response_decoder = &decoder;
            callbacks.onPoolReady(encoder1, cm_.thread_local_cluster_.conn_pool_.host_,
                                  upstream_stream_info_, Http::Protocol::Http10);
            return nullptr;
          }));
  expectResponseTimerCreate();

  Http::TestRequestHeaderMapImpl headers{{"x-envoy-retry-on", "5xx"}, {"x-envoy-internal", "true"}};
  HttpTestUtility::addDefaultHeaders(headers);
  router_.decodeHeaders(headers, false);
  EXPECT_CALL(*router_.retry_state_, enabled()).WillOnce(Return(true));
  EXPECT_CALL(callbacks_, addDecodedData(_, _));
  Buffer::OwnedImpl body("test body");
  router_.decodeData(body, true);
  EXPECT_EQ(1U,
            callbacks_.route_->route_entry_.virtual_cluster_.stats().upstream_rq_total_.value());

  router_.retry_state_->expectResetRetry();
  EXPECT_CALL(cm_.thread_local_cluster_.conn_pool_.host_->outlier_detector_,
              putResult(Upstream::Outlier::Result::LocalOriginConnectFailed, _));
  encoder1.stream_.resetStream(Http::StreamResetReason::RemoteReset);

  // We expect this reset to kick off a new request.
  NiceMock<Http::MockRequestEncoder> encoder2;
  EXPECT_CALL(cm_.thread_local_cluster_.conn_pool_, newStream(_, _))
      .WillOnce(Invoke(
          [&](Http::ResponseDecoder& decoder,
              Http::ConnectionPool::Callbacks& callbacks) -> Http::ConnectionPool::Cancellable* {
            response_decoder = &decoder;
            EXPECT_CALL(cm_.thread_local_cluster_.conn_pool_.host_->outlier_detector_,
                        putResult(Upstream::Outlier::Result::LocalOriginConnectSuccess,
                                  absl::optional<uint64_t>(absl::nullopt)));
            callbacks.onPoolReady(encoder2, cm_.thread_local_cluster_.conn_pool_.host_,
                                  upstream_stream_info_, Http::Protocol::Http10);
            return nullptr;
          }));
  router_.retry_state_->callback_();
  EXPECT_EQ(2U,
            callbacks_.route_->route_entry_.virtual_cluster_.stats().upstream_rq_total_.value());
  EXPECT_TRUE(verifyHostUpstreamStats(0, 1));

  // Normal response.
  EXPECT_CALL(*router_.retry_state_, shouldRetryHeaders(_, _)).WillOnce(Return(RetryStatus::No));
  Http::ResponseHeaderMapPtr response_headers(
      new Http::TestResponseHeaderMapImpl{{":status", "200"}});
  EXPECT_CALL(cm_.thread_local_cluster_.conn_pool_.host_->outlier_detector_,
              putHttpResponseCode(200));
  response_decoder->decodeHeaders(std::move(response_headers), true);
  EXPECT_TRUE(verifyHostUpstreamStats(1, 1));
}

TEST_F(RouterTest, NoRetryWithBodyLimit) {
  NiceMock<Http::MockRequestEncoder> encoder1;
  Http::ResponseDecoder* response_decoder = nullptr;
  EXPECT_CALL(cm_.thread_local_cluster_.conn_pool_, newStream(_, _))
      .WillOnce(Invoke(
          [&](Http::ResponseDecoder& decoder,
              Http::ConnectionPool::Callbacks& callbacks) -> Http::ConnectionPool::Cancellable* {
            response_decoder = &decoder;
            callbacks.onPoolReady(encoder1, cm_.thread_local_cluster_.conn_pool_.host_,
                                  upstream_stream_info_, Http::Protocol::Http10);
            return nullptr;
          }));

  // Set a per route body limit which disallows any buffering.
  EXPECT_CALL(callbacks_.route_->route_entry_, retryShadowBufferLimit()).WillOnce(Return(0));
  Http::TestRequestHeaderMapImpl headers{{"x-envoy-retry-on", "5xx"}, {"x-envoy-internal", "true"}};
  HttpTestUtility::addDefaultHeaders(headers);
  router_.decodeHeaders(headers, false);
  // Unlike RetryUpstreamReset above the data won't be buffered as the body exceeds the buffer limit
  EXPECT_CALL(*router_.retry_state_, enabled()).WillOnce(Return(true));
  EXPECT_CALL(callbacks_, addDecodedData(_, _)).Times(0);
  Buffer::OwnedImpl body("t");
  router_.decodeData(body, false);
  EXPECT_EQ(1U,
            callbacks_.route_->route_entry_.virtual_cluster_.stats().upstream_rq_total_.value());

  Http::ResponseHeaderMapPtr response_headers(
      new Http::TestResponseHeaderMapImpl{{":status", "200"}});
  response_decoder->decodeHeaders(std::move(response_headers), true);
}

// Verifies that when the request fails with an upstream reset (per try timeout in this case)
// before an upstream host has been established, then the onHostAttempted function will not be
// invoked. This ensures that we're not passing a null host to the retry plugins.
TEST_F(RouterTest, RetryUpstreamPerTryTimeout) {
  NiceMock<Http::MockRequestEncoder> encoder1;
  Http::ResponseDecoder* response_decoder = nullptr;
  EXPECT_CALL(cm_.thread_local_cluster_.conn_pool_, newStream(_, _))
      .WillOnce(Invoke(
          [&](Http::ResponseDecoder& decoder,
              Http::ConnectionPool::Callbacks& callbacks) -> Http::ConnectionPool::Cancellable* {
            response_decoder = &decoder;
            EXPECT_CALL(*router_.retry_state_, onHostAttempted(_));
            callbacks.onPoolReady(encoder1, cm_.thread_local_cluster_.conn_pool_.host_,
                                  upstream_stream_info_, Http::Protocol::Http10);
            return nullptr;
          }));
  expectPerTryTimerCreate();
  expectResponseTimerCreate();

  Http::TestRequestHeaderMapImpl headers{{"x-envoy-retry-on", "5xx"},
                                         {"x-envoy-internal", "true"},
                                         {"x-envoy-upstream-rq-per-try-timeout-ms", "5"}};
  HttpTestUtility::addDefaultHeaders(headers);
  router_.decodeHeaders(headers, true);
  EXPECT_EQ(1U,
            callbacks_.route_->route_entry_.virtual_cluster_.stats().upstream_rq_total_.value());

  router_.retry_state_->expectResetRetry();
  EXPECT_CALL(cm_.thread_local_cluster_.conn_pool_.host_->outlier_detector_,
              putResult(Upstream::Outlier::Result::LocalOriginTimeout, _));
  per_try_timeout_->invokeCallback();
  EXPECT_TRUE(verifyHostUpstreamStats(0, 1));

  // We expect this reset to kick off a new request.
  NiceMock<Http::MockRequestEncoder> encoder2;
  EXPECT_CALL(*router_.retry_state_, onHostAttempted(_));
  EXPECT_CALL(cm_.thread_local_cluster_.conn_pool_, newStream(_, _))
      .WillOnce(Invoke(
          [&](Http::ResponseDecoder& decoder,
              Http::ConnectionPool::Callbacks& callbacks) -> Http::ConnectionPool::Cancellable* {
            response_decoder = &decoder;
            EXPECT_CALL(cm_.thread_local_cluster_.conn_pool_.host_->outlier_detector_,
                        putResult(Upstream::Outlier::Result::LocalOriginConnectSuccess,
                                  absl::optional<uint64_t>(absl::nullopt)));
            callbacks.onPoolReady(encoder2, cm_.thread_local_cluster_.conn_pool_.host_,
                                  upstream_stream_info_, Http::Protocol::Http10);
            return nullptr;
          }));
  expectPerTryTimerCreate();
  router_.retry_state_->callback_();
  EXPECT_EQ(2U,
            callbacks_.route_->route_entry_.virtual_cluster_.stats().upstream_rq_total_.value());

  // Normal response.
  EXPECT_CALL(*router_.retry_state_, shouldRetryHeaders(_, _)).WillOnce(Return(RetryStatus::No));
  Http::ResponseHeaderMapPtr response_headers(
      new Http::TestResponseHeaderMapImpl{{":status", "200"}});
  EXPECT_CALL(cm_.thread_local_cluster_.conn_pool_.host_->outlier_detector_,
              putHttpResponseCode(200));
  response_decoder->decodeHeaders(std::move(response_headers), true);
  EXPECT_TRUE(verifyHostUpstreamStats(1, 1));
}

// Asserts that onHostAttempted is *not* called when the upstream connection fails in such
// a way that no host is present.
TEST_F(RouterTest, RetryUpstreamConnectionFailure) {
  Http::ConnectionPool::Callbacks* conn_pool_callbacks;
  EXPECT_CALL(cm_.thread_local_cluster_.conn_pool_, newStream(_, _))
      .WillOnce(Invoke([&](Http::StreamDecoder&, Http::ConnectionPool::Callbacks& callbacks)
                           -> Http::ConnectionPool::Cancellable* {
        conn_pool_callbacks = &callbacks;
        return nullptr;
      }));
  expectResponseTimerCreate();

  Http::TestRequestHeaderMapImpl headers{{"x-envoy-retry-on", "5xx"}, {"x-envoy-internal", "true"}};
  HttpTestUtility::addDefaultHeaders(headers);
  router_.decodeHeaders(headers, true);

  EXPECT_CALL(*router_.retry_state_, onHostAttempted(_)).Times(0);

  router_.retry_state_->expectResetRetry();

  conn_pool_callbacks->onPoolFailure(ConnectionPool::PoolFailureReason::RemoteConnectionFailure,
                                     absl::string_view(), nullptr);
  // Pool failure, so no upstream request was made.
  EXPECT_EQ(0U,
            callbacks_.route_->route_entry_.virtual_cluster_.stats().upstream_rq_total_.value());

  Http::ResponseDecoder* response_decoder = nullptr;
  // We expect this reset to kick off a new request.
  NiceMock<Http::MockRequestEncoder> encoder2;
  EXPECT_CALL(cm_.thread_local_cluster_.conn_pool_, newStream(_, _))
      .WillOnce(Invoke(
          [&](Http::ResponseDecoder& decoder,
              Http::ConnectionPool::Callbacks& callbacks) -> Http::ConnectionPool::Cancellable* {
            response_decoder = &decoder;
            EXPECT_CALL(*router_.retry_state_, onHostAttempted(_));
            callbacks.onPoolReady(encoder2, cm_.thread_local_cluster_.conn_pool_.host_,
                                  upstream_stream_info_, Http::Protocol::Http10);
            return nullptr;
          }));
  router_.retry_state_->callback_();
  EXPECT_EQ(1U,
            callbacks_.route_->route_entry_.virtual_cluster_.stats().upstream_rq_total_.value());

  // Normal response.
  EXPECT_CALL(*router_.retry_state_, shouldRetryHeaders(_, _)).WillOnce(Return(RetryStatus::No));
  Http::ResponseHeaderMapPtr response_headers(
      new Http::TestResponseHeaderMapImpl{{":status", "200"}});
  EXPECT_CALL(cm_.thread_local_cluster_.conn_pool_.host_->outlier_detector_,
              putHttpResponseCode(200));
  response_decoder->decodeHeaders(std::move(response_headers), true);
  EXPECT_TRUE(verifyHostUpstreamStats(1, 0));
}

TEST_F(RouterTest, DontResetStartedResponseOnUpstreamPerTryTimeout) {
  NiceMock<Http::MockRequestEncoder> encoder1;
  Http::ResponseDecoder* response_decoder = nullptr;
  EXPECT_CALL(cm_.thread_local_cluster_.conn_pool_, newStream(_, _))
      .WillOnce(Invoke(
          [&](Http::ResponseDecoder& decoder,
              Http::ConnectionPool::Callbacks& callbacks) -> Http::ConnectionPool::Cancellable* {
            response_decoder = &decoder;
            callbacks.onPoolReady(encoder1, cm_.thread_local_cluster_.conn_pool_.host_,
                                  upstream_stream_info_, Http::Protocol::Http10);
            return nullptr;
          }));
  expectPerTryTimerCreate();
  expectResponseTimerCreate();

  Http::TestRequestHeaderMapImpl headers{{"x-envoy-internal", "true"},
                                         {"x-envoy-upstream-rq-per-try-timeout-ms", "5"}};
  HttpTestUtility::addDefaultHeaders(headers);
  router_.decodeHeaders(headers, true);
  EXPECT_EQ(1U,
            callbacks_.route_->route_entry_.virtual_cluster_.stats().upstream_rq_total_.value());

  // Since the response is already started we don't retry.
  EXPECT_CALL(*router_.retry_state_, shouldRetryHeaders(_, _)).WillOnce(Return(RetryStatus::No));
  EXPECT_CALL(callbacks_, encodeHeaders_(_, false));
  Http::ResponseHeaderMapPtr response_headers(
      new Http::TestResponseHeaderMapImpl{{":status", "200"}});
  Buffer::OwnedImpl body("test body");
  EXPECT_CALL(cm_.thread_local_cluster_.conn_pool_.host_->outlier_detector_,
              putHttpResponseCode(200));
  response_decoder->decodeHeaders(std::move(response_headers), false);
  per_try_timeout_->invokeCallback();
  EXPECT_CALL(callbacks_, encodeData(_, true));
  response_decoder->decodeData(body, true);
  EXPECT_TRUE(verifyHostUpstreamStats(1, 0));
  EXPECT_EQ(0U, cm_.thread_local_cluster_.cluster_.info_->stats_store_
                    .counter("upstream_rq_per_try_timeout")
                    .value());
  EXPECT_EQ(1U,
            callbacks_.route_->route_entry_.virtual_cluster_.stats().upstream_rq_total_.value());
}

TEST_F(RouterTest, RetryUpstreamResetResponseStarted) {
  NiceMock<Http::MockRequestEncoder> encoder1;
  Http::ResponseDecoder* response_decoder = nullptr;
  EXPECT_CALL(cm_.thread_local_cluster_.conn_pool_, newStream(_, _))
      .WillOnce(Invoke(
          [&](Http::ResponseDecoder& decoder,
              Http::ConnectionPool::Callbacks& callbacks) -> Http::ConnectionPool::Cancellable* {
            response_decoder = &decoder;
            callbacks.onPoolReady(encoder1, cm_.thread_local_cluster_.conn_pool_.host_,
                                  upstream_stream_info_, Http::Protocol::Http10);
            return nullptr;
          }));
  expectResponseTimerCreate();

  Http::TestRequestHeaderMapImpl headers{{"x-envoy-retry-on", "5xx"}, {"x-envoy-internal", "true"}};
  HttpTestUtility::addDefaultHeaders(headers);
  router_.decodeHeaders(headers, true);
  EXPECT_EQ(1U,
            callbacks_.route_->route_entry_.virtual_cluster_.stats().upstream_rq_total_.value());

  // Since the response is already started we don't retry.
  EXPECT_CALL(*router_.retry_state_, shouldRetryHeaders(_, _)).WillOnce(Return(RetryStatus::No));
  EXPECT_CALL(callbacks_, encodeHeaders_(_, false));
  Http::ResponseHeaderMapPtr response_headers(
      new Http::TestResponseHeaderMapImpl{{":status", "200"}});
  EXPECT_CALL(cm_.thread_local_cluster_.conn_pool_.host_->outlier_detector_,
              putHttpResponseCode(200));
  response_decoder->decodeHeaders(std::move(response_headers), false);
  EXPECT_CALL(cm_.thread_local_cluster_.conn_pool_.host_->outlier_detector_,
              putResult(Upstream::Outlier::Result::LocalOriginConnectFailed, _));
  // Normally, sendLocalReply will actually send the reply, but in this case the
  // HCM will detect the headers have already been sent and not route through
  // the encoder again.
  EXPECT_CALL(callbacks_, sendLocalReply(_, _, _, _, _)).WillOnce(testing::InvokeWithoutArgs([] {
  }));
  encoder1.stream_.resetStream(Http::StreamResetReason::RemoteReset);
  // For normal HTTP, once we have a 200 we consider this a success, even if a
  // later reset occurs.
  EXPECT_TRUE(verifyHostUpstreamStats(1, 0));
  EXPECT_EQ(1U,
            callbacks_.route_->route_entry_.virtual_cluster_.stats().upstream_rq_total_.value());
}

// The router filter is responsible for not propagating 100-continue headers after the initial 100.
TEST_F(RouterTest, Coalesce100ContinueHeaders) {
  // Setup.
  NiceMock<Http::MockRequestEncoder> encoder1;
  Http::ResponseDecoder* response_decoder = nullptr;
  EXPECT_CALL(cm_.thread_local_cluster_.conn_pool_, newStream(_, _))
      .WillOnce(Invoke(
          [&](Http::ResponseDecoder& decoder,
              Http::ConnectionPool::Callbacks& callbacks) -> Http::ConnectionPool::Cancellable* {
            response_decoder = &decoder;
            callbacks.onPoolReady(encoder1, cm_.thread_local_cluster_.conn_pool_.host_,
                                  upstream_stream_info_, Http::Protocol::Http10);
            return nullptr;
          }));
  expectResponseTimerCreate();

  Http::TestRequestHeaderMapImpl headers;
  HttpTestUtility::addDefaultHeaders(headers);
  router_.decodeHeaders(headers, true);
  EXPECT_EQ(1U,
            callbacks_.route_->route_entry_.virtual_cluster_.stats().upstream_rq_total_.value());

  // Initial 100-continue, this is processed normally.
  EXPECT_CALL(callbacks_, encode100ContinueHeaders_(_));
  {
    Http::ResponseHeaderMapPtr continue_headers(
        new Http::TestResponseHeaderMapImpl{{":status", "100"}});
    response_decoder->decode100ContinueHeaders(std::move(continue_headers));
  }
  EXPECT_EQ(
      1U,
      cm_.thread_local_cluster_.cluster_.info_->stats_store_.counter("upstream_rq_100").value());

  // No encode100ContinueHeaders() invocation for the second 100-continue (but we continue to track
  // stats from upstream).
  EXPECT_CALL(callbacks_, encode100ContinueHeaders_(_)).Times(0);
  {
    Http::ResponseHeaderMapPtr continue_headers(
        new Http::TestResponseHeaderMapImpl{{":status", "100"}});
    response_decoder->decode100ContinueHeaders(std::move(continue_headers));
  }
  EXPECT_EQ(
      2U,
      cm_.thread_local_cluster_.cluster_.info_->stats_store_.counter("upstream_rq_100").value());

  // Reset stream and cleanup.
  EXPECT_CALL(cm_.thread_local_cluster_.conn_pool_.host_->outlier_detector_,
              putResult(Upstream::Outlier::Result::LocalOriginConnectFailed, _));
  encoder1.stream_.resetStream(Http::StreamResetReason::RemoteReset);
  EXPECT_EQ(1U,
            callbacks_.route_->route_entry_.virtual_cluster_.stats().upstream_rq_total_.value());
}

TEST_F(RouterTest, RetryUpstreamReset100ContinueResponseStarted) {
  NiceMock<Http::MockRequestEncoder> encoder1;
  Http::ResponseDecoder* response_decoder = nullptr;
  EXPECT_CALL(cm_.thread_local_cluster_.conn_pool_, newStream(_, _))
      .WillOnce(Invoke(
          [&](Http::ResponseDecoder& decoder,
              Http::ConnectionPool::Callbacks& callbacks) -> Http::ConnectionPool::Cancellable* {
            response_decoder = &decoder;
            callbacks.onPoolReady(encoder1, cm_.thread_local_cluster_.conn_pool_.host_,
                                  upstream_stream_info_, Http::Protocol::Http10);
            return nullptr;
          }));
  expectResponseTimerCreate();

  Http::TestRequestHeaderMapImpl headers{{"x-envoy-retry-on", "5xx"}, {"x-envoy-internal", "true"}};
  HttpTestUtility::addDefaultHeaders(headers);
  router_.decodeHeaders(headers, true);
  EXPECT_EQ(1U,
            callbacks_.route_->route_entry_.virtual_cluster_.stats().upstream_rq_total_.value());

  // The 100-continue will result in resetting retry_state_, so when the stream
  // is reset we won't even check shouldRetryReset() (or shouldRetryHeaders()).
  EXPECT_CALL(*router_.retry_state_, shouldRetryReset(_, _)).Times(0);
  EXPECT_CALL(*router_.retry_state_, shouldRetryHeaders(_, _)).Times(0);
  EXPECT_CALL(callbacks_, encode100ContinueHeaders_(_));
  Http::ResponseHeaderMapPtr continue_headers(
      new Http::TestResponseHeaderMapImpl{{":status", "100"}});
  response_decoder->decode100ContinueHeaders(std::move(continue_headers));
  EXPECT_EQ(
      1U,
      cm_.thread_local_cluster_.cluster_.info_->stats_store_.counter("upstream_rq_100").value());
  EXPECT_CALL(cm_.thread_local_cluster_.conn_pool_.host_->outlier_detector_,
              putResult(Upstream::Outlier::Result::LocalOriginConnectFailed, _));
  encoder1.stream_.resetStream(Http::StreamResetReason::RemoteReset);
  EXPECT_EQ(1U,
            callbacks_.route_->route_entry_.virtual_cluster_.stats().upstream_rq_total_.value());
}

TEST_F(RouterTest, RetryUpstream5xx) {
  NiceMock<Http::MockRequestEncoder> encoder1;
  Http::ResponseDecoder* response_decoder = nullptr;
  EXPECT_CALL(cm_.thread_local_cluster_.conn_pool_, newStream(_, _))
      .WillOnce(Invoke(
          [&](Http::ResponseDecoder& decoder,
              Http::ConnectionPool::Callbacks& callbacks) -> Http::ConnectionPool::Cancellable* {
            response_decoder = &decoder;
            callbacks.onPoolReady(encoder1, cm_.thread_local_cluster_.conn_pool_.host_,
                                  upstream_stream_info_, Http::Protocol::Http10);
            return nullptr;
          }));
  expectResponseTimerCreate();

  Http::TestRequestHeaderMapImpl headers{{"x-envoy-retry-on", "5xx"}, {"x-envoy-internal", "true"}};
  HttpTestUtility::addDefaultHeaders(headers);
  router_.decodeHeaders(headers, true);
  EXPECT_EQ(1U,
            callbacks_.route_->route_entry_.virtual_cluster_.stats().upstream_rq_total_.value());

  // 5xx response.
  router_.retry_state_->expectHeadersRetry();
  Http::ResponseHeaderMapPtr response_headers1(
      new Http::TestResponseHeaderMapImpl{{":status", "503"}});
  EXPECT_CALL(cm_.thread_local_cluster_.conn_pool_.host_->outlier_detector_,
              putHttpResponseCode(503));
  response_decoder->decodeHeaders(std::move(response_headers1), true);
  EXPECT_TRUE(verifyHostUpstreamStats(0, 1));

  // We expect the 5xx response to kick off a new request.
  EXPECT_CALL(encoder1.stream_, resetStream(_)).Times(0);
  NiceMock<Http::MockRequestEncoder> encoder2;
  EXPECT_CALL(cm_.thread_local_cluster_.conn_pool_, newStream(_, _))
      .WillOnce(Invoke(
          [&](Http::ResponseDecoder& decoder,
              Http::ConnectionPool::Callbacks& callbacks) -> Http::ConnectionPool::Cancellable* {
            response_decoder = &decoder;
            callbacks.onPoolReady(encoder2, cm_.thread_local_cluster_.conn_pool_.host_,
                                  upstream_stream_info_, Http::Protocol::Http10);
            return nullptr;
          }));
  router_.retry_state_->callback_();
  EXPECT_EQ(2U,
            callbacks_.route_->route_entry_.virtual_cluster_.stats().upstream_rq_total_.value());

  // Normal response.
  EXPECT_CALL(*router_.retry_state_, shouldRetryHeaders(_, _)).WillOnce(Return(RetryStatus::No));
  EXPECT_CALL(cm_.thread_local_cluster_.conn_pool_.host_->health_checker_, setUnhealthy(_))
      .Times(0);
  Http::ResponseHeaderMapPtr response_headers2(
      new Http::TestResponseHeaderMapImpl{{":status", "200"}});
  EXPECT_CALL(cm_.thread_local_cluster_.conn_pool_.host_->outlier_detector_,
              putHttpResponseCode(200));
  response_decoder->decodeHeaders(std::move(response_headers2), true);
  EXPECT_TRUE(verifyHostUpstreamStats(1, 1));
}

TEST_F(RouterTest, RetryTimeoutDuringRetryDelay) {
  NiceMock<Http::MockRequestEncoder> encoder1;
  Http::ResponseDecoder* response_decoder = nullptr;
  EXPECT_CALL(cm_.thread_local_cluster_.conn_pool_, newStream(_, _))
      .WillOnce(Invoke(
          [&](Http::ResponseDecoder& decoder,
              Http::ConnectionPool::Callbacks& callbacks) -> Http::ConnectionPool::Cancellable* {
            response_decoder = &decoder;
            callbacks.onPoolReady(encoder1, cm_.thread_local_cluster_.conn_pool_.host_,
                                  upstream_stream_info_, Http::Protocol::Http10);
            return nullptr;
          }));
  expectResponseTimerCreate();

  Http::TestRequestHeaderMapImpl headers{{"x-envoy-retry-on", "5xx"}, {"x-envoy-internal", "true"}};
  HttpTestUtility::addDefaultHeaders(headers);
  router_.decodeHeaders(headers, true);
  EXPECT_EQ(1U,
            callbacks_.route_->route_entry_.virtual_cluster_.stats().upstream_rq_total_.value());

  // 5xx response.
  router_.retry_state_->expectHeadersRetry();
  Http::ResponseHeaderMapPtr response_headers1(
      new Http::TestResponseHeaderMapImpl{{":status", "503"}});
  EXPECT_CALL(cm_.thread_local_cluster_.conn_pool_.host_->outlier_detector_,
              putHttpResponseCode(503));
  response_decoder->decodeHeaders(std::move(response_headers1), true);
  EXPECT_TRUE(verifyHostUpstreamStats(0, 1));

  // Fire timeout.
  EXPECT_CALL(callbacks_.stream_info_,
              setResponseFlag(StreamInfo::ResponseFlag::UpstreamRequestTimeout));

  EXPECT_CALL(cm_.thread_local_cluster_.conn_pool_.host_->outlier_detector_, putResponseTime(_))
      .Times(0);
  Http::TestResponseHeaderMapImpl response_headers{
      {":status", "504"}, {"content-length", "24"}, {"content-type", "text/plain"}};
  EXPECT_CALL(callbacks_, encodeHeaders_(HeaderMapEqualRef(&response_headers), false));
  EXPECT_CALL(callbacks_, encodeData(_, true));
  response_timeout_->invokeCallback();
  EXPECT_TRUE(verifyHostUpstreamStats(0, 1));
}

TEST_F(RouterTest, MaxStreamDurationValidlyConfiguredWithoutRetryPolicy) {
  NiceMock<Http::MockRequestEncoder> encoder1;
  Http::ResponseDecoder* response_decoder = nullptr;
  setUpstreamMaxStreamDuration(500);
  EXPECT_CALL(cm_.thread_local_cluster_.conn_pool_, newStream(_, _))
      .WillOnce(Invoke(
          [&](Http::ResponseDecoder& decoder,
              Http::ConnectionPool::Callbacks& callbacks) -> Http::ConnectionPool::Cancellable* {
            response_decoder = &decoder;
            callbacks.onPoolReady(encoder1, cm_.thread_local_cluster_.conn_pool_.host_,
                                  upstream_stream_info_, Http::Protocol::Http10);
            return nullptr;
          }));
  expectMaxStreamDurationTimerCreate();

  Http::TestRequestHeaderMapImpl headers;
  HttpTestUtility::addDefaultHeaders(headers);
  router_.decodeHeaders(headers, false);
  max_stream_duration_timer_->invokeCallback();

  router_.onDestroy();
  EXPECT_TRUE(verifyHostUpstreamStats(0, 0));
}

TEST_F(RouterTest, MaxStreamDurationDisabledIfSetToZero) {
  NiceMock<Http::MockRequestEncoder> encoder1;
  Http::ResponseDecoder* response_decoder = nullptr;
  setUpstreamMaxStreamDuration(0);
  EXPECT_CALL(cm_.thread_local_cluster_.conn_pool_, newStream(_, _))
      .WillOnce(Invoke(
          [&](Http::ResponseDecoder& decoder,
              Http::ConnectionPool::Callbacks& callbacks) -> Http::ConnectionPool::Cancellable* {
            response_decoder = &decoder;
            callbacks.onPoolReady(encoder1, cm_.thread_local_cluster_.conn_pool_.host_,
                                  upstream_stream_info_, Http::Protocol::Http10);
            return nullptr;
          }));

  // not to be called timer creation.
  EXPECT_CALL(callbacks_.dispatcher_, createTimer_).Times(0);

  Http::TestRequestHeaderMapImpl headers;
  HttpTestUtility::addDefaultHeaders(headers);
  router_.decodeHeaders(headers, false);

  router_.onDestroy();
  EXPECT_TRUE(verifyHostUpstreamStats(0, 0));
}

TEST_F(RouterTest, MaxStreamDurationCallbackNotCalled) {
  NiceMock<Http::MockRequestEncoder> encoder1;
  Http::ResponseDecoder* response_decoder = nullptr;
  setUpstreamMaxStreamDuration(5000);
  EXPECT_CALL(cm_.thread_local_cluster_.conn_pool_, newStream(_, _))
      .WillOnce(Invoke(
          [&](Http::ResponseDecoder& decoder,
              Http::ConnectionPool::Callbacks& callbacks) -> Http::ConnectionPool::Cancellable* {
            response_decoder = &decoder;
            callbacks.onPoolReady(encoder1, cm_.thread_local_cluster_.conn_pool_.host_,
                                  upstream_stream_info_, Http::Protocol::Http10);
            return nullptr;
          }));
  expectMaxStreamDurationTimerCreate();

  Http::TestRequestHeaderMapImpl headers;
  HttpTestUtility::addDefaultHeaders(headers);
  router_.decodeHeaders(headers, false);

  router_.onDestroy();
  EXPECT_TRUE(verifyHostUpstreamStats(0, 0));
}

TEST_F(RouterTest, MaxStreamDurationWhenDownstreamAlreadyStartedWithoutRetryPolicy) {
  NiceMock<Http::MockRequestEncoder> encoder1;
  Http::ResponseDecoder* response_decoder = nullptr;
  setUpstreamMaxStreamDuration(500);
  EXPECT_CALL(cm_.thread_local_cluster_.conn_pool_, newStream(_, _))
      .WillOnce(Invoke(
          [&](Http::ResponseDecoder& decoder,
              Http::ConnectionPool::Callbacks& callbacks) -> Http::ConnectionPool::Cancellable* {
            response_decoder = &decoder;
            callbacks.onPoolReady(encoder1, cm_.thread_local_cluster_.conn_pool_.host_,
                                  upstream_stream_info_, Http::Protocol::Http10);
            return nullptr;
          }));
  expectMaxStreamDurationTimerCreate();

  Http::TestRequestHeaderMapImpl headers;
  HttpTestUtility::addDefaultHeaders(headers);
  router_.decodeHeaders(headers, false);
  Http::ResponseHeaderMapPtr response_headers(
      new Http::TestResponseHeaderMapImpl{{":status", "200"}});
  response_decoder->decodeHeaders(std::move(response_headers), false);
  max_stream_duration_timer_->invokeCallback();

  router_.onDestroy();
  EXPECT_TRUE(verifyHostUpstreamStats(1, 0));
}

TEST_F(RouterTest, MaxStreamDurationWithRetryPolicy) {
  // First upstream request
  NiceMock<Http::MockRequestEncoder> encoder1;
  Http::ResponseDecoder* response_decoder = nullptr;
  setUpstreamMaxStreamDuration(500);
  EXPECT_CALL(cm_.thread_local_cluster_.conn_pool_, newStream(_, _))
      .WillOnce(Invoke(
          [&](Http::ResponseDecoder& decoder,
              Http::ConnectionPool::Callbacks& callbacks) -> Http::ConnectionPool::Cancellable* {
            response_decoder = &decoder;
            callbacks.onPoolReady(encoder1, cm_.thread_local_cluster_.conn_pool_.host_,
                                  upstream_stream_info_, Http::Protocol::Http10);
            return nullptr;
          }));
  expectMaxStreamDurationTimerCreate();

  Http::TestRequestHeaderMapImpl headers{{"x-envoy-retry-on", "reset"},
                                         {"x-envoy-internal", "true"}};
  HttpTestUtility::addDefaultHeaders(headers);
  router_.decodeHeaders(headers, false);

  router_.retry_state_->expectResetRetry();
  max_stream_duration_timer_->invokeCallback();

  // Second upstream request
  NiceMock<Http::MockRequestEncoder> encoder2;
  setUpstreamMaxStreamDuration(500);
  EXPECT_CALL(cm_.thread_local_cluster_.conn_pool_, newStream(_, _))
      .WillOnce(Invoke(
          [&](Http::ResponseDecoder& decoder,
              Http::ConnectionPool::Callbacks& callbacks) -> Http::ConnectionPool::Cancellable* {
            response_decoder = &decoder;
            callbacks.onPoolReady(encoder2, cm_.thread_local_cluster_.conn_pool_.host_,
                                  upstream_stream_info_, Http::Protocol::Http10);
            return nullptr;
          }));
  expectMaxStreamDurationTimerCreate();
  router_.retry_state_->callback_();

  EXPECT_CALL(*router_.retry_state_, shouldRetryHeaders(_, _)).WillOnce(Return(RetryStatus::No));
  Http::ResponseHeaderMapPtr response_headers(
      new Http::TestResponseHeaderMapImpl{{":status", "200"}});
  response_decoder->decodeHeaders(std::move(response_headers), true);
  EXPECT_TRUE(verifyHostUpstreamStats(1, 1));
}

TEST_F(RouterTest, RetryTimeoutDuringRetryDelayWithUpstreamRequestNoHost) {
  NiceMock<Http::MockRequestEncoder> encoder1;
  Http::ResponseDecoder* response_decoder = nullptr;
  EXPECT_CALL(cm_.thread_local_cluster_.conn_pool_, newStream(_, _))
      .WillOnce(Invoke(
          [&](Http::ResponseDecoder& decoder,
              Http::ConnectionPool::Callbacks& callbacks) -> Http::ConnectionPool::Cancellable* {
            response_decoder = &decoder;
            callbacks.onPoolReady(encoder1, cm_.thread_local_cluster_.conn_pool_.host_,
                                  upstream_stream_info_, Http::Protocol::Http10);
            return nullptr;
          }));
  expectResponseTimerCreate();

  Http::TestRequestHeaderMapImpl headers{{"x-envoy-retry-on", "5xx"}, {"x-envoy-internal", "true"}};
  HttpTestUtility::addDefaultHeaders(headers);
  router_.decodeHeaders(headers, true);
  EXPECT_EQ(1U,
            callbacks_.route_->route_entry_.virtual_cluster_.stats().upstream_rq_total_.value());

  // 5xx response.
  router_.retry_state_->expectHeadersRetry();
  Http::ResponseHeaderMapPtr response_headers1(
      new Http::TestResponseHeaderMapImpl{{":status", "503"}});
  EXPECT_CALL(cm_.thread_local_cluster_.conn_pool_.host_->outlier_detector_,
              putHttpResponseCode(503));
  response_decoder->decodeHeaders(std::move(response_headers1), true);
  EXPECT_TRUE(verifyHostUpstreamStats(0, 1));

  Envoy::ConnectionPool::MockCancellable cancellable;
  EXPECT_CALL(cm_.thread_local_cluster_.conn_pool_, newStream(_, _))
      .WillOnce(Invoke([&](Http::ResponseDecoder& decoder,
                           Http::ConnectionPool::Callbacks&) -> Http::ConnectionPool::Cancellable* {
        response_decoder = &decoder;
        return &cancellable;
      }));
  router_.retry_state_->callback_();

  // Fire timeout.
  EXPECT_CALL(cancellable, cancel(_));
  EXPECT_CALL(callbacks_.stream_info_,
              setResponseFlag(StreamInfo::ResponseFlag::UpstreamRequestTimeout));

  EXPECT_CALL(cm_.thread_local_cluster_.conn_pool_.host_->outlier_detector_, putResponseTime(_))
      .Times(0);
  Http::TestResponseHeaderMapImpl response_headers{
      {":status", "504"}, {"content-length", "24"}, {"content-type", "text/plain"}};
  EXPECT_CALL(callbacks_, encodeHeaders_(HeaderMapEqualRef(&response_headers), false));
  EXPECT_CALL(callbacks_, encodeData(_, true));
  response_timeout_->invokeCallback();
  EXPECT_TRUE(verifyHostUpstreamStats(0, 1));
  // Timeout fired so no retry was done.
  EXPECT_EQ(1U,
            callbacks_.route_->route_entry_.virtual_cluster_.stats().upstream_rq_total_.value());
}

// Retry timeout during a retry delay leading to no upstream host, as well as an alt response code.
TEST_F(RouterTest, RetryTimeoutDuringRetryDelayWithUpstreamRequestNoHostAltResponseCode) {
  NiceMock<Http::MockRequestEncoder> encoder1;
  Http::ResponseDecoder* response_decoder = nullptr;
  EXPECT_CALL(cm_.thread_local_cluster_.conn_pool_, newStream(_, _))
      .WillOnce(Invoke(
          [&](Http::ResponseDecoder& decoder,
              Http::ConnectionPool::Callbacks& callbacks) -> Http::ConnectionPool::Cancellable* {
            response_decoder = &decoder;
            callbacks.onPoolReady(encoder1, cm_.thread_local_cluster_.conn_pool_.host_,
                                  upstream_stream_info_, Http::Protocol::Http10);
            return nullptr;
          }));
  expectResponseTimerCreate();

  Http::TestRequestHeaderMapImpl headers{{"x-envoy-retry-on", "5xx"},
                                         {"x-envoy-internal", "true"},
                                         {"x-envoy-upstream-rq-timeout-alt-response", "204"}};
  HttpTestUtility::addDefaultHeaders(headers);
  router_.decodeHeaders(headers, true);
  EXPECT_EQ(1U,
            callbacks_.route_->route_entry_.virtual_cluster_.stats().upstream_rq_total_.value());

  // 5xx response.
  router_.retry_state_->expectHeadersRetry();
  Http::ResponseHeaderMapPtr response_headers1(
      new Http::TestResponseHeaderMapImpl{{":status", "503"}});
  EXPECT_CALL(cm_.thread_local_cluster_.conn_pool_.host_->outlier_detector_,
              putHttpResponseCode(503));
  response_decoder->decodeHeaders(std::move(response_headers1), true);
  EXPECT_TRUE(verifyHostUpstreamStats(0, 1));

  Envoy::ConnectionPool::MockCancellable cancellable;
  EXPECT_CALL(cm_.thread_local_cluster_.conn_pool_, newStream(_, _))
      .WillOnce(Invoke([&](Http::ResponseDecoder& decoder,
                           Http::ConnectionPool::Callbacks&) -> Http::ConnectionPool::Cancellable* {
        response_decoder = &decoder;
        return &cancellable;
      }));
  router_.retry_state_->callback_();

  // Fire timeout.
  EXPECT_CALL(cancellable, cancel(_));
  EXPECT_CALL(callbacks_.stream_info_,
              setResponseFlag(StreamInfo::ResponseFlag::UpstreamRequestTimeout));

  EXPECT_CALL(cm_.thread_local_cluster_.conn_pool_.host_->outlier_detector_, putResponseTime(_))
      .Times(0);
  Http::TestResponseHeaderMapImpl response_headers{{":status", "204"}};
  EXPECT_CALL(callbacks_, encodeHeaders_(HeaderMapEqualRef(&response_headers), true));
  response_timeout_->invokeCallback();
  EXPECT_TRUE(verifyHostUpstreamStats(0, 1));
  // no retry was done.
  EXPECT_EQ(1U,
            callbacks_.route_->route_entry_.virtual_cluster_.stats().upstream_rq_total_.value());
}

TEST_F(RouterTest, RetryUpstream5xxNotComplete) {
  NiceMock<Http::MockRequestEncoder> encoder1;
  Http::ResponseDecoder* response_decoder = nullptr;
  EXPECT_CALL(cm_.thread_local_cluster_.conn_pool_, newStream(_, _))
      .WillOnce(Invoke(
          [&](Http::ResponseDecoder& decoder,
              Http::ConnectionPool::Callbacks& callbacks) -> Http::ConnectionPool::Cancellable* {
            response_decoder = &decoder;
            callbacks.onPoolReady(encoder1, cm_.thread_local_cluster_.conn_pool_.host_,
                                  upstream_stream_info_, Http::Protocol::Http10);
            return nullptr;
          }));
  expectResponseTimerCreate();

  Http::TestRequestHeaderMapImpl headers{{"x-envoy-retry-on", "5xx"}, {"x-envoy-internal", "true"}};
  HttpTestUtility::addDefaultHeaders(headers);
  router_.decodeHeaders(headers, false);

  Buffer::InstancePtr body_data(new Buffer::OwnedImpl("hello"));
  EXPECT_CALL(*router_.retry_state_, enabled()).WillOnce(Return(true));
  EXPECT_CALL(callbacks_, addDecodedData(_, true));
  EXPECT_EQ(Http::FilterDataStatus::StopIterationNoBuffer, router_.decodeData(*body_data, false));

  Http::TestRequestTrailerMapImpl trailers{{"some", "trailer"}};
  router_.decodeTrailers(trailers);
  EXPECT_EQ(1U,
            callbacks_.route_->route_entry_.virtual_cluster_.stats().upstream_rq_total_.value());

  // 5xx response.
  router_.retry_state_->expectHeadersRetry();
  Http::ResponseHeaderMapPtr response_headers1(
      new Http::TestResponseHeaderMapImpl{{":status", "503"}});
  EXPECT_CALL(encoder1.stream_, resetStream(Http::StreamResetReason::LocalReset));
  EXPECT_CALL(cm_.thread_local_cluster_.conn_pool_.host_->outlier_detector_,
              putHttpResponseCode(503));
  response_decoder->decodeHeaders(std::move(response_headers1), false);
  EXPECT_TRUE(verifyHostUpstreamStats(0, 1));

  // We expect the 5xx response to kick off a new request.
  NiceMock<Http::MockRequestEncoder> encoder2;
  EXPECT_CALL(cm_.thread_local_cluster_.conn_pool_, newStream(_, _))
      .WillOnce(Invoke(
          [&](Http::ResponseDecoder& decoder,
              Http::ConnectionPool::Callbacks& callbacks) -> Http::ConnectionPool::Cancellable* {
            response_decoder = &decoder;
            callbacks.onPoolReady(encoder2, cm_.thread_local_cluster_.conn_pool_.host_,
                                  upstream_stream_info_, Http::Protocol::Http10);
            return nullptr;
          }));
  ON_CALL(callbacks_, decodingBuffer()).WillByDefault(Return(body_data.get()));
  EXPECT_CALL(encoder2, encodeHeaders(_, false));
  EXPECT_CALL(encoder2, encodeData(_, false));
  EXPECT_CALL(encoder2, encodeTrailers(_));
  router_.retry_state_->callback_();
  EXPECT_EQ(2U,
            callbacks_.route_->route_entry_.virtual_cluster_.stats().upstream_rq_total_.value());

  // Normal response.
  EXPECT_CALL(*router_.retry_state_, shouldRetryHeaders(_, _)).WillOnce(Return(RetryStatus::No));
  EXPECT_CALL(cm_.thread_local_cluster_.conn_pool_.host_->outlier_detector_,
              putHttpResponseCode(200));
  EXPECT_CALL(cm_.thread_local_cluster_.conn_pool_.host_->outlier_detector_, putResponseTime(_));
  EXPECT_CALL(
      cm_.thread_local_cluster_.conn_pool_.host_->health_checker_,
      setUnhealthy(Upstream::HealthCheckHostMonitor::UnhealthyType::ImmediateHealthCheckFail));
  Http::ResponseHeaderMapPtr response_headers2(new Http::TestResponseHeaderMapImpl{
      {":status", "200"}, {"x-envoy-immediate-health-check-fail", "true"}});
  response_decoder->decodeHeaders(std::move(response_headers2), true);
  EXPECT_TRUE(verifyHostUpstreamStats(1, 1));

  EXPECT_EQ(1U,
            cm_.thread_local_cluster_.cluster_.info_->stats_store_.counter("retry.upstream_rq_503")
                .value());
  EXPECT_EQ(
      1U,
      cm_.thread_local_cluster_.cluster_.info_->stats_store_.counter("upstream_rq_200").value());
  EXPECT_EQ(1U, cm_.thread_local_cluster_.cluster_.info_->stats_store_
                    .counter("zone.zone_name.to_az.upstream_rq_200")
                    .value());
  EXPECT_EQ(1U, cm_.thread_local_cluster_.cluster_.info_->stats_store_
                    .counter("zone.zone_name.to_az.upstream_rq_2xx")
                    .value());
}

// Validate gRPC Cancelled response stats are sane when retry is taking effect.
TEST_F(RouterTest, RetryUpstreamGrpcCancelled) {
  NiceMock<Http::MockRequestEncoder> encoder1;
  Http::ResponseDecoder* response_decoder = nullptr;
  EXPECT_CALL(cm_.thread_local_cluster_.conn_pool_, newStream(_, _))
      .WillOnce(Invoke(
          [&](Http::ResponseDecoder& decoder,
              Http::ConnectionPool::Callbacks& callbacks) -> Http::ConnectionPool::Cancellable* {
            response_decoder = &decoder;
            callbacks.onPoolReady(encoder1, cm_.thread_local_cluster_.conn_pool_.host_,
                                  upstream_stream_info_, Http::Protocol::Http10);
            return nullptr;
          }));
  expectResponseTimerCreate();

  Http::TestRequestHeaderMapImpl headers{{"x-envoy-retry-grpc-on", "cancelled"},
                                         {"x-envoy-internal", "true"},
                                         {"content-type", "application/grpc"},
                                         {"grpc-timeout", "20S"}};
  HttpTestUtility::addDefaultHeaders(headers);
  router_.decodeHeaders(headers, true);
  EXPECT_EQ(1U,
            callbacks_.route_->route_entry_.virtual_cluster_.stats().upstream_rq_total_.value());

  // gRPC with status "cancelled" (1)
  router_.retry_state_->expectHeadersRetry();
  Http::ResponseHeaderMapPtr response_headers1(
      new Http::TestResponseHeaderMapImpl{{":status", "200"}, {"grpc-status", "1"}});
  EXPECT_CALL(cm_.thread_local_cluster_.conn_pool_.host_->outlier_detector_,
              putHttpResponseCode(499));
  response_decoder->decodeHeaders(std::move(response_headers1), true);
  EXPECT_TRUE(verifyHostUpstreamStats(0, 1));

  // We expect the grpc-status to result in a retried request.
  EXPECT_CALL(encoder1.stream_, resetStream(_)).Times(0);
  NiceMock<Http::MockRequestEncoder> encoder2;
  EXPECT_CALL(cm_.thread_local_cluster_.conn_pool_, newStream(_, _))
      .WillOnce(Invoke(
          [&](Http::ResponseDecoder& decoder,
              Http::ConnectionPool::Callbacks& callbacks) -> Http::ConnectionPool::Cancellable* {
            response_decoder = &decoder;
            callbacks.onPoolReady(encoder2, cm_.thread_local_cluster_.conn_pool_.host_,
                                  upstream_stream_info_, Http::Protocol::Http10);
            return nullptr;
          }));
  router_.retry_state_->callback_();
  EXPECT_EQ(2U,
            callbacks_.route_->route_entry_.virtual_cluster_.stats().upstream_rq_total_.value());

  // Normal response.
  EXPECT_CALL(*router_.retry_state_, shouldRetryHeaders(_, _)).WillOnce(Return(RetryStatus::No));
  Http::ResponseHeaderMapPtr response_headers(
      new Http::TestResponseHeaderMapImpl{{":status", "200"}, {"grpc-status", "0"}});
  EXPECT_CALL(cm_.thread_local_cluster_.conn_pool_.host_->outlier_detector_,
              putHttpResponseCode(200));
  response_decoder->decodeHeaders(std::move(response_headers), true);
  EXPECT_TRUE(verifyHostUpstreamStats(1, 1));
}

// Verifies that the initial host is select with max host count of one, but during retries
// RetryPolicy will be consulted.
TEST_F(RouterTest, RetryRespsectsMaxHostSelectionCount) {
  router_.reject_all_hosts_ = true;

  NiceMock<Http::MockRequestEncoder> encoder1;
  Http::ResponseDecoder* response_decoder = nullptr;
  EXPECT_CALL(cm_.thread_local_cluster_.conn_pool_, newStream(_, _))
      .WillOnce(Invoke(
          [&](Http::ResponseDecoder& decoder,
              Http::ConnectionPool::Callbacks& callbacks) -> Http::ConnectionPool::Cancellable* {
            response_decoder = &decoder;
            callbacks.onPoolReady(encoder1, cm_.thread_local_cluster_.conn_pool_.host_,
                                  upstream_stream_info_, Http::Protocol::Http10);
            return nullptr;
          }));
  expectResponseTimerCreate();

  Http::TestRequestHeaderMapImpl headers{{"x-envoy-retry-on", "5xx"}, {"x-envoy-internal", "true"}};
  HttpTestUtility::addDefaultHeaders(headers);
  router_.decodeHeaders(headers, false);

  ON_CALL(*router_.retry_state_, hostSelectionMaxAttempts()).WillByDefault(Return(3));
  // The router should accept any host at this point, since we're not in a retry.
  EXPECT_EQ(1, router_.hostSelectionRetryCount());

  Buffer::InstancePtr body_data(new Buffer::OwnedImpl("hello"));
  EXPECT_CALL(*router_.retry_state_, enabled()).WillOnce(Return(true));
  EXPECT_CALL(callbacks_, addDecodedData(_, true));
  EXPECT_EQ(Http::FilterDataStatus::StopIterationNoBuffer, router_.decodeData(*body_data, false));

  Http::TestRequestTrailerMapImpl trailers{{"some", "trailer"}};
  router_.decodeTrailers(trailers);
  EXPECT_EQ(1U,
            callbacks_.route_->route_entry_.virtual_cluster_.stats().upstream_rq_total_.value());

  // 5xx response.
  router_.retry_state_->expectHeadersRetry();
  Http::ResponseHeaderMapPtr response_headers1(
      new Http::TestResponseHeaderMapImpl{{":status", "503"}});
  EXPECT_CALL(encoder1.stream_, resetStream(Http::StreamResetReason::LocalReset));
  EXPECT_CALL(cm_.thread_local_cluster_.conn_pool_.host_->outlier_detector_,
              putHttpResponseCode(503));
  response_decoder->decodeHeaders(std::move(response_headers1), false);
  EXPECT_TRUE(verifyHostUpstreamStats(0, 1));

  // We expect the 5xx response to kick off a new request.
  NiceMock<Http::MockRequestEncoder> encoder2;
  EXPECT_CALL(cm_.thread_local_cluster_.conn_pool_, newStream(_, _))
      .WillOnce(Invoke(
          [&](Http::ResponseDecoder& decoder,
              Http::ConnectionPool::Callbacks& callbacks) -> Http::ConnectionPool::Cancellable* {
            response_decoder = &decoder;
            callbacks.onPoolReady(encoder2, cm_.thread_local_cluster_.conn_pool_.host_,
                                  upstream_stream_info_, Http::Protocol::Http10);
            return nullptr;
          }));
  ON_CALL(callbacks_, decodingBuffer()).WillByDefault(Return(body_data.get()));
  EXPECT_CALL(encoder2, encodeHeaders(_, false));
  EXPECT_CALL(encoder2, encodeData(_, false));
  EXPECT_CALL(encoder2, encodeTrailers(_));
  router_.retry_state_->callback_();
  EXPECT_EQ(2U,
            callbacks_.route_->route_entry_.virtual_cluster_.stats().upstream_rq_total_.value());

  // Now that we're triggered a retry, we should see the configured number of host selections.
  EXPECT_EQ(3, router_.hostSelectionRetryCount());

  // Normal response.
  EXPECT_CALL(*router_.retry_state_, shouldRetryHeaders(_, _)).WillOnce(Return(RetryStatus::No));
  EXPECT_CALL(cm_.thread_local_cluster_.conn_pool_.host_->health_checker_, setUnhealthy(_))
      .Times(0);
  Http::ResponseHeaderMapPtr response_headers2(
      new Http::TestResponseHeaderMapImpl{{":status", "200"}});
  EXPECT_CALL(cm_.thread_local_cluster_.conn_pool_.host_->outlier_detector_,
              putHttpResponseCode(200));
  response_decoder->decodeHeaders(std::move(response_headers2), true);
  EXPECT_TRUE(verifyHostUpstreamStats(1, 1));
}

// Verifies that the initial request accepts any host, but during retries
// RetryPolicy will be consulted.
TEST_F(RouterTest, RetryRespectsRetryHostPredicate) {
  router_.reject_all_hosts_ = true;

  NiceMock<Http::MockRequestEncoder> encoder1;
  Http::ResponseDecoder* response_decoder = nullptr;
  EXPECT_CALL(cm_.thread_local_cluster_.conn_pool_, newStream(_, _))
      .WillOnce(Invoke(
          [&](Http::ResponseDecoder& decoder,
              Http::ConnectionPool::Callbacks& callbacks) -> Http::ConnectionPool::Cancellable* {
            response_decoder = &decoder;
            callbacks.onPoolReady(encoder1, cm_.thread_local_cluster_.conn_pool_.host_,
                                  upstream_stream_info_, Http::Protocol::Http10);
            return nullptr;
          }));
  expectResponseTimerCreate();

  Http::TestRequestHeaderMapImpl headers{{"x-envoy-retry-on", "5xx"}, {"x-envoy-internal", "true"}};
  HttpTestUtility::addDefaultHeaders(headers);
  router_.decodeHeaders(headers, false);

  NiceMock<Upstream::MockHost> host;
  // The router should accept any host at this point, since we're not in a retry.
  EXPECT_FALSE(router_.shouldSelectAnotherHost(host));

  Buffer::InstancePtr body_data(new Buffer::OwnedImpl("hello"));
  EXPECT_CALL(*router_.retry_state_, enabled()).WillOnce(Return(true));
  EXPECT_CALL(callbacks_, addDecodedData(_, true));
  EXPECT_EQ(Http::FilterDataStatus::StopIterationNoBuffer, router_.decodeData(*body_data, false));

  Http::TestRequestTrailerMapImpl trailers{{"some", "trailer"}};
  router_.decodeTrailers(trailers);
  EXPECT_EQ(1U,
            callbacks_.route_->route_entry_.virtual_cluster_.stats().upstream_rq_total_.value());

  // 5xx response.
  router_.retry_state_->expectHeadersRetry();
  Http::ResponseHeaderMapPtr response_headers1(
      new Http::TestResponseHeaderMapImpl{{":status", "503"}});
  EXPECT_CALL(encoder1.stream_, resetStream(Http::StreamResetReason::LocalReset));
  EXPECT_CALL(cm_.thread_local_cluster_.conn_pool_.host_->outlier_detector_,
              putHttpResponseCode(503));
  response_decoder->decodeHeaders(std::move(response_headers1), false);
  EXPECT_TRUE(verifyHostUpstreamStats(0, 1));

  // We expect the 5xx response to kick off a new request.
  NiceMock<Http::MockRequestEncoder> encoder2;
  EXPECT_CALL(cm_.thread_local_cluster_.conn_pool_, newStream(_, _))
      .WillOnce(Invoke(
          [&](Http::ResponseDecoder& decoder,
              Http::ConnectionPool::Callbacks& callbacks) -> Http::ConnectionPool::Cancellable* {
            response_decoder = &decoder;
            callbacks.onPoolReady(encoder2, cm_.thread_local_cluster_.conn_pool_.host_,
                                  upstream_stream_info_, Http::Protocol::Http10);
            return nullptr;
          }));
  ON_CALL(callbacks_, decodingBuffer()).WillByDefault(Return(body_data.get()));
  EXPECT_CALL(encoder2, encodeHeaders(_, false));
  EXPECT_CALL(encoder2, encodeData(_, false));
  EXPECT_CALL(encoder2, encodeTrailers(_));
  router_.retry_state_->callback_();
  EXPECT_EQ(2U,
            callbacks_.route_->route_entry_.virtual_cluster_.stats().upstream_rq_total_.value());

  // Now that we're triggered a retry, we should see the router reject hosts.
  EXPECT_TRUE(router_.shouldSelectAnotherHost(host));

  // Normal response.
  EXPECT_CALL(*router_.retry_state_, shouldRetryHeaders(_, _)).WillOnce(Return(RetryStatus::No));
  EXPECT_CALL(cm_.thread_local_cluster_.conn_pool_.host_->health_checker_, setUnhealthy(_))
      .Times(0);
  Http::ResponseHeaderMapPtr response_headers2(
      new Http::TestResponseHeaderMapImpl{{":status", "200"}});
  EXPECT_CALL(cm_.thread_local_cluster_.conn_pool_.host_->outlier_detector_,
              putHttpResponseCode(200));
  response_decoder->decodeHeaders(std::move(response_headers2), true);
  EXPECT_TRUE(verifyHostUpstreamStats(1, 1));
}

TEST_F(RouterTest, InternalRedirectRejectedWhenReachingMaxInternalRedirect) {
  enableRedirects(3);
  setNumPreviousRedirect(3);
  sendRequest();

  EXPECT_CALL(callbacks_, recreateStream(_)).Times(0);

  response_decoder_->decodeHeaders(std::move(redirect_headers_), false);

  Buffer::OwnedImpl data("1234567890");
  response_decoder_->decodeData(data, true);
  EXPECT_EQ(1U, cm_.thread_local_cluster_.cluster_.info_->stats_store_
                    .counter("upstream_internal_redirect_failed_total")
                    .value());
  EXPECT_EQ(1UL,
            stats_store_.counter("test.passthrough_internal_redirect_too_many_redirects").value());
}

TEST_F(RouterTest, InternalRedirectRejectedWithEmptyLocation) {
  enableRedirects();
  sendRequest();

  redirect_headers_->setLocation("");

  EXPECT_CALL(callbacks_, recreateStream(_)).Times(0);

  response_decoder_->decodeHeaders(std::move(redirect_headers_), false);

  Buffer::OwnedImpl data("1234567890");
  response_decoder_->decodeData(data, true);
  EXPECT_EQ(1U, cm_.thread_local_cluster_.cluster_.info_->stats_store_
                    .counter("upstream_internal_redirect_failed_total")
                    .value());
  EXPECT_EQ(1UL, stats_store_.counter("test.passthrough_internal_redirect_bad_location").value());
}

TEST_F(RouterTest, InternalRedirectRejectedWithInvalidLocation) {
  enableRedirects();
  sendRequest();

  redirect_headers_->setLocation("h");

  EXPECT_CALL(callbacks_, recreateStream(_)).Times(0);

  response_decoder_->decodeHeaders(std::move(redirect_headers_), false);

  Buffer::OwnedImpl data("1234567890");
  response_decoder_->decodeData(data, true);
  EXPECT_EQ(1U, cm_.thread_local_cluster_.cluster_.info_->stats_store_
                    .counter("upstream_internal_redirect_failed_total")
                    .value());
  EXPECT_EQ(1UL, stats_store_.counter("test.passthrough_internal_redirect_bad_location").value());
}

TEST_F(RouterTest, InternalRedirectRejectedWithoutCompleteRequest) {
  enableRedirects();

  sendRequest(false);

  EXPECT_CALL(callbacks_, recreateStream(_)).Times(0);

  response_decoder_->decodeHeaders(std::move(redirect_headers_), false);

  Buffer::OwnedImpl data("1234567890");
  response_decoder_->decodeData(data, true);
  EXPECT_EQ(1U, cm_.thread_local_cluster_.cluster_.info_->stats_store_
                    .counter("upstream_internal_redirect_failed_total")
                    .value());
}

TEST_F(RouterTest, InternalRedirectRejectedWithoutLocation) {
  enableRedirects();

  sendRequest();

  redirect_headers_->removeLocation();

  EXPECT_CALL(callbacks_, recreateStream(_)).Times(0);

  response_decoder_->decodeHeaders(std::move(redirect_headers_), false);
  Buffer::OwnedImpl data("1234567890");
  response_decoder_->decodeData(data, true);
  EXPECT_EQ(1U, cm_.thread_local_cluster_.cluster_.info_->stats_store_
                    .counter("upstream_internal_redirect_failed_total")
                    .value());
}

TEST_F(RouterTest, InternalRedirectRejectedWithBody) {
  enableRedirects();

  sendRequest();

  Buffer::InstancePtr body_data(new Buffer::OwnedImpl("random_fake_data"));
  EXPECT_CALL(callbacks_, decodingBuffer()).WillOnce(Return(body_data.get()));
  EXPECT_CALL(callbacks_, recreateStream(_)).Times(0);

  response_decoder_->decodeHeaders(std::move(redirect_headers_), false);
  Buffer::OwnedImpl data("1234567890");
  response_decoder_->decodeData(data, true);
  EXPECT_EQ(1U, cm_.thread_local_cluster_.cluster_.info_->stats_store_
                    .counter("upstream_internal_redirect_failed_total")
                    .value());
}

TEST_F(RouterTest, CrossSchemeRedirectRejectedByPolicy) {
  enableRedirects();

  sendRequest();

  redirect_headers_->setLocation("https://www.foo.com");

  EXPECT_CALL(callbacks_, decodingBuffer());
  EXPECT_CALL(callbacks_, recreateStream(_)).Times(0);

  response_decoder_->decodeHeaders(std::move(redirect_headers_), true);
  EXPECT_EQ(1U, cm_.thread_local_cluster_.cluster_.info_->stats_store_
                    .counter("upstream_internal_redirect_failed_total")
                    .value());
  EXPECT_EQ(1UL, stats_store_.counter("test.passthrough_internal_redirect_unsafe_scheme").value());
}

TEST_F(RouterTest, InternalRedirectRejectedByPredicate) {
  enableRedirects();

  sendRequest();

  redirect_headers_->setLocation("http://www.foo.com/some/path");

  auto mock_predicate = std::make_shared<NiceMock<MockInternalRedirectPredicate>>();

  EXPECT_CALL(callbacks_, decodingBuffer());
  EXPECT_CALL(callbacks_, clearRouteCache());
  EXPECT_CALL(callbacks_.route_->route_entry_.internal_redirect_policy_, predicates())
      .WillOnce(Return(std::vector<InternalRedirectPredicateSharedPtr>({mock_predicate})));
  EXPECT_CALL(*mock_predicate, acceptTargetRoute(_, _, _, _)).WillOnce(Return(false));
  ON_CALL(*mock_predicate, name()).WillByDefault(Return("mock_predicate"));
  EXPECT_CALL(callbacks_, recreateStream(_)).Times(0);

  response_decoder_->decodeHeaders(std::move(redirect_headers_), true);
  EXPECT_EQ(1U, cm_.thread_local_cluster_.cluster_.info_->stats_store_
                    .counter("upstream_internal_redirect_failed_total")
                    .value());
  EXPECT_EQ(1UL, stats_store_.counter("test.passthrough_internal_redirect_predicate").value());

  // Make sure the original host/path is preserved.
  EXPECT_EQ("host", default_request_headers_.getHostValue());
  EXPECT_EQ("/", default_request_headers_.getPathValue());
  // Make sure x-envoy-original-url is not set for unsuccessful redirect.
  EXPECT_EQ(nullptr, default_request_headers_.EnvoyOriginalUrl());
}

TEST_F(RouterTest, HttpInternalRedirectSucceeded) {
  enableRedirects(3);
  setNumPreviousRedirect(2);
  default_request_headers_.setForwardedProto("http");
  sendRequest();

  EXPECT_CALL(callbacks_, decodingBuffer());
  EXPECT_CALL(callbacks_, clearRouteCache());
  EXPECT_CALL(callbacks_, recreateStream(_)).WillOnce(Return(true));
  response_decoder_->decodeHeaders(std::move(redirect_headers_), false);
  EXPECT_EQ(1U, cm_.thread_local_cluster_.cluster_.info_->stats_store_
                    .counter("upstream_internal_redirect_succeeded_total")
                    .value());

  // In production, the HCM recreateStream would have called this.
  router_.onDestroy();
  EXPECT_EQ(3, callbacks_.streamInfo()
                   .filterState()
                   ->getDataMutable<StreamInfo::UInt32Accessor>("num_internal_redirects")
                   .value());
}

TEST_F(RouterTest, HttpsInternalRedirectSucceeded) {
  auto ssl_connection = std::make_shared<Ssl::MockConnectionInfo>();
  enableRedirects(3);
  setNumPreviousRedirect(1);

  sendRequest();

  redirect_headers_->setLocation("https://www.foo.com");
  EXPECT_CALL(connection_, ssl()).WillOnce(Return(ssl_connection));
  EXPECT_CALL(callbacks_, decodingBuffer());
  EXPECT_CALL(callbacks_, clearRouteCache());
  EXPECT_CALL(callbacks_, recreateStream(_)).WillOnce(Return(true));
  response_decoder_->decodeHeaders(std::move(redirect_headers_), false);
  EXPECT_EQ(1U, cm_.thread_local_cluster_.cluster_.info_->stats_store_
                    .counter("upstream_internal_redirect_succeeded_total")
                    .value());

  // In production, the HCM recreateStream would have called this.
  router_.onDestroy();
}

TEST_F(RouterTest, CrossSchemeRedirectAllowedByPolicy) {
  auto ssl_connection = std::make_shared<Ssl::MockConnectionInfo>();
  enableRedirects();

  sendRequest();

  redirect_headers_->setLocation("http://www.foo.com");
  EXPECT_CALL(connection_, ssl()).WillOnce(Return(ssl_connection));
  EXPECT_CALL(callbacks_, decodingBuffer());
  EXPECT_CALL(callbacks_.route_->route_entry_.internal_redirect_policy_,
              isCrossSchemeRedirectAllowed())
      .WillOnce(Return(true));
  EXPECT_CALL(callbacks_, clearRouteCache());
  EXPECT_CALL(callbacks_, recreateStream(_)).WillOnce(Return(true));
  response_decoder_->decodeHeaders(std::move(redirect_headers_), false);
  EXPECT_EQ(1U, cm_.thread_local_cluster_.cluster_.info_->stats_store_
                    .counter("upstream_internal_redirect_succeeded_total")
                    .value());

  // In production, the HCM recreateStream would have called this.
  router_.onDestroy();
}

TEST_F(RouterTest, Shadow) {
  ShadowPolicyPtr policy = std::make_unique<TestShadowPolicy>("foo", "bar");
  callbacks_.route_->route_entry_.shadow_policies_.push_back(std::move(policy));
  policy = std::make_unique<TestShadowPolicy>("fizz", "buzz", envoy::type::v3::FractionalPercent(),
                                              false);
  callbacks_.route_->route_entry_.shadow_policies_.push_back(std::move(policy));
  ON_CALL(callbacks_, streamId()).WillByDefault(Return(43));

  NiceMock<Http::MockRequestEncoder> encoder;
  Http::ResponseDecoder* response_decoder = nullptr;
  EXPECT_CALL(cm_.thread_local_cluster_.conn_pool_, newStream(_, _))
      .WillOnce(Invoke(
          [&](Http::ResponseDecoder& decoder,
              Http::ConnectionPool::Callbacks& callbacks) -> Http::ConnectionPool::Cancellable* {
            response_decoder = &decoder;
            callbacks.onPoolReady(encoder, cm_.thread_local_cluster_.conn_pool_.host_,
                                  upstream_stream_info_, Http::Protocol::Http10);
            return nullptr;
          }));
  expectResponseTimerCreate();

  EXPECT_CALL(runtime_.snapshot_, featureEnabled("bar", 0, 43, 10000)).WillOnce(Return(true));
  EXPECT_CALL(runtime_.snapshot_, featureEnabled("buzz", 0, 43, 10000)).WillOnce(Return(true));

  Http::TestRequestHeaderMapImpl headers;
  HttpTestUtility::addDefaultHeaders(headers);
  router_.decodeHeaders(headers, false);

  Buffer::InstancePtr body_data(new Buffer::OwnedImpl("hello"));
  EXPECT_CALL(callbacks_, addDecodedData(_, true));
  EXPECT_EQ(Http::FilterDataStatus::StopIterationNoBuffer, router_.decodeData(*body_data, false));

  Http::TestRequestTrailerMapImpl trailers{{"some", "trailer"}};
  EXPECT_CALL(callbacks_, decodingBuffer())
      .Times(AtLeast(2))
      .WillRepeatedly(Return(body_data.get()));
  EXPECT_CALL(*shadow_writer_, shadow_("foo", _, _))
      .WillOnce(Invoke([](const std::string&, Http::RequestMessagePtr& request,
                          const Http::AsyncClient::RequestOptions& options) -> void {
        EXPECT_NE(request->body().length(), 0);
        EXPECT_NE(nullptr, request->trailers());
        EXPECT_EQ(absl::optional<std::chrono::milliseconds>(10), options.timeout);
        EXPECT_TRUE(options.sampled_);
      }));
  EXPECT_CALL(*shadow_writer_, shadow_("fizz", _, _))
      .WillOnce(Invoke([](const std::string&, Http::RequestMessagePtr& request,
                          const Http::AsyncClient::RequestOptions& options) -> void {
        EXPECT_NE(request->body().length(), 0);
        EXPECT_NE(nullptr, request->trailers());
        EXPECT_EQ(absl::optional<std::chrono::milliseconds>(10), options.timeout);
        EXPECT_FALSE(options.sampled_);
      }));
  router_.decodeTrailers(trailers);
  EXPECT_EQ(1U,
            callbacks_.route_->route_entry_.virtual_cluster_.stats().upstream_rq_total_.value());

  Http::ResponseHeaderMapPtr response_headers(
      new Http::TestResponseHeaderMapImpl{{":status", "200"}});
  response_decoder->decodeHeaders(std::move(response_headers), true);
  EXPECT_TRUE(verifyHostUpstreamStats(1, 0));
}

TEST_F(RouterTest, AltStatName) {
  // Also test no upstream timeout here.
  EXPECT_CALL(callbacks_.route_->route_entry_, timeout())
      .WillOnce(Return(std::chrono::milliseconds(0)));
  EXPECT_CALL(callbacks_.dispatcher_, createTimer_(_)).Times(0);

  NiceMock<Http::MockRequestEncoder> encoder;
  Http::ResponseDecoder* response_decoder = nullptr;
  EXPECT_CALL(cm_.thread_local_cluster_.conn_pool_, newStream(_, _))
      .WillOnce(Invoke(
          [&](Http::ResponseDecoder& decoder,
              Http::ConnectionPool::Callbacks& callbacks) -> Http::ConnectionPool::Cancellable* {
            response_decoder = &decoder;
            callbacks.onPoolReady(encoder, cm_.thread_local_cluster_.conn_pool_.host_,
                                  upstream_stream_info_, Http::Protocol::Http10);
            return nullptr;
          }));

  Http::TestRequestHeaderMapImpl headers{{"x-envoy-upstream-alt-stat-name", "alt_stat"},
                                         {"x-envoy-internal", "true"}};
  HttpTestUtility::addDefaultHeaders(headers);
  router_.decodeHeaders(headers, true);
  EXPECT_EQ(1U,
            callbacks_.route_->route_entry_.virtual_cluster_.stats().upstream_rq_total_.value());

  EXPECT_CALL(cm_.thread_local_cluster_.conn_pool_.host_->outlier_detector_,
              putHttpResponseCode(200));
  EXPECT_CALL(cm_.thread_local_cluster_.conn_pool_.host_->outlier_detector_, putResponseTime(_));

  Http::ResponseHeaderMapPtr response_headers(
      new Http::TestResponseHeaderMapImpl{{":status", "200"},
                                          {"x-envoy-upstream-canary", "true"},
                                          {"x-envoy-virtual-cluster", "hello"}});
  response_decoder->decodeHeaders(std::move(response_headers), true);
  EXPECT_TRUE(verifyHostUpstreamStats(1, 0));

  EXPECT_EQ(1U,
            stats_store_.counter("vhost.fake_vhost.vcluster.fake_virtual_cluster.upstream_rq_200")
                .value());
  EXPECT_EQ(1U,
            cm_.thread_local_cluster_.cluster_.info_->stats_store_.counter("canary.upstream_rq_200")
                .value());
  EXPECT_EQ(
      1U, cm_.thread_local_cluster_.cluster_.info_->stats_store_.counter("alt_stat.upstream_rq_200")
              .value());
  EXPECT_EQ(1U, cm_.thread_local_cluster_.cluster_.info_->stats_store_
                    .counter("alt_stat.zone.zone_name.to_az.upstream_rq_200")
                    .value());
  EXPECT_EQ(1U, cm_.thread_local_cluster_.cluster_.info_->stats_store_
                    .counter("alt_stat.zone.zone_name.to_az.upstream_rq_200")
                    .value());
}

TEST_F(RouterTest, Redirect) {
  MockDirectResponseEntry direct_response;
  std::string route_name("route-test-name");
  EXPECT_CALL(direct_response, newPath(_)).WillOnce(Return("hello"));
  EXPECT_CALL(direct_response, routeName()).WillOnce(ReturnRef(route_name));
  EXPECT_CALL(direct_response, rewritePathHeader(_, _));
  EXPECT_CALL(direct_response, responseCode()).WillRepeatedly(Return(Http::Code::MovedPermanently));
  EXPECT_CALL(direct_response, responseBody()).WillOnce(ReturnRef(EMPTY_STRING));
  EXPECT_CALL(direct_response, finalizeResponseHeaders(_, _));
  EXPECT_CALL(*callbacks_.route_, directResponseEntry()).WillRepeatedly(Return(&direct_response));
  absl::string_view route_name_view(route_name);
  EXPECT_CALL(callbacks_.stream_info_, setRouteName(route_name_view));

  Http::TestResponseHeaderMapImpl response_headers{{":status", "301"}, {"location", "hello"}};
  EXPECT_CALL(callbacks_, encodeHeaders_(HeaderMapEqualRef(&response_headers), true));
  Http::TestRequestHeaderMapImpl headers;
  HttpTestUtility::addDefaultHeaders(headers);
  router_.decodeHeaders(headers, true);
  EXPECT_EQ(0U,
            callbacks_.route_->route_entry_.virtual_cluster_.stats().upstream_rq_total_.value());
  EXPECT_TRUE(verifyHostUpstreamStats(0, 0));
}

TEST_F(RouterTest, RedirectFound) {
  MockDirectResponseEntry direct_response;
  std::string route_name("route-test-name");
  EXPECT_CALL(direct_response, newPath(_)).WillOnce(Return("hello"));
  EXPECT_CALL(direct_response, routeName()).WillOnce(ReturnRef(route_name));
  EXPECT_CALL(direct_response, rewritePathHeader(_, _));
  EXPECT_CALL(direct_response, responseCode()).WillRepeatedly(Return(Http::Code::Found));
  EXPECT_CALL(direct_response, responseBody()).WillOnce(ReturnRef(EMPTY_STRING));
  EXPECT_CALL(direct_response, finalizeResponseHeaders(_, _));
  EXPECT_CALL(*callbacks_.route_, directResponseEntry()).WillRepeatedly(Return(&direct_response));
  absl::string_view route_name_view(route_name);
  EXPECT_CALL(callbacks_.stream_info_, setRouteName(route_name_view));

  Http::TestResponseHeaderMapImpl response_headers{{":status", "302"}, {"location", "hello"}};
  EXPECT_CALL(callbacks_, encodeHeaders_(HeaderMapEqualRef(&response_headers), true));
  Http::TestRequestHeaderMapImpl headers;
  HttpTestUtility::addDefaultHeaders(headers);
  router_.decodeHeaders(headers, true);
  EXPECT_EQ(0U,
            callbacks_.route_->route_entry_.virtual_cluster_.stats().upstream_rq_total_.value());
  EXPECT_TRUE(verifyHostUpstreamStats(0, 0));
}

TEST_F(RouterTest, DirectResponse) {
  NiceMock<MockDirectResponseEntry> direct_response;
  std::string route_name("route-test-name");
  EXPECT_CALL(direct_response, routeName()).WillOnce(ReturnRef(route_name));
  EXPECT_CALL(direct_response, responseCode()).WillRepeatedly(Return(Http::Code::OK));
  EXPECT_CALL(direct_response, responseBody()).WillRepeatedly(ReturnRef(EMPTY_STRING));
  EXPECT_CALL(*callbacks_.route_, directResponseEntry()).WillRepeatedly(Return(&direct_response));
  absl::string_view route_name_view(route_name);
  EXPECT_CALL(callbacks_.stream_info_, setRouteName(route_name_view));

  Http::TestResponseHeaderMapImpl response_headers{{":status", "200"}};
  EXPECT_CALL(callbacks_, encodeHeaders_(HeaderMapEqualRef(&response_headers), true));
  EXPECT_CALL(span_, injectContext(_)).Times(0);
  Http::TestRequestHeaderMapImpl headers;
  HttpTestUtility::addDefaultHeaders(headers);
  router_.decodeHeaders(headers, true);
  EXPECT_EQ(0U,
            callbacks_.route_->route_entry_.virtual_cluster_.stats().upstream_rq_total_.value());
  EXPECT_TRUE(verifyHostUpstreamStats(0, 0));
  EXPECT_EQ(1UL, config_.stats_.rq_direct_response_.value());
}

TEST_F(RouterTest, DirectResponseWithBody) {
  NiceMock<MockDirectResponseEntry> direct_response;
  std::string route_name("route-test-name");
  EXPECT_CALL(direct_response, routeName()).WillOnce(ReturnRef(route_name));
  EXPECT_CALL(direct_response, responseCode()).WillRepeatedly(Return(Http::Code::OK));
  const std::string response_body("static response");
  EXPECT_CALL(direct_response, responseBody()).WillRepeatedly(ReturnRef(response_body));
  EXPECT_CALL(*callbacks_.route_, directResponseEntry()).WillRepeatedly(Return(&direct_response));
  absl::string_view route_name_view(route_name);
  EXPECT_CALL(callbacks_.stream_info_, setRouteName(route_name_view));

  Http::TestResponseHeaderMapImpl response_headers{
      {":status", "200"}, {"content-length", "15"}, {"content-type", "text/plain"}};
  EXPECT_CALL(callbacks_, encodeHeaders_(HeaderMapEqualRef(&response_headers), false));
  EXPECT_CALL(callbacks_, encodeData(_, true));
  Http::TestRequestHeaderMapImpl headers;
  HttpTestUtility::addDefaultHeaders(headers);
  router_.decodeHeaders(headers, true);
  EXPECT_EQ(0U,
            callbacks_.route_->route_entry_.virtual_cluster_.stats().upstream_rq_total_.value());
  EXPECT_TRUE(verifyHostUpstreamStats(0, 0));
  EXPECT_EQ(1UL, config_.stats_.rq_direct_response_.value());
}

TEST_F(RouterTest, DirectResponseWithLocation) {
  NiceMock<MockDirectResponseEntry> direct_response;
  std::string route_name("route-test-name");
  EXPECT_CALL(direct_response, newPath(_)).WillOnce(Return("http://host/"));
  EXPECT_CALL(direct_response, routeName()).WillOnce(ReturnRef(route_name));
  EXPECT_CALL(direct_response, responseCode()).WillRepeatedly(Return(Http::Code::Created));
  EXPECT_CALL(direct_response, responseBody()).WillRepeatedly(ReturnRef(EMPTY_STRING));
  EXPECT_CALL(*callbacks_.route_, directResponseEntry()).WillRepeatedly(Return(&direct_response));
  absl::string_view route_name_view(route_name);
  EXPECT_CALL(callbacks_.stream_info_, setRouteName(route_name_view));

  Http::TestResponseHeaderMapImpl response_headers{{":status", "201"},
                                                   {"location", "http://host/"}};
  EXPECT_CALL(callbacks_, encodeHeaders_(HeaderMapEqualRef(&response_headers), true));
  EXPECT_CALL(span_, injectContext(_)).Times(0);
  Http::TestRequestHeaderMapImpl headers;
  HttpTestUtility::addDefaultHeaders(headers);
  router_.decodeHeaders(headers, true);
  EXPECT_EQ(0U,
            callbacks_.route_->route_entry_.virtual_cluster_.stats().upstream_rq_total_.value());
  EXPECT_TRUE(verifyHostUpstreamStats(0, 0));
  EXPECT_EQ(1UL, config_.stats_.rq_direct_response_.value());
}

TEST_F(RouterTest, DirectResponseWithoutLocation) {
  NiceMock<MockDirectResponseEntry> direct_response;
  std::string route_name("route-test-name");
  EXPECT_CALL(direct_response, newPath(_)).WillOnce(Return("http://host/"));
  EXPECT_CALL(direct_response, routeName()).WillOnce(ReturnRef(route_name));
  EXPECT_CALL(direct_response, responseCode()).WillRepeatedly(Return(Http::Code::OK));
  EXPECT_CALL(direct_response, responseBody()).WillRepeatedly(ReturnRef(EMPTY_STRING));
  EXPECT_CALL(*callbacks_.route_, directResponseEntry()).WillRepeatedly(Return(&direct_response));
  absl::string_view route_name_view(route_name);
  EXPECT_CALL(callbacks_.stream_info_, setRouteName(route_name_view));

  Http::TestResponseHeaderMapImpl response_headers{{":status", "200"}};
  EXPECT_CALL(callbacks_, encodeHeaders_(HeaderMapEqualRef(&response_headers), true));
  EXPECT_CALL(span_, injectContext(_)).Times(0);
  Http::TestRequestHeaderMapImpl headers;
  HttpTestUtility::addDefaultHeaders(headers);
  router_.decodeHeaders(headers, true);
  EXPECT_EQ(0U,
            callbacks_.route_->route_entry_.virtual_cluster_.stats().upstream_rq_total_.value());
  EXPECT_TRUE(verifyHostUpstreamStats(0, 0));
  EXPECT_EQ(1UL, config_.stats_.rq_direct_response_.value());
}

// Allows verifying the state of the upstream StreamInfo
class TestAccessLog : public AccessLog::Instance {
public:
  explicit TestAccessLog(std::function<void(const StreamInfo::StreamInfo&)> func) : func_(func) {}

  void log(const Http::RequestHeaderMap*, const Http::ResponseHeaderMap*,
           const Http::ResponseTrailerMap*, const StreamInfo::StreamInfo& info) override {
    func_(info);
  }

private:
  std::function<void(const StreamInfo::StreamInfo&)> func_;
};

// Verifies that we propagate the upstream connection filter state to the upstream request filter
// state.
TEST_F(RouterTest, PropagatesUpstreamFilterState) {
  NiceMock<Http::MockRequestEncoder> encoder;
  Http::ResponseDecoder* response_decoder = nullptr;

  // This pattern helps ensure that we're actually invoking the callback.
  bool filter_state_verified = false;
  router_.config().upstream_logs_.push_back(
      std::make_shared<TestAccessLog>([&](const auto& stream_info) {
        filter_state_verified = stream_info.upstreamFilterState()->hasDataWithName("upstream data");
      }));

  upstream_stream_info_.filterState()->setData(
      "upstream data", std::make_unique<StreamInfo::UInt32AccessorImpl>(123),
      StreamInfo::FilterState::StateType::ReadOnly, StreamInfo::FilterState::LifeSpan::Connection);
  expectResponseTimerCreate();
  EXPECT_CALL(cm_.thread_local_cluster_.conn_pool_, newStream(_, _))
      .WillOnce(Invoke(
          [&](Http::ResponseDecoder& decoder,
              Http::ConnectionPool::Callbacks& callbacks) -> Http::ConnectionPool::Cancellable* {
            response_decoder = &decoder;
            callbacks.onPoolReady(encoder, cm_.thread_local_cluster_.conn_pool_.host_,
                                  upstream_stream_info_, Http::Protocol::Http10);
            return nullptr;
          }));

  Http::TestRequestHeaderMapImpl headers{};
  HttpTestUtility::addDefaultHeaders(headers);
  router_.decodeHeaders(headers, true);

  Http::ResponseHeaderMapPtr response_headers(
      new Http::TestResponseHeaderMapImpl{{":status", "200"}});
  response_decoder->decodeHeaders(std::move(response_headers), true);
  EXPECT_TRUE(verifyHostUpstreamStats(1, 0));

  EXPECT_TRUE(filter_state_verified);
}

TEST_F(RouterTest, UpstreamSSLConnection) {
  NiceMock<Http::MockRequestEncoder> encoder;
  Http::ResponseDecoder* response_decoder = nullptr;

  std::string session_id = "D62A523A65695219D46FE1FFE285A4C371425ACE421B110B5B8D11D3EB4D5F0B";
  auto connection_info = std::make_shared<NiceMock<Ssl::MockConnectionInfo>>();
  ON_CALL(*connection_info, sessionId()).WillByDefault(ReturnRef(session_id));
  upstream_stream_info_.setDownstreamSslConnection(connection_info);

  expectResponseTimerCreate();
  EXPECT_CALL(cm_.thread_local_cluster_.conn_pool_, newStream(_, _))
      .WillOnce(Invoke(
          [&](Http::ResponseDecoder& decoder,
              Http::ConnectionPool::Callbacks& callbacks) -> Http::ConnectionPool::Cancellable* {
            response_decoder = &decoder;
            callbacks.onPoolReady(encoder, cm_.thread_local_cluster_.conn_pool_.host_,
                                  upstream_stream_info_, Http::Protocol::Http10);
            return nullptr;
          }));

  Http::TestRequestHeaderMapImpl headers{};
  HttpTestUtility::addDefaultHeaders(headers);
  router_.decodeHeaders(headers, true);
  EXPECT_EQ(1U,
            callbacks_.route_->route_entry_.virtual_cluster_.stats().upstream_rq_total_.value());

  Http::ResponseHeaderMapPtr response_headers(
      new Http::TestResponseHeaderMapImpl{{":status", "200"}});
  response_decoder->decodeHeaders(std::move(response_headers), true);
  EXPECT_TRUE(verifyHostUpstreamStats(1, 0));

  ASSERT_NE(nullptr, callbacks_.streamInfo().upstreamSslConnection());
  EXPECT_EQ(session_id, callbacks_.streamInfo().upstreamSslConnection()->sessionId());
}

// Verify that upstream timing information is set into the StreamInfo after the upstream
// request completes.
TEST_F(RouterTest, UpstreamTimingSingleRequest) {
  NiceMock<Http::MockRequestEncoder> encoder;
  Http::ResponseDecoder* response_decoder = nullptr;
  EXPECT_CALL(cm_.thread_local_cluster_.conn_pool_, newStream(_, _))
      .WillOnce(Invoke(
          [&](Http::ResponseDecoder& decoder,
              Http::ConnectionPool::Callbacks& callbacks) -> Http::ConnectionPool::Cancellable* {
            response_decoder = &decoder;
            callbacks.onPoolReady(encoder, cm_.thread_local_cluster_.conn_pool_.host_,
                                  upstream_stream_info_, Http::Protocol::Http10);
            return nullptr;
          }));
  expectResponseTimerCreate();

  StreamInfo::StreamInfoImpl stream_info(test_time_.timeSystem(), nullptr);
  ON_CALL(callbacks_, streamInfo()).WillByDefault(ReturnRef(stream_info));
  EXPECT_FALSE(stream_info.firstUpstreamTxByteSent().has_value());
  EXPECT_FALSE(stream_info.lastUpstreamTxByteSent().has_value());
  EXPECT_FALSE(stream_info.firstUpstreamRxByteReceived().has_value());
  EXPECT_FALSE(stream_info.lastUpstreamRxByteReceived().has_value());

  Http::TestRequestHeaderMapImpl headers{};
  HttpTestUtility::addDefaultHeaders(headers);
  router_.decodeHeaders(headers, false);

  test_time_.advanceTimeWait(std::chrono::milliseconds(32));
  Buffer::OwnedImpl data;
  router_.decodeData(data, true);
  EXPECT_EQ(1U,
            callbacks_.route_->route_entry_.virtual_cluster_.stats().upstream_rq_total_.value());

  Http::ResponseHeaderMapPtr response_headers(
      new Http::TestResponseHeaderMapImpl{{":status", "503"}});
  response_decoder->decodeHeaders(std::move(response_headers), false);
  test_time_.advanceTimeWait(std::chrono::milliseconds(43));

  // Confirm we still have no upstream timing data. It won't be set until after the
  // stream has ended.
  EXPECT_FALSE(stream_info.firstUpstreamTxByteSent().has_value());
  EXPECT_FALSE(stream_info.lastUpstreamTxByteSent().has_value());
  EXPECT_FALSE(stream_info.firstUpstreamRxByteReceived().has_value());
  EXPECT_FALSE(stream_info.lastUpstreamRxByteReceived().has_value());

  response_decoder->decodeData(data, true);

  // Now these should be set.
  EXPECT_TRUE(stream_info.firstUpstreamTxByteSent().has_value());
  EXPECT_TRUE(stream_info.lastUpstreamTxByteSent().has_value());
  EXPECT_TRUE(stream_info.firstUpstreamRxByteReceived().has_value());
  EXPECT_TRUE(stream_info.lastUpstreamRxByteReceived().has_value());

  // Timings should match our sleep() calls.
  EXPECT_EQ(stream_info.lastUpstreamRxByteReceived().value() -
                stream_info.firstUpstreamRxByteReceived().value(),
            std::chrono::milliseconds(43));
  EXPECT_EQ(stream_info.lastUpstreamTxByteSent().value() -
                stream_info.firstUpstreamTxByteSent().value(),
            std::chrono::milliseconds(32));
}

// Verify that upstream timing information is set into the StreamInfo when a
// retry occurs (and not before).
TEST_F(RouterTest, UpstreamTimingRetry) {
  NiceMock<Http::MockRequestEncoder> encoder;
  Http::ResponseDecoder* response_decoder = nullptr;
  EXPECT_CALL(cm_.thread_local_cluster_.conn_pool_, newStream(_, _))
      .WillOnce(Invoke(
          [&](Http::ResponseDecoder& decoder,
              Http::ConnectionPool::Callbacks& callbacks) -> Http::ConnectionPool::Cancellable* {
            response_decoder = &decoder;
            callbacks.onPoolReady(encoder, cm_.thread_local_cluster_.conn_pool_.host_,
                                  upstream_stream_info_, Http::Protocol::Http10);
            return nullptr;
          }));
  expectResponseTimerCreate();

  StreamInfo::StreamInfoImpl stream_info(test_time_, nullptr);
  ON_CALL(callbacks_, streamInfo()).WillByDefault(ReturnRef(stream_info));

  // Check that upstream timing is updated after the first request.
  Http::TestRequestHeaderMapImpl headers{{"x-envoy-retry-on", "5xx"}};
  HttpTestUtility::addDefaultHeaders(headers);
  router_.decodeHeaders(headers, false);

  router_.retry_state_->expectHeadersRetry();

  test_time_.advanceTimeWait(std::chrono::milliseconds(32));
  Buffer::OwnedImpl data;
  router_.decodeData(data, true);
  EXPECT_EQ(1U,
            callbacks_.route_->route_entry_.virtual_cluster_.stats().upstream_rq_total_.value());

  test_time_.advanceTimeWait(std::chrono::milliseconds(43));

  EXPECT_CALL(cm_.thread_local_cluster_.conn_pool_, newStream(_, _))
      .WillOnce(Invoke(
          [&](Http::ResponseDecoder& decoder,
              Http::ConnectionPool::Callbacks& callbacks) -> Http::ConnectionPool::Cancellable* {
            response_decoder = &decoder;
            callbacks.onPoolReady(encoder, cm_.thread_local_cluster_.conn_pool_.host_,
                                  upstream_stream_info_, Http::Protocol::Http10);
            return nullptr;
          }));

  // Check that upstream timing is not set when a retry will occur.
  Http::ResponseHeaderMapPtr bad_response_headers(
      new Http::TestResponseHeaderMapImpl{{":status", "503"}});
  response_decoder->decodeHeaders(std::move(bad_response_headers), true);
  EXPECT_FALSE(stream_info.firstUpstreamTxByteSent().has_value());
  EXPECT_FALSE(stream_info.lastUpstreamTxByteSent().has_value());
  EXPECT_FALSE(stream_info.firstUpstreamRxByteReceived().has_value());
  EXPECT_FALSE(stream_info.lastUpstreamRxByteReceived().has_value());

  router_.retry_state_->callback_();
  EXPECT_CALL(*router_.retry_state_, shouldRetryHeaders(_, _)).WillOnce(Return(RetryStatus::No));
  MonotonicTime retry_time = test_time_.monotonicTime();

  Http::ResponseHeaderMapPtr good_response_headers(
      new Http::TestResponseHeaderMapImpl{{":status", "200"}});
  response_decoder->decodeHeaders(std::move(good_response_headers), false);

  test_time_.advanceTimeWait(std::chrono::milliseconds(153));

  response_decoder->decodeData(data, true);

  EXPECT_TRUE(stream_info.firstUpstreamTxByteSent().has_value());
  EXPECT_TRUE(stream_info.lastUpstreamTxByteSent().has_value());
  EXPECT_TRUE(stream_info.firstUpstreamRxByteReceived().has_value());
  EXPECT_TRUE(stream_info.lastUpstreamRxByteReceived().has_value());

  EXPECT_EQ(stream_info.lastUpstreamRxByteReceived().value() -
                stream_info.firstUpstreamRxByteReceived().value(),
            std::chrono::milliseconds(153));

  // Time spent in upstream tx is 0 because we're using simulated time and
  // don't have a good way to insert a "sleep" there, but values being present
  // and equal to the time the retry was sent is good enough of a test.
  EXPECT_EQ(stream_info.lastUpstreamTxByteSent().value() -
                stream_info.firstUpstreamTxByteSent().value(),
            std::chrono::milliseconds(0));
  EXPECT_EQ(stream_info.lastUpstreamTxByteSent().value() +
                stream_info.startTimeMonotonic().time_since_epoch(),
            retry_time.time_since_epoch());
  EXPECT_EQ(stream_info.firstUpstreamTxByteSent().value() +
                stream_info.startTimeMonotonic().time_since_epoch(),
            retry_time.time_since_epoch());
}

// Verify that upstream timing information is set into the StreamInfo when a
// global timeout occurs.
TEST_F(RouterTest, UpstreamTimingTimeout) {
  NiceMock<Http::MockRequestEncoder> encoder;
  Http::ResponseDecoder* response_decoder = nullptr;
  EXPECT_CALL(cm_.thread_local_cluster_.conn_pool_, newStream(_, _))
      .WillOnce(Invoke(
          [&](Http::ResponseDecoder& decoder,
              Http::ConnectionPool::Callbacks& callbacks) -> Http::ConnectionPool::Cancellable* {
            response_decoder = &decoder;
            callbacks.onPoolReady(encoder, cm_.thread_local_cluster_.conn_pool_.host_,
                                  upstream_stream_info_, Http::Protocol::Http10);
            return nullptr;
          }));

  StreamInfo::StreamInfoImpl stream_info(test_time_, nullptr);
  ON_CALL(callbacks_, streamInfo()).WillByDefault(ReturnRef(stream_info));

  expectResponseTimerCreate();
  test_time_.advanceTimeWait(std::chrono::milliseconds(10));

  // Check that upstream timing is updated after the first request.
  Http::TestRequestHeaderMapImpl headers{{"x-envoy-upstream-rq-timeout-ms", "50"}};
  HttpTestUtility::addDefaultHeaders(headers);
  router_.decodeHeaders(headers, false);
  EXPECT_FALSE(stream_info.lastUpstreamRxByteReceived().has_value());

  test_time_.advanceTimeWait(std::chrono::milliseconds(13));
  Buffer::OwnedImpl data;
  router_.decodeData(data, true);
  EXPECT_EQ(1U,
            callbacks_.route_->route_entry_.virtual_cluster_.stats().upstream_rq_total_.value());

  test_time_.advanceTimeWait(std::chrono::milliseconds(33));

  Http::ResponseHeaderMapPtr response_headers(
      new Http::TestResponseHeaderMapImpl{{":status", "200"}});
  response_decoder->decodeHeaders(std::move(response_headers), false);

  test_time_.advanceTimeWait(std::chrono::milliseconds(99));
  response_timeout_->invokeCallback();

  EXPECT_TRUE(stream_info.firstUpstreamTxByteSent().has_value());
  EXPECT_TRUE(stream_info.lastUpstreamTxByteSent().has_value());
  EXPECT_TRUE(stream_info.firstUpstreamRxByteReceived().has_value());
  EXPECT_FALSE(stream_info.lastUpstreamRxByteReceived()
                   .has_value()); // False because no end_stream was seen.
  EXPECT_EQ(stream_info.firstUpstreamTxByteSent().value(), std::chrono::milliseconds(10));
  EXPECT_EQ(stream_info.lastUpstreamTxByteSent().value(), std::chrono::milliseconds(23));
  EXPECT_EQ(stream_info.firstUpstreamRxByteReceived().value(), std::chrono::milliseconds(56));
}

TEST(RouterFilterUtilityTest, FinalHedgingParamsHedgeOnPerTryTimeout) {
  Http::TestRequestHeaderMapImpl empty_headers;
  { // route says true, header not present, expect true.
    NiceMock<MockRouteEntry> route;
    route.hedge_policy_.hedge_on_per_try_timeout_ = true;
    EXPECT_CALL(route, hedgePolicy).WillRepeatedly(ReturnRef(route.hedge_policy_));
    FilterUtility::HedgingParams hedgingParams =
        FilterUtility::finalHedgingParams(route, empty_headers);
    EXPECT_TRUE(hedgingParams.hedge_on_per_try_timeout_);
  }
  { // route says false, header not present, expect false.
    NiceMock<MockRouteEntry> route;
    route.hedge_policy_.hedge_on_per_try_timeout_ = false;
    EXPECT_CALL(route, hedgePolicy).WillRepeatedly(ReturnRef(route.hedge_policy_));
    FilterUtility::HedgingParams hedgingParams =
        FilterUtility::finalHedgingParams(route, empty_headers);
    EXPECT_FALSE(hedgingParams.hedge_on_per_try_timeout_);
  }
  { // route says false, header says true, expect true.
    Http::TestRequestHeaderMapImpl headers{{"x-envoy-hedge-on-per-try-timeout", "true"}};
    NiceMock<MockRouteEntry> route;
    route.hedge_policy_.hedge_on_per_try_timeout_ = false;
    EXPECT_CALL(route, hedgePolicy).WillRepeatedly(ReturnRef(route.hedge_policy_));
    FilterUtility::HedgingParams hedgingParams = FilterUtility::finalHedgingParams(route, headers);
    EXPECT_TRUE(hedgingParams.hedge_on_per_try_timeout_);
  }
  { // route says false, header says false, expect false.
    Http::TestRequestHeaderMapImpl headers{{"x-envoy-hedge-on-per-try-timeout", "false"}};
    NiceMock<MockRouteEntry> route;
    route.hedge_policy_.hedge_on_per_try_timeout_ = false;
    EXPECT_CALL(route, hedgePolicy).WillRepeatedly(ReturnRef(route.hedge_policy_));
    FilterUtility::HedgingParams hedgingParams = FilterUtility::finalHedgingParams(route, headers);
    EXPECT_FALSE(hedgingParams.hedge_on_per_try_timeout_);
  }
  { // route says true, header says false, expect false.
    Http::TestRequestHeaderMapImpl headers{{"x-envoy-hedge-on-per-try-timeout", "false"}};
    NiceMock<MockRouteEntry> route;
    route.hedge_policy_.hedge_on_per_try_timeout_ = true;
    EXPECT_CALL(route, hedgePolicy).WillRepeatedly(ReturnRef(route.hedge_policy_));
    FilterUtility::HedgingParams hedgingParams = FilterUtility::finalHedgingParams(route, headers);
    EXPECT_FALSE(hedgingParams.hedge_on_per_try_timeout_);
  }
  { // route says true, header says true, expect true.
    Http::TestRequestHeaderMapImpl headers{{"x-envoy-hedge-on-per-try-timeout", "true"}};
    NiceMock<MockRouteEntry> route;
    route.hedge_policy_.hedge_on_per_try_timeout_ = true;
    EXPECT_CALL(route, hedgePolicy).WillRepeatedly(ReturnRef(route.hedge_policy_));
    FilterUtility::HedgingParams hedgingParams = FilterUtility::finalHedgingParams(route, headers);
    EXPECT_TRUE(hedgingParams.hedge_on_per_try_timeout_);
  }
  { // route says true, header is invalid, expect true.
    Http::TestRequestHeaderMapImpl headers{{"x-envoy-hedge-on-per-try-timeout", "bad"}};
    NiceMock<MockRouteEntry> route;
    route.hedge_policy_.hedge_on_per_try_timeout_ = true;
    EXPECT_CALL(route, hedgePolicy).WillRepeatedly(ReturnRef(route.hedge_policy_));
    FilterUtility::HedgingParams hedgingParams = FilterUtility::finalHedgingParams(route, headers);
    EXPECT_TRUE(hedgingParams.hedge_on_per_try_timeout_);
  }
  { // route says false, header is invalid, expect false.
    Http::TestRequestHeaderMapImpl headers{{"x-envoy-hedge-on-per-try-timeout", "bad"}};
    NiceMock<MockRouteEntry> route;
    route.hedge_policy_.hedge_on_per_try_timeout_ = false;
    EXPECT_CALL(route, hedgePolicy).WillRepeatedly(ReturnRef(route.hedge_policy_));
    FilterUtility::HedgingParams hedgingParams = FilterUtility::finalHedgingParams(route, headers);
    EXPECT_FALSE(hedgingParams.hedge_on_per_try_timeout_);
  }
}

TEST(RouterFilterUtilityTest, FinalTimeout) {
  {
    NiceMock<MockRouteEntry> route;
    EXPECT_CALL(route, timeout()).WillOnce(Return(std::chrono::milliseconds(10)));
    Http::TestRequestHeaderMapImpl headers;
    FilterUtility::TimeoutData timeout =
        FilterUtility::finalTimeout(route, headers, true, false, false, false);
    EXPECT_EQ(std::chrono::milliseconds(10), timeout.global_timeout_);
    EXPECT_EQ(std::chrono::milliseconds(0), timeout.per_try_timeout_);
  }
  {
    NiceMock<MockRouteEntry> route;
    EXPECT_CALL(route, timeout()).WillOnce(Return(std::chrono::milliseconds(10)));
    Http::TestRequestHeaderMapImpl headers{{"x-envoy-upstream-rq-timeout-ms", "15"}};
    FilterUtility::TimeoutData timeout =
        FilterUtility::finalTimeout(route, headers, true, false, false, false);
    EXPECT_EQ(std::chrono::milliseconds(15), timeout.global_timeout_);
    EXPECT_EQ(std::chrono::milliseconds(0), timeout.per_try_timeout_);
    EXPECT_FALSE(headers.has("x-envoy-upstream-rq-timeout-ms"));
    EXPECT_EQ("15", headers.get_("x-envoy-expected-rq-timeout-ms"));
    EXPECT_FALSE(headers.has("grpc-timeout"));
  }
  {
    NiceMock<MockRouteEntry> route;
    EXPECT_CALL(route, timeout()).WillOnce(Return(std::chrono::milliseconds(10)));
    Http::TestRequestHeaderMapImpl headers{{"x-envoy-upstream-rq-timeout-ms", "bad"}};
    FilterUtility::TimeoutData timeout =
        FilterUtility::finalTimeout(route, headers, true, false, false, false);
    EXPECT_EQ(std::chrono::milliseconds(10), timeout.global_timeout_);
    EXPECT_EQ(std::chrono::milliseconds(0), timeout.per_try_timeout_);
    EXPECT_FALSE(headers.has("x-envoy-upstream-rq-timeout-ms"));
    EXPECT_EQ("10", headers.get_("x-envoy-expected-rq-timeout-ms"));
    EXPECT_FALSE(headers.has("grpc-timeout"));
  }
  {
    NiceMock<MockRouteEntry> route;
    EXPECT_CALL(route, timeout()).WillOnce(Return(std::chrono::milliseconds(10)));
    Http::TestRequestHeaderMapImpl headers{{"x-envoy-upstream-rq-timeout-ms", "15"},
                                           {"x-envoy-upstream-rq-per-try-timeout-ms", "15"}};
    FilterUtility::TimeoutData timeout =
        FilterUtility::finalTimeout(route, headers, true, false, false, false);
    EXPECT_EQ(std::chrono::milliseconds(15), timeout.global_timeout_);
    EXPECT_EQ(std::chrono::milliseconds(0), timeout.per_try_timeout_);
    EXPECT_FALSE(headers.has("x-envoy-upstream-rq-timeout-ms"));
    EXPECT_FALSE(headers.has("x-envoy-upstream-rq-per-try-timeout-ms"));
    EXPECT_EQ("15", headers.get_("x-envoy-expected-rq-timeout-ms"));
    EXPECT_FALSE(headers.has("grpc-timeout"));
  }
  {
    NiceMock<MockRouteEntry> route;
    EXPECT_CALL(route, timeout()).WillOnce(Return(std::chrono::milliseconds(10)));
    Http::TestRequestHeaderMapImpl headers{{"x-envoy-upstream-rq-timeout-ms", "15"},
                                           {"x-envoy-upstream-rq-per-try-timeout-ms", "5"}};
    FilterUtility::TimeoutData timeout =
        FilterUtility::finalTimeout(route, headers, true, false, false, false);
    EXPECT_EQ(std::chrono::milliseconds(15), timeout.global_timeout_);
    EXPECT_EQ(std::chrono::milliseconds(5), timeout.per_try_timeout_);
    EXPECT_FALSE(headers.has("x-envoy-upstream-rq-timeout-ms"));
    EXPECT_FALSE(headers.has("x-envoy-upstream-rq-per-try-timeout-ms"));
    EXPECT_EQ("5", headers.get_("x-envoy-expected-rq-timeout-ms"));
    EXPECT_FALSE(headers.has("grpc-timeout"));
  }
  {
    NiceMock<MockRouteEntry> route;
    EXPECT_CALL(route, timeout()).WillOnce(Return(std::chrono::milliseconds(10)));
    Http::TestRequestHeaderMapImpl headers{{"x-envoy-upstream-rq-timeout-ms", "15"},
                                           {"x-envoy-upstream-rq-per-try-timeout-ms", "5"}};
    FilterUtility::TimeoutData timeout =
        FilterUtility::finalTimeout(route, headers, true, false, true, false);
    EXPECT_EQ(std::chrono::milliseconds(15), timeout.global_timeout_);
    EXPECT_EQ(std::chrono::milliseconds(5), timeout.per_try_timeout_);
    EXPECT_FALSE(headers.has("x-envoy-upstream-rq-timeout-ms"));
    EXPECT_FALSE(headers.has("x-envoy-upstream-rq-per-try-timeout-ms"));
    EXPECT_EQ("15", headers.get_("x-envoy-expected-rq-timeout-ms"));
    EXPECT_FALSE(headers.has("grpc-timeout"));
  }
  {
    NiceMock<MockRouteEntry> route;
    EXPECT_CALL(route, maxGrpcTimeout())
        .WillRepeatedly(Return(absl::optional<std::chrono::milliseconds>(10)));
    Http::TestRequestHeaderMapImpl headers{{"x-envoy-upstream-rq-timeout-ms", "15"},
                                           {"x-envoy-upstream-rq-per-try-timeout-ms", "5"}};
    FilterUtility::TimeoutData timeout =
        FilterUtility::finalTimeout(route, headers, true, true, true, false);
    EXPECT_EQ(std::chrono::milliseconds(15), timeout.global_timeout_);
    EXPECT_EQ(std::chrono::milliseconds(5), timeout.per_try_timeout_);
    EXPECT_FALSE(headers.has("x-envoy-upstream-rq-timeout-ms"));
    EXPECT_FALSE(headers.has("x-envoy-upstream-rq-per-try-timeout-ms"));
    EXPECT_EQ("15", headers.get_("x-envoy-expected-rq-timeout-ms"));
    EXPECT_EQ("15m", headers.get_("grpc-timeout"));
  }
  {
    NiceMock<MockRouteEntry> route;
    route.retry_policy_.per_try_timeout_ = std::chrono::milliseconds(7);
    EXPECT_CALL(route, timeout()).WillOnce(Return(std::chrono::milliseconds(10)));
    Http::TestRequestHeaderMapImpl headers{{"x-envoy-upstream-rq-timeout-ms", "15"}};
    FilterUtility::TimeoutData timeout =
        FilterUtility::finalTimeout(route, headers, true, false, false, false);
    EXPECT_EQ(std::chrono::milliseconds(15), timeout.global_timeout_);
    EXPECT_EQ(std::chrono::milliseconds(7), timeout.per_try_timeout_);
    EXPECT_FALSE(headers.has("x-envoy-upstream-rq-timeout-ms"));
    EXPECT_FALSE(headers.has("x-envoy-upstream-rq-per-try-timeout-ms"));
    EXPECT_EQ("7", headers.get_("x-envoy-expected-rq-timeout-ms"));
    EXPECT_FALSE(headers.has("grpc-timeout"));
  }
  {
    NiceMock<MockRouteEntry> route;
    route.retry_policy_.per_try_timeout_ = std::chrono::milliseconds(10);
    EXPECT_CALL(route, timeout()).WillOnce(Return(std::chrono::milliseconds(0)));
    Http::TestRequestHeaderMapImpl headers;
    FilterUtility::TimeoutData timeout =
        FilterUtility::finalTimeout(route, headers, true, false, false, false);
    EXPECT_EQ(std::chrono::milliseconds(0), timeout.global_timeout_);
    EXPECT_EQ(std::chrono::milliseconds(10), timeout.per_try_timeout_);
    EXPECT_FALSE(headers.has("x-envoy-upstream-rq-timeout-ms"));
    EXPECT_FALSE(headers.has("x-envoy-upstream-rq-per-try-timeout-ms"));
    EXPECT_EQ("10", headers.get_("x-envoy-expected-rq-timeout-ms"));
    EXPECT_FALSE(headers.has("grpc-timeout"));
  }
  {
    NiceMock<MockRouteEntry> route;
    route.retry_policy_.per_try_timeout_ = std::chrono::milliseconds(7);
    EXPECT_CALL(route, timeout()).WillOnce(Return(std::chrono::milliseconds(10)));
    Http::TestRequestHeaderMapImpl headers{{"x-envoy-upstream-rq-timeout-ms", "15"},
                                           {"x-envoy-upstream-rq-per-try-timeout-ms", "5"}};
    FilterUtility::TimeoutData timeout =
        FilterUtility::finalTimeout(route, headers, true, false, false, false);
    EXPECT_EQ(std::chrono::milliseconds(15), timeout.global_timeout_);
    EXPECT_EQ(std::chrono::milliseconds(5), timeout.per_try_timeout_);
    EXPECT_FALSE(headers.has("x-envoy-upstream-rq-timeout-ms"));
    EXPECT_FALSE(headers.has("x-envoy-upstream-rq-per-try-timeout-ms"));
    EXPECT_EQ("5", headers.get_("x-envoy-expected-rq-timeout-ms"));
    EXPECT_FALSE(headers.has("grpc-timeout"));
  }
  {
    NiceMock<MockRouteEntry> route;
    EXPECT_CALL(route, maxGrpcTimeout())
        .WillRepeatedly(Return(absl::optional<std::chrono::milliseconds>(0)));
    Http::TestRequestHeaderMapImpl headers{{"content-type", "application/grpc"}};
    FilterUtility::TimeoutData timeout =
        FilterUtility::finalTimeout(route, headers, true, true, false, false);
    EXPECT_EQ(std::chrono::milliseconds(0), timeout.global_timeout_);
    EXPECT_EQ(std::chrono::milliseconds(0), timeout.per_try_timeout_);
    EXPECT_FALSE(headers.has("grpc-timeout"));
  }
  {
    NiceMock<MockRouteEntry> route;
    EXPECT_CALL(route, maxGrpcTimeout()).WillRepeatedly(Return(absl::nullopt));
    EXPECT_CALL(route, timeout()).WillOnce(Return(std::chrono::milliseconds(10)));
    Http::TestRequestHeaderMapImpl headers{{"content-type", "application/grpc"}};
    FilterUtility::TimeoutData timeout =
        FilterUtility::finalTimeout(route, headers, true, true, false, false);
    EXPECT_EQ(std::chrono::milliseconds(10), timeout.global_timeout_);
    EXPECT_EQ(std::chrono::milliseconds(0), timeout.per_try_timeout_);
    EXPECT_FALSE(headers.has("grpc-timeout"));
  }
  {
    NiceMock<MockRouteEntry> route;
    EXPECT_CALL(route, maxGrpcTimeout())
        .WillRepeatedly(Return(absl::optional<std::chrono::milliseconds>(0)));
    Http::TestRequestHeaderMapImpl headers{{"content-type", "application/grpc"},
                                           {"grpc-timeout", "1000m"}};
    FilterUtility::TimeoutData timeout =
        FilterUtility::finalTimeout(route, headers, true, true, false, false);
    EXPECT_EQ(std::chrono::milliseconds(1000), timeout.global_timeout_);
    EXPECT_EQ(std::chrono::milliseconds(0), timeout.per_try_timeout_);
    EXPECT_EQ("1000m", headers.get_("grpc-timeout"));
  }
  {
    NiceMock<MockRouteEntry> route;
    EXPECT_CALL(route, maxGrpcTimeout())
        .WillRepeatedly(Return(absl::optional<std::chrono::milliseconds>(999)));
    Http::TestRequestHeaderMapImpl headers{{"content-type", "application/grpc"},
                                           {"grpc-timeout", "1000m"}};
    FilterUtility::TimeoutData timeout =
        FilterUtility::finalTimeout(route, headers, true, true, false, false);
    EXPECT_EQ(std::chrono::milliseconds(999), timeout.global_timeout_);
    EXPECT_EQ(std::chrono::milliseconds(0), timeout.per_try_timeout_);
    EXPECT_EQ("999m", headers.get_("grpc-timeout"));
  }
  {
    NiceMock<MockRouteEntry> route;
    EXPECT_CALL(route, maxGrpcTimeout())
        .WillRepeatedly(Return(absl::optional<std::chrono::milliseconds>(999)));
    Http::TestRequestHeaderMapImpl headers{{"content-type", "application/grpc"},
                                           {"grpc-timeout", "0m"}};
    FilterUtility::TimeoutData timeout =
        FilterUtility::finalTimeout(route, headers, true, true, false, false);
    EXPECT_EQ(std::chrono::milliseconds(999), timeout.global_timeout_);
    EXPECT_EQ(std::chrono::milliseconds(0), timeout.per_try_timeout_);
    EXPECT_EQ("999m", headers.get_("grpc-timeout"));
  }
  {
    NiceMock<MockRouteEntry> route;
    EXPECT_CALL(route, maxGrpcTimeout())
        .WillRepeatedly(Return(absl::optional<std::chrono::milliseconds>(999)));
    EXPECT_CALL(route, grpcTimeoutOffset())
        .WillRepeatedly(Return(absl::optional<std::chrono::milliseconds>(10)));
    Http::TestRequestHeaderMapImpl headers{{"content-type", "application/grpc"},
                                           {"grpc-timeout", "100m"}};
    FilterUtility::TimeoutData timeout =
        FilterUtility::finalTimeout(route, headers, true, true, false, false);
    EXPECT_EQ(std::chrono::milliseconds(90), timeout.global_timeout_);
    EXPECT_EQ(std::chrono::milliseconds(0), timeout.per_try_timeout_);
  }
  {
    NiceMock<MockRouteEntry> route;
    EXPECT_CALL(route, maxGrpcTimeout())
        .WillRepeatedly(Return(absl::optional<std::chrono::milliseconds>(999)));
    EXPECT_CALL(route, grpcTimeoutOffset())
        .WillRepeatedly(Return(absl::optional<std::chrono::milliseconds>(10)));
    Http::TestRequestHeaderMapImpl headers{{"content-type", "application/grpc"},
                                           {"grpc-timeout", "1m"}};
    FilterUtility::TimeoutData timeout =
        FilterUtility::finalTimeout(route, headers, true, true, false, false);
    EXPECT_EQ(std::chrono::milliseconds(1), timeout.global_timeout_);
    EXPECT_EQ(std::chrono::milliseconds(0), timeout.per_try_timeout_);
  }
  {
    NiceMock<MockRouteEntry> route;
    EXPECT_CALL(route, maxGrpcTimeout())
        .WillRepeatedly(Return(absl::optional<std::chrono::milliseconds>(0)));
    Http::TestRequestHeaderMapImpl headers{{"content-type", "application/grpc"},
                                           {"grpc-timeout", "1000m"},
                                           {"x-envoy-upstream-rq-timeout-ms", "15"}};
    FilterUtility::TimeoutData timeout =
        FilterUtility::finalTimeout(route, headers, true, true, false, false);
    EXPECT_EQ(std::chrono::milliseconds(15), timeout.global_timeout_);
    EXPECT_EQ(std::chrono::milliseconds(0), timeout.per_try_timeout_);
    EXPECT_FALSE(headers.has("x-envoy-upstream-rq-timeout-ms"));
    EXPECT_EQ("15", headers.get_("x-envoy-expected-rq-timeout-ms"));
    EXPECT_EQ("15m", headers.get_("grpc-timeout"));
  }
  {
    NiceMock<MockRouteEntry> route;
    EXPECT_CALL(route, maxGrpcTimeout())
        .WillRepeatedly(Return(absl::optional<std::chrono::milliseconds>(0)));
    Http::TestRequestHeaderMapImpl headers{{"content-type", "application/grpc"},
                                           {"grpc-timeout", "1000m"},
                                           {"x-envoy-upstream-rq-timeout-ms", "bad"}};
    FilterUtility::TimeoutData timeout =
        FilterUtility::finalTimeout(route, headers, true, true, false, false);
    EXPECT_EQ(std::chrono::milliseconds(1000), timeout.global_timeout_);
    EXPECT_EQ(std::chrono::milliseconds(0), timeout.per_try_timeout_);
    EXPECT_FALSE(headers.has("x-envoy-upstream-rq-timeout-ms"));
    EXPECT_EQ("1000", headers.get_("x-envoy-expected-rq-timeout-ms"));
    EXPECT_EQ("1000m", headers.get_("grpc-timeout"));
  }
  {
    NiceMock<MockRouteEntry> route;
    EXPECT_CALL(route, maxGrpcTimeout())
        .WillRepeatedly(Return(absl::optional<std::chrono::milliseconds>(0)));
    Http::TestRequestHeaderMapImpl headers{{"content-type", "application/grpc"},
                                           {"grpc-timeout", "1000m"},
                                           {"x-envoy-upstream-rq-timeout-ms", "15"},
                                           {"x-envoy-upstream-rq-per-try-timeout-ms", "15"}};
    FilterUtility::TimeoutData timeout =
        FilterUtility::finalTimeout(route, headers, true, true, false, false);
    EXPECT_EQ(std::chrono::milliseconds(15), timeout.global_timeout_);
    EXPECT_EQ(std::chrono::milliseconds(0), timeout.per_try_timeout_);
    EXPECT_FALSE(headers.has("x-envoy-upstream-rq-timeout-ms"));
    EXPECT_FALSE(headers.has("x-envoy-upstream-rq-per-try-timeout-ms"));
    EXPECT_EQ("15", headers.get_("x-envoy-expected-rq-timeout-ms"));
    EXPECT_EQ("15m", headers.get_("grpc-timeout"));
  }
  {
    NiceMock<MockRouteEntry> route;
    EXPECT_CALL(route, maxGrpcTimeout())
        .WillRepeatedly(Return(absl::optional<std::chrono::milliseconds>(0)));
    Http::TestRequestHeaderMapImpl headers{{"content-type", "application/grpc"},
                                           {"grpc-timeout", "1000m"},
                                           {"x-envoy-upstream-rq-timeout-ms", "15"},
                                           {"x-envoy-upstream-rq-per-try-timeout-ms", "5"}};
    FilterUtility::TimeoutData timeout =
        FilterUtility::finalTimeout(route, headers, true, true, false, false);
    EXPECT_EQ(std::chrono::milliseconds(15), timeout.global_timeout_);
    EXPECT_EQ(std::chrono::milliseconds(5), timeout.per_try_timeout_);
    EXPECT_FALSE(headers.has("x-envoy-upstream-rq-timeout-ms"));
    EXPECT_FALSE(headers.has("x-envoy-upstream-rq-per-try-timeout-ms"));
    EXPECT_EQ("5", headers.get_("x-envoy-expected-rq-timeout-ms"));
    EXPECT_EQ("5m", headers.get_("grpc-timeout"));
  }
  {
    NiceMock<MockRouteEntry> route;
    EXPECT_CALL(route, maxGrpcTimeout())
        .WillRepeatedly(Return(absl::optional<std::chrono::milliseconds>(0)));
    route.retry_policy_.per_try_timeout_ = std::chrono::milliseconds(7);
    Http::TestRequestHeaderMapImpl headers{{"content-type", "application/grpc"},
                                           {"grpc-timeout", "1000m"},
                                           {"x-envoy-upstream-rq-timeout-ms", "15"}};
    FilterUtility::TimeoutData timeout =
        FilterUtility::finalTimeout(route, headers, true, true, false, false);
    EXPECT_EQ(std::chrono::milliseconds(15), timeout.global_timeout_);
    EXPECT_EQ(std::chrono::milliseconds(7), timeout.per_try_timeout_);
    EXPECT_FALSE(headers.has("x-envoy-upstream-rq-timeout-ms"));
    EXPECT_FALSE(headers.has("x-envoy-upstream-rq-per-try-timeout-ms"));
    EXPECT_EQ("7", headers.get_("x-envoy-expected-rq-timeout-ms"));
    EXPECT_EQ("7m", headers.get_("grpc-timeout"));
  }
  {
    NiceMock<MockRouteEntry> route;
    EXPECT_CALL(route, maxGrpcTimeout())
        .WillRepeatedly(Return(absl::optional<std::chrono::milliseconds>(0)));
    route.retry_policy_.per_try_timeout_ = std::chrono::milliseconds(7);
    Http::TestRequestHeaderMapImpl headers{{"content-type", "application/grpc"},
                                           {"grpc-timeout", "1000m"},
                                           {"x-envoy-upstream-rq-timeout-ms", "15"},
                                           {"x-envoy-upstream-rq-per-try-timeout-ms", "5"}};
    FilterUtility::TimeoutData timeout =
        FilterUtility::finalTimeout(route, headers, true, true, false, false);
    EXPECT_EQ(std::chrono::milliseconds(15), timeout.global_timeout_);
    EXPECT_EQ(std::chrono::milliseconds(5), timeout.per_try_timeout_);
    EXPECT_FALSE(headers.has("x-envoy-upstream-rq-timeout-ms"));
    EXPECT_FALSE(headers.has("x-envoy-upstream-rq-per-try-timeout-ms"));
    EXPECT_EQ("5", headers.get_("x-envoy-expected-rq-timeout-ms"));
    EXPECT_EQ("5m", headers.get_("grpc-timeout"));
  }
  {
    NiceMock<MockRouteEntry> route;
    EXPECT_CALL(route, timeout()).WillOnce(Return(std::chrono::milliseconds(10)));
    Http::TestRequestHeaderMapImpl headers{{"x-envoy-expected-rq-timeout-ms", "8"}};
    // Make ingress envoy respect `x-envoy-expected-rq-timeout-ms` header.
    bool respect_expected_rq_timeout = true;
    FilterUtility::TimeoutData timeout = FilterUtility::finalTimeout(
        route, headers, true, false, false, respect_expected_rq_timeout);
    EXPECT_EQ(std::chrono::milliseconds(8), timeout.global_timeout_);
    EXPECT_EQ(std::chrono::milliseconds(0), timeout.per_try_timeout_);
    EXPECT_EQ("8", headers.get_("x-envoy-expected-rq-timeout-ms"));
    EXPECT_FALSE(headers.has("grpc-timeout"));
  }
  {
    NiceMock<MockRouteEntry> route;
    EXPECT_CALL(route, timeout()).WillOnce(Return(std::chrono::milliseconds(10)));
    Http::TestRequestHeaderMapImpl headers{{"x-envoy-expected-rq-timeout-ms", "8"},
                                           {"x-envoy-upstream-rq-per-try-timeout-ms", "4"}};
    // Make ingress envoy respect `x-envoy-expected-rq-timeout-ms` header.
    bool respect_expected_rq_timeout = true;
    FilterUtility::TimeoutData timeout = FilterUtility::finalTimeout(
        route, headers, true, false, false, respect_expected_rq_timeout);
    EXPECT_EQ(std::chrono::milliseconds(8), timeout.global_timeout_);
    EXPECT_EQ(std::chrono::milliseconds(4), timeout.per_try_timeout_);
    EXPECT_EQ("4", headers.get_("x-envoy-expected-rq-timeout-ms"));
    EXPECT_FALSE(headers.has("grpc-timeout"));
  }
  {
    NiceMock<MockRouteEntry> route;
    EXPECT_CALL(route, timeout()).WillOnce(Return(std::chrono::milliseconds(10)));
    Http::TestRequestHeaderMapImpl headers{{"x-envoy-upstream-rq-timeout-ms", "8"}};
    // Test that ingress envoy populates `x-envoy-expected-rq-timeout-ms` header if it has not been
    // set by egress envoy.
    bool respect_expected_rq_timeout = true;
    FilterUtility::TimeoutData timeout = FilterUtility::finalTimeout(
        route, headers, true, false, false, respect_expected_rq_timeout);
    EXPECT_EQ(std::chrono::milliseconds(8), timeout.global_timeout_);
    EXPECT_EQ(std::chrono::milliseconds(0), timeout.per_try_timeout_);
    EXPECT_FALSE(headers.has("x-envoy-upstream-rq-timeout-ms"));
    EXPECT_FALSE(headers.has("x-envoy-upstream-rq-per-try-timeout-ms"));
    EXPECT_EQ("8", headers.get_("x-envoy-expected-rq-timeout-ms"));
    EXPECT_FALSE(headers.has("grpc-timeout"));
  }
  {
    NiceMock<MockRouteEntry> route;
    EXPECT_CALL(route, timeout()).WillOnce(Return(std::chrono::milliseconds(10)));
    Http::TestRequestHeaderMapImpl headers{{"x-envoy-upstream-rq-timeout-ms", "8"}};
    // Make envoy override `x-envoy-expected-rq-timeout-ms` header.
    // Test that ingress envoy sets `x-envoy-expected-rq-timeout-ms` header.
    bool respect_expected_rq_timeout = false;
    FilterUtility::TimeoutData timeout = FilterUtility::finalTimeout(
        route, headers, true, false, false, respect_expected_rq_timeout);
    EXPECT_EQ(std::chrono::milliseconds(8), timeout.global_timeout_);
    EXPECT_EQ(std::chrono::milliseconds(0), timeout.per_try_timeout_);
    EXPECT_FALSE(headers.has("x-envoy-upstream-rq-timeout-ms"));
    EXPECT_FALSE(headers.has("x-envoy-upstream-rq-per-try-timeout-ms"));
    EXPECT_EQ("8", headers.get_("x-envoy-expected-rq-timeout-ms"));
    EXPECT_FALSE(headers.has("grpc-timeout"));
  }
}

TEST(RouterFilterUtilityTest, FinalTimeoutSupressEnvoyHeaders) {
  {
    NiceMock<MockRouteEntry> route;
    EXPECT_CALL(route, timeout()).WillOnce(Return(std::chrono::milliseconds(10)));
    Http::TestRequestHeaderMapImpl headers{{"x-envoy-upstream-rq-timeout-ms", "15"}};
    FilterUtility::TimeoutData timeout =
        FilterUtility::finalTimeout(route, headers, true, false, false, false);
    EXPECT_EQ(std::chrono::milliseconds(15), timeout.global_timeout_);
    EXPECT_EQ(std::chrono::milliseconds(0), timeout.per_try_timeout_);
    EXPECT_FALSE(headers.has("x-envoy-upstream-rq-timeout-ms"));
  }
}

TEST(RouterFilterUtilityTest, SetUpstreamScheme) {
  TestScopedRuntime scoped_runtime;

  // With no scheme and x-forwarded-proto, set scheme based on encryption level
<<<<<<< HEAD
  {
    Http::TestRequestHeaderMapImpl headers;
    FilterUtility::setUpstreamScheme(headers, false, false);
    EXPECT_EQ("http", headers.get_(":scheme"));
  }
  {
    Http::TestRequestHeaderMapImpl headers;
    FilterUtility::setUpstreamScheme(headers, true, true);
    EXPECT_EQ("https", headers.get_(":scheme"));
  }

  // With invalid x-forwarded-proto, still use scheme.
  {
    Http::TestRequestHeaderMapImpl headers;
    headers.setForwardedProto("foo");
    FilterUtility::setUpstreamScheme(headers, true, true);
    EXPECT_EQ("https", headers.get_(":scheme"));
  }

  // Use valid x-forwarded-proto.
  {
    Http::TestRequestHeaderMapImpl headers;
    headers.setForwardedProto(Http::Headers::get().SchemeValues.Http);
    FilterUtility::setUpstreamScheme(headers, true, true);
    EXPECT_EQ("http", headers.get_(":scheme"));
  }

  // Trust scheme over x-forwarded-proto.
  {
    Http::TestRequestHeaderMapImpl headers;
    headers.setScheme(Http::Headers::get().SchemeValues.Https);
    headers.setForwardedProto(Http::Headers::get().SchemeValues.Http);
    FilterUtility::setUpstreamScheme(headers, false, false);
    EXPECT_EQ("https", headers.get_(":scheme"));
  }

  // New logic uses downstream crypto
  {
    Http::TestRequestHeaderMapImpl headers;
    FilterUtility::setUpstreamScheme(headers, false, true);
=======
  {
    Http::TestRequestHeaderMapImpl headers;
    FilterUtility::setUpstreamScheme(headers, false, false);
>>>>>>> ecf90111
    EXPECT_EQ("http", headers.get_(":scheme"));
  }

  // Legacy logic uses upstream crypto
  Runtime::LoaderSingleton::getExisting()->mergeValues(
      {{"envoy.reloadable_features.preserve_downstream_scheme", "false"}});
  {
    Http::TestRequestHeaderMapImpl headers;
<<<<<<< HEAD
=======
    FilterUtility::setUpstreamScheme(headers, true, true);
    EXPECT_EQ("https", headers.get_(":scheme"));
  }

  // With invalid x-forwarded-proto, still use scheme.
  {
    Http::TestRequestHeaderMapImpl headers;
    headers.setForwardedProto("foo");
    FilterUtility::setUpstreamScheme(headers, true, true);
    EXPECT_EQ("https", headers.get_(":scheme"));
  }

  // Use valid x-forwarded-proto.
  {
    Http::TestRequestHeaderMapImpl headers;
    headers.setForwardedProto(Http::Headers::get().SchemeValues.Http);
    FilterUtility::setUpstreamScheme(headers, true, true);
    EXPECT_EQ("http", headers.get_(":scheme"));
  }

  // Trust scheme over x-forwarded-proto.
  {
    Http::TestRequestHeaderMapImpl headers;
    headers.setScheme(Http::Headers::get().SchemeValues.Https);
    headers.setForwardedProto(Http::Headers::get().SchemeValues.Http);
    FilterUtility::setUpstreamScheme(headers, false, false);
    EXPECT_EQ("https", headers.get_(":scheme"));
  }

  // New logic uses downstream crypto
  {
    Http::TestRequestHeaderMapImpl headers;
    FilterUtility::setUpstreamScheme(headers, false, true);
    EXPECT_EQ("http", headers.get_(":scheme"));
  }

  // Legacy logic uses upstream crypto
  Runtime::LoaderSingleton::getExisting()->mergeValues(
      {{"envoy.reloadable_features.preserve_downstream_scheme", "false"}});
  {
    Http::TestRequestHeaderMapImpl headers;
>>>>>>> ecf90111
    FilterUtility::setUpstreamScheme(headers, false, true);
    EXPECT_EQ("https", headers.get_(":scheme"));
  }
}

TEST(RouterFilterUtilityTest, ShouldShadow) {
  {
    TestShadowPolicy policy;
    NiceMock<Runtime::MockLoader> runtime;
    EXPECT_CALL(runtime.snapshot_, featureEnabled(_, _, _, _)).Times(0);
    EXPECT_FALSE(FilterUtility::shouldShadow(policy, runtime, 5));
  }
  {
    TestShadowPolicy policy("cluster");
    NiceMock<Runtime::MockLoader> runtime;
    EXPECT_CALL(runtime.snapshot_, featureEnabled(_, _, _, _)).Times(0);
    EXPECT_TRUE(FilterUtility::shouldShadow(policy, runtime, 5));
  }
  {
    TestShadowPolicy policy("cluster", "foo");
    NiceMock<Runtime::MockLoader> runtime;
    EXPECT_CALL(runtime.snapshot_, featureEnabled("foo", 0, 5, 10000)).WillOnce(Return(false));
    EXPECT_FALSE(FilterUtility::shouldShadow(policy, runtime, 5));
  }
  {
    TestShadowPolicy policy("cluster", "foo");
    NiceMock<Runtime::MockLoader> runtime;
    EXPECT_CALL(runtime.snapshot_, featureEnabled("foo", 0, 5, 10000)).WillOnce(Return(true));
    EXPECT_TRUE(FilterUtility::shouldShadow(policy, runtime, 5));
  }
  // Use default value instead of runtime key.
  {
    envoy::type::v3::FractionalPercent fractional_percent;
    fractional_percent.set_numerator(5);
    fractional_percent.set_denominator(envoy::type::v3::FractionalPercent::TEN_THOUSAND);
    TestShadowPolicy policy("cluster", "foo", fractional_percent);
    NiceMock<Runtime::MockLoader> runtime;
    EXPECT_CALL(
        runtime.snapshot_,
        featureEnabled("foo", testing::Matcher<const envoy::type::v3::FractionalPercent&>(_), 3))
        .WillOnce(Return(true));
    EXPECT_TRUE(FilterUtility::shouldShadow(policy, runtime, 3));
  }
}

TEST_F(RouterTest, CanaryStatusTrue) {
  EXPECT_CALL(callbacks_.route_->route_entry_, timeout())
      .WillOnce(Return(std::chrono::milliseconds(0)));
  EXPECT_CALL(callbacks_.dispatcher_, createTimer_(_)).Times(0);

  NiceMock<Http::MockRequestEncoder> encoder;
  Http::ResponseDecoder* response_decoder = nullptr;
  EXPECT_CALL(cm_.thread_local_cluster_.conn_pool_, newStream(_, _))
      .WillOnce(Invoke(
          [&](Http::ResponseDecoder& decoder,
              Http::ConnectionPool::Callbacks& callbacks) -> Http::ConnectionPool::Cancellable* {
            response_decoder = &decoder;
            callbacks.onPoolReady(encoder, cm_.thread_local_cluster_.conn_pool_.host_,
                                  upstream_stream_info_, Http::Protocol::Http10);
            return nullptr;
          }));

  Http::TestRequestHeaderMapImpl headers{{"x-envoy-upstream-alt-stat-name", "alt_stat"},
                                         {"x-envoy-internal", "true"}};
  HttpTestUtility::addDefaultHeaders(headers);
  router_.decodeHeaders(headers, true);
  EXPECT_EQ(1U,
            callbacks_.route_->route_entry_.virtual_cluster_.stats().upstream_rq_total_.value());

  Http::ResponseHeaderMapPtr response_headers(
      new Http::TestResponseHeaderMapImpl{{":status", "200"},
                                          {"x-envoy-upstream-canary", "false"},
                                          {"x-envoy-virtual-cluster", "hello"}});
  ON_CALL(*cm_.thread_local_cluster_.conn_pool_.host_, canary()).WillByDefault(Return(true));
  response_decoder->decodeHeaders(std::move(response_headers), true);
  EXPECT_TRUE(verifyHostUpstreamStats(1, 0));

  EXPECT_EQ(1U,
            cm_.thread_local_cluster_.cluster_.info_->stats_store_.counter("canary.upstream_rq_200")
                .value());
}

TEST_F(RouterTest, CanaryStatusFalse) {
  EXPECT_CALL(callbacks_.route_->route_entry_, timeout())
      .WillOnce(Return(std::chrono::milliseconds(0)));
  EXPECT_CALL(callbacks_.dispatcher_, createTimer_(_)).Times(0);

  NiceMock<Http::MockRequestEncoder> encoder;
  Http::ResponseDecoder* response_decoder = nullptr;
  EXPECT_CALL(cm_.thread_local_cluster_.conn_pool_, newStream(_, _))
      .WillOnce(Invoke(
          [&](Http::ResponseDecoder& decoder,
              Http::ConnectionPool::Callbacks& callbacks) -> Http::ConnectionPool::Cancellable* {
            response_decoder = &decoder;
            callbacks.onPoolReady(encoder, cm_.thread_local_cluster_.conn_pool_.host_,
                                  upstream_stream_info_, Http::Protocol::Http10);
            return nullptr;
          }));

  Http::TestRequestHeaderMapImpl headers{{"x-envoy-upstream-alt-stat-name", "alt_stat"},
                                         {"x-envoy-internal", "true"}};
  HttpTestUtility::addDefaultHeaders(headers);
  router_.decodeHeaders(headers, true);
  EXPECT_EQ(1U,
            callbacks_.route_->route_entry_.virtual_cluster_.stats().upstream_rq_total_.value());

  Http::ResponseHeaderMapPtr response_headers(
      new Http::TestResponseHeaderMapImpl{{":status", "200"},
                                          {"x-envoy-upstream-canary", "false"},
                                          {"x-envoy-virtual-cluster", "hello"}});
  response_decoder->decodeHeaders(std::move(response_headers), true);
  EXPECT_TRUE(verifyHostUpstreamStats(1, 0));

  EXPECT_EQ(0U,
            cm_.thread_local_cluster_.cluster_.info_->stats_store_.counter("canary.upstream_rq_200")
                .value());
}

TEST_F(RouterTest, AutoHostRewriteEnabled) {
  NiceMock<Http::MockRequestEncoder> encoder;
  std::string req_host{"foo.bar.com"};

  Http::TestRequestHeaderMapImpl incoming_headers;
  HttpTestUtility::addDefaultHeaders(incoming_headers);
  incoming_headers.setHost(req_host);

  cm_.thread_local_cluster_.conn_pool_.host_->hostname_ = "scooby.doo";
  Http::TestRequestHeaderMapImpl outgoing_headers;
  HttpTestUtility::addDefaultHeaders(outgoing_headers);
  outgoing_headers.setHost(cm_.thread_local_cluster_.conn_pool_.host_->hostname_);

  EXPECT_CALL(callbacks_.route_->route_entry_, timeout())
      .WillOnce(Return(std::chrono::milliseconds(0)));

  EXPECT_CALL(cm_.thread_local_cluster_.conn_pool_, newStream(_, _))
      .WillOnce(Invoke([&](Http::StreamDecoder&, Http::ConnectionPool::Callbacks& callbacks)
                           -> Http::ConnectionPool::Cancellable* {
        callbacks.onPoolReady(encoder, cm_.thread_local_cluster_.conn_pool_.host_,
                              upstream_stream_info_, Http::Protocol::Http10);
        return nullptr;
      }));

  // :authority header in the outgoing request should match the DNS name of
  // the selected upstream host
  EXPECT_CALL(encoder, encodeHeaders(HeaderMapEqualRef(&outgoing_headers), true))
      .WillOnce(Invoke([&](const Http::HeaderMap&, bool) -> Http::Status {
        encoder.stream_.resetStream(Http::StreamResetReason::RemoteReset);
        return Http::okStatus();
      }));

  EXPECT_CALL(callbacks_.stream_info_, onUpstreamHostSelected(_))
      .WillOnce(Invoke([&](const Upstream::HostDescriptionConstSharedPtr host) -> void {
        EXPECT_EQ(host_address_, host->address());
      }));
  EXPECT_CALL(callbacks_.route_->route_entry_, autoHostRewrite()).WillOnce(Return(true));
  router_.decodeHeaders(incoming_headers, true);
  EXPECT_EQ(1U,
            callbacks_.route_->route_entry_.virtual_cluster_.stats().upstream_rq_total_.value());
}

TEST_F(RouterTest, AutoHostRewriteDisabled) {
  NiceMock<Http::MockRequestEncoder> encoder;
  std::string req_host{"foo.bar.com"};

  Http::TestRequestHeaderMapImpl incoming_headers;
  HttpTestUtility::addDefaultHeaders(incoming_headers);
  incoming_headers.setHost(req_host);

  cm_.thread_local_cluster_.conn_pool_.host_->hostname_ = "scooby.doo";

  EXPECT_CALL(callbacks_.route_->route_entry_, timeout())
      .WillOnce(Return(std::chrono::milliseconds(0)));

  EXPECT_CALL(cm_.thread_local_cluster_.conn_pool_, newStream(_, _))
      .WillOnce(Invoke([&](Http::StreamDecoder&, Http::ConnectionPool::Callbacks& callbacks)
                           -> Http::ConnectionPool::Cancellable* {
        callbacks.onPoolReady(encoder, cm_.thread_local_cluster_.conn_pool_.host_,
                              upstream_stream_info_, Http::Protocol::Http10);
        return nullptr;
      }));

  // :authority header in the outgoing request should match the :authority header of
  // the incoming request
  EXPECT_CALL(encoder, encodeHeaders(HeaderMapEqualRef(&incoming_headers), true))
      .WillOnce(Invoke([&](const Http::HeaderMap&, bool) -> Http::Status {
        encoder.stream_.resetStream(Http::StreamResetReason::RemoteReset);
        return Http::okStatus();
      }));

  EXPECT_CALL(callbacks_.stream_info_, onUpstreamHostSelected(_))
      .WillOnce(Invoke([&](const Upstream::HostDescriptionConstSharedPtr host) -> void {
        EXPECT_EQ(host_address_, host->address());
      }));
  EXPECT_CALL(callbacks_.route_->route_entry_, autoHostRewrite()).WillOnce(Return(false));
  router_.decodeHeaders(incoming_headers, true);
  EXPECT_EQ(1U,
            callbacks_.route_->route_entry_.virtual_cluster_.stats().upstream_rq_total_.value());
}

TEST_F(RouterTest, UpstreamSocketOptionsReturnedEmpty) {
  auto options = router_.upstreamSocketOptions();
  EXPECT_EQ(options.get(), nullptr);
}

TEST_F(RouterTest, IpTransparentOptions) {
  Network::Socket::OptionsSharedPtr expected_options =
      Network::SocketOptionFactory::buildIpTransparentOptions();
  EXPECT_CALL(callbacks_, getUpstreamSocketOptions())
      .Times(1)
      .WillRepeatedly(Return(expected_options));

  Http::TestRequestHeaderMapImpl headers;
  HttpTestUtility::addDefaultHeaders(headers);
  headers.setMethod("CONNECT");
  router_.decodeHeaders(headers, false);

  auto options = router_.upstreamSocketOptions();
  EXPECT_EQ(expected_options->size(), options->size());

  for (size_t i = 0; i < 2; i++) {
    NiceMock<Network::MockConnectionSocket> dummy_socket;
    auto state = envoy::config::core::v3::SocketOption::STATE_PREBIND;
    auto expected_details = expected_options->at(i)->getOptionDetails(dummy_socket, state);
    auto returned_details = options->at(i)->getOptionDetails(dummy_socket, state);
    EXPECT_TRUE(expected_details == returned_details);
  }
  router_.onDestroy();
}

TEST_F(RouterTest, RedirectRecords) {
  auto redirect_records = std::make_shared<Network::Win32RedirectRecords>();
  memcpy(redirect_records->buf_, reinterpret_cast<void*>(redirect_records_data_.data()),
         redirect_records_data_.size());
  redirect_records->buf_size_ = redirect_records_data_.size();
  router_.downstream_connection_.stream_info_.filterState()->setData(
      Network::UpstreamSocketOptionsFilterState::key(),
      std::make_unique<Network::UpstreamSocketOptionsFilterState>(),
      StreamInfo::FilterState::StateType::Mutable, StreamInfo::FilterState::LifeSpan::Connection);
  router_.downstream_connection_.stream_info_.filterState()
      ->getDataMutable<Network::UpstreamSocketOptionsFilterState>(
          Network::UpstreamSocketOptionsFilterState::key())
      .addOption(Network::SocketOptionFactory::buildWFPRedirectRecordsOptions(*redirect_records));
  Http::TestRequestHeaderMapImpl headers;
  HttpTestUtility::addDefaultHeaders(headers);
  headers.setMethod("CONNECT");
  router_.decodeHeaders(headers, false);

  Network::Socket::OptionsSharedPtr expected_options =
      Network::SocketOptionFactory::buildWFPRedirectRecordsOptions(*redirect_records);
  auto options = router_.upstreamSocketOptions();
  EXPECT_EQ(1, options->size());

  NiceMock<Network::MockConnectionSocket> dummy_socket;
  auto state = envoy::config::core::v3::SocketOption::STATE_PREBIND;
  auto expected_details = expected_options->at(0)->getOptionDetails(dummy_socket, state);
  auto returned_details = options->at(0)->getOptionDetails(dummy_socket, state);
  EXPECT_TRUE(expected_details == returned_details);
  router_.onDestroy();
}

TEST_F(RouterTest, ApplicationProtocols) {
  callbacks_.streamInfo().filterState()->setData(
      Network::ApplicationProtocols::key(),
      std::make_unique<Network::ApplicationProtocols>(std::vector<std::string>{"foo", "bar"}),
      StreamInfo::FilterState::StateType::ReadOnly, StreamInfo::FilterState::LifeSpan::FilterChain);

  EXPECT_CALL(cm_.thread_local_cluster_, httpConnPool(_, _, _))
      .WillOnce(
          Invoke([&](Upstream::ResourcePriority, absl::optional<Http::Protocol>,
                     Upstream::LoadBalancerContext* context) -> Http::ConnectionPool::Instance* {
            Network::TransportSocketOptionsSharedPtr transport_socket_options =
                context->upstreamTransportSocketOptions();
            EXPECT_NE(transport_socket_options, nullptr);
            EXPECT_FALSE(transport_socket_options->applicationProtocolListOverride().empty());
            EXPECT_EQ(transport_socket_options->applicationProtocolListOverride().size(), 2);
            EXPECT_EQ(transport_socket_options->applicationProtocolListOverride()[0], "foo");
            EXPECT_EQ(transport_socket_options->applicationProtocolListOverride()[1], "bar");
            return &cm_.thread_local_cluster_.conn_pool_;
          }));
  EXPECT_CALL(cm_.thread_local_cluster_.conn_pool_, newStream(_, _))
      .WillOnce(Return(&cancellable_));

  expectResponseTimerCreate();

  Http::TestRequestHeaderMapImpl headers;
  HttpTestUtility::addDefaultHeaders(headers);
  EXPECT_CALL(span_, injectContext(_));
  router_.decodeHeaders(headers, true);

  // When the router filter gets reset we should cancel the pool request.
  EXPECT_CALL(cancellable_, cancel(_));
  router_.onDestroy();
  EXPECT_TRUE(verifyHostUpstreamStats(0, 0));
  EXPECT_EQ(0U,
            callbacks_.route_->route_entry_.virtual_cluster_.stats().upstream_rq_total_.value());
}

// Verify that CONNECT payload is not sent upstream until :200 response headers
// are received.
TEST_F(RouterTest, ConnectPauseAndResume) {
  NiceMock<Http::MockRequestEncoder> encoder;
  Http::ResponseDecoder* response_decoder = nullptr;
  EXPECT_CALL(cm_.thread_local_cluster_.conn_pool_, newStream(_, _))
      .WillOnce(Invoke(
          [&](Http::ResponseDecoder& decoder,
              Http::ConnectionPool::Callbacks& callbacks) -> Http::ConnectionPool::Cancellable* {
            response_decoder = &decoder;
            callbacks.onPoolReady(encoder, cm_.thread_local_cluster_.conn_pool_.host_,
                                  upstream_stream_info_, Http::Protocol::Http10);
            return nullptr;
          }));
  expectResponseTimerCreate();

  EXPECT_CALL(encoder, encodeHeaders(_, false));
  Http::TestRequestHeaderMapImpl headers;
  HttpTestUtility::addDefaultHeaders(headers);
  headers.setMethod("CONNECT");
  router_.decodeHeaders(headers, false);

  // Make sure any early data does not go upstream.
  EXPECT_CALL(encoder, encodeData(_, _)).Times(0);
  Buffer::OwnedImpl data;
  router_.decodeData(data, true);

  // Now send the response headers, and ensure the deferred payload is proxied.
  EXPECT_CALL(encoder, encodeData(_, _));
  Http::ResponseHeaderMapPtr response_headers(
      new Http::TestResponseHeaderMapImpl{{":status", "200"}});
  response_decoder->decodeHeaders(std::move(response_headers), true);
}

// Invalid upstream will fail over to generic in opt mode, but crash in debug mode.
TEST_F(RouterTest, InvalidUpstream) {
  // Explicitly configure an HTTP upstream, to test factory creation.
  cm_.thread_local_cluster_.cluster_.info_->upstream_config_ =
      absl::make_optional<envoy::config::core::v3::TypedExtensionConfig>();
  // Configure a TCP upstream rather than an HTTP upstream.
  envoy::extensions::upstreams::tcp::generic::v3::GenericConnectionPoolProto generic_config;
  cm_.thread_local_cluster_.cluster_.info_->upstream_config_.value()
      .mutable_typed_config()
      ->PackFrom(generic_config);

  NiceMock<Http::MockRequestEncoder> encoder;
  Http::ResponseDecoder* response_decoder = nullptr;
  ON_CALL(cm_.thread_local_cluster_.conn_pool_, newStream(_, _))
      .WillByDefault(Invoke(
          [&](Http::ResponseDecoder& decoder,
              Http::ConnectionPool::Callbacks& callbacks) -> Http::ConnectionPool::Cancellable* {
            response_decoder = &decoder;
            callbacks.onPoolReady(encoder, cm_.thread_local_cluster_.conn_pool_.host_,
                                  upstream_stream_info_, Http::Protocol::Http10);
            return nullptr;
          }));

  Http::TestRequestHeaderMapImpl headers;
  HttpTestUtility::addDefaultHeaders(headers);
  headers.setMethod("CONNECT");
  EXPECT_ENVOY_BUG(router_.decodeHeaders(headers, false), "envoy bug failure: factory != nullptr.");

  router_.onDestroy();
}

// Verify that CONNECT payload is not sent upstream if non-200 response headers are received.
TEST_F(RouterTest, ConnectPauseNoResume) {
  // Explicitly configure an HTTP upstream, to test factory creation.
  cm_.thread_local_cluster_.cluster_.info_->upstream_config_ =
      absl::make_optional<envoy::config::core::v3::TypedExtensionConfig>();
  envoy::extensions::upstreams::http::http::v3::HttpConnectionPoolProto http_config;
  cm_.thread_local_cluster_.cluster_.info_->upstream_config_.value()
      .mutable_typed_config()
      ->PackFrom(http_config);

  NiceMock<Http::MockRequestEncoder> encoder;
  Http::ResponseDecoder* response_decoder = nullptr;
  EXPECT_CALL(cm_.thread_local_cluster_.conn_pool_, newStream(_, _))
      .WillOnce(Invoke(
          [&](Http::ResponseDecoder& decoder,
              Http::ConnectionPool::Callbacks& callbacks) -> Http::ConnectionPool::Cancellable* {
            response_decoder = &decoder;
            callbacks.onPoolReady(encoder, cm_.thread_local_cluster_.conn_pool_.host_,
                                  upstream_stream_info_, Http::Protocol::Http10);
            return nullptr;
          }));
  expectResponseTimerCreate();

  EXPECT_CALL(encoder, encodeHeaders(_, false));
  Http::TestRequestHeaderMapImpl headers;
  HttpTestUtility::addDefaultHeaders(headers);
  headers.setMethod("CONNECT");
  router_.decodeHeaders(headers, false);

  // Make sure any early data does not go upstream.
  EXPECT_CALL(encoder, encodeData(_, _)).Times(0);
  Buffer::OwnedImpl data;
  router_.decodeData(data, true);

  // Now send the response headers, and ensure the deferred payload is not proxied.
  EXPECT_CALL(encoder, encodeData(_, _)).Times(0);
  Http::ResponseHeaderMapPtr response_headers(
      new Http::TestResponseHeaderMapImpl{{":status", "400"}});
  response_decoder->decodeHeaders(std::move(response_headers), true);
}

TEST_F(RouterTest, ConnectExplicitTcpUpstream) {
  // Explicitly configure a TCP upstream, to test factory creation.
  cm_.thread_local_cluster_.cluster_.info_->upstream_config_ =
      absl::make_optional<envoy::config::core::v3::TypedExtensionConfig>();
  envoy::extensions::upstreams::http::tcp::v3::TcpConnectionPoolProto tcp_config;
  cm_.thread_local_cluster_.cluster_.info_->upstream_config_.value()
      .mutable_typed_config()
      ->PackFrom(tcp_config);
  callbacks_.route_->route_entry_.connect_config_ =
      absl::make_optional<RouteEntry::ConnectConfig>();

  // Make sure newConnection is called on the TCP pool, not newStream on the HTTP pool.
  EXPECT_CALL(cm_.thread_local_cluster_.tcp_conn_pool_, newConnection(_));
  Http::TestRequestHeaderMapImpl headers;
  HttpTestUtility::addDefaultHeaders(headers);
  headers.setMethod("CONNECT");
  router_.decodeHeaders(headers, false);

  router_.onDestroy();
}

TEST_F(RouterTest, PostExplicitTcpUpstream) {
  // Explicitly configure a generic upstream, to test factory creation.
  cm_.thread_local_cluster_.cluster_.info_->upstream_config_ =
      absl::make_optional<envoy::config::core::v3::TypedExtensionConfig>();
  envoy::extensions::upstreams::http::generic::v3::GenericConnectionPoolProto generic_config;
  cm_.thread_local_cluster_.cluster_.info_->upstream_config_.value()
      .mutable_typed_config()
      ->PackFrom(generic_config);
  callbacks_.route_->route_entry_.connect_config_ =
      absl::make_optional<RouteEntry::ConnectConfig>();
  callbacks_.route_->route_entry_.connect_config_.value().set_allow_post(true);

  // Make sure newConnection is called on the TCP pool, not newStream on the HTTP pool.
  EXPECT_CALL(cm_.thread_local_cluster_.tcp_conn_pool_, newConnection(_));
  Http::TestRequestHeaderMapImpl headers;
  HttpTestUtility::addDefaultHeaders(headers);
  headers.setMethod("POST");
  router_.decodeHeaders(headers, false);

  router_.onDestroy();
}

TEST_F(RouterTest, PostHttpUpstream) {
  // Explicitly configure a generic upstream, to test factory creation.
  cm_.thread_local_cluster_.cluster_.info_->upstream_config_ =
      absl::make_optional<envoy::config::core::v3::TypedExtensionConfig>();
  envoy::extensions::upstreams::http::generic::v3::GenericConnectionPoolProto generic_config;
  cm_.thread_local_cluster_.cluster_.info_->upstream_config_.value()
      .mutable_typed_config()
      ->PackFrom(generic_config);
  callbacks_.route_->route_entry_.connect_config_ =
      absl::make_optional<RouteEntry::ConnectConfig>();

  // Make sure POST request result in the HTTP pool.
  EXPECT_CALL(cm_.thread_local_cluster_, httpConnPool(_, _, _));

  Http::TestRequestHeaderMapImpl headers;
  HttpTestUtility::addDefaultHeaders(headers);
  headers.setMethod("POST");
  router_.decodeHeaders(headers, false);

  router_.onDestroy();
}
} // namespace Router
} // namespace Envoy<|MERGE_RESOLUTION|>--- conflicted
+++ resolved
@@ -5427,12 +5427,15 @@
   TestScopedRuntime scoped_runtime;
 
   // With no scheme and x-forwarded-proto, set scheme based on encryption level
-<<<<<<< HEAD
   {
     Http::TestRequestHeaderMapImpl headers;
     FilterUtility::setUpstreamScheme(headers, false, false);
     EXPECT_EQ("http", headers.get_(":scheme"));
   }
+
+  // Legacy logic uses upstream crypto
+  Runtime::LoaderSingleton::getExisting()->mergeValues(
+      {{"envoy.reloadable_features.preserve_downstream_scheme", "false"}});
   {
     Http::TestRequestHeaderMapImpl headers;
     FilterUtility::setUpstreamScheme(headers, true, true);
@@ -5468,11 +5471,6 @@
   {
     Http::TestRequestHeaderMapImpl headers;
     FilterUtility::setUpstreamScheme(headers, false, true);
-=======
-  {
-    Http::TestRequestHeaderMapImpl headers;
-    FilterUtility::setUpstreamScheme(headers, false, false);
->>>>>>> ecf90111
     EXPECT_EQ("http", headers.get_(":scheme"));
   }
 
@@ -5481,50 +5479,6 @@
       {{"envoy.reloadable_features.preserve_downstream_scheme", "false"}});
   {
     Http::TestRequestHeaderMapImpl headers;
-<<<<<<< HEAD
-=======
-    FilterUtility::setUpstreamScheme(headers, true, true);
-    EXPECT_EQ("https", headers.get_(":scheme"));
-  }
-
-  // With invalid x-forwarded-proto, still use scheme.
-  {
-    Http::TestRequestHeaderMapImpl headers;
-    headers.setForwardedProto("foo");
-    FilterUtility::setUpstreamScheme(headers, true, true);
-    EXPECT_EQ("https", headers.get_(":scheme"));
-  }
-
-  // Use valid x-forwarded-proto.
-  {
-    Http::TestRequestHeaderMapImpl headers;
-    headers.setForwardedProto(Http::Headers::get().SchemeValues.Http);
-    FilterUtility::setUpstreamScheme(headers, true, true);
-    EXPECT_EQ("http", headers.get_(":scheme"));
-  }
-
-  // Trust scheme over x-forwarded-proto.
-  {
-    Http::TestRequestHeaderMapImpl headers;
-    headers.setScheme(Http::Headers::get().SchemeValues.Https);
-    headers.setForwardedProto(Http::Headers::get().SchemeValues.Http);
-    FilterUtility::setUpstreamScheme(headers, false, false);
-    EXPECT_EQ("https", headers.get_(":scheme"));
-  }
-
-  // New logic uses downstream crypto
-  {
-    Http::TestRequestHeaderMapImpl headers;
-    FilterUtility::setUpstreamScheme(headers, false, true);
-    EXPECT_EQ("http", headers.get_(":scheme"));
-  }
-
-  // Legacy logic uses upstream crypto
-  Runtime::LoaderSingleton::getExisting()->mergeValues(
-      {{"envoy.reloadable_features.preserve_downstream_scheme", "false"}});
-  {
-    Http::TestRequestHeaderMapImpl headers;
->>>>>>> ecf90111
     FilterUtility::setUpstreamScheme(headers, false, true);
     EXPECT_EQ("https", headers.get_(":scheme"));
   }
