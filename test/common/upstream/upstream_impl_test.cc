--- conflicted
+++ resolved
@@ -3322,11 +3322,10 @@
   EXPECT_EQ(nullptr, priority_set.mutableHostMapForTest().get());
 }
 
-class ClusterInfoImplTest : public testing::TestWithParam<bool> {
+class ClusterInfoImplTest : public testing::Test {
 public:
   ClusterInfoImplTest() : api_(Api::createApiForTest(stats_, random_)) {
     ON_CALL(server_context_, api()).WillByDefault(ReturnRef(*api_));
-    ON_CALL(server_context_.stats_config_, enableLazyInitStats()).WillByDefault(Return(GetParam()));
   }
 
   std::unique_ptr<StrictDnsClusterImpl> makeCluster(const std::string& yaml) {
@@ -3392,7 +3391,7 @@
 };
 
 // Cluster metadata and common config retrieval.
-TEST_P(ClusterInfoImplTest, Metadata) {
+TEST_F(ClusterInfoImplTest, Metadata) {
   const std::string yaml = R"EOF(
     name: name
     connect_timeout: 0.25s
@@ -3427,7 +3426,7 @@
 }
 
 // Verify retry budget default values are honored.
-TEST_P(ClusterInfoImplTest, RetryBudgetDefaultPopulation) {
+TEST_F(ClusterInfoImplTest, RetryBudgetDefaultPopulation) {
   std::string yaml = R"EOF(
     name: name
     connect_timeout: 0.25s
@@ -3490,7 +3489,7 @@
   EXPECT_EQ(min_retry_concurrency, 123UL);
 }
 
-TEST_P(ClusterInfoImplTest, UnsupportedPerHostFields) {
+TEST_F(ClusterInfoImplTest, UnsupportedPerHostFields) {
   std::string yaml = R"EOF(
     name: name
     connect_timeout: 0.25s
@@ -3510,7 +3509,7 @@
 }
 
 // Eds service_name is populated.
-TEST_P(ClusterInfoImplTest, EdsServiceNamePopulation) {
+TEST_F(ClusterInfoImplTest, EdsServiceNamePopulation) {
   const std::string yaml = R"EOF(
     name: name
     connect_timeout: 0.25s
@@ -3557,7 +3556,7 @@
 }
 
 // Typed metadata loading throws exception.
-TEST_P(ClusterInfoImplTest, BrokenTypedMetadata) {
+TEST_F(ClusterInfoImplTest, BrokenTypedMetadata) {
   const std::string yaml = R"EOF(
     name: name
     connect_timeout: 0.25s
@@ -3585,7 +3584,7 @@
 }
 
 // Cluster extension protocol options fails validation when configured for an unregistered filter.
-TEST_P(ClusterInfoImplTest, ExtensionProtocolOptionsForUnknownFilter) {
+TEST_F(ClusterInfoImplTest, ExtensionProtocolOptionsForUnknownFilter) {
   const std::string yaml = R"EOF(
     name: name
     connect_timeout: 0.25s
@@ -3611,7 +3610,7 @@
                             "protocol options implementation for name: 'no_such_filter'");
 }
 
-TEST_P(ClusterInfoImplTest, TypedExtensionProtocolOptionsForUnknownFilter) {
+TEST_F(ClusterInfoImplTest, TypedExtensionProtocolOptionsForUnknownFilter) {
   const std::string yaml = R"EOF(
     name: name
     connect_timeout: 0.25s
@@ -3635,7 +3634,7 @@
                             "protocol options implementation for name: 'no_such_filter'");
 }
 
-TEST_P(ClusterInfoImplTest, TestTrackRequestResponseSizesNotSetInConfig) {
+TEST_F(ClusterInfoImplTest, TestTrackRequestResponseSizesNotSetInConfig) {
   const std::string yaml_disabled = R"EOF(
     name: name
     connect_timeout: 0.25s
@@ -3670,7 +3669,7 @@
   EXPECT_FALSE(cluster->info()->requestResponseSizeStats().has_value());
 }
 
-TEST_P(ClusterInfoImplTest, TestTrackRequestResponseSizes) {
+TEST_F(ClusterInfoImplTest, TestTrackRequestResponseSizes) {
   const std::string yaml = R"EOF(
     name: name
     connect_timeout: 0.25s
@@ -3691,7 +3690,7 @@
   EXPECT_EQ(Stats::Histogram::Unit::Bytes, req_resp_stats.upstream_rs_body_size_.unit());
 }
 
-TEST_P(ClusterInfoImplTest, TestTrackRemainingResourcesGauges) {
+TEST_F(ClusterInfoImplTest, TestTrackRemainingResourcesGauges) {
   const std::string yaml = R"EOF(
     name: name
     connect_timeout: 0.25s
@@ -3738,7 +3737,7 @@
   EXPECT_EQ(4U, high_remaining_retries.value());
 }
 
-TEST_P(ClusterInfoImplTest, DefaultConnectTimeout) {
+TEST_F(ClusterInfoImplTest, DefaultConnectTimeout) {
   const std::string yaml = R"EOF(
   name: cluster1
   type: STRICT_DNS
@@ -3752,7 +3751,7 @@
   EXPECT_EQ(std::chrono::seconds(5), cluster->info()->connectTimeout());
 }
 
-TEST_P(ClusterInfoImplTest, MaxConnectionDurationTest) {
+TEST_F(ClusterInfoImplTest, MaxConnectionDurationTest) {
   const std::string yaml_base = R"EOF(
   name: {}
   type: STRICT_DNS
@@ -3779,7 +3778,7 @@
   EXPECT_EQ(absl::nullopt, cluster3->info()->maxConnectionDuration());
 }
 
-TEST_P(ClusterInfoImplTest, Timeouts) {
+TEST_F(ClusterInfoImplTest, Timeouts) {
   const std::string yaml = R"EOF(
     name: name
     connect_timeout: 0.25s
@@ -3870,9 +3869,6 @@
   }
 }
 
-<<<<<<< HEAD
-TEST_P(ClusterInfoImplTest, TestTrackTimeoutBudgetsNotSetInConfig) {
-=======
 TEST_F(ClusterInfoImplTest, TcpPoolIdleTimeout) {
   const std::string yaml_base = R"EOF(
   name: {}
@@ -3898,7 +3894,6 @@
 }
 
 TEST_F(ClusterInfoImplTest, TestTrackTimeoutBudgetsNotSetInConfig) {
->>>>>>> c39207e6
   // Check that without the flag specified, the histogram is null.
   const std::string yaml_disabled = R"EOF(
     name: name
@@ -3934,7 +3929,7 @@
   EXPECT_FALSE(cluster->info()->timeoutBudgetStats().has_value());
 }
 
-TEST_P(ClusterInfoImplTest, TestTrackTimeoutBudgets) {
+TEST_F(ClusterInfoImplTest, TestTrackTimeoutBudgets) {
   // Check that with the flag, the histogram is created.
   const std::string yaml = R"EOF(
     name: name
@@ -3955,7 +3950,7 @@
             tb_stats.upstream_rq_timeout_budget_per_try_percent_used_.unit());
 }
 
-TEST_P(ClusterInfoImplTest, DEPRECATED_FEATURE_TEST(TestTrackTimeoutBudgetsOld)) {
+TEST_F(ClusterInfoImplTest, DEPRECATED_FEATURE_TEST(TestTrackTimeoutBudgetsOld)) {
   // Check that without the flag specified, the histogram is null.
   const std::string yaml_disabled = R"EOF(
     name: name
@@ -3989,7 +3984,7 @@
 }
 
 // Validates HTTP2 SETTINGS config.
-TEST_P(ClusterInfoImplTest, Http2ProtocolOptions) {
+TEST_F(ClusterInfoImplTest, Http2ProtocolOptions) {
   const std::string yaml = R"EOF(
     name: name
     connect_timeout: 0.25s
@@ -4095,7 +4090,7 @@
 
 // Cluster extension protocol options fails validation when configured for filter that does not
 // support options.
-TEST_P(ClusterInfoImplTest, ExtensionProtocolOptionsForFilterWithoutOptions) {
+TEST_F(ClusterInfoImplTest, ExtensionProtocolOptionsForFilterWithoutOptions) {
   TestFilterConfigFactoryBase factoryBase(
       []() -> ProtobufTypes::MessagePtr { return nullptr; },
       [](const Protobuf::Message&) -> Upstream::ProtocolOptionsConfigConstSharedPtr {
@@ -4136,7 +4131,7 @@
   }
 }
 
-TEST_P(ClusterInfoImplTest, TypedExtensionProtocolOptionsForFilterWithoutOptions) {
+TEST_F(ClusterInfoImplTest, TypedExtensionProtocolOptionsForFilterWithoutOptions) {
   TestFilterConfigFactoryBase factoryBase(
       []() -> ProtobufTypes::MessagePtr { return nullptr; },
       [](const Protobuf::Message&) -> Upstream::ProtocolOptionsConfigConstSharedPtr {
@@ -4175,7 +4170,7 @@
 }
 
 // Cluster retrieval of typed extension protocol options.
-TEST_P(ClusterInfoImplTest, ExtensionProtocolOptionsForFilterWithOptions) {
+TEST_F(ClusterInfoImplTest, ExtensionProtocolOptionsForFilterWithOptions) {
   auto protocol_options = std::make_shared<TestFilterProtocolOptionsConfig>();
 
   TestFilterConfigFactoryBase factoryBase(
@@ -4269,7 +4264,7 @@
   }
 }
 
-TEST_P(ClusterInfoImplTest, UseDownstreamHttpProtocolWithDowngrade) {
+TEST_F(ClusterInfoImplTest, UseDownstreamHttpProtocolWithDowngrade) {
   const std::string yaml = R"EOF(
   name: name
   connect_timeout: 0.25s
@@ -4291,7 +4286,7 @@
             cluster->info()->upstreamHttpProtocol({Http::Protocol::Http3})[0]);
 }
 
-TEST_P(ClusterInfoImplTest, UpstreamHttp2Protocol) {
+TEST_F(ClusterInfoImplTest, UpstreamHttp2Protocol) {
   const std::string yaml = R"EOF(
   name: name
   connect_timeout: 0.25s
@@ -4311,7 +4306,7 @@
             cluster->info()->upstreamHttpProtocol({Http::Protocol::Http2})[0]);
 }
 
-TEST_P(ClusterInfoImplTest, UpstreamHttp11Protocol) {
+TEST_F(ClusterInfoImplTest, UpstreamHttp11Protocol) {
   const std::string yaml = R"EOF(
   name: name
   connect_timeout: 0.25s
@@ -4331,7 +4326,7 @@
 }
 
 #ifdef ENVOY_ENABLE_QUIC
-TEST_P(ClusterInfoImplTest, Http3) {
+TEST_F(ClusterInfoImplTest, Http3) {
   const std::string yaml = TestEnvironment::substitute(R"EOF(
     name: name
     connect_timeout: 0.25s
@@ -4408,7 +4403,7 @@
       downstream_h3->info()->http3Options().quic_protocol_options().has_max_concurrent_streams());
 }
 
-TEST_P(ClusterInfoImplTest, Http3BadConfig) {
+TEST_F(ClusterInfoImplTest, Http3BadConfig) {
   const std::string yaml = TestEnvironment::substitute(R"EOF(
     name: name
     connect_timeout: 0.25s
@@ -4457,7 +4452,7 @@
                           "HTTP3 requires a QuicUpstreamTransport transport socket: name.*");
 }
 
-TEST_P(ClusterInfoImplTest, Http3Auto) {
+TEST_F(ClusterInfoImplTest, Http3Auto) {
   const std::string yaml = TestEnvironment::substitute(R"EOF(
     name: name
     connect_timeout: 0.25s
@@ -4520,7 +4515,7 @@
       auto_h3->info()->http3Options().quic_protocol_options().max_concurrent_streams().value(), 2);
 }
 
-TEST_P(ClusterInfoImplTest, UseDownstreamHttpProtocolWithoutDowngrade) {
+TEST_F(ClusterInfoImplTest, UseDownstreamHttpProtocolWithoutDowngrade) {
   const std::string yaml = TestEnvironment::substitute(R"EOF(
     name: name
     connect_timeout: 0.25s
@@ -4577,7 +4572,7 @@
 }
 
 #else
-TEST_P(ClusterInfoImplTest, Http3BadConfig) {
+TEST_F(ClusterInfoImplTest, Http3BadConfig) {
   const std::string yaml = TestEnvironment::substitute(R"EOF(
     name: name
     connect_timeout: 0.25s
@@ -4606,7 +4601,7 @@
 }
 #endif // ENVOY_ENABLE_QUIC
 
-TEST_P(ClusterInfoImplTest, Http2Auto) {
+TEST_F(ClusterInfoImplTest, Http2Auto) {
   const std::string yaml = TestEnvironment::substitute(R"EOF(
     name: name
     connect_timeout: 0.25s
@@ -4662,7 +4657,7 @@
             auto_h2->info()->upstreamHttpProtocol({Http::Protocol::Http10})[0]);
 }
 
-TEST_P(ClusterInfoImplTest, Http2AutoNoAlpn) {
+TEST_F(ClusterInfoImplTest, Http2AutoNoAlpn) {
   const std::string yaml = TestEnvironment::substitute(R"EOF(
     name: name
     connect_timeout: 0.25s
@@ -4697,7 +4692,7 @@
                           ".*which has a non-ALPN transport socket:.*");
 }
 
-TEST_P(ClusterInfoImplTest, Http2AutoWithNonAlpnMatcher) {
+TEST_F(ClusterInfoImplTest, Http2AutoWithNonAlpnMatcher) {
   const std::string yaml = TestEnvironment::substitute(R"EOF(
     name: name
     connect_timeout: 0.25s
@@ -5104,7 +5099,7 @@
   EXPECT_EQ(hosts[4], update_hosts_params.excluded_hosts_per_locality->get()[1][1]);
 }
 
-TEST_P(ClusterInfoImplTest, MaxRequestsPerConnectionValidation) {
+TEST_F(ClusterInfoImplTest, MaxRequestsPerConnectionValidation) {
   const std::string yaml = R"EOF(
   name: cluster1
   type: STRICT_DNS
@@ -5123,7 +5118,7 @@
                             "HttpProtocolOptions can be specified");
 }
 
-TEST_P(ClusterInfoImplTest, DeprecatedMaxRequestsPerConnection) {
+TEST_F(ClusterInfoImplTest, DeprecatedMaxRequestsPerConnection) {
   const std::string yaml = R"EOF(
   name: cluster1
   type: STRICT_DNS
@@ -5136,7 +5131,7 @@
   EXPECT_EQ(3U, cluster->info()->maxRequestsPerConnection());
 }
 
-TEST_P(ClusterInfoImplTest, FilterChain) {
+TEST_F(ClusterInfoImplTest, FilterChain) {
   const std::string yaml = TestEnvironment::substitute(R"EOF(
     name: name
     connect_timeout: 0.25s
@@ -5157,8 +5152,6 @@
   cluster->info()->createFilterChain(manager);
 }
 
-INSTANTIATE_TEST_SUITE_P(ClusterInfoTestWithParams, ClusterInfoImplTest, ::testing::Bool());
-
 } // namespace
 } // namespace Upstream
 } // namespace Envoy