#include "source/server/admin/admin.h"

#include <algorithm>
#include <cstdint>
#include <fstream>
#include <string>
#include <utility>
#include <vector>

#include "envoy/filesystem/filesystem.h"
#include "envoy/server/hot_restart.h"
#include "envoy/server/instance.h"
#include "envoy/server/options.h"
#include "envoy/upstream/cluster_manager.h"
#include "envoy/upstream/outlier_detection.h"
#include "envoy/upstream/upstream.h"

#include "source/common/access_log/access_log_impl.h"
#include "source/common/buffer/buffer_impl.h"
#include "source/common/common/assert.h"
#include "source/common/common/empty_string.h"
#include "source/common/common/fmt.h"
#include "source/common/common/mutex_tracer_impl.h"
#include "source/common/common/utility.h"
#include "source/common/formatter/substitution_formatter.h"
#include "source/common/http/codes.h"
#include "source/common/http/conn_manager_utility.h"
#include "source/common/http/header_map_impl.h"
#include "source/common/http/headers.h"
#include "source/common/memory/utils.h"
#include "source/common/network/listen_socket_impl.h"
#include "source/common/protobuf/protobuf.h"
#include "source/common/protobuf/utility.h"
#include "source/common/router/config_impl.h"
#include "source/extensions/request_id/uuid/config.h"
#include "source/server/admin/admin_html_generator.h"
#include "source/server/admin/utils.h"
#include "source/server/listener_impl.h"

#include "absl/strings/str_join.h"
#include "absl/strings/str_replace.h"
#include "absl/strings/string_view.h"
#include "spdlog/spdlog.h"

namespace Envoy {
namespace Server {

ConfigTracker& AdminImpl::getConfigTracker() { return config_tracker_; }

AdminImpl::NullRouteConfigProvider::NullRouteConfigProvider(TimeSource& time_source)
    : config_(new Router::NullConfigImpl()), time_source_(time_source) {}

void AdminImpl::startHttpListener(const std::list<AccessLog::InstanceSharedPtr>& access_logs,
                                  const std::string& address_out_path,
                                  Network::Address::InstanceConstSharedPtr address,
                                  const Network::Socket::OptionsSharedPtr& socket_options,
                                  Stats::ScopeSharedPtr&& listener_scope) {
  for (const auto& access_log : access_logs) {
    access_logs_.emplace_back(access_log);
  }
  null_overload_manager_.start();
  socket_ = std::make_shared<Network::TcpListenSocket>(address, socket_options, true);
  RELEASE_ASSERT(0 == socket_->ioHandle().listen(ENVOY_TCP_BACKLOG_SIZE).return_value_,
                 "listen() failed on admin listener");
  socket_factories_.emplace_back(std::make_unique<AdminListenSocketFactory>(socket_));
  listener_ = std::make_unique<AdminListener>(*this, std::move(listener_scope));
  ENVOY_LOG(info, "admin address: {}",
            socket().connectionInfoProvider().localAddress()->asString());
  if (!address_out_path.empty()) {
    std::ofstream address_out_file(address_out_path);
    if (!address_out_file) {
      ENVOY_LOG(critical, "cannot open admin address output file {} for writing.",
                address_out_path);
    } else {
      address_out_file << socket_->connectionInfoProvider().localAddress()->asString();
    }
  }
}

AdminImpl::AdminImpl(const std::string& profile_path, Server::Instance& server,
                     bool ignore_global_conn_limit)
    : server_(server),
      request_id_extension_(Extensions::RequestId::UUIDRequestIDExtension::defaultInstance(
          server_.api().randomGenerator())),
      profile_path_(profile_path),
      stats_(Http::ConnectionManagerImpl::generateStats("http.admin.", server_.stats())),
      null_overload_manager_(server_.threadLocal()),
      tracing_stats_(
          Http::ConnectionManagerImpl::generateTracingStats("http.admin.", no_op_store_)),
      route_config_provider_(server.timeSource()),
      scoped_route_config_provider_(server.timeSource()), clusters_handler_(server),
      config_dump_handler_(config_tracker_, server), init_dump_handler_(server),
      stats_handler_(server), logs_handler_(server), profiling_handler_(profile_path),
      runtime_handler_(server), listeners_handler_(server), server_cmd_handler_(server),
      server_info_handler_(server),
      // TODO(jsedgwick) add /runtime_reset endpoint that removes all admin-set values
      handlers_{
<<<<<<< HEAD
          {"/", "Admin home page", MAKE_ADMIN_HANDLER(handlerAdminHome), false, false},
          {"/certs", "print certs on machine",
           MAKE_ADMIN_HANDLER(server_info_handler_.handlerCerts), false, false},
          {"/clusters", "upstream cluster status",
           MAKE_ADMIN_HANDLER(clusters_handler_.handlerClusters), false, false},
          {"/config_dump",
           "dump current Envoy configs (experimental)",
           MAKE_ADMIN_HANDLER(config_dump_handler_.handlerConfigDump),
           false,
           false,
           {{Admin::ParamDescriptor::Type::String, "resource", "The resource to dump"},
            {Admin::ParamDescriptor::Type::String, "mask",
             "The mask to apply. When both resource and mask are specified, "
             "the mask is applied to every element in the desired repeated field so that only a "
             "subset of fields are returned. The mask is parsed as a ProtobufWkt::FieldMask"}}},
          {"/init_dump",
           "dump current Envoy init manager information (experimental)",
           MAKE_ADMIN_HANDLER(init_dump_handler_.handlerInitDump),
           false,
           false,
           {{Admin::ParamDescriptor::Type::String, "mask",
             "The desired component to dump unready targets. The mask is parsed as "
             "a ProtobufWkt::FieldMask. For example, get the unready targets of "
             "all listeners with /init_dump?mask=listener`"}}},
          {"/contention",
           "dump current Envoy mutex contention stats (if enabled)",
           MAKE_ADMIN_HANDLER(stats_handler_.handlerContention),
           false,
           false,
           {}},
          {"/cpuprofiler", "enable/disable the CPU profiler",
           MAKE_ADMIN_HANDLER(profiling_handler_.handlerCpuProfiler), false, true},
          {"/heapprofiler", "enable/disable the heap profiler",
           MAKE_ADMIN_HANDLER(profiling_handler_.handlerHeapProfiler), false, true},
          {"/healthcheck/fail", "cause the server to fail health checks",
           MAKE_ADMIN_HANDLER(server_cmd_handler_.handlerHealthcheckFail), false, true},
          {"/healthcheck/ok", "cause the server to pass health checks",
           MAKE_ADMIN_HANDLER(server_cmd_handler_.handlerHealthcheckOk), false, true},
          {"/help", "print out list of admin commands", MAKE_ADMIN_HANDLER(handlerHelp), false,
           false},
          {"/hot_restart_version", "print the hot restart compatibility version",
           MAKE_ADMIN_HANDLER(server_info_handler_.handlerHotRestartVersion), false, false},
          {"/logging", "query/change logging levels",
           MAKE_ADMIN_HANDLER(logs_handler_.handlerLogging), false, true},
          {"/memory", "print current allocation/heap usage",
           MAKE_ADMIN_HANDLER(server_info_handler_.handlerMemory), false, false},
          {"/quitquitquit", "exit the server",
           MAKE_ADMIN_HANDLER(server_cmd_handler_.handlerQuitQuitQuit), false, true},
          {"/reset_counters",
           "reset all counters to zero",
           MAKE_ADMIN_HANDLER(stats_handler_.handlerResetCounters),
           false,
           true,
           {}},
          {"/drain_listeners",
           "drain listeners",
           MAKE_ADMIN_HANDLER(listeners_handler_.handlerDrainListeners),
           false,
           true,
           {{ParamDescriptor::Type::Boolean, "graceful",
             "When draining listeners, enter a graceful drain period prior to closing "
             "listeners. This behaviour and duration is configurable via server options "
             "or CLI"},
            {ParamDescriptor::Type::Boolean, "inboundonly",
             "Drains all inbound listeners. traffic_direction field in "
             "envoy_v3_api_msg_config.listener.v3.Listener is used to determine whether a "
             "listener is inbound or outbound."}}},
          {"/server_info", "print server version/status information",
           MAKE_ADMIN_HANDLER(server_info_handler_.handlerServerInfo), false, false},
          {"/ready", "print server state, return 200 if LIVE, otherwise return 503",
           MAKE_ADMIN_HANDLER(server_info_handler_.handlerReady), false, false},
          stats_handler_.statsHandler(),
          {"/stats/prometheus",
           "print server stats in prometheus format",
           MAKE_ADMIN_HANDLER(stats_handler_.handlerPrometheusStats),
           false,
           false,
           {{ParamDescriptor::Type::Boolean, "usedonly",
             "Only include stats that have been written by system since restart"},
            {ParamDescriptor::Type::Boolean, "text_readouts",
             "Render text_readouts as new gaugues with value 0 (increases Prometheus data size)"},
            {ParamDescriptor::Type::String, "filter",
             "Regular expression (ecmascript) for filtering stats"}}},
          {"/stats/recentlookups", "Show recent stat-name lookups",
           MAKE_ADMIN_HANDLER(stats_handler_.handlerStatsRecentLookups), false, false},
          {"/stats/recentlookups/clear", "clear list of stat-name lookups and counter",
           MAKE_ADMIN_HANDLER(stats_handler_.handlerStatsRecentLookupsClear), false, true},
          {"/stats/recentlookups/disable", "disable recording of reset stat-name lookup names",
           MAKE_ADMIN_HANDLER(stats_handler_.handlerStatsRecentLookupsDisable), false, true},
          {"/stats/recentlookups/enable", "enable recording of reset stat-name lookup names",
           MAKE_ADMIN_HANDLER(stats_handler_.handlerStatsRecentLookupsEnable), false, true},
          {"/listeners",
           "print listener info",
           MAKE_ADMIN_HANDLER(listeners_handler_.handlerListenerInfo),
           false,
           false,
           {{Admin::ParamDescriptor::Type::Enum,
             "format",
             "File format to use",
             {"text", "json"}}}},
          {"/runtime", "print runtime values", MAKE_ADMIN_HANDLER(runtime_handler_.handlerRuntime),
           false, false},
          {"/runtime_modify",
           "Adds or modifies runtime values as passed in query parameters. To delete a "
           "previously added key, use an empty string as the value. Note that deletion "
           "only applies to overrides added via this endpoint; values loaded from disk "
           "can be modified via override but not deleted. E.g. ?key1=value1&key2=value2...",
           MAKE_ADMIN_HANDLER(runtime_handler_.handlerRuntimeModify), false, true},
          {"/reopen_logs", "reopen access logs",
           MAKE_ADMIN_HANDLER(logs_handler_.handlerReopenLogs), false, true},
=======
          makeHandler("/", "Admin home page", MAKE_ADMIN_HANDLER(handlerAdminHome), false, false),
          makeHandler("/certs", "print certs on machine",
                      MAKE_ADMIN_HANDLER(server_info_handler_.handlerCerts), false, false),
          makeHandler("/clusters", "upstream cluster status",
                      MAKE_ADMIN_HANDLER(clusters_handler_.handlerClusters), false, false),
          makeHandler(
              "/config_dump", "dump current Envoy configs (experimental)",
              MAKE_ADMIN_HANDLER(config_dump_handler_.handlerConfigDump), false, false,
              {{Admin::ParamDescriptor::Type::String, "resource", "The resource to dump"},
               {Admin::ParamDescriptor::Type::String, "mask",
                "The mask to apply. When both resource and mask are specified, "
                "the mask is applied to every element in the desired repeated field so that only a "
                "subset of fields are returned. The mask is parsed as a ProtobufWkt::FieldMask"},
               {Admin::ParamDescriptor::Type::String, "name_regex",
                "Dump only the currently loaded configurations whose names match the specified "
                "regex. Can be used with both resource and mask query parameters."},
               {Admin::ParamDescriptor::Type::Boolean, "include_eds",
                "Dump currently loaded configuration including EDS. See the response definition "
                "for more information"}}),
          makeHandler("/init_dump", "dump current Envoy init manager information (experimental)",
                      MAKE_ADMIN_HANDLER(init_dump_handler_.handlerInitDump), false, false,
                      {{Admin::ParamDescriptor::Type::String, "mask",
                        "The desired component to dump unready targets. The mask is parsed as "
                        "a ProtobufWkt::FieldMask. For example, get the unready targets of "
                        "all listeners with /init_dump?mask=listener`"}}),
          makeHandler("/contention", "dump current Envoy mutex contention stats (if enabled)",
                      MAKE_ADMIN_HANDLER(stats_handler_.handlerContention), false, false),
          makeHandler("/cpuprofiler", "enable/disable the CPU profiler",
                      MAKE_ADMIN_HANDLER(profiling_handler_.handlerCpuProfiler), false, true),
          makeHandler("/heapprofiler", "enable/disable the heap profiler",
                      MAKE_ADMIN_HANDLER(profiling_handler_.handlerHeapProfiler), false, true),
          makeHandler("/healthcheck/fail", "cause the server to fail health checks",
                      MAKE_ADMIN_HANDLER(server_cmd_handler_.handlerHealthcheckFail), false, true),
          makeHandler("/healthcheck/ok", "cause the server to pass health checks",
                      MAKE_ADMIN_HANDLER(server_cmd_handler_.handlerHealthcheckOk), false, true),
          makeHandler("/help", "print out list of admin commands", MAKE_ADMIN_HANDLER(handlerHelp),
                      false, false),
          makeHandler("/hot_restart_version", "print the hot restart compatibility version",
                      MAKE_ADMIN_HANDLER(server_info_handler_.handlerHotRestartVersion), false,
                      false),

          // TODO(jmarantz): add support for param-passing through a POST. Browsers send
          // those params as the post-body rather than query-params and that requires some
          // re-plumbing through the admin callback API. See also drain_listeners.
          makeHandler("/logging", "query/change logging levels",
                      MAKE_ADMIN_HANDLER(logs_handler_.handlerLogging), false, true),

          makeHandler("/memory", "print current allocation/heap usage",
                      MAKE_ADMIN_HANDLER(server_info_handler_.handlerMemory), false, false),
          makeHandler("/quitquitquit", "exit the server",
                      MAKE_ADMIN_HANDLER(server_cmd_handler_.handlerQuitQuitQuit), false, true),
          makeHandler("/reset_counters", "reset all counters to zero",
                      MAKE_ADMIN_HANDLER(stats_handler_.handlerResetCounters), false, true),
          makeHandler("/drain_listeners", "drain listeners",
                      MAKE_ADMIN_HANDLER(listeners_handler_.handlerDrainListeners), false, true),
          makeHandler("/server_info", "print server version/status information",
                      MAKE_ADMIN_HANDLER(server_info_handler_.handlerServerInfo), false, false),
          makeHandler("/ready", "print server state, return 200 if LIVE, otherwise return 503",
                      MAKE_ADMIN_HANDLER(server_info_handler_.handlerReady), false, false),
          stats_handler_.statsHandler(),
          makeHandler("/stats/prometheus", "print server stats in prometheus format",
                      MAKE_ADMIN_HANDLER(stats_handler_.handlerPrometheusStats), false, false,
                      {{ParamDescriptor::Type::Boolean, "usedonly",
                        "Only include stats that have been written by system since restart"},
                       {ParamDescriptor::Type::Boolean, "text_readouts",
                        "Render text_readouts as new gaugues with value 0 (increases Prometheus "
                        "data size)"},
                       {ParamDescriptor::Type::String, "filter",
                        "Regular expression (ecmascript) for filtering stats"}}),
          makeHandler("/stats/recentlookups", "Show recent stat-name lookups",
                      MAKE_ADMIN_HANDLER(stats_handler_.handlerStatsRecentLookups), false, false),
          makeHandler("/stats/recentlookups/clear", "clear list of stat-name lookups and counter",
                      MAKE_ADMIN_HANDLER(stats_handler_.handlerStatsRecentLookupsClear), false,
                      true),
          makeHandler(
              "/stats/recentlookups/disable", "disable recording of reset stat-name lookup names",
              MAKE_ADMIN_HANDLER(stats_handler_.handlerStatsRecentLookupsDisable), false, true),
          makeHandler(
              "/stats/recentlookups/enable", "enable recording of reset stat-name lookup names",
              MAKE_ADMIN_HANDLER(stats_handler_.handlerStatsRecentLookupsEnable), false, true),
          makeHandler("/listeners", "print listener info",
                      MAKE_ADMIN_HANDLER(listeners_handler_.handlerListenerInfo), false, false,
                      {{Admin::ParamDescriptor::Type::Enum,
                        "format",
                        "File format to use",
                        {"text", "json"}}}),
          makeHandler("/runtime", "print runtime values",
                      MAKE_ADMIN_HANDLER(runtime_handler_.handlerRuntime), false, false),
          makeHandler("/runtime_modify",
                      "Adds or modifies runtime values as passed in query parameters. To delete a "
                      "previously added key, use an empty string as the value. Note that deletion "
                      "only applies to overrides added via this endpoint; values loaded from disk "
                      "can be modified via override but not deleted. E.g. "
                      "?key1=value1&key2=value2...",
                      MAKE_ADMIN_HANDLER(runtime_handler_.handlerRuntimeModify), false, true),
          makeHandler("/reopen_logs", "reopen access logs",
                      MAKE_ADMIN_HANDLER(logs_handler_.handlerReopenLogs), false, true),
>>>>>>> 958cdb1f
      },
      date_provider_(server.dispatcher().timeSource()),
      admin_filter_chain_(std::make_shared<AdminFilterChain>()),
      local_reply_(LocalReply::Factory::createDefault()),
      ignore_global_conn_limit_(ignore_global_conn_limit) {
#ifndef NDEBUG
  // Verify that no duplicate handlers exist.
  absl::flat_hash_set<absl::string_view> handlers;
  for (const UrlHandler& handler : handlers_) {
    ASSERT(handlers.insert(handler.prefix_).second);
  }
#endif
}

Http::ServerConnectionPtr AdminImpl::createCodec(Network::Connection& connection,
                                                 const Buffer::Instance& data,
                                                 Http::ServerConnectionCallbacks& callbacks) {
  return Http::ConnectionManagerUtility::autoCreateCodec(
      connection, data, callbacks, server_.stats(), server_.api().randomGenerator(),
      http1_codec_stats_, http2_codec_stats_, Http::Http1Settings(),
      ::Envoy::Http2::Utility::initializeAndValidateOptions(
          envoy::config::core::v3::Http2ProtocolOptions()),
      maxRequestHeadersKb(), maxRequestHeadersCount(), headersWithUnderscoresAction());
}

bool AdminImpl::createNetworkFilterChain(Network::Connection& connection,
                                         const std::vector<Network::FilterFactoryCb>&) {
  // Pass in the null overload manager so that the admin interface is accessible even when Envoy
  // is overloaded.
  connection.addReadFilter(Network::ReadFilterSharedPtr{new Http::ConnectionManagerImpl(
      *this, server_.drainManager(), server_.api().randomGenerator(), server_.httpContext(),
      server_.runtime(), server_.localInfo(), server_.clusterManager(), null_overload_manager_,
      server_.timeSource())});
  return true;
}

void AdminImpl::createFilterChain(Http::FilterChainManager& manager) {
  Http::FilterFactoryCb factory = [this](Http::FilterChainFactoryCallbacks& callbacks) {
    callbacks.addStreamFilter(std::make_shared<AdminFilter>(createRequestFunction()));
  };
  manager.applyFilterFactoryCb({}, factory);
}

namespace {

// Implements a chunked request for static text.
class StaticTextRequest : public Admin::Request {
public:
  StaticTextRequest(absl::string_view response_text, Http::Code code) : code_(code) {
    response_text_.add(response_text);
  }
  StaticTextRequest(Buffer::Instance& response_text, Http::Code code) : code_(code) {
    response_text_.move(response_text);
  }

  Http::Code start(Http::ResponseHeaderMap&) override { return code_; }
  bool nextChunk(Buffer::Instance& response) override {
    response.move(response_text_);
    return false;
  }

private:
  Buffer::OwnedImpl response_text_;
  const Http::Code code_;
};

// Implements a streaming Request based on a non-streaming callback that
// generates the entire admin output in one shot.
class RequestGasket : public Admin::Request {
public:
  RequestGasket(Admin::HandlerCb handler_cb, absl::string_view path_and_query,
                AdminStream& admin_stream)
      : path_and_query_(std::string(path_and_query)), handler_cb_(handler_cb),
        admin_stream_(admin_stream) {}

  static Admin::GenRequestFn makeGen(Admin::HandlerCb callback) {
    return [callback](absl::string_view path_and_query,
                      AdminStream& admin_stream) -> Server::Admin::RequestPtr {
      return std::make_unique<RequestGasket>(callback, path_and_query, admin_stream);
    };
  }

  Http::Code start(Http::ResponseHeaderMap& response_headers) override {
    return handler_cb_(path_and_query_, response_headers, response_, admin_stream_);
  }

  bool nextChunk(Buffer::Instance& response) override {
    response.move(response_);
    return false;
  }

private:
  std::string path_and_query_;
  Admin::HandlerCb handler_cb_;
  AdminStream& admin_stream_;
  Buffer::OwnedImpl response_;
};

} // namespace

Admin::RequestPtr Admin::makeStaticTextRequest(absl::string_view response, Http::Code code) {
  return std::make_unique<StaticTextRequest>(response, code);
}

Admin::RequestPtr Admin::makeStaticTextRequest(Buffer::Instance& response, Http::Code code) {
  return std::make_unique<StaticTextRequest>(response, code);
}

Http::Code AdminImpl::runCallback(absl::string_view path_and_query,
                                  Http::ResponseHeaderMap& response_headers,
                                  Buffer::Instance& response, AdminStream& admin_stream) {
  RequestPtr request = makeRequest(path_and_query, admin_stream);
  Http::Code code = request->start(response_headers);
  bool more_data;
  do {
    more_data = request->nextChunk(response);
  } while (more_data);
  Memory::Utils::tryShrinkHeap();
  return code;
}

Admin::RequestPtr AdminImpl::makeRequest(absl::string_view path_and_query,
                                         AdminStream& admin_stream) {
  std::string::size_type query_index = path_and_query.find('?');
  if (query_index == std::string::npos) {
    query_index = path_and_query.size();
  }

  for (const UrlHandler& handler : handlers_) {
    if (path_and_query.compare(0, query_index, handler.prefix_) == 0) {
      if (handler.mutates_server_state_) {
        const absl::string_view method = admin_stream.getRequestHeaders().getMethodValue();
        if (method != Http::Headers::get().MethodValues.Post) {
          ENVOY_LOG(error, "admin path \"{}\" mutates state, method={} rather than POST",
                    handler.prefix_, method);
          return Admin::makeStaticTextRequest(
              fmt::format("Method {} not allowed, POST required.", method),
              Http::Code::MethodNotAllowed);
        }
      }

      return handler.handler_(path_and_query, admin_stream);
    }
  }

  // Extra space is emitted below to have "invalid path." be a separate sentence in the
  // 404 output from "admin commands are:" in handlerHelp.
  Buffer::OwnedImpl error_response;
  error_response.add("invalid path. ");
  getHelp(error_response);
  return Admin::makeStaticTextRequest(error_response, Http::Code::NotFound);
}

std::vector<const AdminImpl::UrlHandler*> AdminImpl::sortedHandlers() const {
  std::vector<const UrlHandler*> sorted_handlers;
  for (const UrlHandler& handler : handlers_) {
    sorted_handlers.push_back(&handler);
  }
  // Note: it's generally faster to sort a vector with std::vector than to construct a std::map.
  std::sort(sorted_handlers.begin(), sorted_handlers.end(),
            [](const UrlHandler* h1, const UrlHandler* h2) { return h1->prefix_ < h2->prefix_; });
  return sorted_handlers;
}

Http::Code AdminImpl::handlerHelp(absl::string_view, Http::ResponseHeaderMap&,
                                  Buffer::Instance& response, AdminStream&) {
  getHelp(response);
  return Http::Code::OK;
}

<<<<<<< HEAD
Http::Code AdminImpl::handlerAdminHome(absl::string_view, Http::ResponseHeaderMap& response_headers,
                                       Buffer::Instance& response, AdminStream&) {
  response_headers.setReferenceContentType(Http::Headers::get().ContentTypeValues.Html);
  AdminHtmlGenerator html(response);
  html.renderHead();
  html.renderTableBegin();
=======
void AdminImpl::getHelp(Buffer::Instance& response) {
  response.add("admin commands are:\n");
>>>>>>> 958cdb1f

  // Prefix order is used during searching, but for printing do them in alpha order.
  OptRef<const Http::Utility::QueryParams> no_query_params;
  for (const UrlHandler* handler : sortedHandlers()) {
<<<<<<< HEAD
    html.renderUrlHandler(*handler, no_query_params);
  }

  html.renderTableEnd();

  // gen.renderTail();
  return Http::Code::OK;
=======
    response.add(fmt::format("  {}: {}\n", handler->prefix_, handler->help_text_));
    for (const ParamDescriptor& param : handler->params_) {
      response.add(fmt::format("      {}: {}", param.id_, param.help_));
      if (param.type_ == ParamDescriptor::Type::Enum) {
        response.addFragments({"; One of (", absl::StrJoin(param.enum_choices_, ", "), ")"});
      }
      response.add("\n");
    }
  }
>>>>>>> 958cdb1f
}

const Network::Address::Instance& AdminImpl::localAddress() {
  return *server_.localInfo().address();
}

<<<<<<< HEAD
bool AdminImpl::addHandler(const std::string& prefix, const std::string& help_text,
                           HandlerCb callback, bool removable, bool mutates_state,
                           const ParamDescriptorVec& params) {
=======
AdminImpl::UrlHandler AdminImpl::makeHandler(const std::string& prefix,
                                             const std::string& help_text, HandlerCb callback,
                                             bool removable, bool mutates_state,
                                             const ParamDescriptorVec& params) {
  return UrlHandler{prefix,    help_text,     RequestGasket::makeGen(callback),
                    removable, mutates_state, params};
}

bool AdminImpl::addStreamingHandler(const std::string& prefix, const std::string& help_text,
                                    GenRequestFn callback, bool removable, bool mutates_state,
                                    const ParamDescriptorVec& params) {
>>>>>>> 958cdb1f
  ASSERT(prefix.size() > 1);
  ASSERT(prefix[0] == '/');

  // Sanitize prefix and help_text to ensure no XSS can be injected, as
  // we are injecting these strings into HTML that runs in a domain that
  // can mutate Envoy server state. Also rule out some characters that
  // make no sense as part of a URL path: ? and :.
  const std::string::size_type pos = prefix.find_first_of("&\"'<>?:");
  if (pos != std::string::npos) {
    ENVOY_LOG(error, "filter \"{}\" contains invalid character '{}'", prefix, prefix[pos]);
    return false;
  }

  auto it = std::find_if(handlers_.cbegin(), handlers_.cend(),
                         [&prefix](const UrlHandler& entry) { return prefix == entry.prefix_; });
  if (it == handlers_.end()) {
    handlers_.push_back({prefix, help_text, callback, removable, mutates_state, params});
    return true;
  }
  return false;
}

bool AdminImpl::addHandler(const std::string& prefix, const std::string& help_text,
                           HandlerCb callback, bool removable, bool mutates_state,
                           const ParamDescriptorVec& params) {
  return addStreamingHandler(prefix, help_text, RequestGasket::makeGen(callback), removable,
                             mutates_state, params);
}

bool AdminImpl::removeHandler(const std::string& prefix) {
  const size_t size_before_removal = handlers_.size();
  handlers_.remove_if(
      [&prefix](const UrlHandler& entry) { return prefix == entry.prefix_ && entry.removable_; });
  if (handlers_.size() != size_before_removal) {
    return true;
  }
  return false;
}

Http::Code AdminImpl::request(absl::string_view path_and_query, absl::string_view method,
                              Http::ResponseHeaderMap& response_headers, std::string& body) {
  AdminFilter filter(createRequestFunction());

  auto request_headers = Http::RequestHeaderMapImpl::create();
  request_headers->setMethod(method);
  filter.decodeHeaders(*request_headers, false);
  Buffer::OwnedImpl response;

  Http::Code code = runCallback(path_and_query, response_headers, response, filter);
  Utility::populateFallbackResponseHeaders(code, response_headers);
  body = response.toString();
  return code;
}

void AdminImpl::closeSocket() {
  if (socket_) {
    socket_->close();
  }
}

void AdminImpl::addListenerToHandler(Network::ConnectionHandler* handler) {
  if (listener_) {
    handler->addListener(absl::nullopt, *listener_, server_.runtime());
  }
}

} // namespace Server
} // namespace Envoy<|MERGE_RESOLUTION|>--- conflicted
+++ resolved
@@ -95,118 +95,6 @@
       server_info_handler_(server),
       // TODO(jsedgwick) add /runtime_reset endpoint that removes all admin-set values
       handlers_{
-<<<<<<< HEAD
-          {"/", "Admin home page", MAKE_ADMIN_HANDLER(handlerAdminHome), false, false},
-          {"/certs", "print certs on machine",
-           MAKE_ADMIN_HANDLER(server_info_handler_.handlerCerts), false, false},
-          {"/clusters", "upstream cluster status",
-           MAKE_ADMIN_HANDLER(clusters_handler_.handlerClusters), false, false},
-          {"/config_dump",
-           "dump current Envoy configs (experimental)",
-           MAKE_ADMIN_HANDLER(config_dump_handler_.handlerConfigDump),
-           false,
-           false,
-           {{Admin::ParamDescriptor::Type::String, "resource", "The resource to dump"},
-            {Admin::ParamDescriptor::Type::String, "mask",
-             "The mask to apply. When both resource and mask are specified, "
-             "the mask is applied to every element in the desired repeated field so that only a "
-             "subset of fields are returned. The mask is parsed as a ProtobufWkt::FieldMask"}}},
-          {"/init_dump",
-           "dump current Envoy init manager information (experimental)",
-           MAKE_ADMIN_HANDLER(init_dump_handler_.handlerInitDump),
-           false,
-           false,
-           {{Admin::ParamDescriptor::Type::String, "mask",
-             "The desired component to dump unready targets. The mask is parsed as "
-             "a ProtobufWkt::FieldMask. For example, get the unready targets of "
-             "all listeners with /init_dump?mask=listener`"}}},
-          {"/contention",
-           "dump current Envoy mutex contention stats (if enabled)",
-           MAKE_ADMIN_HANDLER(stats_handler_.handlerContention),
-           false,
-           false,
-           {}},
-          {"/cpuprofiler", "enable/disable the CPU profiler",
-           MAKE_ADMIN_HANDLER(profiling_handler_.handlerCpuProfiler), false, true},
-          {"/heapprofiler", "enable/disable the heap profiler",
-           MAKE_ADMIN_HANDLER(profiling_handler_.handlerHeapProfiler), false, true},
-          {"/healthcheck/fail", "cause the server to fail health checks",
-           MAKE_ADMIN_HANDLER(server_cmd_handler_.handlerHealthcheckFail), false, true},
-          {"/healthcheck/ok", "cause the server to pass health checks",
-           MAKE_ADMIN_HANDLER(server_cmd_handler_.handlerHealthcheckOk), false, true},
-          {"/help", "print out list of admin commands", MAKE_ADMIN_HANDLER(handlerHelp), false,
-           false},
-          {"/hot_restart_version", "print the hot restart compatibility version",
-           MAKE_ADMIN_HANDLER(server_info_handler_.handlerHotRestartVersion), false, false},
-          {"/logging", "query/change logging levels",
-           MAKE_ADMIN_HANDLER(logs_handler_.handlerLogging), false, true},
-          {"/memory", "print current allocation/heap usage",
-           MAKE_ADMIN_HANDLER(server_info_handler_.handlerMemory), false, false},
-          {"/quitquitquit", "exit the server",
-           MAKE_ADMIN_HANDLER(server_cmd_handler_.handlerQuitQuitQuit), false, true},
-          {"/reset_counters",
-           "reset all counters to zero",
-           MAKE_ADMIN_HANDLER(stats_handler_.handlerResetCounters),
-           false,
-           true,
-           {}},
-          {"/drain_listeners",
-           "drain listeners",
-           MAKE_ADMIN_HANDLER(listeners_handler_.handlerDrainListeners),
-           false,
-           true,
-           {{ParamDescriptor::Type::Boolean, "graceful",
-             "When draining listeners, enter a graceful drain period prior to closing "
-             "listeners. This behaviour and duration is configurable via server options "
-             "or CLI"},
-            {ParamDescriptor::Type::Boolean, "inboundonly",
-             "Drains all inbound listeners. traffic_direction field in "
-             "envoy_v3_api_msg_config.listener.v3.Listener is used to determine whether a "
-             "listener is inbound or outbound."}}},
-          {"/server_info", "print server version/status information",
-           MAKE_ADMIN_HANDLER(server_info_handler_.handlerServerInfo), false, false},
-          {"/ready", "print server state, return 200 if LIVE, otherwise return 503",
-           MAKE_ADMIN_HANDLER(server_info_handler_.handlerReady), false, false},
-          stats_handler_.statsHandler(),
-          {"/stats/prometheus",
-           "print server stats in prometheus format",
-           MAKE_ADMIN_HANDLER(stats_handler_.handlerPrometheusStats),
-           false,
-           false,
-           {{ParamDescriptor::Type::Boolean, "usedonly",
-             "Only include stats that have been written by system since restart"},
-            {ParamDescriptor::Type::Boolean, "text_readouts",
-             "Render text_readouts as new gaugues with value 0 (increases Prometheus data size)"},
-            {ParamDescriptor::Type::String, "filter",
-             "Regular expression (ecmascript) for filtering stats"}}},
-          {"/stats/recentlookups", "Show recent stat-name lookups",
-           MAKE_ADMIN_HANDLER(stats_handler_.handlerStatsRecentLookups), false, false},
-          {"/stats/recentlookups/clear", "clear list of stat-name lookups and counter",
-           MAKE_ADMIN_HANDLER(stats_handler_.handlerStatsRecentLookupsClear), false, true},
-          {"/stats/recentlookups/disable", "disable recording of reset stat-name lookup names",
-           MAKE_ADMIN_HANDLER(stats_handler_.handlerStatsRecentLookupsDisable), false, true},
-          {"/stats/recentlookups/enable", "enable recording of reset stat-name lookup names",
-           MAKE_ADMIN_HANDLER(stats_handler_.handlerStatsRecentLookupsEnable), false, true},
-          {"/listeners",
-           "print listener info",
-           MAKE_ADMIN_HANDLER(listeners_handler_.handlerListenerInfo),
-           false,
-           false,
-           {{Admin::ParamDescriptor::Type::Enum,
-             "format",
-             "File format to use",
-             {"text", "json"}}}},
-          {"/runtime", "print runtime values", MAKE_ADMIN_HANDLER(runtime_handler_.handlerRuntime),
-           false, false},
-          {"/runtime_modify",
-           "Adds or modifies runtime values as passed in query parameters. To delete a "
-           "previously added key, use an empty string as the value. Note that deletion "
-           "only applies to overrides added via this endpoint; values loaded from disk "
-           "can be modified via override but not deleted. E.g. ?key1=value1&key2=value2...",
-           MAKE_ADMIN_HANDLER(runtime_handler_.handlerRuntimeModify), false, true},
-          {"/reopen_logs", "reopen access logs",
-           MAKE_ADMIN_HANDLER(logs_handler_.handlerReopenLogs), false, true},
-=======
           makeHandler("/", "Admin home page", MAKE_ADMIN_HANDLER(handlerAdminHome), false, false),
           makeHandler("/certs", "print certs on machine",
                       MAKE_ADMIN_HANDLER(server_info_handler_.handlerCerts), false, false),
@@ -304,7 +192,6 @@
                       MAKE_ADMIN_HANDLER(runtime_handler_.handlerRuntimeModify), false, true),
           makeHandler("/reopen_logs", "reopen access logs",
                       MAKE_ADMIN_HANDLER(logs_handler_.handlerReopenLogs), false, true),
->>>>>>> 958cdb1f
       },
       date_provider_(server.dispatcher().timeSource()),
       admin_filter_chain_(std::make_shared<AdminFilterChain>()),
@@ -475,30 +362,11 @@
   return Http::Code::OK;
 }
 
-<<<<<<< HEAD
-Http::Code AdminImpl::handlerAdminHome(absl::string_view, Http::ResponseHeaderMap& response_headers,
-                                       Buffer::Instance& response, AdminStream&) {
-  response_headers.setReferenceContentType(Http::Headers::get().ContentTypeValues.Html);
-  AdminHtmlGenerator html(response);
-  html.renderHead();
-  html.renderTableBegin();
-=======
 void AdminImpl::getHelp(Buffer::Instance& response) {
   response.add("admin commands are:\n");
->>>>>>> 958cdb1f
 
   // Prefix order is used during searching, but for printing do them in alpha order.
-  OptRef<const Http::Utility::QueryParams> no_query_params;
   for (const UrlHandler* handler : sortedHandlers()) {
-<<<<<<< HEAD
-    html.renderUrlHandler(*handler, no_query_params);
-  }
-
-  html.renderTableEnd();
-
-  // gen.renderTail();
-  return Http::Code::OK;
-=======
     response.add(fmt::format("  {}: {}\n", handler->prefix_, handler->help_text_));
     for (const ParamDescriptor& param : handler->params_) {
       response.add(fmt::format("      {}: {}", param.id_, param.help_));
@@ -508,18 +376,12 @@
       response.add("\n");
     }
   }
->>>>>>> 958cdb1f
 }
 
 const Network::Address::Instance& AdminImpl::localAddress() {
   return *server_.localInfo().address();
 }
 
-<<<<<<< HEAD
-bool AdminImpl::addHandler(const std::string& prefix, const std::string& help_text,
-                           HandlerCb callback, bool removable, bool mutates_state,
-                           const ParamDescriptorVec& params) {
-=======
 AdminImpl::UrlHandler AdminImpl::makeHandler(const std::string& prefix,
                                              const std::string& help_text, HandlerCb callback,
                                              bool removable, bool mutates_state,
@@ -531,7 +393,6 @@
 bool AdminImpl::addStreamingHandler(const std::string& prefix, const std::string& help_text,
                                     GenRequestFn callback, bool removable, bool mutates_state,
                                     const ParamDescriptorVec& params) {
->>>>>>> 958cdb1f
   ASSERT(prefix.size() > 1);
   ASSERT(prefix[0] == '/');
 
