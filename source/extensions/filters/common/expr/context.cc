#include "source/extensions/filters/common/expr/context.h"

#include "source/common/grpc/common.h"
#include "source/common/http/header_map_impl.h"
#include "source/common/http/utility.h"
#include "source/extensions/filters/common/expr/cel_state.h"

#include "absl/strings/numbers.h"
#include "absl/time/time.h"

namespace Envoy {
namespace Extensions {
namespace Filters {
namespace Common {
namespace Expr {

Http::RegisterCustomInlineHeader<Http::CustomInlineHeaderRegistry::Type::RequestHeaders>
    referer_handle(Http::CustomHeaders::get().Referer);

absl::optional<CelValue> convertHeaderEntry(const Http::HeaderEntry* header) {
  if (header == nullptr) {
    return {};
  }
  return CelValue::CreateStringView(header->value().getStringView());
}

absl::optional<CelValue>
convertHeaderEntry(Protobuf::Arena& arena,
                   Http::HeaderUtility::GetAllOfHeaderAsStringResult&& result) {
  if (!result.result().has_value()) {
    return {};
  } else if (!result.backingString().empty()) {
    return CelValue::CreateString(
        Protobuf::Arena::Create<std::string>(&arena, result.backingString()));
  } else {
    return CelValue::CreateStringView(result.result().value());
  }
}

namespace {

absl::optional<CelValue> extractSslInfo(const Ssl::ConnectionInfo& ssl_info,
                                        absl::string_view value) {
  if (value == TLSVersion) {
    return CelValue::CreateString(&ssl_info.tlsVersion());
  } else if (value == SubjectLocalCertificate) {
    return CelValue::CreateString(&ssl_info.subjectLocalCertificate());
  } else if (value == SubjectPeerCertificate) {
    return CelValue::CreateString(&ssl_info.subjectPeerCertificate());
  } else if (value == URISanLocalCertificate) {
    if (!ssl_info.uriSanLocalCertificate().empty()) {
      return CelValue::CreateString(&ssl_info.uriSanLocalCertificate()[0]);
    }
  } else if (value == URISanPeerCertificate) {
    if (!ssl_info.uriSanPeerCertificate().empty()) {
      return CelValue::CreateString(&ssl_info.uriSanPeerCertificate()[0]);
    }
  } else if (value == DNSSanLocalCertificate) {
    if (!ssl_info.dnsSansLocalCertificate().empty()) {
      return CelValue::CreateString(&ssl_info.dnsSansLocalCertificate()[0]);
    }
  } else if (value == DNSSanPeerCertificate) {
    if (!ssl_info.dnsSansPeerCertificate().empty()) {
      return CelValue::CreateString(&ssl_info.dnsSansPeerCertificate()[0]);
    }
  } else if (value == SHA256PeerCertificateDigest) {
    if (!ssl_info.sha256PeerCertificateDigest().empty()) {
      return CelValue::CreateString(&ssl_info.sha256PeerCertificateDigest());
    }
  }
  return {};
}

} // namespace

absl::optional<CelValue> RequestWrapper::operator[](CelValue key) const {
  if (!key.IsString()) {
    return {};
  }
  auto value = key.StringOrDie().value();

  if (value == Headers) {
    return CelValue::CreateMap(&headers_);
  } else if (value == Time) {
    return CelValue::CreateTimestamp(absl::FromChrono(info_.startTime()));
  } else if (value == Size) {
    // it is important to make a choice whether to rely on content-length vs stream info
    // (which is not available at the time of the request headers)
    if (headers_.value_ != nullptr && headers_.value_->ContentLength() != nullptr) {
      int64_t length;
      if (absl::SimpleAtoi(headers_.value_->getContentLengthValue(), &length)) {
        return CelValue::CreateInt64(length);
      }
    } else {
      return CelValue::CreateInt64(info_.bytesReceived());
    }
  } else if (value == TotalSize) {
    return CelValue::CreateInt64(info_.bytesReceived() +
                                 (headers_.value_ ? headers_.value_->byteSize() : 0));
  } else if (value == Duration) {
    auto duration = info_.requestComplete();
    if (duration.has_value()) {
      return CelValue::CreateDuration(absl::FromChrono(duration.value()));
    }
  } else if (value == Protocol) {
    if (info_.protocol().has_value()) {
      return CelValue::CreateString(&Http::Utility::getProtocolString(info_.protocol().value()));
    } else {
      return {};
    }
  }

  if (headers_.value_ != nullptr) {
    if (value == Path) {
      return convertHeaderEntry(headers_.value_->Path());
    } else if (value == UrlPath) {
      absl::string_view path = headers_.value_->getPathValue();
      size_t query_offset = path.find('?');
      if (query_offset == absl::string_view::npos) {
        return CelValue::CreateStringView(path);
      }
      return CelValue::CreateStringView(path.substr(0, query_offset));
    } else if (value == Host) {
      return convertHeaderEntry(headers_.value_->Host());
    } else if (value == Scheme) {
      return convertHeaderEntry(headers_.value_->Scheme());
    } else if (value == Method) {
      return convertHeaderEntry(headers_.value_->Method());
    } else if (value == Referer) {
      return convertHeaderEntry(headers_.value_->getInline(referer_handle.handle()));
    } else if (value == ID) {
      return convertHeaderEntry(headers_.value_->RequestId());
    } else if (value == UserAgent) {
      return convertHeaderEntry(headers_.value_->UserAgent());
    } else if (value == Query) {
      absl::string_view path = headers_.value_->getPathValue();
      auto query_offset = path.find('?');
      if (query_offset == absl::string_view::npos) {
        return CelValue::CreateStringView(absl::string_view());
      }
      path = path.substr(query_offset + 1);
      auto fragment_offset = path.find('#');
      return CelValue::CreateStringView(path.substr(0, fragment_offset));
    }
  }
  return {};
}

absl::optional<CelValue> ResponseWrapper::operator[](CelValue key) const {
  if (!key.IsString()) {
    return {};
  }
  auto value = key.StringOrDie().value();
  if (value == Code) {
    auto code = info_.responseCode();
    if (code.has_value()) {
      return CelValue::CreateInt64(code.value());
    }
    return {};
  } else if (value == Size) {
    return CelValue::CreateInt64(info_.bytesSent());
  } else if (value == Headers) {
    return CelValue::CreateMap(&headers_);
  } else if (value == Trailers) {
    return CelValue::CreateMap(&trailers_);
  } else if (value == Flags) {
    return CelValue::CreateInt64(info_.responseFlags());
  } else if (value == GrpcStatus) {
    auto const& optional_status = Grpc::Common::getGrpcStatus(
        trailers_.value_ ? *trailers_.value_ : *Http::StaticEmptyHeaders::get().response_trailers,
        headers_.value_ ? *headers_.value_ : *Http::StaticEmptyHeaders::get().response_headers,
        info_);
    if (optional_status.has_value()) {
      return CelValue::CreateInt64(optional_status.value());
    }
    return {};
  } else if (value == TotalSize) {
    return CelValue::CreateInt64(info_.bytesSent() +
                                 (headers_.value_ ? headers_.value_->byteSize() : 0) +
                                 (trailers_.value_ ? trailers_.value_->byteSize() : 0));
  } else if (value == CodeDetails) {
    const absl::optional<std::string>& details = info_.responseCodeDetails();
    if (details.has_value()) {
      return CelValue::CreateString(&details.value());
    }
    return {};
  }
  return {};
}

absl::optional<CelValue> ConnectionWrapper::operator[](CelValue key) const {
  if (!key.IsString()) {
    return {};
  }
  auto value = key.StringOrDie().value();
  if (value == MTLS) {
    return CelValue::CreateBool(
        info_.downstreamAddressProvider().sslConnection() != nullptr &&
        info_.downstreamAddressProvider().sslConnection()->peerCertificatePresented());
  } else if (value == RequestedServerName) {
    return CelValue::CreateStringView(info_.downstreamAddressProvider().requestedServerName());
  } else if (value == ID) {
    auto id = info_.downstreamAddressProvider().connectionID();
    if (id.has_value()) {
      return CelValue::CreateUint64(id.value());
    }
    return {};
  } else if (value == ConnectionTerminationDetails) {
    if (info_.connectionTerminationDetails().has_value()) {
      return CelValue::CreateString(&info_.connectionTerminationDetails().value());
    }
    return {};
  } else if (value == DownstreamTransportFailureReason) {
    if (!info_.downstreamTransportFailureReason().empty()) {
      return CelValue::CreateStringView(info_.downstreamTransportFailureReason());
    }
    return {};
  }

  auto ssl_info = info_.downstreamAddressProvider().sslConnection();
  if (ssl_info != nullptr) {
    return extractSslInfo(*ssl_info, value);
  }

  return {};
}

absl::optional<CelValue> UpstreamWrapper::operator[](CelValue key) const {
  if (!key.IsString() || !info_.upstreamInfo().has_value()) {
    return {};
  }
  auto value = key.StringOrDie().value();
  if (value == Address) {
    auto upstream_host = info_.upstreamInfo().value().get().upstreamHost();
    if (upstream_host != nullptr && upstream_host->address() != nullptr) {
      return CelValue::CreateStringView(upstream_host->address()->asStringView());
    }
  } else if (value == Port) {
    auto upstream_host = info_.upstreamInfo().value().get().upstreamHost();
    if (upstream_host != nullptr && upstream_host->address() != nullptr &&
        upstream_host->address()->ip() != nullptr) {
      return CelValue::CreateInt64(upstream_host->address()->ip()->port());
    }
  } else if (value == UpstreamLocalAddress) {
    auto upstream_local_address = info_.upstreamInfo().value().get().upstreamLocalAddress();
    if (upstream_local_address != nullptr) {
      return CelValue::CreateStringView(upstream_local_address->asStringView());
    }
  } else if (value == UpstreamTransportFailureReason) {
    return CelValue::CreateStringView(
        info_.upstreamInfo().value().get().upstreamTransportFailureReason());
  }

  auto ssl_info = info_.upstreamInfo().value().get().upstreamSslConnection();
  if (ssl_info != nullptr) {
    return extractSslInfo(*ssl_info, value);
  }

  return {};
}

absl::optional<CelValue> PeerWrapper::operator[](CelValue key) const {
  if (!key.IsString()) {
    return {};
  }
  auto value = key.StringOrDie().value();
  if (value == Address) {
    if (local_) {
      return CelValue::CreateStringView(
          info_.downstreamAddressProvider().localAddress()->asStringView());
    } else {
      return CelValue::CreateStringView(
          info_.downstreamAddressProvider().remoteAddress()->asStringView());
    }
  } else if (value == Port) {
    if (local_) {
      if (info_.downstreamAddressProvider().localAddress()->ip() != nullptr) {
        return CelValue::CreateInt64(
            info_.downstreamAddressProvider().localAddress()->ip()->port());
      }
    } else {
      if (info_.downstreamAddressProvider().remoteAddress()->ip() != nullptr) {
        return CelValue::CreateInt64(
            info_.downstreamAddressProvider().remoteAddress()->ip()->port());
      }
    }
  }

  return {};
}

class FilterStateObjectWrapper : public google::api::expr::runtime::CelMap {
public:
  FilterStateObjectWrapper(const StreamInfo::FilterState::ObjectReflection* reflection)
      : reflection_(reflection) {}
  absl::optional<CelValue> operator[](CelValue key) const override {
    if (reflection_ == nullptr || !key.IsString()) {
      return {};
    }
    auto field_value = reflection_->getField(key.StringOrDie().value());
    return absl::visit(Visitor{}, field_value);
  }
  // Default stubs.
  int size() const override { return 0; }
  bool empty() const override { return true; }
  absl::StatusOr<const google::api::expr::runtime::CelList*> ListKeys() const override {
    return &WrapperFields::get().Empty;
  }

private:
  struct Visitor {
    absl::optional<CelValue> operator()(int64_t val) { return CelValue::CreateInt64(val); }
    absl::optional<CelValue> operator()(absl::string_view val) {
      return CelValue::CreateStringView(val);
    }
    absl::optional<CelValue> operator()(absl::monostate) { return {}; }
  };
  const StreamInfo::FilterState::ObjectReflection* reflection_;
};

absl::optional<CelValue> FilterStateWrapper::operator[](CelValue key) const {
  if (!key.IsString()) {
    return {};
  }
  auto value = key.StringOrDie().value();
  if (const StreamInfo::FilterState::Object* object = filter_state_.getDataReadOnlyGeneric(value);
      object != nullptr) {
    const CelState* cel_state = dynamic_cast<const CelState*>(object);
    if (cel_state) {
      return cel_state->exprValue(&arena_, false);
    } else if (object != nullptr) {
      // Attempt to find the reflection object.
      auto factory =
          Registry::FactoryRegistry<StreamInfo::FilterState::ObjectFactory>::getFactory(value);
      if (factory) {
        auto reflection = factory->reflect(object);
        if (reflection) {
          auto* raw_reflection = reflection.release();
          arena_.Own(raw_reflection);
          return CelValue::CreateMap(
              ProtobufWkt::Arena::Create<FilterStateObjectWrapper>(&arena_, raw_reflection));
        }
      }
      absl::optional<std::string> serialized = object->serializeAsString();
      if (serialized.has_value()) {
        std::string* out = ProtobufWkt::Arena::Create<std::string>(&arena_, serialized.value());
        return CelValue::CreateBytes(out);
      }
    }
  }
  return {};
}

absl::optional<CelValue> XDSWrapper::operator[](CelValue key) const {
  if (!key.IsString()) {
    return {};
  }
  auto value = key.StringOrDie().value();
  if (value == ClusterName) {
    const auto cluster_info = info_.upstreamClusterInfo();
    if (cluster_info && cluster_info.value()) {
      return CelValue::CreateString(&cluster_info.value()->name());
    }
  } else if (value == ClusterMetadata) {
    const auto cluster_info = info_.upstreamClusterInfo();
    if (cluster_info && cluster_info.value()) {
      return CelProtoWrapper::CreateMessage(&cluster_info.value()->metadata(), &arena_);
    }
  } else if (value == RouteName) {
    if (info_.route()) {
      return CelValue::CreateString(&info_.route()->routeName());
    }
  } else if (value == RouteMetadata) {
    if (info_.route()) {
      return CelProtoWrapper::CreateMessage(&info_.route()->metadata(), &arena_);
    }
  } else if (value == UpstreamHostMetadata) {
    const auto upstream_info = info_.upstreamInfo();
    if (upstream_info && upstream_info->upstreamHost()) {
      return CelProtoWrapper::CreateMessage(upstream_info->upstreamHost()->metadata().get(),
                                            &arena_);
    }
  } else if (value == FilterChainName) {
    const auto filter_chain_info = info_.downstreamAddressProvider().filterChainInfo();
    const absl::string_view filter_chain_name =
        filter_chain_info.has_value() ? filter_chain_info->name() : absl::string_view{};
    return CelValue::CreateStringView(filter_chain_name);
<<<<<<< HEAD
  } else if (value == ListenerMetadata) {
    const auto listener_info = info_.downstreamAddressProvider().listenerInfo();
    if (listener_info) {
      return CelProtoWrapper::CreateMessage(&listener_info->metadata(), &arena_);
    }
  } else if (value == ListenerDirection) {
    const auto listener_info = info_.downstreamAddressProvider().listenerInfo();
    if (listener_info) {
      return CelValue::CreateInt64(listener_info->direction());
=======
  } else if (value == Node) {
    if (local_info_) {
      return CelProtoWrapper::CreateMessage(&local_info_->node(), &arena_);
>>>>>>> 7e834d71
    }
  }
  return {};
}

} // namespace Expr
} // namespace Common
} // namespace Filters
} // namespace Extensions
} // namespace Envoy<|MERGE_RESOLUTION|>--- conflicted
+++ resolved
@@ -385,7 +385,6 @@
     const absl::string_view filter_chain_name =
         filter_chain_info.has_value() ? filter_chain_info->name() : absl::string_view{};
     return CelValue::CreateStringView(filter_chain_name);
-<<<<<<< HEAD
   } else if (value == ListenerMetadata) {
     const auto listener_info = info_.downstreamAddressProvider().listenerInfo();
     if (listener_info) {
@@ -395,11 +394,9 @@
     const auto listener_info = info_.downstreamAddressProvider().listenerInfo();
     if (listener_info) {
       return CelValue::CreateInt64(listener_info->direction());
-=======
   } else if (value == Node) {
     if (local_info_) {
       return CelProtoWrapper::CreateMessage(&local_info_->node(), &arena_);
->>>>>>> 7e834d71
     }
   }
   return {};
