--- conflicted
+++ resolved
@@ -13,191 +13,10 @@
 # *Normally occurs at the end of the* :ref:`deprecation period <deprecated>`
 
 new_features:
-<<<<<<< HEAD
-- area: composite filter
-  change: |
-    Added :ref:`ExtensionConfiguration discovery service<envoy_v3_api_file_envoy/service/extension/v3/config_discovery.proto>` support for
-    :ref:`composite filter <config_http_filters_composite>`.
-- area: filter state
-  change: |
-    Added config name of filter sending a local reply in filter state with key
-    ``envoy.filters.network.http_connection_manager.local_reply_owner``.
-    See :ref:`the well-known filter state keys <well_known_filter_state>` for more detail.
-- area: composite filter
-  change: |
-    Added composite filter's matched action name to filter state with key
-    ``envoy.extensions.filters.http.composite.matched_actions``.
-- area: aws
-  change: |
-    Added support for AWS common utility to fetch metadata credentials from AWS STS by using ``WebIdentityToken``. To enable
-    you need to set ``envoy.reloadable_features.use_http_client_to_fetch_aws_credentials`` to ``true`` so that web identity
-    credentials provider can use http async client to fetch credentials. Web identity credentials provider cannot use current
-    default libcurl credentials fetcher which is under deprecation and will soon be removed. Web identity credentials provider
-    is not compatible with :ref:`Grpc Credentials AWS IAM <envoy_v3_api_file_envoy/config/grpc_credential/v3/aws_iam.proto>`
-    plugin which can only support deprecated libcurl credentials fetcher, see https://github.com/envoyproxy/envoy/pull/30626.
-- area: filters
-  change: |
-    Added :ref:`the Basic Auth filter <envoy_v3_api_msg_extensions.filters.http.basic_auth.v3.BasicAuth>`, which can be used to
-    authenticate user credentials in the HTTP Authentication heaer defined in `RFC7617 <https://tools.ietf.org/html/rfc7617>`_.
-- area: upstream
-  change: |
-    Implmented API :ref:`drop_overloads<envoy_v3_api_field_config.endpoint.v3.ClusterLoadAssignment.Policy.drop_overloads>`
-    which can be used to drop certain percentage of traffic from Envoy.
-- area: stats
-  change: |
-    Added :ref:`per_endpoint_stats <envoy_v3_api_field_config.cluster.v3.TrackClusterStats.per_endpoint_stats>` to get some metrics
-    for each endpoint in a cluster.
-- area: jwt
-  change: |
-    The JWT filter can now serialize non-primitive custom claims when maping claims to headers.
-    These claims will be serialized as JSON and encoded as Base64.
-- area: jwt
-  change: |
-    The JWT authentication filter supports changing the routes when either the headers or the
-    dynamic metadata are modified.
-- area: tcp_proxy
-  change: |
-    Added support to TCP Proxy for recording the latency in ``UpstreamTiming`` from when the first
-    initial connection to the upstream cluster was attempted to when either the
-    connection was successfully established or the filiter failed to initialize
-    any connection to the upstream.
-- area: ratelimit
-  change: |
-    Ratelimit supports setting the HTTP status that is returned to the client when the ratelimit server
-    returns an error or cannot be reached with :ref:`status_on_error
-    <envoy_v3_api_field_extensions.filters.http.ratelimit.v3.RateLimit.status_on_error>`
-    configuration flag.
-- area: tracing
-  change: |
-    Added support for configuring resource detectors on the OpenTelemetry tracer.
-- area: tracing
-  change: |
-    Added support to configure a sampler for the OpenTelemetry tracer.
-- area: CEL-attributes
-  change: |
-    Added :ref:`attribute <arch_overview_attributes>` ``connection.transport_failure_reason``
-    for looking up connection transport failure reason.
-- area: ext_authz
-  change: |
-    New config parameter :ref:`charge_cluster_response_stats
-    <envoy_v3_api_field_extensions.filters.http.ext_authz.v3.ExtAuthz.charge_cluster_response_stats>`
-    for not incrementing cluster statistics on ext_authz response. Default ``true``, no behavior change.
-- area: ext_authz
-  change: |
-    Forward :ref:`filter_metadata <envoy_v3_api_field_config.core.v3.Metadata.filter_metadata>` selected by
-    :ref:`route_metadata_context_namespaces
-    <envoy_v3_api_field_extensions.filters.http.ext_authz.v3.ExtAuthz.route_metadata_context_namespaces>`
-    and :ref:`typed_filter_metadata <envoy_v3_api_field_config.core.v3.Metadata.typed_filter_metadata>` selected by
-    :ref:`route_typed_metadata_context_namespaces
-    <envoy_v3_api_field_extensions.filters.http.ext_authz.v3.ExtAuthz.route_typed_metadata_context_namespaces>`
-    from the metadata of the selected route to external auth service.
-    This metadata propagation is independent from the dynamic metadata from connection and request.
-- area: ext_authz_filter
-  change: |
-    Added :ref:`with_request_body
-    <envoy_v3_api_field_extensions.filters.http.ext_authz.v3.CheckSettings.with_request_body>` to optionally override
-    the default behavior of sending the request body to the authorization server from the per-route filter.
-- area: grpc async client
-  change: |
-    Added :ref:`max_cached_entry_idle_duration
-    <envoy_v3_api_field_config.bootstrap.v3.Bootstrap.GrpcAsyncClientManagerConfig.max_cached_entry_idle_duration>`
-    to control the cached gRPC client eviction time in the cache.
-- area: ratelimit
-  change: |
-    Ratelimit supports optional additional prefix to use when emitting statistics with :ref:`stat_prefix
-    <envoy_v3_api_field_extensions.filters.http.ratelimit.v3.RateLimit.stat_prefix>`
-    configuration flag.
-- area: udp_proxy
-  change: |
-    Added support for propagating the response headers in :ref:`UdpTunnelingConfig
-    <envoy_v3_api_field_extensions.filters.udp.udp_proxy.v3.UdpProxyConfig.UdpTunnelingConfig.propagate_response_headers>` and
-    response trailers in :ref:`UdpTunnelingConfig
-    <envoy_v3_api_field_extensions.filters.udp.udp_proxy.v3.UdpProxyConfig.UdpTunnelingConfig.propagate_response_trailers>` to
-    the downstream info filter state.
-- area: tracing
-  change: |
-    Provide initial span attributes to a sampler used in the OpenTelemetry tracer.
-- area: tracing
-  change: |
-    Added support to configure a Dynatrace resource detector for the OpenTelemetry tracer.
-- area: compression
-  change: |
-    Added qatzip :ref:`compressor <envoy_v3_api_msg_extensions.compression.qatzip.compressor.v3alpha.Qatzip>`.
-- area: udp_proxy
-  change: |
-    Add :ref:`access log options
-    <envoy_v3_api_field_extensions.filters.udp.udp_proxy.v3.UdpProxyConfig.access_log_options>`
-    to allow recording an access log entry periodically for the UDP session, and allow recording an access
-    log entry on the connection tunnel created successfully to upstream when UDP tunneling is configured.
-- area: internal_redirects
-  change: |
-    Added support to copy headers from the redirect response to the
-    triggered request. See
-    :ref:`response_headers_to_copy<envoy_v3_api_field_config.route.v3.InternalRedirectPolicy.response_headers_to_copy>`.
-- area: stateful_session
-  change: |
-    Added :ref:`strict mode <envoy_v3_api_field_extensions.filters.http.stateful_session.v3.StatefulSession.strict>`
-    to cookie and header based stateful session. If a destination encoded in :ref:`cookie
-    <envoy_v3_api_msg_extensions.http.stateful_session.cookie.v3.CookieBasedSessionState>`
-    or in :ref:`specified header
-    <envoy_v3_api_field_extensions.http.stateful_session.header.v3.HeaderBasedSessionState.name>` respectively
-    is not available, Envoy will return ``503`` instead of selecting another destination from the cluster.
-- area: stream info
-  change: |
-    Added time spent reading request headers to ``DownstreamTiming``.
-- area: redis
-  change: |
-    Added support for the watch command (aborts multi transactions if watched keys change).
-- area: grpc_http_bridge
-  change: |
-    Added :ref:`ignore_query_parameters
-    <envoy_v3_api_field_extensions.filters.http.grpc_http1_bridge.v3.Config.ignore_query_parameters>` option for
-    automatically stripping query parameters in request URL path.
-- area: access_log
-  change: |
-    Added new access log command operator ``%EMIT_TIME%`` to get the time when the log entry is emitted.
-- area: aws_request_signing
-  change: |
-    Added support for specifying the aws signing algorithm, either ``AWS_SIGV4`` or ``AWS_SIGV4A`` via
-    :ref:`signing_algorithm <envoy_v3_api_field_extensions.filters.http.aws_request_signing.v3.AwsRequestSigning.signing_algorithm>`
-    config API.
-- area: access_log
-  change: |
-    Added support for listener metadata in ``%METADATA%`` formatter.
-- area: attributes
-  change: |
-    Added support for listener metadata and listener direction in xDS attributes.
-- area: attributes
-  change: |
-    Added support for node data in ``%CEL%`` formatter.
-- area: set_metadata
-  change: |
-    Added support for injecting typed and untyped dynamic metadata with this filter, also adds the ability
-    to add multiple namespaces with one filter and config to overwrite existing metadata is opt-in.
-    :ref:`untyped_metadata <envoy_v3_api_field_extensions.filters.http.set_metadata.v3.Config.metadata>`
-    may now be used to configure the ``set_metadata`` filter.
-- area: lua
-  change: |
-    Added Lua extension of router cluster specifier plugin to support selecting cluster dynamically by Lua code.
-- area: redis
-  change: |
-    Added support for the ``getdel`` command.
-- area: access_log
-  change: |
-    Added support for ``%CONNECTION_ID%`` command operator for UDP session access log.
-- area: zookeeper
-  change: |
-    Added support for emitting per opcode decoder error metrics via :ref:`enable_per_opcode_decoder_error_metrics
-    <envoy_v3_api_field_extensions.filters.network.zookeeper_proxy.v3.ZooKeeperProxy.enable_per_opcode_decoder_error_metrics>`.
-- area: rbac filter
-  change: |
-    allow listed ``HttpAttributesCelMatchInput`` to be used with the xDS matcher in the RBAC filter.
 - area: tls
   change: |
     Added new metric for emitting seconds since UNIX epoch of expirations of TLS and CA certificates.
     They are rooted at cluster.<cluster_name>.ssl.certificate.<cert_name>.
     and at listener.<address>.ssl.certificate.<cert_name>. namespace.
-=======
->>>>>>> ae29fe25
 
 deprecated: