--- conflicted
+++ resolved
@@ -11,362 +11,9 @@
     TransportSocketOptionsConstSharedPtr transport_socket_options,
     const Upstream::HostDescriptionConstSharedPtr& host,
     const ConnectionSocket::OptionsSharedPtr options)
-<<<<<<< HEAD
     : dispatcher_(dispatcher), address_list_(sortAddresses(address_list)),
       source_address_(source_address), socket_factory_(socket_factory),
       transport_socket_options_(transport_socket_options), options_(options) {}
-=======
-    : id_(ConnectionImpl::next_global_id_++), dispatcher_(dispatcher),
-      address_list_(sortAddresses(address_list)),
-      connection_construction_state_(
-          {source_address, socket_factory, transport_socket_options, host, options}),
-      next_attempt_timer_(dispatcher_.createTimer([this]() -> void { tryAnotherConnection(); })) {
-  ENVOY_LOG_EVENT(debug, "happy_eyeballs_new_cx", "[C{}] addresses={}", id_, address_list_.size());
-  connections_.push_back(createNextConnection());
-}
-
-HappyEyeballsConnectionImpl::~HappyEyeballsConnectionImpl() = default;
-
-void HappyEyeballsConnectionImpl::connect() {
-  ENVOY_BUG(!connect_finished_, "connection already connected");
-  connections_[0]->connect();
-  maybeScheduleNextAttempt();
-}
-
-void HappyEyeballsConnectionImpl::addWriteFilter(WriteFilterSharedPtr filter) {
-  if (connect_finished_) {
-    connections_[0]->addWriteFilter(filter);
-    return;
-  }
-  // Filters should only be notified of events on the final connection, so defer adding
-  // filters until the final connection has been determined.
-  post_connect_state_.write_filters_.push_back(filter);
-}
-
-void HappyEyeballsConnectionImpl::addFilter(FilterSharedPtr filter) {
-  if (connect_finished_) {
-    connections_[0]->addFilter(filter);
-    return;
-  }
-  // Filters should only be notified of events on the final connection, so defer adding
-  // filters until the final connection has been determined.
-  post_connect_state_.filters_.push_back(filter);
-}
-
-void HappyEyeballsConnectionImpl::addReadFilter(ReadFilterSharedPtr filter) {
-  if (connect_finished_) {
-    connections_[0]->addReadFilter(filter);
-    return;
-  }
-  // Filters should only be notified of events on the final connection, so defer adding
-  // filters until the final connection has been determined.
-  post_connect_state_.read_filters_.push_back(filter);
-}
-
-void HappyEyeballsConnectionImpl::removeReadFilter(ReadFilterSharedPtr filter) {
-  if (connect_finished_) {
-    connections_[0]->removeReadFilter(filter);
-    return;
-  }
-  // Filters should only be notified of events on the final connection, so remove
-  // the filters from the list of deferred filters.
-  auto i = post_connect_state_.read_filters_.begin();
-  while (i != post_connect_state_.read_filters_.end()) {
-    if (*i == filter) {
-      post_connect_state_.read_filters_.erase(i);
-      return;
-    }
-  }
-  IS_ENVOY_BUG("Failed to remove read filter");
-}
-
-bool HappyEyeballsConnectionImpl::initializeReadFilters() {
-  if (connect_finished_) {
-    return connections_[0]->initializeReadFilters();
-  }
-  // Filters should only be notified of events on the final connection, so defer
-  // initialization of the filters until the final connection has been determined.
-  if (post_connect_state_.read_filters_.empty()) {
-    return false;
-  }
-  post_connect_state_.initialize_read_filters_ = true;
-  return true;
-}
-
-void HappyEyeballsConnectionImpl::addBytesSentCallback(Connection::BytesSentCb cb) {
-  if (connect_finished_) {
-    connections_[0]->addBytesSentCallback(cb);
-    return;
-  }
-  // Callbacks should only be notified of events on the final connection, so defer adding
-  // callbacks until the final connection has been determined.
-  post_connect_state_.bytes_sent_callbacks_.push_back(cb);
-}
-
-void HappyEyeballsConnectionImpl::enableHalfClose(bool enabled) {
-  if (!connect_finished_) {
-    per_connection_state_.enable_half_close_ = enabled;
-  }
-  for (auto& connection : connections_) {
-    connection->enableHalfClose(enabled);
-  }
-}
-
-bool HappyEyeballsConnectionImpl::isHalfCloseEnabled() {
-  return connections_[0]->isHalfCloseEnabled();
-}
-
-std::string HappyEyeballsConnectionImpl::nextProtocol() const {
-  return connections_[0]->nextProtocol();
-}
-
-void HappyEyeballsConnectionImpl::noDelay(bool enable) {
-  if (!connect_finished_) {
-    per_connection_state_.no_delay_ = enable;
-  }
-  for (auto& connection : connections_) {
-    connection->noDelay(enable);
-  }
-}
-
-void HappyEyeballsConnectionImpl::readDisable(bool disable) {
-  if (connect_finished_) {
-    connections_[0]->readDisable(disable);
-    return;
-  }
-  if (!post_connect_state_.read_disable_count_.has_value()) {
-    post_connect_state_.read_disable_count_ = 0;
-  }
-
-  if (disable) {
-    post_connect_state_.read_disable_count_.value()++;
-  } else {
-    ASSERT(post_connect_state_.read_disable_count_ != 0);
-    post_connect_state_.read_disable_count_.value()--;
-  }
-}
-
-void HappyEyeballsConnectionImpl::detectEarlyCloseWhenReadDisabled(bool value) {
-  if (!connect_finished_) {
-    per_connection_state_.detect_early_close_when_read_disabled_ = value;
-  }
-  for (auto& connection : connections_) {
-    connection->detectEarlyCloseWhenReadDisabled(value);
-  }
-}
-
-bool HappyEyeballsConnectionImpl::readEnabled() const {
-  if (!connect_finished_) {
-    return !post_connect_state_.read_disable_count_.has_value() ||
-           post_connect_state_.read_disable_count_ == 0;
-  }
-  return connections_[0]->readEnabled();
-}
-
-ConnectionInfoSetter& HappyEyeballsConnectionImpl::connectionInfoSetter() {
-  return connections_[0]->connectionInfoSetter();
-}
-
-const ConnectionInfoProvider& HappyEyeballsConnectionImpl::connectionInfoProvider() const {
-  return connections_[0]->connectionInfoProvider();
-}
-
-ConnectionInfoProviderSharedPtr
-HappyEyeballsConnectionImpl::connectionInfoProviderSharedPtr() const {
-  return connections_[0]->connectionInfoProviderSharedPtr();
-}
-
-absl::optional<Connection::UnixDomainSocketPeerCredentials>
-HappyEyeballsConnectionImpl::unixSocketPeerCredentials() const {
-  return connections_[0]->unixSocketPeerCredentials();
-}
-
-Ssl::ConnectionInfoConstSharedPtr HappyEyeballsConnectionImpl::ssl() const {
-  return connections_[0]->ssl();
-}
-
-Connection::State HappyEyeballsConnectionImpl::state() const {
-  if (!connect_finished_) {
-    ASSERT(connections_[0]->state() == Connection::State::Open);
-  }
-  return connections_[0]->state();
-}
-
-bool HappyEyeballsConnectionImpl::connecting() const {
-  ASSERT(connect_finished_ || connections_[0]->connecting());
-  return connections_[0]->connecting();
-}
-
-void HappyEyeballsConnectionImpl::write(Buffer::Instance& data, bool end_stream) {
-  if (connect_finished_) {
-    connections_[0]->write(data, end_stream);
-    return;
-  }
-
-  // Data should only be written on the final connection, so defer actually writing
-  // until the final connection has been determined.
-  if (!post_connect_state_.write_buffer_.has_value()) {
-    post_connect_state_.end_stream_ = false;
-    post_connect_state_.write_buffer_ = dispatcher_.getWatermarkFactory().createBuffer(
-        [this]() -> void { this->onWriteBufferLowWatermark(); },
-        [this]() -> void { this->onWriteBufferHighWatermark(); },
-        // ConnectionCallbacks do not have a method to receive overflow watermark
-        // notification. So this class, like ConnectionImpl, has a no-op handler.
-        []() -> void { /* TODO(adisuissa): Handle overflow watermark */ });
-    if (per_connection_state_.buffer_limits_.has_value()) {
-      post_connect_state_.write_buffer_.value()->setWatermarks(
-          per_connection_state_.buffer_limits_.value());
-    }
-  }
-
-  post_connect_state_.write_buffer_.value()->move(data);
-  ASSERT(!post_connect_state_.end_stream_.value()); // Don't write after end_stream.
-  post_connect_state_.end_stream_ = end_stream;
-}
-
-void HappyEyeballsConnectionImpl::setBufferLimits(uint32_t limit) {
-  if (!connect_finished_) {
-    ASSERT(!per_connection_state_.buffer_limits_.has_value());
-    per_connection_state_.buffer_limits_ = limit;
-    if (post_connect_state_.write_buffer_.has_value()) {
-      post_connect_state_.write_buffer_.value()->setWatermarks(limit);
-    }
-  }
-  for (auto& connection : connections_) {
-    connection->setBufferLimits(limit);
-  }
-}
-
-uint32_t HappyEyeballsConnectionImpl::bufferLimit() const { return connections_[0]->bufferLimit(); }
-
-bool HappyEyeballsConnectionImpl::aboveHighWatermark() const {
-  if (!connect_finished_) {
-    // Writes are deferred, so return the watermark status from the deferred write buffer.
-    return post_connect_state_.write_buffer_.has_value() &&
-           post_connect_state_.write_buffer_.value()->highWatermarkTriggered();
-  }
-
-  return connections_[0]->aboveHighWatermark();
-}
-
-const ConnectionSocket::OptionsSharedPtr& HappyEyeballsConnectionImpl::socketOptions() const {
-  // Note, this might change before connect finishes.
-  return connections_[0]->socketOptions();
-}
-
-absl::string_view HappyEyeballsConnectionImpl::requestedServerName() const {
-  // Note, this might change before connect finishes.
-  return connections_[0]->requestedServerName();
-}
-
-StreamInfo::StreamInfo& HappyEyeballsConnectionImpl::streamInfo() {
-  // Note, this might change before connect finishes.
-  return connections_[0]->streamInfo();
-}
-
-const StreamInfo::StreamInfo& HappyEyeballsConnectionImpl::streamInfo() const {
-  // Note, this might change before connect finishes.
-  return connections_[0]->streamInfo();
-}
-
-absl::string_view HappyEyeballsConnectionImpl::transportFailureReason() const {
-  // Note, this might change before connect finishes.
-  return connections_[0]->transportFailureReason();
-}
-
-bool HappyEyeballsConnectionImpl::startSecureTransport() {
-  if (!connect_finished_) {
-    per_connection_state_.start_secure_transport_ = true;
-  }
-  bool ret = true;
-  for (auto& connection : connections_) {
-    if (!connection->startSecureTransport()) {
-      ret = false;
-    }
-  }
-  return ret;
-}
-
-absl::optional<std::chrono::milliseconds> HappyEyeballsConnectionImpl::lastRoundTripTime() const {
-  // Note, this might change before connect finishes.
-  return connections_[0]->lastRoundTripTime();
-}
-
-absl::optional<uint64_t> HappyEyeballsConnectionImpl::congestionWindowInBytes() const {
-  // Note, this value changes constantly even within the same connection.
-  return connections_[0]->congestionWindowInBytes();
-}
-
-void HappyEyeballsConnectionImpl::addConnectionCallbacks(ConnectionCallbacks& cb) {
-  if (connect_finished_) {
-    connections_[0]->addConnectionCallbacks(cb);
-    return;
-  }
-  // Callbacks should only be notified of events on the final connection, so defer adding
-  // callbacks until the final connection has been determined.
-  post_connect_state_.connection_callbacks_.push_back(&cb);
-}
-
-void HappyEyeballsConnectionImpl::removeConnectionCallbacks(ConnectionCallbacks& cb) {
-  if (connect_finished_) {
-    connections_[0]->removeConnectionCallbacks(cb);
-    return;
-  }
-  // Callbacks should only be notified of events on the final connection, so remove
-  // the callback from the list of deferred callbacks.
-  auto i = post_connect_state_.connection_callbacks_.begin();
-  while (i != post_connect_state_.connection_callbacks_.end()) {
-    if (*i == &cb) {
-      post_connect_state_.connection_callbacks_.erase(i);
-      return;
-    }
-  }
-  IS_ENVOY_BUG("Failed to remove connection callbacks");
-}
-
-void HappyEyeballsConnectionImpl::close(ConnectionCloseType type) {
-  if (connect_finished_) {
-    connections_[0]->close(type);
-    return;
-  }
-
-  connect_finished_ = true;
-  ENVOY_LOG(trace, "Disabling next attempt timer.");
-  next_attempt_timer_->disableTimer();
-  for (size_t i = 0; i < connections_.size(); ++i) {
-    connections_[i]->removeConnectionCallbacks(*callbacks_wrappers_[i]);
-    if (i != 0) {
-      // Wait to close the final connection until the post-connection callbacks
-      // have been added.
-      connections_[i]->close(ConnectionCloseType::NoFlush);
-    }
-  }
-  connections_.resize(1);
-  callbacks_wrappers_.clear();
-
-  for (auto cb : post_connect_state_.connection_callbacks_) {
-    if (cb) {
-      connections_[0]->addConnectionCallbacks(*cb);
-    }
-  }
-  connections_[0]->close(type);
-}
-
-Event::Dispatcher& HappyEyeballsConnectionImpl::dispatcher() {
-  ASSERT(&dispatcher_ == &connections_[0]->dispatcher());
-  return connections_[0]->dispatcher();
-}
-
-uint64_t HappyEyeballsConnectionImpl::id() const { return id_; }
-
-void HappyEyeballsConnectionImpl::hashKey(std::vector<uint8_t>& hash_key) const {
-  // Pack the id into sizeof(id_) uint8_t entries in the hash_key vector.
-  hash_key.reserve(hash_key.size() + sizeof(id_));
-  for (unsigned i = 0; i < sizeof(id_); ++i) {
-    hash_key.push_back(0xFF & (id_ >> (8 * i)));
-  }
-}
->>>>>>> 326b205a
 
 bool HappyEyeballsConnectionProvider::hasNextConnection() {
   return next_address_ < address_list_.size();
@@ -423,218 +70,5 @@
   return address_list;
 }
 
-<<<<<<< HEAD
-=======
-ClientConnectionPtr HappyEyeballsConnectionImpl::createNextConnection() {
-  ASSERT(next_address_ < address_list_.size());
-  auto connection = dispatcher_.createClientConnection(
-      address_list_[next_address_++], connection_construction_state_.source_address_,
-      connection_construction_state_.socket_factory_.createTransportSocket(
-          connection_construction_state_.transport_socket_options_,
-          connection_construction_state_.host_),
-      connection_construction_state_.options_);
-  ENVOY_LOG_EVENT(debug, "happy_eyeballs_cx_attempt", "C[{}] address={}", id_, next_address_);
-  callbacks_wrappers_.push_back(std::make_unique<ConnectionCallbacksWrapper>(*this, *connection));
-  connection->addConnectionCallbacks(*callbacks_wrappers_.back());
-
-  if (per_connection_state_.detect_early_close_when_read_disabled_.has_value()) {
-    connection->detectEarlyCloseWhenReadDisabled(
-        per_connection_state_.detect_early_close_when_read_disabled_.value());
-  }
-  if (per_connection_state_.no_delay_.has_value()) {
-    connection->noDelay(per_connection_state_.no_delay_.value());
-  }
-  if (per_connection_state_.connection_stats_) {
-    connection->setConnectionStats(*per_connection_state_.connection_stats_);
-  }
-  if (per_connection_state_.buffer_limits_.has_value()) {
-    connection->setBufferLimits(per_connection_state_.buffer_limits_.value());
-  }
-  if (per_connection_state_.enable_half_close_.has_value()) {
-    connection->enableHalfClose(per_connection_state_.enable_half_close_.value());
-  }
-  if (per_connection_state_.delayed_close_timeout_.has_value()) {
-    connection->setDelayedCloseTimeout(per_connection_state_.delayed_close_timeout_.value());
-  }
-  if (per_connection_state_.start_secure_transport_.has_value()) {
-    ASSERT(per_connection_state_.start_secure_transport_);
-    connection->startSecureTransport();
-  }
-
-  return connection;
-}
-
-void HappyEyeballsConnectionImpl::tryAnotherConnection() {
-  ENVOY_LOG(trace, "Trying another connection.");
-  connections_.push_back(createNextConnection());
-  connections_.back()->connect();
-  maybeScheduleNextAttempt();
-}
-
-void HappyEyeballsConnectionImpl::maybeScheduleNextAttempt() {
-  if (next_address_ >= address_list_.size()) {
-    return;
-  }
-  ENVOY_LOG(trace, "Scheduling next attempt.");
-  next_attempt_timer_->enableTimer(std::chrono::milliseconds(300));
-}
-
-void HappyEyeballsConnectionImpl::onEvent(ConnectionEvent event,
-                                          ConnectionCallbacksWrapper* wrapper) {
-  switch (event) {
-  case ConnectionEvent::Connected: {
-    ENVOY_CONN_LOG_EVENT(debug, "happy_eyeballs_cx_ok", "address={}", *this, next_address_);
-    break;
-  }
-  case ConnectionEvent::LocalClose:
-  case ConnectionEvent::RemoteClose: {
-    ENVOY_CONN_LOG_EVENT(debug, "happy_eyeballs_cx_attempt_failed", "address={}", *this,
-                         next_address_);
-    // This connection attempt has failed. If possible, start another connection attempt
-    // immediately, instead of waiting for the timer.
-    if (next_address_ < address_list_.size()) {
-      ENVOY_LOG(trace, "Disabling next attempt timer.");
-      next_attempt_timer_->disableTimer();
-      tryAnotherConnection();
-    }
-    // If there is at least one more attempt running then the current attempt can be destroyed.
-    if (connections_.size() > 1) {
-      // Nuke this connection and associated callbacks and let a subsequent attempt proceed.
-      cleanupWrapperAndConnection(wrapper);
-      return;
-    }
-    ASSERT(connections_.size() == 1);
-    // This connection attempt failed but there are no more attempts to be made, so pass
-    // the failure up by setting up this connection as the final one.
-    ENVOY_CONN_LOG_EVENT(debug, "happy_eyeballs_cx_failed", "addresses={}", *this,
-                         address_list_.size());
-    break;
-  }
-  case ConnectionEvent::ConnectedZeroRtt: {
-    IS_ENVOY_BUG("Unexpected 0-RTT event received on TCP connection.");
-    return;
-  }
-  }
-
-  // Close all other connections and configure the final connection.
-  setUpFinalConnection(event, wrapper);
-}
-
-void HappyEyeballsConnectionImpl::setUpFinalConnection(ConnectionEvent event,
-                                                       ConnectionCallbacksWrapper* wrapper) {
-  ASSERT(event != ConnectionEvent::ConnectedZeroRtt);
-  connect_finished_ = true;
-  ENVOY_LOG(trace, "Disabling next attempt timer due to final connection.");
-  next_attempt_timer_->disableTimer();
-  // Remove the proxied connection callbacks from all connections.
-  for (auto& w : callbacks_wrappers_) {
-    w->connection().removeConnectionCallbacks(*w);
-  }
-
-  // Close and delete any other connections.
-  auto it = connections_.begin();
-  while (it != connections_.end()) {
-    if (it->get() != &(wrapper->connection())) {
-      (*it)->close(ConnectionCloseType::NoFlush);
-      dispatcher_.deferredDelete(std::move(*it));
-      it = connections_.erase(it);
-    } else {
-      ++it;
-    }
-  }
-  ASSERT(connections_.size() == 1);
-  callbacks_wrappers_.clear();
-
-  // Apply post-connect state to the final socket.
-  for (const auto& cb : post_connect_state_.bytes_sent_callbacks_) {
-    connections_[0]->addBytesSentCallback(cb);
-  }
-
-  if (event == ConnectionEvent::Connected) {
-    // Apply post-connect state which is only connections which have succeeded.
-    for (auto& filter : post_connect_state_.filters_) {
-      connections_[0]->addFilter(filter);
-    }
-    for (auto& filter : post_connect_state_.write_filters_) {
-      connections_[0]->addWriteFilter(filter);
-    }
-    for (auto& filter : post_connect_state_.read_filters_) {
-      connections_[0]->addReadFilter(filter);
-    }
-    if (post_connect_state_.initialize_read_filters_.has_value() &&
-        post_connect_state_.initialize_read_filters_.value()) {
-      // initialize_read_filters_ is set to true in initializeReadFilters() only when
-      // there are read filters installed. The underlying connection's initializeReadFilters()
-      // will always return true when read filters are installed so this should always
-      // return true.
-      ASSERT(!post_connect_state_.read_filters_.empty());
-      bool initialized = connections_[0]->initializeReadFilters();
-      ASSERT(initialized);
-    }
-    if (post_connect_state_.read_disable_count_.has_value()) {
-      for (int i = 0; i < post_connect_state_.read_disable_count_.value(); ++i) {
-        connections_[0]->readDisable(true);
-      }
-    }
-
-    if (post_connect_state_.write_buffer_.has_value()) {
-      // write_buffer_ and end_stream_ are both set together in write().
-      ASSERT(post_connect_state_.end_stream_.has_value());
-      // If a buffer limit was set, ensure that it was applied to the connection.
-      if (per_connection_state_.buffer_limits_.has_value()) {
-        ASSERT(connections_[0]->bufferLimit() == per_connection_state_.buffer_limits_.value());
-      }
-      connections_[0]->write(*post_connect_state_.write_buffer_.value(),
-                             post_connect_state_.end_stream_.value());
-    }
-  }
-
-  // Add connection callbacks after moving data from the deferred write buffer so that
-  // any high watermark notification is swallowed and not conveyed to the callbacks, since
-  // that was already delivered to the callbacks when the data was written to the buffer.
-  for (auto cb : post_connect_state_.connection_callbacks_) {
-    if (cb) {
-      connections_[0]->addConnectionCallbacks(*cb);
-    }
-  }
-}
-
-void HappyEyeballsConnectionImpl::cleanupWrapperAndConnection(ConnectionCallbacksWrapper* wrapper) {
-  wrapper->connection().removeConnectionCallbacks(*wrapper);
-  for (auto it = connections_.begin(); it != connections_.end();) {
-    if (it->get() == &(wrapper->connection())) {
-      (*it)->close(ConnectionCloseType::NoFlush);
-      dispatcher_.deferredDelete(std::move(*it));
-      it = connections_.erase(it);
-    } else {
-      ++it;
-    }
-  }
-
-  for (auto it = callbacks_wrappers_.begin(); it != callbacks_wrappers_.end();) {
-    if (it->get() == wrapper) {
-      it = callbacks_wrappers_.erase(it);
-    } else {
-      ++it;
-    }
-  }
-}
-
-void HappyEyeballsConnectionImpl::onWriteBufferLowWatermark() {
-  // Only called when moving write data from the deferred write buffer to
-  // the underlying connection. In this case, the connection callbacks must
-  // not be notified since this should be transparent to the callbacks.
-}
-
-void HappyEyeballsConnectionImpl::onWriteBufferHighWatermark() {
-  ASSERT(!connect_finished_);
-  for (auto callback : post_connect_state_.connection_callbacks_) {
-    if (callback) {
-      callback->onAboveWriteBufferHighWatermark();
-    }
-  }
-}
-
->>>>>>> 326b205a
 } // namespace Network
 } // namespace Envoy