#include "source/common/http/http1/balsa_parser.h"

#include <algorithm>
#include <cctype>
#include <cstdint>

#include "source/common/common/assert.h"
#include "source/common/http/headers.h"

#include "absl/strings/match.h"

namespace Envoy {
namespace Http {
namespace Http1 {

namespace {

using ::quiche::BalsaFrameEnums;
using ::quiche::BalsaHeaders;

bool isMethodValid(absl::string_view method) {
  static constexpr absl::string_view kValidMethods[] = {
      "ACL",       "BIND",    "CHECKOUT", "CONNECT", "COPY",       "DELETE",     "GET",
      "HEAD",      "LINK",    "LOCK",     "MERGE",   "MKACTIVITY", "MKCALENDAR", "MKCOL",
      "MOVE",      "MSEARCH", "NOTIFY",   "OPTIONS", "PATCH",      "POST",       "PROPFIND",
      "PROPPATCH", "PURGE",   "PUT",      "REBIND",  "REPORT",     "SEARCH",     "SOURCE",
      "SUBSCRIBE", "TRACE",   "UNBIND",   "UNLINK",  "UNLOCK",     "UNSUBSCRIBE"};

  const auto* begin = &kValidMethods[0];
  const auto* end = &kValidMethods[ABSL_ARRAYSIZE(kValidMethods) - 1] + 1;
  return std::binary_search(begin, end, method);
}

} // anonymous namespace

BalsaParser::BalsaParser(MessageType type, ParserCallbacks* connection, size_t max_header_length)
    : connection_(connection) {
  ASSERT(connection_ != nullptr);

  framer_.set_balsa_headers(&headers_);
  framer_.set_balsa_visitor(this);
  framer_.set_max_header_length(max_header_length);

  switch (type) {
  case MessageType::Request:
    framer_.set_is_request(true);
    break;
  case MessageType::Response:
    framer_.set_is_request(false);
    framer_.set_balsa_trailer(&trailers_);
    break;
  }
}

size_t BalsaParser::execute(const char* slice, int len) {
  ASSERT(status_ != ParserStatus::Error);

  if (len == 0 && headers_done_ && !isChunked() &&
      ((!framer_.is_request() && hasTransferEncoding()) || !headers_.content_length_valid())) {
    MessageDone();
  }

  return framer_.ProcessInput(slice, len);
}

void BalsaParser::resume() {
  ASSERT(status_ != ParserStatus::Error);
  status_ = ParserStatus::Ok;
}

CallbackResult BalsaParser::pause() {
  ASSERT(status_ != ParserStatus::Error);
  status_ = ParserStatus::Paused;
  return CallbackResult::Success;
}

ParserStatus BalsaParser::getStatus() const { return status_; }

uint16_t BalsaParser::statusCode() const { return headers_.parsed_response_code(); }

bool BalsaParser::isHttp11() const {
  return absl::EndsWith(headers_.first_line(), Http::Headers::get().ProtocolStrings.Http11String);
}

absl::optional<uint64_t> BalsaParser::contentLength() const {
  if (!headers_.content_length_valid()) {
    return absl::nullopt;
  }
  return headers_.content_length();
}

bool BalsaParser::isChunked() const { return headers_.transfer_encoding_is_chunked(); }

absl::string_view BalsaParser::methodName() const { return headers_.request_method(); }

absl::string_view BalsaParser::errorMessage() const { return error_message_; }

int BalsaParser::hasTransferEncoding() const {
  return headers_.HasHeader(Http::Headers::get().TransferEncoding);
}

void BalsaParser::OnRawBodyInput(absl::string_view /*input*/) {}

void BalsaParser::OnBodyChunkInput(absl::string_view input) {
  if (status_ == ParserStatus::Error) {
    return;
  }

  connection_->bufferBody(input.data(), input.size());
}

void BalsaParser::OnHeaderInput(absl::string_view /*input*/) {}
void BalsaParser::OnTrailerInput(absl::string_view /*input*/) {}

void BalsaParser::ProcessHeaders(const BalsaHeaders& headers) {
  if (status_ == ParserStatus::Error) {
    return;
  }
  headers.ForEachHeader([this](const absl::string_view key, const absl::string_view value) {
    status_ = convertResult(connection_->onHeaderField(key.data(), key.length()));
    if (status_ == ParserStatus::Error) {
      return false;
    }
    status_ = convertResult(connection_->onHeaderValue(value.data(), value.length()));
    if (status_ == ParserStatus::Error) {
      return false;
    }
    return true;
  });
}

void BalsaParser::ProcessTrailers(const BalsaHeaders& trailer) {
  if (status_ == ParserStatus::Error) {
    return;
  }
  trailer.ForEachHeader([this](const absl::string_view key, const absl::string_view value) {
    status_ = convertResult(connection_->onHeaderField(key.data(), key.length()));
    if (status_ == ParserStatus::Error) {
      return false;
    }
    status_ = convertResult(connection_->onHeaderValue(value.data(), value.length()));
    if (status_ == ParserStatus::Error) {
      return false;
    }
    return true;
  });
}

void BalsaParser::OnRequestFirstLineInput(absl::string_view /*line_input*/,
                                          absl::string_view method_input,
                                          absl::string_view request_uri,
                                          absl::string_view /*version_input*/) {
  if (status_ == ParserStatus::Error) {
    return;
  }
  if (!isMethodValid(method_input)) {
    status_ = ParserStatus::Error;
    error_message_ = "HPE_INVALID_METHOD";
    return;
  }
  status_ = convertResult(connection_->onMessageBegin());
  if (status_ == ParserStatus::Error) {
    return;
  }
  status_ = convertResult(connection_->onUrl(request_uri.data(), request_uri.size()));
}

void BalsaParser::OnResponseFirstLineInput(absl::string_view /*line_input*/,
                                           absl::string_view /*version_input*/,
                                           absl::string_view status_input,
                                           absl::string_view /*reason_input*/) {
  if (status_ == ParserStatus::Error) {
    return;
  }
  status_ = convertResult(connection_->onMessageBegin());
  if (status_ == ParserStatus::Error) {
    return;
  }
  status_ = convertResult(connection_->onStatus(status_input.data(), status_input.size()));
}

void BalsaParser::OnChunkLength(size_t chunk_length) {
  if (status_ == ParserStatus::Error) {
    return;
  }
  const bool is_final_chunk = chunk_length == 0;
  connection_->onChunkHeader(is_final_chunk);
}

void BalsaParser::OnChunkExtensionInput(absl::string_view /*input*/) {}

void BalsaParser::HeaderDone() {
  if (status_ == ParserStatus::Error) {
    return;
  }
<<<<<<< HEAD
  CallbackResult result = connection_->onHeadersComplete();
  status_ = convertResult(result);
  if (result == CallbackResult::NoBody || result == CallbackResult::NoBodyData) {
    MessageDone();
  }
=======
  headers_done_ = true;
  status_ = convertResult(connection_->onHeadersComplete());
>>>>>>> 00151803
}

void BalsaParser::ContinueHeaderDone() {}

void BalsaParser::MessageDone() {
  if (status_ == ParserStatus::Error) {
    return;
  }
  status_ = convertResult(connection_->onMessageComplete());
  framer_.Reset();
}

void BalsaParser::HandleError(BalsaFrameEnums::ErrorCode error_code) {
  status_ = ParserStatus::Error;
  // Specific error messages to match http-parser behavior.
  switch (error_code) {
  case BalsaFrameEnums::UNKNOWN_TRANSFER_ENCODING:
    error_message_ = "unsupported transfer encoding";
    break;
  case BalsaFrameEnums::INVALID_CHUNK_LENGTH:
    error_message_ = "HPE_INVALID_CHUNK_SIZE";
    break;
  case BalsaFrameEnums::HEADERS_TOO_LONG:
    error_message_ = "size exceeds limit";
    break;
  default:
    error_message_ = BalsaFrameEnums::ErrorCodeToString(error_code);
  }
}

void BalsaParser::HandleWarning(BalsaFrameEnums::ErrorCode /*error_code*/) {}

ParserStatus BalsaParser::convertResult(CallbackResult result) const {
  return result == CallbackResult::Error ? ParserStatus::Error : status_;
}

} // namespace Http1
} // namespace Http
} // namespace Envoy<|MERGE_RESOLUTION|>--- conflicted
+++ resolved
@@ -193,16 +193,12 @@
   if (status_ == ParserStatus::Error) {
     return;
   }
-<<<<<<< HEAD
+  headers_done_ = true;
   CallbackResult result = connection_->onHeadersComplete();
   status_ = convertResult(result);
   if (result == CallbackResult::NoBody || result == CallbackResult::NoBodyData) {
     MessageDone();
   }
-=======
-  headers_done_ = true;
-  status_ = convertResult(connection_->onHeadersComplete());
->>>>>>> 00151803
 }
 
 void BalsaParser::ContinueHeaderDone() {}
