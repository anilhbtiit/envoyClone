#pragma once

#include <cstdint>
#include <memory>
#include <string>

#include "envoy/common/pure.h"
#include "envoy/config/common/matcher/v3/matcher.pb.h"
#include "envoy/config/core/v3/extension.pb.h"
#include "envoy/config/typed_config.h"
#include "envoy/protobuf/message_validator.h"

#include "absl/container/flat_hash_set.h"
#include "absl/strings/string_view.h"
#include "absl/types/optional.h"
#include "xds/type/matcher/v3/matcher.pb.h"

namespace Envoy {

namespace Server {
namespace Configuration {
class ServerFactoryContext;
}
} // namespace Server

namespace Matcher {

// Abstract interface for custom matching data.
// Overrides this interface to provide custom matcher specific implementation.
class CustomMatchData {
public:
  virtual ~CustomMatchData() = default;
};

using MatchingDataType =
    absl::variant<absl::monostate, std::string, std::shared_ptr<CustomMatchData>>;
<<<<<<< HEAD
=======

>>>>>>> 17b40953
inline constexpr absl::string_view DefaultMatchingDataType = "string";

// This file describes a MatchTree<DataType>, which traverses a tree of matches until it
// either matches (resulting in either an action or a new tree to traverse) or doesn't match.
// The matching might stop early if either the data is not available at all yet, or if more data
// might result in a match.

// By returning a new tree when an OnMatch results in a new tree, matching can be resumed from
// this tree should more data be required to complete matching. This avoids having to start
// from the beginning every time. At some point we might support resuming for any node in the match
// tree: this requires some careful handling of tracking which on_no_match to use should we fail to
// match.
//
// All the matching is performed on strings: a DataInput<DataType> is used to extract a specific
// string from an instance of DataType, while an InputMatcher is used to determine whether the
// extracted string is a match.
//
// For example, DataType might be the type HttpDataInput, allowing
// for the use of HttpRequestHeaders : DataInput<HttpDataInput>, which is configured with the name
// of the header to extract from the request headers.
//
// In cases where the data to match on becomes available over time, this would be fed into the
// DataType over time, allowing matching to be re-attempted as more data is made available. As such
// whenever we extract data from a DataInput, we make note of whether the data might change and
// pause matching until we either match or have all the data. It would then fall on the caller to
// both provide more information to the DataType and to resume matching.
template <class DataType> class MatchTree;

template <class DataType> using MatchTreeSharedPtr = std::shared_ptr<MatchTree<DataType>>;
template <class DataType> using MatchTreePtr = std::unique_ptr<MatchTree<DataType>>;
template <class DataType> using MatchTreeFactoryCb = std::function<MatchTreePtr<DataType>()>;

/**
 * Action provides the interface for actions to perform when a match occurs. It provides no
 * functions, as implementors are expected to downcast this to a more specific action.
 */
class Action {
public:
  virtual ~Action() = default;

  /**
   * The underlying type of this action. This can be used to determine which
   * type this action is before attempting to cast it.
   */
  virtual absl::string_view typeUrl() const PURE;

  /**
   * Helper to convert this action to its underlying type.
   */
  template <class T> const T& getTyped() const {
    ASSERT(dynamic_cast<const T*>(this) != nullptr);
    return static_cast<const T&>(*this);
  }
};

using ActionPtr = std::unique_ptr<Action>;
using ActionFactoryCb = std::function<ActionPtr()>;

template <class ActionFactoryContext> class ActionFactory : public Config::TypedFactory {
public:
  virtual ActionFactoryCb
  createActionFactoryCb(const Protobuf::Message& config,
                        ActionFactoryContext& action_factory_context,
                        ProtobufMessage::ValidationVisitor& validation_visitor) PURE;

  std::string category() const override { return "envoy.matching.action"; }
};

// On match, we either return the action to perform or another match tree to match against.
template <class DataType> struct OnMatch {
  const ActionFactoryCb action_cb_;
  const MatchTreeSharedPtr<DataType> matcher_;
};
template <class DataType> using OnMatchFactoryCb = std::function<OnMatch<DataType>()>;

template <class DataType> class OnMatchFactory {
public:
  virtual ~OnMatchFactory() = default;

  // Instantiates a nested matcher sub-tree or an action.
  // Returns absl::nullopt if neither sub-tree or action is specified.
  virtual absl::optional<OnMatchFactoryCb<DataType>>
  createOnMatch(const xds::type::matcher::v3::Matcher::OnMatch&) PURE;
  // Instantiates a nested matcher sub-tree or an action.
  // Returns absl::nullopt if neither sub-tree or action is specified.
  virtual absl::optional<OnMatchFactoryCb<DataType>>
  createOnMatch(const envoy::config::common::matcher::v3::Matcher::OnMatch&) PURE;
};

/**
 * State enum for the result of an attempted match.
 */
enum class MatchState {
  /**
   * The match could not be completed, e.g. due to the required data not being available.
   */
  UnableToMatch,
  /**
   * The match was completed.
   */
  MatchComplete,
};

/**
 * MatchTree provides the interface for performing matches against the data provided by DataType.
 */
template <class DataType> class MatchTree {
public:
  virtual ~MatchTree() = default;

  // The result of a match. There are three possible results:
  // - The match could not be completed (match_state_ == MatchState::UnableToMatch)
  // - The match was completed, no match found (match_state_ == MatchState::MatchComplete, on_match_
  // = {})
  // - The match was complete, match found (match_state_ == MatchState::MatchComplete, on_match_ =
  // something).
  struct MatchResult {
    const MatchState match_state_;
    const absl::optional<OnMatch<DataType>> on_match_;
  };

  // Attempts to match against the matching data (which should contain all the data requested via
  // matching requirements). If the match couldn't be completed, {false, {}} will be returned.
  // If a match result was determined, {true, action} will be returned. If a match result was
  // determined to be no match, {true, {}} will be returned.
  virtual MatchResult match(const DataType& matching_data) PURE;
};

template <class DataType> using MatchTreeSharedPtr = std::shared_ptr<MatchTree<DataType>>;

// InputMatcher provides the interface for determining whether an input value matches.
class InputMatcher {
public:
  virtual ~InputMatcher() = default;

  /**
   * Whether the provided input is a match.
   * @param Matcher::MatchingDataType the value to match on. Will be absl::monostate() if the
   * lookup failed.
   */
  virtual bool match(const Matcher::MatchingDataType& input) PURE;

  /**
   * A set of data input types supported by InputMatcher.
   * String is default supported data input type because almost all the derived objects support
   * string only. The name of core types (e.g., std::string, int) is defined string constrant which
   * produces human-readable form (e.g., "string", "int").
   *
   * Override this function to provide matcher specific supported data input types.
   */
  virtual absl::flat_hash_set<std::string> supportedDataInputTypes() const {
    return absl::flat_hash_set<std::string>{std::string(DefaultMatchingDataType)};
  }
};

using InputMatcherPtr = std::unique_ptr<InputMatcher>;
using InputMatcherFactoryCb = std::function<InputMatcherPtr()>;

/**
 * Factory for registering custom input matchers.
 */
class InputMatcherFactory : public Config::TypedFactory {
public:
  virtual InputMatcherFactoryCb
  createInputMatcherFactoryCb(const Protobuf::Message& config,
                              Server::Configuration::ServerFactoryContext& factory_context) PURE;

  std::string category() const override { return "envoy.matching.input_matchers"; }
};

// The result of retrieving data from a DataInput. As the data is generally made available
// over time (e.g. as more of the stream reaches the proxy), data might become increasingly
// available. This return type allows the DataInput to indicate this, as this might influence
// the match decision.
//
// Conceptually the data availability should start at being NotAvailable, transition to
// MoreDataMightBeAvailable (optional, this doesn't make sense for all data) and finally
// AllDataAvailable as the data becomes available.
struct DataInputGetResult {
  enum class DataAvailability {
    // The data is not yet available.
    NotAvailable,
    // Some data is available, but more might arrive.
    MoreDataMightBeAvailable,
    // All the data is available.
    AllDataAvailable
  };

  DataAvailability data_availability_;
  // The resulting data. This will be absl::monostate() if we don't have sufficient data available
  // (as per data_availability_) or because no value was extracted. For example, consider a
  // DataInput which attempts to look a key up in the map: if we don't have access to the map yet,
  // we return absl::monostate() with NotAvailable. If we have the entire map, but the key doesn't
  // exist in the map, we return absl::monostate() with AllDataAvailable.
  MatchingDataType data_;

  // For pretty printing.
  friend std::ostream& operator<<(std::ostream& out, const DataInputGetResult& result) {
    out << "data input: "
        << (absl::holds_alternative<std::string>(result.data_)
                ? absl::get<std::string>(result.data_)
                : "n/a");

    switch (result.data_availability_) {
    case DataInputGetResult::DataAvailability::NotAvailable:
      out << " (not available)";
      break;
    case DataInputGetResult::DataAvailability::MoreDataMightBeAvailable:
      out << " (more data available)";
      break;
    case DataInputGetResult::DataAvailability::AllDataAvailable:;
    }
    return out;
  }
};

/**
 * Interface for types providing a way to extract a string from the DataType to perform matching
 * on.
 */
template <class DataType> class DataInput {
public:
  virtual ~DataInput() = default;

  virtual DataInputGetResult get(const DataType& data) const PURE;

  /**
   * Input type of DataInput.
   * String is default data input type since nearly all the DataInput's derived objects' input type
   * is string. The name of core types (e.g., std::string, int) is defined string constrant which
   * produces human-readable form (e.g., "string", "int").
   *
   * Override this function to provide matcher specific data input type.
   */
  virtual absl::string_view dataInputType() const { return DefaultMatchingDataType; }
};

template <class DataType> using DataInputPtr = std::unique_ptr<DataInput<DataType>>;
template <class DataType> using DataInputFactoryCb = std::function<DataInputPtr<DataType>()>;

/**
 * Factory for data inputs.
 */
template <class DataType> class DataInputFactory : public Config::TypedFactory {
public:
  /**
   * Creates a DataInput from the provided config.
   */
  virtual DataInputFactoryCb<DataType>
  createDataInputFactoryCb(const Protobuf::Message& config,
                           ProtobufMessage::ValidationVisitor& validation_visitor) PURE;

  /**
   * The category of this factory depends on the DataType, so we require a name() function to exist
   * that allows us to get a string representation of the data type for categorization.
   */
  std::string category() const override {
    // Static assert to guide implementors to understand what is required.
    static_assert(std::is_convertible<absl::string_view, decltype(DataType::name())>(),
                  "DataType must implement valid name() function");
    return fmt::format("envoy.matching.{}.input", DataType::name());
  }
};

/**
 * Interface for types providing a way to use a string for matching without depending on protocol
 * data. As a result, these can be used for all protocols.
 */
class CommonProtocolInput {
public:
  virtual ~CommonProtocolInput() = default;
  virtual MatchingDataType get() PURE;
};
using CommonProtocolInputPtr = std::unique_ptr<CommonProtocolInput>;
using CommonProtocolInputFactoryCb = std::function<CommonProtocolInputPtr()>;

/**
 * Factory for CommonProtocolInput.
 */
class CommonProtocolInputFactory : public Config::TypedFactory {
public:
  /**
   * Creates a CommonProtocolInput from the provided config.
   */
  virtual CommonProtocolInputFactoryCb
  createCommonProtocolInputFactoryCb(const Protobuf::Message& config,
                                     ProtobufMessage::ValidationVisitor& validation_visitor) PURE;

  std::string category() const override { return "envoy.matching.common_inputs"; }
};

/**
 * Factory for registering custom matchers.
 */
template <class DataType> class CustomMatcherFactory : public Config::TypedFactory {
public:
  virtual MatchTreeFactoryCb<DataType>
  createCustomMatcherFactoryCb(const Protobuf::Message& config,
                               Server::Configuration::ServerFactoryContext& factory_context,
                               DataInputFactoryCb<DataType> data_input,
                               absl::optional<OnMatchFactoryCb<DataType>> on_no_match,
                               OnMatchFactory<DataType>& on_match_factory) PURE;
  std::string category() const override {
    // Static assert to guide implementors to understand what is required.
    static_assert(std::is_convertible<absl::string_view, decltype(DataType::name())>(),
                  "DataType must implement valid name() function");
    return fmt::format("envoy.matching.{}.custom_matchers", DataType::name());
  }
};

} // namespace Matcher
} // namespace Envoy

// NOLINT(namespace-envoy)
namespace fmt {
// Allow fmtlib to use operator << defined in DataInputGetResult
template <> struct formatter<::Envoy::Matcher::DataInputGetResult> : ostream_formatter {};
} // namespace fmt<|MERGE_RESOLUTION|>--- conflicted
+++ resolved
@@ -34,10 +34,7 @@
 
 using MatchingDataType =
     absl::variant<absl::monostate, std::string, std::shared_ptr<CustomMatchData>>;
-<<<<<<< HEAD
-=======
-
->>>>>>> 17b40953
+
 inline constexpr absl::string_view DefaultMatchingDataType = "string";
 
 // This file describes a MatchTree<DataType>, which traverses a tree of matches until it
