// Note: this should be run with --compilation_mode=opt, and would benefit from a
// quiescent system with disabled cstate power management.

#include "envoy/config/cluster/v3/cluster.pb.h"
#include "envoy/config/core/v3/health_check.pb.h"
#include "envoy/config/endpoint/v3/endpoint.pb.h"
#include "envoy/config/endpoint/v3/endpoint_components.pb.h"
#include "envoy/config/xds_resources_delegate.h"
#include "envoy/service/discovery/v3/discovery.pb.h"
#include "envoy/stats/scope.h"

#include "source/common/config/grpc_mux_impl.h"
#include "source/common/config/grpc_subscription_impl.h"
#include "source/common/config/protobuf_link_hacks.h"
#include "source/common/config/utility.h"
#include "source/common/config/xds_mux/grpc_mux_impl.h"
#include "source/common/runtime/runtime_features.h"
#include "source/common/singleton/manager_impl.h"
#include "source/common/upstream/eds.h"
#include "source/server/transport_socket_config_impl.h"

#include "test/benchmark/main.h"
#include "test/common/upstream/utility.h"
#include "test/mocks/config/custom_config_validators.h"
#include "test/mocks/local_info/mocks.h"
#include "test/mocks/protobuf/mocks.h"
#include "test/mocks/runtime/mocks.h"
#include "test/mocks/server/admin.h"
#include "test/mocks/server/instance.h"
#include "test/mocks/server/options.h"
#include "test/mocks/ssl/mocks.h"
#include "test/mocks/upstream/cluster_manager.h"
#include "test/test_common/test_runtime.h"
#include "test/test_common/utility.h"

#include "benchmark/benchmark.h"

using ::benchmark::State;
using Envoy::benchmark::skipExpensiveBenchmarks;

namespace Envoy {
namespace Upstream {

class EdsSpeedTest {
public:
  EdsSpeedTest(State& state, bool use_unified_mux)
      : state_(state), use_unified_mux_(use_unified_mux),
        type_url_("type.googleapis.com/envoy.config.endpoint.v3.ClusterLoadAssignment"),
        subscription_stats_(Config::Utility::generateStats(stats_)),
        async_client_(new Grpc::MockAsyncClient()),
        config_validators_(std::make_unique<NiceMock<Config::MockCustomConfigValidators>>()) {
    if (use_unified_mux_) {
      grpc_mux_.reset(new Config::XdsMux::GrpcMuxSotw(
          std::unique_ptr<Grpc::MockAsyncClient>(async_client_), server_context_.dispatcher_,
          *Protobuf::DescriptorPool::generated_pool()->FindMethodByName(
              "envoy.service.endpoint.v3.EndpointDiscoveryService.StreamEndpoints"),
          random_, stats_, {}, local_info_, true, std::move(config_validators_)));
    } else {
      grpc_mux_.reset(new Config::GrpcMuxImpl(
          local_info_, std::unique_ptr<Grpc::MockAsyncClient>(async_client_),
          server_context_.dispatcher_,
          *Protobuf::DescriptorPool::generated_pool()->FindMethodByName(
              "envoy.service.endpoint.v3.EndpointDiscoveryService.StreamEndpoints"),
          random_, stats_, {}, true, std::move(config_validators_),
          /*xds_resources_delegate=*/Config::XdsResourcesDelegateOptRef(),
          /*target_xds_authority=*/""));
    }
    resetCluster(R"EOF(
      name: name
      connect_timeout: 0.25s
      type: EDS
      eds_cluster_config:
        service_name: fare
        eds_config:
          api_config_source:
            cluster_names:
            - eds
            refresh_delay: 1s
    )EOF",
                 Envoy::Upstream::Cluster::InitializePhase::Secondary);
<<<<<<< HEAD
    bool multiplex_eds = Runtime::runtimeFeatureEnabled("envoy.reloadable_features.multiplex_eds");
    if (multiplex_eds) {
      EXPECT_CALL(*cm_.multiplexed_subscription_factory_.subscription_, start(_));
    } else {
      EXPECT_CALL(*cm_.subscription_factory_.subscription_, start(_));
    }
=======

    EXPECT_CALL(*server_context_.cluster_manager_.subscription_factory_.subscription_, start(_));
>>>>>>> 06f7cf8a
    cluster_->initialize([this] { initialized_ = true; });
    EXPECT_CALL(*async_client_, startRaw(_, _, _, _)).WillOnce(testing::Return(&async_stream_));
    subscription_->start({"fare"});
  }

  void resetCluster(const std::string& yaml_config, Cluster::InitializePhase initialize_phase) {
    local_info_.node_.mutable_locality()->set_zone("us-east-1a");
    eds_cluster_ = parseClusterFromV3Yaml(yaml_config);
    Envoy::Stats::ScopeSharedPtr scope = stats_.createScope(fmt::format(
        "cluster.{}.",
        eds_cluster_.alt_stat_name().empty() ? eds_cluster_.name() : eds_cluster_.alt_stat_name()));
    Envoy::Server::Configuration::TransportSocketFactoryContextImpl factory_context(
        server_context_, ssl_context_manager_, *scope, server_context_.cluster_manager_, stats_,
        validation_visitor_);
    cluster_ = std::make_shared<EdsClusterImpl>(server_context_, eds_cluster_, runtime_,
                                                factory_context, std::move(scope), false);
    EXPECT_EQ(initialize_phase, cluster_->initializePhase());
<<<<<<< HEAD
    bool multiplex_eds = Runtime::runtimeFeatureEnabled("envoy.reloadable_features.multiplex_eds");
    eds_callbacks_ = multiplex_eds ? cm_.multiplexed_subscription_factory_.callbacks_
                                   : cm_.subscription_factory_.callbacks_;
=======
    eds_callbacks_ = server_context_.cluster_manager_.subscription_factory_.callbacks_;
>>>>>>> 06f7cf8a
    subscription_ = std::make_unique<Config::GrpcSubscriptionImpl>(
        grpc_mux_, *eds_callbacks_, resource_decoder_, subscription_stats_, type_url_,
        server_context_.dispatcher_, std::chrono::milliseconds(), false,
        Config::SubscriptionOptions());
  }

  // Set up an EDS config with multiple priorities, localities, weights and make sure
  // they are loaded as expected.
  void priorityAndLocalityWeightedHelper(bool ignore_unknown_dynamic_fields, size_t num_hosts,
                                         bool healthy) {
    state_.PauseTiming();

    envoy::config::endpoint::v3::ClusterLoadAssignment cluster_load_assignment;
    cluster_load_assignment.set_cluster_name("fare");

    // Add a whole bunch of hosts in a single place:
    auto* endpoints = cluster_load_assignment.add_endpoints();
    endpoints->set_priority(1);
    auto* locality = endpoints->mutable_locality();
    locality->set_region("region");
    locality->set_zone("zone");
    locality->set_sub_zone("sub_zone");
    endpoints->mutable_load_balancing_weight()->set_value(1);

    uint32_t port = 1000;
    for (size_t i = 0; i < num_hosts; ++i) {
      auto* lb_endpoint = endpoints->add_lb_endpoints();
      if (healthy) {
        lb_endpoint->set_health_status(envoy::config::core::v3::HEALTHY);
      } else {
        lb_endpoint->set_health_status(envoy::config::core::v3::UNHEALTHY);
      }
      auto* socket_address =
          lb_endpoint->mutable_endpoint()->mutable_address()->mutable_socket_address();
      socket_address->set_address("10.0.1." + std::to_string(i / 60000));
      socket_address->set_port_value((port + i) % 60000);
    }

    // this is what we're actually testing:
    validation_visitor_.setSkipValidation(ignore_unknown_dynamic_fields);

    auto response = std::make_unique<envoy::service::discovery::v3::DiscoveryResponse>();
    response->set_type_url(type_url_);
    response->set_version_info(fmt::format("version-{}", version_++));
    auto* resource = response->mutable_resources()->Add();
    resource->PackFrom(cluster_load_assignment);
    state_.ResumeTiming();
    if (use_unified_mux_) {
      dynamic_cast<Config::XdsMux::GrpcMuxSotw&>(*grpc_mux_)
          .grpcStreamForTest()
          .onReceiveMessage(std::move(response));
    } else {
      dynamic_cast<Config::GrpcMuxImpl&>(*grpc_mux_)
          .grpcStreamForTest()
          .onReceiveMessage(std::move(response));
    }
    ASSERT(cluster_->prioritySet().hostSetsPerPriority()[1]->hostsPerLocality().get()[0].size() ==
           num_hosts);
  }

  NiceMock<Server::Configuration::MockServerFactoryContext> server_context_;
  State& state_;
  bool use_unified_mux_;
  const std::string type_url_;
  uint64_t version_{};
  bool initialized_{};
  Stats::TestUtil::TestStore stats_;
  Config::SubscriptionStats subscription_stats_;
  Ssl::MockContextManager ssl_context_manager_;
  envoy::config::cluster::v3::Cluster eds_cluster_;
  EdsClusterImplSharedPtr cluster_;
  Config::SubscriptionCallbacks* eds_callbacks_{};
  Config::OpaqueResourceDecoderSharedPtr resource_decoder_{std::make_shared<
      Config::OpaqueResourceDecoderImpl<envoy::config::endpoint::v3::ClusterLoadAssignment>>(
      validation_visitor_, "cluster_name")};
  NiceMock<Random::MockRandomGenerator> random_;
  NiceMock<Runtime::MockLoader> runtime_;
  NiceMock<LocalInfo::MockLocalInfo> local_info_;
  ProtobufMessage::MockValidationVisitor validation_visitor_;
  Grpc::MockAsyncClient* async_client_;
  Config::CustomConfigValidatorsPtr config_validators_;
  NiceMock<Grpc::MockAsyncStream> async_stream_;
  Config::GrpcMuxSharedPtr grpc_mux_;
  Config::GrpcSubscriptionImplPtr subscription_;
  NiceMock<AccessLog::MockAccessLogManager> access_log_manager_;
};

} // namespace Upstream
} // namespace Envoy

static void priorityAndLocalityWeighted(State& state) {
  Envoy::Thread::MutexBasicLockable lock;
  Envoy::Logger::Context logging_state(spdlog::level::warn,
                                       Envoy::Logger::Logger::DEFAULT_LOG_FORMAT, lock, false);
  for (auto _ : state) { // NOLINT: Silences warning about dead store
    Envoy::Upstream::EdsSpeedTest speed_test(state, state.range(2));
    // if we've been instructed to skip tests, only run once no matter the argument:
    uint32_t endpoints = skipExpensiveBenchmarks() ? 1 : state.range(1);

    speed_test.priorityAndLocalityWeightedHelper(state.range(0), endpoints, true);
  }
}

BENCHMARK(priorityAndLocalityWeighted)
    ->Ranges({{false, true}, {1, 100000}, {false, true}})
    ->Unit(benchmark::kMillisecond);

static void duplicateUpdate(State& state) {
  Envoy::Thread::MutexBasicLockable lock;
  Envoy::Logger::Context logging_state(spdlog::level::warn,
                                       Envoy::Logger::Logger::DEFAULT_LOG_FORMAT, lock, false);

  for (auto _ : state) { // NOLINT: Silences warning about dead store
    Envoy::Upstream::EdsSpeedTest speed_test(state, state.range(1));
    uint32_t endpoints = skipExpensiveBenchmarks() ? 1 : state.range(0);

    speed_test.priorityAndLocalityWeightedHelper(true, endpoints, true);
    speed_test.priorityAndLocalityWeightedHelper(true, endpoints, true);
  }
}

BENCHMARK(duplicateUpdate)->Ranges({{1, 100000}, {false, true}})->Unit(benchmark::kMillisecond);

static void healthOnlyUpdate(State& state) {
  Envoy::Thread::MutexBasicLockable lock;
  Envoy::Logger::Context logging_state(spdlog::level::warn,
                                       Envoy::Logger::Logger::DEFAULT_LOG_FORMAT, lock, false);
  for (auto _ : state) { // NOLINT: Silences warning about dead store
    Envoy::Upstream::EdsSpeedTest speed_test(state, state.range(1));
    uint32_t endpoints = skipExpensiveBenchmarks() ? 1 : state.range(0);

    speed_test.priorityAndLocalityWeightedHelper(true, endpoints, true);
    speed_test.priorityAndLocalityWeightedHelper(true, endpoints, false);
  }
}

BENCHMARK(healthOnlyUpdate)->Ranges({{1, 100000}, {false, true}})->Unit(benchmark::kMillisecond);<|MERGE_RESOLUTION|>--- conflicted
+++ resolved
@@ -78,17 +78,14 @@
             refresh_delay: 1s
     )EOF",
                  Envoy::Upstream::Cluster::InitializePhase::Secondary);
-<<<<<<< HEAD
     bool multiplex_eds = Runtime::runtimeFeatureEnabled("envoy.reloadable_features.multiplex_eds");
     if (multiplex_eds) {
-      EXPECT_CALL(*cm_.multiplexed_subscription_factory_.subscription_, start(_));
+      EXPECT_CALL(*server_context_.cluster_manager_.multiplexed_subscription_factory_.subscription_,
+                  start(_));
     } else {
-      EXPECT_CALL(*cm_.subscription_factory_.subscription_, start(_));
-    }
-=======
-
+      EXPECT_CALL(*server_context_.cluster_manager_.subscription_factory_.subscription_, start(_));
+    }
     EXPECT_CALL(*server_context_.cluster_manager_.subscription_factory_.subscription_, start(_));
->>>>>>> 06f7cf8a
     cluster_->initialize([this] { initialized_ = true; });
     EXPECT_CALL(*async_client_, startRaw(_, _, _, _)).WillOnce(testing::Return(&async_stream_));
     subscription_->start({"fare"});
@@ -106,13 +103,12 @@
     cluster_ = std::make_shared<EdsClusterImpl>(server_context_, eds_cluster_, runtime_,
                                                 factory_context, std::move(scope), false);
     EXPECT_EQ(initialize_phase, cluster_->initializePhase());
-<<<<<<< HEAD
     bool multiplex_eds = Runtime::runtimeFeatureEnabled("envoy.reloadable_features.multiplex_eds");
-    eds_callbacks_ = multiplex_eds ? cm_.multiplexed_subscription_factory_.callbacks_
-                                   : cm_.subscription_factory_.callbacks_;
-=======
-    eds_callbacks_ = server_context_.cluster_manager_.subscription_factory_.callbacks_;
->>>>>>> 06f7cf8a
+    eds_callbacks_ =
+        multiplex_eds
+            ? server_context_.cluster_manager_.multiplexed_subscription_factory_.callbacks_
+            : server_context_.cluster_manager_.subscription_factory_.callbacks_;
+    ;
     subscription_ = std::make_unique<Config::GrpcSubscriptionImpl>(
         grpc_mux_, *eds_callbacks_, resource_decoder_, subscription_stats_, type_url_,
         server_context_.dispatcher_, std::chrono::milliseconds(), false,
