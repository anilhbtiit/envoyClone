--- conflicted
+++ resolved
@@ -97,13 +97,8 @@
       route:
         cluster: cluster
 http_filters:
-<<<<<<< HEAD
-- name: envoy.router
+- name: envoy.filters.http.router
 - name: health_check
-=======
-- name: envoy.filters.http.router
-- name: envoy.filters.http.health_check
->>>>>>> 82b5fd4f
   typed_config:
     "@type": type.googleapis.com/envoy.config.filter.http.health_check.v2.HealthCheck
     pass_through_mode: false
@@ -132,11 +127,7 @@
       route:
         cluster: cluster
 http_filters:
-<<<<<<< HEAD
 - name: health_check
-=======
-- name: envoy.filters.http.health_check
->>>>>>> 82b5fd4f
   typed_config:
     "@type": type.googleapis.com/envoy.config.filter.http.health_check.v2.HealthCheck
     pass_through_mode: false
@@ -147,12 +138,7 @@
                                   date_provider_, route_config_provider_manager_,
                                   scoped_routes_config_provider_manager_),
       EnvoyException,
-<<<<<<< HEAD
       "Error: non-terminal filter health_check is the last filter in a http filter chain.");
-=======
-      "Error: non-terminal filter envoy.filters.http.health_check is the last filter in a http "
-      "filter chain.");
->>>>>>> 82b5fd4f
 }
 
 TEST_F(HttpConnectionManagerConfigTest, MiscConfig) {
