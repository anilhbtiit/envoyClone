#include <chrono>
#include <fstream>
#include <list>
#include <map>
#include <memory>
#include <string>
#include <vector>

#include "envoy/config/route/v3/route.pb.h"
#include "envoy/config/route/v3/route.pb.validate.h"
#include "envoy/config/route/v3/route_components.pb.h"
#include "envoy/server/filter_config.h"
#include "envoy/type/v3/percent.pb.h"

#include "common/config/metadata.h"
#include "common/config/well_known_names.h"
#include "common/http/header_map_impl.h"
#include "common/http/headers.h"
#include "common/network/address_impl.h"
#include "common/router/config_impl.h"
#include "common/stream_info/filter_state_impl.h"

#include "test/common/router/route_fuzz.pb.h"
#include "test/extensions/filters/http/common/empty_http_filter_config.h"
#include "test/fuzz/utility.h"
#include "test/mocks/server/instance.h"
#include "test/mocks/upstream/retry_priority.h"
#include "test/mocks/upstream/retry_priority_factory.h"
#include "test/mocks/upstream/test_retry_host_predicate_factory.h"
#include "test/test_common/environment.h"
#include "test/test_common/printers.h"
#include "test/test_common/registry.h"
#include "test/test_common/test_runtime.h"
#include "test/test_common/utility.h"

#include "gmock/gmock.h"
#include "gtest/gtest.h"

namespace Envoy {
namespace Router {
namespace {

using ::testing::_;
using ::testing::ContainerEq;
using ::testing::ElementsAre;
using ::testing::Eq;
using ::testing::IsEmpty;
using ::testing::MockFunction;
using ::testing::NiceMock;
using ::testing::Pair;
using ::testing::Return;
using ::testing::ReturnRef;

// Wrap ConfigImpl, the target of tests to allow us to regenerate the route_fuzz_test
// corpus when run with:
//   bazel run //test/common/router:config_impl_test
//     --test_env="ROUTE_CORPUS_PATH=$PWD/test/common/router/route_corpus"
class TestConfigImpl : public ConfigImpl {
public:
  TestConfigImpl(const envoy::config::route::v3::RouteConfiguration& config,
                 Server::Configuration::ServerFactoryContext& factory_context,
                 bool validate_clusters_default)
      : ConfigImpl(config, factory_context, ProtobufMessage::getNullValidationVisitor(),
                   validate_clusters_default),
        config_(config) {}

  void setupRouteConfig(const Http::RequestHeaderMap& headers, uint64_t random_value) const {
    absl::optional<std::string> corpus_path =
        TestEnvironment::getOptionalEnvVar("GENRULE_OUTPUT_DIR");
    if (corpus_path) {
      static uint32_t n;
      test::common::router::RouteTestCase route_test_case;
      route_test_case.mutable_config()->MergeFrom(config_);
      route_test_case.mutable_headers()->MergeFrom(Fuzz::toHeaders(headers));
      route_test_case.set_random_value(random_value);
      const std::string path = fmt::format("{}/generated_corpus_{}", corpus_path.value(), n++);
      const std::string corpus = route_test_case.DebugString();
      {
        std::ofstream corpus_file(path);
        ENVOY_LOG_MISC(debug, "Writing {} to {}", corpus, path);
        corpus_file << corpus;
      }
    }
  }

  RouteConstSharedPtr route(const Http::RequestHeaderMap& headers,
                            const Envoy::StreamInfo::StreamInfo& stream_info,
                            uint64_t random_value) const override {

    setupRouteConfig(headers, random_value);
    return ConfigImpl::route(headers, stream_info, random_value);
  }

  RouteConstSharedPtr route(const RouteCallback& cb, const Http::RequestHeaderMap& headers,
                            const StreamInfo::StreamInfo& stream_info,
                            uint64_t random_value) const override {

    setupRouteConfig(headers, random_value);
    return ConfigImpl::route(cb, headers, stream_info, random_value);
  }

  RouteConstSharedPtr route(const RouteCallback& cb, const Http::RequestHeaderMap& headers) const {
    return route(cb, headers, NiceMock<Envoy::StreamInfo::MockStreamInfo>(), 0);
  }

  RouteConstSharedPtr route(const Http::RequestHeaderMap& headers, uint64_t random_value) const {
    return route(headers, NiceMock<Envoy::StreamInfo::MockStreamInfo>(), random_value);
  }

  const envoy::config::route::v3::RouteConfiguration config_;
};

Http::TestRequestHeaderMapImpl genPathlessHeaders(const std::string& host,
                                                  const std::string& method) {
  return Http::TestRequestHeaderMapImpl{{":authority", host},         {":method", method},
                                        {"x-safe", "safe"},           {"x-global-nope", "global"},
                                        {"x-vhost-nope", "vhost"},    {"x-route-nope", "route"},
                                        {"x-forwarded-proto", "http"}};
}

Http::TestRequestHeaderMapImpl genHeaders(const std::string& host, const std::string& path,
                                          const std::string& method,
                                          const std::string& forwarded_proto) {
  auto hdrs = Http::TestRequestHeaderMapImpl{
      {":authority", host},        {":path", path},
      {":method", method},         {"x-safe", "safe"},
      {"x-global-nope", "global"}, {"x-vhost-nope", "vhost"},
      {"x-route-nope", "route"},   {"x-forwarded-proto", forwarded_proto}};

  if (forwarded_proto.empty()) {
    hdrs.remove("x-forwarded-proto");
  }

  return hdrs;
}

Http::TestRequestHeaderMapImpl genHeaders(const std::string& host, const std::string& path,
                                          const std::string& method) {
  return genHeaders(host, path, method, "http");
}

// Loads a V3 RouteConfiguration yaml
envoy::config::route::v3::RouteConfiguration
parseRouteConfigurationFromYaml(const std::string& yaml) {
  envoy::config::route::v3::RouteConfiguration route_config;
  // Most tests should be v3 and not boost.
  bool avoid_boosting = true;
  // If we're under TestDeprecatedV2Api, allow boosting.
  auto* runtime = Runtime::LoaderSingleton::getExisting();
  if (runtime != nullptr && runtime->threadsafeSnapshot()->runtimeFeatureEnabled(
                                "envoy.reloadable_features.enable_deprecated_v2_api")) {
    avoid_boosting = false;
  }
  // Load the file and keep the annotations (in case of an upgrade) to make sure
  // validate() observes the upgrade.
  TestUtility::loadFromYaml(yaml, route_config, true, avoid_boosting);
  TestUtility::validate(route_config);
  return route_config;
}

class ConfigImplTestBase {
protected:
  ConfigImplTestBase() : api_(Api::createApiForTest()) {
    ON_CALL(factory_context_, api()).WillByDefault(ReturnRef(*api_));
  }

  std::string virtualHostName(const RouteEntry* route) {
    Stats::StatName name = route->virtualHost().statName();
    return factory_context_.scope().symbolTable().toString(name);
  }

  std::string virtualClusterName(const RouteEntry* route, Http::TestRequestHeaderMapImpl& headers) {
    Stats::StatName name = route->virtualCluster(headers)->statName();
    return factory_context_.scope().symbolTable().toString(name);
  }

  std::string responseHeadersConfig(const bool most_specific_wins, const bool append) {
    factory_context_.cluster_manager_.initializeClusters(
        {"www2", "root_www2", "www2_staging", "instant-server"}, {});

    const std::string yaml = R"EOF(
virtual_hosts:
  - name: www2
    domains: ["www.lyft.com"]
    response_headers_to_add:
      - header:
          key: x-global-header1
          value: vhost-override
        append: {1}
      - header:
          key: x-vhost-header1
          value: vhost1-www2
        append: {1}
    response_headers_to_remove: ["x-vhost-remove"]
    routes:
      - match:
          prefix: "/new_endpoint"
        route:
          prefix_rewrite: "/api/new_endpoint"
          cluster: www2
        response_headers_to_add:
          - header:
              key: x-route-header
              value: route-override
            append: {1}
          - header:
              key: x-global-header1
              value: route-override
            append: {1}
          - header:
              key: x-vhost-header1
              value: route-override
            append: {1}
      - match:
          path: "/"
        route:
          cluster: root_www2
        response_headers_to_add:
          - header:
              key: x-route-header
              value: route-allpath
            append: {1}
        response_headers_to_remove: ["x-route-remove"]
      - match:
          prefix: "/"
        route:
          cluster: "www2"
  - name: www2_staging
    domains: ["www-staging.lyft.net"]
    response_headers_to_add:
      - header:
          key: x-vhost-header1
          value: vhost1-www2_staging
        append: {1}
    routes:
      - match:
          prefix: "/"
        route:
          cluster: www2_staging
        response_headers_to_add:
          - header:
              key: x-route-header
              value: route-allprefix
            append: {1}
  - name: default
    domains: ["*"]
    routes:
      - match:
          prefix: "/"
        route:
          cluster: "instant-server"
internal_only_headers: ["x-lyft-user-id"]
response_headers_to_add:
  - header:
      key: x-global-header1
      value: global1
    append: {1}
response_headers_to_remove: ["x-global-remove"]
most_specific_header_mutations_wins: {0}
)EOF";

    return fmt::format(yaml, most_specific_wins, append);
  }

  std::string requestHeadersConfig(const bool most_specific_wins) {
    factory_context_.cluster_manager_.initializeClusters({"www2", "default"}, {});

    const std::string yaml = R"EOF(
virtual_hosts:
  - name: www2
    domains: ["www.lyft.com"]
    request_headers_to_add:
      - header:
          key: x-global-header
          value: vhost-www2
        append: false
      - header:
          key: x-vhost-header
          value: vhost-www2
        append: false
    request_headers_to_remove: ["x-vhost-nope"]
    routes:
      - match:
          prefix: "/endpoint"
        request_headers_to_add:
          - header:
              key: x-global-header
              value: route-endpoint
            append: false
          - header:
              key: x-vhost-header
              value: route-endpoint
            append: false
          - header:
              key: x-route-header
              value: route-endpoint
            append: false
        request_headers_to_remove: ["x-route-nope"]
        route:
          cluster: www2
      - match:
          prefix: "/"
        route:
          cluster: www2
  - name: default
    domains: ["*"]
    routes:
      - match:
          prefix: "/"
        route:
          cluster: default
request_headers_to_add:
  - header:
      key: x-global-header
      value: global
    append: false
request_headers_to_remove: ["x-global-nope"]
most_specific_header_mutations_wins: {0}
)EOF";

    return fmt::format(yaml, most_specific_wins);
  }

  Stats::TestUtil::TestSymbolTable symbol_table_;
  Api::ApiPtr api_;
  NiceMock<Server::Configuration::MockServerFactoryContext> factory_context_;
  Event::SimulatedTimeSystem test_time_;
};

class RouteMatcherTest : public testing::Test, public ConfigImplTestBase {};

// When removing legacy fields this test can be removed.
TEST_F(RouteMatcherTest, DEPRECATED_FEATURE_TEST(TestLegacyRoutes)) {
  TestDeprecatedV2Api _deprecated_v2_api;
  const std::string yaml = R"EOF(
virtual_hosts:
- name: regex
  domains:
  - bat.com
  routes:
  - match:
      regex: "/t[io]c"
    route:
      cluster: clock
  - match:
      safe_regex:
        google_re2: {}
        regex: "/baa+"
    route:
      cluster: sheep
  - match:
      regex: ".*/\\d{3}$"
    route:
      cluster: three_numbers
      prefix_rewrite: "/rewrote"
  - match:
      regex: ".*"
    route:
      cluster: regex_default
- name: regex2
  domains:
  - bat2.com
  routes:
  - match:
      regex: ''
    route:
      cluster: nothingness
  - match:
      regex: ".*"
    route:
      cluster: regex_default
- name: default
  domains:
  - "*"
  routes:
  - match:
      prefix: "/"
    route:
      cluster: instant-server
      timeout: 30s
  virtual_clusters:
  - pattern: "^/rides$"
    method: POST
    name: ride_request
  - pattern: "^/rides/\\d+$"
    method: PUT
    name: update_ride
  - pattern: "^/users/\\d+/chargeaccounts$"
    method: POST
    name: cc_add
  - pattern: "^/users/\\d+/chargeaccounts/(?!validate)\\w+$"
    method: PUT
    name: cc_add
  - pattern: "^/users$"
    method: POST
    name: create_user_login
  - pattern: "^/users/\\d+$"
    method: PUT
    name: update_user
  )EOF";

  NiceMock<Envoy::StreamInfo::MockStreamInfo> stream_info;
  factory_context_.cluster_manager_.initializeClusters(
      {"clock", "sheep", "three_numbers", "regex_default", "nothingness", "instant-server"}, {});
  TestConfigImpl config(parseRouteConfigurationFromYaml(yaml), factory_context_, true);

  // Regular Expression matching
  EXPECT_EQ("clock",
            config.route(genHeaders("bat.com", "/tic", "GET"), 0)->routeEntry()->clusterName());
  EXPECT_EQ("clock",
            config.route(genHeaders("bat.com", "/toc", "GET"), 0)->routeEntry()->clusterName());
  EXPECT_EQ("regex_default",
            config.route(genHeaders("bat.com", "/tac", "GET"), 0)->routeEntry()->clusterName());
  EXPECT_EQ("regex_default",
            config.route(genHeaders("bat.com", "", "GET"), 0)->routeEntry()->clusterName());
  EXPECT_EQ("regex_default",
            config.route(genHeaders("bat.com", "/tick", "GET"), 0)->routeEntry()->clusterName());
  EXPECT_EQ("regex_default",
            config.route(genHeaders("bat.com", "/tic/toc", "GET"), 0)->routeEntry()->clusterName());
  EXPECT_EQ("sheep",
            config.route(genHeaders("bat.com", "/baa", "GET"), 0)->routeEntry()->clusterName());
  EXPECT_EQ(
      "sheep",
      config.route(genHeaders("bat.com", "/baaaaaaaaaaaa", "GET"), 0)->routeEntry()->clusterName());
  EXPECT_EQ("regex_default",
            config.route(genHeaders("bat.com", "/ba", "GET"), 0)->routeEntry()->clusterName());
  EXPECT_EQ("nothingness",
            config.route(genHeaders("bat2.com", "", "GET"), 0)->routeEntry()->clusterName());
  EXPECT_EQ("regex_default",
            config.route(genHeaders("bat2.com", "/foo", "GET"), 0)->routeEntry()->clusterName());
  EXPECT_EQ("regex_default",
            config.route(genHeaders("bat2.com", " ", "GET"), 0)->routeEntry()->clusterName());
  EXPECT_TRUE(config.route(genPathlessHeaders("bat2.com", "GET"), 0) == nullptr);

  // Regular Expression matching with query string params
  EXPECT_EQ(
      "clock",
      config.route(genHeaders("bat.com", "/tic?tac=true", "GET"), 0)->routeEntry()->clusterName());
  EXPECT_EQ(
      "regex_default",
      config.route(genHeaders("bat.com", "/tac?tic=true", "GET"), 0)->routeEntry()->clusterName());

  // Virtual cluster testing.
  {
    Http::TestRequestHeaderMapImpl headers = genHeaders("api.lyft.com", "/rides", "GET");
    EXPECT_EQ("other", virtualClusterName(config.route(headers, 0)->routeEntry(), headers));
  }
  {
    Http::TestRequestHeaderMapImpl headers = genHeaders("api.lyft.com", "/rides/blah", "POST");
    EXPECT_EQ("other", virtualClusterName(config.route(headers, 0)->routeEntry(), headers));
  }
  {
    Http::TestRequestHeaderMapImpl headers = genHeaders("api.lyft.com", "/rides", "POST");
    EXPECT_EQ("ride_request", virtualClusterName(config.route(headers, 0)->routeEntry(), headers));
  }
  {
    Http::TestRequestHeaderMapImpl headers = genHeaders("api.lyft.com", "/rides/123", "PUT");
    EXPECT_EQ("update_ride", virtualClusterName(config.route(headers, 0)->routeEntry(), headers));
  }
  {
    Http::TestRequestHeaderMapImpl headers = genHeaders("api.lyft.com", "/rides/123/456", "POST");
    EXPECT_EQ("other", virtualClusterName(config.route(headers, 0)->routeEntry(), headers));
  }
  {
    Http::TestRequestHeaderMapImpl headers =
        genHeaders("api.lyft.com", "/users/123/chargeaccounts", "POST");
    EXPECT_EQ("cc_add", virtualClusterName(config.route(headers, 0)->routeEntry(), headers));
  }
  {
    Http::TestRequestHeaderMapImpl headers =
        genHeaders("api.lyft.com", "/users/123/chargeaccounts/hello123", "PUT");
    EXPECT_EQ("cc_add", virtualClusterName(config.route(headers, 0)->routeEntry(), headers));
  }
  {
    Http::TestRequestHeaderMapImpl headers =
        genHeaders("api.lyft.com", "/users/123/chargeaccounts/validate", "PUT");
    EXPECT_EQ("other", virtualClusterName(config.route(headers, 0)->routeEntry(), headers));
  }
  {
    Http::TestRequestHeaderMapImpl headers = genHeaders("api.lyft.com", "/foo/bar", "PUT");
    EXPECT_EQ("other", virtualClusterName(config.route(headers, 0)->routeEntry(), headers));
  }
  {
    Http::TestRequestHeaderMapImpl headers = genHeaders("api.lyft.com", "/users", "POST");
    EXPECT_EQ("create_user_login",
              virtualClusterName(config.route(headers, 0)->routeEntry(), headers));
  }
  {
    Http::TestRequestHeaderMapImpl headers = genHeaders("api.lyft.com", "/users/123", "PUT");
    EXPECT_EQ("update_user", virtualClusterName(config.route(headers, 0)->routeEntry(), headers));
  }
  {
    Http::TestRequestHeaderMapImpl headers = genHeaders("api.lyft.com", "/something/else", "GET");
    EXPECT_EQ("other", virtualClusterName(config.route(headers, 0)->routeEntry(), headers));
  }
}

TEST_F(RouteMatcherTest, TestConnectRoutes) {
  const std::string yaml = R"EOF(
virtual_hosts:
- name: connect
  domains:
  - bat3.com
  routes:
  - match:
      safe_regex:
        google_re2: {}
        regex: "foobar"
    route:
      cluster: connect_break
  - match:
      connect_matcher:
        {}
    route:
      cluster: connect_match
      prefix_rewrite: "/rewrote"
  - match:
      safe_regex:
        google_re2: {}
        regex: ".*"
    route:
      cluster: connect_fallthrough
- name: connect2
  domains:
  - bat4.com
  routes:
  - match:
      connect_matcher:
        {}
    redirect: { path_redirect: /new_path }
- name: connect3
  domains:
  - bat5.com
  routes:
  - match:
      connect_matcher:
        {}
      headers:
      - name: x-safe
        exact_match: "safe"
    route:
      cluster: connect_header_match
- name: default
  domains:
  - "*"
  routes:
  - match:
      prefix: "/"
    route:
      cluster: instant-server
      timeout: 30s
  virtual_clusters:
  - headers:
    - name: ":path"
      safe_regex_match:
        google_re2: {}
        regex: "^/users/\\d+/location$"
    - name: ":method"
      exact_match: POST
    name: ulu
  )EOF";
  NiceMock<Envoy::StreamInfo::MockStreamInfo> stream_info;
  factory_context_.cluster_manager_.initializeClusters({"connect_break", "connect_match",
                                                        "connect_fallthrough",
                                                        "connect_header_match", "instant-server"},
                                                       {});
  TestConfigImpl config(parseRouteConfigurationFromYaml(yaml), factory_context_, true);

  // Connect matching
  EXPECT_EQ("connect_match",
            config.route(genHeaders("bat3.com", " ", "CONNECT"), 0)->routeEntry()->clusterName());
  EXPECT_EQ(
      "connect_match",
      config.route(genPathlessHeaders("bat3.com", "CONNECT"), 0)->routeEntry()->clusterName());
  EXPECT_EQ("connect_fallthrough",
            config.route(genHeaders("bat3.com", " ", "GET"), 0)->routeEntry()->clusterName());

  // Prefix rewrite for CONNECT with path (for HTTP/2)
  {
    Http::TestRequestHeaderMapImpl headers =
        genHeaders("bat3.com", "/api/locations?works=true", "CONNECT");
    const RouteEntry* route = config.route(headers, 0)->routeEntry();
    route->finalizeRequestHeaders(headers, stream_info, true);
    EXPECT_EQ("/rewrote?works=true", headers.get_(Http::Headers::get().Path));
  }
  // Prefix rewrite for CONNECT without path (for non-crashing)
  {
    Http::TestRequestHeaderMapImpl headers = genPathlessHeaders("bat4.com", "CONNECT");
    const DirectResponseEntry* redirect = config.route(headers, 0)->directResponseEntry();
    ASSERT(redirect != nullptr);
    redirect->rewritePathHeader(headers, true);
    EXPECT_EQ("http://bat4.com/new_path", redirect->newPath(headers));
  }

  // Header matching (for HTTP/1.1)
  EXPECT_EQ(
      "connect_header_match",
      config.route(genPathlessHeaders("bat5.com", "CONNECT"), 0)->routeEntry()->clusterName());

  // Header matching (for HTTP/2)
  EXPECT_EQ("connect_header_match",
            config.route(genHeaders("bat5.com", " ", "CONNECT"), 0)->routeEntry()->clusterName());
}

TEST_F(RouteMatcherTest, TestRoutes) {
  const std::string yaml = R"EOF(
virtual_hosts:
- name: www2
  domains:
  - lyft.com
  - www.lyft.com
  - w.lyft.com
  - ww.lyft.com
  - wwww.lyft.com
  routes:
  - match:
      prefix: "/new_endpoint"
    route:
      prefix_rewrite: "/api/new_endpoint"
      cluster: www2
  - match:
      prefix: "/newforreg1_endpoint"
    route:
      regex_rewrite:
        pattern:
          google_re2: {}
          regex: "^/new(.*?)_endpoint(.*)$"
        substitution: /\1_rewritten_endpoint\2
      cluster: www2
  - match:
      prefix: "/newforreg2_endpoint"
    route:
      regex_rewrite:
        pattern:
          google_re2: {}
          regex: "e"
        substitution: "X"
      cluster: www2
  - match:
      path: "/exact/path/for/regex1"
      case_sensitive: true
    route:
      cluster: www2
      regex_rewrite:
        pattern:
          google_re2: {}
          regex: "[aeioe]"
        substitution: "V"
  - match:
      path: "/"
    route:
      cluster: root_www2
  - match:
      prefix: "/"
    route:
      cluster: www2
- name: www2_staging
  domains:
  - www-staging.lyft.net
  - www-staging-orca.lyft.com
  routes:
  - match:
      prefix: "/"
    route:
      cluster: www2_staging
- name: wildcard
  domains:
  - "*.foo.com"
  - "*-bar.baz.com"
  routes:
  - match:
      prefix: "/"
    route:
      cluster: wildcard
- name: wildcard2
  domains:
  - "*.baz.com"
  routes:
  - match:
      prefix: "/"
    route:
      cluster: wildcard2
- name: regex
  domains:
  - bat.com
  routes:
  - match:
      safe_regex:
        google_re2: {}
        regex: "/t[io]c"
    route:
      cluster: clock
  - match:
      safe_regex:
        google_re2: {}
        regex: "/baa+"
    route:
      cluster: sheep
  - match:
      safe_regex:
        google_re2: {}
        regex: ".*/\\d{3}$"
    route:
      cluster: three_numbers
      prefix_rewrite: "/rewrote"
  - match:
      safe_regex:
        google_re2: {}
        regex: ".*/\\d{4}$"
    route:
      cluster: four_numbers
      regex_rewrite:
        pattern:
          google_re2: {}
          regex: "(^.*)/(\\d{4})$"
        substitution: /four/\2/endpoint\1
  - match:
      safe_regex:
        google_re2: {}
        regex: ".*"
    route:
      cluster: regex_default
- name: regex2
  domains:
  - bat2.com
  routes:
  - match:
      safe_regex:
        google_re2: {}
        regex: ".*"
    route:
      cluster: regex_default
- name: default
  domains:
  - "*"
  routes:
  - match:
      prefix: "/api/application_data"
    route:
      cluster: ats
  - match:
      path: "/api/locations"
      case_sensitive: false
    route:
      cluster: locations
      prefix_rewrite: "/rewrote"
  - match:
      prefix: "/api/leads/me"
    route:
      cluster: ats
  - match:
      prefix: "/host/rewrite/me"
    route:
      cluster: ats
      host_rewrite_literal: new_host
  - match:
      prefix: "/oldhost/rewrite/me"
    route:
      cluster: ats
      host_rewrite_literal: new_oldhost
  - match:
      path: "/foo"
      case_sensitive: true
    route:
      prefix_rewrite: "/bar"
      cluster: instant-server
  - match:
      path: "/tar"
      case_sensitive: false
    route:
      prefix_rewrite: "/car"
      cluster: instant-server
  - match:
      prefix: "/newhost/rewrite/me"
      case_sensitive: false
    route:
      cluster: ats
      host_rewrite_literal: new_host
  - match:
      path: "/FOOD"
      case_sensitive: false
    route:
      prefix_rewrite: "/cAndy"
      cluster: ats
  - match:
      path: "/ApplEs"
      case_sensitive: true
    route:
      prefix_rewrite: "/oranGES"
      cluster: instant-server
  - match:
      path: "/rewrite-host-with-header-value"
    request_headers_to_add:
    - header:
        key: x-rewrite-host
        value: rewrote
    route:
      cluster: ats
      host_rewrite_header: x-rewrite-host
  - match:
      path: "/do-not-rewrite-host-with-header-value"
    route:
      cluster: ats
      host_rewrite_header: x-rewrite-host
  - match:
      path: "/rewrite-host-with-path-regex/envoyproxy.io"
    route:
      cluster: ats
      host_rewrite_path_regex:
        pattern:
          google_re2: {}
          regex: "^/.+/(.+)$"
        substitution: \1
  - match:
      prefix: "/"
    route:
      cluster: instant-server
      timeout: 30s
  virtual_clusters:
  - headers:
    - name: ":path"
      safe_regex_match:
        google_re2: {}
        regex: "^/rides$"
    - name: ":method"
      exact_match: POST
    name: ride_request
  - headers:
    - name: ":path"
      safe_regex_match:
        google_re2: {}
        regex: "^/rides/\\d+$"
    - name: ":method"
      exact_match: PUT
    name: update_ride
  - headers:
    - name: ":path"
      safe_regex_match:
        google_re2: {}
        regex: "^/users/\\d+/chargeaccounts$"
    - name: ":method"
      exact_match: POST
    name: cc_add
  - headers:
    - name: ":path"
      safe_regex_match:
        google_re2: {}
        regex: "^/users$"
    - name: ":method"
      exact_match: POST
    name: create_user_login
  - headers:
    - name: ":path"
      safe_regex_match:
        google_re2: {}
        regex: "^/users/\\d+$"
    - name: ":method"
      exact_match: PUT
    name: update_user
  - headers:
    - name: ":path"
      safe_regex_match:
        google_re2: {}
        regex: "^/users/\\d+/location$"
    - name: ":method"
      exact_match: POST
    name: ulu
  )EOF";
  NiceMock<Envoy::StreamInfo::MockStreamInfo> stream_info;
  factory_context_.cluster_manager_.initializeClusters(
      {"www2", "root_www2", "www2_staging", "wildcard", "wildcard2", "clock", "sheep",
       "three_numbers", "four_numbers", "regex_default", "ats", "locations", "instant-server"},
      {});
  TestConfigImpl config(parseRouteConfigurationFromYaml(yaml), factory_context_, true);

  // No host header, no x-forwarded-proto and no path header testing.
  EXPECT_EQ(nullptr,
            config.route(Http::TestRequestHeaderMapImpl{{":path", "/"}, {":method", "GET"}}, 0));
  EXPECT_EQ(nullptr, config.route(Http::TestRequestHeaderMapImpl{{":authority", "foo"},
                                                                 {":path", "/"},
                                                                 {":method", "GET"}},
                                  0));
  EXPECT_EQ(nullptr, config.route(Http::TestRequestHeaderMapImpl{{":authority", "foo"},
                                                                 {":method", "CONNECT"},
                                                                 {"x-forwarded-proto", "http"}},
                                  0));

  // Base routing testing.
  EXPECT_EQ("instant-server",
            config.route(genHeaders("api.lyft.com", "/", "GET"), 0)->routeEntry()->clusterName());
  EXPECT_EQ("ats", config.route(genHeaders("api.lyft.com", "/api/leads/me", "GET"), 0)
                       ->routeEntry()
                       ->clusterName());
  EXPECT_EQ("ats", config.route(genHeaders("api.lyft.com", "/api/application_data", "GET"), 0)
                       ->routeEntry()
                       ->clusterName());

  EXPECT_EQ("locations",
            config.route(genHeaders("api.lyft.com", "/api/locations?works=true", "GET"), 0)
                ->routeEntry()
                ->clusterName());
  EXPECT_EQ("locations", config.route(genHeaders("api.lyft.com", "/api/locations", "GET"), 0)
                             ->routeEntry()
                             ->clusterName());
  EXPECT_EQ("www2",
            config.route(genHeaders("lyft.com", "/foo", "GET"), 0)->routeEntry()->clusterName());
  EXPECT_EQ("root_www2",
            config.route(genHeaders("wwww.lyft.com", "/", "GET"), 0)->routeEntry()->clusterName());
  EXPECT_EQ("www2",
            config.route(genHeaders("LYFT.COM", "/foo", "GET"), 0)->routeEntry()->clusterName());
  EXPECT_EQ("root_www2",
            config.route(genHeaders("wWww.LyfT.coM", "/", "GET"), 0)->routeEntry()->clusterName());

  // Wildcards
  EXPECT_EQ("wildcard",
            config.route(genHeaders("www.foo.com", "/", "GET"), 0)->routeEntry()->clusterName());
  EXPECT_EQ(
      "wildcard",
      config.route(genHeaders("foo-bar.baz.com", "/", "GET"), 0)->routeEntry()->clusterName());
  EXPECT_EQ("wildcard2",
            config.route(genHeaders("-bar.baz.com", "/", "GET"), 0)->routeEntry()->clusterName());
  EXPECT_EQ("wildcard2",
            config.route(genHeaders("bar.baz.com", "/", "GET"), 0)->routeEntry()->clusterName());
  EXPECT_EQ("instant-server",
            config.route(genHeaders(".foo.com", "/", "GET"), 0)->routeEntry()->clusterName());
  EXPECT_EQ("instant-server",
            config.route(genHeaders("foo.com", "/", "GET"), 0)->routeEntry()->clusterName());

  // Regular Expression matching
  EXPECT_EQ("clock",
            config.route(genHeaders("bat.com", "/tic", "GET"), 0)->routeEntry()->clusterName());
  EXPECT_EQ("clock",
            config.route(genHeaders("bat.com", "/toc", "GET"), 0)->routeEntry()->clusterName());
  EXPECT_EQ("regex_default",
            config.route(genHeaders("bat.com", "/tac", "GET"), 0)->routeEntry()->clusterName());
  EXPECT_EQ("regex_default",
            config.route(genHeaders("bat.com", "", "GET"), 0)->routeEntry()->clusterName());
  EXPECT_EQ("regex_default",
            config.route(genHeaders("bat.com", "/tick", "GET"), 0)->routeEntry()->clusterName());
  EXPECT_EQ("regex_default",
            config.route(genHeaders("bat.com", "/tic/toc", "GET"), 0)->routeEntry()->clusterName());
  EXPECT_EQ("sheep",
            config.route(genHeaders("bat.com", "/baa", "GET"), 0)->routeEntry()->clusterName());
  EXPECT_EQ(
      "sheep",
      config.route(genHeaders("bat.com", "/baaaaaaaaaaaa", "GET"), 0)->routeEntry()->clusterName());
  EXPECT_EQ("regex_default",
            config.route(genHeaders("bat.com", "/ba", "GET"), 0)->routeEntry()->clusterName());
  EXPECT_EQ("regex_default",
            config.route(genHeaders("bat2.com", "/foo", "GET"), 0)->routeEntry()->clusterName());
  EXPECT_EQ("regex_default",
            config.route(genHeaders("bat2.com", " ", "GET"), 0)->routeEntry()->clusterName());

  // Regular Expression matching with query string params
  EXPECT_EQ(
      "clock",
      config.route(genHeaders("bat.com", "/tic?tac=true", "GET"), 0)->routeEntry()->clusterName());
  EXPECT_EQ(
      "regex_default",
      config.route(genHeaders("bat.com", "/tac?tic=true", "GET"), 0)->routeEntry()->clusterName());

  // Timeout testing.
  EXPECT_EQ(std::chrono::milliseconds(30000),
            config.route(genHeaders("api.lyft.com", "/", "GET"), 0)->routeEntry()->timeout());
  EXPECT_EQ(
      std::chrono::milliseconds(15000),
      config.route(genHeaders("api.lyft.com", "/api/leads/me", "GET"), 0)->routeEntry()->timeout());

  // Prefix rewrite testing.
  {
    Http::TestRequestHeaderMapImpl headers = genHeaders("www.lyft.com", "/new_endpoint/foo", "GET");
    const RouteEntry* route = config.route(headers, 0)->routeEntry();
    EXPECT_EQ("www2", route->clusterName());
    EXPECT_EQ("www2", virtualHostName(route));
    route->finalizeRequestHeaders(headers, stream_info, true);
    EXPECT_EQ("/api/new_endpoint/foo", headers.get_(Http::Headers::get().Path));
    EXPECT_EQ("/new_endpoint/foo", headers.get_(Http::Headers::get().EnvoyOriginalPath));
  }

  // Prefix rewrite testing (x-envoy-* headers suppressed).
  {
    Http::TestRequestHeaderMapImpl headers = genHeaders("www.lyft.com", "/new_endpoint/foo", "GET");
    const RouteEntry* route = config.route(headers, 0)->routeEntry();
    EXPECT_EQ("www2", route->clusterName());
    EXPECT_EQ("www2", virtualHostName(route));
    route->finalizeRequestHeaders(headers, stream_info, false);
    EXPECT_EQ("/api/new_endpoint/foo", headers.get_(Http::Headers::get().Path));
    EXPECT_FALSE(headers.has(Http::Headers::get().EnvoyOriginalPath));
  }

  // Prefix rewrite on path match with query string params
  {
    Http::TestRequestHeaderMapImpl headers =
        genHeaders("api.lyft.com", "/api/locations?works=true", "GET");
    const RouteEntry* route = config.route(headers, 0)->routeEntry();
    route->finalizeRequestHeaders(headers, stream_info, true);
    EXPECT_EQ("/rewrote?works=true", headers.get_(Http::Headers::get().Path));
  }

  {
    Http::TestRequestHeaderMapImpl headers = genHeaders("api.lyft.com", "/foo", "GET");
    const RouteEntry* route = config.route(headers, 0)->routeEntry();
    route->finalizeRequestHeaders(headers, stream_info, true);
    EXPECT_EQ("/bar", headers.get_(Http::Headers::get().Path));
  }

  // Regular expression path rewrite after prefix match testing.
  {
    Http::TestRequestHeaderMapImpl headers =
        genHeaders("www.lyft.com", "/newforreg1_endpoint/foo", "GET");
    const RouteEntry* route = config.route(headers, 0)->routeEntry();
    EXPECT_EQ("www2", route->clusterName());
    EXPECT_EQ("www2", virtualHostName(route));
    route->finalizeRequestHeaders(headers, stream_info, true);
    EXPECT_EQ("/forreg1_rewritten_endpoint/foo", headers.get_(Http::Headers::get().Path));
    EXPECT_EQ("/newforreg1_endpoint/foo", headers.get_(Http::Headers::get().EnvoyOriginalPath));
  }

  // Regular expression path rewrite after prefix match testing, replace every
  // occurrence, excluding query parameters.
  {
    Http::TestRequestHeaderMapImpl headers =
        genHeaders("www.lyft.com", "/newforreg2_endpoint/tee?test=me", "GET");
    const RouteEntry* route = config.route(headers, 0)->routeEntry();
    EXPECT_EQ("www2", route->clusterName());
    EXPECT_EQ("www2", virtualHostName(route));
    route->finalizeRequestHeaders(headers, stream_info, true);
    EXPECT_EQ("/nXwforrXg2_Xndpoint/tXX?test=me", headers.get_(Http::Headers::get().Path));
    EXPECT_EQ("/newforreg2_endpoint/tee?test=me",
              headers.get_(Http::Headers::get().EnvoyOriginalPath));
  }

  // Regular expression path rewrite after exact path match testing.
  {
    Http::TestRequestHeaderMapImpl headers =
        genHeaders("www.lyft.com", "/exact/path/for/regex1", "GET");
    const RouteEntry* route = config.route(headers, 0)->routeEntry();
    EXPECT_EQ("www2", route->clusterName());
    EXPECT_EQ("www2", virtualHostName(route));
    route->finalizeRequestHeaders(headers, stream_info, true);
    EXPECT_EQ("/VxVct/pVth/fVr/rVgVx1", headers.get_(Http::Headers::get().Path));
    EXPECT_EQ("/exact/path/for/regex1", headers.get_(Http::Headers::get().EnvoyOriginalPath));
  }

  // Regular expression path rewrite after exact path match testing,
  // with query parameters.
  {
    Http::TestRequestHeaderMapImpl headers =
        genHeaders("www.lyft.com", "/exact/path/for/regex1?test=aeiou", "GET");
    const RouteEntry* route = config.route(headers, 0)->routeEntry();
    EXPECT_EQ("www2", route->clusterName());
    EXPECT_EQ("www2", virtualHostName(route));
    route->finalizeRequestHeaders(headers, stream_info, true);
    EXPECT_EQ("/VxVct/pVth/fVr/rVgVx1?test=aeiou", headers.get_(Http::Headers::get().Path));
    EXPECT_EQ("/exact/path/for/regex1?test=aeiou",
              headers.get_(Http::Headers::get().EnvoyOriginalPath));
  }

  // Host rewrite testing.
  {
    Http::TestRequestHeaderMapImpl headers = genHeaders("api.lyft.com", "/host/rewrite/me", "GET");
    const RouteEntry* route = config.route(headers, 0)->routeEntry();
    route->finalizeRequestHeaders(headers, stream_info, true);
    EXPECT_EQ("new_host", headers.get_(Http::Headers::get().Host));
  }

  // Rewrites host using supplied header.
  {
    Http::TestRequestHeaderMapImpl headers =
        genHeaders("api.lyft.com", "/rewrite-host-with-header-value", "GET");
    const RouteEntry* route = config.route(headers, 0)->routeEntry();
    route->finalizeRequestHeaders(headers, stream_info, true);
    EXPECT_EQ("rewrote", headers.get_(Http::Headers::get().Host));
  }

  // Does not rewrite host because of missing header.
  {
    Http::TestRequestHeaderMapImpl headers =
        genHeaders("api.lyft.com", "/do-not-rewrite-host-with-header-value", "GET");
    const RouteEntry* route = config.route(headers, 0)->routeEntry();
    route->finalizeRequestHeaders(headers, stream_info, true);
    EXPECT_EQ("api.lyft.com", headers.get_(Http::Headers::get().Host));
  }

  // Rewrites host using path.
  {
    Http::TestRequestHeaderMapImpl headers =
        genHeaders("api.lyft.com", "/rewrite-host-with-path-regex/envoyproxy.io", "GET");
    const RouteEntry* route = config.route(headers, 0)->routeEntry();
    route->finalizeRequestHeaders(headers, stream_info, true);
    EXPECT_EQ("envoyproxy.io", headers.get_(Http::Headers::get().Host));
  }

  // Rewrites host using path, removes query parameters
  {
    Http::TestRequestHeaderMapImpl headers = genHeaders(
        "api.lyft.com", "/rewrite-host-with-path-regex/envoyproxy.io?query=query", "GET");
    const RouteEntry* route = config.route(headers, 0)->routeEntry();
    route->finalizeRequestHeaders(headers, stream_info, true);
    EXPECT_EQ("envoyproxy.io", headers.get_(Http::Headers::get().Host));
  }

  // Case sensitive rewrite matching test.
  {
    Http::TestRequestHeaderMapImpl headers =
        genHeaders("api.lyft.com", "/API/locations?works=true", "GET");
    const RouteEntry* route = config.route(headers, 0)->routeEntry();
    route->finalizeRequestHeaders(headers, stream_info, true);
    EXPECT_EQ("/rewrote?works=true", headers.get_(Http::Headers::get().Path));
  }

  {
    Http::TestRequestHeaderMapImpl headers = genHeaders("api.lyft.com", "/fooD", "GET");
    const RouteEntry* route = config.route(headers, 0)->routeEntry();
    route->finalizeRequestHeaders(headers, stream_info, true);
    EXPECT_EQ("/cAndy", headers.get_(Http::Headers::get().Path));
  }

  // Case sensitive is set to true and will not rewrite
  {
    Http::TestRequestHeaderMapImpl headers = genHeaders("api.lyft.com", "/FOO", "GET");
    const RouteEntry* route = config.route(headers, 0)->routeEntry();
    route->finalizeRequestHeaders(headers, stream_info, true);
    EXPECT_EQ("/FOO", headers.get_(Http::Headers::get().Path));
  }

  {
    Http::TestRequestHeaderMapImpl headers = genHeaders("api.lyft.com", "/ApPles", "GET");
    const RouteEntry* route = config.route(headers, 0)->routeEntry();
    route->finalizeRequestHeaders(headers, stream_info, true);
    EXPECT_EQ("/ApPles", headers.get_(Http::Headers::get().Path));
  }

  // Case insensitive set to false so there is no rewrite
  {
    Http::TestRequestHeaderMapImpl headers =
        genHeaders("api.lyft.com", "/oLDhost/rewrite/me", "GET");
    const RouteEntry* route = config.route(headers, 0)->routeEntry();
    route->finalizeRequestHeaders(headers, stream_info, true);
    EXPECT_EQ("api.lyft.com", headers.get_(Http::Headers::get().Host));
  }

  // Case sensitive is set to false and will not rewrite
  {
    Http::TestRequestHeaderMapImpl headers = genHeaders("api.lyft.com", "/Tart", "GET");
    const RouteEntry* route = config.route(headers, 0)->routeEntry();
    route->finalizeRequestHeaders(headers, stream_info, true);
    EXPECT_EQ("/Tart", headers.get_(Http::Headers::get().Path));
  }

  // Case sensitive is set to false and will not rewrite
  {
    Http::TestRequestHeaderMapImpl headers =
        genHeaders("api.lyft.com", "/newhost/rewrite/me", "GET");
    const RouteEntry* route = config.route(headers, 0)->routeEntry();
    route->finalizeRequestHeaders(headers, stream_info, true);
    EXPECT_EQ("new_host", headers.get_(Http::Headers::get().Host));
  }

  // Prefix rewrite for regular expression matching
  {
    Http::TestRequestHeaderMapImpl headers = genHeaders("bat.com", "/647", "GET");
    const RouteEntry* route = config.route(headers, 0)->routeEntry();
    route->finalizeRequestHeaders(headers, stream_info, true);
    EXPECT_EQ("/rewrote", headers.get_(Http::Headers::get().Path));
  }

  // Prefix rewrite for regular expression matching with query string
  {
    Http::TestRequestHeaderMapImpl headers = genHeaders("bat.com", "/970?foo=true", "GET");
    const RouteEntry* route = config.route(headers, 0)->routeEntry();
    route->finalizeRequestHeaders(headers, stream_info, true);
    EXPECT_EQ("/rewrote?foo=true", headers.get_(Http::Headers::get().Path));
  }
  {
    Http::TestRequestHeaderMapImpl headers = genHeaders("bat.com", "/foo/bar/238?bar=true", "GET");
    const RouteEntry* route = config.route(headers, 0)->routeEntry();
    route->finalizeRequestHeaders(headers, stream_info, true);
    EXPECT_EQ("/rewrote?bar=true", headers.get_(Http::Headers::get().Path));
  }

  // Regular expression rewrite for regular expression matching
  {
    Http::TestRequestHeaderMapImpl headers = genHeaders("bat.com", "/xx/yy/6472", "GET");
    const RouteEntry* route = config.route(headers, 0)->routeEntry();
    route->finalizeRequestHeaders(headers, stream_info, true);
    EXPECT_EQ("/four/6472/endpoint/xx/yy", headers.get_(Http::Headers::get().Path));
    EXPECT_EQ("/xx/yy/6472", headers.get_(Http::Headers::get().EnvoyOriginalPath));
  }

  // Regular expression rewrite for regular expression matching, with query parameters.
  {
    Http::TestRequestHeaderMapImpl headers = genHeaders("bat.com", "/xx/yy/6472?test=foo", "GET");
    const RouteEntry* route = config.route(headers, 0)->routeEntry();
    route->finalizeRequestHeaders(headers, stream_info, true);
    EXPECT_EQ("/four/6472/endpoint/xx/yy?test=foo", headers.get_(Http::Headers::get().Path));
    EXPECT_EQ("/xx/yy/6472?test=foo", headers.get_(Http::Headers::get().EnvoyOriginalPath));
  }

  // Virtual cluster testing.
  {
    Http::TestRequestHeaderMapImpl headers = genHeaders("api.lyft.com", "/rides", "GET");
    EXPECT_EQ("other", virtualClusterName(config.route(headers, 0)->routeEntry(), headers));
  }
  {
    Http::TestRequestHeaderMapImpl headers = genHeaders("api.lyft.com", "/rides/blah", "POST");
    EXPECT_EQ("other", virtualClusterName(config.route(headers, 0)->routeEntry(), headers));
  }
  {
    Http::TestRequestHeaderMapImpl headers = genHeaders("api.lyft.com", "/rides", "POST");
    EXPECT_EQ("ride_request", virtualClusterName(config.route(headers, 0)->routeEntry(), headers));
  }
  {
    Http::TestRequestHeaderMapImpl headers = genHeaders("api.lyft.com", "/rides/123", "PUT");
    EXPECT_EQ("update_ride", virtualClusterName(config.route(headers, 0)->routeEntry(), headers));
  }
  {
    Http::TestRequestHeaderMapImpl headers = genHeaders("api.lyft.com", "/rides/123/456", "POST");
    EXPECT_EQ("other", virtualClusterName(config.route(headers, 0)->routeEntry(), headers));
  }
  {
    Http::TestRequestHeaderMapImpl headers = genHeaders("api.lyft.com", "/foo/bar", "PUT");
    EXPECT_EQ("other", virtualClusterName(config.route(headers, 0)->routeEntry(), headers));
  }
  {
    Http::TestRequestHeaderMapImpl headers = genHeaders("api.lyft.com", "/users", "POST");
    EXPECT_EQ("create_user_login",
              virtualClusterName(config.route(headers, 0)->routeEntry(), headers));
  }
  {
    Http::TestRequestHeaderMapImpl headers = genHeaders("api.lyft.com", "/users/123", "PUT");
    EXPECT_EQ("update_user", virtualClusterName(config.route(headers, 0)->routeEntry(), headers));
  }
  {
    Http::TestRequestHeaderMapImpl headers =
        genHeaders("api.lyft.com", "/users/123/location", "POST");
    EXPECT_EQ("ulu", virtualClusterName(config.route(headers, 0)->routeEntry(), headers));
  }
  {
    Http::TestRequestHeaderMapImpl headers = genHeaders("api.lyft.com", "/something/else", "GET");
    EXPECT_EQ("other", virtualClusterName(config.route(headers, 0)->routeEntry(), headers));
  }
}

TEST_F(RouteMatcherTest, TestRoutesWithWildcardAndDefaultOnly) {
  const std::string yaml = R"EOF(
virtual_hosts:
  - name: wildcard
    domains: ["*.solo.io"]
    routes:
      - match: { prefix: "/" }
        route: { cluster: "wildcard" }
  - name: default
    domains: ["*"]
    routes:
      - match: { prefix: "/" }
        route: { cluster: "default" }
  )EOF";

  factory_context_.cluster_manager_.initializeClusters({"wildcard", "default"}, {});
  const auto proto_config = parseRouteConfigurationFromYaml(yaml);
  TestConfigImpl config(proto_config, factory_context_, true);

  EXPECT_EQ("wildcard",
            config.route(genHeaders("gloo.solo.io", "/", "GET"), 0)->routeEntry()->clusterName());
  EXPECT_EQ("default",
            config.route(genHeaders("example.com", "/", "GET"), 0)->routeEntry()->clusterName());
}

// When deprecating regex: this test can be removed.
TEST_F(RouteMatcherTest, DEPRECATED_FEATURE_TEST(TestRoutesWithInvalidRegexLegacy)) {
  TestDeprecatedV2Api _deprecated_v2_api;
  std::string invalid_route = R"EOF(
virtual_hosts:
  - name: regex
    domains: ["*"]
    routes:
      - match: { regex: "/(+invalid)" }
        route: { cluster: "regex" }
  )EOF";

  std::string invalid_virtual_cluster = R"EOF(
virtual_hosts:
  - name: regex
    domains: ["*"]
    routes:
      - match: { prefix: "/" }
        route: { cluster: "regex" }
    virtual_clusters:
      - pattern: "^/(+invalid)"
        name: "invalid"
  )EOF";

  NiceMock<Envoy::StreamInfo::MockStreamInfo> stream_info;
  factory_context_.cluster_manager_.initializeClusters({"regex"}, {});
  EXPECT_THROW_WITH_REGEX(
      TestConfigImpl(parseRouteConfigurationFromYaml(invalid_route), factory_context_, true),
      EnvoyException, "Invalid regex '/\\(\\+invalid\\)':");

  EXPECT_THROW_WITH_REGEX(TestConfigImpl(parseRouteConfigurationFromYaml(invalid_virtual_cluster),
                                         factory_context_, true),
                          EnvoyException, "Invalid regex '\\^/\\(\\+invalid\\)':");
}

TEST_F(RouteMatcherTest, TestRoutesWithInvalidRegex) {
  std::string invalid_route = R"EOF(
virtual_hosts:
  - name: regex
    domains: ["*"]
    routes:
      - match:
          safe_regex:
            google_re2: {}
            regex: "/(+invalid)"
        route: { cluster: "regex" }
  )EOF";

  std::string invalid_virtual_cluster = R"EOF(
virtual_hosts:
  - name: regex
    domains: ["*"]
    routes:
      - match: { prefix: "/" }
        route: { cluster: "regex" }
    virtual_clusters:
      name: "invalid"
      headers:
        name: "invalid"
        safe_regex_match:
          google_re2: {}
          regex: "^/(+invalid)"
  )EOF";

  NiceMock<Envoy::StreamInfo::MockStreamInfo> stream_info;
  factory_context_.cluster_manager_.initializeClusters({"regex"}, {});
  EXPECT_THROW_WITH_REGEX(
      TestConfigImpl(parseRouteConfigurationFromYaml(invalid_route), factory_context_, true),
      EnvoyException, "no argument for repetition operator:");

  EXPECT_THROW_WITH_REGEX(TestConfigImpl(parseRouteConfigurationFromYaml(invalid_virtual_cluster),
                                         factory_context_, true),
                          EnvoyException, "no argument for repetition operator");
}

// Virtual cluster that contains neither pattern nor regex. This must be checked while pattern is
// deprecated.
TEST_F(RouteMatcherTest, TestRoutesWithInvalidVirtualCluster) {
  const std::string yaml = R"EOF(
virtual_hosts:
  - name: regex
    domains: ["*"]
    routes:
      - match: { prefix: "/" }
        route: { cluster: "regex" }
    virtual_clusters:
      - name: "invalid"
  )EOF";

  factory_context_.cluster_manager_.initializeClusters({"regex"}, {});
  EXPECT_THROW_WITH_REGEX(
      TestConfigImpl(parseRouteConfigurationFromYaml(yaml), factory_context_, true), EnvoyException,
      "virtual clusters must define either 'pattern' or 'headers'");
}

// Validates behavior of request_headers_to_add at router, vhost, and route levels.
TEST_F(RouteMatcherTest, TestAddRemoveRequestHeaders) {
  const std::string yaml = R"EOF(
virtual_hosts:
- name: www2
  domains:
  - lyft.com
  - www.lyft.com
  - w.lyft.com
  - ww.lyft.com
  - wwww.lyft.com
  request_headers_to_add:
  - header:
      key: x-global-header1
      value: vhost-override
  - header:
      key: x-vhost-header1
      value: vhost1-www2
  routes:
  - match:
      prefix: "/new_endpoint"
    route:
      prefix_rewrite: "/api/new_endpoint"
      cluster: www2
    request_headers_to_add:
    - header:
        key: x-global-header1
        value: route-override
    - header:
        key: x-vhost-header1
        value: route-override
    - header:
        key: x-route-header
        value: route-new_endpoint
  - match:
      path: "/"
    route:
      cluster: root_www2
    request_headers_to_add:
    - header:
        key: x-route-header
        value: route-allpath
  - match:
      prefix: "/"
    route:
      cluster: www2
- name: www2_staging
  domains:
  - www-staging.lyft.net
  - www-staging-orca.lyft.com
  request_headers_to_add:
  - header:
      key: x-vhost-header1
      value: vhost1-www2_staging
  routes:
  - match:
      prefix: "/"
    route:
      cluster: www2_staging
    request_headers_to_add:
    - header:
        key: x-route-header
        value: route-allprefix
- name: default
  domains:
  - "*"
  routes:
  - match:
      prefix: "/"
    route:
      cluster: instant-server
      timeout: 3s
internal_only_headers:
- x-lyft-user-id
response_headers_to_add:
- header:
    key: x-envoy-upstream-canary
    value: 'true'
response_headers_to_remove:
- x-envoy-upstream-canary
- x-envoy-virtual-cluster
request_headers_to_add:
- header:
    key: x-global-header1
    value: global1
  )EOF";

  NiceMock<Envoy::StreamInfo::MockStreamInfo> stream_info;
  factory_context_.cluster_manager_.initializeClusters(
      {"www2", "root_www2", "www2_staging", "instant-server"}, {});
  TestConfigImpl config(parseRouteConfigurationFromYaml(yaml), factory_context_, true);

  // Request header manipulation testing.
  {
    {
      Http::TestRequestHeaderMapImpl headers =
          genHeaders("www.lyft.com", "/new_endpoint/foo", "GET");
      const RouteEntry* route = config.route(headers, 0)->routeEntry();
      route->finalizeRequestHeaders(headers, stream_info, true);
      EXPECT_EQ("route-override", headers.get_("x-global-header1"));
      EXPECT_EQ("route-override", headers.get_("x-vhost-header1"));
      EXPECT_EQ("route-new_endpoint", headers.get_("x-route-header"));
    }

    // Multiple routes can have same route-level headers with different values.
    {
      Http::TestRequestHeaderMapImpl headers = genHeaders("www.lyft.com", "/", "GET");
      const RouteEntry* route = config.route(headers, 0)->routeEntry();
      route->finalizeRequestHeaders(headers, stream_info, true);
      EXPECT_EQ("vhost-override", headers.get_("x-global-header1"));
      EXPECT_EQ("vhost1-www2", headers.get_("x-vhost-header1"));
      EXPECT_EQ("route-allpath", headers.get_("x-route-header"));
    }

    // Multiple virtual hosts can have same virtual host level headers with different values.
    {
      Http::TestRequestHeaderMapImpl headers = genHeaders("www-staging.lyft.net", "/foo", "GET");
      const RouteEntry* route = config.route(headers, 0)->routeEntry();
      route->finalizeRequestHeaders(headers, stream_info, true);
      EXPECT_EQ("global1", headers.get_("x-global-header1"));
      EXPECT_EQ("vhost1-www2_staging", headers.get_("x-vhost-header1"));
      EXPECT_EQ("route-allprefix", headers.get_("x-route-header"));
    }

    // Global headers.
    {
      Http::TestRequestHeaderMapImpl headers = genHeaders("api.lyft.com", "/", "GET");
      const RouteEntry* route = config.route(headers, 0)->routeEntry();
      route->finalizeRequestHeaders(headers, stream_info, true);
      EXPECT_EQ("global1", headers.get_("x-global-header1"));
    }
  }
}

// Validates behavior of request_headers_to_add at router, vhost, and route levels when append is
// disabled.
TEST_F(RouteMatcherTest, TestRequestHeadersToAddWithAppendFalse) {
  const std::string yaml = requestHeadersConfig(false);
  NiceMock<Envoy::StreamInfo::MockStreamInfo> stream_info;

  envoy::config::route::v3::RouteConfiguration route_config = parseRouteConfigurationFromYaml(yaml);

  TestConfigImpl config(route_config, factory_context_, true);

  // Request header manipulation testing.
  {
    // Global and virtual host override route, route overrides route action.
    {
      Http::TestRequestHeaderMapImpl headers = genHeaders("www.lyft.com", "/endpoint", "GET");
      const RouteEntry* route = config.route(headers, 0)->routeEntry();
      route->finalizeRequestHeaders(headers, stream_info, true);
      // Added headers.
      EXPECT_EQ("global", headers.get_("x-global-header"));
      EXPECT_EQ("vhost-www2", headers.get_("x-vhost-header"));
      EXPECT_EQ("route-endpoint", headers.get_("x-route-header"));
      // Removed headers.
      EXPECT_FALSE(headers.has("x-global-nope"));
      EXPECT_FALSE(headers.has("x-vhost-nope"));
      EXPECT_FALSE(headers.has("x-route-nope"));
    }

    // Global overrides virtual host.
    {
      Http::TestRequestHeaderMapImpl headers = genHeaders("www.lyft.com", "/", "GET");
      const RouteEntry* route = config.route(headers, 0)->routeEntry();
      route->finalizeRequestHeaders(headers, stream_info, true);
      // Added headers.
      EXPECT_EQ("global", headers.get_("x-global-header"));
      EXPECT_EQ("vhost-www2", headers.get_("x-vhost-header"));
      EXPECT_FALSE(headers.has("x-route-header"));
      // Removed headers.
      EXPECT_FALSE(headers.has("x-global-nope"));
      EXPECT_FALSE(headers.has("x-vhost-nope"));
      EXPECT_TRUE(headers.has("x-route-nope"));
    }

    // Global only.
    {
      Http::TestRequestHeaderMapImpl headers = genHeaders("www.example.com", "/", "GET");
      const RouteEntry* route = config.route(headers, 0)->routeEntry();
      route->finalizeRequestHeaders(headers, stream_info, true);
      // Added headers.
      EXPECT_EQ("global", headers.get_("x-global-header"));
      EXPECT_FALSE(headers.has("x-vhost-header"));
      EXPECT_FALSE(headers.has("x-route-header"));
      // Removed headers.
      EXPECT_FALSE(headers.has("x-global-nope"));
      EXPECT_TRUE(headers.has("x-vhost-nope"));
      EXPECT_TRUE(headers.has("x-route-nope"));
    }
  }
}

TEST_F(RouteMatcherTest, TestRequestHeadersToAddWithAppendFalseMostSpecificWins) {
  const std::string yaml = requestHeadersConfig(true);
  NiceMock<Envoy::StreamInfo::MockStreamInfo> stream_info;

  TestConfigImpl config(parseRouteConfigurationFromYaml(yaml), factory_context_, true);

  // Route overrides vhost and global.
  {
    Http::TestRequestHeaderMapImpl headers = genHeaders("www.lyft.com", "/endpoint", "GET");
    const RouteEntry* route = config.route(headers, 0)->routeEntry();
    route->finalizeRequestHeaders(headers, stream_info, true);
    // Added headers.
    EXPECT_EQ("route-endpoint", headers.get_("x-global-header"));
    EXPECT_EQ("route-endpoint", headers.get_("x-vhost-header"));
    EXPECT_EQ("route-endpoint", headers.get_("x-route-header"));
    // Removed headers.
    EXPECT_FALSE(headers.has("x-global-nope"));
    EXPECT_FALSE(headers.has("x-vhost-nope"));
    EXPECT_FALSE(headers.has("x-route-nope"));
  }

  // Virtual overrides global.
  {
    Http::TestRequestHeaderMapImpl headers = genHeaders("www.lyft.com", "/", "GET");
    const RouteEntry* route = config.route(headers, 0)->routeEntry();
    route->finalizeRequestHeaders(headers, stream_info, true);
    // Added headers.
    EXPECT_EQ("vhost-www2", headers.get_("x-global-header"));
    EXPECT_EQ("vhost-www2", headers.get_("x-vhost-header"));
    EXPECT_FALSE(headers.has("x-route-header"));
    // Removed headers.
    EXPECT_FALSE(headers.has("x-global-nope"));
    EXPECT_FALSE(headers.has("x-vhost-nope"));
    EXPECT_TRUE(headers.has("x-route-nope"));
  }
}

// Validates behavior of response_headers_to_add and response_headers_to_remove at router, vhost,
// and route levels.
TEST_F(RouteMatcherTest, TestAddRemoveResponseHeaders) {
  const std::string yaml = responseHeadersConfig(/*most_specific_wins=*/false, /*append=*/true);
  NiceMock<Envoy::StreamInfo::MockStreamInfo> stream_info;

  TestConfigImpl config(parseRouteConfigurationFromYaml(yaml), factory_context_, true);

  // Response header manipulation testing.
  {
    {
      Http::TestRequestHeaderMapImpl req_headers =
          genHeaders("www.lyft.com", "/new_endpoint/foo", "GET");
      const RouteEntry* route = config.route(req_headers, 0)->routeEntry();
      Http::TestResponseHeaderMapImpl headers;
      route->finalizeResponseHeaders(headers, stream_info);
      EXPECT_EQ("route-override", headers.get_("x-global-header1"));
      EXPECT_EQ("route-override", headers.get_("x-vhost-header1"));
      EXPECT_EQ("route-override", headers.get_("x-route-header"));
      auto transforms = route->responseHeaderTransforms(stream_info);
      EXPECT_THAT(transforms.headers_to_append,
                  ElementsAre(Pair(Http::LowerCaseString("x-route-header"), "route-override"),
                              Pair(Http::LowerCaseString("x-global-header1"), "route-override"),
                              Pair(Http::LowerCaseString("x-vhost-header1"), "route-override"),
                              Pair(Http::LowerCaseString("x-global-header1"), "vhost-override"),
                              Pair(Http::LowerCaseString("x-vhost-header1"), "vhost1-www2"),
                              Pair(Http::LowerCaseString("x-global-header1"), "global1")));
      EXPECT_THAT(transforms.headers_to_overwrite, IsEmpty());
      EXPECT_THAT(transforms.headers_to_remove,
                  ElementsAre(Http::LowerCaseString("x-vhost-remove"),
                              Http::LowerCaseString("x-global-remove")));
    }

    // Multiple routes can have same route-level headers with different values.
    {
      Http::TestRequestHeaderMapImpl req_headers = genHeaders("www.lyft.com", "/", "GET");
      const RouteEntry* route = config.route(req_headers, 0)->routeEntry();
      Http::TestResponseHeaderMapImpl headers;
      route->finalizeResponseHeaders(headers, stream_info);
      EXPECT_EQ("vhost-override", headers.get_("x-global-header1"));
      EXPECT_EQ("vhost1-www2", headers.get_("x-vhost-header1"));
      EXPECT_EQ("route-allpath", headers.get_("x-route-header"));
      auto transforms = route->responseHeaderTransforms(stream_info);
      EXPECT_THAT(transforms.headers_to_append,
                  ElementsAre(Pair(Http::LowerCaseString("x-route-header"), "route-allpath"),
                              Pair(Http::LowerCaseString("x-global-header1"), "vhost-override"),
                              Pair(Http::LowerCaseString("x-vhost-header1"), "vhost1-www2"),
                              Pair(Http::LowerCaseString("x-global-header1"), "global1")));
      EXPECT_THAT(transforms.headers_to_overwrite, IsEmpty());
      EXPECT_THAT(transforms.headers_to_remove,
                  ElementsAre(Http::LowerCaseString("x-route-remove"),
                              Http::LowerCaseString("x-vhost-remove"),
                              Http::LowerCaseString("x-global-remove")));
    }

    // Multiple virtual hosts can have same virtual host level headers with different values.
    {
      Http::TestRequestHeaderMapImpl req_headers =
          genHeaders("www-staging.lyft.net", "/foo", "GET");
      const RouteEntry* route = config.route(req_headers, 0)->routeEntry();
      Http::TestResponseHeaderMapImpl headers;
      route->finalizeResponseHeaders(headers, stream_info);
      EXPECT_EQ("global1", headers.get_("x-global-header1"));
      EXPECT_EQ("vhost1-www2_staging", headers.get_("x-vhost-header1"));
      EXPECT_EQ("route-allprefix", headers.get_("x-route-header"));
      auto transforms = route->responseHeaderTransforms(stream_info);
      EXPECT_THAT(transforms.headers_to_append,
                  ElementsAre(Pair(Http::LowerCaseString("x-route-header"), "route-allprefix"),
                              Pair(Http::LowerCaseString("x-vhost-header1"), "vhost1-www2_staging"),
                              Pair(Http::LowerCaseString("x-global-header1"), "global1")));
      EXPECT_THAT(transforms.headers_to_overwrite, IsEmpty());
      EXPECT_THAT(transforms.headers_to_remove,
                  ElementsAre(Http::LowerCaseString("x-global-remove")));
    }

    // Global headers.
    {
      Http::TestRequestHeaderMapImpl req_headers = genHeaders("api.lyft.com", "/", "GET");
      const RouteEntry* route = config.route(req_headers, 0)->routeEntry();
      Http::TestResponseHeaderMapImpl headers;
      route->finalizeResponseHeaders(headers, stream_info);
      EXPECT_EQ("global1", headers.get_("x-global-header1"));
      auto transforms = route->responseHeaderTransforms(stream_info);
      EXPECT_THAT(transforms.headers_to_append,
                  ElementsAre(Pair(Http::LowerCaseString("x-global-header1"), "global1")));
      EXPECT_THAT(transforms.headers_to_overwrite, IsEmpty());
      EXPECT_THAT(transforms.headers_to_remove,
                  ElementsAre(Http::LowerCaseString("x-global-remove")));
    }
  }

  EXPECT_THAT(std::list<Http::LowerCaseString>{Http::LowerCaseString("x-lyft-user-id")},
              ContainerEq(config.internalOnlyHeaders()));
}

TEST_F(RouteMatcherTest, TestAddRemoveResponseHeadersAppendFalse) {
  const std::string yaml = responseHeadersConfig(/*most_specific_wins=*/false, /*append=*/false);
  NiceMock<Envoy::StreamInfo::MockStreamInfo> stream_info;

  TestConfigImpl config(parseRouteConfigurationFromYaml(yaml), factory_context_, true);

  Http::TestRequestHeaderMapImpl req_headers =
      genHeaders("www.lyft.com", "/new_endpoint/foo", "GET");
  const RouteEntry* route = config.route(req_headers, 0)->routeEntry();
  Http::TestResponseHeaderMapImpl headers;
  route->finalizeResponseHeaders(headers, stream_info);
  EXPECT_EQ("global1", headers.get_("x-global-header1"));
  EXPECT_EQ("vhost1-www2", headers.get_("x-vhost-header1"));
  EXPECT_EQ("route-override", headers.get_("x-route-header"));

  auto transforms = route->responseHeaderTransforms(stream_info);
  EXPECT_THAT(transforms.headers_to_append, IsEmpty());
  EXPECT_THAT(transforms.headers_to_overwrite,
              ElementsAre(Pair(Http::LowerCaseString("x-route-header"), "route-override"),
                          Pair(Http::LowerCaseString("x-global-header1"), "route-override"),
                          Pair(Http::LowerCaseString("x-vhost-header1"), "route-override"),
                          Pair(Http::LowerCaseString("x-global-header1"), "vhost-override"),
                          Pair(Http::LowerCaseString("x-vhost-header1"), "vhost1-www2"),
                          Pair(Http::LowerCaseString("x-global-header1"), "global1")));
  EXPECT_THAT(transforms.headers_to_remove, ElementsAre(Http::LowerCaseString("x-vhost-remove"),
                                                        Http::LowerCaseString("x-global-remove")));
}

TEST_F(RouteMatcherTest, TestAddRemoveResponseHeadersAppendMostSpecificWins) {
  const std::string yaml = responseHeadersConfig(/*most_specific_wins=*/true, /*append=*/false);
  NiceMock<Envoy::StreamInfo::MockStreamInfo> stream_info;

  TestConfigImpl config(parseRouteConfigurationFromYaml(yaml), factory_context_, true);

  Http::TestRequestHeaderMapImpl req_headers =
      genHeaders("www.lyft.com", "/new_endpoint/foo", "GET");
  const RouteEntry* route = config.route(req_headers, 0)->routeEntry();
  Http::TestResponseHeaderMapImpl headers;
  route->finalizeResponseHeaders(headers, stream_info);
  EXPECT_EQ("route-override", headers.get_("x-global-header1"));
  EXPECT_EQ("route-override", headers.get_("x-vhost-header1"));
  EXPECT_EQ("route-override", headers.get_("x-route-header"));

  auto transforms = route->responseHeaderTransforms(stream_info);
  EXPECT_THAT(transforms.headers_to_append, IsEmpty());
  EXPECT_THAT(transforms.headers_to_overwrite,
              ElementsAre(Pair(Http::LowerCaseString("x-global-header1"), "global1"),
                          Pair(Http::LowerCaseString("x-global-header1"), "vhost-override"),
                          Pair(Http::LowerCaseString("x-vhost-header1"), "vhost1-www2"),
                          Pair(Http::LowerCaseString("x-route-header"), "route-override"),
                          Pair(Http::LowerCaseString("x-global-header1"), "route-override"),
                          Pair(Http::LowerCaseString("x-vhost-header1"), "route-override")));
  EXPECT_THAT(transforms.headers_to_remove, ElementsAre(Http::LowerCaseString("x-global-remove"),
                                                        Http::LowerCaseString("x-vhost-remove")));
}

TEST_F(RouteMatcherTest, TestAddGlobalResponseHeaderRemoveFromRoute) {
  const std::string yaml = R"EOF(
virtual_hosts:
  - name: www2
    domains: ["www.lyft.com"]
    routes:
      - match:
          prefix: "/cacheable"
        route:
          cluster: www2
        response_headers_to_remove: ["cache-control"]
      - match:
          prefix: "/"
        route:
          cluster: "www2"
response_headers_to_add:
  - header:
      key: cache-control
      value: private
most_specific_header_mutations_wins: true
)EOF";
  NiceMock<Envoy::StreamInfo::MockStreamInfo> stream_info;
  factory_context_.cluster_manager_.initializeClusters({"www2"}, {});
  TestConfigImpl config(parseRouteConfigurationFromYaml(yaml), factory_context_, true);

  {
    Http::TestRequestHeaderMapImpl req_headers = genHeaders("www.lyft.com", "/cacheable", "GET");
    const RouteEntry* route = config.route(req_headers, 0)->routeEntry();
    Http::TestResponseHeaderMapImpl headers;
    route->finalizeResponseHeaders(headers, stream_info);
    EXPECT_FALSE(headers.has("cache-control"));
  }

  {
    Http::TestRequestHeaderMapImpl req_headers = genHeaders("www.lyft.com", "/foo", "GET");
    const RouteEntry* route = config.route(req_headers, 0)->routeEntry();
    Http::TestResponseHeaderMapImpl headers;
    route->finalizeResponseHeaders(headers, stream_info);
    EXPECT_EQ("private", headers.get_("cache-control"));
  }
}

// Validate that we can't add :-prefixed or Host request headers.
TEST_F(RouteMatcherTest, TestRequestHeadersToAddNoHostOrPseudoHeader) {
  for (const std::string& header :
       {":path", ":authority", ":method", ":scheme", ":status", ":protocol", "host"}) {
    const std::string yaml = fmt::format(R"EOF(
virtual_hosts:
  - name: www2
    domains: ["*"]
    request_headers_to_add:
      - header:
          key: {}
          value: vhost-www2
        append: false
)EOF",
                                         header);

    NiceMock<Envoy::StreamInfo::MockStreamInfo> stream_info;

    envoy::config::route::v3::RouteConfiguration route_config =
        parseRouteConfigurationFromYaml(yaml);

    EXPECT_THROW_WITH_MESSAGE(TestConfigImpl config(route_config, factory_context_, true),
                              EnvoyException, ":-prefixed or host headers may not be modified");
  }
}

TEST_F(RouteMatcherTest, TestRequestHeadersToAddLegacyHostHeader) {
  TestScopedRuntime scoped_runtime;
  Runtime::LoaderSingleton::getExisting()->mergeValues(
      {{"envoy.reloadable_features.treat_host_like_authority", "false"}});

  const std::string yaml = R"EOF(
virtual_hosts:
  - name: www2
    domains: ["*"]
    request_headers_to_add:
      - header:
          key: "host"
          value: vhost-www2
        append: false
)EOF";

  NiceMock<Envoy::StreamInfo::MockStreamInfo> stream_info;

  envoy::config::route::v3::RouteConfiguration route_config = parseRouteConfigurationFromYaml(yaml);

  EXPECT_NO_THROW(TestConfigImpl config(route_config, factory_context_, true));
}

// Validate that we can't remove :-prefixed request headers.
TEST_F(RouteMatcherTest, TestRequestHeadersToRemoveNoPseudoHeader) {
  for (const std::string& header :
       {":path", ":authority", ":method", ":scheme", ":status", ":protocol", "host"}) {
    const std::string yaml = fmt::format(R"EOF(
virtual_hosts:
  - name: www2
    domains: ["*"]
    request_headers_to_remove:
      - {}
)EOF",
                                         header);

    NiceMock<Envoy::StreamInfo::MockStreamInfo> stream_info;

    envoy::config::route::v3::RouteConfiguration route_config =
        parseRouteConfigurationFromYaml(yaml);

    EXPECT_THROW_WITH_MESSAGE(TestConfigImpl config(route_config, factory_context_, true),
                              EnvoyException, ":-prefixed or host headers may not be removed");
  }
}

TEST_F(RouteMatcherTest, Priority) {
  const std::string yaml = R"EOF(
virtual_hosts:
- name: local_service
  domains:
  - "*"
  routes:
  - match:
      prefix: "/foo"
    route:
      cluster: local_service_grpc
      priority: high
  - match:
      prefix: "/bar"
    route:
      cluster: local_service_grpc
  )EOF";

  factory_context_.cluster_manager_.initializeClusters({"local_service_grpc"}, {});
  TestConfigImpl config(parseRouteConfigurationFromYaml(yaml), factory_context_, true);

  EXPECT_EQ(Upstream::ResourcePriority::High,
            config.route(genHeaders("www.lyft.com", "/foo", "GET"), 0)->routeEntry()->priority());
  EXPECT_EQ(Upstream::ResourcePriority::Default,
            config.route(genHeaders("www.lyft.com", "/bar", "GET"), 0)->routeEntry()->priority());
}

TEST_F(RouteMatcherTest, NoHostRewriteAndAutoRewrite) {
  const std::string yaml = R"EOF(
virtual_hosts:
- name: local_service
  domains:
  - "*"
  routes:
  - match:
      prefix: "/"
    route:
      cluster: local_service
      host_rewrite: foo
      auto_host_rewrite: true
  )EOF";

  EXPECT_THROW(TestConfigImpl(parseRouteConfigurationFromYaml(yaml), factory_context_, true),
               EnvoyException);
}

TEST_F(RouteMatcherTest, NoHostRewriteAndAutoRewriteHeader) {
  const std::string yaml = R"EOF(
virtual_hosts:
- name: local_service
  domains:
  - "*"
  routes:
  - match:
      prefix: "/"
    route:
      cluster: local_service
      host_rewrite: foo
      auto_host_rewrite_header: "dummy-header"
  )EOF";

  EXPECT_THROW(TestConfigImpl(parseRouteConfigurationFromYaml(yaml), factory_context_, true),
               EnvoyException);
}

TEST_F(RouteMatcherTest, NoAutoRewriteAndAutoRewriteHeader) {
  const std::string yaml = R"EOF(
virtual_hosts:
- name: local_service
  domains:
  - "*"
  routes:
  - match:
      prefix: "/"
    route:
      cluster: local_service
      auto_host_rewrite: true
      auto_host_rewrite_header: "dummy-header"
  )EOF";

  EXPECT_THROW(TestConfigImpl(parseRouteConfigurationFromYaml(yaml), factory_context_, true),
               EnvoyException);
}

TEST_F(RouteMatcherTest, HeaderMatchedRouting) {
  const std::string yaml = R"EOF(
virtual_hosts:
- name: local_service
  domains:
  - "*"
  routes:
  - match:
      prefix: "/"
      headers:
      - name: test_header
        exact_match: test
    route:
      cluster: local_service_with_headers
  - match:
      prefix: "/"
      headers:
      - name: test_header_multiple1
        exact_match: test1
      - name: test_header_multiple2
        exact_match: test2
    route:
      cluster: local_service_with_multiple_headers
  - match:
      prefix: "/"
      headers:
      - name: test_header_presence
        present_match: true
    route:
      cluster: local_service_with_empty_headers
  - match:
      prefix: "/"
      headers:
      - name: test_header_pattern
        safe_regex_match:
          google_re2: {}
          regex: "^user=test-\\d+$"
    route:
      cluster: local_service_with_header_pattern_set_regex
  - match:
      prefix: "/"
      headers:
      - name: test_header_pattern
        exact_match: "^customer=test-\\d+$"
    route:
      cluster: local_service_with_header_pattern_unset_regex
  - match:
      prefix: "/"
      headers:
      - name: test_header_range
        range_match:
          start: 1
          end: 10
    route:
      cluster: local_service_with_header_range
  - match:
      prefix: "/"
    route:
      cluster: local_service_without_headers
  )EOF";

  factory_context_.cluster_manager_.initializeClusters(
      {"local_service_with_headers", "local_service_with_multiple_headers",
       "local_service_with_empty_headers", "local_service_with_header_pattern_set_regex",
       "local_service_with_header_pattern_unset_regex", "local_service_with_header_range",
       "local_service_without_headers"},
      {});
  TestConfigImpl config(parseRouteConfigurationFromYaml(yaml), factory_context_, true);

  {
    EXPECT_EQ("local_service_without_headers",
              config.route(genHeaders("www.lyft.com", "/", "GET"), 0)->routeEntry()->clusterName());
  }

  {
    Http::TestRequestHeaderMapImpl headers = genHeaders("www.lyft.com", "/", "GET");
    headers.addCopy("test_header", "test");
    EXPECT_EQ("local_service_with_headers", config.route(headers, 0)->routeEntry()->clusterName());
  }

  {
    Http::TestRequestHeaderMapImpl headers = genHeaders("www.lyft.com", "/", "GET");
    headers.addCopy("test_header_multiple1", "test1");
    headers.addCopy("test_header_multiple2", "test2");
    EXPECT_EQ("local_service_with_multiple_headers",
              config.route(headers, 0)->routeEntry()->clusterName());
  }

  {
    Http::TestRequestHeaderMapImpl headers = genHeaders("www.lyft.com", "/", "GET");
    headers.addCopy("non_existent_header", "foo");
    EXPECT_EQ("local_service_without_headers",
              config.route(headers, 0)->routeEntry()->clusterName());
  }

  {
    Http::TestRequestHeaderMapImpl headers = genHeaders("www.lyft.com", "/", "GET");
    headers.addCopy("test_header_presence", "test");
    EXPECT_EQ("local_service_with_empty_headers",
              config.route(headers, 0)->routeEntry()->clusterName());
  }

  {
    Http::TestRequestHeaderMapImpl headers = genHeaders("www.lyft.com", "/", "GET");
    headers.addCopy("test_header_pattern", "user=test-1223");
    EXPECT_EQ("local_service_with_header_pattern_set_regex",
              config.route(headers, 0)->routeEntry()->clusterName());
  }

  {
    Http::TestRequestHeaderMapImpl headers = genHeaders("www.lyft.com", "/", "GET");
    headers.addCopy("test_header_pattern", "customer=test-1223");
    EXPECT_EQ("local_service_without_headers",
              config.route(headers, 0)->routeEntry()->clusterName());
  }

  {
    Http::TestRequestHeaderMapImpl headers = genHeaders("www.lyft.com", "/", "GET");
    headers.addCopy("test_header_range", "9");
    EXPECT_EQ("local_service_with_header_range",
              config.route(headers, 0)->routeEntry()->clusterName());
  }

  {
    Http::TestRequestHeaderMapImpl headers = genHeaders("www.lyft.com", "/", "GET");
    headers.addCopy("test_header_range", "19");
    EXPECT_EQ("local_service_without_headers",
              config.route(headers, 0)->routeEntry()->clusterName());
  }
}

// Verify the fixes for https://github.com/envoyproxy/envoy/issues/2406
// When removing regex_match this test can be removed entirely.
TEST_F(RouteMatcherTest, DEPRECATED_FEATURE_TEST(InvalidHeaderMatchedRoutingConfigLegacy)) {
  TestDeprecatedV2Api _deprecated_v2_api;
  std::string value_with_regex_chars = R"EOF(
virtual_hosts:
  - name: local_service
    domains: ["*"]
    routes:
      - match:
          prefix: "/"
          headers:
            - name: test_header
              exact_match: "(+not a regex)"
        route: { cluster: "local_service" }
  )EOF";

  std::string invalid_regex = R"EOF(
virtual_hosts:
  - name: local_service
    domains: ["*"]
    routes:
      - match:
          prefix: "/"
          headers:
            - name: test_header
              regex_match: "(+invalid regex)"
        route: { cluster: "local_service" }
  )EOF";

  factory_context_.cluster_manager_.initializeClusters({"local_service"}, {});
  EXPECT_NO_THROW(TestConfigImpl(parseRouteConfigurationFromYaml(value_with_regex_chars),
                                 factory_context_, true));

  EXPECT_THROW_WITH_REGEX(
      TestConfigImpl(parseRouteConfigurationFromYaml(invalid_regex), factory_context_, true),
      EnvoyException, "Invalid regex");
}

// Verify the fixes for https://github.com/envoyproxy/envoy/issues/2406
TEST_F(RouteMatcherTest, InvalidHeaderMatchedRoutingConfig) {
  std::string value_with_regex_chars = R"EOF(
virtual_hosts:
  - name: local_service
    domains: ["*"]
    routes:
      - match:
          prefix: "/"
          headers:
            - name: test_header
              exact_match: "(+not a regex)"
        route: { cluster: "local_service" }
  )EOF";

  std::string invalid_regex = R"EOF(
virtual_hosts:
  - name: local_service
    domains: ["*"]
    routes:
      - match:
          prefix: "/"
          headers:
            - name: test_header
              safe_regex_match:
                google_re2: {}
                regex: "(+invalid regex)"
        route: { cluster: "local_service" }
  )EOF";

  factory_context_.cluster_manager_.initializeClusters({"local_service"}, {});
  EXPECT_NO_THROW(TestConfigImpl(parseRouteConfigurationFromYaml(value_with_regex_chars),
                                 factory_context_, true));

  EXPECT_THROW_WITH_REGEX(
      TestConfigImpl(parseRouteConfigurationFromYaml(invalid_regex), factory_context_, true),
      EnvoyException, "no argument for repetition operator");
}

// When removing value: simply remove that section of the config and the relevant test.
TEST_F(RouteMatcherTest, DEPRECATED_FEATURE_TEST(QueryParamMatchedRouting)) {
  TestDeprecatedV2Api _deprecated_v2_api;
  const std::string yaml = R"EOF(
virtual_hosts:
- name: local_service
  domains:
  - "*"
  routes:
  - match:
      prefix: "/"
      query_parameters:
      - name: id
        value: "\\d+[02468]"
        regex: true
      - name: debug
    route:
      cluster: local_service_with_multiple_query_parameters
  - match:
      prefix: "/"
      query_parameters:
      - name: param
        value: test
    route:
      cluster: local_service_with_query_parameter
  - match:
      prefix: "/"
      query_parameters:
      - name: debug
    route:
      cluster: local_service_with_valueless_query_parameter
  - match:
      prefix: "/"
      query_parameters:
      - name: debug2
        present_match: true
    route:
      cluster: local_service_with_present_match_query_parameter
  - match:
      prefix: "/"
      query_parameters:
      - name: debug3
        string_match:
          exact: foo
    route:
      cluster: local_service_with_string_match_query_parameter
  - match:
      prefix: "/"
    route:
      cluster: local_service_without_query_parameters

  )EOF";

  factory_context_.cluster_manager_.initializeClusters(
      {"local_service_with_multiple_query_parameters", "local_service_with_query_parameter",
       "local_service_with_valueless_query_parameter",
       "local_service_with_present_match_query_parameter",
       "local_service_with_string_match_query_parameter", "local_service_without_query_parameters"},
      {});
  TestConfigImpl config(parseRouteConfigurationFromYaml(yaml), factory_context_, true);

  {
    Http::TestRequestHeaderMapImpl headers = genHeaders("example.com", "/", "GET");
    EXPECT_EQ("local_service_without_query_parameters",
              config.route(headers, 0)->routeEntry()->clusterName());
  }

  {
    Http::TestRequestHeaderMapImpl headers = genHeaders("example.com", "/?", "GET");
    EXPECT_EQ("local_service_without_query_parameters",
              config.route(headers, 0)->routeEntry()->clusterName());
  }

  {
    Http::TestRequestHeaderMapImpl headers = genHeaders("example.com", "/?param=testing", "GET");
    EXPECT_EQ("local_service_without_query_parameters",
              config.route(headers, 0)->routeEntry()->clusterName());
  }

  {
    Http::TestRequestHeaderMapImpl headers = genHeaders("example.com", "/?param=test", "GET");
    EXPECT_EQ("local_service_with_query_parameter",
              config.route(headers, 0)->routeEntry()->clusterName());
  }

  {
    Http::TestRequestHeaderMapImpl headers = genHeaders("example.com", "/?debug", "GET");
    EXPECT_EQ("local_service_with_valueless_query_parameter",
              config.route(headers, 0)->routeEntry()->clusterName());
  }

  {
    Http::TestRequestHeaderMapImpl headers = genHeaders("example.com", "/?debug2", "GET");
    EXPECT_EQ("local_service_with_present_match_query_parameter",
              config.route(headers, 0)->routeEntry()->clusterName());
  }

  {
    Http::TestRequestHeaderMapImpl headers = genHeaders("example.com", "/?debug3=foo", "GET");
    EXPECT_EQ("local_service_with_string_match_query_parameter",
              config.route(headers, 0)->routeEntry()->clusterName());
  }

  {
    Http::TestRequestHeaderMapImpl headers = genHeaders("example.com", "/?debug=2", "GET");
    EXPECT_EQ("local_service_with_valueless_query_parameter",
              config.route(headers, 0)->routeEntry()->clusterName());
  }

  {
    Http::TestRequestHeaderMapImpl headers =
        genHeaders("example.com", "/?param=test&debug&id=01", "GET");
    EXPECT_EQ("local_service_with_query_parameter",
              config.route(headers, 0)->routeEntry()->clusterName());
  }

  {
    Http::TestRequestHeaderMapImpl headers =
        genHeaders("example.com", "/?param=test&debug&id=02", "GET");
    EXPECT_EQ("local_service_with_multiple_query_parameters",
              config.route(headers, 0)->routeEntry()->clusterName());
  }
}

// When removing value: this test can be removed.
TEST_F(RouteMatcherTest, DEPRECATED_FEATURE_TEST(InvalidQueryParamMatchedRoutingConfig)) {
  TestDeprecatedV2Api _deprecated_v2_api;
  std::string value_with_regex_chars = R"EOF(
virtual_hosts:
  - name: local_service
    domains: ["*"]
    routes:
      - match:
          prefix: "/"
          query_parameters:
            - name: test_param
              value: "(+not a regex)"
        route: { cluster: "local_service" }
  )EOF";

  std::string invalid_regex = R"EOF(
virtual_hosts:
  - name: local_service
    domains: ["*"]
    routes:
      - match:
          prefix: "/"
          query_parameters:
            - name: test_param
              value: "(+invalid regex)"
              regex: true
        route: { cluster: "local_service" }
  )EOF";

  factory_context_.cluster_manager_.initializeClusters({"local_service"}, {});
  EXPECT_NO_THROW(TestConfigImpl(parseRouteConfigurationFromYaml(value_with_regex_chars),
                                 factory_context_, true));

  EXPECT_THROW_WITH_REGEX(
      TestConfigImpl(parseRouteConfigurationFromYaml(invalid_regex), factory_context_, true),
      EnvoyException, "Invalid regex");
}

class RouterMatcherHashPolicyTest : public testing::Test, public ConfigImplTestBase {
protected:
  RouterMatcherHashPolicyTest()
      : add_cookie_nop_(
            [](const std::string&, const std::string&, std::chrono::seconds) { return ""; }) {
    const std::string yaml = R"EOF(
virtual_hosts:
- name: local_service
  domains:
  - "*"
  routes:
  - match:
      prefix: "/foo"
    route:
      cluster: foo
  - match:
      prefix: "/bar"
    route:
      cluster: bar
  )EOF";

    factory_context_.cluster_manager_.initializeClusters({"foo", "bar"}, {});
    route_config_ = parseRouteConfigurationFromYaml(yaml);
  }

  envoy::config::route::v3::RouteAction::HashPolicy* firstRouteHashPolicy() {
    auto hash_policies = route_config_.mutable_virtual_hosts(0)
                             ->mutable_routes(0)
                             ->mutable_route()
                             ->mutable_hash_policy();
    if (!hash_policies->empty()) {
      return hash_policies->Mutable(0);
    } else {
      return hash_policies->Add();
    }
  }

  TestConfigImpl& config() {
    if (config_ == nullptr) {
      config_ = std::make_unique<TestConfigImpl>(route_config_, factory_context_, true);
    }
    return *config_;
  }

  envoy::config::route::v3::RouteConfiguration route_config_;
  Http::HashPolicy::AddCookieCallback add_cookie_nop_;

private:
  std::unique_ptr<TestConfigImpl> config_;
};

TEST_F(RouterMatcherHashPolicyTest, HashHeaders) {
  firstRouteHashPolicy()->mutable_header()->set_header_name("foo_header");
  {
    Http::TestRequestHeaderMapImpl headers = genHeaders("www.lyft.com", "/foo", "GET");
    Router::RouteConstSharedPtr route = config().route(headers, 0);
    EXPECT_FALSE(route->routeEntry()->hashPolicy()->generateHash(nullptr, headers, add_cookie_nop_,
                                                                 nullptr));
  }
  {
    Http::TestRequestHeaderMapImpl headers = genHeaders("www.lyft.com", "/foo", "GET");
    headers.addCopy("foo_header", "bar");
    Router::RouteConstSharedPtr route = config().route(headers, 0);
    EXPECT_TRUE(route->routeEntry()->hashPolicy()->generateHash(nullptr, headers, add_cookie_nop_,
                                                                nullptr));
  }
  {
    Http::TestRequestHeaderMapImpl headers = genHeaders("www.lyft.com", "/bar", "GET");
    Router::RouteConstSharedPtr route = config().route(headers, 0);
    EXPECT_EQ(nullptr, route->routeEntry()->hashPolicy());
  }
}

TEST_F(RouterMatcherHashPolicyTest, HashHeadersRegexSubstitution) {
  // Apply a regex substitution before hashing.
  auto* header = firstRouteHashPolicy()->mutable_header();
  header->set_header_name(":path");
  auto* regex_spec = header->mutable_regex_rewrite();
  regex_spec->set_substitution("\\1");
  auto* pattern = regex_spec->mutable_pattern();
  pattern->mutable_google_re2();
  pattern->set_regex("^/(\\w+)$");
  {
    Http::TestRequestHeaderMapImpl headers = genHeaders("www.lyft.com", "/foo", "GET");
    Router::RouteConstSharedPtr route = config().route(headers, 0);
    const auto foo_hash_value = 3728699739546630719;
    EXPECT_EQ(route->routeEntry()
                  ->hashPolicy()
                  ->generateHash(nullptr, headers, add_cookie_nop_, nullptr)
                  .value(),
              foo_hash_value);
  }
}

class RouterMatcherCookieHashPolicyTest : public RouterMatcherHashPolicyTest {
public:
  RouterMatcherCookieHashPolicyTest() {
    firstRouteHashPolicy()->mutable_cookie()->set_name("hash");
  }
};

TEST_F(RouterMatcherCookieHashPolicyTest, NoTtl) {
  {
    // With no cookie, no hash is generated.
    Http::TestRequestHeaderMapImpl headers = genHeaders("www.lyft.com", "/foo", "GET");
    Router::RouteConstSharedPtr route = config().route(headers, 0);
    EXPECT_FALSE(route->routeEntry()->hashPolicy()->generateHash(nullptr, headers, add_cookie_nop_,
                                                                 nullptr));
  }
  {
    // With no matching cookie, no hash is generated.
    Http::TestRequestHeaderMapImpl headers = genHeaders("www.lyft.com", "/foo", "GET");
    headers.addCopy("Cookie", "choco=late; su=gar");
    Router::RouteConstSharedPtr route = config().route(headers, 0);
    EXPECT_FALSE(route->routeEntry()->hashPolicy()->generateHash(nullptr, headers, add_cookie_nop_,
                                                                 nullptr));
  }
  {
    // Matching cookie produces a valid hash.
    Http::TestRequestHeaderMapImpl headers = genHeaders("www.lyft.com", "/foo", "GET");
    headers.addCopy("Cookie", "choco=late; hash=brown");
    Router::RouteConstSharedPtr route = config().route(headers, 0);
    EXPECT_TRUE(route->routeEntry()->hashPolicy()->generateHash(nullptr, headers, add_cookie_nop_,
                                                                nullptr));
  }
  {
    // The hash policy is per-route.
    Http::TestRequestHeaderMapImpl headers = genHeaders("www.lyft.com", "/bar", "GET");
    Router::RouteConstSharedPtr route = config().route(headers, 0);
    EXPECT_EQ(nullptr, route->routeEntry()->hashPolicy());
  }
}

TEST_F(RouterMatcherCookieHashPolicyTest, DifferentCookies) {
  // Different cookies produce different hashes.
  uint64_t hash_1, hash_2;
  {
    Http::TestRequestHeaderMapImpl headers = genHeaders("www.lyft.com", "/foo", "GET");
    headers.addCopy("Cookie", "hash=brown");
    Router::RouteConstSharedPtr route = config().route(headers, 0);
    hash_1 = route->routeEntry()
                 ->hashPolicy()
                 ->generateHash(nullptr, headers, add_cookie_nop_, nullptr)
                 .value();
  }
  {
    Http::TestRequestHeaderMapImpl headers = genHeaders("www.lyft.com", "/foo", "GET");
    headers.addCopy("Cookie", "hash=green");
    Router::RouteConstSharedPtr route = config().route(headers, 0);
    hash_2 = route->routeEntry()
                 ->hashPolicy()
                 ->generateHash(nullptr, headers, add_cookie_nop_, nullptr)
                 .value();
  }
  EXPECT_NE(hash_1, hash_2);
}

TEST_F(RouterMatcherCookieHashPolicyTest, TtlSet) {
  firstRouteHashPolicy()->mutable_cookie()->mutable_ttl()->set_seconds(42);

  MockFunction<std::string(const std::string&, const std::string&, long)> mock_cookie_cb;
  auto add_cookie = [&mock_cookie_cb](const std::string& name, const std::string& path,
                                      std::chrono::seconds ttl) -> std::string {
    return mock_cookie_cb.Call(name, path, ttl.count());
  };

  {
    Http::TestRequestHeaderMapImpl headers = genHeaders("www.lyft.com", "/foo", "GET");
    Router::RouteConstSharedPtr route = config().route(headers, 0);
    EXPECT_CALL(mock_cookie_cb, Call("hash", "", 42));
    EXPECT_TRUE(
        route->routeEntry()->hashPolicy()->generateHash(nullptr, headers, add_cookie, nullptr));
  }
  {
    Http::TestRequestHeaderMapImpl headers = genHeaders("www.lyft.com", "/foo", "GET");
    headers.addCopy("Cookie", "choco=late; su=gar");
    Router::RouteConstSharedPtr route = config().route(headers, 0);
    EXPECT_CALL(mock_cookie_cb, Call("hash", "", 42));
    EXPECT_TRUE(
        route->routeEntry()->hashPolicy()->generateHash(nullptr, headers, add_cookie, nullptr));
  }
  {
    Http::TestRequestHeaderMapImpl headers = genHeaders("www.lyft.com", "/foo", "GET");
    headers.addCopy("Cookie", "choco=late; hash=brown");
    Router::RouteConstSharedPtr route = config().route(headers, 0);
    EXPECT_TRUE(
        route->routeEntry()->hashPolicy()->generateHash(nullptr, headers, add_cookie, nullptr));
  }
  {
    uint64_t hash_1, hash_2;
    {
      Http::TestRequestHeaderMapImpl headers = genHeaders("www.lyft.com", "/foo", "GET");
      Router::RouteConstSharedPtr route = config().route(headers, 0);
      EXPECT_CALL(mock_cookie_cb, Call("hash", "", 42)).WillOnce(Return("AAAAAAA"));
      hash_1 = route->routeEntry()
                   ->hashPolicy()
                   ->generateHash(nullptr, headers, add_cookie, nullptr)
                   .value();
    }
    {
      Http::TestRequestHeaderMapImpl headers = genHeaders("www.lyft.com", "/foo", "GET");
      Router::RouteConstSharedPtr route = config().route(headers, 0);
      EXPECT_CALL(mock_cookie_cb, Call("hash", "", 42)).WillOnce(Return("BBBBBBB"));
      hash_2 = route->routeEntry()
                   ->hashPolicy()
                   ->generateHash(nullptr, headers, add_cookie, nullptr)
                   .value();
    }
    EXPECT_NE(hash_1, hash_2);
  }
  {
    Http::TestRequestHeaderMapImpl headers = genHeaders("www.lyft.com", "/bar", "GET");
    Router::RouteConstSharedPtr route = config().route(headers, 0);
    EXPECT_EQ(nullptr, route->routeEntry()->hashPolicy());
  }
}

TEST_F(RouterMatcherCookieHashPolicyTest, SetSessionCookie) {
  firstRouteHashPolicy()->mutable_cookie()->mutable_ttl()->set_seconds(0);

  MockFunction<std::string(const std::string&, const std::string&, long)> mock_cookie_cb;
  auto add_cookie = [&mock_cookie_cb](const std::string& name, const std::string& path,
                                      std::chrono::seconds ttl) -> std::string {
    return mock_cookie_cb.Call(name, path, ttl.count());
  };

  {
    Http::TestRequestHeaderMapImpl headers = genHeaders("www.lyft.com", "/foo", "GET");
    Router::RouteConstSharedPtr route = config().route(headers, 0);
    EXPECT_CALL(mock_cookie_cb, Call("hash", "", 0));
    EXPECT_TRUE(
        route->routeEntry()->hashPolicy()->generateHash(nullptr, headers, add_cookie, nullptr));
  }
}

TEST_F(RouterMatcherCookieHashPolicyTest, SetCookiePath) {
  firstRouteHashPolicy()->mutable_cookie()->mutable_ttl()->set_seconds(0);
  firstRouteHashPolicy()->mutable_cookie()->set_path("/");

  MockFunction<std::string(const std::string&, const std::string&, long)> mock_cookie_cb;
  auto add_cookie = [&mock_cookie_cb](const std::string& name, const std::string& path,
                                      std::chrono::seconds ttl) -> std::string {
    return mock_cookie_cb.Call(name, path, ttl.count());
  };

  {
    Http::TestRequestHeaderMapImpl headers = genHeaders("www.lyft.com", "/foo", "GET");
    Router::RouteConstSharedPtr route = config().route(headers, 0);
    EXPECT_CALL(mock_cookie_cb, Call("hash", "/", 0));
    EXPECT_TRUE(
        route->routeEntry()->hashPolicy()->generateHash(nullptr, headers, add_cookie, nullptr));
  }
}

TEST_F(RouterMatcherHashPolicyTest, HashIp) {
  Network::Address::Ipv4Instance valid_address("1.2.3.4");
  firstRouteHashPolicy()->mutable_connection_properties()->set_source_ip(true);
  {
    Http::TestRequestHeaderMapImpl headers = genHeaders("www.lyft.com", "/foo", "GET");
    Router::RouteConstSharedPtr route = config().route(headers, 0);
    EXPECT_FALSE(route->routeEntry()->hashPolicy()->generateHash(nullptr, headers, add_cookie_nop_,
                                                                 nullptr));
  }
  {
    Http::TestRequestHeaderMapImpl headers = genHeaders("www.lyft.com", "/foo", "GET");
    Router::RouteConstSharedPtr route = config().route(headers, 0);
    EXPECT_TRUE(route->routeEntry()->hashPolicy()->generateHash(&valid_address, headers,
                                                                add_cookie_nop_, nullptr));
  }
  {
    Http::TestRequestHeaderMapImpl headers = genHeaders("www.lyft.com", "/foo", "GET");
    uint64_t old_hash = config()
                            .route(headers, 0)
                            ->routeEntry()
                            ->hashPolicy()
                            ->generateHash(&valid_address, headers, add_cookie_nop_, nullptr)
                            .value();
    headers.addCopy("foo_header", "bar");
    EXPECT_EQ(old_hash, config()
                            .route(headers, 0)
                            ->routeEntry()
                            ->hashPolicy()
                            ->generateHash(&valid_address, headers, add_cookie_nop_, nullptr)
                            .value());
  }
  {
    Http::TestRequestHeaderMapImpl headers = genHeaders("www.lyft.com", "/bar", "GET");
    Router::RouteConstSharedPtr route = config().route(headers, 0);
    EXPECT_EQ(nullptr, route->routeEntry()->hashPolicy());
  }
}

TEST_F(RouterMatcherHashPolicyTest, HashIpNonIpAddress) {
  NiceMock<Network::MockIp> bad_ip;
  NiceMock<Network::MockResolvedAddress> bad_ip_address("", "");
  firstRouteHashPolicy()->mutable_connection_properties()->set_source_ip(true);
  {
    ON_CALL(bad_ip_address, ip()).WillByDefault(Return(nullptr));
    Http::TestRequestHeaderMapImpl headers = genHeaders("www.lyft.com", "/foo", "GET");
    Router::RouteConstSharedPtr route = config().route(headers, 0);
    EXPECT_FALSE(route->routeEntry()->hashPolicy()->generateHash(&bad_ip_address, headers,
                                                                 add_cookie_nop_, nullptr));
  }
  {
    const std::string empty;
    ON_CALL(bad_ip_address, ip()).WillByDefault(Return(&bad_ip));
    ON_CALL(bad_ip, addressAsString()).WillByDefault(ReturnRef(empty));
    Http::TestRequestHeaderMapImpl headers = genHeaders("www.lyft.com", "/foo", "GET");
    Router::RouteConstSharedPtr route = config().route(headers, 0);
    EXPECT_FALSE(route->routeEntry()->hashPolicy()->generateHash(&bad_ip_address, headers,
                                                                 add_cookie_nop_, nullptr));
  }
}

TEST_F(RouterMatcherHashPolicyTest, HashIpv4DifferentAddresses) {
  firstRouteHashPolicy()->mutable_connection_properties()->set_source_ip(true);
  {
    // Different addresses should produce different hashes.
    Network::Address::Ipv4Instance first_ip("1.2.3.4");
    Network::Address::Ipv4Instance second_ip("4.3.2.1");
    Http::TestRequestHeaderMapImpl headers = genHeaders("www.lyft.com", "/foo", "GET");
    const auto hash_policy = config().route(headers, 0)->routeEntry()->hashPolicy();
    const uint64_t hash_1 =
        hash_policy->generateHash(&first_ip, headers, add_cookie_nop_, nullptr).value();
    const uint64_t hash_2 =
        hash_policy->generateHash(&second_ip, headers, add_cookie_nop_, nullptr).value();
    EXPECT_NE(hash_1, hash_2);
  }
  {
    // Same IP addresses but different ports should produce the same hash.
    Network::Address::Ipv4Instance first_ip("1.2.3.4", 8081);
    Network::Address::Ipv4Instance second_ip("1.2.3.4", 1331);
    Http::TestRequestHeaderMapImpl headers = genHeaders("www.lyft.com", "/foo", "GET");
    const auto hash_policy = config().route(headers, 0)->routeEntry()->hashPolicy();
    const uint64_t hash_1 =
        hash_policy->generateHash(&first_ip, headers, add_cookie_nop_, nullptr).value();
    const uint64_t hash_2 =
        hash_policy->generateHash(&second_ip, headers, add_cookie_nop_, nullptr).value();
    EXPECT_EQ(hash_1, hash_2);
  }
}

TEST_F(RouterMatcherHashPolicyTest, HashIpv6DifferentAddresses) {
  firstRouteHashPolicy()->mutable_connection_properties()->set_source_ip(true);
  {
    // Different addresses should produce different hashes.
    Network::Address::Ipv6Instance first_ip("2001:0db8:85a3:0000:0000::");
    Network::Address::Ipv6Instance second_ip("::1");
    Http::TestRequestHeaderMapImpl headers = genHeaders("www.lyft.com", "/foo", "GET");
    const auto hash_policy = config().route(headers, 0)->routeEntry()->hashPolicy();
    const uint64_t hash_1 =
        hash_policy->generateHash(&first_ip, headers, add_cookie_nop_, nullptr).value();
    const uint64_t hash_2 =
        hash_policy->generateHash(&second_ip, headers, add_cookie_nop_, nullptr).value();
    EXPECT_NE(hash_1, hash_2);
  }
  {
    // Same IP addresses but different ports should produce the same hash.
    Network::Address::Ipv6Instance first_ip("1:2:3:4:5::", 8081);
    Network::Address::Ipv6Instance second_ip("1:2:3:4:5::", 1331);
    Http::TestRequestHeaderMapImpl headers = genHeaders("www.lyft.com", "/foo", "GET");
    const auto hash_policy = config().route(headers, 0)->routeEntry()->hashPolicy();
    const uint64_t hash_1 =
        hash_policy->generateHash(&first_ip, headers, add_cookie_nop_, nullptr).value();
    const uint64_t hash_2 =
        hash_policy->generateHash(&second_ip, headers, add_cookie_nop_, nullptr).value();
    EXPECT_EQ(hash_1, hash_2);
  }
}

TEST_F(RouterMatcherHashPolicyTest, HashQueryParameters) {
  firstRouteHashPolicy()->mutable_query_parameter()->set_name("param");
  {
    Http::TestRequestHeaderMapImpl headers = genHeaders("www.lyft.com", "/foo", "GET");
    Router::RouteConstSharedPtr route = config().route(headers, 0);
    EXPECT_FALSE(route->routeEntry()->hashPolicy()->generateHash(nullptr, headers, add_cookie_nop_,
                                                                 nullptr));
  }
  {
    Http::TestRequestHeaderMapImpl headers = genHeaders("www.lyft.com", "/foo?param=xyz", "GET");
    Router::RouteConstSharedPtr route = config().route(headers, 0);
    EXPECT_TRUE(route->routeEntry()->hashPolicy()->generateHash(nullptr, headers, add_cookie_nop_,
                                                                nullptr));
  }
  {
    Http::TestRequestHeaderMapImpl headers = genHeaders("www.lyft.com", "/bar?param=xyz", "GET");
    Router::RouteConstSharedPtr route = config().route(headers, 0);
    EXPECT_FALSE(route->routeEntry()->hashPolicy());
  }
}

class RouterMatcherFilterStateHashPolicyTest : public RouterMatcherHashPolicyTest {
public:
  RouterMatcherFilterStateHashPolicyTest()
      : filter_state_(std::make_shared<StreamInfo::FilterStateImpl>(
            StreamInfo::FilterState::LifeSpan::FilterChain)) {

    filter_state_->setData("null-value", nullptr, StreamInfo::FilterState::StateType::ReadOnly,
                           StreamInfo::FilterState::LifeSpan::FilterChain);
    filter_state_->setData("nonhashable", std::make_unique<NonHashable>(),
                           StreamInfo::FilterState::StateType::ReadOnly,
                           StreamInfo::FilterState::LifeSpan::FilterChain);
    filter_state_->setData("hashable", std::make_unique<HashableObj>(),
                           StreamInfo::FilterState::StateType::ReadOnly,
                           StreamInfo::FilterState::LifeSpan::FilterChain);
  }
  class NonHashable : public StreamInfo::FilterState::Object {};
  class HashableObj : public StreamInfo::FilterState::Object, public Http::Hashable {
    absl::optional<uint64_t> hash() const override { return 12345; };
  };

protected:
  StreamInfo::FilterStateSharedPtr filter_state_;
  Http::TestRequestHeaderMapImpl headers_{genHeaders("www.lyft.com", "/foo", "GET")};
};

// No such key.
TEST_F(RouterMatcherFilterStateHashPolicyTest, KeyNotFound) {
  firstRouteHashPolicy()->mutable_filter_state()->set_key("not-in-filterstate");
  Router::RouteConstSharedPtr route = config().route(headers_, 0);
  EXPECT_FALSE(route->routeEntry()->hashPolicy()->generateHash(nullptr, headers_, add_cookie_nop_,
                                                               filter_state_));
}
// Key has no value.
TEST_F(RouterMatcherFilterStateHashPolicyTest, NullValue) {
  firstRouteHashPolicy()->mutable_filter_state()->set_key("null-value");
  Router::RouteConstSharedPtr route = config().route(headers_, 0);
  EXPECT_FALSE(route->routeEntry()->hashPolicy()->generateHash(nullptr, headers_, add_cookie_nop_,
                                                               filter_state_));
}
// Nonhashable.
TEST_F(RouterMatcherFilterStateHashPolicyTest, ValueNonHashable) {
  firstRouteHashPolicy()->mutable_filter_state()->set_key("nonhashable");
  Router::RouteConstSharedPtr route = config().route(headers_, 0);
  EXPECT_FALSE(route->routeEntry()->hashPolicy()->generateHash(nullptr, headers_, add_cookie_nop_,
                                                               filter_state_));
}
// Hashable Key.
TEST_F(RouterMatcherFilterStateHashPolicyTest, Hashable) {
  firstRouteHashPolicy()->mutable_filter_state()->set_key("hashable");
  Router::RouteConstSharedPtr route = config().route(headers_, 0);
  const auto h = route->routeEntry()->hashPolicy()->generateHash(nullptr, headers_, add_cookie_nop_,
                                                                 filter_state_);
  EXPECT_TRUE(h);
  EXPECT_EQ(h, 12345UL);
}

TEST_F(RouterMatcherHashPolicyTest, HashMultiple) {
  auto route = route_config_.mutable_virtual_hosts(0)->mutable_routes(0)->mutable_route();
  route->add_hash_policy()->mutable_header()->set_header_name("foo_header");
  route->add_hash_policy()->mutable_connection_properties()->set_source_ip(true);
  Network::Address::Ipv4Instance address("4.3.2.1");

  uint64_t hash_h, hash_ip, hash_both;
  {
    Http::TestRequestHeaderMapImpl headers = genHeaders("www.lyft.com", "/foo", "GET");
    Router::RouteConstSharedPtr route = config().route(headers, 0);
    EXPECT_FALSE(route->routeEntry()->hashPolicy()->generateHash(nullptr, headers, add_cookie_nop_,
                                                                 nullptr));
  }
  {
    Http::TestRequestHeaderMapImpl headers = genHeaders("www.lyft.com", "/foo", "GET");
    headers.addCopy("foo_header", "bar");
    Router::RouteConstSharedPtr route = config().route(headers, 0);
    hash_h = route->routeEntry()
                 ->hashPolicy()
                 ->generateHash(nullptr, headers, add_cookie_nop_, nullptr)
                 .value();
  }
  {
    Http::TestRequestHeaderMapImpl headers = genHeaders("www.lyft.com", "/foo", "GET");
    Router::RouteConstSharedPtr route = config().route(headers, 0);
    hash_ip = route->routeEntry()
                  ->hashPolicy()
                  ->generateHash(&address, headers, add_cookie_nop_, nullptr)
                  .value();
  }
  {
    Http::TestRequestHeaderMapImpl headers = genHeaders("www.lyft.com", "/foo", "GET");
    Router::RouteConstSharedPtr route = config().route(headers, 0);
    headers.addCopy("foo_header", "bar");
    hash_both = route->routeEntry()
                    ->hashPolicy()
                    ->generateHash(&address, headers, add_cookie_nop_, nullptr)
                    .value();
  }
  {
    Http::TestRequestHeaderMapImpl headers = genHeaders("www.lyft.com", "/foo", "GET");
    Router::RouteConstSharedPtr route = config().route(headers, 0);
    headers.addCopy("foo_header", "bar");
    // stability
    EXPECT_EQ(hash_both, route->routeEntry()
                             ->hashPolicy()
                             ->generateHash(&address, headers, add_cookie_nop_, nullptr)
                             .value());
  }
  EXPECT_NE(hash_ip, hash_h);
  EXPECT_NE(hash_ip, hash_both);
  EXPECT_NE(hash_h, hash_both);
}

TEST_F(RouterMatcherHashPolicyTest, HashTerminal) {
  // Hash policy list: cookie, header [terminal=true], user_ip.
  auto route = route_config_.mutable_virtual_hosts(0)->mutable_routes(0)->mutable_route();
  route->add_hash_policy()->mutable_cookie()->set_name("cookie_hash");
  auto* header_hash = route->add_hash_policy();
  header_hash->mutable_header()->set_header_name("foo_header");
  header_hash->set_terminal(true);
  route->add_hash_policy()->mutable_connection_properties()->set_source_ip(true);
  Network::Address::Ipv4Instance address1("4.3.2.1");
  Network::Address::Ipv4Instance address2("1.2.3.4");

  uint64_t hash_1, hash_2;
  // Test terminal works when there is hash computed, the rest of the policy
  // list is ignored.
  {
    Http::TestRequestHeaderMapImpl headers = genHeaders("www.lyft.com", "/foo", "GET");
    headers.addCopy("Cookie", "cookie_hash=foo;");
    headers.addCopy("foo_header", "bar");
    Router::RouteConstSharedPtr route = config().route(headers, 0);
    hash_1 = route->routeEntry()
                 ->hashPolicy()
                 ->generateHash(&address1, headers, add_cookie_nop_, nullptr)
                 .value();
  }
  {
    Http::TestRequestHeaderMapImpl headers = genHeaders("www.lyft.com", "/foo", "GET");
    headers.addCopy("Cookie", "cookie_hash=foo;");
    headers.addCopy("foo_header", "bar");
    Router::RouteConstSharedPtr route = config().route(headers, 0);
    hash_2 = route->routeEntry()
                 ->hashPolicy()
                 ->generateHash(&address2, headers, add_cookie_nop_, nullptr)
                 .value();
  }
  EXPECT_EQ(hash_1, hash_2);

  // If no hash computed after evaluating a hash policy, the rest of the policy
  // list is evaluated.
  {
    // Input: {}, {}, address1. Hash on address1.
    Http::TestRequestHeaderMapImpl headers = genHeaders("www.lyft.com", "/foo", "GET");
    Router::RouteConstSharedPtr route = config().route(headers, 0);
    hash_1 = route->routeEntry()
                 ->hashPolicy()
                 ->generateHash(&address1, headers, add_cookie_nop_, nullptr)
                 .value();
  }
  {
    // Input: {}, {}, address2. Hash on address2.
    Http::TestRequestHeaderMapImpl headers = genHeaders("www.lyft.com", "/foo", "GET");
    Router::RouteConstSharedPtr route = config().route(headers, 0);
    hash_2 = route->routeEntry()
                 ->hashPolicy()
                 ->generateHash(&address2, headers, add_cookie_nop_, nullptr)
                 .value();
  }
  EXPECT_NE(hash_1, hash_2);
}

TEST_F(RouterMatcherHashPolicyTest, InvalidHashPolicies) {
  {
    auto hash_policy = firstRouteHashPolicy();
    EXPECT_EQ(envoy::config::route::v3::RouteAction::HashPolicy::PolicySpecifierCase::
                  POLICY_SPECIFIER_NOT_SET,
              hash_policy->policy_specifier_case());
    EXPECT_THROW(config(), EnvoyException);
  }
  {
    auto route = route_config_.mutable_virtual_hosts(0)->mutable_routes(0)->mutable_route();
    route->add_hash_policy()->mutable_header()->set_header_name("foo_header");
    route->add_hash_policy()->mutable_connection_properties()->set_source_ip(true);
    auto hash_policy = route->add_hash_policy();
    EXPECT_EQ(envoy::config::route::v3::RouteAction::HashPolicy::PolicySpecifierCase::
                  POLICY_SPECIFIER_NOT_SET,
              hash_policy->policy_specifier_case());
    EXPECT_THROW(config(), EnvoyException);
  }
}

TEST_F(RouteMatcherTest, ClusterHeader) {
  const std::string yaml = R"EOF(
virtual_hosts:
- name: local_service
  domains:
  - "*"
  routes:
  - match:
      prefix: "/foo"
    route:
      cluster_header: ":authority"
  - match:
      prefix: "/bar"
    route:
      cluster_header: some_header
      timeout: 0s
  )EOF";

  NiceMock<Envoy::StreamInfo::MockStreamInfo> stream_info;
  TestConfigImpl config(parseRouteConfigurationFromYaml(yaml), factory_context_, true);

  EXPECT_EQ(
      "some_cluster",
      config.route(genHeaders("some_cluster", "/foo", "GET"), 0)->routeEntry()->clusterName());

  EXPECT_EQ(
      "", config.route(genHeaders("www.lyft.com", "/bar", "GET"), 0)->routeEntry()->clusterName());

  {
    Http::TestRequestHeaderMapImpl headers = genHeaders("www.lyft.com", "/bar", "GET");
    headers.addCopy("some_header", "some_cluster");
    Router::RouteConstSharedPtr route = config.route(headers, 0);
    EXPECT_EQ("some_cluster", route->routeEntry()->clusterName());

    // Make sure things forward and don't crash.
    // TODO(mattklein123): Make this a real test of behavior.
    EXPECT_EQ(std::chrono::milliseconds(0), route->routeEntry()->timeout());
    route->routeEntry()->finalizeRequestHeaders(headers, stream_info, true);
    route->routeEntry()->priority();
    route->routeEntry()->rateLimitPolicy();
    route->routeEntry()->retryPolicy();
    route->routeEntry()->shadowPolicies();
    route->routeEntry()->virtualCluster(headers);
    route->routeEntry()->virtualHost();
    route->routeEntry()->virtualHost().rateLimitPolicy();
    route->routeEntry()->pathMatchCriterion();
    route->routeEntry()->hedgePolicy();
    route->routeEntry()->maxGrpcTimeout();
    route->routeEntry()->grpcTimeoutOffset();
    route->routeEntry()->upgradeMap();
    route->routeEntry()->internalRedirectPolicy();
  }
}

TEST_F(RouteMatcherTest, ContentType) {
  const std::string yaml = R"EOF(
virtual_hosts:
- name: local_service
  domains:
  - "*"
  routes:
  - match:
      prefix: "/"
      headers:
      - name: content-type
        exact_match: application/grpc
    route:
      cluster: local_service_grpc
  - match:
      prefix: "/"
    route:
      cluster: local_service
  )EOF";

  factory_context_.cluster_manager_.initializeClusters({"local_service_grpc", "local_service"}, {});
  TestConfigImpl config(parseRouteConfigurationFromYaml(yaml), factory_context_, true);

  {
    EXPECT_EQ("local_service",
              config.route(genHeaders("www.lyft.com", "/", "GET"), 0)->routeEntry()->clusterName());
  }

  {
    Http::TestRequestHeaderMapImpl headers = genHeaders("www.lyft.com", "/", "GET");
    headers.addCopy("content-type", "application/grpc");
    EXPECT_EQ("local_service_grpc", config.route(headers, 0)->routeEntry()->clusterName());
  }

  {
    Http::TestRequestHeaderMapImpl headers = genHeaders("www.lyft.com", "/", "GET");
    headers.addCopy("content-type", "foo");
    EXPECT_EQ("local_service", config.route(headers, 0)->routeEntry()->clusterName());
  }
}

TEST_F(RouteMatcherTest, DurationTimeouts) {
  const std::string yaml = R"EOF(
virtual_hosts:
- name: local_service
  domains:
  - "*"
  routes:
  - match:
      prefix: "/foo"
    route:
      cluster: local_service_grpc
  - match:
      prefix: "/"
    route:
      max_stream_duration:
        max_stream_duration: 0.01s
        grpc_timeout_header_max: 0.02s
        grpc_timeout_header_offset: 0.03s
      cluster: local_service_grpc
      )EOF";

  factory_context_.cluster_manager_.initializeClusters({"local_service_grpc"}, {});
  TestConfigImpl config(parseRouteConfigurationFromYaml(yaml), factory_context_, true);

  {
    auto entry = config.route(genHeaders("www.lyft.com", "/", "GET"), 0)->routeEntry();
    EXPECT_EQ(std::chrono::milliseconds(10), entry->maxStreamDuration());
    EXPECT_EQ(std::chrono::milliseconds(20), entry->grpcTimeoutHeaderMax());
    EXPECT_EQ(std::chrono::milliseconds(30), entry->grpcTimeoutHeaderOffset());
  }
}

TEST_F(RouteMatcherTest, DEPRECATED_FEATURE_TEST(GrpcTimeoutOffset)) {
  const std::string yaml = R"EOF(
virtual_hosts:
- name: local_service
  domains:
  - "*"
  routes:
  - match:
      prefix: "/foo"
    route:
      cluster: local_service_grpc
  - match:
      prefix: "/"
    route:
      grpc_timeout_offset: 0.01s
      cluster: local_service_grpc
      )EOF";

  factory_context_.cluster_manager_.initializeClusters({"local_service_grpc"}, {});
  TestConfigImpl config(parseRouteConfigurationFromYaml(yaml), factory_context_, true);

  {
    EXPECT_EQ(
        absl::make_optional(std::chrono::milliseconds(10)),
        config.route(genHeaders("www.lyft.com", "/", "GET"), 0)->routeEntry()->grpcTimeoutOffset());
  }
  EXPECT_EQ(absl::nullopt, config.route(genHeaders("www.lyft.com", "/foo", "GET"), 0)
                               ->routeEntry()
                               ->grpcTimeoutOffset());
}

TEST_F(RouteMatcherTest, DEPRECATED_FEATURE_TEST(GrpcTimeoutOffsetOfDynamicRoute)) {
  // A DynamicRouteEntry will be created when 'cluster_header' is set.
  const std::string yaml = R"EOF(
virtual_hosts:
- name: local_service
  domains:
  - "*"
  routes:
  - match:
      prefix: "/foo"
    route:
      cluster: local_service_grpc
      max_grpc_timeout: 0.1s
      grpc_timeout_offset: 0.01s
  - match:
      prefix: "/"
    route:
      max_grpc_timeout: 0.2s
      grpc_timeout_offset: 0.02s
      cluster_header: request_to
      )EOF";

  factory_context_.cluster_manager_.initializeClusters({"local_service_grpc", "request_to"}, {});
  TestConfigImpl config(parseRouteConfigurationFromYaml(yaml), factory_context_, true);

  {
    Http::TestRequestHeaderMapImpl reqeust_headers = genHeaders("www.lyft.com", "/", "GET");
    reqeust_headers.addCopy(Http::LowerCaseString("reqeust_to"), "dynamic_grpc_service");
    EXPECT_EQ(absl::make_optional(std::chrono::milliseconds(20)),
              config.route(reqeust_headers, 0)->routeEntry()->grpcTimeoutOffset());
    EXPECT_EQ(absl::make_optional(std::chrono::milliseconds(200)),
              config.route(reqeust_headers, 0)->routeEntry()->maxGrpcTimeout());
  }
  {

    EXPECT_EQ(absl::make_optional(std::chrono::milliseconds(10)),
              config.route(genHeaders("www.lyft.com", "/foo", "GET"), 0)
                  ->routeEntry()
                  ->grpcTimeoutOffset());
    EXPECT_EQ(
        absl::make_optional(std::chrono::milliseconds(100)),
        config.route(genHeaders("www.lyft.com", "/foo", "GET"), 0)->routeEntry()->maxGrpcTimeout());
  }
}

TEST_F(RouteMatcherTest, FractionalRuntime) {
  const std::string yaml = R"EOF(
virtual_hosts:
  - name: "www2"
    domains: ["www.lyft.com"]
    routes:
      - match:
          prefix: "/"
          runtime_fraction:
            default_value:
              numerator: 50
              denominator: MILLION
            runtime_key: "bogus_key"
        route:
          cluster: "something_else"
      - match:
          prefix: "/"
        route:
          cluster: "www2"
  )EOF";

  Runtime::MockSnapshot snapshot;
  ON_CALL(factory_context_.runtime_loader_, snapshot()).WillByDefault(ReturnRef(snapshot));

  TestConfigImpl config(parseRouteConfigurationFromYaml(yaml), factory_context_, false);

  EXPECT_CALL(snapshot,
              featureEnabled("bogus_key",
                             testing::Matcher<const envoy::type::v3::FractionalPercent&>(_), 41))
      .WillRepeatedly(Return(true));
  EXPECT_EQ(
      "something_else",
      config.route(genHeaders("www.lyft.com", "/foo", "GET"), 41)->routeEntry()->clusterName());

  EXPECT_CALL(snapshot,
              featureEnabled("bogus_key",
                             testing::Matcher<const envoy::type::v3::FractionalPercent&>(_), 43))
      .WillRepeatedly(Return(false));
  EXPECT_EQ(
      "www2",
      config.route(genHeaders("www.lyft.com", "/foo", "GET"), 43)->routeEntry()->clusterName());
}

TEST_F(RouteMatcherTest, ShadowClusterNotFound) {
  const std::string yaml = R"EOF(
virtual_hosts:
- name: www2
  domains:
  - www.lyft.com
  routes:
  - match:
      prefix: "/foo"
    route:
      request_mirror_policy:
        cluster: some_cluster
      cluster: www2
  )EOF";

  EXPECT_THROW(TestConfigImpl(parseRouteConfigurationFromYaml(yaml), factory_context_, true),
               EnvoyException);
}

TEST_F(RouteMatcherTest, ClusterNotFound) {
  const std::string yaml = R"EOF(
virtual_hosts:
- name: www2
  domains:
  - www.lyft.com
  routes:
  - match:
      prefix: "/foo"
    route:
      cluster: www2
  )EOF";

  EXPECT_THROW(TestConfigImpl(parseRouteConfigurationFromYaml(yaml), factory_context_, true),
               EnvoyException);
}

TEST_F(RouteMatcherTest, ClusterNotFoundNotChecking) {
  const std::string yaml = R"EOF(
virtual_hosts:
- name: www2
  domains:
  - www.lyft.com
  routes:
  - match:
      prefix: "/foo"
    route:
      cluster: www2
  )EOF";

  TestConfigImpl(parseRouteConfigurationFromYaml(yaml), factory_context_, false);
}

TEST_F(RouteMatcherTest, ClusterNotFoundNotCheckingViaConfig) {
  const std::string yaml = R"EOF(
validate_clusters: false
virtual_hosts:
- name: www2
  domains:
  - www.lyft.com
  routes:
  - match:
      prefix: "/foo"
    route:
      cluster: www
  )EOF";

  TestConfigImpl(parseRouteConfigurationFromYaml(yaml), factory_context_, true);
}

TEST_F(RouteMatcherTest, AttemptCountHeader) {
  const std::string yaml = R"EOF(
virtual_hosts:
  - name: "www2"
    domains: ["www.lyft.com"]
    include_request_attempt_count: true
    include_attempt_count_in_response: true
    routes:
      - match: { prefix: "/"}
        route:
          cluster: "whatever"
  )EOF";

  factory_context_.cluster_manager_.initializeClusters({"whatever"}, {});
  TestConfigImpl config(parseRouteConfigurationFromYaml(yaml), factory_context_, true);

  EXPECT_TRUE(config.route(genHeaders("www.lyft.com", "/foo", "GET"), 0)
                  ->routeEntry()
                  ->includeAttemptCountInRequest());

  EXPECT_TRUE(config.route(genHeaders("www.lyft.com", "/foo", "GET"), 0)
                  ->routeEntry()
                  ->includeAttemptCountInResponse());
}

TEST_F(RouteMatcherTest, ClusterNotFoundResponseCode) {
  const std::string yaml = R"EOF(
virtual_hosts:
  - name: "www2"
    domains: ["www.lyft.com"]
    routes:
      - match: { prefix: "/"}
        route:
          cluster: "not_found"
  )EOF";

  TestConfigImpl config(parseRouteConfigurationFromYaml(yaml), factory_context_, false);

  Http::TestRequestHeaderMapImpl headers = genHeaders("www.lyft.com", "/", "GET");

  EXPECT_EQ("not_found", config.route(headers, 0)->routeEntry()->clusterName());
  EXPECT_EQ(Http::Code::ServiceUnavailable,
            config.route(headers, 0)->routeEntry()->clusterNotFoundResponseCode());
}

TEST_F(RouteMatcherTest, ClusterNotFoundResponseCodeConfig503) {
  const std::string yaml = R"EOF(
virtual_hosts:
  - name: "www2"
    domains: ["www.lyft.com"]
    routes:
      - match: { prefix: "/"}
        route:
          cluster: "not_found"
          cluster_not_found_response_code: SERVICE_UNAVAILABLE
  )EOF";

  TestConfigImpl config(parseRouteConfigurationFromYaml(yaml), factory_context_, false);

  Http::TestRequestHeaderMapImpl headers = genHeaders("www.lyft.com", "/", "GET");

  EXPECT_EQ("not_found", config.route(headers, 0)->routeEntry()->clusterName());
  EXPECT_EQ(Http::Code::ServiceUnavailable,
            config.route(headers, 0)->routeEntry()->clusterNotFoundResponseCode());
}

TEST_F(RouteMatcherTest, ClusterNotFoundResponseCodeConfig404) {
  const std::string yaml = R"EOF(
virtual_hosts:
  - name: "www2"
    domains: ["www.lyft.com"]
    routes:
      - match: { prefix: "/"}
        route:
          cluster: "not_found"
          cluster_not_found_response_code: NOT_FOUND
  )EOF";

  TestConfigImpl config(parseRouteConfigurationFromYaml(yaml), factory_context_, false);

  Http::TestRequestHeaderMapImpl headers = genHeaders("www.lyft.com", "/", "GET");

  EXPECT_EQ("not_found", config.route(headers, 0)->routeEntry()->clusterName());
  EXPECT_EQ(Http::Code::NotFound,
            config.route(headers, 0)->routeEntry()->clusterNotFoundResponseCode());
}

// TODO(dereka) DEPRECATED_FEATURE_TEST can be removed when `request_mirror_policy` is removed.
TEST_F(RouteMatcherTest, DEPRECATED_FEATURE_TEST(Shadow)) {
  TestDeprecatedV2Api _deprecated_v2_api;
  const std::string yaml = R"EOF(
virtual_hosts:
- name: www2
  domains:
  - www.lyft.com
  routes:
  - match:
      prefix: "/foo"
    route:
      request_mirror_policy:
        cluster: some_cluster
      cluster: www2
  - match:
      prefix: "/bar"
    route:
      request_mirror_policy:
        cluster: some_cluster2
        runtime_fraction:
          default_value:
            numerator: 20
            denominator: HUNDRED
          runtime_key: foo
      cluster: www2
  - match:
      prefix: "/baz"
    route:
      cluster: www2
  - match:
      prefix: "/boz"
    route:
      request_mirror_policies:
        - cluster: some_cluster
        - cluster: some_cluster2
          runtime_fraction:
            default_value:
              numerator: 20
              denominator: HUNDRED
            runtime_key: foo
      cluster: www2
  )EOF";

  factory_context_.cluster_manager_.initializeClusters({"www2", "some_cluster", "some_cluster2"},
                                                       {});
  TestConfigImpl config(parseRouteConfigurationFromYaml(yaml), factory_context_, true);

  const auto& foo_shadow_policies =
      config.route(genHeaders("www.lyft.com", "/foo", "GET"), 0)->routeEntry()->shadowPolicies();
  EXPECT_EQ(1, foo_shadow_policies.size());
  EXPECT_EQ("some_cluster", foo_shadow_policies[0]->cluster());
  EXPECT_EQ("", foo_shadow_policies[0]->runtimeKey());

  const auto& bar_shadow_policies =
      config.route(genHeaders("www.lyft.com", "/bar", "GET"), 0)->routeEntry()->shadowPolicies();
  EXPECT_EQ(1, bar_shadow_policies.size());
  EXPECT_EQ("some_cluster2", bar_shadow_policies[0]->cluster());
  EXPECT_EQ("foo", bar_shadow_policies[0]->runtimeKey());

  EXPECT_EQ(0, config.route(genHeaders("www.lyft.com", "/baz", "GET"), 0)
                   ->routeEntry()
                   ->shadowPolicies()
                   .size());

  const auto& boz_shadow_policies =
      config.route(genHeaders("www.lyft.com", "/boz", "GET"), 0)->routeEntry()->shadowPolicies();
  EXPECT_EQ(2, boz_shadow_policies.size());
  EXPECT_EQ("some_cluster", boz_shadow_policies[0]->cluster());
  EXPECT_EQ("", boz_shadow_policies[0]->runtimeKey());
  EXPECT_EQ("some_cluster2", boz_shadow_policies[1]->cluster());
  EXPECT_EQ("foo", boz_shadow_policies[1]->runtimeKey());
}

TEST_F(RouteMatcherTest, DEPRECATED_FEATURE_TEST(ShadowPolicyAndPolicies)) {
  TestDeprecatedV2Api _deprecated_v2_api;
  const std::string yaml = R"EOF(
virtual_hosts:
- name: www2
  domains:
  - www.lyft.com
  routes:
  - match:
      prefix: "/foo"
    route:
      request_mirror_policy:
        cluster: some_cluster
      request_mirror_policies:
      - cluster: some_other_cluster
      cluster: www2
  )EOF";

  EXPECT_THROW_WITH_MESSAGE(
      TestConfigImpl(parseRouteConfigurationFromYaml(yaml), factory_context_, true), EnvoyException,
      "Cannot specify both request_mirror_policy and request_mirror_policies");
}

class RouteConfigurationV2 : public testing::Test, public ConfigImplTestBase {};

// When removing runtime_key: this test can be removed.
TEST_F(RouteConfigurationV2, DEPRECATED_FEATURE_TEST(RequestMirrorPolicy)) {
  TestDeprecatedV2Api _deprecated_v2_api;
  const std::string yaml = R"EOF(
virtual_hosts:
  - name: mirror
    domains: [mirror.lyft.com]
    routes:
      - match: { prefix: "/"}
        route:
          cluster: foo
          request_mirror_policy:
            cluster: foo_mirror
            runtime_key: will_be_ignored
            runtime_fraction:
               default_value:
                 numerator: 20
                 denominator: HUNDRED
               runtime_key: mirror_key

  )EOF";

  factory_context_.cluster_manager_.initializeClusters({"foo", "foo_mirror"}, {});
  TestConfigImpl config(parseRouteConfigurationFromYaml(yaml), factory_context_, true);

  EXPECT_EQ("foo_mirror", config.route(genHeaders("mirror.lyft.com", "/foo", "GET"), 0)
                              ->routeEntry()
                              ->shadowPolicies()[0]
                              ->cluster());

  // `runtime_fraction` takes precedence over the deprecated `runtime_key` field.
  EXPECT_EQ("mirror_key", config.route(genHeaders("mirror.lyft.com", "/foo", "GET"), 0)
                              ->routeEntry()
                              ->shadowPolicies()[0]
                              ->runtimeKey());

  const auto& default_value = config.route(genHeaders("mirror.lyft.com", "/foo", "GET"), 0)
                                  ->routeEntry()
                                  ->shadowPolicies()[0]
                                  ->defaultValue();
  EXPECT_EQ(20, default_value.numerator());
  EXPECT_EQ(envoy::type::v3::FractionalPercent::HUNDRED, default_value.denominator());
}

TEST_F(RouteMatcherTest, Retry) {
  const std::string yaml = R"EOF(
virtual_hosts:
- name: www2
  domains:
  - www.lyft.com
  routes:
  - match:
      prefix: "/foo"
    route:
      cluster: www2
      retry_policy:
        retry_on: connect-failure
  - match:
      prefix: "/bar"
    route:
      cluster: www2
  - match:
      prefix: "/"
    route:
      cluster: www2
      retry_policy:
        per_try_timeout: 1s
        num_retries: 3
        retry_on: 5xx,gateway-error,connect-failure,reset
  )EOF";

  factory_context_.cluster_manager_.initializeClusters({"www2"}, {});
  TestConfigImpl config(parseRouteConfigurationFromYaml(yaml), factory_context_, true);

  EXPECT_EQ(std::chrono::milliseconds(0),
            config.route(genHeaders("www.lyft.com", "/foo", "GET"), 0)
                ->routeEntry()
                ->retryPolicy()
                .perTryTimeout());
  EXPECT_EQ(1U, config.route(genHeaders("www.lyft.com", "/foo", "GET"), 0)
                    ->routeEntry()
                    ->retryPolicy()
                    .numRetries());
  EXPECT_EQ(RetryPolicy::RETRY_ON_CONNECT_FAILURE,
            config.route(genHeaders("www.lyft.com", "/foo", "GET"), 0)
                ->routeEntry()
                ->retryPolicy()
                .retryOn());

  EXPECT_EQ(std::chrono::milliseconds(0),
            config.route(genHeaders("www.lyft.com", "/bar", "GET"), 0)
                ->routeEntry()
                ->retryPolicy()
                .perTryTimeout());
  EXPECT_EQ(1, config.route(genHeaders("www.lyft.com", "/bar", "GET"), 0)
                   ->routeEntry()
                   ->retryPolicy()
                   .numRetries());
  EXPECT_EQ(0U, config.route(genHeaders("www.lyft.com", "/bar", "GET"), 0)
                    ->routeEntry()
                    ->retryPolicy()
                    .retryOn());

  EXPECT_EQ(std::chrono::milliseconds(1000),
            config.route(genHeaders("www.lyft.com", "/", "GET"), 0)
                ->routeEntry()
                ->retryPolicy()
                .perTryTimeout());
  EXPECT_EQ(3U, config.route(genHeaders("www.lyft.com", "/", "GET"), 0)
                    ->routeEntry()
                    ->retryPolicy()
                    .numRetries());
  EXPECT_EQ(RetryPolicy::RETRY_ON_CONNECT_FAILURE | RetryPolicy::RETRY_ON_5XX |
                RetryPolicy::RETRY_ON_GATEWAY_ERROR | RetryPolicy::RETRY_ON_RESET,
            config.route(genHeaders("www.lyft.com", "/", "GET"), 0)
                ->routeEntry()
                ->retryPolicy()
                .retryOn());
}

TEST_F(RouteMatcherTest, RetryVirtualHostLevel) {
  const std::string yaml = R"EOF(
virtual_hosts:
- domains: [www.lyft.com]
  per_request_buffer_limit_bytes: 8
  name: www
  retry_policy: {num_retries: 3, per_try_timeout: 1s, retry_on: '5xx,gateway-error,connect-failure,reset'}
  routes:
  - match: {prefix: /foo}
    per_request_buffer_limit_bytes: 7
    route:
      cluster: www
      retry_policy: {retry_on: connect-failure}
  - match: {prefix: /bar}
    route: {cluster: www}
  - match: {prefix: /}
    route: {cluster: www}
  )EOF";

  factory_context_.cluster_manager_.initializeClusters({"www"}, {});
  TestConfigImpl config(parseRouteConfigurationFromYaml(yaml), factory_context_, true);

  // Route level retry policy takes precedence.
  EXPECT_EQ(std::chrono::milliseconds(0),
            config.route(genHeaders("www.lyft.com", "/foo", "GET"), 0)
                ->routeEntry()
                ->retryPolicy()
                .perTryTimeout());
  EXPECT_EQ(1U, config.route(genHeaders("www.lyft.com", "/foo", "GET"), 0)
                    ->routeEntry()
                    ->retryPolicy()
                    .numRetries());
  EXPECT_EQ(RetryPolicy::RETRY_ON_CONNECT_FAILURE,
            config.route(genHeaders("www.lyft.com", "/foo", "GET"), 0)
                ->routeEntry()
                ->retryPolicy()
                .retryOn());
  EXPECT_EQ(7U, config.route(genHeaders("www.lyft.com", "/foo", "GET"), 0)
                    ->routeEntry()
                    ->retryShadowBufferLimit());

  // Virtual Host level retry policy kicks in.
  EXPECT_EQ(std::chrono::milliseconds(1000),
            config.route(genHeaders("www.lyft.com", "/bar", "GET"), 0)
                ->routeEntry()
                ->retryPolicy()
                .perTryTimeout());
  EXPECT_EQ(3U, config.route(genHeaders("www.lyft.com", "/bar", "GET"), 0)
                    ->routeEntry()
                    ->retryPolicy()
                    .numRetries());
  EXPECT_EQ(RetryPolicy::RETRY_ON_CONNECT_FAILURE | RetryPolicy::RETRY_ON_5XX |
                RetryPolicy::RETRY_ON_GATEWAY_ERROR | RetryPolicy::RETRY_ON_RESET,
            config.route(genHeaders("www.lyft.com", "/bar", "GET"), 0)
                ->routeEntry()
                ->retryPolicy()
                .retryOn());
  EXPECT_EQ(std::chrono::milliseconds(1000),
            config.route(genHeaders("www.lyft.com", "/", "GET"), 0)
                ->routeEntry()
                ->retryPolicy()
                .perTryTimeout());
  EXPECT_EQ(3U, config.route(genHeaders("www.lyft.com", "/", "GET"), 0)
                    ->routeEntry()
                    ->retryPolicy()
                    .numRetries());
  EXPECT_EQ(RetryPolicy::RETRY_ON_CONNECT_FAILURE | RetryPolicy::RETRY_ON_5XX |
                RetryPolicy::RETRY_ON_GATEWAY_ERROR | RetryPolicy::RETRY_ON_RESET,
            config.route(genHeaders("www.lyft.com", "/", "GET"), 0)
                ->routeEntry()
                ->retryPolicy()
                .retryOn());
  EXPECT_EQ(8U, config.route(genHeaders("www.lyft.com", "/", "GET"), 0)
                    ->routeEntry()
                    ->retryShadowBufferLimit());
}

TEST_F(RouteMatcherTest, GrpcRetry) {
  const std::string yaml = R"EOF(
virtual_hosts:
- name: www2
  domains:
  - www.lyft.com
  routes:
  - match:
      prefix: "/foo"
    route:
      cluster: www2
      retry_policy:
        retry_on: connect-failure
  - match:
      prefix: "/bar"
    route:
      cluster: www2
  - match:
      prefix: "/"
    route:
      cluster: www2
      retry_policy:
        per_try_timeout: 1s
        num_retries: 3
        retry_on: 5xx,deadline-exceeded,resource-exhausted
  )EOF";

  factory_context_.cluster_manager_.initializeClusters({"www2"}, {});
  TestConfigImpl config(parseRouteConfigurationFromYaml(yaml), factory_context_, true);

  EXPECT_EQ(std::chrono::milliseconds(0),
            config.route(genHeaders("www.lyft.com", "/foo", "GET"), 0)
                ->routeEntry()
                ->retryPolicy()
                .perTryTimeout());
  EXPECT_EQ(1U, config.route(genHeaders("www.lyft.com", "/foo", "GET"), 0)
                    ->routeEntry()
                    ->retryPolicy()
                    .numRetries());
  EXPECT_EQ(RetryPolicy::RETRY_ON_CONNECT_FAILURE,
            config.route(genHeaders("www.lyft.com", "/foo", "GET"), 0)
                ->routeEntry()
                ->retryPolicy()
                .retryOn());

  EXPECT_EQ(std::chrono::milliseconds(0),
            config.route(genHeaders("www.lyft.com", "/bar", "GET"), 0)
                ->routeEntry()
                ->retryPolicy()
                .perTryTimeout());
  EXPECT_EQ(1, config.route(genHeaders("www.lyft.com", "/bar", "GET"), 0)
                   ->routeEntry()
                   ->retryPolicy()
                   .numRetries());
  EXPECT_EQ(0U, config.route(genHeaders("www.lyft.com", "/bar", "GET"), 0)
                    ->routeEntry()
                    ->retryPolicy()
                    .retryOn());

  EXPECT_EQ(std::chrono::milliseconds(1000),
            config.route(genHeaders("www.lyft.com", "/", "GET"), 0)
                ->routeEntry()
                ->retryPolicy()
                .perTryTimeout());
  EXPECT_EQ(3U, config.route(genHeaders("www.lyft.com", "/", "GET"), 0)
                    ->routeEntry()
                    ->retryPolicy()
                    .numRetries());
  EXPECT_EQ(RetryPolicy::RETRY_ON_5XX | RetryPolicy::RETRY_ON_GRPC_DEADLINE_EXCEEDED |
                RetryPolicy::RETRY_ON_GRPC_RESOURCE_EXHAUSTED,
            config.route(genHeaders("www.lyft.com", "/", "GET"), 0)
                ->routeEntry()
                ->retryPolicy()
                .retryOn());
}

// Test route-specific retry back-off intervals.
TEST_F(RouteMatcherTest, RetryBackOffIntervals) {
  const std::string yaml = R"EOF(
virtual_hosts:
- name: www2
  domains:
  - www.lyft.com
  routes:
  - match:
      prefix: "/foo"
    route:
      cluster: www2
      retry_policy:
        retry_back_off:
          base_interval: 0.050s
  - match:
      prefix: "/bar"
    route:
      cluster: www2
      retry_policy:
        retry_back_off:
          base_interval: 0.100s
          max_interval: 0.500s
  - match:
      prefix: "/baz"
    route:
      cluster: www2
      retry_policy:
        retry_back_off:
          base_interval: 0.0001s # < 1 ms
          max_interval: 0.0001s
  - match:
      prefix: "/"
    route:
      cluster: www2
      retry_policy:
        retry_on: connect-failure
  )EOF";

  factory_context_.cluster_manager_.initializeClusters({"www2"}, {});
  TestConfigImpl config(parseRouteConfigurationFromYaml(yaml), factory_context_, true);

  EXPECT_EQ(absl::optional<std::chrono::milliseconds>(50),
            config.route(genHeaders("www.lyft.com", "/foo", "GET"), 0)
                ->routeEntry()
                ->retryPolicy()
                .baseInterval());

  EXPECT_EQ(absl::nullopt, config.route(genHeaders("www.lyft.com", "/foo", "GET"), 0)
                               ->routeEntry()
                               ->retryPolicy()
                               .maxInterval());

  EXPECT_EQ(absl::optional<std::chrono::milliseconds>(100),
            config.route(genHeaders("www.lyft.com", "/bar", "GET"), 0)
                ->routeEntry()
                ->retryPolicy()
                .baseInterval());

  EXPECT_EQ(absl::optional<std::chrono::milliseconds>(500),
            config.route(genHeaders("www.lyft.com", "/bar", "GET"), 0)
                ->routeEntry()
                ->retryPolicy()
                .maxInterval());

  // Sub-millisecond interval converted to 1 ms.
  EXPECT_EQ(absl::optional<std::chrono::milliseconds>(1),
            config.route(genHeaders("www.lyft.com", "/baz", "GET"), 0)
                ->routeEntry()
                ->retryPolicy()
                .baseInterval());

  EXPECT_EQ(absl::optional<std::chrono::milliseconds>(1),
            config.route(genHeaders("www.lyft.com", "/baz", "GET"), 0)
                ->routeEntry()
                ->retryPolicy()
                .maxInterval());

  EXPECT_EQ(absl::nullopt, config.route(genHeaders("www.lyft.com", "/", "GET"), 0)
                               ->routeEntry()
                               ->retryPolicy()
                               .baseInterval());

  EXPECT_EQ(absl::nullopt, config.route(genHeaders("www.lyft.com", "/", "GET"), 0)
                               ->routeEntry()
                               ->retryPolicy()
                               .maxInterval());
}

// Test invalid route-specific retry back-off configs.
TEST_F(RouteMatcherTest, InvalidRetryBackOff) {
  const std::string yaml = R"EOF(
virtual_hosts:
  - name: backoff
    domains: ["*"]
    routes:
      - match: { prefix: "/" }
        route:
          cluster: backoff
          retry_policy:
            retry_back_off:
              base_interval: 10s
              max_interval: 5s
)EOF";

  factory_context_.cluster_manager_.initializeClusters({"backoff"}, {});
  EXPECT_THROW_WITH_MESSAGE(
      TestConfigImpl(parseRouteConfigurationFromYaml(yaml), factory_context_, true), EnvoyException,
      "retry_policy.max_interval must greater than or equal to the base_interval");
}

TEST_F(RouteMatcherTest, RateLimitedRetryBackOff) {
  const std::string yaml = R"EOF(
virtual_hosts:
- name: www
  domains:
  - www.lyft.com
  routes:
  - match:
      prefix: "/no-backoff"
    route:
      cluster: www
  - match:
      prefix: "/sub-ms-interval"
    route:
      cluster: www
      retry_policy:
        rate_limited_retry_back_off:
          reset_headers:
          - name: Retry-After
            format: SECONDS
          max_interval: 0.0001s # < 1 ms
  - match:
      prefix: "/typical-backoff"
    route:
      cluster: www
      retry_policy:
        rate_limited_retry_back_off:
          reset_headers:
          - name: Retry-After
            format: SECONDS
          - name: RateLimit-Reset
            format: UNIX_TIMESTAMP
          max_interval: 0.050s
  )EOF";

  const time_t known_date_time = 1000000000;
  test_time_.setSystemTime(std::chrono::system_clock::from_time_t(known_date_time));

  factory_context_.cluster_manager_.initializeClusters({"www"}, {});
  TestConfigImpl config(parseRouteConfigurationFromYaml(yaml), factory_context_, true);

  // has no ratelimit retry back off
  EXPECT_EQ(true, config.route(genHeaders("www.lyft.com", "/no-backoff", "GET"), 0)
                      ->routeEntry()
                      ->retryPolicy()
                      .resetHeaders()
                      .empty());
  EXPECT_EQ(std::chrono::milliseconds(300000),
            config.route(genHeaders("www.lyft.com", "/no-backoff", "GET"), 0)
                ->routeEntry()
                ->retryPolicy()
                .resetMaxInterval());

  // has sub millisecond interval
  EXPECT_EQ(1, config.route(genHeaders("www.lyft.com", "/sub-ms-interval", "GET"), 0)
                   ->routeEntry()
                   ->retryPolicy()
                   .resetHeaders()
                   .size());
  EXPECT_EQ(std::chrono::milliseconds(1),
            config.route(genHeaders("www.lyft.com", "/sub-ms-interval", "GET"), 0)
                ->routeEntry()
                ->retryPolicy()
                .resetMaxInterval());

  // a typical configuration
  Http::TestRequestHeaderMapImpl headers = genHeaders("www.lyft.com", "/typical-backoff", "GET");
  const auto& retry_policy = config.route(headers, 0)->routeEntry()->retryPolicy();
  EXPECT_EQ(2, retry_policy.resetHeaders().size());

  Http::TestResponseHeaderMapImpl expected_0{{"Retry-After", "2"}};
  Http::TestResponseHeaderMapImpl expected_1{{"RateLimit-Reset", "1000000005"}};

  EXPECT_EQ(std::chrono::milliseconds(2000),
            retry_policy.resetHeaders()[0]->parseInterval(test_time_.timeSystem(), expected_0));
  EXPECT_EQ(std::chrono::milliseconds(5000),
            retry_policy.resetHeaders()[1]->parseInterval(test_time_.timeSystem(), expected_1));

  EXPECT_EQ(std::chrono::milliseconds(50), retry_policy.resetMaxInterval());
}

TEST_F(RouteMatcherTest, HedgeRouteLevel) {
  const std::string yaml = R"EOF(
virtual_hosts:
- domains: [www.lyft.com]
  name: www
  routes:
  - match: {prefix: /foo}
    route:
      cluster: www
      hedge_policy:
        initial_requests: 3
        additional_request_chance:
          numerator: 4
          denominator: HUNDRED
  - match: {prefix: /bar}
    route: {cluster: www}
  - match: {prefix: /}
    route:
      cluster: www
      hedge_policy:
        hedge_on_per_try_timeout: true
        initial_requests: 5
        additional_request_chance:
          numerator: 40
          denominator: HUNDRED
  )EOF";

  factory_context_.cluster_manager_.initializeClusters({"www"}, {});
  TestConfigImpl config(parseRouteConfigurationFromYaml(yaml), factory_context_, true);

  EXPECT_EQ(3, config.route(genHeaders("www.lyft.com", "/foo", "GET"), 0)
                   ->routeEntry()
                   ->hedgePolicy()
                   .initialRequests());
  EXPECT_EQ(false, config.route(genHeaders("www.lyft.com", "/foo", "GET"), 0)
                       ->routeEntry()
                       ->hedgePolicy()
                       .hedgeOnPerTryTimeout());
  envoy::type::v3::FractionalPercent percent =
      config.route(genHeaders("www.lyft.com", "/foo", "GET"), 0)
          ->routeEntry()
          ->hedgePolicy()
          .additionalRequestChance();
  EXPECT_EQ(4, percent.numerator());
  EXPECT_EQ(100, ProtobufPercentHelper::fractionalPercentDenominatorToInt(percent.denominator()));

  EXPECT_EQ(1, config.route(genHeaders("www.lyft.com", "/bar", "GET"), 0)
                   ->routeEntry()
                   ->hedgePolicy()
                   .initialRequests());
  EXPECT_EQ(false, config.route(genHeaders("www.lyft.com", "/bar", "GET"), 0)
                       ->routeEntry()
                       ->hedgePolicy()
                       .hedgeOnPerTryTimeout());
  percent = config.route(genHeaders("www.lyft.com", "/bar", "GET"), 0)
                ->routeEntry()
                ->hedgePolicy()
                .additionalRequestChance();
  EXPECT_EQ(0, percent.numerator());

  EXPECT_EQ(5, config.route(genHeaders("www.lyft.com", "/", "GET"), 0)
                   ->routeEntry()
                   ->hedgePolicy()
                   .initialRequests());
  EXPECT_EQ(true, config.route(genHeaders("www.lyft.com", "/", "GET"), 0)
                      ->routeEntry()
                      ->hedgePolicy()
                      .hedgeOnPerTryTimeout());
  percent = config.route(genHeaders("www.lyft.com", "/", "GET"), 0)
                ->routeEntry()
                ->hedgePolicy()
                .additionalRequestChance();
  EXPECT_EQ(40, percent.numerator());
  EXPECT_EQ(100, ProtobufPercentHelper::fractionalPercentDenominatorToInt(percent.denominator()));
}

TEST_F(RouteMatcherTest, HedgeVirtualHostLevel) {
  const std::string yaml = R"EOF(
virtual_hosts:
- domains: [www.lyft.com]
  name: www
  hedge_policy: {initial_requests: 3}
  routes:
  - match: {prefix: /foo}
    route:
      cluster: www
      hedge_policy: {hedge_on_per_try_timeout: true}
  - match: {prefix: /bar}
    route:
      hedge_policy: {additional_request_chance: {numerator: 30, denominator: HUNDRED}}
      cluster: www
  - match: {prefix: /}
    route: {cluster: www}
  )EOF";

  factory_context_.cluster_manager_.initializeClusters({"www"}, {});
  TestConfigImpl config(parseRouteConfigurationFromYaml(yaml), factory_context_, true);

  // Route level hedge policy takes precedence.
  EXPECT_EQ(1, config.route(genHeaders("www.lyft.com", "/foo", "GET"), 0)
                   ->routeEntry()
                   ->hedgePolicy()
                   .initialRequests());
  EXPECT_EQ(true, config.route(genHeaders("www.lyft.com", "/foo", "GET"), 0)
                      ->routeEntry()
                      ->hedgePolicy()
                      .hedgeOnPerTryTimeout());
  envoy::type::v3::FractionalPercent percent =
      config.route(genHeaders("www.lyft.com", "/foo", "GET"), 0)
          ->routeEntry()
          ->hedgePolicy()
          .additionalRequestChance();
  EXPECT_EQ(0, percent.numerator());

  // Virtual Host level hedge policy kicks in.
  EXPECT_EQ(1, config.route(genHeaders("www.lyft.com", "/bar", "GET"), 0)
                   ->routeEntry()
                   ->hedgePolicy()
                   .initialRequests());
  EXPECT_EQ(false, config.route(genHeaders("www.lyft.com", "/bar", "GET"), 0)
                       ->routeEntry()
                       ->hedgePolicy()
                       .hedgeOnPerTryTimeout());
  percent = config.route(genHeaders("www.lyft.com", "/bar", "GET"), 0)
                ->routeEntry()
                ->hedgePolicy()
                .additionalRequestChance();
  EXPECT_EQ(30, percent.numerator());
  EXPECT_EQ(100, ProtobufPercentHelper::fractionalPercentDenominatorToInt(percent.denominator()));

  EXPECT_EQ(3, config.route(genHeaders("www.lyft.com", "/", "GET"), 0)
                   ->routeEntry()
                   ->hedgePolicy()
                   .initialRequests());
  EXPECT_EQ(false, config.route(genHeaders("www.lyft.com", "/", "GET"), 0)
                       ->routeEntry()
                       ->hedgePolicy()
                       .hedgeOnPerTryTimeout());
  percent = config.route(genHeaders("www.lyft.com", "/", "GET"), 0)
                ->routeEntry()
                ->hedgePolicy()
                .additionalRequestChance();
  EXPECT_EQ(0, percent.numerator());
}

TEST_F(RouteMatcherTest, TestBadDefaultConfig) {
  const std::string yaml = R"EOF(
virtual_hosts:
- name: www2
  domains:
  - "*"
  routes:
  - match:
      prefix: "/"
    route:
      cluster: www2
- name: www2_staging
  domains:
  - "*"
  routes:
  - match:
      prefix: "/"
    route:
      cluster: www2_staging
internal_only_headers:
- x-lyft-user-id
  )EOF";

  EXPECT_THROW(TestConfigImpl config(parseRouteConfigurationFromYaml(yaml), factory_context_, true),
               EnvoyException);
}

TEST_F(RouteMatcherTest, TestDuplicateDomainConfig) {
  const std::string yaml = R"EOF(
virtual_hosts:
- name: www2
  domains:
  - www.lyft.com
  routes:
  - match:
      prefix: "/"
    route:
      cluster: www2
- name: www2_staging
  domains:
  - www.lyft.com
  routes:
  - match:
      prefix: "/"
    route:
      cluster: www2_staging
  )EOF";

  EXPECT_THROW(TestConfigImpl config(parseRouteConfigurationFromYaml(yaml), factory_context_, true),
               EnvoyException);
}

// Test to detect if hostname matches are case-insensitive
TEST_F(RouteMatcherTest, TestCaseSensitiveDomainConfig) {
  std::string yaml = R"EOF(
name: foo
virtual_hosts:
  - name: www2
    domains: [www.lyft.com]
    routes:
      - match: { prefix: "/" }
        route: { cluster: www2 }
  - name: www2_staging
    domains: [www.LYFt.cOM]
    routes:
      - match: { prefix: "/" }
        route: { cluster: www2_staging }
  )EOF";

  factory_context_.cluster_manager_.initializeClusters({"www2", "www2_staging"}, {});
  EXPECT_THROW_WITH_MESSAGE(
      TestConfigImpl(parseRouteConfigurationFromYaml(yaml), factory_context_, true), EnvoyException,
      "Only unique values for domains are permitted. Duplicate entry of domain www.lyft.com in "
      "route foo");
}

TEST_F(RouteMatcherTest, TestDuplicateWildcardDomainConfig) {
  const std::string yaml = R"EOF(
name: foo
virtual_hosts:
- name: www2
  domains: ["*"]
  routes:
  - match: { prefix: "/" }
    route: { cluster: www2 }
- name: www2_staging
  domains: ["*"]
  routes:
  - match: { prefix: "/" }
    route: { cluster: www2_staging }
  )EOF";

  factory_context_.cluster_manager_.initializeClusters({"www2", "www2_staging"}, {});
  EXPECT_THROW_WITH_MESSAGE(
      TestConfigImpl(parseRouteConfigurationFromYaml(yaml), factory_context_, true), EnvoyException,
      "Only a single wildcard domain is permitted in route foo");
}

TEST_F(RouteMatcherTest, TestDuplicateSuffixWildcardDomainConfig) {
  const std::string yaml = R"EOF(
name: foo
virtual_hosts:
- name: www2
  domains: ["*.lyft.com"]
  routes:
  - match: { prefix: "/" }
    route: { cluster: www2 }
- name: www2_staging
  domains: ["*.LYFT.COM"]
  routes:
  - match: { prefix: "/" }
    route: { cluster: www2_staging }
  )EOF";

  factory_context_.cluster_manager_.initializeClusters({"www2", "www2_staging"}, {});
  EXPECT_THROW_WITH_MESSAGE(
      TestConfigImpl(parseRouteConfigurationFromYaml(yaml), factory_context_, true), EnvoyException,
      "Only unique values for domains are permitted. Duplicate entry of domain *.lyft.com in route "
      "foo");
}

TEST_F(RouteMatcherTest, TestDuplicatePrefixWildcardDomainConfig) {
  const std::string yaml = R"EOF(
name: foo
virtual_hosts:
- name: www2
  domains: ["bar.*"]
  routes:
  - match: { prefix: "/" }
    route: { cluster: www2 }
- name: www2_staging
  domains: ["BAR.*"]
  routes:
  - match: { prefix: "/" }
    route: { cluster: www2_staging }
  )EOF";

  factory_context_.cluster_manager_.initializeClusters({"www2", "www2_staging"}, {});
  EXPECT_THROW_WITH_MESSAGE(
      TestConfigImpl(parseRouteConfigurationFromYaml(yaml), factory_context_, true), EnvoyException,
      "Only unique values for domains are permitted. Duplicate entry of domain bar.* in route foo");
}

TEST_F(RouteMatcherTest, TestInvalidCharactersInPrefixRewrites) {
  const std::string yaml = R"EOF(
virtual_hosts:
- name: www
  domains: ["*"]
  routes:
  - match: { prefix: "/foo" }
    route:
      prefix_rewrite: "/\ndroptable"
      cluster: www
  )EOF";

  EXPECT_THROW_WITH_REGEX(
      TestConfigImpl(parseRouteConfigurationFromYaml(yaml), factory_context_, true), EnvoyException,
      "RouteActionValidationError.PrefixRewrite:.*value does not match regex pattern");
}

TEST_F(RouteMatcherTest, TestInvalidCharactersInHostRewrites) {
  const std::string yaml = R"EOF(
virtual_hosts:
- name: www
  domains: ["*"]
  routes:
  - match: { prefix: "/foo" }
    route:
      host_rewrite_literal: "new_host\ndroptable"
      cluster: www
  )EOF";

  EXPECT_THROW_WITH_REGEX(
      TestConfigImpl(parseRouteConfigurationFromYaml(yaml), factory_context_, true), EnvoyException,
      "RouteActionValidationError.HostRewriteLiteral:.*value does not match regex pattern");
}

TEST_F(RouteMatcherTest, TestInvalidCharactersInAutoHostRewrites) {
  const std::string yaml = R"EOF(
virtual_hosts:
- name: www
  domains: ["*"]
  routes:
  - match: { prefix: "/foo" }
    route:
      host_rewrite_header: "x-host\ndroptable"
      cluster: www
  )EOF";

  EXPECT_THROW_WITH_REGEX(
      TestConfigImpl(parseRouteConfigurationFromYaml(yaml), factory_context_, true), EnvoyException,
      "RouteActionValidationError.HostRewriteHeader:.*value does not match regex pattern");
}

TEST_F(RouteMatcherTest, TestInvalidCharactersInHostRedirect) {
  const std::string yaml = R"EOF(
virtual_hosts:
- name: www
  domains: ["*"]
  routes:
  - match: { prefix: "/foo" }
    redirect: { host_redirect: "new.host\ndroptable" }
  )EOF";

  EXPECT_THROW_WITH_REGEX(
      TestConfigImpl(parseRouteConfigurationFromYaml(yaml), factory_context_, true), EnvoyException,
      "RedirectActionValidationError.HostRedirect:.*value does not match regex pattern");
}

TEST_F(RouteMatcherTest, TestInvalidCharactersInPathRedirect) {
  const std::string yaml = R"EOF(
virtual_hosts:
- name: www
  domains: ["*"]
  routes:
  - match: { prefix: "/foo" }
    redirect: { path_redirect: "/new_path\ndroptable" }
  )EOF";

  EXPECT_THROW_WITH_REGEX(
      TestConfigImpl(parseRouteConfigurationFromYaml(yaml), factory_context_, true), EnvoyException,
      "RedirectActionValidationError.PathRedirect:.*value does not match regex pattern");
}

TEST_F(RouteMatcherTest, TestInvalidCharactersInPrefixRewriteRedirect) {
  const std::string yaml = R"EOF(
virtual_hosts:
- name: www
  domains: ["*"]
  routes:
  - match: { prefix: "/foo" }
    redirect: { prefix_rewrite: "/new/prefix\ndroptable"}
  )EOF";

  EXPECT_THROW_WITH_REGEX(
      TestConfigImpl(parseRouteConfigurationFromYaml(yaml), factory_context_, true), EnvoyException,
      "RedirectActionValidationError.PrefixRewrite:.*value does not match regex pattern");
}

TEST_F(RouteMatcherTest, TestPrefixAndRegexRewrites) {
  const std::string yaml = R"EOF(
virtual_hosts:
- name: www2
  domains: ["bar.*"]
  routes:
  - match: { prefix: "/foo" }
    route:
      prefix_rewrite: /
      regex_rewrite:
        pattern:
          google_re2: {}
          regex: foo
        substitution: bar
      cluster: www2
  )EOF";

  EXPECT_THROW_WITH_MESSAGE(
      TestConfigImpl(parseRouteConfigurationFromYaml(yaml), factory_context_, true), EnvoyException,
      "Cannot specify both prefix_rewrite and regex_rewrite");
}

TEST_F(RouteMatcherTest, TestDomainMatchOrderConfig) {
  const std::string yaml = R"EOF(
virtual_hosts:
- name: exact
  domains: ["www.example.com", "www.example.cc", "wwww.example.com" ]
  routes:
  - match: { prefix: "/" }
    route: { cluster: exact }
- name: suffix
  domains: ["*w.example.com" ]
  routes:
  - match: { prefix: "/" }
    route: { cluster: suffix }
- name: prefix
  domains: ["www.example.c*", "ww.example.c*"]
  routes:
  - match: { prefix: "/" }
    route: { cluster: prefix }
- name: default
  domains: ["*"]
  routes:
  - match: { prefix: "/" }
    route: { cluster: default }
  )EOF";

  factory_context_.cluster_manager_.initializeClusters({"exact", "suffix", "prefix", "default"},
                                                       {});
  TestConfigImpl config(parseRouteConfigurationFromYaml(yaml), factory_context_, true);

  EXPECT_EQ(
      "exact",
      config.route(genHeaders("www.example.com", "/", "GET"), 0)->routeEntry()->clusterName());
  EXPECT_EQ(
      "exact",
      config.route(genHeaders("wwww.example.com", "/", "GET"), 0)->routeEntry()->clusterName());
  EXPECT_EQ("exact",
            config.route(genHeaders("www.example.cc", "/", "GET"), 0)->routeEntry()->clusterName());
  EXPECT_EQ("suffix",
            config.route(genHeaders("ww.example.com", "/", "GET"), 0)->routeEntry()->clusterName());
  EXPECT_EQ("prefix",
            config.route(genHeaders("www.example.co", "/", "GET"), 0)->routeEntry()->clusterName());
  EXPECT_EQ("default",
            config.route(genHeaders("w.example.com", "/", "GET"), 0)->routeEntry()->clusterName());
  EXPECT_EQ("default",
            config.route(genHeaders("www.example.c", "/", "GET"), 0)->routeEntry()->clusterName());
}

TEST_F(RouteMatcherTest, NoProtocolInHeadersWhenTlsIsRequired) {
  const std::string yaml = R"EOF(
virtual_hosts:
- name: www
  require_tls: all
  domains:
  - www.lyft.com
  routes:
  - match:
      prefix: "/"
    route:
      cluster: www
  )EOF";

  factory_context_.cluster_manager_.initializeClusters({"www"}, {});
  TestConfigImpl config(parseRouteConfigurationFromYaml(yaml), factory_context_, true);

  // route may be called early in some edge cases and "x-forwarded-proto" will not be set.
  Http::TestRequestHeaderMapImpl headers{{":authority", "www.lyft.com"}, {":path", "/"}};
  EXPECT_EQ(nullptr, config.route(headers, 0));
}

/**
 * @brief  Generate headers for testing
 * @param ssl set true to insert "x-forwarded-proto: https", else "x-forwarded-proto: http"
 * @param internal nullopt for no such "x-envoy-internal" header, or explicit "true/false"
 * @return Http::TestRequestHeaderMapImpl
 */
static Http::TestRequestHeaderMapImpl genRedirectHeaders(const std::string& host,
                                                         const std::string& path, bool ssl,
                                                         absl::optional<bool> internal) {
  Http::TestRequestHeaderMapImpl headers{
      {":authority", host}, {":path", path}, {"x-forwarded-proto", ssl ? "https" : "http"}};
  if (internal.has_value()) {
    headers.addCopy("x-envoy-internal", internal.value() ? "true" : "false");
  }

  return headers;
}

TEST_F(RouteMatcherTest, RouteName) {
  std::string yaml = R"EOF(
virtual_hosts:
  - name: "www2"
    domains: ["www.lyft.com"]
    routes:
      - name: "route-test"
        match: { prefix: "/"}
        route:
          cluster: "ufesservice"
  - name: redirect
    domains: [redirect.lyft.com]
    routes:
      - name: "route-test-2"
        match: { path: /host }
        redirect: { host_redirect: new.lyft.com }
  )EOF";
  NiceMock<Server::Configuration::MockServerFactoryContext> factory_context;
  TestConfigImpl config(parseRouteConfigurationFromYaml(yaml), factory_context, false);
  {
    Http::TestRequestHeaderMapImpl headers = genHeaders("www.lyft.com", "/", "GET");
    EXPECT_EQ("route-test", config.route(headers, 0)->routeEntry()->routeName());
  }

  {
    Http::TestRequestHeaderMapImpl headers =
        genRedirectHeaders("redirect.lyft.com", "/host", false, false);
    const DirectResponseEntry* redirect = config.route(headers, 0)->directResponseEntry();
    EXPECT_EQ("route-test-2", redirect->routeName());
  }
}

TEST_F(RouteMatcherTest, DirectResponse) {
  const auto pathname =
      TestEnvironment::writeStringToFileForTest("direct_response_body", "Example text 3");

  static const std::string yaml = R"EOF(
max_direct_response_body_size_bytes: 1024
virtual_hosts:
  - name: www2
    domains: [www.lyft.com]
    require_tls: all
    routes:
      - match: { prefix: "/" }
        route: { cluster: www2 }
  - name: api
    domains: [api.lyft.com]
    require_tls: external_only
    routes:
      - match: { prefix: "/" }
        route: { cluster: www2 }
  - name: redirect
    domains: [redirect.lyft.com]
    routes:
      - match: { path: /host }
        redirect: { host_redirect: new.lyft.com }
      - match: { path: /path }
        redirect: { path_redirect: /new_path }
      - match: { path: /https }
        redirect: { https_redirect: true }
      - match: { path: /host_path }
        redirect: { host_redirect: new.lyft.com, path_redirect: /new_path }
      - match: { path: /host_https }
        redirect: { host_redirect: new.lyft.com, https_redirect: true }
      - match: { path: /path_https }
        redirect: { path_redirect: /new_path, https_redirect: true }
      - match: { path: /host_path_https }
        redirect: { host_redirect: new.lyft.com, path_redirect: /new_path, https_redirect: true }
      - match: { path: /port }
        redirect: { port_redirect: 8080 }
      - match: { path: /host_port }
        redirect: { host_redirect: new.lyft.com, port_redirect: 8080 }
      - match: { path: /scheme_host_port }
        redirect: { scheme_redirect: ws, host_redirect: new.lyft.com, port_redirect: 8080 }
  - name: redirect_domain_port_80
    domains: [redirect.lyft.com:80]
    routes:
      - match: { path: /ws }
        redirect: { scheme_redirect: ws }
      - match: { path: /host_path_https }
        redirect: { host_redirect: new.lyft.com, path_redirect: /new_path, https_redirect: true }
      - match: { path: /scheme_host_port }
        redirect: { scheme_redirect: ws, host_redirect: new.lyft.com, port_redirect: 8080 }
  - name: redirect_domain_port_443
    domains: [redirect.lyft.com:443]
    routes:
      - match: { path: /ws }
        redirect: { scheme_redirect: ws }
      - match: { path: /host_path_http }
        redirect: { scheme_redirect: http, host_redirect: new.lyft.com, path_redirect: /new_path}
      - match: { path: /scheme_host_port }
        redirect: { scheme_redirect: ws, host_redirect: new.lyft.com, port_redirect: 8080 }
  - name: redirect_domain_port_8080
    domains: [redirect.lyft.com:8080]
    routes:
      - match: { path: /port }
        redirect: { port_redirect: 8181 }
  - name: redirect_ipv4
    domains: [10.0.0.1]
    routes:
      - match: { path: /port }
        redirect: { port_redirect: 8080 }
      - match: { path: /host_port }
        redirect: { host_redirect: 20.0.0.2, port_redirect: 8080 }
      - match: { path: /scheme_host_port }
        redirect: { scheme_redirect: ws, host_redirect: 20.0.0.2, port_redirect: 8080 }
  - name: redirect_ipv4_port_8080
    domains: [10.0.0.1:8080]
    routes:
      - match: { path: /port }
        redirect: { port_redirect: 8181 }
  - name: redirect_ipv4_port_80
    domains: [10.0.0.1:80]
    routes:
      - match: { path: /ws }
        redirect: { scheme_redirect: ws }
      - match: { path: /host_path_https }
        redirect: { host_redirect: 20.0.0.2, path_redirect: /new_path, https_redirect: true }
      - match: { path: /scheme_host_port }
        redirect: { scheme_redirect: ws, host_redirect: 20.0.0.2, port_redirect: 8080 }
  - name: redirect_ipv4_port_443
    domains: [10.0.0.1:443]
    routes:
      - match: { path: /ws }
        redirect: { scheme_redirect: ws }
      - match: { path: /host_path_http }
        redirect: { scheme_redirect: http, host_redirect: 20.0.0.2, path_redirect: /new_path}
      - match: { path: /scheme_host_port }
        redirect: { scheme_redirect: ws, host_redirect: 20.0.0.2, port_redirect: 8080 }
  - name: redirect_ipv6
    domains: ["[fe80::1]"]
    routes:
      - match: { path: /port }
        redirect: { port_redirect: 8080 }
      - match: { path: /host_port }
        redirect: { host_redirect: "[fe80::2]", port_redirect: 8080 }
      - match: { path: /scheme_host_port }
        redirect: { scheme_redirect: ws, host_redirect: "[fe80::2]", port_redirect: 8080 }
  - name: redirect_ipv6_port_8080
    domains: ["[fe80::1]:8080"]
    routes:
      - match: { path: /port }
        redirect: { port_redirect: 8181 }
  - name: redirect_ipv6_port_80
    domains: ["[fe80::1]:80"]
    routes:
      - match: { path: /ws }
        redirect: { scheme_redirect: ws }
      - match: { path: /host_path_https }
        redirect: { host_redirect: "[fe80::2]", path_redirect: /new_path, https_redirect: true }
      - match: { path: /scheme_host_port }
        redirect: { scheme_redirect: ws, host_redirect: "[fe80::2]", port_redirect: 8080 }
  - name: redirect_ipv6_port_443
    domains: ["[fe80::1]:443"]
    routes:
      - match: { path: /ws }
        redirect: { scheme_redirect: ws }
      - match: { path: /host_path_http }
        redirect: { scheme_redirect: http, host_redirect: "[fe80::2]", path_redirect: /new_path}
      - match: { path: /scheme_host_port }
        redirect: { scheme_redirect: ws, host_redirect: "[fe80::2]", port_redirect: 8080 }
  - name: direct
    domains: [direct.example.com]
    routes:
    - match: { prefix: /gone }
      direct_response:
        status: 410
        body: { inline_bytes: "RXhhbXBsZSB0ZXh0IDE=" }
    - match: { prefix: /error }
      direct_response:
        status: 500
        body: { inline_string: "Example text 2" }
    - match: { prefix: /no_body }
      direct_response:
        status: 200
    - match: { prefix: /static }
      direct_response:
        status: 200
        body: { filename: )EOF" + pathname +
                                  R"EOF(}
    - match: { prefix: / }
      route: { cluster: www2 }
  )EOF";

  factory_context_.cluster_manager_.initializeClusters({"www2"}, {});
  TestConfigImpl config(parseRouteConfigurationFromYaml(yaml), factory_context_, true);
  EXPECT_EQ(nullptr, config.route(genRedirectHeaders("www.foo.com", "/foo", true, true), 0));
  {
    Http::TestRequestHeaderMapImpl headers = genRedirectHeaders("www.lyft.com", "/foo", true, true);
    EXPECT_EQ(nullptr, config.route(headers, 0)->directResponseEntry());
  }
  {
    Http::TestRequestHeaderMapImpl headers =
        genRedirectHeaders("www.lyft.com", "/foo", false, false);
    EXPECT_EQ("https://www.lyft.com/foo",
              config.route(headers, 0)->directResponseEntry()->newPath(headers));
    EXPECT_EQ(nullptr, config.route(headers, 0)->decorator());
  }
  {
    Http::TestRequestHeaderMapImpl headers =
        genRedirectHeaders("api.lyft.com", "/foo", false, true);
    EXPECT_EQ(nullptr, config.route(headers, 0)->directResponseEntry());
  }
  {
    Http::TestRequestHeaderMapImpl headers =
        genRedirectHeaders("api.lyft.com", "/foo", false, false);
    EXPECT_EQ("https://api.lyft.com/foo",
              config.route(headers, 0)->directResponseEntry()->newPath(headers));
  }
  {
    Http::TestRequestHeaderMapImpl headers = genRedirectHeaders(
        "api.lyft.com", "/foo", false, absl::nullopt /* no x-envoy-internal header */);
    EXPECT_EQ("https://api.lyft.com/foo",
              config.route(headers, 0)->directResponseEntry()->newPath(headers));
  }
  {
    Http::TestRequestHeaderMapImpl headers =
        genRedirectHeaders("redirect.lyft.com", "/host", false, false);
    EXPECT_EQ("http://new.lyft.com/host",
              config.route(headers, 0)->directResponseEntry()->newPath(headers));
  }
  {
    Http::TestRequestHeaderMapImpl headers =
        genRedirectHeaders("redirect.lyft.com", "/path", true, false);
    EXPECT_EQ("https://redirect.lyft.com/new_path",
              config.route(headers, 0)->directResponseEntry()->newPath(headers));
  }
  {
    Http::TestRequestHeaderMapImpl headers =
        genRedirectHeaders("redirect.lyft.com", "/host_path", true, false);
    EXPECT_EQ("https://new.lyft.com/new_path",
              config.route(headers, 0)->directResponseEntry()->newPath(headers));
  }
  {
    Http::TestRequestHeaderMapImpl headers =
        genRedirectHeaders("direct.example.com", "/gone", true, false);
    EXPECT_EQ(Http::Code::Gone, config.route(headers, 0)->directResponseEntry()->responseCode());
    EXPECT_EQ("Example text 1", config.route(headers, 0)->directResponseEntry()->responseBody());
  }
  {
    Http::TestRequestHeaderMapImpl headers =
        genRedirectHeaders("direct.example.com", "/error", true, false);
    EXPECT_EQ(Http::Code::InternalServerError,
              config.route(headers, 0)->directResponseEntry()->responseCode());
    EXPECT_EQ("Example text 2", config.route(headers, 0)->directResponseEntry()->responseBody());
  }
  {
    Http::TestRequestHeaderMapImpl headers =
        genRedirectHeaders("direct.example.com", "/no_body", true, false);
    EXPECT_EQ(Http::Code::OK, config.route(headers, 0)->directResponseEntry()->responseCode());
    EXPECT_TRUE(config.route(headers, 0)->directResponseEntry()->responseBody().empty());
  }
  {
    Http::TestRequestHeaderMapImpl headers =
        genRedirectHeaders("direct.example.com", "/static", true, false);
    EXPECT_EQ(Http::Code::OK, config.route(headers, 0)->directResponseEntry()->responseCode());
    EXPECT_EQ("Example text 3", config.route(headers, 0)->directResponseEntry()->responseBody());
  }
  {
    Http::TestRequestHeaderMapImpl headers =
        genRedirectHeaders("direct.example.com", "/other", true, false);
    EXPECT_EQ(nullptr, config.route(headers, 0)->directResponseEntry());
  }
  {
    Http::TestRequestHeaderMapImpl headers =
        genRedirectHeaders("redirect.lyft.com", "/https", false, false);
    EXPECT_EQ("https://redirect.lyft.com/https",
              config.route(headers, 0)->directResponseEntry()->newPath(headers));
    EXPECT_EQ(nullptr, config.route(headers, 0)->perFilterConfig("bar"));
  }
  {
    Http::TestRequestHeaderMapImpl headers =
        genRedirectHeaders("redirect.lyft.com", "/host_https", false, false);
    EXPECT_EQ("https://new.lyft.com/host_https",
              config.route(headers, 0)->directResponseEntry()->newPath(headers));
  }
  {
    Http::TestRequestHeaderMapImpl headers =
        genRedirectHeaders("redirect.lyft.com", "/path_https", false, false);
    EXPECT_EQ("https://redirect.lyft.com/new_path",
              config.route(headers, 0)->directResponseEntry()->newPath(headers));
  }
  {
    Http::TestRequestHeaderMapImpl headers =
        genRedirectHeaders("redirect.lyft.com", "/host_path_https", false, false);
    EXPECT_EQ("https://new.lyft.com/new_path",
              config.route(headers, 0)->directResponseEntry()->newPath(headers));
  }
  {
    Http::TestRequestHeaderMapImpl headers =
        genRedirectHeaders("redirect.lyft.com", "/port", false, false);
    EXPECT_EQ("http://redirect.lyft.com:8080/port",
              config.route(headers, 0)->directResponseEntry()->newPath(headers));
  }
  {
    Http::TestRequestHeaderMapImpl headers =
        genRedirectHeaders("redirect.lyft.com:8080", "/port", false, false);
    EXPECT_EQ("http://redirect.lyft.com:8181/port",
              config.route(headers, 0)->directResponseEntry()->newPath(headers));
  }
  {
    Http::TestRequestHeaderMapImpl headers =
        genRedirectHeaders("redirect.lyft.com", "/host_port", false, false);
    EXPECT_EQ("http://new.lyft.com:8080/host_port",
              config.route(headers, 0)->directResponseEntry()->newPath(headers));
  }
  {
    Http::TestRequestHeaderMapImpl headers =
        genRedirectHeaders("redirect.lyft.com", "/scheme_host_port", false, false);
    EXPECT_EQ("ws://new.lyft.com:8080/scheme_host_port",
              config.route(headers, 0)->directResponseEntry()->newPath(headers));
  }
  {
    Http::TestRequestHeaderMapImpl headers =
        genRedirectHeaders("redirect.lyft.com:80", "/ws", true, false);
    EXPECT_EQ("ws://redirect.lyft.com:80/ws",
              config.route(headers, 0)->directResponseEntry()->newPath(headers));
  }
  {
    Http::TestRequestHeaderMapImpl headers =
        genRedirectHeaders("redirect.lyft.com:80", "/host_path_https", false, false);
    EXPECT_EQ("https://new.lyft.com/new_path",
              config.route(headers, 0)->directResponseEntry()->newPath(headers));
  }
  {
    Http::TestRequestHeaderMapImpl headers =
        genRedirectHeaders("redirect.lyft.com:80", "/scheme_host_port", false, false);
    EXPECT_EQ("ws://new.lyft.com:8080/scheme_host_port",
              config.route(headers, 0)->directResponseEntry()->newPath(headers));
  }
  {
    Http::TestRequestHeaderMapImpl headers =
        genRedirectHeaders("redirect.lyft.com:443", "/ws", false, false);
    EXPECT_EQ("ws://redirect.lyft.com:443/ws",
              config.route(headers, 0)->directResponseEntry()->newPath(headers));
  }
  {
    Http::TestRequestHeaderMapImpl headers =
        genRedirectHeaders("redirect.lyft.com:443", "/host_path_http", true, false);
    EXPECT_EQ("http://new.lyft.com/new_path",
              config.route(headers, 0)->directResponseEntry()->newPath(headers));
  }
  {
    Http::TestRequestHeaderMapImpl headers =
        genRedirectHeaders("redirect.lyft.com:443", "/scheme_host_port", true, false);
    EXPECT_EQ("ws://new.lyft.com:8080/scheme_host_port",
              config.route(headers, 0)->directResponseEntry()->newPath(headers));
  }
  {
    Http::TestRequestHeaderMapImpl headers = genRedirectHeaders("10.0.0.1", "/port", false, false);
    EXPECT_EQ("http://10.0.0.1:8080/port",
              config.route(headers, 0)->directResponseEntry()->newPath(headers));
  }
  {
    Http::TestRequestHeaderMapImpl headers =
        genRedirectHeaders("10.0.0.1:8080", "/port", false, false);
    EXPECT_EQ("http://10.0.0.1:8181/port",
              config.route(headers, 0)->directResponseEntry()->newPath(headers));
  }
  {
    Http::TestRequestHeaderMapImpl headers =
        genRedirectHeaders("10.0.0.1", "/host_port", false, false);
    EXPECT_EQ("http://20.0.0.2:8080/host_port",
              config.route(headers, 0)->directResponseEntry()->newPath(headers));
  }
  {
    Http::TestRequestHeaderMapImpl headers =
        genRedirectHeaders("10.0.0.1", "/scheme_host_port", false, false);
    EXPECT_EQ("ws://20.0.0.2:8080/scheme_host_port",
              config.route(headers, 0)->directResponseEntry()->newPath(headers));
  }
  {
    Http::TestRequestHeaderMapImpl headers = genRedirectHeaders("10.0.0.1:80", "/ws", true, false);
    EXPECT_EQ("ws://10.0.0.1:80/ws",
              config.route(headers, 0)->directResponseEntry()->newPath(headers));
  }
  {
    Http::TestRequestHeaderMapImpl headers =
        genRedirectHeaders("10.0.0.1:80", "/host_path_https", false, false);
    EXPECT_EQ("https://20.0.0.2/new_path",
              config.route(headers, 0)->directResponseEntry()->newPath(headers));
  }
  {
    Http::TestRequestHeaderMapImpl headers =
        genRedirectHeaders("10.0.0.1:80", "/scheme_host_port", false, false);
    EXPECT_EQ("ws://20.0.0.2:8080/scheme_host_port",
              config.route(headers, 0)->directResponseEntry()->newPath(headers));
  }
  {
    Http::TestRequestHeaderMapImpl headers =
        genRedirectHeaders("10.0.0.1:443", "/ws", false, false);
    EXPECT_EQ("ws://10.0.0.1:443/ws",
              config.route(headers, 0)->directResponseEntry()->newPath(headers));
  }
  {
    Http::TestRequestHeaderMapImpl headers =
        genRedirectHeaders("10.0.0.1:443", "/host_path_http", true, false);
    EXPECT_EQ("http://20.0.0.2/new_path",
              config.route(headers, 0)->directResponseEntry()->newPath(headers));
  }
  {
    Http::TestRequestHeaderMapImpl headers =
        genRedirectHeaders("10.0.0.1:443", "/scheme_host_port", true, false);
    EXPECT_EQ("ws://20.0.0.2:8080/scheme_host_port",
              config.route(headers, 0)->directResponseEntry()->newPath(headers));
  }
  {
    Http::TestRequestHeaderMapImpl headers = genRedirectHeaders("[fe80::1]", "/port", false, false);

    EXPECT_EQ("http://[fe80::1]:8080/port",
              config.route(headers, 0)->directResponseEntry()->newPath(headers));
  }
  {
    Http::TestRequestHeaderMapImpl headers =
        genRedirectHeaders("[fe80::1]:8080", "/port", false, false);
    EXPECT_EQ("http://[fe80::1]:8181/port",
              config.route(headers, 0)->directResponseEntry()->newPath(headers));
  }
  {
    Http::TestRequestHeaderMapImpl headers =
        genRedirectHeaders("[fe80::1]", "/host_port", false, false);
    EXPECT_EQ("http://[fe80::2]:8080/host_port",
              config.route(headers, 0)->directResponseEntry()->newPath(headers));
  }
  {
    Http::TestRequestHeaderMapImpl headers =
        genRedirectHeaders("[fe80::1]", "/scheme_host_port", false, false);
    EXPECT_EQ("ws://[fe80::2]:8080/scheme_host_port",
              config.route(headers, 0)->directResponseEntry()->newPath(headers));
  }
  {
    Http::TestRequestHeaderMapImpl headers = genRedirectHeaders("[fe80::1]:80", "/ws", true, false);
    EXPECT_EQ("ws://[fe80::1]:80/ws",
              config.route(headers, 0)->directResponseEntry()->newPath(headers));
  }
  {
    Http::TestRequestHeaderMapImpl headers =
        genRedirectHeaders("[fe80::1]:80", "/host_path_https", false, false);
    EXPECT_EQ("https://[fe80::2]/new_path",
              config.route(headers, 0)->directResponseEntry()->newPath(headers));
  }
  {
    Http::TestRequestHeaderMapImpl headers =
        genRedirectHeaders("[fe80::1]:80", "/scheme_host_port", false, false);
    EXPECT_EQ("ws://[fe80::2]:8080/scheme_host_port",
              config.route(headers, 0)->directResponseEntry()->newPath(headers));
  }
  {
    Http::TestRequestHeaderMapImpl headers =
        genRedirectHeaders("[fe80::1]:443", "/ws", false, false);
    EXPECT_EQ("ws://[fe80::1]:443/ws",
              config.route(headers, 0)->directResponseEntry()->newPath(headers));
  }
  {
    Http::TestRequestHeaderMapImpl headers =
        genRedirectHeaders("[fe80::1]:443", "/host_path_http", true, false);
    EXPECT_EQ("http://[fe80::2]/new_path",
              config.route(headers, 0)->directResponseEntry()->newPath(headers));
  }
  {
    Http::TestRequestHeaderMapImpl headers =
        genRedirectHeaders("[fe80::1]:443", "/scheme_host_port", true, false);
    EXPECT_EQ("ws://[fe80::2]:8080/scheme_host_port",
              config.route(headers, 0)->directResponseEntry()->newPath(headers));
  }
}

TEST_F(RouteMatcherTest, ExclusiveRouteEntryOrDirectResponseEntry) {
  const std::string yaml = R"EOF(
virtual_hosts:
- name: www2
  domains:
  - www.lyft.com
  routes:
  - match:
      prefix: "/"
    route:
      cluster: www2
- name: redirect
  domains:
  - redirect.lyft.com
  routes:
  - match:
      prefix: "/foo"
    redirect:
      host_redirect: new.lyft.com
  )EOF";

  factory_context_.cluster_manager_.initializeClusters({"www2"}, {});
  TestConfigImpl config(parseRouteConfigurationFromYaml(yaml), factory_context_, true);

  {
    Http::TestRequestHeaderMapImpl headers = genRedirectHeaders("www.lyft.com", "/foo", true, true);
    EXPECT_EQ(nullptr, config.route(headers, 0)->directResponseEntry());
    EXPECT_EQ("www2", config.route(headers, 0)->routeEntry()->clusterName());
  }
  {
    Http::TestRequestHeaderMapImpl headers =
        genRedirectHeaders("redirect.lyft.com", "/foo", false, false);
    EXPECT_EQ("http://new.lyft.com/foo",
              config.route(headers, 0)->directResponseEntry()->newPath(headers));
    EXPECT_EQ(nullptr, config.route(headers, 0)->routeEntry());
  }
}

TEST_F(RouteMatcherTest, ExclusiveWeightedClustersEntryOrDirectResponseEntry) {
  const std::string yaml = R"EOF(
virtual_hosts:
- name: www2
  domains:
  - www.lyft.com
  routes:
  - match:
      prefix: "/"
    route:
      weighted_clusters:
        clusters:
        - name: www2
          weight: 100
- name: redirect
  domains:
  - redirect.lyft.com
  routes:
  - match:
      prefix: "/foo"
    redirect:
      host_redirect: new.lyft.com
  - match:
      prefix: "/foo1"
    redirect:
      host_redirect: "[fe80::1]"
  )EOF";

  factory_context_.cluster_manager_.initializeClusters({"www2"}, {});
  TestConfigImpl config(parseRouteConfigurationFromYaml(yaml), factory_context_, true);

  {
    Http::TestRequestHeaderMapImpl headers = genRedirectHeaders("www.lyft.com", "/foo", true, true);
    EXPECT_EQ(nullptr, config.route(headers, 0)->directResponseEntry());
    EXPECT_EQ("www2", config.route(headers, 0)->routeEntry()->clusterName());
  }

  {
    Http::TestRequestHeaderMapImpl headers =
        genRedirectHeaders("redirect.lyft.com", "/foo", false, false);
    EXPECT_EQ("http://new.lyft.com/foo",
              config.route(headers, 0)->directResponseEntry()->newPath(headers));
    EXPECT_EQ(nullptr, config.route(headers, 0)->routeEntry());
  }
}

struct Foo : public Envoy::Config::TypedMetadata::Object {};
struct Baz : public Envoy::Config::TypedMetadata::Object {
  Baz(std::string n) : name(n) {}
  std::string name;
};
class BazFactory : public HttpRouteTypedMetadataFactory {
public:
  std::string name() const override { return "baz"; }
  // Returns nullptr (conversion failure) if d is empty.
  std::unique_ptr<const Envoy::Config::TypedMetadata::Object>
  parse(const ProtobufWkt::Struct& d) const override {
    if (d.fields().find("name") != d.fields().end()) {
      return std::make_unique<Baz>(d.fields().at("name").string_value());
    }
    throw EnvoyException("Cannot create a Baz when metadata is empty.");
  }
};

TEST_F(RouteMatcherTest, WeightedClusters) {
  const std::string yaml = R"EOF(
virtual_hosts:
  - name: www1
    domains: ["www1.lyft.com"]
    routes:
      - match: { prefix: "/" }
        metadata: { filter_metadata: { com.bar.foo: { baz: test_value }, baz: {name: meh} } }
        decorator:
          operation: hello
        route:
          weighted_clusters:
            clusters:
              - name: cluster1
                weight: 30
              - name: cluster2
                weight: 30
              - name: cluster3
                weight: 40
  - name: www2
    domains: ["www2.lyft.com"]
    routes:
      - match: { prefix: "/" }
        route:
          weighted_clusters:
            clusters:
              - name: cluster1
                weight: 2000
              - name: cluster2
                weight: 3000
              - name: cluster3
                weight: 5000
            total_weight: 10000
  - name: www3
    domains: ["www3.lyft.com"]
    routes:
      - match: { prefix: "/" }
        route:
          weighted_clusters:
            runtime_key_prefix: www3_weights
            clusters:
              - name: cluster1
                weight: 30
              - name: cluster2
                weight: 30
              - name: cluster3
                weight: 40
  - name: www4
    domains: ["www4.lyft.com"]
    routes:
      - match: { prefix: "/" }
        route:
          weighted_clusters:
            runtime_key_prefix: www4_weights
            clusters:
              - name: cluster1
                weight: 2000
              - name: cluster2
                weight: 3000
              - name: cluster3
                weight: 5000
            total_weight: 10000
  )EOF";

  BazFactory baz_factory;
  Registry::InjectFactory<HttpRouteTypedMetadataFactory> registered_factory(baz_factory);
  auto& runtime = factory_context_.runtime_loader_;
  factory_context_.cluster_manager_.initializeClusters({"cluster1", "cluster2", "cluster3"}, {});
  TestConfigImpl config(parseRouteConfigurationFromYaml(yaml), factory_context_, true);

  {
    Http::TestRequestHeaderMapImpl headers =
        genRedirectHeaders("www1.lyft.com", "/foo", true, true);
    EXPECT_EQ(nullptr, config.route(headers, 0)->directResponseEntry());
  }

  // Weighted Cluster with no runtime, default total weight
  {
    Http::TestRequestHeaderMapImpl headers = genHeaders("www1.lyft.com", "/foo", "GET");
    EXPECT_EQ("cluster1", config.route(headers, 115)->routeEntry()->clusterName());
    EXPECT_EQ("cluster2", config.route(headers, 445)->routeEntry()->clusterName());
    EXPECT_EQ("cluster3", config.route(headers, 560)->routeEntry()->clusterName());
  }

  // Make sure weighted cluster entries call through to the parent when needed.
  {
    Http::TestRequestHeaderMapImpl headers = genHeaders("www1.lyft.com", "/foo", "GET");
    auto route = config.route(headers, 115);
    const RouteEntry* route_entry = route->routeEntry();
    EXPECT_EQ(nullptr, route_entry->hashPolicy());
    EXPECT_TRUE(route_entry->opaqueConfig().empty());
    EXPECT_FALSE(route_entry->autoHostRewrite());
    // Default behavior when include_vh_rate_limits is not set, similar to
    // VhRateLimitOptions::Override
    EXPECT_FALSE(route_entry->includeVirtualHostRateLimits());
    EXPECT_EQ(Http::Code::ServiceUnavailable, route_entry->clusterNotFoundResponseCode());
    EXPECT_EQ(nullptr, route_entry->corsPolicy());
    EXPECT_EQ("test_value",
              Envoy::Config::Metadata::metadataValue(&route_entry->metadata(), "com.bar.foo", "baz")
                  .string_value());
    EXPECT_EQ(nullptr, route_entry->typedMetadata().get<Foo>(baz_factory.name()));
    EXPECT_EQ("meh", route_entry->typedMetadata().get<Baz>(baz_factory.name())->name);
    EXPECT_EQ("hello", route->decorator()->getOperation());

    Http::TestResponseHeaderMapImpl response_headers;
    StreamInfo::MockStreamInfo stream_info;
    route_entry->finalizeResponseHeaders(response_headers, stream_info);
    EXPECT_EQ(response_headers, Http::TestResponseHeaderMapImpl{});
  }

  // Weighted Cluster with no runtime, total weight = 10000
  {
    Http::TestRequestHeaderMapImpl headers = genHeaders("www2.lyft.com", "/foo", "GET");
    EXPECT_EQ("cluster1", config.route(headers, 1150)->routeEntry()->clusterName());
    EXPECT_EQ("cluster2", config.route(headers, 4500)->routeEntry()->clusterName());
    EXPECT_EQ("cluster3", config.route(headers, 8900)->routeEntry()->clusterName());
  }

  // Weighted Cluster with valid runtime values, default total weight
  {
    Http::TestRequestHeaderMapImpl headers = genHeaders("www3.lyft.com", "/foo", "GET");
    EXPECT_CALL(runtime.snapshot_, featureEnabled("www3", 100, _)).WillRepeatedly(Return(true));
    EXPECT_CALL(runtime.snapshot_, getInteger("www3_weights.cluster1", 30))
        .WillRepeatedly(Return(80));
    EXPECT_CALL(runtime.snapshot_, getInteger("www3_weights.cluster2", 30))
        .WillRepeatedly(Return(10));
    EXPECT_CALL(runtime.snapshot_, getInteger("www3_weights.cluster3", 40))
        .WillRepeatedly(Return(10));

    EXPECT_EQ("cluster1", config.route(headers, 45)->routeEntry()->clusterName());
    EXPECT_EQ("cluster2", config.route(headers, 82)->routeEntry()->clusterName());
    EXPECT_EQ("cluster3", config.route(headers, 92)->routeEntry()->clusterName());
  }

  // Weighted Cluster with invalid runtime values, default total weight
  {
    Http::TestRequestHeaderMapImpl headers = genHeaders("www3.lyft.com", "/foo", "GET");
    EXPECT_CALL(runtime.snapshot_, featureEnabled("www3", 100, _)).WillRepeatedly(Return(true));
    EXPECT_CALL(runtime.snapshot_, getInteger("www3_weights.cluster1", 30))
        .WillRepeatedly(Return(10));

    // We return an invalid value here, one that is greater than 100
    // Expect any random value > 10 to always land in cluster2.
    EXPECT_CALL(runtime.snapshot_, getInteger("www3_weights.cluster2", 30))
        .WillRepeatedly(Return(120));
    EXPECT_CALL(runtime.snapshot_, getInteger("www3_weights.cluster3", 40))
        .WillRepeatedly(Return(10));

    EXPECT_EQ("cluster1", config.route(headers, 1005)->routeEntry()->clusterName());
    EXPECT_EQ("cluster2", config.route(headers, 82)->routeEntry()->clusterName());
    EXPECT_EQ("cluster2", config.route(headers, 92)->routeEntry()->clusterName());
  }

  // Weighted Cluster with runtime values, total weight = 10000
  {
    Http::TestRequestHeaderMapImpl headers = genHeaders("www4.lyft.com", "/foo", "GET");
    EXPECT_CALL(runtime.snapshot_, featureEnabled("www4", 100, _)).WillRepeatedly(Return(true));
    EXPECT_CALL(runtime.snapshot_, getInteger("www4_weights.cluster1", 2000))
        .WillRepeatedly(Return(8000));
    EXPECT_CALL(runtime.snapshot_, getInteger("www4_weights.cluster2", 3000))
        .WillRepeatedly(Return(1000));
    EXPECT_CALL(runtime.snapshot_, getInteger("www4_weights.cluster3", 5000))
        .WillRepeatedly(Return(1000));

    EXPECT_EQ("cluster1", config.route(headers, 1150)->routeEntry()->clusterName());
    EXPECT_EQ("cluster2", config.route(headers, 8100)->routeEntry()->clusterName());
    EXPECT_EQ("cluster3", config.route(headers, 9200)->routeEntry()->clusterName());
  }

  // Weighted Cluster with invalid runtime values, total weight = 10000
  {
    Http::TestRequestHeaderMapImpl headers = genHeaders("www4.lyft.com", "/foo", "GET");
    EXPECT_CALL(runtime.snapshot_, featureEnabled("www4", 100, _)).WillRepeatedly(Return(true));
    EXPECT_CALL(runtime.snapshot_, getInteger("www4_weights.cluster1", 2000))
        .WillRepeatedly(Return(1000));
    EXPECT_CALL(runtime.snapshot_, getInteger("www4_weights.cluster2", 3000))
        .WillRepeatedly(Return(12000));
    EXPECT_CALL(runtime.snapshot_, getInteger("www4_weights.cluster3", 5000))
        .WillRepeatedly(Return(1000));

    EXPECT_EQ("cluster1", config.route(headers, 500)->routeEntry()->clusterName());
    EXPECT_EQ("cluster2", config.route(headers, 1500)->routeEntry()->clusterName());
    EXPECT_EQ("cluster2", config.route(headers, 9999)->routeEntry()->clusterName());
  }
}

TEST_F(RouteMatcherTest, WeightedClustersResponseHeaderTransformations) {
  const std::string yaml = R"EOF(
virtual_hosts:
  - name: www2
    domains: ["www.lyft.com"]
    response_headers_to_add:
      - header:
          key: x-global-header1
          value: vhost-override
      - header:
          key: x-vhost-header1
          value: vhost1-www2
    response_headers_to_remove: ["x-vhost-remove"]
    routes:
      - match:
          prefix: "/"
        route:
          weighted_clusters:
            clusters:
              - name: cluster1
                weight: 30
                response_headers_to_add:
                  - header:
                      key: x-cluster-header
                      value: cluster1
              - name: cluster2
                weight: 30
                response_headers_to_add:
                  - header:
                      key: x-cluster-header
                      value: cluster2
              - name: cluster3
                weight: 40
                response_headers_to_add:
                  - header:
                      key: x-cluster-header
                      value: cluster3
    response_headers_to_add:
        - header:
            key: x-route-header
            value: route-override
        - header:
            key: x-global-header1
            value: route-override
        - header:
            key: x-vhost-header1
            value: route-override
  )EOF";
  NiceMock<Envoy::StreamInfo::MockStreamInfo> stream_info;

  factory_context_.cluster_manager_.initializeClusters({"cluster1", "cluster2", "cluster3"}, {});
  TestConfigImpl config(parseRouteConfigurationFromYaml(yaml), factory_context_, true);

  Http::TestRequestHeaderMapImpl req_headers = genHeaders("www.lyft.com", "/", "GET");
  const RouteEntry* route = config.route(req_headers, 0)->routeEntry();
  auto transforms = route->responseHeaderTransforms(stream_info);
  EXPECT_THAT(transforms.headers_to_append,
              ElementsAre(Pair(Http::LowerCaseString("x-cluster-header"), "cluster1"),
                          Pair(Http::LowerCaseString("x-route-header"), "route-override"),
                          Pair(Http::LowerCaseString("x-global-header1"), "route-override"),
                          Pair(Http::LowerCaseString("x-vhost-header1"), "route-override")));
  EXPECT_THAT(transforms.headers_to_overwrite, IsEmpty());
  EXPECT_THAT(transforms.headers_to_remove, ElementsAre(Http::LowerCaseString("x-vhost-remove")));
}

TEST_F(RouteMatcherTest, ExclusiveWeightedClustersOrClusterConfig) {
  const std::string yaml = R"EOF(
virtual_hosts:
- name: www2
  domains:
  - www.lyft.com
  routes:
  - match:
      prefix: "/"
    route:
      weighted_clusters:
        clusters:
        - name: cluster1
          weight: 30
        - name: cluster2
          weight: 30
        - name: cluster3
          weight: 40
      cluster: www2
  )EOF";

  EXPECT_THROW(TestConfigImpl(parseRouteConfigurationFromYaml(yaml), factory_context_, true),
               EnvoyException);
}

TEST_F(RouteMatcherTest, WeightedClustersMissingClusterList) {
  const std::string yaml = R"EOF(
virtual_hosts:
- name: www2
  domains:
  - www.lyft.com
  routes:
  - match:
      prefix: "/"
    route:
      weighted_clusters:
        runtime_key_prefix: www2
  )EOF";

  EXPECT_THROW(TestConfigImpl(parseRouteConfigurationFromYaml(yaml), factory_context_, true),
               EnvoyException);
}

TEST_F(RouteMatcherTest, WeightedClustersEmptyClustersList) {
  const std::string yaml = R"EOF(
virtual_hosts:
- name: www2
  domains:
  - www.lyft.com
  routes:
  - match:
      prefix: "/"
    route:
      weighted_clusters:
        runtime_key_prefix: www2
        clusters: []
  )EOF";

  EXPECT_THROW(TestConfigImpl(parseRouteConfigurationFromYaml(yaml), factory_context_, true),
               EnvoyException);
}

TEST_F(RouteMatcherTest, WeightedClustersSumOFWeightsNotEqualToMax) {
  std::string yaml = R"EOF(
virtual_hosts:
  - name: www2
    domains: ["www.lyft.com"]
    routes:
      - match: { prefix: "/" }
        route:
          weighted_clusters:
            clusters:
              - name: cluster1
                weight: 3
              - name: cluster2
                weight: 3
              - name: cluster3
                weight: 3
  )EOF";

  EXPECT_THROW_WITH_MESSAGE(
      TestConfigImpl(parseRouteConfigurationFromYaml(yaml), factory_context_, true), EnvoyException,
      "Sum of weights in the weighted_cluster should add up to 100");

  yaml = R"EOF(
virtual_hosts:
  - name: www2
    domains: ["www.lyft.com"]
    routes:
      - match: { prefix: "/" }
        route:
          weighted_clusters:
            total_weight: 99
            clusters:
              - name: cluster1
                weight: 3
              - name: cluster2
                weight: 3
              - name: cluster3
                weight: 3
  )EOF";

  EXPECT_THROW_WITH_MESSAGE(
      TestConfigImpl(parseRouteConfigurationFromYaml(yaml), factory_context_, true), EnvoyException,
      "Sum of weights in the weighted_cluster should add up to 99");
}

TEST_F(RouteMatcherTest, TestWeightedClusterWithMissingWeights) {
  const std::string yaml = R"EOF(
virtual_hosts:
- name: www2
  domains:
  - www.lyft.com
  routes:
  - match:
      prefix: "/"
    route:
      weighted_clusters:
        clusters:
        - name: cluster1
          weight: 50
        - name: cluster2
          weight: 50
        - name: cluster3
  )EOF";

  EXPECT_THROW(TestConfigImpl(parseRouteConfigurationFromYaml(yaml), factory_context_, true),
               EnvoyException);
}

TEST_F(RouteMatcherTest, TestWeightedClusterInvalidClusterName) {
  const std::string yaml = R"EOF(
virtual_hosts:
- name: www2
  domains:
  - www.lyft.com
  routes:
  - match:
      prefix: "/foo"
    route:
      weighted_clusters:
        clusters:
        - name: cluster1
          weight: 33
        - name: cluster2
          weight: 33
        - name: cluster3-invalid
          weight: 34
  )EOF";

  EXPECT_THROW(TestConfigImpl(parseRouteConfigurationFromYaml(yaml), factory_context_, true),
               EnvoyException);
}

TEST_F(RouteMatcherTest, TestWeightedClusterHeaderManipulation) {
  const std::string yaml = R"EOF(
virtual_hosts:
  - name: www2
    domains: ["www.lyft.com"]
    routes:
      - match: { prefix: "/" }
        route:
          weighted_clusters:
            clusters:
              - name: cluster1
                weight: 50
                request_headers_to_add:
                  - header:
                      key: x-req-cluster
                      value: cluster1
                response_headers_to_add:
                  - header:
                      key: x-resp-cluster
                      value: cluster1
                response_headers_to_remove: [ "x-remove-cluster1" ]
              - name: cluster2
                weight: 50
                request_headers_to_add:
                  - header:
                      key: x-req-cluster
                      value: cluster2
                response_headers_to_add:
                  - header:
                      key: x-resp-cluster
                      value: cluster2
                response_headers_to_remove: [ "x-remove-cluster2" ]
  )EOF";

  factory_context_.cluster_manager_.initializeClusters({"cluster1", "cluster2"}, {});
  TestConfigImpl config(parseRouteConfigurationFromYaml(yaml), factory_context_, true);
  NiceMock<Envoy::StreamInfo::MockStreamInfo> stream_info;

  {
    Http::TestRequestHeaderMapImpl headers = genHeaders("www.lyft.com", "/foo", "GET");
    Http::TestResponseHeaderMapImpl resp_headers({{"x-remove-cluster1", "value"}});
    const RouteEntry* route = config.route(headers, 0)->routeEntry();
    EXPECT_EQ("cluster1", route->clusterName());

    route->finalizeRequestHeaders(headers, stream_info, true);
    EXPECT_EQ("cluster1", headers.get_("x-req-cluster"));

    route->finalizeResponseHeaders(resp_headers, stream_info);
    EXPECT_EQ("cluster1", resp_headers.get_("x-resp-cluster"));
    EXPECT_FALSE(resp_headers.has("x-remove-cluster1"));
  }

  {
    Http::TestRequestHeaderMapImpl headers = genHeaders("www.lyft.com", "/foo", "GET");
    Http::TestResponseHeaderMapImpl resp_headers({{"x-remove-cluster2", "value"}});
    const RouteEntry* route = config.route(headers, 55)->routeEntry();
    EXPECT_EQ("cluster2", route->clusterName());

    route->finalizeRequestHeaders(headers, stream_info, true);
    EXPECT_EQ("cluster2", headers.get_("x-req-cluster"));

    route->finalizeResponseHeaders(resp_headers, stream_info);
    EXPECT_EQ("cluster2", resp_headers.get_("x-resp-cluster"));
    EXPECT_FALSE(resp_headers.has("x-remove-cluster2"));
  }
}

TEST(NullConfigImplTest, All) {
  NullConfigImpl config;
  NiceMock<Envoy::StreamInfo::MockStreamInfo> stream_info;
  Http::TestRequestHeaderMapImpl headers =
      genRedirectHeaders("redirect.lyft.com", "/baz", true, false);
  EXPECT_EQ(nullptr, config.route(headers, stream_info, 0));
  EXPECT_EQ(0UL, config.internalOnlyHeaders().size());
  EXPECT_EQ("", config.name());
}

class BadHttpRouteConfigurationsTest : public testing::Test, public ConfigImplTestBase {};

TEST_F(BadHttpRouteConfigurationsTest, BadRouteConfig) {
  const std::string yaml = R"EOF(
virtual_hosts:
- name: www2
  domains:
  - "*"
  routes:
  - match:
      prefix: "/"
    route:
      cluster: www2
fake_entry: fake_type
  )EOF";

  EXPECT_THROW(TestConfigImpl(parseRouteConfigurationFromYaml(yaml), factory_context_, true),
               EnvoyException);
}

TEST_F(BadHttpRouteConfigurationsTest, BadVirtualHostConfig) {
  const std::string yaml = R"EOF(
virtual_hosts:
- name: www2
  domains:
  - "*"
  router:
    cluster: my_cluster
  routes:
  - match:
      prefix: "/"
    route:
      cluster: www2
  )EOF";

  EXPECT_THROW(TestConfigImpl(parseRouteConfigurationFromYaml(yaml), factory_context_, true),
               EnvoyException);
}

TEST_F(BadHttpRouteConfigurationsTest, BadRouteEntryConfig) {
  const std::string yaml = R"EOF(
virtual_hosts:
- name: www2
  domains:
  - "*"
  routes:
  - match:
      prefix: "/"
    route:
      cluster: www2
    timeout: 1234s
  )EOF";

  EXPECT_THROW(TestConfigImpl(parseRouteConfigurationFromYaml(yaml), factory_context_, true),
               EnvoyException);
}

TEST_F(BadHttpRouteConfigurationsTest, BadRouteEntryConfigPrefixAndPath) {
  const std::string yaml = R"EOF(
virtual_hosts:
- name: www2
  domains:
  - "*"
  routes:
  - match:
      prefix: "/"
      path: "/foo"
    route:
      cluster: www2
  )EOF";

#ifndef GTEST_USES_SIMPLE_RE
  EXPECT_THROW_WITH_REGEX(
      TestConfigImpl(parseRouteConfigurationFromYaml(yaml), factory_context_, true), EnvoyException,
      "invalid value oneof field 'path_specifier' is already set. Cannot set '(prefix|path)' "
      "for "
      "type oneof");
#else
  EXPECT_THAT_THROWS_MESSAGE(
      TestConfigImpl(parseRouteConfigurationFromYaml(yaml), factory_context_, true), EnvoyException,
      ::testing::AnyOf(::testing::ContainsRegex("invalid value oneof field 'path_specifier' is "
                                                "already set. Cannot set 'prefix' for "
                                                "type oneof"),
                       ::testing::ContainsRegex("invalid value oneof field 'path_specifier' is "
                                                "already set. Cannot set 'path' for "
                                                "type oneof")));
#endif
}

TEST_F(BadHttpRouteConfigurationsTest, BadRouteEntryConfigMissingPathSpecifier) {
  const std::string yaml = R"EOF(
virtual_hosts:
- name: www2
  domains:
  - "*"
  routes:
  - route:
      cluster: www2
  )EOF";

  EXPECT_THROW_WITH_REGEX(
      TestConfigImpl(parseRouteConfigurationFromYaml(yaml), factory_context_, true), EnvoyException,
      "RouteValidationError.Match: \\[\"value is required\"\\]");
}

TEST_F(BadHttpRouteConfigurationsTest, DEPRECATED_FEATURE_TEST(BadRouteEntryConfigPrefixAndRegex)) {
  TestDeprecatedV2Api _deprecated_v2_api;
  const std::string yaml = R"EOF(
virtual_hosts:
- name: www2
  domains:
  - "*"
  routes:
  - match:
      prefix: "/"
      regex: "/[bc]at"
    route:
      cluster: www2
  )EOF";

#ifndef GTEST_USES_SIMPLE_RE
  EXPECT_THROW_WITH_REGEX(
      TestConfigImpl(parseRouteConfigurationFromYaml(yaml), factory_context_, true), EnvoyException,
      "invalid value oneof field 'path_specifier' is already set. Cannot set '(prefix|regex)' "
      "for "
      "type oneof");
#else
  EXPECT_THAT_THROWS_MESSAGE(
      TestConfigImpl(parseRouteConfigurationFromYaml(yaml), factory_context_, true), EnvoyException,
      ::testing::AnyOf(::testing::ContainsRegex("invalid value oneof field 'path_specifier' is "
                                                "already set. Cannot set 'prefix' for "
                                                "type oneof"),
                       ::testing::ContainsRegex("invalid value oneof field 'path_specifier' is "
                                                "already set. Cannot set 'regex' for "
                                                "type oneof")));
#endif
}

TEST_F(BadHttpRouteConfigurationsTest, BadRouteEntryConfigNoAction) {
  const std::string yaml = R"EOF(
virtual_hosts:
- name: www2
  domains:
  - "*"
  routes:
  - match:
      prefix: "/api"
  )EOF";

  EXPECT_THROW_WITH_REGEX(
      TestConfigImpl(parseRouteConfigurationFromYaml(yaml), factory_context_, true), EnvoyException,
      "caused by field: \"action\", reason: is required");
}

TEST_F(BadHttpRouteConfigurationsTest, DEPRECATED_FEATURE_TEST(BadRouteEntryConfigPathAndRegex)) {
  TestDeprecatedV2Api _deprecated_v2_api;
  const std::string yaml = R"EOF(
virtual_hosts:
- name: www2
  domains:
  - "*"
  routes:
  - match:
      path: "/foo"
      regex: "/[bc]at"
    route:
      cluster: www2
  )EOF";

#ifndef GTEST_USES_SIMPLE_RE
  EXPECT_THROW_WITH_REGEX(
      TestConfigImpl(parseRouteConfigurationFromYaml(yaml), factory_context_, true), EnvoyException,
      "invalid value oneof field 'path_specifier' is already set. Cannot set '(path|regex)' "
      "for "
      "type oneof");
#else
  EXPECT_THAT_THROWS_MESSAGE(
      TestConfigImpl(parseRouteConfigurationFromYaml(yaml), factory_context_, true), EnvoyException,
      ::testing::AnyOf(::testing::ContainsRegex("invalid value oneof field 'path_specifier' is "
                                                "already set. Cannot set 'path' for "
                                                "type oneof"),
                       ::testing::ContainsRegex("invalid value oneof field 'path_specifier' is "
                                                "already set. Cannot set 'regex' for "
                                                "type oneof")));
#endif
}

TEST_F(BadHttpRouteConfigurationsTest, BadRouteEntryConfigPrefixAndPathAndRegex) {
  const std::string yaml = R"EOF(
virtual_hosts:
- name: www2
  domains:
  - "*"
  routes:
  - match:
      prefix: "/"
      path: "/foo"
      regex: "/[bc]at"
    route:
      cluster: www2
  )EOF";

  EXPECT_THROW_WITH_REGEX(
      TestConfigImpl(parseRouteConfigurationFromYaml(yaml), factory_context_, true), EnvoyException,
      "invalid value oneof field 'path_specifier' is already set.");
}

TEST_F(RouteMatcherTest, TestOpaqueConfig) {
  const std::string yaml = R"EOF(
virtual_hosts:
- name: default
  domains:
  - "*"
  routes:
  - match:
      prefix: "/api"
    route:
      cluster: ats
    metadata:
      filter_metadata:
        envoy.filters.http.router:
          name1: value1
          name2: value2
)EOF";

  factory_context_.cluster_manager_.initializeClusters({"ats"}, {});
  TestConfigImpl config(parseRouteConfigurationFromYaml(yaml), factory_context_, true);

  const std::multimap<std::string, std::string>& opaque_config =
      config.route(genHeaders("api.lyft.com", "/api", "GET"), 0)->routeEntry()->opaqueConfig();

  EXPECT_EQ(opaque_config.find("name1")->second, "value1");
  EXPECT_EQ(opaque_config.find("name2")->second, "value2");
}

// Test that the deprecated name works for opaque configs.
TEST_F(RouteMatcherTest, DEPRECATED_FEATURE_TEST(TestOpaqueConfigUsingDeprecatedName)) {
  const std::string yaml = R"EOF(
virtual_hosts:
- name: default
  domains:
  - "*"
  routes:
  - match:
      prefix: "/api"
    route:
      cluster: ats
    metadata:
      filter_metadata:
        envoy.router:
          name1: value1
          name2: value2
)EOF";

  factory_context_.cluster_manager_.initializeClusters({"ats"}, {});
  TestConfigImpl config(parseRouteConfigurationFromYaml(yaml), factory_context_, true);

  const std::multimap<std::string, std::string>& opaque_config =
      config.route(genHeaders("api.lyft.com", "/api", "GET"), 0)->routeEntry()->opaqueConfig();

  EXPECT_EQ(opaque_config.find("name1")->second, "value1");
  EXPECT_EQ(opaque_config.find("name2")->second, "value2");
}

class RoutePropertyTest : public testing::Test, public ConfigImplTestBase {};

TEST_F(RoutePropertyTest, DEPRECATED_FEATURE_TEST(ExcludeVHRateLimits)) {
  std::string yaml = R"EOF(
virtual_hosts:
- name: www2
  domains:
  - "*"
  routes:
  - match:
      prefix: "/"
    route:
      cluster: www2
  )EOF";

  Http::TestRequestHeaderMapImpl headers = genHeaders("www.lyft.com", "/foo", "GET");
  std::unique_ptr<TestConfigImpl> config_ptr;
  factory_context_.cluster_manager_.initializeClusters({"www2"}, {});
  config_ptr = std::make_unique<TestConfigImpl>(parseRouteConfigurationFromYaml(yaml),
                                                factory_context_, true);
  // Default behavior when include_vh_rate_limits is not set, similar to
  // VhRateLimitOptions::Override
  EXPECT_FALSE(config_ptr->route(headers, 0)->routeEntry()->includeVirtualHostRateLimits());

  yaml = R"EOF(
virtual_hosts:
- name: www2
  domains:
  - "*"
  routes:
  - match:
      prefix: "/"
    route:
      cluster: www2
      rate_limits:
      - actions:
        - remote_address: {}
  )EOF";

  config_ptr = std::make_unique<TestConfigImpl>(parseRouteConfigurationFromYaml(yaml),
                                                factory_context_, true);
  EXPECT_FALSE(config_ptr->route(headers, 0)->routeEntry()->includeVirtualHostRateLimits());

  yaml = R"EOF(
virtual_hosts:
- name: www2
  domains:
  - "*"
  routes:
  - match:
      prefix: "/"
    route:
      cluster: www2
      include_vh_rate_limits: true
      rate_limits:
      - actions:
        - remote_address: {}
  )EOF";

  config_ptr = std::make_unique<TestConfigImpl>(parseRouteConfigurationFromYaml(yaml),
                                                factory_context_, true);
  EXPECT_TRUE(config_ptr->route(headers, 0)->routeEntry()->includeVirtualHostRateLimits());
}

// When allow_origin: and allow_origin_regex: are removed, simply remove them
// and the relevant checks below.
TEST_F(RoutePropertyTest, DEPRECATED_FEATURE_TEST(TestVHostCorsConfig)) {
  TestDeprecatedV2Api _deprecated_v2_api;
  const std::string yaml = R"EOF(
virtual_hosts:
  - name: "default"
    domains: ["*"]
    cors:
      allow_origin: ["test-origin"]
      allow_origin_regex:
      - .*\.envoyproxy\.io
      allow_origin_string_match:
      - safe_regex:
          google_re2: {}
          regex: .*\.envoyproxy\.io
      allow_methods: "test-methods"
      allow_headers: "test-headers"
      expose_headers: "test-expose-headers"
      max_age: "test-max-age"
      allow_credentials: true
      filter_enabled:
        runtime_key: "cors.www.enabled"
        default_value:
          numerator: 0
          denominator: "HUNDRED"
      shadow_enabled:
        runtime_key: "cors.www.shadow_enabled"
        default_value:
          numerator: 100
          denominator: "HUNDRED"
    routes:
      - match:
          prefix: "/api"
        route:
          cluster: "ats"
)EOF";

  Runtime::MockSnapshot snapshot;
  EXPECT_CALL(snapshot,
              featureEnabled("cors.www.enabled",
                             testing::Matcher<const envoy::type::v3::FractionalPercent&>(_)))
      .WillOnce(Return(false));
  EXPECT_CALL(snapshot,
              featureEnabled("cors.www.shadow_enabled",
                             testing::Matcher<const envoy::type::v3::FractionalPercent&>(_)))
      .WillOnce(Return(true));
  EXPECT_CALL(factory_context_.runtime_loader_, snapshot()).WillRepeatedly(ReturnRef(snapshot));

  TestConfigImpl config(parseRouteConfigurationFromYaml(yaml), factory_context_, false);

  const Router::CorsPolicy* cors_policy =
      config.route(genHeaders("api.lyft.com", "/api", "GET"), 0)
          ->routeEntry()
          ->virtualHost()
          .corsPolicy();

  EXPECT_EQ(cors_policy->enabled(), false);
  EXPECT_EQ(cors_policy->shadowEnabled(), true);
  EXPECT_EQ(3, cors_policy->allowOrigins().size());
  EXPECT_EQ(cors_policy->allowMethods(), "test-methods");
  EXPECT_EQ(cors_policy->allowHeaders(), "test-headers");
  EXPECT_EQ(cors_policy->exposeHeaders(), "test-expose-headers");
  EXPECT_EQ(cors_policy->maxAge(), "test-max-age");
  EXPECT_EQ(cors_policy->allowCredentials(), true);
}

TEST_F(RoutePropertyTest, TestRouteCorsConfig) {
  const std::string yaml = R"EOF(
virtual_hosts:
  - name: "default"
    domains: ["*"]
    routes:
      - match:
          prefix: "/api"
        route:
          cluster: "ats"
          cors:
            allow_origin_string_match:
            - exact: "test-origin"
            allow_methods: "test-methods"
            allow_headers: "test-headers"
            expose_headers: "test-expose-headers"
            max_age: "test-max-age"
            allow_credentials: true
            filter_enabled:
              runtime_key: "cors.www.enabled"
              default_value:
                numerator: 0
                denominator: "HUNDRED"
            shadow_enabled:
              runtime_key: "cors.www.shadow_enabled"
              default_value:
                numerator: 100
                denominator: "HUNDRED"
)EOF";

  Runtime::MockSnapshot snapshot;
  EXPECT_CALL(snapshot,
              featureEnabled("cors.www.enabled",
                             testing::Matcher<const envoy::type::v3::FractionalPercent&>(_)))
      .WillOnce(Return(false));
  EXPECT_CALL(snapshot,
              featureEnabled("cors.www.shadow_enabled",
                             testing::Matcher<const envoy::type::v3::FractionalPercent&>(_)))
      .WillOnce(Return(true));
  EXPECT_CALL(factory_context_.runtime_loader_, snapshot()).WillRepeatedly(ReturnRef(snapshot));

  TestConfigImpl config(parseRouteConfigurationFromYaml(yaml), factory_context_, false);

  const Router::CorsPolicy* cors_policy =
      config.route(genHeaders("api.lyft.com", "/api", "GET"), 0)->routeEntry()->corsPolicy();

  EXPECT_EQ(cors_policy->enabled(), false);
  EXPECT_EQ(cors_policy->shadowEnabled(), true);
  EXPECT_EQ(1, cors_policy->allowOrigins().size());
  EXPECT_EQ(cors_policy->allowMethods(), "test-methods");
  EXPECT_EQ(cors_policy->allowHeaders(), "test-headers");
  EXPECT_EQ(cors_policy->exposeHeaders(), "test-expose-headers");
  EXPECT_EQ(cors_policy->maxAge(), "test-max-age");
  EXPECT_EQ(cors_policy->allowCredentials(), true);
}

// When allow-origin: is removed, this test can be removed.
TEST_F(RoutePropertyTest, DEPRECATED_FEATURE_TEST(TestVHostCorsLegacyConfig)) {
  TestDeprecatedV2Api _deprecated_v2_api;
  const std::string yaml = R"EOF(
virtual_hosts:
- name: default
  domains:
  - "*"
  cors:
    allow_origin:
    - test-origin
    allow_methods: test-methods
    allow_headers: test-headers
    expose_headers: test-expose-headers
    max_age: test-max-age
    allow_credentials: true
  routes:
  - match:
      prefix: "/api"
    route:
      cluster: ats
)EOF";

  factory_context_.cluster_manager_.initializeClusters({"ats"}, {});
  TestConfigImpl config(parseRouteConfigurationFromYaml(yaml), factory_context_, true);

  const Router::CorsPolicy* cors_policy =
      config.route(genHeaders("api.lyft.com", "/api", "GET"), 0)
          ->routeEntry()
          ->virtualHost()
          .corsPolicy();

  EXPECT_EQ(cors_policy->enabled(), true);
  EXPECT_EQ(cors_policy->shadowEnabled(), false);
  EXPECT_EQ(1, cors_policy->allowOrigins().size());
  EXPECT_EQ(cors_policy->allowMethods(), "test-methods");
  EXPECT_EQ(cors_policy->allowHeaders(), "test-headers");
  EXPECT_EQ(cors_policy->exposeHeaders(), "test-expose-headers");
  EXPECT_EQ(cors_policy->maxAge(), "test-max-age");
  EXPECT_EQ(cors_policy->allowCredentials(), true);
}

// When allow-origin: is removed, this test can be removed.
TEST_F(RoutePropertyTest, DEPRECATED_FEATURE_TEST(TestRouteCorsLegacyConfig)) {
  TestDeprecatedV2Api _deprecated_v2_api;
  const std::string yaml = R"EOF(
virtual_hosts:
- name: default
  domains:
  - "*"
  routes:
  - match:
      prefix: "/api"
    route:
      cluster: ats
      cors:
        allow_origin:
        - test-origin
        allow_methods: test-methods
        allow_headers: test-headers
        expose_headers: test-expose-headers
        max_age: test-max-age
        allow_credentials: true
)EOF";

  factory_context_.cluster_manager_.initializeClusters({"ats"}, {});
  TestConfigImpl config(parseRouteConfigurationFromYaml(yaml), factory_context_, true);

  const Router::CorsPolicy* cors_policy =
      config.route(genHeaders("api.lyft.com", "/api", "GET"), 0)->routeEntry()->corsPolicy();

  EXPECT_EQ(cors_policy->enabled(), true);
  EXPECT_EQ(cors_policy->shadowEnabled(), false);
  EXPECT_EQ(1, cors_policy->allowOrigins().size());
  EXPECT_EQ(cors_policy->allowMethods(), "test-methods");
  EXPECT_EQ(cors_policy->allowHeaders(), "test-headers");
  EXPECT_EQ(cors_policy->exposeHeaders(), "test-expose-headers");
  EXPECT_EQ(cors_policy->maxAge(), "test-max-age");
  EXPECT_EQ(cors_policy->allowCredentials(), true);
}

TEST_F(RoutePropertyTest, DEPRECATED_FEATURE_TEST(TestBadCorsConfig)) {
  TestDeprecatedV2Api _deprecated_v2_api;
  const std::string yaml = R"EOF(
virtual_hosts:
- name: default
  domains:
  - "*"
  routes:
  - match:
      prefix: "/api"
    route:
      cluster: ats
      cors:
        enabled: 0
)EOF";

  EXPECT_THROW_WITH_REGEX(
      TestConfigImpl(parseRouteConfigurationFromYaml(yaml), factory_context_, true), EnvoyException,
      "Unable to parse JSON as proto .*: invalid value 0 for type TYPE_BOOL");
}

TEST_F(RouteMatcherTest, Decorator) {
  const std::string yaml = R"EOF(
virtual_hosts:
- name: local_service
  domains:
  - "*"
  routes:
  - match:
      prefix: "/foo"
    route:
      cluster: foo
    decorator:
      operation: myFoo
      propagate: false
  - match:
      prefix: "/bar"
    route:
      cluster: bar
  )EOF";

  factory_context_.cluster_manager_.initializeClusters({"foo", "bar"}, {});
  TestConfigImpl config(parseRouteConfigurationFromYaml(yaml), factory_context_, true);

  {
    Http::TestRequestHeaderMapImpl headers = genHeaders("www.lyft.com", "/foo", "GET");
    Router::RouteConstSharedPtr route = config.route(headers, 0);
    Tracing::MockSpan span;
    EXPECT_CALL(span, setOperation(Eq("myFoo")));
    route->decorator()->apply(span);
    EXPECT_EQ(false, route->decorator()->propagate());
  }
  {
    Http::TestRequestHeaderMapImpl headers = genHeaders("www.lyft.com", "/bar", "GET");
    Router::RouteConstSharedPtr route = config.route(headers, 0);
    EXPECT_EQ(nullptr, route->decorator());
  }
}

class CustomRequestHeadersTest : public testing::Test, public ConfigImplTestBase {};

TEST_F(CustomRequestHeadersTest, AddNewHeader) {
  const std::string yaml = R"EOF(
virtual_hosts:
- name: www2
  domains:
  - lyft.com
  - www.lyft.com
  - w.lyft.com
  - ww.lyft.com
  - wwww.lyft.com
  request_headers_to_add:
  - header:
      key: x-client-ip
      value: "%DOWNSTREAM_REMOTE_ADDRESS_WITHOUT_PORT%"
  routes:
  - match:
      prefix: "/new_endpoint"
    route:
      prefix_rewrite: "/api/new_endpoint"
      cluster: www2
    request_headers_to_add:
    - header:
        key: x-client-ip
        value: "%DOWNSTREAM_REMOTE_ADDRESS_WITHOUT_PORT%"
request_headers_to_add:
- header:
    key: x-client-ip
    value: "%DOWNSTREAM_REMOTE_ADDRESS_WITHOUT_PORT%"
  )EOF";
  NiceMock<Envoy::StreamInfo::MockStreamInfo> stream_info;
  factory_context_.cluster_manager_.initializeClusters({"www2"}, {});
  TestConfigImpl config(parseRouteConfigurationFromYaml(yaml), factory_context_, true);
  Http::TestRequestHeaderMapImpl headers = genHeaders("www.lyft.com", "/new_endpoint/foo", "GET");
  const RouteEntry* route = config.route(headers, 0)->routeEntry();
  route->finalizeRequestHeaders(headers, stream_info, true);
  EXPECT_EQ("127.0.0.1", headers.get_("x-client-ip"));
}

TEST_F(CustomRequestHeadersTest, CustomHeaderWrongFormat) {
  const std::string yaml = R"EOF(
virtual_hosts:
- name: www2
  domains:
  - lyft.com
  - www.lyft.com
  - w.lyft.com
  - ww.lyft.com
  - wwww.lyft.com
  request_headers_to_add:
  - header:
      key: x-client-ip
      value: "%DOWNSTREAM_REMOTE_ADDRESS_WITHOUT_PORT%"
  routes:
  - match:
      prefix: "/new_endpoint"
    route:
      prefix_rewrite: "/api/new_endpoint"
      cluster: www2
    request_headers_to_add:
    - header:
        key: x-client-ip
        value: "%DOWNSTREAM_REMOTE_ADDRESS_WITHOUT_PORT"
request_headers_to_add:
- header:
    key: x-client-ip
    value: "%DOWNSTREAM_REMOTE_ADDRESS_WITHOUT_PORT"
  )EOF";
  NiceMock<Envoy::StreamInfo::MockStreamInfo> stream_info;
  EXPECT_THROW_WITH_MESSAGE(
      TestConfigImpl config(parseRouteConfigurationFromYaml(yaml), factory_context_, true),
      EnvoyException,
      "Invalid header configuration. Un-terminated variable expression "
      "'DOWNSTREAM_REMOTE_ADDRESS_WITHOUT_PORT'");
}

TEST(MetadataMatchCriteriaImpl, Create) {
  auto v1 = ProtobufWkt::Value();
  v1.set_string_value("v1");
  auto v2 = ProtobufWkt::Value();
  v2.set_number_value(2.0);
  auto v3 = ProtobufWkt::Value();
  v3.set_bool_value(true);

  auto metadata_struct = ProtobufWkt::Struct();
  auto mutable_fields = metadata_struct.mutable_fields();
  mutable_fields->insert({"a", v1});
  mutable_fields->insert({"b", v2});
  mutable_fields->insert({"c", v3});

  auto matches = MetadataMatchCriteriaImpl(metadata_struct);

  EXPECT_EQ(matches.metadataMatchCriteria().size(), 3);
  auto it = matches.metadataMatchCriteria().begin();
  EXPECT_EQ((*it)->name(), "a");
  EXPECT_EQ((*it)->value().value().string_value(), "v1");
  it++;

  EXPECT_EQ((*it)->name(), "b");
  EXPECT_EQ((*it)->value().value().number_value(), 2.0);
  it++;

  EXPECT_EQ((*it)->name(), "c");
  EXPECT_EQ((*it)->value().value().bool_value(), true);
}

TEST(MetadataMatchCriteriaImpl, Merge) {
  auto pv1 = ProtobufWkt::Value();
  pv1.set_string_value("v1");
  auto pv2 = ProtobufWkt::Value();
  pv2.set_number_value(2.0);
  auto pv3 = ProtobufWkt::Value();
  pv3.set_bool_value(true);

  auto parent_struct = ProtobufWkt::Struct();
  auto parent_fields = parent_struct.mutable_fields();
  parent_fields->insert({"a", pv1});
  parent_fields->insert({"b", pv2});
  parent_fields->insert({"c", pv3});

  auto parent_matches = MetadataMatchCriteriaImpl(parent_struct);

  auto v1 = ProtobufWkt::Value();
  v1.set_string_value("override1");
  auto v2 = ProtobufWkt::Value();
  v2.set_string_value("v2");
  auto v3 = ProtobufWkt::Value();
  v3.set_string_value("override3");

  auto metadata_struct = ProtobufWkt::Struct();
  auto mutable_fields = metadata_struct.mutable_fields();
  mutable_fields->insert({"a", v1});
  mutable_fields->insert({"b++", v2});
  mutable_fields->insert({"c", v3});

  MetadataMatchCriteriaConstPtr matches = parent_matches.mergeMatchCriteria(metadata_struct);

  EXPECT_EQ(matches->metadataMatchCriteria().size(), 4);
  auto it = matches->metadataMatchCriteria().begin();
  EXPECT_EQ((*it)->name(), "a");
  EXPECT_EQ((*it)->value().value().string_value(), "override1");
  it++;

  EXPECT_EQ((*it)->name(), "b");
  EXPECT_EQ((*it)->value().value().number_value(), 2.0);
  it++;

  EXPECT_EQ((*it)->name(), "b++");
  EXPECT_EQ((*it)->value().value().string_value(), "v2");
  it++;

  EXPECT_EQ((*it)->name(), "c");
  EXPECT_EQ((*it)->value().value().string_value(), "override3");
}

TEST(MetadataMatchCriteriaImpl, Filter) {
  auto pv1 = ProtobufWkt::Value();
  pv1.set_string_value("v1");
  auto pv2 = ProtobufWkt::Value();
  pv2.set_number_value(2.0);
  auto pv3 = ProtobufWkt::Value();
  pv3.set_bool_value(true);

  auto metadata_matches = ProtobufWkt::Struct();
  auto parent_fields = metadata_matches.mutable_fields();
  parent_fields->insert({"a", pv1});
  parent_fields->insert({"b", pv2});
  parent_fields->insert({"c", pv3});

  auto matches = MetadataMatchCriteriaImpl(metadata_matches);
  auto filtered_matches1 = matches.filterMatchCriteria({"b", "c"});
  auto filtered_matches2 = matches.filterMatchCriteria({"a"});

  EXPECT_EQ(matches.metadataMatchCriteria().size(), 3);
  EXPECT_EQ(filtered_matches1->metadataMatchCriteria().size(), 2);
  EXPECT_EQ(filtered_matches2->metadataMatchCriteria().size(), 1);

  EXPECT_EQ(filtered_matches1->metadataMatchCriteria()[0]->name(), "b");
  EXPECT_EQ(filtered_matches1->metadataMatchCriteria()[0]->value().value().number_value(), 2.0);
  EXPECT_EQ(filtered_matches1->metadataMatchCriteria()[1]->name(), "c");
  EXPECT_EQ(filtered_matches1->metadataMatchCriteria()[1]->value().value().bool_value(), true);

  EXPECT_EQ(filtered_matches2->metadataMatchCriteria()[0]->name(), "a");
  EXPECT_EQ(filtered_matches2->metadataMatchCriteria()[0]->value().value().string_value(), "v1");
}

class RouteEntryMetadataMatchTest : public testing::Test, public ConfigImplTestBase {};

TEST_F(RouteEntryMetadataMatchTest, ParsesMetadata) {
  auto route_config = envoy::config::route::v3::RouteConfiguration();
  auto* vhost = route_config.add_virtual_hosts();
  vhost->set_name("vhost");
  vhost->add_domains("www.lyft.com");

  // route provides metadata matches combined from RouteAction and WeightedCluster
  auto* route = vhost->add_routes();
  route->mutable_match()->set_prefix("/both");
  auto* route_action = route->mutable_route();
  auto* weighted_cluster = route_action->mutable_weighted_clusters()->add_clusters();
  weighted_cluster->set_name("www1");
  weighted_cluster->mutable_weight()->set_value(100);
  Envoy::Config::Metadata::mutableMetadataValue(*weighted_cluster->mutable_metadata_match(),
                                                Envoy::Config::MetadataFilters::get().ENVOY_LB,
                                                "r1_wc_key")
      .set_string_value("r1_wc_value");
  Envoy::Config::Metadata::mutableMetadataValue(*route_action->mutable_metadata_match(),
                                                Envoy::Config::MetadataFilters::get().ENVOY_LB,
                                                "r1_key")
      .set_string_value("r1_value");

  // route provides metadata matches from WeightedCluster only
  route = vhost->add_routes();
  route->mutable_match()->set_prefix("/cluster-only");
  route_action = route->mutable_route();
  weighted_cluster = route_action->mutable_weighted_clusters()->add_clusters();
  weighted_cluster->set_name("www2");
  weighted_cluster->mutable_weight()->set_value(100);
  Envoy::Config::Metadata::mutableMetadataValue(*weighted_cluster->mutable_metadata_match(),
                                                Envoy::Config::MetadataFilters::get().ENVOY_LB,
                                                "r2_wc_key")
      .set_string_value("r2_wc_value");

  // route provides metadata matches from RouteAction only
  route = vhost->add_routes();
  route->mutable_match()->set_prefix("/route-only");
  route_action = route->mutable_route();
  route_action->set_cluster("www3");
  Envoy::Config::Metadata::mutableMetadataValue(*route_action->mutable_metadata_match(),
                                                Envoy::Config::MetadataFilters::get().ENVOY_LB,
                                                "r3_key")
      .set_string_value("r3_value");

  // route provides metadata matches from RouteAction (but WeightedCluster exists)
  route = vhost->add_routes();
  route->mutable_match()->set_prefix("/cluster-passthrough");
  route_action = route->mutable_route();
  weighted_cluster = route_action->mutable_weighted_clusters()->add_clusters();
  weighted_cluster->set_name("www4");
  weighted_cluster->mutable_weight()->set_value(100);
  Envoy::Config::Metadata::mutableMetadataValue(*route_action->mutable_metadata_match(),
                                                Envoy::Config::MetadataFilters::get().ENVOY_LB,
                                                "r4_key")
      .set_string_value("r4_value");

  factory_context_.cluster_manager_.initializeClusters({"www1", "www2", "www3", "www4"}, {});
  TestConfigImpl config(route_config, factory_context_, true);

  {
    Http::TestRequestHeaderMapImpl headers =
        genRedirectHeaders("www.lyft.com", "/both", true, true);
    EXPECT_EQ(nullptr, config.route(headers, 0)->directResponseEntry());

    auto* route_entry = config.route(headers, 0)->routeEntry();
    EXPECT_EQ("www1", route_entry->clusterName());
    auto* matches = route_entry->metadataMatchCriteria();
    EXPECT_NE(matches, nullptr);
    EXPECT_EQ(matches->metadataMatchCriteria().size(), 2);
    EXPECT_EQ(matches->metadataMatchCriteria().at(0)->name(), "r1_key");
    EXPECT_EQ(matches->metadataMatchCriteria().at(1)->name(), "r1_wc_key");
  }

  {
    Http::TestRequestHeaderMapImpl headers =
        genRedirectHeaders("www.lyft.com", "/cluster-only", true, true);
    EXPECT_EQ(nullptr, config.route(headers, 0)->directResponseEntry());

    auto* route_entry = config.route(headers, 0)->routeEntry();
    EXPECT_EQ("www2", route_entry->clusterName());
    auto* matches = route_entry->metadataMatchCriteria();
    EXPECT_NE(matches, nullptr);
    EXPECT_EQ(matches->metadataMatchCriteria().size(), 1);
    EXPECT_EQ(matches->metadataMatchCriteria().at(0)->name(), "r2_wc_key");
  }

  {
    Http::TestRequestHeaderMapImpl headers =
        genRedirectHeaders("www.lyft.com", "/route-only", true, true);
    EXPECT_EQ(nullptr, config.route(headers, 0)->directResponseEntry());

    auto* route_entry = config.route(headers, 0)->routeEntry();
    EXPECT_EQ("www3", route_entry->clusterName());
    auto* matches = route_entry->metadataMatchCriteria();
    EXPECT_NE(matches, nullptr);
    EXPECT_EQ(matches->metadataMatchCriteria().size(), 1);
    EXPECT_EQ(matches->metadataMatchCriteria().at(0)->name(), "r3_key");
  }

  {
    Http::TestRequestHeaderMapImpl headers =
        genRedirectHeaders("www.lyft.com", "/cluster-passthrough", true, true);
    EXPECT_EQ(nullptr, config.route(headers, 0)->directResponseEntry());

    auto* route_entry = config.route(headers, 0)->routeEntry();
    EXPECT_EQ("www4", route_entry->clusterName());
    auto* matches = route_entry->metadataMatchCriteria();
    EXPECT_NE(matches, nullptr);
    EXPECT_EQ(matches->metadataMatchCriteria().size(), 1);
    EXPECT_EQ(matches->metadataMatchCriteria().at(0)->name(), "r4_key");
  }
}

class RouteConfigurationDirectResponseBodyTest : public testing::Test, public ConfigImplTestBase {};

TEST_F(RouteConfigurationDirectResponseBodyTest, DirectResponseBodyLargerThanDefault) {
  // Set the inline direct response body size to be larger than 4K.
  std::string response_body(2 * 4096, 'A');
  const std::string yaml = R"EOF(
max_direct_response_body_size_bytes: 8192
virtual_hosts:
  - name: direct
    domains: [direct.example.com]
    routes:
      - match: { prefix: "/"}
        direct_response:
          status: 200
          body:
            inline_string: )EOF" +
                           response_body + "\n";

  TestConfigImpl config(parseRouteConfigurationFromYaml(yaml), factory_context_, true);
  Http::TestRequestHeaderMapImpl headers =
      genRedirectHeaders("direct.example.com", "/", true, false);
  EXPECT_EQ(Http::Code::OK, config.route(headers, 0)->directResponseEntry()->responseCode());
  EXPECT_EQ(response_body, config.route(headers, 0)->directResponseEntry()->responseBody());
}

TEST_F(RouteConfigurationDirectResponseBodyTest, DirectResponseBodySizeTooLarge) {
  std::string response_body(2, 'A');
  const std::string yaml = R"EOF(
# The direct response body size is set to be limited to 1 byte.
max_direct_response_body_size_bytes: 1
virtual_hosts:
  - name: direct
    domains: [example.com]
    routes:
      - match: { prefix: "/"}
        direct_response:
          status: 200
          body:
            inline_string: )EOF" +
                           response_body + "\n";

  EXPECT_THROW_WITH_MESSAGE(
      TestConfigImpl invalid_config(parseRouteConfigurationFromYaml(yaml), factory_context_, true),
      EnvoyException, "response body size is 2 bytes; maximum is 1");
}

class ConfigUtilityTest : public testing::Test, public ConfigImplTestBase {};

TEST_F(ConfigUtilityTest, ParseResponseCode) {
  const std::vector<
      std::pair<envoy::config::route::v3::RedirectAction::RedirectResponseCode, Http::Code>>
      test_set = {
          std::make_pair(envoy::config::route::v3::RedirectAction::MOVED_PERMANENTLY,
                         Http::Code::MovedPermanently),
          std::make_pair(envoy::config::route::v3::RedirectAction::FOUND, Http::Code::Found),
          std::make_pair(envoy::config::route::v3::RedirectAction::SEE_OTHER, Http::Code::SeeOther),
          std::make_pair(envoy::config::route::v3::RedirectAction::TEMPORARY_REDIRECT,
                         Http::Code::TemporaryRedirect),
          std::make_pair(envoy::config::route::v3::RedirectAction::PERMANENT_REDIRECT,
                         Http::Code::PermanentRedirect)};
  for (const auto& test_case : test_set) {
    EXPECT_EQ(test_case.second, ConfigUtility::parseRedirectResponseCode(test_case.first));
  }
}

TEST_F(ConfigUtilityTest, ParseDirectResponseBody) {
  constexpr uint64_t MaxResponseBodySizeBytes = 4096;
  envoy::config::route::v3::Route route;
  EXPECT_EQ(EMPTY_STRING,
            ConfigUtility::parseDirectResponseBody(route, *api_, MaxResponseBodySizeBytes));

  route.mutable_direct_response()->mutable_body()->set_filename("missing_file");
  EXPECT_THROW_WITH_MESSAGE(
      ConfigUtility::parseDirectResponseBody(route, *api_, MaxResponseBodySizeBytes),
      EnvoyException, "response body file missing_file does not exist");

  // The default max body size in bytes is 4096 (MaxResponseBodySizeBytes).
  const std::string body(MaxResponseBodySizeBytes + 1, '*');
  std::string expected_message("response body size is 4097 bytes; maximum is 4096");
  route.mutable_direct_response()->mutable_body()->set_inline_string(body);
  EXPECT_THROW_WITH_MESSAGE(
      ConfigUtility::parseDirectResponseBody(route, *api_, MaxResponseBodySizeBytes),
      EnvoyException, expected_message);

  // Change the max body size to 2048 (MaxResponseBodySizeBytes/2) bytes.
  auto filename = TestEnvironment::writeStringToFileForTest("body", body);
  route.mutable_direct_response()->mutable_body()->set_filename(filename);
  expected_message = "response body file " + filename + " size is 4097 bytes; maximum is 2048";
  EXPECT_THROW_WITH_MESSAGE(
      ConfigUtility::parseDirectResponseBody(route, *api_, MaxResponseBodySizeBytes / 2),
      EnvoyException, expected_message);

  // Update the max body size to 4098 bytes (MaxResponseBodySizeBytes + 2), hence the parsing is
  // successful.
  EXPECT_EQ(
      MaxResponseBodySizeBytes + 1,
      ConfigUtility::parseDirectResponseBody(route, *api_, MaxResponseBodySizeBytes + 2).size());
  route.mutable_direct_response()->mutable_body()->set_filename(EMPTY_STRING);
  route.mutable_direct_response()->mutable_body()->set_inline_bytes(body);
  EXPECT_EQ(
      MaxResponseBodySizeBytes + 1,
      ConfigUtility::parseDirectResponseBody(route, *api_, MaxResponseBodySizeBytes + 2).size());
}

TEST_F(RouteConfigurationV2, RedirectCode) {
  const std::string yaml = R"EOF(
virtual_hosts:
  - name: redirect
    domains: [redirect.lyft.com]
    routes:
      - match: { prefix: "/"}
        redirect: { host_redirect: new.lyft.com, response_code: TEMPORARY_REDIRECT }

  )EOF";

  TestConfigImpl config(parseRouteConfigurationFromYaml(yaml), factory_context_, true);

  EXPECT_EQ(nullptr, config.route(genRedirectHeaders("www.foo.com", "/foo", true, true), 0));

  {
    Http::TestRequestHeaderMapImpl headers =
        genRedirectHeaders("redirect.lyft.com", "/foo", false, false);
    EXPECT_EQ("http://new.lyft.com/foo",
              config.route(headers, 0)->directResponseEntry()->newPath(headers));
    EXPECT_EQ(Http::Code::TemporaryRedirect,
              config.route(headers, 0)->directResponseEntry()->responseCode());
  }
}

// Test the parsing of direct response configurations within routes.
TEST_F(RouteConfigurationV2, DirectResponse) {
  const std::string yaml = R"EOF(
virtual_hosts:
  - name: direct
    domains: [example.com]
    routes:
      - match: { prefix: "/"}
        direct_response: { status: 200, body: { inline_string: "content" } }
  )EOF";

  TestConfigImpl config(parseRouteConfigurationFromYaml(yaml), factory_context_, true);

  const auto* direct_response =
      config.route(genHeaders("example.com", "/", "GET"), 0)->directResponseEntry();
  EXPECT_NE(nullptr, direct_response);
  EXPECT_EQ(Http::Code::OK, direct_response->responseCode());
  EXPECT_STREQ("content", direct_response->responseBody().c_str());
}

// Test the parsing of a direct response configuration where the response body is too large.
TEST_F(RouteConfigurationV2, DirectResponseTooLarge) {
  std::string response_body(4097, 'A');
  const std::string yaml = R"EOF(
virtual_hosts:
  - name: direct
    domains: [example.com]
    routes:
      - match: { prefix: "/"}
        direct_response:
          status: 200
          body:
            inline_string: )EOF" +
                           response_body + "\n";

  EXPECT_THROW_WITH_MESSAGE(
      TestConfigImpl invalid_config(parseRouteConfigurationFromYaml(yaml), factory_context_, true),
      EnvoyException, "response body size is 4097 bytes; maximum is 4096");
}

void checkPathMatchCriterion(const Route* route, const std::string& expected_matcher,
                             PathMatchType expected_type) {
  ASSERT_NE(nullptr, route);
  const auto route_entry = route->routeEntry();
  ASSERT_NE(nullptr, route_entry);
  const auto& match_criterion = route_entry->pathMatchCriterion();
  EXPECT_EQ(expected_matcher, match_criterion.matcher());
  EXPECT_EQ(expected_type, match_criterion.matchType());
}

// Test loading broken config throws EnvoyException.
TEST_F(RouteConfigurationV2, BrokenTypedMetadata) {
  const std::string yaml = R"EOF(
virtual_hosts:
  - name: bar
    domains: ["*"]
    routes:
      - match: { prefix: "/"}
        route: { cluster: www2 }
        metadata: { filter_metadata: { com.bar.foo: { baz: test_value },
                                       baz: {} } }
  )EOF";
  BazFactory baz_factory;
  Registry::InjectFactory<HttpRouteTypedMetadataFactory> registered_factory(baz_factory);
  EXPECT_THROW_WITH_MESSAGE(
      TestConfigImpl config(parseRouteConfigurationFromYaml(yaml), factory_context_, true),
      Envoy::EnvoyException, "Cannot create a Baz when metadata is empty.");
}

TEST_F(RouteConfigurationV2, RouteConfigGetters) {
  const std::string yaml = R"EOF(
name: foo
virtual_hosts:
  - name: bar
    domains: ["*"]
    routes:
      - match:
          safe_regex:
            google_re2: {}
            regex: "/rege[xy]"
        route: { cluster: ww2 }
      - match: { path: "/exact-path" }
        route: { cluster: ww2 }
      - match: { prefix: "/"}
        route: { cluster: www2 }
        metadata: { filter_metadata: { com.bar.foo: { baz: test_value }, baz: {name: bluh} } }
  )EOF";
  BazFactory baz_factory;
  Registry::InjectFactory<HttpRouteTypedMetadataFactory> registered_factory(baz_factory);
  factory_context_.cluster_manager_.initializeClusters({"ww2", "www2"}, {});
  const TestConfigImpl config(parseRouteConfigurationFromYaml(yaml), factory_context_, true);

  checkPathMatchCriterion(config.route(genHeaders("www.foo.com", "/regex", "GET"), 0).get(),
                          "/rege[xy]", PathMatchType::Regex);
  checkPathMatchCriterion(config.route(genHeaders("www.foo.com", "/exact-path", "GET"), 0).get(),
                          "/exact-path", PathMatchType::Exact);
  const auto route = config.route(genHeaders("www.foo.com", "/", "GET"), 0);
  checkPathMatchCriterion(route.get(), "/", PathMatchType::Prefix);

  const auto route_entry = route->routeEntry();
  const auto& metadata = route_entry->metadata();
  const auto& typed_metadata = route_entry->typedMetadata();

  EXPECT_EQ("test_value",
            Envoy::Config::Metadata::metadataValue(&metadata, "com.bar.foo", "baz").string_value());
  EXPECT_NE(nullptr, typed_metadata.get<Baz>(baz_factory.name()));
  EXPECT_EQ("bluh", typed_metadata.get<Baz>(baz_factory.name())->name);

  EXPECT_EQ("bar", symbol_table_->toString(route_entry->virtualHost().statName()));
  EXPECT_EQ("foo", route_entry->virtualHost().routeConfig().name());
}

TEST_F(RouteConfigurationV2, RouteTracingConfig) {
  const std::string yaml = R"EOF(
virtual_hosts:
  - name: bar
    domains: ["*"]
    routes:
      - match:
          safe_regex:
            google_re2: {}
            regex: "/first"
        tracing:
          client_sampling:
            numerator: 1
        route: { cluster: ww2 }
      - match:
          safe_regex:
            google_re2: {}
            regex: "/second"
        tracing:
          overall_sampling:
            numerator: 1
        route: { cluster: ww2 }
      - match: { path: "/third" }
        tracing:
          client_sampling:
            numerator: 1
          random_sampling:
            numerator: 200
            denominator: 1
          overall_sampling:
            numerator: 3
          custom_tags:
          - tag: ltag
            literal:
              value: lvalue
          - tag: etag
            environment:
              name: E_TAG
          - tag: rtag
            request_header:
              name: X-Tag
          - tag: mtag
            metadata:
              kind: { route: {} }
              metadata_key:
                key: com.bar.foo
                path: [ { key: xx }, { key: yy } ]
        route: { cluster: ww2 }
  )EOF";
  BazFactory baz_factory;
  Registry::InjectFactory<HttpRouteTypedMetadataFactory> registered_factory(baz_factory);
  factory_context_.cluster_manager_.initializeClusters({"ww2"}, {});
  const TestConfigImpl config(parseRouteConfigurationFromYaml(yaml), factory_context_, true);

  const auto route1 = config.route(genHeaders("www.foo.com", "/first", "GET"), 0);
  const auto route2 = config.route(genHeaders("www.foo.com", "/second", "GET"), 0);
  const auto route3 = config.route(genHeaders("www.foo.com", "/third", "GET"), 0);

  // Check default values for random and overall sampling
  EXPECT_EQ(100, route1->tracingConfig()->getRandomSampling().numerator());
  EXPECT_EQ(0, route1->tracingConfig()->getRandomSampling().denominator());
  EXPECT_EQ(100, route1->tracingConfig()->getOverallSampling().numerator());
  EXPECT_EQ(0, route1->tracingConfig()->getOverallSampling().denominator());

  // Check default values for client sampling
  EXPECT_EQ(100, route2->tracingConfig()->getClientSampling().numerator());
  EXPECT_EQ(0, route2->tracingConfig()->getClientSampling().denominator());

  EXPECT_EQ(1, route3->tracingConfig()->getClientSampling().numerator());
  EXPECT_EQ(0, route3->tracingConfig()->getClientSampling().denominator());
  EXPECT_EQ(200, route3->tracingConfig()->getRandomSampling().numerator());
  EXPECT_EQ(1, route3->tracingConfig()->getRandomSampling().denominator());
  EXPECT_EQ(3, route3->tracingConfig()->getOverallSampling().numerator());
  EXPECT_EQ(0, route3->tracingConfig()->getOverallSampling().denominator());

  std::vector<std::string> custom_tags{"ltag", "etag", "rtag", "mtag"};
  const Tracing::CustomTagMap& map = route3->tracingConfig()->getCustomTags();
  for (const std::string& custom_tag : custom_tags) {
    EXPECT_NE(map.find(custom_tag), map.end());
  }
}

// Test to check Prefix Rewrite for redirects
TEST_F(RouteConfigurationV2, RedirectPrefixRewrite) {
  std::string yaml = R"EOF(
virtual_hosts:
  - name: redirect
    domains: [redirect.lyft.com]
    routes:
      - match: { prefix: "/prefix"}
        redirect: { prefix_rewrite: "/new/prefix" }
      - match: { path: "/path/" }
        redirect: { prefix_rewrite: "/new/path/" }
      - match: { prefix: "/host/prefix" }
        redirect: { host_redirect: new.lyft.com, prefix_rewrite: "/new/prefix"}
      - match:
          safe_regex:
            google_re2: {}
            regex: "/[r][e][g][e][x].*"
        redirect: { prefix_rewrite: "/new/regex-prefix/" }
      - match: { prefix: "/http/prefix"}
        redirect: { prefix_rewrite: "/https/prefix" , https_redirect: true }
      - match: { prefix: "/ignore-this/"}
        redirect: { prefix_rewrite: "/" }
      - match: { prefix: "/ignore-this"}
        redirect: { prefix_rewrite: "/" }
      - match: { prefix: "/ignore-substring"}
        redirect: { prefix_rewrite: "/" }
      - match: { prefix: "/service-hello/"}
        redirect: { prefix_rewrite: "/" }
  )EOF";

  TestConfigImpl config(parseRouteConfigurationFromYaml(yaml), factory_context_, true);

  EXPECT_EQ(nullptr, config.route(genRedirectHeaders("www.foo.com", "/foo", true, true), 0));

  {
    Http::TestRequestHeaderMapImpl headers =
        genRedirectHeaders("redirect.lyft.com", "/prefix/some/path/?lang=eng&con=US", false, false);
    const DirectResponseEntry* redirect = config.route(headers, 0)->directResponseEntry();
    redirect->rewritePathHeader(headers, true);
    EXPECT_EQ("http://redirect.lyft.com/new/prefix/some/path/?lang=eng&con=US",
              redirect->newPath(headers));
  }
  {
    Http::TestRequestHeaderMapImpl headers =
        genRedirectHeaders("redirect.lyft.com", "/path/", true, false);
    const DirectResponseEntry* redirect = config.route(headers, 0)->directResponseEntry();
    redirect->rewritePathHeader(headers, true);
    EXPECT_EQ("https://redirect.lyft.com/new/path/", redirect->newPath(headers));
  }
  {
    Http::TestRequestHeaderMapImpl headers =
        genRedirectHeaders("redirect.lyft.com", "/host/prefix/1", true, false);
    const DirectResponseEntry* redirect = config.route(headers, 0)->directResponseEntry();
    redirect->rewritePathHeader(headers, true);
    EXPECT_EQ("https://new.lyft.com/new/prefix/1", redirect->newPath(headers));
  }
  {
    Http::TestRequestHeaderMapImpl headers =
        genRedirectHeaders("redirect.lyft.com", "/regex/hello/", false, false);
    const DirectResponseEntry* redirect = config.route(headers, 0)->directResponseEntry();
    redirect->rewritePathHeader(headers, true);
    EXPECT_EQ("http://redirect.lyft.com/new/regex-prefix/", redirect->newPath(headers));
  }
  {
    Http::TestRequestHeaderMapImpl headers =
        genRedirectHeaders("redirect.lyft.com", "/http/prefix/", false, false);
    const DirectResponseEntry* redirect = config.route(headers, 0)->directResponseEntry();
    redirect->rewritePathHeader(headers, true);
    EXPECT_EQ("https://redirect.lyft.com/https/prefix/", redirect->newPath(headers));
  }
  {
    // The following matches to the redirect action match value equals to `/ignore-this` instead
    // of
    // `/ignore-this/`.
    Http::TestRequestHeaderMapImpl headers =
        genRedirectHeaders("redirect.lyft.com", "/ignore-this", false, false);
    const DirectResponseEntry* redirect = config.route(headers, 0)->directResponseEntry();
    redirect->rewritePathHeader(headers, true);
    EXPECT_EQ("http://redirect.lyft.com/", redirect->newPath(headers));
  }
  {
    // The following matches to the redirect action match value equals to `/ignore-this/`
    // instead of
    // `/ignore-this`.
    Http::TestRequestHeaderMapImpl headers =
        genRedirectHeaders("redirect.lyft.com", "/ignore-this/", false, false);
    const DirectResponseEntry* redirect = config.route(headers, 0)->directResponseEntry();
    redirect->rewritePathHeader(headers, true);
    EXPECT_EQ("http://redirect.lyft.com/", redirect->newPath(headers));
  }
  {
    // The same as previous test request, the following matches to the redirect action match
    // value equals to `/ignore-this/` instead of `/ignore-this`.
    Http::TestRequestHeaderMapImpl headers = genRedirectHeaders(
        "redirect.lyft.com", "/ignore-this/however/use/the/rest/of/this/path", false, false);
    const DirectResponseEntry* redirect = config.route(headers, 0)->directResponseEntry();
    redirect->rewritePathHeader(headers, true);
    EXPECT_EQ("http://redirect.lyft.com/however/use/the/rest/of/this/path",
              redirect->newPath(headers));
  }
  {
    Http::TestRequestHeaderMapImpl headers =
        genRedirectHeaders("redirect.lyft.com", "/ignore-this/use/", false, false);
    const DirectResponseEntry* redirect = config.route(headers, 0)->directResponseEntry();
    redirect->rewritePathHeader(headers, true);
    EXPECT_EQ("http://redirect.lyft.com/use/", redirect->newPath(headers));
  }
  {
    Http::TestRequestHeaderMapImpl headers =
        genRedirectHeaders("redirect.lyft.com", "/ignore-substringto/use/", false, false);
    const DirectResponseEntry* redirect = config.route(headers, 0)->directResponseEntry();
    redirect->rewritePathHeader(headers, true);
    EXPECT_EQ("http://redirect.lyft.com/to/use/", redirect->newPath(headers));
  }
  {
    Http::TestRequestHeaderMapImpl headers =
        genRedirectHeaders("redirect.lyft.com", "/ignore-substring-to/use/", false, false);
    const DirectResponseEntry* redirect = config.route(headers, 0)->directResponseEntry();
    redirect->rewritePathHeader(headers, true);
    EXPECT_EQ("http://redirect.lyft.com/-to/use/", redirect->newPath(headers));
  }
  {
    Http::TestRequestHeaderMapImpl headers =
        genRedirectHeaders("redirect.lyft.com", "/service-hello/a/b/c", false, false);
    const DirectResponseEntry* redirect = config.route(headers, 0)->directResponseEntry();
    redirect->rewritePathHeader(headers, true);
    EXPECT_EQ("http://redirect.lyft.com/a/b/c", redirect->newPath(headers));
  }
}

TEST_F(RouteConfigurationV2, RedirectRegexRewrite) {
  std::string yaml = R"EOF(
virtual_hosts:
  - name: redirect
    domains: [redirect.lyft.com]
    routes:
      - match:
          safe_regex:
            google_re2: {}
            regex: /foo/([0-9]{4})/(.*)
        redirect:
          regex_rewrite:
            pattern:
              google_re2: {}
              regex: /foo/([0-9]{4})/(.*)
            substitution: /\2/\1/baz
      - match:
          safe_regex:
            google_re2: {}
            regex: /strip-query/([0-9]{4})/(.*)
        redirect:
          strip_query: true
          regex_rewrite:
            pattern:
              google_re2: {}
              regex: /strip-query/([0-9]{4})/(.*)
            substitution: /\2/\1/baz
  )EOF";

  TestConfigImpl config(parseRouteConfigurationFromYaml(yaml), factory_context_, true);

  EXPECT_EQ(nullptr, config.route(genRedirectHeaders("www.foo.com", "/foo", true, true), 0));

  // Regex rewrite with a query, no strip_query
  {
    Http::TestRequestHeaderMapImpl headers =
        genRedirectHeaders("redirect.lyft.com", "/foo/9000/endpoint?lang=eng&con=US", false, false);
    const DirectResponseEntry* redirect = config.route(headers, 0)->directResponseEntry();
    redirect->rewritePathHeader(headers, true);
    EXPECT_EQ("http://redirect.lyft.com/endpoint/9000/baz?lang=eng&con=US",
              redirect->newPath(headers));
  }
  // Regex rewrite without a query, no strip_query
  {
    Http::TestRequestHeaderMapImpl headers =
        genRedirectHeaders("redirect.lyft.com", "/foo/1984/bar/anything", false, false);
    const DirectResponseEntry* redirect = config.route(headers, 0)->directResponseEntry();
    redirect->rewritePathHeader(headers, true);
    EXPECT_EQ("http://redirect.lyft.com/bar/anything/1984/baz", redirect->newPath(headers));
  }
  // Regex rewrite with a query, with strip_query
  {
    Http::TestRequestHeaderMapImpl headers = genRedirectHeaders(
        "redirect.lyft.com", "/strip-query/9000/endpoint?lang=eng&con=US", false, false);
    const DirectResponseEntry* redirect = config.route(headers, 0)->directResponseEntry();
    redirect->rewritePathHeader(headers, true);
    EXPECT_EQ("http://redirect.lyft.com/endpoint/9000/baz", redirect->newPath(headers));
  }
  // Regex rewrite without a query, with strip_query
  {
    Http::TestRequestHeaderMapImpl headers =
        genRedirectHeaders("redirect.lyft.com", "/strip-query/1984/bar/anything", false, false);
    const DirectResponseEntry* redirect = config.route(headers, 0)->directResponseEntry();
    redirect->rewritePathHeader(headers, true);
    EXPECT_EQ("http://redirect.lyft.com/bar/anything/1984/baz", redirect->newPath(headers));
  }
}

TEST_F(RouteConfigurationV2, PathRedirectQueryNotPreserved) {
  TestScopedRuntime scoped_runtime;
  Runtime::LoaderSingleton::getExisting()->mergeValues(
      {{"envoy.reloadable_features.preserve_query_string_in_path_redirects", "false"}});

  std::string yaml = R"EOF(
virtual_hosts:
  - name: redirect
    domains: [redirect.lyft.com]
    routes:
      - match: { path: "/path/redirect/"}
        redirect: { path_redirect: "/new/path-redirect/" }
      - match: { path: "/path/redirect/strip-query/true"}
        redirect: { path_redirect: "/new/path-redirect/", strip_query: "true" }
      - match: { path: "/path/redirect/query"}
        redirect: { path_redirect: "/new/path-redirect?foo=1" }
      - match: { path: "/path/redirect/query-with-strip"}
        redirect: { path_redirect: "/new/path-redirect?foo=2", strip_query: "true" }
  )EOF";

  TestConfigImpl config(parseRouteConfigurationFromYaml(yaml), factory_context_, true);
  EXPECT_EQ(nullptr, config.route(genRedirectHeaders("www.foo.com", "/foo", true, true), 0));

  {
    Http::TestRequestHeaderMapImpl headers =
        genRedirectHeaders("redirect.lyft.com", "/path/redirect/?lang=eng&con=US", true, false);
    EXPECT_EQ("https://redirect.lyft.com/new/path-redirect/",
              config.route(headers, 0)->directResponseEntry()->newPath(headers));
  }
  {
    Http::TestRequestHeaderMapImpl headers = genRedirectHeaders(
        "redirect.lyft.com", "/path/redirect/strip-query/true?lang=eng&con=US", true, false);
    EXPECT_EQ("https://redirect.lyft.com/new/path-redirect/",
              config.route(headers, 0)->directResponseEntry()->newPath(headers));
  }
  {
    Http::TestRequestHeaderMapImpl headers =
        genRedirectHeaders("redirect.lyft.com", "/path/redirect/query", true, false);
    EXPECT_EQ("https://redirect.lyft.com/new/path-redirect?foo=1",
              config.route(headers, 0)->directResponseEntry()->newPath(headers));
  }
  {
    Http::TestRequestHeaderMapImpl headers =
        genRedirectHeaders("redirect.lyft.com", "/path/redirect/query?bar=1", true, false);
    EXPECT_EQ("https://redirect.lyft.com/new/path-redirect?foo=1",
              config.route(headers, 0)->directResponseEntry()->newPath(headers));
  }
  {
    Http::TestRequestHeaderMapImpl headers =
        genRedirectHeaders("redirect.lyft.com", "/path/redirect/query-with-strip", true, false);
    EXPECT_EQ("https://redirect.lyft.com/new/path-redirect?foo=2",
              config.route(headers, 0)->directResponseEntry()->newPath(headers));
  }
  {
    Http::TestRequestHeaderMapImpl headers = genRedirectHeaders(
        "redirect.lyft.com", "/path/redirect/query-with-strip?bar=1", true, false);
    EXPECT_EQ("https://redirect.lyft.com/new/path-redirect?foo=2",
              config.route(headers, 0)->directResponseEntry()->newPath(headers));
  }
}

// Test to check Strip Query for redirect messages
TEST_F(RouteConfigurationV2, RedirectStripQuery) {
  std::string yaml = R"EOF(
virtual_hosts:
  - name: redirect
    domains: [redirect.lyft.com]
    routes:
      - match: { prefix: "/query/true"}
        redirect: { prefix_rewrite: "/new/prefix", strip_query: "true" }
      - match: { prefix: "/query/false" }
        redirect: { prefix_rewrite: "/new/prefix", strip_query: "false" }
      - match: { path: "/host/query-default" }
        redirect: { host_redirect: new.lyft.com }
      - match: { path: "/path/redirect/"}
        redirect: { path_redirect: "/new/path-redirect/" }
      - match: { path: "/path/redirect/strip-query/true"}
        redirect: { path_redirect: "/new/path-redirect/", strip_query: "true" }
      - match: { path: "/path/redirect/query"}
        redirect: { path_redirect: "/new/path-redirect?foo=1" }
      - match: { path: "/path/redirect/query-with-strip"}
        redirect: { path_redirect: "/new/path-redirect?foo=2", strip_query: "true" }
      - match: { prefix: "/all/combinations"}
        redirect: { host_redirect: "new.lyft.com", prefix_rewrite: "/new/prefix" , https_redirect: "true", strip_query: "true" }
  )EOF";

  TestConfigImpl config(parseRouteConfigurationFromYaml(yaml), factory_context_, true);

  EXPECT_EQ(nullptr, config.route(genRedirectHeaders("www.foo.com", "/foo", true, true), 0));

  {
    Http::TestRequestHeaderMapImpl headers =
        genRedirectHeaders("redirect.lyft.com", "/query/true?lang=eng&con=US", false, false);
    const DirectResponseEntry* redirect = config.route(headers, 0)->directResponseEntry();
    redirect->rewritePathHeader(headers, true);
    EXPECT_EQ("http://redirect.lyft.com/new/prefix", redirect->newPath(headers));
  }
  {
    Http::TestRequestHeaderMapImpl headers = genRedirectHeaders(
        "redirect.lyft.com", "/query/false/some/path?lang=eng&con=US", true, false);
    const DirectResponseEntry* redirect = config.route(headers, 0)->directResponseEntry();
    redirect->rewritePathHeader(headers, true);
    EXPECT_EQ("https://redirect.lyft.com/new/prefix/some/path?lang=eng&con=US",
              redirect->newPath(headers));
  }
  {
    Http::TestRequestHeaderMapImpl headers =
        genRedirectHeaders("redirect.lyft.com", "/host/query-default?lang=eng&con=US", true, false);
    EXPECT_EQ("https://new.lyft.com/host/query-default?lang=eng&con=US",
              config.route(headers, 0)->directResponseEntry()->newPath(headers));
  }
  {
    Http::TestRequestHeaderMapImpl headers =
        genRedirectHeaders("redirect.lyft.com", "/path/redirect/?lang=eng&con=US", true, false);
    EXPECT_EQ("https://redirect.lyft.com/new/path-redirect/?lang=eng&con=US",
              config.route(headers, 0)->directResponseEntry()->newPath(headers));
  }
  {
    Http::TestRequestHeaderMapImpl headers = genRedirectHeaders(
        "redirect.lyft.com", "/path/redirect/strip-query/true?lang=eng&con=US", true, false);
    EXPECT_EQ("https://redirect.lyft.com/new/path-redirect/",
              config.route(headers, 0)->directResponseEntry()->newPath(headers));
  }
  {
    Http::TestRequestHeaderMapImpl headers =
        genRedirectHeaders("redirect.lyft.com", "/path/redirect/query", true, false);
    EXPECT_EQ("https://redirect.lyft.com/new/path-redirect?foo=1",
              config.route(headers, 0)->directResponseEntry()->newPath(headers));
  }
  {
    Http::TestRequestHeaderMapImpl headers =
        genRedirectHeaders("redirect.lyft.com", "/path/redirect/query?bar=1", true, false);
    EXPECT_EQ("https://redirect.lyft.com/new/path-redirect?foo=1",
              config.route(headers, 0)->directResponseEntry()->newPath(headers));
  }
  {
    Http::TestRequestHeaderMapImpl headers =
        genRedirectHeaders("redirect.lyft.com", "/path/redirect/query-with-strip", true, false);
    EXPECT_EQ("https://redirect.lyft.com/new/path-redirect?foo=2",
              config.route(headers, 0)->directResponseEntry()->newPath(headers));
  }
  {
    Http::TestRequestHeaderMapImpl headers = genRedirectHeaders(
        "redirect.lyft.com", "/path/redirect/query-with-strip?bar=1", true, false);
    EXPECT_EQ("https://redirect.lyft.com/new/path-redirect?foo=2",
              config.route(headers, 0)->directResponseEntry()->newPath(headers));
  }
  {
    Http::TestRequestHeaderMapImpl headers = genRedirectHeaders(
        "redirect.lyft.com", "/all/combinations/here/we/go?key=value", false, false);
    const DirectResponseEntry* redirect = config.route(headers, 0)->directResponseEntry();
    redirect->rewritePathHeader(headers, true);
    EXPECT_EQ("https://new.lyft.com/new/prefix/here/we/go", redirect->newPath(headers));
  }
}

TEST_F(RouteMatcherTest, HeaderMatchedRoutingV2) {
  const std::string yaml = R"EOF(
virtual_hosts:
  - name: local_service
    domains: ["*"]
    routes:
      - match:
          prefix: "/"
          headers:
            - name: test_header
              exact_match: test
        route:
          cluster: local_service_with_headers
      - match:
          prefix: "/"
          headers:
            - name: test_header_multiple1
              exact_match: test1
            - name: test_header_multiple2
              exact_match: test2
        route:
          cluster: local_service_with_multiple_headers
      - match:
          prefix: "/"
          headers:
            - name: test_header_presence
        route:
          cluster: local_service_with_empty_headers
      - match:
          prefix: "/"
          headers:
            - name: test_header_pattern
              safe_regex_match:
                google_re2: {}
                regex: "^user=test-\\d+$"
        route:
          cluster: local_service_with_header_pattern_set_regex
      - match:
          prefix: "/"
          headers:
            - name: test_header_pattern
              exact_match: "^customer=test-\\d+$"
        route:
          cluster: local_service_with_header_pattern_unset_regex
      - match:
          prefix: "/"
          headers:
            - name: test_header_range
              range_match:
                 start: -9223372036854775808
                 end: -10
        route:
          cluster: local_service_with_header_range_test1
      - match:
          prefix: "/"
          headers:
            - name: test_header_multiple_range
              range_match:
                 start: -10
                 end: 1
            - name: test_header_multiple_exact
              exact_match: test
        route:
          cluster: local_service_with_header_range_test2
      - match:
          prefix: "/"
          headers:
            - name: test_header_range
              range_match:
                 start: 1
                 end: 10
        route:
          cluster: local_service_with_header_range_test3
      - match:
          prefix: "/"
          headers:
            - name: test_header_range
              range_match:
                 start: 9223372036854775801
                 end: 9223372036854775807
        route:
          cluster: local_service_with_header_range_test4
      - match:
          prefix: "/"
          headers:
            - name: test_header_range
              exact_match: "9223372036854775807"
        route:
          cluster: local_service_with_header_range_test5
      - match:
          prefix: "/"
        route:
          cluster: local_service_without_headers
  )EOF";

  factory_context_.cluster_manager_.initializeClusters(
      {"local_service_with_headers", "local_service_with_multiple_headers",
       "local_service_with_empty_headers", "local_service_with_header_pattern_set_regex",
       "local_service_with_header_pattern_unset_regex", "local_service_with_header_range_test1",
       "local_service_with_header_range_test2", "local_service_with_header_range_test3",
       "local_service_with_header_range_test4", "local_service_with_header_range_test5",
       "local_service_without_headers"},
      {});
  TestConfigImpl config(parseRouteConfigurationFromYaml(yaml), factory_context_, true);

  {
    EXPECT_EQ("local_service_without_headers",
              config.route(genHeaders("www.lyft.com", "/", "GET"), 0)->routeEntry()->clusterName());
  }
  {
    Http::TestRequestHeaderMapImpl headers = genHeaders("www.lyft.com", "/", "GET");
    headers.addCopy("test_header", "test");
    EXPECT_EQ("local_service_with_headers", config.route(headers, 0)->routeEntry()->clusterName());
  }
  {
    Http::TestRequestHeaderMapImpl headers = genHeaders("www.lyft.com", "/", "GET");
    headers.addCopy("test_header_multiple1", "test1");
    headers.addCopy("test_header_multiple2", "test2");
    EXPECT_EQ("local_service_with_multiple_headers",
              config.route(headers, 0)->routeEntry()->clusterName());
  }
  {
    Http::TestRequestHeaderMapImpl headers = genHeaders("www.lyft.com", "/", "GET");
    headers.addCopy("non_existent_header", "foo");
    EXPECT_EQ("local_service_without_headers",
              config.route(headers, 0)->routeEntry()->clusterName());
  }
  {
    Http::TestRequestHeaderMapImpl headers = genHeaders("www.lyft.com", "/", "GET");
    headers.addCopy("test_header_presence", "test");
    EXPECT_EQ("local_service_with_empty_headers",
              config.route(headers, 0)->routeEntry()->clusterName());
  }
  {
    Http::TestRequestHeaderMapImpl headers = genHeaders("www.lyft.com", "/", "GET");
    headers.addCopy("test_header_pattern", "user=test-1223");
    EXPECT_EQ("local_service_with_header_pattern_set_regex",
              config.route(headers, 0)->routeEntry()->clusterName());
  }
  {
    Http::TestRequestHeaderMapImpl headers = genHeaders("www.lyft.com", "/", "GET");
    headers.addCopy("test_header_pattern", "customer=test-1223");
    EXPECT_EQ("local_service_without_headers",
              config.route(headers, 0)->routeEntry()->clusterName());
  }
  {
    Http::TestRequestHeaderMapImpl headers = genHeaders("www.lyft.com", "/", "GET");
    headers.addCopy("test_header_range", "-9223372036854775808");
    EXPECT_EQ("local_service_with_header_range_test1",
              config.route(headers, 0)->routeEntry()->clusterName());
  }
  {
    Http::TestRequestHeaderMapImpl headers = genHeaders("www.lyft.com", "/", "GET");
    headers.addCopy("test_header_multiple_range", "-9");
    headers.addCopy("test_header_multiple_exact", "test");
    EXPECT_EQ("local_service_with_header_range_test2",
              config.route(headers, 0)->routeEntry()->clusterName());
  }
  {
    Http::TestRequestHeaderMapImpl headers = genHeaders("www.lyft.com", "/", "GET");
    headers.addCopy("test_header_range", "9");
    EXPECT_EQ("local_service_with_header_range_test3",
              config.route(headers, 0)->routeEntry()->clusterName());
  }
  {
    Http::TestRequestHeaderMapImpl headers = genHeaders("www.lyft.com", "/", "GET");
    headers.addCopy("test_header_range", "9223372036854775807");
    EXPECT_EQ("local_service_with_header_range_test5",
              config.route(headers, 0)->routeEntry()->clusterName());
  }
  {
    Http::TestRequestHeaderMapImpl headers = genHeaders("www.lyft.com", "/", "GET");
    headers.addCopy("test_header_multiple_range", "-9");
    EXPECT_EQ("local_service_without_headers",
              config.route(headers, 0)->routeEntry()->clusterName());
  }
  {
    Http::TestRequestHeaderMapImpl headers = genHeaders("www.lyft.com", "/", "GET");
    headers.addCopy("test_header_range", "19");
    EXPECT_EQ("local_service_without_headers",
              config.route(headers, 0)->routeEntry()->clusterName());
  }
}

// Test Route Matching based on connection Tls Context.
// Validate configured and default settings are routed to the correct cluster.
TEST_F(RouteMatcherTest, TlsContextMatching) {
  const std::string yaml = R"EOF(
virtual_hosts:
  - name: local_service
    domains: ["*"]
    routes:
      - match:
          prefix: "/peer-cert-test"
          tls_context:
            presented: true
        route:
          cluster: server_peer-cert-presented
      - match:
          prefix: "/peer-cert-test"
          tls_context:
            presented: false
        route:
          cluster: server_peer-cert-not-presented
      - match:
          prefix: "/peer-validated-cert-test"
          tls_context:
            validated: true
        route:
          cluster: server_peer-cert-validated
      - match:
          prefix: "/peer-validated-cert-test"
          tls_context:
            validated: false
        route:
          cluster: server_peer-cert-not-validated
      - match:
          prefix: "/peer-cert-no-tls-context-match"
        route:
          cluster: server_peer-cert-no-tls-context-match
      - match:
          prefix: "/"
        route:
          cluster: local_service_without_headers
  )EOF";

  factory_context_.cluster_manager_.initializeClusters(
      {"server_peer-cert-presented", "server_peer-cert-not-presented", "server_peer-cert-validated",
       "server_peer-cert-not-validated", "server_peer-cert-no-tls-context-match",
       "local_service_without_headers"},
      {});
  TestConfigImpl config(parseRouteConfigurationFromYaml(yaml), factory_context_, true);

  {
    NiceMock<Envoy::StreamInfo::MockStreamInfo> stream_info;
    auto connection_info = std::make_shared<Ssl::MockConnectionInfo>();
    EXPECT_CALL(*connection_info, peerCertificatePresented()).WillRepeatedly(Return(true));
    EXPECT_CALL(*connection_info, peerCertificateValidated()).WillRepeatedly(Return(true));
    EXPECT_CALL(stream_info, downstreamSslConnection()).WillRepeatedly(Return(connection_info));

    Http::TestRequestHeaderMapImpl headers = genHeaders("www.lyft.com", "/peer-cert-test", "GET");
    EXPECT_EQ("server_peer-cert-presented",
              config.route(headers, stream_info, 0)->routeEntry()->clusterName());
  }

  {
    NiceMock<Envoy::StreamInfo::MockStreamInfo> stream_info;
    auto connection_info = std::make_shared<Ssl::MockConnectionInfo>();
    EXPECT_CALL(*connection_info, peerCertificatePresented()).WillRepeatedly(Return(false));
    EXPECT_CALL(*connection_info, peerCertificateValidated()).WillRepeatedly(Return(true));
    EXPECT_CALL(stream_info, downstreamSslConnection()).WillRepeatedly(Return(connection_info));

    Http::TestRequestHeaderMapImpl headers = genHeaders("www.lyft.com", "/peer-cert-test", "GET");
    EXPECT_EQ("server_peer-cert-not-presented",
              config.route(headers, stream_info, 0)->routeEntry()->clusterName());
  }

  {
    NiceMock<Envoy::StreamInfo::MockStreamInfo> stream_info;
    auto connection_info = std::make_shared<Ssl::MockConnectionInfo>();
    EXPECT_CALL(*connection_info, peerCertificatePresented()).WillRepeatedly(Return(false));
    EXPECT_CALL(*connection_info, peerCertificateValidated()).WillRepeatedly(Return(true));
    EXPECT_CALL(stream_info, downstreamSslConnection()).WillRepeatedly(Return(connection_info));

    Http::TestRequestHeaderMapImpl headers =
        genHeaders("www.lyft.com", "/peer-cert-no-tls-context-match", "GET");
    EXPECT_EQ("server_peer-cert-no-tls-context-match",
              config.route(headers, stream_info, 0)->routeEntry()->clusterName());
  }

  {
    NiceMock<Envoy::StreamInfo::MockStreamInfo> stream_info;
    auto connection_info = std::make_shared<Ssl::MockConnectionInfo>();
    EXPECT_CALL(*connection_info, peerCertificatePresented()).WillRepeatedly(Return(true));
    EXPECT_CALL(*connection_info, peerCertificateValidated()).WillRepeatedly(Return(true));
    EXPECT_CALL(stream_info, downstreamSslConnection()).WillRepeatedly(Return(connection_info));

    Http::TestRequestHeaderMapImpl headers =
        genHeaders("www.lyft.com", "/peer-cert-no-tls-context-match", "GET");
    EXPECT_EQ("server_peer-cert-no-tls-context-match",
              config.route(headers, stream_info, 0)->routeEntry()->clusterName());
  }

  {
    NiceMock<Envoy::StreamInfo::MockStreamInfo> stream_info;
    auto connection_info = std::make_shared<Ssl::MockConnectionInfo>();
    EXPECT_CALL(*connection_info, peerCertificatePresented()).WillRepeatedly(Return(true));
    EXPECT_CALL(*connection_info, peerCertificateValidated()).WillRepeatedly(Return(true));
    EXPECT_CALL(stream_info, downstreamSslConnection()).WillRepeatedly(Return(connection_info));

    Http::TestRequestHeaderMapImpl headers =
        genHeaders("www.lyft.com", "/peer-validated-cert-test", "GET");
    EXPECT_EQ("server_peer-cert-validated",
              config.route(headers, stream_info, 0)->routeEntry()->clusterName());
  }

  {
    NiceMock<Envoy::StreamInfo::MockStreamInfo> stream_info;
    auto connection_info = std::make_shared<Ssl::MockConnectionInfo>();
    EXPECT_CALL(*connection_info, peerCertificatePresented()).WillRepeatedly(Return(true));
    EXPECT_CALL(*connection_info, peerCertificateValidated()).WillRepeatedly(Return(false));
    EXPECT_CALL(stream_info, downstreamSslConnection()).WillRepeatedly(Return(connection_info));

    Http::TestRequestHeaderMapImpl headers =
        genHeaders("www.lyft.com", "/peer-validated-cert-test", "GET");
    EXPECT_EQ("server_peer-cert-not-validated",
              config.route(headers, stream_info, 0)->routeEntry()->clusterName());
  }

  {
    NiceMock<Envoy::StreamInfo::MockStreamInfo> stream_info;
    auto connection_info = std::make_shared<Ssl::MockConnectionInfo>();
    EXPECT_CALL(*connection_info, peerCertificatePresented()).WillRepeatedly(Return(true));
    EXPECT_CALL(*connection_info, peerCertificateValidated()).WillRepeatedly(Return(false));
    EXPECT_CALL(stream_info, downstreamSslConnection()).WillRepeatedly(Return(connection_info));

    Http::TestRequestHeaderMapImpl headers =
        genHeaders("www.lyft.com", "/peer-cert-no-tls-context-match", "GET");
    EXPECT_EQ("server_peer-cert-no-tls-context-match",
              config.route(headers, stream_info, 0)->routeEntry()->clusterName());
  }

  {
    NiceMock<Envoy::StreamInfo::MockStreamInfo> stream_info;
    auto connection_info = std::make_shared<Ssl::MockConnectionInfo>();
    EXPECT_CALL(*connection_info, peerCertificatePresented()).WillRepeatedly(Return(true));
    EXPECT_CALL(*connection_info, peerCertificateValidated()).WillRepeatedly(Return(true));
    EXPECT_CALL(stream_info, downstreamSslConnection()).WillRepeatedly(Return(connection_info));

    Http::TestRequestHeaderMapImpl headers =
        genHeaders("www.lyft.com", "/peer-cert-no-tls-context-match", "GET");
    EXPECT_EQ("server_peer-cert-no-tls-context-match",
              config.route(headers, stream_info, 0)->routeEntry()->clusterName());
  }

  {
    NiceMock<Envoy::StreamInfo::MockStreamInfo> stream_info;
    std::shared_ptr<Ssl::MockConnectionInfo> connection_info;
    EXPECT_CALL(stream_info, downstreamSslConnection()).WillRepeatedly(Return(connection_info));

    Http::TestRequestHeaderMapImpl headers =
        genHeaders("www.lyft.com", "/peer-cert-no-tls-context-match", "GET");
    EXPECT_EQ("server_peer-cert-no-tls-context-match",
              config.route(headers, stream_info, 0)->routeEntry()->clusterName());
  }
}

TEST_F(RouteConfigurationV2, RegexPrefixWithNoRewriteWorksWhenPathChanged) {

  // Setup regex route entry. the regex is trivial, that's ok as we only want to test that
  // path change works.
  std::string yaml = R"EOF(
virtual_hosts:
  - name: regex
    domains: [regex.lyft.com]
    routes:
      - match:
          safe_regex:
            google_re2: {}
            regex: "/regex"
        route: { cluster: some-cluster }
  )EOF";

  factory_context_.cluster_manager_.initializeClusters({"some-cluster"}, {});
  TestConfigImpl config(parseRouteConfigurationFromYaml(yaml), factory_context_, true);

  {
    // Get our regex route entry
    Http::TestRequestHeaderMapImpl headers =
        genRedirectHeaders("regex.lyft.com", "/regex", true, false);
    const RouteEntry* route_entry = config.route(headers, 0)->routeEntry();

    // simulate a filter changing the path
    headers.remove(":path");
    headers.addCopy(":path", "/not-the-original-regex");

    // no re-write was specified; so this should not throw
    NiceMock<Envoy::StreamInfo::MockStreamInfo> stream_info;
    EXPECT_NO_THROW(route_entry->finalizeRequestHeaders(headers, stream_info, false));
  }
}

TEST_F(RouteConfigurationV2, NoIdleTimeout) {
  const std::string yaml = R"EOF(
virtual_hosts:
  - name: regex
    domains: [idle.lyft.com]
    routes:
      - match:
          safe_regex:
            google_re2: {}
            regex: "/regex"
        route:
          cluster: some-cluster
  )EOF";

  factory_context_.cluster_manager_.initializeClusters({"some-cluster"}, {});
  TestConfigImpl config(parseRouteConfigurationFromYaml(yaml), factory_context_, true);
  Http::TestRequestHeaderMapImpl headers =
      genRedirectHeaders("idle.lyft.com", "/regex", true, false);
  const RouteEntry* route_entry = config.route(headers, 0)->routeEntry();
  EXPECT_EQ(absl::nullopt, route_entry->idleTimeout());
}

TEST_F(RouteConfigurationV2, ZeroIdleTimeout) {
  const std::string yaml = R"EOF(
virtual_hosts:
  - name: regex
    domains: [idle.lyft.com]
    routes:
      - match:
          safe_regex:
            google_re2: {}
            regex: "/regex"
        route:
          cluster: some-cluster
          idle_timeout: 0s
  )EOF";

  factory_context_.cluster_manager_.initializeClusters({"some-cluster"}, {});
  TestConfigImpl config(parseRouteConfigurationFromYaml(yaml), factory_context_, true);
  Http::TestRequestHeaderMapImpl headers =
      genRedirectHeaders("idle.lyft.com", "/regex", true, false);
  const RouteEntry* route_entry = config.route(headers, 0)->routeEntry();
  EXPECT_EQ(0, route_entry->idleTimeout().value().count());
}

TEST_F(RouteConfigurationV2, ExplicitIdleTimeout) {
  const std::string yaml = R"EOF(
virtual_hosts:
  - name: regex
    domains: [idle.lyft.com]
    routes:
      - match:
          safe_regex:
            google_re2: {}
            regex: "/regex"
        route:
          cluster: some-cluster
          idle_timeout: 7s
  )EOF";

  factory_context_.cluster_manager_.initializeClusters({"some-cluster"}, {});
  TestConfigImpl config(parseRouteConfigurationFromYaml(yaml), factory_context_, true);
  Http::TestRequestHeaderMapImpl headers =
      genRedirectHeaders("idle.lyft.com", "/regex", true, false);
  const RouteEntry* route_entry = config.route(headers, 0)->routeEntry();
  EXPECT_EQ(7 * 1000, route_entry->idleTimeout().value().count());
}

TEST_F(RouteConfigurationV2, RetriableStatusCodes) {
  const std::string yaml = R"EOF(
virtual_hosts:
  - name: regex
    domains: [idle.lyft.com]
    routes:
      - match:
          safe_regex:
            google_re2: {}
            regex: "/regex"
        route:
          cluster: some-cluster
          retry_policy:
            retriable_status_codes: [100, 200]
  )EOF";

  factory_context_.cluster_manager_.initializeClusters({"some-cluster"}, {});
  TestConfigImpl config(parseRouteConfigurationFromYaml(yaml), factory_context_, true);
  Http::TestRequestHeaderMapImpl headers =
      genRedirectHeaders("idle.lyft.com", "/regex", true, false);
  const auto& retry_policy = config.route(headers, 0)->routeEntry()->retryPolicy();
  const std::vector<uint32_t> expected_codes{100, 200};
  EXPECT_EQ(expected_codes, retry_policy.retriableStatusCodes());
}

TEST_F(RouteConfigurationV2, RetriableHeaders) {
  const std::string yaml = R"EOF(
virtual_hosts:
  - name: regex
    domains: [idle.lyft.com]
    routes:
      - match:
          safe_regex:
            google_re2: {}
            regex: "/regex"
        route:
          cluster: some-cluster
          retry_policy:
            retriable_headers:
            - name: ":status"
              exact_match: "500"
            - name: X-Upstream-Pushback
  )EOF";

  factory_context_.cluster_manager_.initializeClusters({"some-cluster"}, {});
  TestConfigImpl config(parseRouteConfigurationFromYaml(yaml), factory_context_, true);
  Http::TestRequestHeaderMapImpl headers =
      genRedirectHeaders("idle.lyft.com", "/regex", true, false);
  const auto& retry_policy = config.route(headers, 0)->routeEntry()->retryPolicy();
  ASSERT_EQ(2, retry_policy.retriableHeaders().size());

  Http::TestResponseHeaderMapImpl expected_0{{":status", "500"}};
  Http::TestResponseHeaderMapImpl unexpected_0{{":status", "200"}};
  Http::TestResponseHeaderMapImpl expected_1{{"x-upstream-pushback", "bar"}};
  Http::TestResponseHeaderMapImpl unexpected_1{{"x-test", "foo"}};

  EXPECT_TRUE(retry_policy.retriableHeaders()[0]->matchesHeaders(expected_0));
  EXPECT_FALSE(retry_policy.retriableHeaders()[0]->matchesHeaders(unexpected_0));
  EXPECT_TRUE(retry_policy.retriableHeaders()[1]->matchesHeaders(expected_1));
  EXPECT_FALSE(retry_policy.retriableHeaders()[1]->matchesHeaders(unexpected_1));
}

TEST_F(RouteConfigurationV2, UpgradeConfigs) {
  const std::string yaml = R"EOF(
virtual_hosts:
  - name: regex
    domains: [idle.lyft.com]
    routes:
      - match:
          safe_regex:
            google_re2: {}
            regex: "/regex"
        route:
          cluster: some-cluster
          upgrade_configs:
            - upgrade_type: Websocket
            - upgrade_type: disabled
              enabled: false
  )EOF";

  factory_context_.cluster_manager_.initializeClusters({"some-cluster"}, {});
  TestConfigImpl config(parseRouteConfigurationFromYaml(yaml), factory_context_, true);
  Http::TestRequestHeaderMapImpl headers =
      genRedirectHeaders("idle.lyft.com", "/regex", true, false);
  const RouteEntry::UpgradeMap& upgrade_map = config.route(headers, 0)->routeEntry()->upgradeMap();
  EXPECT_TRUE(upgrade_map.find("websocket")->second);
  EXPECT_TRUE(upgrade_map.find("foo") == upgrade_map.end());
  EXPECT_FALSE(upgrade_map.find("disabled")->second);
}

TEST_F(RouteConfigurationV2, EmptyFilterConfigRejected) {
  const std::string yaml = R"EOF(
virtual_hosts:
  - name: regex
    domains: [idle.lyft.com]
    routes:
      - match:
          safe_regex:
            google_re2: {}
            regex: "/regex"
        route:
          cluster: some-cluster
          upgrade_configs:
            - upgrade_type: Websocket
            - upgrade_type: disabled
            - enabled: false
  )EOF";

  EXPECT_THROW_WITH_REGEX(
      TestConfigImpl(parseRouteConfigurationFromYaml(yaml), factory_context_, true), EnvoyException,
      "Proto constraint validation failed.*");
}

TEST_F(RouteConfigurationV2, DuplicateUpgradeConfigs) {
  const std::string yaml = R"EOF(
virtual_hosts:
  - name: regex
    domains: [idle.lyft.com]
    routes:
      - match:
          safe_regex:
            google_re2: {}
            regex: "/regex"
        route:
          cluster: some-cluster
          upgrade_configs:
            - upgrade_type: Websocket
            - upgrade_type: WebSocket
              enabled: false
  )EOF";

  EXPECT_THROW_WITH_MESSAGE(
      TestConfigImpl(parseRouteConfigurationFromYaml(yaml), factory_context_, true), EnvoyException,
      "Duplicate upgrade WebSocket");
}

TEST_F(RouteConfigurationV2, BadConnectConfig) {
  const std::string yaml = R"EOF(
virtual_hosts:
  - name: regex
    domains: [idle.lyft.com]
    routes:
      - match:
          safe_regex:
            google_re2: {}
            regex: "/regex"
        route:
          cluster: some-cluster
          upgrade_configs:
            - upgrade_type: Websocket
              connect_config: {}
              enabled: false
  )EOF";

  EXPECT_THROW_WITH_MESSAGE(
      TestConfigImpl(parseRouteConfigurationFromYaml(yaml), factory_context_, true), EnvoyException,
      "Non-CONNECT upgrade type Websocket has ConnectConfig");
}

// Verifies that we're creating a new instance of the retry plugins on each call instead of
// always returning the same one.
TEST_F(RouteConfigurationV2, RetryPluginsAreNotReused) {
  const std::string yaml = R"EOF(
virtual_hosts:
  - name: regex
    domains: [idle.lyft.com]
    routes:
      - match:
          safe_regex:
            google_re2: {}
            regex: "/regex"
        route:
          cluster: some-cluster
          retry_policy:
            retry_host_predicate:
            - name: envoy.test_host_predicate
            retry_priority:
              name: envoy.test_retry_priority
  )EOF";

  Upstream::MockRetryPriority priority{{}, {}};
  Upstream::MockRetryPriorityFactory priority_factory(priority);
  Registry::InjectFactory<Upstream::RetryPriorityFactory> inject_priority_factory(priority_factory);

  Upstream::TestRetryHostPredicateFactory host_predicate_factory;
  Registry::InjectFactory<Upstream::RetryHostPredicateFactory> inject_predicate_factory(
      host_predicate_factory);

  factory_context_.cluster_manager_.initializeClusters({"some-cluster"}, {});
  TestConfigImpl config(parseRouteConfigurationFromYaml(yaml), factory_context_, true);
  Http::TestRequestHeaderMapImpl headers =
      genRedirectHeaders("idle.lyft.com", "/regex", true, false);
  const auto& retry_policy = config.route(headers, 0)->routeEntry()->retryPolicy();
  const auto priority1 = retry_policy.retryPriority();
  const auto priority2 = retry_policy.retryPriority();
  EXPECT_NE(priority1, priority2);
  const auto predicates1 = retry_policy.retryHostPredicates();
  const auto predicates2 = retry_policy.retryHostPredicates();
  EXPECT_NE(predicates1, predicates2);
}

TEST_F(RouteConfigurationV2, InternalRedirectIsDisabledWhenNotSpecifiedInRouteAction) {
  const std::string yaml = R"EOF(
virtual_hosts:
  - name: regex
    domains: [idle.lyft.com]
    routes:
      - match:
          safe_regex:
            google_re2: {}
            regex: "/regex"
        route:
          cluster: some-cluster
  )EOF";

  factory_context_.cluster_manager_.initializeClusters({"some-cluster"}, {});
  TestConfigImpl config(parseRouteConfigurationFromYaml(yaml), factory_context_, true);
  Http::TestRequestHeaderMapImpl headers =
      genRedirectHeaders("idle.lyft.com", "/regex", true, false);
  const auto& internal_redirect_policy =
      config.route(headers, 0)->routeEntry()->internalRedirectPolicy();
  EXPECT_FALSE(internal_redirect_policy.enabled());
}

TEST_F(RouteConfigurationV2, DefaultInternalRedirectPolicyIsSensible) {
  const std::string yaml = R"EOF(
virtual_hosts:
  - name: regex
    domains: [idle.lyft.com]
    routes:
      - match:
          safe_regex:
            google_re2: {}
            regex: "/regex"
        route:
          cluster: some-cluster
          internal_redirect_policy: {}
  )EOF";

  factory_context_.cluster_manager_.initializeClusters({"some-cluster"}, {});
  TestConfigImpl config(parseRouteConfigurationFromYaml(yaml), factory_context_, true);
  Http::TestRequestHeaderMapImpl headers =
      genRedirectHeaders("idle.lyft.com", "/regex", true, false);
  const auto& internal_redirect_policy =
      config.route(headers, 0)->routeEntry()->internalRedirectPolicy();
  EXPECT_TRUE(internal_redirect_policy.enabled());
  EXPECT_TRUE(internal_redirect_policy.shouldRedirectForResponseCode(static_cast<Http::Code>(302)));
  EXPECT_FALSE(
      internal_redirect_policy.shouldRedirectForResponseCode(static_cast<Http::Code>(200)));
  EXPECT_EQ(1, internal_redirect_policy.maxInternalRedirects());
  EXPECT_TRUE(internal_redirect_policy.predicates().empty());
  EXPECT_FALSE(internal_redirect_policy.isCrossSchemeRedirectAllowed());
}

TEST_F(RouteConfigurationV2, InternalRedirectPolicyDropsInvalidRedirectCode) {
  const std::string yaml = R"EOF(
virtual_hosts:
  - name: regex
    domains: [idle.lyft.com]
    routes:
      - match:
          safe_regex:
            google_re2: {}
            regex: "/regex"
        route:
          cluster: some-cluster
          internal_redirect_policy:
            redirect_response_codes: [301, 302, 303, 304]
  )EOF";

  factory_context_.cluster_manager_.initializeClusters({"some-cluster"}, {});
  TestConfigImpl config(parseRouteConfigurationFromYaml(yaml), factory_context_, true);
  Http::TestRequestHeaderMapImpl headers =
      genRedirectHeaders("idle.lyft.com", "/regex", true, false);
  const auto& internal_redirect_policy =
      config.route(headers, 0)->routeEntry()->internalRedirectPolicy();
  EXPECT_TRUE(internal_redirect_policy.enabled());
  EXPECT_TRUE(internal_redirect_policy.shouldRedirectForResponseCode(static_cast<Http::Code>(301)));
  EXPECT_TRUE(internal_redirect_policy.shouldRedirectForResponseCode(static_cast<Http::Code>(302)));
  EXPECT_TRUE(internal_redirect_policy.shouldRedirectForResponseCode(static_cast<Http::Code>(303)));
  EXPECT_FALSE(
      internal_redirect_policy.shouldRedirectForResponseCode(static_cast<Http::Code>(304)));
  EXPECT_FALSE(
      internal_redirect_policy.shouldRedirectForResponseCode(static_cast<Http::Code>(305)));
  EXPECT_FALSE(
      internal_redirect_policy.shouldRedirectForResponseCode(static_cast<Http::Code>(306)));
  EXPECT_FALSE(
      internal_redirect_policy.shouldRedirectForResponseCode(static_cast<Http::Code>(307)));
}

TEST_F(RouteConfigurationV2, InternalRedirectPolicyDropsInvalidRedirectCodeCauseEmptySet) {
  const std::string yaml = R"EOF(
virtual_hosts:
  - name: regex
    domains: [idle.lyft.com]
    routes:
      - match:
          safe_regex:
            google_re2: {}
            regex: "/regex"
        route:
          cluster: some-cluster
          internal_redirect_policy:
            redirect_response_codes: [200, 304]
  )EOF";

  factory_context_.cluster_manager_.initializeClusters({"some-cluster"}, {});
  TestConfigImpl config(parseRouteConfigurationFromYaml(yaml), factory_context_, true);
  Http::TestRequestHeaderMapImpl headers =
      genRedirectHeaders("idle.lyft.com", "/regex", true, false);
  const auto& internal_redirect_policy =
      config.route(headers, 0)->routeEntry()->internalRedirectPolicy();
  EXPECT_TRUE(internal_redirect_policy.enabled());
  EXPECT_FALSE(
      internal_redirect_policy.shouldRedirectForResponseCode(static_cast<Http::Code>(302)));
  EXPECT_FALSE(
      internal_redirect_policy.shouldRedirectForResponseCode(static_cast<Http::Code>(304)));
  EXPECT_FALSE(
      internal_redirect_policy.shouldRedirectForResponseCode(static_cast<Http::Code>(200)));
}

class PerFilterConfigsTest : public testing::Test, public ConfigImplTestBase {
public:
  PerFilterConfigsTest()
      : registered_factory_(factory_), registered_default_factory_(default_factory_) {}

  struct DerivedFilterConfig : public RouteSpecificFilterConfig {
    ProtobufWkt::Timestamp config_;
  };
  class TestFilterConfig : public Extensions::HttpFilters::Common::EmptyHttpFilterConfig {
  public:
    TestFilterConfig() : EmptyHttpFilterConfig("test.filter") {}

    Http::FilterFactoryCb createFilter(const std::string&,
                                       Server::Configuration::FactoryContext&) override {
      NOT_IMPLEMENTED_GCOVR_EXCL_LINE;
    }
    ProtobufTypes::MessagePtr createEmptyRouteConfigProto() override {
      return ProtobufTypes::MessagePtr{new ProtobufWkt::Timestamp()};
    }
    ProtobufTypes::MessagePtr createEmptyConfigProto() override {
      // Override this to guarantee that we have a different factory mapping by-type.
      return ProtobufTypes::MessagePtr{new ProtobufWkt::Timestamp()};
    }
    Router::RouteSpecificFilterConfigConstSharedPtr
    createRouteSpecificFilterConfig(const Protobuf::Message& message,
                                    Server::Configuration::ServerFactoryContext&,
                                    ProtobufMessage::ValidationVisitor&) override {
      auto obj = std::make_shared<DerivedFilterConfig>();
      obj->config_.MergeFrom(message);
      return obj;
    }
  };
  class DefaultTestFilterConfig : public Extensions::HttpFilters::Common::EmptyHttpFilterConfig {
  public:
    DefaultTestFilterConfig() : EmptyHttpFilterConfig("test.default.filter") {}

    Http::FilterFactoryCb createFilter(const std::string&,
                                       Server::Configuration::FactoryContext&) override {
      NOT_IMPLEMENTED_GCOVR_EXCL_LINE;
    }
    ProtobufTypes::MessagePtr createEmptyRouteConfigProto() override {
      return ProtobufTypes::MessagePtr{new ProtobufWkt::Struct()};
    }
  };

  void checkEach(const std::string& yaml, uint32_t expected_entry, uint32_t expected_route,
                 uint32_t expected_vhost) {
    const TestConfigImpl config(parseRouteConfigurationFromYaml(yaml), factory_context_, true);

    const auto route = config.route(genHeaders("www.foo.com", "/", "GET"), 0);
    const auto* route_entry = route->routeEntry();
    const auto& vhost = route_entry->virtualHost();

    check(route_entry->perFilterConfigTyped<DerivedFilterConfig>(factory_.name()), expected_entry,
          "route entry");
    check(route->perFilterConfigTyped<DerivedFilterConfig>(factory_.name()), expected_route,
          "route");
    check(vhost.perFilterConfigTyped<DerivedFilterConfig>(factory_.name()), expected_vhost,
          "virtual host");
  }

  void check(const DerivedFilterConfig* cfg, uint32_t expected_seconds, std::string source) {
    EXPECT_NE(nullptr, cfg) << "config should not be null for source: " << source;
    EXPECT_EQ(expected_seconds, cfg->config_.seconds())
        << "config value does not match expected for source: " << source;
  }

  void checkNoPerFilterConfig(const std::string& yaml) {
    const TestConfigImpl config(parseRouteConfigurationFromYaml(yaml), factory_context_, true);

    const auto route = config.route(genHeaders("www.foo.com", "/", "GET"), 0);
    const auto* route_entry = route->routeEntry();
    const auto& vhost = route_entry->virtualHost();

    EXPECT_EQ(nullptr,
              route_entry->perFilterConfigTyped<DerivedFilterConfig>(default_factory_.name()));
    EXPECT_EQ(nullptr, route->perFilterConfigTyped<DerivedFilterConfig>(default_factory_.name()));
    EXPECT_EQ(nullptr, vhost.perFilterConfigTyped<DerivedFilterConfig>(default_factory_.name()));
  }

  TestFilterConfig factory_;
  Registry::InjectFactory<Server::Configuration::NamedHttpFilterConfigFactory> registered_factory_;
  DefaultTestFilterConfig default_factory_;
  Registry::InjectFactory<Server::Configuration::NamedHttpFilterConfigFactory>
      registered_default_factory_;
};

TEST_F(PerFilterConfigsTest, DEPRECATED_FEATURE_TEST(TypedConfigFilterError)) {
  TestDeprecatedV2Api _deprecated_v2_api;
  {
    const std::string yaml = R"EOF(
virtual_hosts:
  - name: bar
    domains: ["*"]
    routes:
      - match: { prefix: "/" }
        route: { cluster: baz }
    per_filter_config: { unknown.filter: {} }
    typed_per_filter_config:
      unknown.filter:
        "@type": type.googleapis.com/google.protobuf.Timestamp
)EOF";

    EXPECT_THROW_WITH_MESSAGE(
        TestConfigImpl(parseRouteConfigurationFromYaml(yaml), factory_context_, true),
        EnvoyException, "Only one of typed_configs or configs can be specified");
  }

  {
    const std::string yaml = R"EOF(
virtual_hosts:
  - name: bar
    domains: ["*"]
    routes:
      - match: { prefix: "/" }
        route: { cluster: baz }
        per_filter_config: { unknown.filter: {} }
        typed_per_filter_config:
          unknown.filter:
            "@type": type.googleapis.com/google.protobuf.Timestamp
)EOF";

    EXPECT_THROW_WITH_MESSAGE(
        TestConfigImpl(parseRouteConfigurationFromYaml(yaml), factory_context_, true),
        EnvoyException, "Only one of typed_configs or configs can be specified");
  }
}

TEST_F(PerFilterConfigsTest, DEPRECATED_FEATURE_TEST(UnknownFilterStruct)) {
  TestDeprecatedV2Api _deprecated_v2_api;
  const std::string yaml = R"EOF(
virtual_hosts:
  - name: bar
    domains: ["*"]
    routes:
      - match: { prefix: "/" }
        route: { cluster: baz }
    per_filter_config: { unknown.filter: {} }
)EOF";

  EXPECT_THROW_WITH_MESSAGE(
      TestConfigImpl(parseRouteConfigurationFromYaml(yaml), factory_context_, true), EnvoyException,
      "Didn't find a registered implementation for name: 'unknown.filter'");
}

TEST_F(PerFilterConfigsTest, UnknownFilterAny) {
  const std::string yaml = R"EOF(
virtual_hosts:
  - name: bar
    domains: ["*"]
    routes:
      - match: { prefix: "/" }
        route: { cluster: baz }
    typed_per_filter_config:
      unknown.filter:
        "@type": type.googleapis.com/google.protobuf.Timestamp
)EOF";

  EXPECT_THROW_WITH_MESSAGE(
      TestConfigImpl(parseRouteConfigurationFromYaml(yaml), factory_context_, true), EnvoyException,
      "Didn't find a registered implementation for name: 'unknown.filter'");
}

<<<<<<< HEAD
// Test that a trivially specified NamedHttpFilterConfigFactory ignores per_filter_config
// without error.
TEST_F(PerFilterConfigsTest, DEPRECATED_FEATURE_TEST(DefaultFilterImplementationStruct)) {
=======
// Test that a trivially specified NamedHttpFilterConfigFactory ignores per_filter_config without
// error.
TEST_F(PerFilterConfigsTest,
       DEPRECATED_FEATURE_TEST(DefaultFilterImplementationStructPerVirtualHost)) {
>>>>>>> abba6e48
  TestDeprecatedV2Api _deprecated_v2_api;
  const std::string yaml = R"EOF(
virtual_hosts:
  - name: bar
    domains: ["*"]
    routes:
      - match: { prefix: "/" }
        route: { cluster: baz }
    per_filter_config: { test.default.filter: { seconds: 123} }
)EOF";

  Runtime::LoaderSingleton::getExisting()->mergeValues(
      {{"envoy.reloadable_features.check_unsupported_typed_per_filter_config", "false"}});

  factory_context_.cluster_manager_.initializeClusters({"baz"}, {});
  checkNoPerFilterConfig(yaml);
}

TEST_F(PerFilterConfigsTest, DEPRECATED_FEATURE_TEST(DefaultFilterImplementationStructPerRoute)) {
  TestDeprecatedV2Api _deprecated_v2_api;
  const std::string yaml = R"EOF(
virtual_hosts:
  - name: bar
    domains: ["*"]
    routes:
      - match: { prefix: "/" }
        route: { cluster: baz }
        per_filter_config: { test.default.filter: { seconds: 123} }
)EOF";

  Runtime::LoaderSingleton::getExisting()->mergeValues(
      {{"envoy.reloadable_features.check_unsupported_typed_per_filter_config", "false"}});

  factory_context_.cluster_manager_.initializeClusters({"baz"}, {});
  checkNoPerFilterConfig(yaml);
}

TEST_F(PerFilterConfigsTest, DefaultFilterImplementationAnyPerVirtualHost) {
  TestScopedRuntime scoped_runtime;
  Runtime::LoaderSingleton::getExisting()->mergeValues(
      {{"envoy.reloadable_features.check_unsupported_typed_per_filter_config", "false"}});
  const std::string yaml = R"EOF(
virtual_hosts:
  - name: bar
    domains: ["*"]
    routes:
      - match: { prefix: "/" }
        route: { cluster: baz }
    typed_per_filter_config:
      test.default.filter:
        "@type": type.googleapis.com/google.protobuf.Struct
        value:
          seconds: 123
)EOF";

  factory_context_.cluster_manager_.initializeClusters({"baz"}, {});
  checkNoPerFilterConfig(yaml);
}

TEST_F(PerFilterConfigsTest, DefaultFilterImplementationAnyPerRoute) {
  TestScopedRuntime scoped_runtime;
  Runtime::LoaderSingleton::getExisting()->mergeValues(
      {{"envoy.reloadable_features.check_unsupported_typed_per_filter_config", "false"}});
  const std::string yaml = R"EOF(
virtual_hosts:
  - name: bar
    domains: ["*"]
    routes:
      - match: { prefix: "/" }
        route: { cluster: baz }
        typed_per_filter_config:
          test.default.filter:
            "@type": type.googleapis.com/google.protobuf.Struct
            value:
              seconds: 123
)EOF";

  factory_context_.cluster_manager_.initializeClusters({"baz"}, {});
  checkNoPerFilterConfig(yaml);
}

// Test that a trivially specified NamedHttpFilterConfigFactory reject unsupported
// per_filter_config.
TEST_F(PerFilterConfigsTest,
       DEPRECATED_FEATURE_TEST(DefaultFilterImplementationStructWithCheckPerVirtualHost)) {
  TestDeprecatedV2Api _deprecated_v2_api;
  const std::string yaml = R"EOF(
virtual_hosts:
  - name: bar
    domains: ["*"]
    routes:
      - match: { prefix: "/" }
        route: { cluster: baz }
    per_filter_config: { test.default.filter: { seconds: 123} }
)EOF";

  EXPECT_THROW_WITH_MESSAGE(
      TestConfigImpl config(parseRouteConfigurationFromYaml(yaml), factory_context_, true),
      EnvoyException,
      "The filter test.default.filter doesn't support virtual host-specific configurations");
}

TEST_F(PerFilterConfigsTest,
       DEPRECATED_FEATURE_TEST(DefaultFilterImplementationStructWithCheckPerRoute)) {
  TestDeprecatedV2Api _deprecated_v2_api;
  const std::string yaml = R"EOF(
virtual_hosts:
  - name: bar
    domains: ["*"]
    routes:
      - match: { prefix: "/" }
        route: { cluster: baz }
        per_filter_config: { test.default.filter: { seconds: 123} }
)EOF";

  EXPECT_THROW_WITH_MESSAGE(
      TestConfigImpl config(parseRouteConfigurationFromYaml(yaml), factory_context_, true),
      EnvoyException,
      "The filter test.default.filter doesn't support virtual host-specific configurations");
}

TEST_F(PerFilterConfigsTest, DefaultFilterImplementationAnyWithCheckPerVirtualHost) {
  const std::string yaml = R"EOF(
virtual_hosts:
  - name: bar
    domains: ["*"]
    routes:
      - match: { prefix: "/" }
        route: { cluster: baz }
    typed_per_filter_config:
      test.default.filter:
        "@type": type.googleapis.com/google.protobuf.Struct
        value:
          seconds: 123
)EOF";

  EXPECT_THROW_WITH_MESSAGE(
      TestConfigImpl config(parseRouteConfigurationFromYaml(yaml), factory_context_, true),
      EnvoyException,
      "The filter test.default.filter doesn't support virtual host-specific configurations");
}

TEST_F(PerFilterConfigsTest, DefaultFilterImplementationAnyWithCheckPerRoute) {
  const std::string yaml = R"EOF(
virtual_hosts:
  - name: bar
    domains: ["*"]
    routes:
      - match: { prefix: "/" }
        route: { cluster: baz }
        typed_per_filter_config:
          test.default.filter:
            "@type": type.googleapis.com/google.protobuf.Struct
            value:
              seconds: 123
)EOF";

  EXPECT_THROW_WITH_MESSAGE(
      TestConfigImpl config(parseRouteConfigurationFromYaml(yaml), factory_context_, true),
      EnvoyException,
      "The filter test.default.filter doesn't support virtual host-specific configurations");
}

TEST_F(PerFilterConfigsTest, DEPRECATED_FEATURE_TEST(RouteLocalConfig)) {
  TestDeprecatedV2Api _deprecated_v2_api;
  const std::string yaml = R"EOF(
virtual_hosts:
  - name: bar
    domains: ["*"]
    routes:
      - match: { prefix: "/" }
        route: { cluster: baz }
        per_filter_config: { test.filter: { seconds: 123 } }
    per_filter_config: { test.filter: { seconds: 456 } }
)EOF";

  factory_context_.cluster_manager_.initializeClusters({"baz"}, {});
  checkEach(yaml, 123, 123, 456);
}

TEST_F(PerFilterConfigsTest, RouteLocalTypedConfig) {
  const std::string yaml = R"EOF(
virtual_hosts:
  - name: bar
    domains: ["*"]
    routes:
      - match: { prefix: "/" }
        route: { cluster: baz }
        typed_per_filter_config:
          test.filter:
            "@type": type.googleapis.com/google.protobuf.Timestamp
            value:
              seconds: 123
    typed_per_filter_config:
      test.filter:
        "@type": type.googleapis.com/google.protobuf.Struct
        value:
          seconds: 456
)EOF";

  factory_context_.cluster_manager_.initializeClusters({"baz"}, {});
  checkEach(yaml, 123, 123, 456);
}

TEST_F(PerFilterConfigsTest, DEPRECATED_FEATURE_TEST(WeightedClusterConfig)) {
  TestDeprecatedV2Api _deprecated_v2_api;
  const std::string yaml = R"EOF(
virtual_hosts:
  - name: bar
    domains: ["*"]
    routes:
      - match: { prefix: "/" }
        route:
          weighted_clusters:
            clusters:
              - name: baz
                weight: 100
                per_filter_config: { test.filter: { seconds: 789 } }
    per_filter_config: { test.filter: { seconds: 1011 } }
)EOF";

  factory_context_.cluster_manager_.initializeClusters({"baz"}, {});
  checkEach(yaml, 789, 789, 1011);
}

TEST_F(PerFilterConfigsTest, WeightedClusterTypedConfig) {
  const std::string yaml = R"EOF(
virtual_hosts:
  - name: bar
    domains: ["*"]
    routes:
      - match: { prefix: "/" }
        route:
          weighted_clusters:
            clusters:
              - name: baz
                weight: 100
                typed_per_filter_config:
                  test.filter:
                    "@type": type.googleapis.com/google.protobuf.Timestamp
                    value:
                      seconds: 789
    typed_per_filter_config:
      test.filter:
        "@type": type.googleapis.com/google.protobuf.Timestamp
        value:
          seconds: 1011
)EOF";

  factory_context_.cluster_manager_.initializeClusters({"baz"}, {});
  checkEach(yaml, 789, 789, 1011);
}

TEST_F(PerFilterConfigsTest, DEPRECATED_FEATURE_TEST(WeightedClusterFallthroughConfig)) {
  TestDeprecatedV2Api _deprecated_v2_api;
  const std::string yaml = R"EOF(
virtual_hosts:
  - name: bar
    domains: ["*"]
    routes:
      - match: { prefix: "/" }
        route:
          weighted_clusters:
            clusters:
              - name: baz
                weight: 100
        per_filter_config: { test.filter: { seconds: 1213 } }
    per_filter_config: { test.filter: { seconds: 1415 } }
)EOF";

  factory_context_.cluster_manager_.initializeClusters({"baz"}, {});
  checkEach(yaml, 1213, 1213, 1415);
}

TEST_F(PerFilterConfigsTest, WeightedClusterFallthroughTypedConfig) {
  const std::string yaml = R"EOF(
virtual_hosts:
  - name: bar
    domains: ["*"]
    routes:
      - match: { prefix: "/" }
        route:
          weighted_clusters:
            clusters:
              - name: baz
                weight: 100
        typed_per_filter_config:
          test.filter:
            "@type": type.googleapis.com/google.protobuf.Timestamp
            value:
              seconds: 1213
    typed_per_filter_config:
      test.filter:
        "@type": type.googleapis.com/google.protobuf.Timestamp
        value:
          seconds: 1415
)EOF";

  factory_context_.cluster_manager_.initializeClusters({"baz"}, {});
  checkEach(yaml, 1213, 1213, 1415);
}

class RouteMatchOverrideTest : public testing::Test, public ConfigImplTestBase {};

TEST_F(RouteMatchOverrideTest, VerifyAllMatchableRoutes) {
  const std::string yaml = R"EOF(
virtual_hosts:
  - name: bar
    domains: ["*"]
    routes:
      - match: { prefix: "/foo/bar/baz" }
        route:
          cluster: foo_bar_baz
      - match: { prefix: "/foo/bar" }
        route:
          cluster: foo_bar
      - match: { prefix: "/foo" }
        route:
          cluster: foo
      - match: { prefix: "/" }
        route:
          cluster: default
)EOF";

  factory_context_.cluster_manager_.initializeClusters({"foo_bar_baz", "foo_bar", "foo", "default"},
                                                       {});
  TestConfigImpl config(parseRouteConfigurationFromYaml(yaml), factory_context_, true);
  std::vector<std::string> clusters{"default", "foo", "foo_bar", "foo_bar_baz"};

  RouteConstSharedPtr accepted_route = config.route(
      [&clusters](RouteConstSharedPtr route,
                  RouteEvalStatus route_eval_status) -> RouteMatchStatus {
        EXPECT_FALSE(clusters.empty());
        EXPECT_EQ(clusters[clusters.size() - 1], route->routeEntry()->clusterName());
        clusters.pop_back();
        if (clusters.empty()) {
          EXPECT_EQ(route_eval_status, RouteEvalStatus::NoMoreRoutes);
          return RouteMatchStatus::Accept;
        }
        EXPECT_EQ(route_eval_status, RouteEvalStatus::HasMoreRoutes);
        return RouteMatchStatus::Continue;
      },
      genHeaders("bat.com", "/foo/bar/baz", "GET"));
  EXPECT_EQ(accepted_route->routeEntry()->clusterName(), "default");
}

TEST_F(RouteMatchOverrideTest, VerifyRouteOverrideStops) {
  const std::string yaml = R"EOF(
virtual_hosts:
  - name: bar
    domains: ["*"]
    routes:
      - match: { prefix: "/foo/bar/baz" }
        route:
          cluster: foo_bar_baz
      - match: { prefix: "/foo/bar" }
        route:
          cluster: foo_bar
      - match: { prefix: "/foo" }
        route:
          cluster: foo
      - match: { prefix: "/" }
        route:
          cluster: default
)EOF";

  factory_context_.cluster_manager_.initializeClusters({"foo_bar_baz", "foo_bar", "foo", "default"},
                                                       {});
  TestConfigImpl config(parseRouteConfigurationFromYaml(yaml), factory_context_, true);
  std::vector<std::string> clusters{"foo", "foo_bar"};

  RouteConstSharedPtr accepted_route = config.route(
      [&clusters](RouteConstSharedPtr route,
                  RouteEvalStatus route_eval_status) -> RouteMatchStatus {
        EXPECT_FALSE(clusters.empty());
        EXPECT_EQ(clusters[clusters.size() - 1], route->routeEntry()->clusterName());
        clusters.pop_back();
        EXPECT_EQ(route_eval_status, RouteEvalStatus::HasMoreRoutes);

        if (clusters.empty()) {
          return RouteMatchStatus::Accept; // Do not match default route
        }
        return RouteMatchStatus::Continue;
      },
      genHeaders("bat.com", "/foo/bar", "GET"));
  EXPECT_EQ(accepted_route->routeEntry()->clusterName(), "foo");
}

TEST_F(RouteMatchOverrideTest, StopWhenNoMoreRoutes) {
  const std::string yaml = R"EOF(
virtual_hosts:
  - name: bar
    domains: ["*"]
    routes:
      - match: { prefix: "/foo/bar/baz" }
        route:
          cluster: foo_bar_baz
      - match: { prefix: "/foo/bar" }
        route:
          cluster: foo_bar
      - match: { prefix: "/foo" }
        route:
          cluster: foo
      - match: { prefix: "/" }
        route:
          cluster: default
)EOF";

  factory_context_.cluster_manager_.initializeClusters({"foo_bar_baz", "foo_bar", "foo", "default"},
                                                       {});
  TestConfigImpl config(parseRouteConfigurationFromYaml(yaml), factory_context_, true);
  std::vector<std::string> clusters{"default", "foo", "foo_bar", "foo_bar_baz"};

  RouteConstSharedPtr accepted_route = config.route(
      [&clusters](RouteConstSharedPtr route,
                  RouteEvalStatus route_eval_status) -> RouteMatchStatus {
        EXPECT_FALSE(clusters.empty());
        EXPECT_EQ(clusters[clusters.size() - 1], route->routeEntry()->clusterName());
        clusters.pop_back();

        if (clusters.empty()) {
          EXPECT_EQ(route_eval_status, RouteEvalStatus::NoMoreRoutes);
        } else {
          EXPECT_EQ(route_eval_status, RouteEvalStatus::HasMoreRoutes);
        }
        // Returning continue when no more routes are available will be ignored by
        // ConfigImpl::route
        return RouteMatchStatus::Continue;
      },
      genHeaders("bat.com", "/foo/bar/baz", "GET"));
  EXPECT_EQ(accepted_route, nullptr);
}

TEST_F(RouteMatchOverrideTest, NullRouteOnNoRouteMatch) {
  const std::string yaml = R"EOF(
virtual_hosts:
  - name: bar
    domains: ["*"]
    routes:
      - match: { prefix: "/foo/bar/baz" }
        route:
          cluster: foo_bar_baz
      - match: { prefix: "/foo/bar" }
        route:
          cluster: foo_bar
      - match: { prefix: "/foo" }
        route:
          cluster: foo
)EOF";

  factory_context_.cluster_manager_.initializeClusters({"foo_bar_baz", "foo_bar", "foo"}, {});
  TestConfigImpl config(parseRouteConfigurationFromYaml(yaml), factory_context_, true);
  RouteConstSharedPtr accepted_route = config.route(
      [](RouteConstSharedPtr, RouteEvalStatus) -> RouteMatchStatus {
        ADD_FAILURE() << "RouteCallback should not be invoked since there are no matching "
                         "route to override";
        return RouteMatchStatus::Continue;
      },
      genHeaders("bat.com", "/", "GET"));
  EXPECT_EQ(accepted_route, nullptr);
}

TEST_F(RouteMatchOverrideTest, NullRouteOnNoHostMatch) {
  const std::string yaml = R"EOF(
virtual_hosts:
  - name: bar
    domains: ["www.acme.com"]
    routes:
      - match: { prefix: "/foo/bar/baz" }
        route:
          cluster: foo_bar_baz
      - match: { prefix: "/foo/bar" }
        route:
          cluster: foo_bar
      - match: { prefix: "/" }
        route:
          cluster: default
)EOF";

  factory_context_.cluster_manager_.initializeClusters({"foo_bar_baz", "foo_bar", "default"}, {});
  TestConfigImpl config(parseRouteConfigurationFromYaml(yaml), factory_context_, true);
  RouteConstSharedPtr accepted_route = config.route(
      [](RouteConstSharedPtr, RouteEvalStatus) -> RouteMatchStatus {
        ADD_FAILURE() << "RouteCallback should not be invoked since there are no matching "
                         "route to override";
        return RouteMatchStatus::Continue;
      },
      genHeaders("bat.com", "/", "GET"));
  EXPECT_EQ(accepted_route, nullptr);
}

TEST_F(RouteMatchOverrideTest, NullRouteOnNullXForwardedProto) {
  const std::string yaml = R"EOF(
virtual_hosts:
  - name: bar
    domains: ["*"]
    routes:
      - match: { prefix: "/foo/bar/baz" }
        route:
          cluster: foo_bar_baz
      - match: { prefix: "/foo/bar" }
        route:
          cluster: foo_bar
      - match: { prefix: "/" }
        route:
          cluster: default
)EOF";

  factory_context_.cluster_manager_.initializeClusters({"foo_bar_baz", "foo_bar", "default"}, {});
  TestConfigImpl config(parseRouteConfigurationFromYaml(yaml), factory_context_, true);
  RouteConstSharedPtr accepted_route = config.route(
      [](RouteConstSharedPtr, RouteEvalStatus) -> RouteMatchStatus {
        ADD_FAILURE() << "RouteCallback should not be invoked since there are no matching "
                         "route to override";
        return RouteMatchStatus::Continue;
      },
      genHeaders("bat.com", "/", "GET", ""));
  EXPECT_EQ(accepted_route, nullptr);
}

TEST_F(RouteMatchOverrideTest, NullRouteOnRequireTlsAll) {
  const std::string yaml = R"EOF(
virtual_hosts:
  - name: bar
    domains: ["*"]
    routes:
      - match: { prefix: "/foo/bar/baz" }
        route:
          cluster: foo_bar_baz
      - match: { prefix: "/foo/bar" }
        route:
          cluster: foo_bar
      - match: { prefix: "/" }
        route:
          cluster: default
    require_tls: ALL
)EOF";

  factory_context_.cluster_manager_.initializeClusters({"foo_bar_baz", "foo_bar", "default"}, {});
  TestConfigImpl config(parseRouteConfigurationFromYaml(yaml), factory_context_, true);
  RouteConstSharedPtr accepted_route = config.route(
      [](RouteConstSharedPtr, RouteEvalStatus) -> RouteMatchStatus {
        ADD_FAILURE() << "RouteCallback should not be invoked since there are no matching "
                         "route to override";
        return RouteMatchStatus::Continue;
      },
      genHeaders("bat.com", "/", "GET"));
  EXPECT_NE(nullptr, dynamic_cast<const SslRedirectRoute*>(accepted_route.get()));
}

TEST_F(RouteMatchOverrideTest, NullRouteOnRequireTlsInternal) {
  const std::string yaml = R"EOF(
virtual_hosts:
  - name: bar
    domains: ["*"]
    routes:
      - match: { prefix: "/foo/bar/baz" }
        route:
          cluster: foo_bar_baz
      - match: { prefix: "/foo/bar" }
        route:
          cluster: foo_bar
      - match: { prefix: "/" }
        route:
          cluster: default
    require_tls: EXTERNAL_ONLY
)EOF";

  factory_context_.cluster_manager_.initializeClusters({"foo_bar_baz", "foo_bar", "default"}, {});
  TestConfigImpl config(parseRouteConfigurationFromYaml(yaml), factory_context_, true);
  RouteConstSharedPtr accepted_route = config.route(
      [](RouteConstSharedPtr, RouteEvalStatus) -> RouteMatchStatus {
        ADD_FAILURE() << "RouteCallback should not be invoked since there are no matching "
                         "route to override";
        return RouteMatchStatus::Continue;
      },
      genHeaders("bat.com", "/", "GET"));
  EXPECT_NE(nullptr, dynamic_cast<const SslRedirectRoute*>(accepted_route.get()));
}

} // namespace
} // namespace Router
} // namespace Envoy<|MERGE_RESOLUTION|>--- conflicted
+++ resolved
@@ -7907,16 +7907,10 @@
       "Didn't find a registered implementation for name: 'unknown.filter'");
 }
 
-<<<<<<< HEAD
-// Test that a trivially specified NamedHttpFilterConfigFactory ignores per_filter_config
-// without error.
-TEST_F(PerFilterConfigsTest, DEPRECATED_FEATURE_TEST(DefaultFilterImplementationStruct)) {
-=======
 // Test that a trivially specified NamedHttpFilterConfigFactory ignores per_filter_config without
 // error.
 TEST_F(PerFilterConfigsTest,
        DEPRECATED_FEATURE_TEST(DefaultFilterImplementationStructPerVirtualHost)) {
->>>>>>> abba6e48
   TestDeprecatedV2Api _deprecated_v2_api;
   const std::string yaml = R"EOF(
 virtual_hosts:
