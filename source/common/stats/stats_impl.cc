--- conflicted
+++ resolved
@@ -135,12 +135,11 @@
   return false;
 }
 
-<<<<<<< HEAD
 HeapStatData::HeapStatData(absl::string_view key) : name_(key.data(), key.size()) {}
 
 HeapStatData* HeapStatDataAllocator::alloc(const std::string& name) {
   auto data = std::make_unique<HeapStatData>(truncateStatName(name));
-=======
+  /*
 RawStatData* HeapRawStatDataAllocator::alloc(const std::string& name) {
   uint64_t num_bytes_to_allocate = RawStatData::structSize(name.size());
   RawStatData* data = static_cast<RawStatData*>(::calloc(num_bytes_to_allocate, 1));
@@ -149,7 +148,7 @@
   }
   data->checkAndInit(name, num_bytes_to_allocate);
 
->>>>>>> 17efc838
+  */
   Thread::ReleasableLockGuard lock(mutex_);
   auto ret = stats_.insert(data.get());
   HeapStatData* existing_data = *ret.first;
@@ -356,8 +355,6 @@
 void RawStatData::initialize(absl::string_view key, uint64_t xfer_size) {
   ASSERT(!initialized());
   ref_count_ = 1;
-<<<<<<< HEAD
-=======
   memcpy(name_, key.data(), xfer_size);
   name_[xfer_size] = '\0';
 }
@@ -376,7 +373,6 @@
         "Statistic '{}' is too long with {} characters, it will be truncated to {} characters", key,
         key.size(), stats_options.maxNameLength());
   }
->>>>>>> 17efc838
 
   // key is not necessarily nul-terminated, but we want to make sure name_ is.
   uint64_t xfer_size = std::min(stats_options.maxNameLength(), key.size());
