--- conflicted
+++ resolved
@@ -90,13 +90,8 @@
 
 cc_library(
     name = "rapidjson",
-<<<<<<< HEAD
-    hdrs = glob(["thirdparty/rapidjson-1.1.0/include/**/*.h"]),
-    includes = ["thirdparty/rapidjson-1.1.0/include"],
-=======
     hdrs = glob(["thirdparty/rapidjson/include/**/*.h"]),
     includes = ["thirdparty/rapidjson/include"],
->>>>>>> f8a983fd
 )
 
 cc_library(
@@ -105,11 +100,7 @@
         "thirdparty/spdlog/include/**/*.cc",
         "thirdparty/spdlog/include/**/*.h",
     ]),
-<<<<<<< HEAD
-    includes = ["thirdparty/spdlog-0.11.0/include"],
-=======
     includes = ["thirdparty/spdlog/include"],
->>>>>>> f8a983fd
 )
 
 cc_library(
@@ -120,13 +111,8 @@
 
 cc_library(
     name = "tclap",
-<<<<<<< HEAD
-    hdrs = glob(["thirdparty/tclap-1.2.1/include/**/*.h"]),
-    includes = ["thirdparty/tclap-1.2.1/include"],
-=======
     hdrs = glob(["thirdparty/tclap/include/**/*.h"]),
     includes = ["thirdparty/tclap/include"],
->>>>>>> f8a983fd
 )
 
 cc_library(
