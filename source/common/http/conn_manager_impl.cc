--- conflicted
+++ resolved
@@ -635,17 +635,10 @@
       ENVOY_STREAM_LOG(trace, "snapped scoped routes config is null when SRDS is enabled.", *this);
       // Stop decoding now.
       maybeEndDecode(true);
-<<<<<<< HEAD
-      sendLocalReply(
-          Grpc::Common::hasGrpcContentType(*request_headers_), Http::Code::InternalServerError,
-          "scoped routes config not set when SRDS is enabled", nullptr, is_head_request_,
-          absl::nullopt, StreamInfo::ResponseCodeDetails::get().RouteConfigurationNotFound);
-=======
       sendLocalReply(Grpc::Common::hasGrpcContentType(*request_headers_),
                      Http::Code::InternalServerError, "unable to get route configuration", nullptr,
                      is_head_request_, absl::nullopt,
                      StreamInfo::ResponseCodeDetails::get().RouteConfigurationNotFound);
->>>>>>> 8addd254
       return;
     }
     snapped_route_config_ = snapped_scoped_routes_config_->getRouteConfig(*request_headers_);
