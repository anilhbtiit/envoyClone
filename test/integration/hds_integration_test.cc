--- conflicted
+++ resolved
@@ -24,14 +24,8 @@
 namespace Envoy {
 namespace {
 
-<<<<<<< HEAD
+// TODO(jmarantz): switch this to simulated-time after debugging flakes.
 class HdsIntegrationTest : public testing::TestWithParam<Network::Address::IpVersion>,
-                           public Event::TestUsingSimulatedTime,
-=======
-// TODO(jmarantz): switch this to simulated-time after debugging flakes.
-
-class HdsIntegrationTest : public testing::TestWithParam<Network::Address::IpVersion>,
->>>>>>> 0b702f0f
                            public HttpIntegrationTest {
 public:
   HdsIntegrationTest() : HttpIntegrationTest(Http::CodecClient::Type::HTTP1, GetParam()) {}
