--- conflicted
+++ resolved
@@ -123,11 +123,8 @@
     data = ["//test/common/ssl/test_data:certs"],
     deps = [
         ":utility_lib",
-<<<<<<< HEAD
         "//source/common/config:metadata_lib",
-=======
         "//source/common/network:listen_socket_lib",
->>>>>>> 3d0fd49a
         "//source/server:listener_manager_lib",
         "//source/server/config/listener:original_dst_lib",
         "//source/server/config/network:http_connection_manager_lib",
