--- conflicted
+++ resolved
@@ -341,32 +341,19 @@
   MockConnectionHandler();
   ~MockConnectionHandler() override;
 
-<<<<<<< HEAD
-  MOCK_METHOD0(numConnections, uint64_t());
-  MOCK_METHOD0(incNumConnections, void());
-  MOCK_METHOD0(decNumConnections, void());
-  MOCK_METHOD2(addListener,
-               void(absl::optional<uint64_t> overrided_listener, ListenerConfig& config));
-  MOCK_METHOD1(removeListeners, void(uint64_t listener_tag));
-  MOCK_METHOD2(removeFilterChains, void(DrainingFilterChains& draining_filter_chains,
-                                        std::function<void()> completion));
-  MOCK_METHOD1(stopListeners, void(uint64_t listener_tag));
-  MOCK_METHOD0(stopListeners, void());
-  MOCK_METHOD0(disableListeners, void());
-  MOCK_METHOD0(enableListeners, void());
-  MOCK_METHOD0(statPrefix, const std::string&());
-=======
   MOCK_METHOD(uint64_t, numConnections, (), (const));
   MOCK_METHOD(void, incNumConnections, ());
   MOCK_METHOD(void, decNumConnections, ());
-  MOCK_METHOD(void, addListener, (ListenerConfig & config));
+  MOCK_METHOD(void, addListener,
+              (absl::optional<uint64_t> overrided_listener, ListenerConfig& config));
   MOCK_METHOD(void, removeListeners, (uint64_t listener_tag));
+  MOCK_METHOD(void, removeFilterChains,
+              (DrainingFilterChains & draining_filter_chains, std::function<void()> completion));
   MOCK_METHOD(void, stopListeners, (uint64_t listener_tag));
   MOCK_METHOD(void, stopListeners, ());
   MOCK_METHOD(void, disableListeners, ());
   MOCK_METHOD(void, enableListeners, ());
   MOCK_METHOD(const std::string&, statPrefix, (), (const));
->>>>>>> d4533b6d
 };
 
 class MockIp : public Address::Ip {
