--- conflicted
+++ resolved
@@ -298,13 +298,7 @@
 - area: ext_proc
   change: |
     added new field ``filter_metadata <envoy_v3_api_field_extensions.filters.http.ext_proc.v3.ExtProc.filter_metadata`` to aid in logging.
-<<<<<<< HEAD
     Metadata will be stored in StreamInfo filter metadata under a namespace corresponding to the name of the ext proc filter.
-- area: http
-  change: |
-    added support for configuring additional :ref:`cookie attributes <envoy_v3_api_msg_config.route.v3.RouteAction.HashPolicy.cookie>`.
-=======
-    Metadata will be stored in StreamInfo filter state under a namespace corresponding to the name of the ext proc filter.
 - area: matching
   change: |
     added CEL(Common Expression Language) matcher support :ref:`CEL data input <extension_envoy.matching.inputs.cel_data_input>`
@@ -315,7 +309,9 @@
     This works with dynamic secrets when
     :ref:`CertificateValidationContext <envoy_v3_api_msg_extensions.transport_sockets.tls.v3.CertificateValidationContext>`
     is delivered via SDS.
->>>>>>> 3b7328f2
+- area: http
+  change: |
+    added support for configuring additional :ref:`cookie attributes <envoy_v3_api_msg_config.route.v3.RouteAction.HashPolicy.cookie>`.
 
 deprecated:
 - area: access_log
