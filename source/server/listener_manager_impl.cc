#include "server/listener_manager_impl.h"

#include <algorithm>

#include "envoy/admin/v3alpha/config_dump.pb.h"
#include "envoy/config/core/v3alpha/address.pb.h"
#include "envoy/config/core/v3alpha/base.pb.h"
#include "envoy/config/listener/v3alpha/listener.pb.h"
#include "envoy/config/listener/v3alpha/listener_components.pb.h"
#include "envoy/registry/registry.h"
#include "envoy/server/active_udp_listener_config.h"
#include "envoy/server/transport_socket_config.h"
#include "envoy/stats/scope.h"

#include "common/common/assert.h"
#include "common/common/fmt.h"
#include "common/config/utility.h"
#include "common/network/io_socket_handle_impl.h"
#include "common/network/listen_socket_impl.h"
#include "common/network/socket_option_factory.h"
#include "common/network/utility.h"
#include "common/protobuf/utility.h"

#include "server/configuration_impl.h"
#include "server/drain_manager_impl.h"
#include "server/filter_chain_manager_impl.h"
#include "server/transport_socket_config_impl.h"
#include "server/well_known_names.h"

#include "extensions/filters/listener/well_known_names.h"
#include "extensions/transport_sockets/well_known_names.h"

namespace Envoy {
namespace Server {
namespace {

std::string toString(Network::Address::SocketType socket_type) {
  switch (socket_type) {
  case Network::Address::SocketType::Stream:
    return "SocketType::Stream";
  case Network::Address::SocketType::Datagram:
    return "SocketType::Datagram";
  }
  NOT_REACHED_GCOVR_EXCL_LINE;
}

// Finds and returns the DynamicListener for the name provided from listener_map, creating and
// inserting one if necessary.
envoy::admin::v3alpha::ListenersConfigDump::DynamicListener* getOrCreateDynamicListener(
    const std::string& name, envoy::admin::v3alpha::ListenersConfigDump& dump,
    absl::flat_hash_map<std::string, envoy::admin::v3alpha::ListenersConfigDump::DynamicListener*>&
        listener_map) {

  auto it = listener_map.find(name);
  if (it != listener_map.end()) {
    return it->second;
  }
  auto* state = dump.add_dynamic_listeners();
  state->set_name(name);
  listener_map.emplace(name, state);
  return state;
}

// Given a listener, dumps the version info, update time and configuration into the
// DynamicListenerState provided.
void fillState(envoy::admin::v3alpha::ListenersConfigDump::DynamicListenerState& state,
               const ListenerImpl& listener) {
  state.set_version_info(listener.versionInfo());
  state.mutable_listener()->MergeFrom(listener.config());
  TimestampUtil::systemClockToTimestamp(listener.last_updated_, *(state.mutable_last_updated()));
}

} // namespace

bool ListenSocketCreationParams::operator==(const ListenSocketCreationParams& rhs) const {
  return (bind_to_port == rhs.bind_to_port) &&
         (duplicate_parent_socket == rhs.duplicate_parent_socket);
}

bool ListenSocketCreationParams::operator!=(const ListenSocketCreationParams& rhs) const {
  return !operator==(rhs);
}

std::vector<Network::FilterFactoryCb> ProdListenerComponentFactory::createNetworkFilterFactoryList_(
    const Protobuf::RepeatedPtrField<envoy::config::listener::v3alpha::Filter>& filters,
    Configuration::FactoryContext& context) {
  std::vector<Network::FilterFactoryCb> ret;
  for (ssize_t i = 0; i < filters.size(); i++) {
    const auto& proto_config = filters[i];
    ENVOY_LOG(debug, "  filter #{}:", i);
<<<<<<< HEAD
    ENVOY_LOG(debug, "    name: {}", proto_config.name());
    ENVOY_LOG(debug, "  config: {}",
              MessageUtil::getJsonStringFromMessage(proto_config.config(), true));
=======
    ENVOY_LOG(debug, "    name: {}", string_name);
    ENVOY_LOG(
        debug, "  config: {}",
        MessageUtil::getJsonStringFromMessage(proto_config.hidden_envoy_deprecated_config(), true));
>>>>>>> a60f6853

    // Now see if there is a factory that will accept the config.
    auto& factory =
        Config::Utility::getAndCheckFactory<Configuration::NamedNetworkFilterConfigFactory>(
            proto_config);

    Config::Utility::validateTerminalFilters(filters[i].name(), "network",
                                             factory.isTerminalFilter(), i == filters.size() - 1);

    auto message = Config::Utility::translateToFactoryConfig(
        proto_config, context.messageValidationVisitor(), factory);
    Network::FilterFactoryCb callback = factory.createFilterFactoryFromProto(*message, context);
    ret.push_back(callback);
  }
  return ret;
}

std::vector<Network::ListenerFilterFactoryCb>
ProdListenerComponentFactory::createListenerFilterFactoryList_(
    const Protobuf::RepeatedPtrField<envoy::config::listener::v3alpha::ListenerFilter>& filters,
    Configuration::ListenerFactoryContext& context) {
  std::vector<Network::ListenerFilterFactoryCb> ret;
  for (ssize_t i = 0; i < filters.size(); i++) {
    const auto& proto_config = filters[i];
    ENVOY_LOG(debug, "  filter #{}:", i);
<<<<<<< HEAD
    ENVOY_LOG(debug, "    name: {}", proto_config.name());
    ENVOY_LOG(debug, "  config: {}",
              MessageUtil::getJsonStringFromMessage(proto_config.config(), true));
=======
    ENVOY_LOG(debug, "    name: {}", string_name);
    ENVOY_LOG(
        debug, "  config: {}",
        MessageUtil::getJsonStringFromMessage(proto_config.hidden_envoy_deprecated_config(), true));
>>>>>>> a60f6853

    // Now see if there is a factory that will accept the config.
    auto& factory =
        Config::Utility::getAndCheckFactory<Configuration::NamedListenerFilterConfigFactory>(
            proto_config);
    auto message = Config::Utility::translateToFactoryConfig(
        proto_config, context.messageValidationVisitor(), factory);
    ret.push_back(factory.createFilterFactoryFromProto(*message, context));
  }
  return ret;
}

std::vector<Network::UdpListenerFilterFactoryCb>
ProdListenerComponentFactory::createUdpListenerFilterFactoryList_(
    const Protobuf::RepeatedPtrField<envoy::config::listener::v3alpha::ListenerFilter>& filters,
    Configuration::ListenerFactoryContext& context) {
  std::vector<Network::UdpListenerFilterFactoryCb> ret;
  for (ssize_t i = 0; i < filters.size(); i++) {
    const auto& proto_config = filters[i];
    ENVOY_LOG(debug, "  filter #{}:", i);
<<<<<<< HEAD
    ENVOY_LOG(debug, "    name: {}", proto_config.name());
    ENVOY_LOG(debug, "  config: {}",
              MessageUtil::getJsonStringFromMessage(proto_config.config(), true));
=======
    ENVOY_LOG(debug, "    name: {}", string_name);
    ENVOY_LOG(
        debug, "  config: {}",
        MessageUtil::getJsonStringFromMessage(proto_config.hidden_envoy_deprecated_config(), true));
>>>>>>> a60f6853

    // Now see if there is a factory that will accept the config.
    auto& factory =
        Config::Utility::getAndCheckFactory<Configuration::NamedUdpListenerFilterConfigFactory>(
            proto_config);

    auto message = Config::Utility::translateToFactoryConfig(
        proto_config, context.messageValidationVisitor(), factory);
    ret.push_back(factory.createFilterFactoryFromProto(*message, context));
  }
  return ret;
}

Network::SocketSharedPtr ProdListenerComponentFactory::createListenSocket(
    Network::Address::InstanceConstSharedPtr address, Network::Address::SocketType socket_type,
    const Network::Socket::OptionsSharedPtr& options, const ListenSocketCreationParams& params) {
  ASSERT(address->type() == Network::Address::Type::Ip ||
         address->type() == Network::Address::Type::Pipe);
  ASSERT(socket_type == Network::Address::SocketType::Stream ||
         socket_type == Network::Address::SocketType::Datagram);

  // For each listener config we share a single socket among all threaded listeners.
  // First we try to get the socket from our parent if applicable.
  if (address->type() == Network::Address::Type::Pipe) {
// No such thing as AF_UNIX on Windows
#ifdef WIN32
    throw EnvoyException("network type pipe not supported on Windows");
#else
    if (socket_type != Network::Address::SocketType::Stream) {
      // This could be implemented in the future, since Unix domain sockets
      // support SOCK_DGRAM, but there would need to be a way to specify it in
      // envoy.api.v2.core.Pipe.
      throw EnvoyException(
          fmt::format("socket type {} not supported for pipes", toString(socket_type)));
    }
    const std::string addr = fmt::format("unix://{}", address->asString());
    const int fd = server_.hotRestart().duplicateParentListenSocket(addr);
    Network::IoHandlePtr io_handle = std::make_unique<Network::IoSocketHandleImpl>(fd);
    if (io_handle->isOpen()) {
      ENVOY_LOG(debug, "obtained socket for address {} from parent", addr);
      return std::make_shared<Network::UdsListenSocket>(std::move(io_handle), address);
    }
    return std::make_shared<Network::UdsListenSocket>(address);
#endif
  }

  const std::string scheme = (socket_type == Network::Address::SocketType::Stream)
                                 ? Network::Utility::TCP_SCHEME
                                 : Network::Utility::UDP_SCHEME;
  const std::string addr = absl::StrCat(scheme, address->asString());

  if (params.bind_to_port && params.duplicate_parent_socket) {
    const int fd = server_.hotRestart().duplicateParentListenSocket(addr);
    if (fd != -1) {
      ENVOY_LOG(debug, "obtained socket for address {} from parent", addr);
      Network::IoHandlePtr io_handle = std::make_unique<Network::IoSocketHandleImpl>(fd);
      if (socket_type == Network::Address::SocketType::Stream) {
        return std::make_shared<Network::TcpListenSocket>(std::move(io_handle), address, options);
      } else {
        return std::make_shared<Network::UdpListenSocket>(std::move(io_handle), address, options);
      }
    }
  }

  if (socket_type == Network::Address::SocketType::Stream) {
    return std::make_shared<Network::TcpListenSocket>(address, options, params.bind_to_port);
  } else {
    return std::make_shared<Network::UdpListenSocket>(address, options, params.bind_to_port);
  }
}

DrainManagerPtr ProdListenerComponentFactory::createDrainManager(
    envoy::config::listener::v3alpha::Listener::DrainType drain_type) {
  return DrainManagerPtr{new DrainManagerImpl(server_, drain_type)};
}

ListenerManagerImpl::ListenerManagerImpl(Instance& server,
                                         ListenerComponentFactory& listener_factory,
                                         WorkerFactory& worker_factory,
                                         bool enable_dispatcher_stats)
    : server_(server), factory_(listener_factory),
      scope_(server.stats().createScope("listener_manager.")), stats_(generateStats(*scope_)),
      config_tracker_entry_(server.admin().getConfigTracker().add(
          "listeners", [this] { return dumpListenerConfigs(); })),
      enable_dispatcher_stats_(enable_dispatcher_stats) {
  for (uint32_t i = 0; i < server.options().concurrency(); i++) {
    workers_.emplace_back(
        worker_factory.createWorker(server.overloadManager(), fmt::format("worker_{}", i)));
  }
}

ProtobufTypes::MessagePtr ListenerManagerImpl::dumpListenerConfigs() {
  auto config_dump = std::make_unique<envoy::admin::v3alpha::ListenersConfigDump>();
  config_dump->set_version_info(lds_api_ != nullptr ? lds_api_->versionInfo() : "");

  using DynamicListener = envoy::admin::v3alpha::ListenersConfigDump::DynamicListener;
  using DynamicListenerState = envoy::admin::v3alpha::ListenersConfigDump::DynamicListenerState;
  absl::flat_hash_map<std::string, DynamicListener*> listener_map;

  for (const auto& listener : active_listeners_) {
    if (listener->blockRemove()) {
      auto& static_listener = *config_dump->mutable_static_listeners()->Add();
      static_listener.mutable_listener()->MergeFrom(listener->config());
      TimestampUtil::systemClockToTimestamp(listener->last_updated_,
                                            *(static_listener.mutable_last_updated()));
      continue;
    }
    // Listeners are always added to active_listeners_ list before workers are started.
    // This applies even when the listeners are still waiting for initialization.
    // To avoid confusion in config dump, in that case, we add these listeners to warming
    // listeners config dump rather than active ones.
    DynamicListener* dynamic_listener =
        getOrCreateDynamicListener(listener->name(), *config_dump, listener_map);

    DynamicListenerState* dump_listener;
    if (workers_started_) {
      dump_listener = dynamic_listener->mutable_active_state();
    } else {
      dump_listener = dynamic_listener->mutable_warming_state();
    }
    fillState(*dump_listener, *listener);
  }

  for (const auto& listener : warming_listeners_) {
    DynamicListener* dynamic_listener =
        getOrCreateDynamicListener(listener->name(), *config_dump, listener_map);
    DynamicListenerState* dump_listener = dynamic_listener->mutable_warming_state();
    fillState(*dump_listener, *listener);
  }

  for (const auto& draining_listener : draining_listeners_) {
    const auto& listener = draining_listener.listener_;
    DynamicListener* dynamic_listener =
        getOrCreateDynamicListener(listener->name(), *config_dump, listener_map);
    DynamicListenerState* dump_listener = dynamic_listener->mutable_draining_state();
    fillState(*dump_listener, *listener);
  }

  for (const auto& state_and_name : error_state_tracker_) {
    DynamicListener* dynamic_listener =
        getOrCreateDynamicListener(state_and_name.first, *config_dump, listener_map);

    const envoy::admin::v3alpha::UpdateFailureState& state = *state_and_name.second;
    dynamic_listener->mutable_error_state()->CopyFrom(state);
  }

  // Dump errors not associated with named listeners.
  for (const auto& error : overall_error_state_) {
    config_dump->add_dynamic_listeners()->mutable_error_state()->CopyFrom(*error);
  }

  return config_dump;
}

ListenerManagerStats ListenerManagerImpl::generateStats(Stats::Scope& scope) {
  return {ALL_LISTENER_MANAGER_STATS(POOL_COUNTER(scope), POOL_GAUGE(scope))};
}

bool ListenerManagerImpl::addOrUpdateListener(
    const envoy::config::listener::v3alpha::Listener& config, const std::string& version_info,
    bool added_via_api) {
  std::string name;
  if (!config.name().empty()) {
    name = config.name();
  } else {
    name = server_.random().uuid();
  }

  auto it = error_state_tracker_.find(name);
  try {
    return addOrUpdateListenerInternal(config, version_info, added_via_api, name);
  } catch (const EnvoyException& e) {
    if (it == error_state_tracker_.end()) {
      it = error_state_tracker_.emplace(name, std::make_unique<UpdateFailureState>()).first;
    }
    TimestampUtil::systemClockToTimestamp(server_.api().timeSource().systemTime(),
                                          *(it->second->mutable_last_update_attempt()));
    it->second->set_details(e.what());
    it->second->mutable_failed_configuration()->PackFrom(config);
    throw e;
  }
  error_state_tracker_.erase(it);
  return false;
}

bool ListenerManagerImpl::addOrUpdateListenerInternal(
    const envoy::config::listener::v3alpha::Listener& config, const std::string& version_info,
    bool added_via_api, const std::string& name) {

  if (listenersStopped(config)) {
    ENVOY_LOG(
        debug,
        "listener {} can not be added because listeners in the traffic direction {} are stopped",
        name, envoy::config::core::v3alpha::TrafficDirection_Name(config.traffic_direction()));
    return false;
  }

  const uint64_t hash = MessageUtil::hash(config);
  ENVOY_LOG(debug, "begin add/update listener: name={} hash={}", name, hash);

  auto existing_active_listener = getListenerByName(active_listeners_, name);
  auto existing_warming_listener = getListenerByName(warming_listeners_, name);

  // Do a quick blocked update check before going further. This check needs to be done against both
  // warming and active.
  if ((existing_warming_listener != warming_listeners_.end() &&
       (*existing_warming_listener)->blockUpdate(hash)) ||
      (existing_active_listener != active_listeners_.end() &&
       (*existing_active_listener)->blockUpdate(hash))) {
    ENVOY_LOG(debug, "duplicate/locked listener '{}'. no add/update", name);
    return false;
  }

  ListenerImplPtr new_listener(
      new ListenerImpl(config, version_info, *this, name, added_via_api, workers_started_, hash,
                       added_via_api ? server_.messageValidationContext().dynamicValidationVisitor()
                                     : server_.messageValidationContext().staticValidationVisitor(),
                       server_.options().concurrency()));
  ListenerImpl& new_listener_ref = *new_listener;

  // We mandate that a listener with the same name must have the same configured address. This
  // avoids confusion during updates and allows us to use the same bound address. Note that in
  // the case of port 0 binding, the new listener will implicitly use the same bound port from
  // the existing listener.
  if ((existing_warming_listener != warming_listeners_.end() &&
       *(*existing_warming_listener)->address() != *new_listener->address()) ||
      (existing_active_listener != active_listeners_.end() &&
       *(*existing_active_listener)->address() != *new_listener->address())) {
    const std::string message = fmt::format(
        "error updating listener: '{}' has a different address '{}' from existing listener", name,
        new_listener->address()->asString());
    ENVOY_LOG(warn, "{}", message);
    throw EnvoyException(message);
  }

  bool added = false;
  if (existing_warming_listener != warming_listeners_.end()) {
    // In this case we can just replace inline.
    ASSERT(workers_started_);
    new_listener->debugLog("update warming listener");
    new_listener->setSocketFactory((*existing_warming_listener)->getSocketFactory());
    *existing_warming_listener = std::move(new_listener);
  } else if (existing_active_listener != active_listeners_.end()) {
    // In this case we have no warming listener, so what we do depends on whether workers
    // have been started or not. Either way we get the socket from the existing listener.
    new_listener->setSocketFactory((*existing_active_listener)->getSocketFactory());
    if (workers_started_) {
      new_listener->debugLog("add warming listener");
      warming_listeners_.emplace_back(std::move(new_listener));
    } else {
      new_listener->debugLog("update active listener");
      *existing_active_listener = std::move(new_listener);
    }
  } else {
    // Typically we catch address issues when we try to bind to the same address multiple times.
    // However, for listeners that do not bind we must check to make sure we are not duplicating.
    // This is an edge case and nothing will explicitly break, but there is no possibility that
    // two listeners that do not bind will ever be used. Only the first one will be used when
    // searched for by address. Thus we block it.
    if (!new_listener->bindToPort() &&
        (hasListenerWithAddress(warming_listeners_, *new_listener->address()) ||
         hasListenerWithAddress(active_listeners_, *new_listener->address()))) {
      const std::string message =
          fmt::format("error adding listener: '{}' has duplicate address '{}' as existing listener",
                      name, new_listener->address()->asString());
      ENVOY_LOG(warn, "{}", message);
      throw EnvoyException(message);
    }

    // We have no warming or active listener so we need to make a new one. What we do depends on
    // whether workers have been started or not. Additionally, search through draining listeners
    // to see if there is a listener that has a socket factory for the same address we are
    // configured for and doesn't not use SO_REUSEPORT. This is an edge case, but may happen if a
    // listener is removed and then added back with a same or different name and intended to listen
    // on the same address. This should work and not fail.
    Network::ListenSocketFactorySharedPtr draining_listen_socket_factory;
    auto existing_draining_listener = std::find_if(
        draining_listeners_.cbegin(), draining_listeners_.cend(),
        [&new_listener](const DrainingListener& listener) {
          return listener.listener_->listenSocketFactory().sharedSocket().has_value() &&
                 listener.listener_->listenSocketFactory().sharedSocket()->get().isOpen() &&
                 *new_listener->address() ==
                     *listener.listener_->listenSocketFactory().localAddress();
        });

    if (existing_draining_listener != draining_listeners_.cend()) {
      draining_listen_socket_factory = existing_draining_listener->listener_->getSocketFactory();
    }

    Network::Address::SocketType socket_type =
        Network::Utility::protobufAddressSocketType(config.address());
    new_listener->setSocketFactory(
        draining_listen_socket_factory
            ? draining_listen_socket_factory
            : createListenSocketFactory(config.address(), *new_listener,
                                        (socket_type == Network::Address::SocketType::Datagram) ||
                                            config.reuse_port()));
    if (workers_started_) {
      new_listener->debugLog("add warming listener");
      warming_listeners_.emplace_back(std::move(new_listener));
    } else {
      new_listener->debugLog("add active listener");
      active_listeners_.emplace_back(std::move(new_listener));
    }

    added = true;
  }

  updateWarmingActiveGauges();
  if (added) {
    stats_.listener_added_.inc();
  } else {
    stats_.listener_modified_.inc();
  }

  new_listener_ref.initialize();
  return true;
}

bool ListenerManagerImpl::hasListenerWithAddress(const ListenerList& list,
                                                 const Network::Address::Instance& address) {
  for (const auto& listener : list) {
    if (*listener->address() == address) {
      return true;
    }
  }
  return false;
}

bool ListenerManagerImpl::shareSocketWithOtherListener(
    const ListenerList& list, const Network::ListenSocketFactorySharedPtr& socket_factory) {
  ASSERT(socket_factory->sharedSocket().has_value());
  for (const auto& listener : list) {
    if (listener->getSocketFactory() == socket_factory) {
      return true;
    }
  }
  return false;
}

void ListenerManagerImpl::drainListener(ListenerImplPtr&& listener) {
  // First add the listener to the draining list.
  std::list<DrainingListener>::iterator draining_it = draining_listeners_.emplace(
      draining_listeners_.begin(), std::move(listener), workers_.size());

  // Using set() avoids a multiple modifiers problem during the multiple processes phase of hot
  // restart. Same below inside the lambda.
  stats_.total_listeners_draining_.set(draining_listeners_.size());

  // Tell all workers to stop accepting new connections on this listener.
  draining_it->listener_->debugLog("draining listener");
  const uint64_t listener_tag = draining_it->listener_->listenerTag();
  stopListener(
      *draining_it->listener_,
      [this,
       share_socket = draining_it->listener_->listenSocketFactory().sharedSocket().has_value(),
       listener_tag]() {
        if (!share_socket) {
          // Each listener has its individual socket and closes the socket on its own.
          return;
        }
        for (auto& listener : draining_listeners_) {
          if (listener.listener_->listenerTag() == listener_tag) {
            // Handle the edge case when new listener is added for the same address as the drained
            // one. In this case the socket is shared between both listeners so one should avoid
            // closing it.
            const auto& socket_factory = listener.listener_->getSocketFactory();
            if (!shareSocketWithOtherListener(active_listeners_, socket_factory) &&
                !shareSocketWithOtherListener(warming_listeners_, socket_factory)) {
              // Close the socket iff it is not used anymore.
              ASSERT(listener.listener_->listenSocketFactory().sharedSocket().has_value());
              listener.listener_->listenSocketFactory().sharedSocket()->get().close();
            }
          }
        }
      });

  // Start the drain sequence which completes when the listener's drain manager has completed
  // draining at whatever the server configured drain times are.
  draining_it->listener_->localDrainManager().startDrainSequence([this, draining_it]() -> void {
    draining_it->listener_->debugLog("removing draining listener");
    for (const auto& worker : workers_) {
      // Once the drain time has completed via the drain manager's timer, we tell the workers
      // to remove the listener.
      worker->removeListener(*draining_it->listener_, [this, draining_it]() -> void {
        // The remove listener completion is called on the worker thread. We post back to the
        // main thread to avoid locking. This makes sure that we don't destroy the listener
        // while filters might still be using its context (stats, etc.).
        server_.dispatcher().post([this, draining_it]() -> void {
          if (--draining_it->workers_pending_removal_ == 0) {
            draining_it->listener_->debugLog("draining listener removal complete");
            draining_listeners_.erase(draining_it);
            stats_.total_listeners_draining_.set(draining_listeners_.size());
          }
        });
      });
    }
  });

  updateWarmingActiveGauges();
}

ListenerManagerImpl::ListenerList::iterator
ListenerManagerImpl::getListenerByName(ListenerList& listeners, const std::string& name) {
  auto ret = listeners.end();
  for (auto it = listeners.begin(); it != listeners.end(); ++it) {
    if ((*it)->name() == name) {
      // There should only ever be a single listener per name in the list. We could return faster
      // but take the opportunity to assert that fact.
      ASSERT(ret == listeners.end());
      ret = it;
    }
  }
  return ret;
}

std::vector<std::reference_wrapper<Network::ListenerConfig>> ListenerManagerImpl::listeners() {
  std::vector<std::reference_wrapper<Network::ListenerConfig>> ret;
  ret.reserve(active_listeners_.size());
  for (const auto& listener : active_listeners_) {
    ret.push_back(*listener);
  }
  return ret;
}

void ListenerManagerImpl::addListenerToWorker(Worker& worker, ListenerImpl& listener) {
  worker.addListener(listener, [this, &listener](bool success) -> void {
    // The add listener completion runs on the worker thread. Post back to the main thread to
    // avoid locking.
    server_.dispatcher().post([this, success, &listener]() -> void {
      // It is theoretically possible for a listener to get added on 1 worker but not the others.
      // The below check with onListenerCreateFailure() is there to ensure we execute the
      // removal/logging/stats at most once on failure. Note also that drain/removal can race
      // with addition. It's guaranteed that workers process remove after add so this should be
      // fine.
      if (!success && !listener.onListenerCreateFailure()) {
        // TODO(mattklein123): In addition to a critical log and a stat, we should consider adding
        //                     a startup option here to cause the server to exit. I think we
        //                     probably want this at Lyft but I will do it in a follow up.
        ENVOY_LOG(critical, "listener '{}' failed to listen on address '{}' on worker",
                  listener.name(), listener.listenSocketFactory().localAddress()->asString());
        stats_.listener_create_failure_.inc();
        removeListener(listener.name());
      }
      if (success) {
        stats_.listener_create_success_.inc();
      }
    });
  });
}

void ListenerManagerImpl::onListenerWarmed(ListenerImpl& listener) {
  // The warmed listener should be added first so that the worker will accept new connections
  // when it stops listening on the old listener.
  for (const auto& worker : workers_) {
    addListenerToWorker(*worker, listener);
  }

  auto existing_active_listener = getListenerByName(active_listeners_, listener.name());
  auto existing_warming_listener = getListenerByName(warming_listeners_, listener.name());

  (*existing_warming_listener)->debugLog("warm complete. updating active listener");
  if (existing_active_listener != active_listeners_.end()) {
    // Finish active_listeners_ transformation before calling `drainListener` as it depends on their
    // state.
    auto listener = std::move(*existing_active_listener);
    *existing_active_listener = std::move(*existing_warming_listener);
    drainListener(std::move(listener));
  } else {
    active_listeners_.emplace_back(std::move(*existing_warming_listener));
  }

  warming_listeners_.erase(existing_warming_listener);
  updateWarmingActiveGauges();
}

uint64_t ListenerManagerImpl::numConnections() {
  uint64_t num_connections = 0;
  for (const auto& worker : workers_) {
    num_connections += worker->numConnections();
  }

  return num_connections;
}

bool ListenerManagerImpl::removeListener(const std::string& name) {
  ENVOY_LOG(debug, "begin remove listener: name={}", name);

  auto existing_active_listener = getListenerByName(active_listeners_, name);
  auto existing_warming_listener = getListenerByName(warming_listeners_, name);
  if ((existing_warming_listener == warming_listeners_.end() ||
       (*existing_warming_listener)->blockRemove()) &&
      (existing_active_listener == active_listeners_.end() ||
       (*existing_active_listener)->blockRemove())) {
    ENVOY_LOG(debug, "unknown/locked listener '{}'. no remove", name);
    return false;
  }

  // Destroy a warming listener directly.
  if (existing_warming_listener != warming_listeners_.end()) {
    (*existing_warming_listener)->debugLog("removing warming listener");
    warming_listeners_.erase(existing_warming_listener);
  }

  // If there is an active listener it needs to be moved to draining after workers have started, or
  // destroyed directly.
  if (existing_active_listener != active_listeners_.end()) {
    // Listeners in active_listeners_ are added to workers after workers start, so we drain
    // listeners only after this occurs.
    // Finish active_listeners_ transformation before calling `drainListener` as it depends on their
    // state.
    auto listener = std::move(*existing_active_listener);
    active_listeners_.erase(existing_active_listener);
    if (workers_started_) {
      drainListener(std::move(listener));
    }
  }

  stats_.listener_removed_.inc();
  updateWarmingActiveGauges();
  return true;
}

void ListenerManagerImpl::startWorkers(GuardDog& guard_dog) {
  ENVOY_LOG(info, "all dependencies initialized. starting workers");
  ASSERT(!workers_started_);
  workers_started_ = true;
  uint32_t i = 0;
  for (const auto& worker : workers_) {
    ASSERT(warming_listeners_.empty());
    for (const auto& listener : active_listeners_) {
      addListenerToWorker(*worker, *listener);
    }
    worker->start(guard_dog);
    if (enable_dispatcher_stats_) {
      worker->initializeStats(*scope_, fmt::format("worker_{}.", i++));
    }
  }
}

void ListenerManagerImpl::stopListener(Network::ListenerConfig& listener,
                                       std::function<void()> callback) {
  const auto workers_pending_stop = std::make_shared<std::atomic<uint64_t>>(workers_.size());
  for (const auto& worker : workers_) {
    worker->stopListener(listener, [this, callback, workers_pending_stop]() {
      if (--(*workers_pending_stop) == 0) {
        server_.dispatcher().post(callback);
      }
    });
  }
}

void ListenerManagerImpl::stopListeners(StopListenersType stop_listeners_type) {
  stop_listeners_type_ = stop_listeners_type;
  for (Network::ListenerConfig& listener : listeners()) {
    if (stop_listeners_type != StopListenersType::InboundOnly ||
        listener.direction() == envoy::config::core::v3alpha::INBOUND) {
      ENVOY_LOG(debug, "begin stop listener: name={}", listener.name());
      auto existing_warming_listener = getListenerByName(warming_listeners_, listener.name());
      // Destroy a warming listener directly.
      if (existing_warming_listener != warming_listeners_.end()) {
        (*existing_warming_listener)->debugLog("removing warming listener");
        warming_listeners_.erase(existing_warming_listener);
      }
      // Close the socket once all workers stopped accepting its connections.
      // This allows clients to fast fail instead of waiting in the accept queue.
      const uint64_t listener_tag = listener.listenerTag();
      stopListener(listener,
                   [this, share_socket = listener.listenSocketFactory().sharedSocket().has_value(),
                    listener_tag]() {
                     stats_.listener_stopped_.inc();
                     if (!share_socket) {
                       // Each listener has its own socket and closes the socket
                       // on its own.
                       return;
                     }
                     for (auto& listener : active_listeners_) {
                       if (listener->listenerTag() == listener_tag) {
                         listener->listenSocketFactory().sharedSocket()->get().close();
                       }
                     }
                   });
    }
  }
}

void ListenerManagerImpl::stopWorkers() {
  if (!workers_started_) {
    return;
  }
  for (const auto& worker : workers_) {
    worker->stop();
  }
}

void ListenerManagerImpl::endListenerUpdate(FailureStates&& failure_states) {
  overall_error_state_ = std::move(failure_states);
}

ListenerFilterChainFactoryBuilder::ListenerFilterChainFactoryBuilder(
    ListenerImpl& listener,
    Server::Configuration::TransportSocketFactoryContextImpl& factory_context)
    : parent_(listener), factory_context_(factory_context) {}

std::unique_ptr<Network::FilterChain> ListenerFilterChainFactoryBuilder::buildFilterChain(
    const envoy::config::listener::v3alpha::FilterChain& filter_chain) const {
  // If the cluster doesn't have transport socket configured, then use the default "raw_buffer"
  // transport socket or BoringSSL-based "tls" transport socket if TLS settings are configured.
  // We copy by value first then override if necessary.
  auto transport_socket = filter_chain.transport_socket();
  if (!filter_chain.has_transport_socket()) {
    if (filter_chain.has_hidden_envoy_deprecated_tls_context()) {
      transport_socket.set_name(Extensions::TransportSockets::TransportSocketNames::get().Tls);
      transport_socket.mutable_typed_config()->PackFrom(
          filter_chain.hidden_envoy_deprecated_tls_context());
    } else {
      transport_socket.set_name(
          Extensions::TransportSockets::TransportSocketNames::get().RawBuffer);
    }
  }

  auto& config_factory = Config::Utility::getAndCheckFactory<
      Server::Configuration::DownstreamTransportSocketConfigFactory>(transport_socket);
  ProtobufTypes::MessagePtr message = Config::Utility::translateToFactoryConfig(
      transport_socket, parent_.messageValidationVisitor(), config_factory);

  std::vector<std::string> server_names(filter_chain.filter_chain_match().server_names().begin(),
                                        filter_chain.filter_chain_match().server_names().end());

  return std::make_unique<FilterChainImpl>(
      config_factory.createTransportSocketFactory(*message, factory_context_,
                                                  std::move(server_names)),
      parent_.parent_.factory_.createNetworkFilterFactoryList(filter_chain.filters(), parent_));
}

Network::ListenSocketFactorySharedPtr ListenerManagerImpl::createListenSocketFactory(
    const envoy::config::core::v3alpha::Address& proto_address, ListenerImpl& listener,
    bool reuse_port) {
  Network::Address::SocketType socket_type =
      Network::Utility::protobufAddressSocketType(proto_address);
  return std::make_shared<ListenSocketFactoryImpl>(
      factory_, listener.address(), socket_type, listener.listenSocketOptions(),
      listener.bindToPort(), listener.name(), reuse_port);
}

} // namespace Server
} // namespace Envoy<|MERGE_RESOLUTION|>--- conflicted
+++ resolved
@@ -88,16 +88,10 @@
   for (ssize_t i = 0; i < filters.size(); i++) {
     const auto& proto_config = filters[i];
     ENVOY_LOG(debug, "  filter #{}:", i);
-<<<<<<< HEAD
     ENVOY_LOG(debug, "    name: {}", proto_config.name());
-    ENVOY_LOG(debug, "  config: {}",
-              MessageUtil::getJsonStringFromMessage(proto_config.config(), true));
-=======
-    ENVOY_LOG(debug, "    name: {}", string_name);
     ENVOY_LOG(
         debug, "  config: {}",
         MessageUtil::getJsonStringFromMessage(proto_config.hidden_envoy_deprecated_config(), true));
->>>>>>> a60f6853
 
     // Now see if there is a factory that will accept the config.
     auto& factory =
@@ -123,16 +117,10 @@
   for (ssize_t i = 0; i < filters.size(); i++) {
     const auto& proto_config = filters[i];
     ENVOY_LOG(debug, "  filter #{}:", i);
-<<<<<<< HEAD
     ENVOY_LOG(debug, "    name: {}", proto_config.name());
-    ENVOY_LOG(debug, "  config: {}",
-              MessageUtil::getJsonStringFromMessage(proto_config.config(), true));
-=======
-    ENVOY_LOG(debug, "    name: {}", string_name);
     ENVOY_LOG(
         debug, "  config: {}",
         MessageUtil::getJsonStringFromMessage(proto_config.hidden_envoy_deprecated_config(), true));
->>>>>>> a60f6853
 
     // Now see if there is a factory that will accept the config.
     auto& factory =
@@ -153,16 +141,10 @@
   for (ssize_t i = 0; i < filters.size(); i++) {
     const auto& proto_config = filters[i];
     ENVOY_LOG(debug, "  filter #{}:", i);
-<<<<<<< HEAD
     ENVOY_LOG(debug, "    name: {}", proto_config.name());
-    ENVOY_LOG(debug, "  config: {}",
-              MessageUtil::getJsonStringFromMessage(proto_config.config(), true));
-=======
-    ENVOY_LOG(debug, "    name: {}", string_name);
     ENVOY_LOG(
         debug, "  config: {}",
         MessageUtil::getJsonStringFromMessage(proto_config.hidden_envoy_deprecated_config(), true));
->>>>>>> a60f6853
 
     // Now see if there is a factory that will accept the config.
     auto& factory =
