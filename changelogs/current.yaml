--- conflicted
+++ resolved
@@ -28,17 +28,14 @@
     removed ``envoy.reloadable_features.overload_manager_error_unknown_action`` and legacy code paths.
 
 new_features:
-<<<<<<< HEAD
 - area: filters
   change: |
     Added the :ref:`credential injector filter <envoy_v3_api_msg_extensions.filters.http.credential_injector.v3.CredentialInjector>`,
     which can be used to inject credentials into the HTTP headers.
-=======
 - area: aws_request_signing
   change: |
     Update ``aws_request_signing`` filter to support use as an upstream HTTP filter. This allows successful calculation of
     signatures after the forwarding stage has completed, particularly if the path element is modified.
->>>>>>> ac42a62d
 - area: grpc reverse bridge
   change: |
     Change HTTP status to 200 to respect the gRPC protocol. This may cause problems for incorrect gRPC clients expecting the filter
