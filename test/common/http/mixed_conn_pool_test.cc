#include <memory>

#include "common/http/conn_pool_base.h"
#include "common/http/utility.h"

#include "test/common/upstream/utility.h"
#include "test/mocks/common.h"
#include "test/mocks/event/mocks.h"
#include "test/mocks/runtime/mocks.h"
#include "test/mocks/upstream/cluster_info.h"
#include "test/test_common/simulated_time_system.h"
#include "test/test_common/utility.h"

#include "gmock/gmock.h"
#include "gtest/gtest.h"

namespace Envoy {
namespace Http {
namespace {

// TODO(alyssawilk) replace this with the MixedConnectionPool once it lands.
class ConnPoolImplForTest : public Event::TestUsingSimulatedTime, public HttpConnPoolImplBase {
public:
<<<<<<< HEAD
  ConnPoolImplForTest(Event::MockDispatcher& dispatcher, Random::RandomGenerator& random,
                      Upstream::ClusterInfoConstSharedPtr cluster)
      : HttpConnPoolImplBase(Upstream::makeTestHost(cluster, "tcp://127.0.0.1:9000", simTime()),
=======
  ConnPoolImplForTest(Event::MockDispatcher& dispatcher, Upstream::ClusterConnectivityState& state,
                      Random::RandomGenerator& random, Upstream::ClusterInfoConstSharedPtr cluster)
      : HttpConnPoolImplBase(Upstream::makeTestHost(cluster, "tcp://127.0.0.1:9000"),
>>>>>>> 9ccd778d
                             Upstream::ResourcePriority::Default, dispatcher, nullptr, nullptr,
                             random, state, {Http::Protocol::Http2, Http::Protocol::Http11}) {}

  Envoy::ConnectionPool::ActiveClientPtr instantiateActiveClient() override { return nullptr; }
  Http::Protocol protocol() const override { return Http::Protocol::Http2; }
  CodecClientPtr createCodecClient(Upstream::Host::CreateConnectionData&) override {
    return nullptr;
  }
};

/**
 * Test fixture for a connection pool which can have HTTP/2 or HTTP/1.1 connections.
 */
class MixedConnPoolImplTest : public testing::Test {
public:
  MixedConnPoolImplTest()
      : conn_pool_(std::make_unique<ConnPoolImplForTest>(dispatcher_, state_, random_, cluster_)) {}

  ~MixedConnPoolImplTest() override {
    EXPECT_EQ("", TestUtility::nonZeroedGauges(cluster_->stats_store_.gauges()));
  }

  Upstream::ClusterConnectivityState state_;
  NiceMock<Event::MockDispatcher> dispatcher_;
  std::shared_ptr<Upstream::MockClusterInfo> cluster_{new NiceMock<Upstream::MockClusterInfo>()};
  std::unique_ptr<ConnPoolImplForTest> conn_pool_;
  NiceMock<Runtime::MockLoader> runtime_;
  NiceMock<Random::MockRandomGenerator> random_;
};

TEST_F(MixedConnPoolImplTest, AlpnTest) {
  auto& fallback = conn_pool_->transportSocketOptions()->applicationProtocolFallback();
  ASSERT_EQ(2, fallback.size());
  EXPECT_EQ(fallback[0], Http::Utility::AlpnNames::get().Http2);
  EXPECT_EQ(fallback[1], Http::Utility::AlpnNames::get().Http11);
}

} // namespace
} // namespace Http
} // namespace Envoy<|MERGE_RESOLUTION|>--- conflicted
+++ resolved
@@ -21,15 +21,9 @@
 // TODO(alyssawilk) replace this with the MixedConnectionPool once it lands.
 class ConnPoolImplForTest : public Event::TestUsingSimulatedTime, public HttpConnPoolImplBase {
 public:
-<<<<<<< HEAD
-  ConnPoolImplForTest(Event::MockDispatcher& dispatcher, Random::RandomGenerator& random,
-                      Upstream::ClusterInfoConstSharedPtr cluster)
-      : HttpConnPoolImplBase(Upstream::makeTestHost(cluster, "tcp://127.0.0.1:9000", simTime()),
-=======
   ConnPoolImplForTest(Event::MockDispatcher& dispatcher, Upstream::ClusterConnectivityState& state,
                       Random::RandomGenerator& random, Upstream::ClusterInfoConstSharedPtr cluster)
-      : HttpConnPoolImplBase(Upstream::makeTestHost(cluster, "tcp://127.0.0.1:9000"),
->>>>>>> 9ccd778d
+      : HttpConnPoolImplBase(Upstream::makeTestHost(cluster, "tcp://127.0.0.1:9000", simTime()),
                              Upstream::ResourcePriority::Default, dispatcher, nullptr, nullptr,
                              random, state, {Http::Protocol::Http2, Http::Protocol::Http11}) {}
 
