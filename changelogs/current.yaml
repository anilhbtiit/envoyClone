date: Pending

behavior_changes:
# *Changes that are expected to cause an incompatibility if applicable; deployment changes are likely required*

minor_behavior_changes:
# *Changes that may cause incompatibilities for some users, but should not for most*
- area: connection pool
  change: |
    Increase granularity mapping connection pool failures to specific stream failure reasons to make it more transparent why
    the stream is reset when a connection pool's connection fails.
- area: custom response
  change: |
    The filter now traverses matchers from most specific to least specific per filter config till a match is found for the response.
- area: uhv
  change: |
    Preserve case of %-encoded triplets in the default header validator. This behavior can be reverted by setting runtime flag
    ``envoy.reloadable_features.uhv_preserve_url_encoded_case`` to false, in which case %-encoded triplets are normalized
    to uppercase characters. This setting is only applicable when the Unversal Header Validator is enabled and has no effect otherwise.
- area: uhv
  change: |
    Allow malformed URL encoded triplets in the default header validator. This behavior can be reverted by setting runtime flag
    ``envoy.reloadable_features.uhv_allow_malformed_url_encoding`` to false, in which case requests with malformed URL encoded triplets
    in path are rejected. This setting is only applicable when the Unversal Header Validator is enabled and has no effect otherwise.

bug_fixes:
# *Changes expected to improve the state of the world and are unlikely to have negative effects*

removed_config_or_runtime:
# *Normally occurs at the end of the* :ref:`deprecation period <deprecated>`
- area: http
  change: |
    removed runtime key ``envoy.reloadable_features.closer_shadow_behavior`` and legacy code paths.
- area: http
  change: |
    removed runtime key ``envoy.reloadable_features.allow_upstream_filters`` and legacy code paths.
- area: upstream
  change: |
    removed runtime key ``envoy.reloadable_features.fix_hash_key`` and legacy code paths.
- area: logging
  change: |
    removed runtime key ``envoy.reloadable_features.correct_remote_address`` and legacy code paths.
- area: http
  change: |
    removed runtime key ``envoy.reloadable_features.http_response_half_close`` and legacy code paths.

new_features:
- area: http
  change: |
    added Runtime feature ``envoy.reloadable_features.max_request_headers_size_kb`` to override the default value of
    :ref:`max request headers size
    <envoy_v3_api_field_extensions.filters.network.http_connection_manager.v3.HttpConnectionManager.max_request_headers_kb>`.
- area: stat_sinks
  change: |
    Added ``envoy.stat_sinks.open_telemetry`` stats_sink, that supports flushing metrics by the OTLP protocol,
    for supported Open Telemetry collectors.
- area: redis_proxy
  change: |
    added new configuration field :ref:`key_formatter
    <envoy_v3_api_field_extensions.filters.network.redis_proxy.v3.RedisProxy.PrefixRoutes.Route.key_formatter>` to format redis key.
    The field supports using %KEY% as a formatter command for substituting the redis key as part of the substitution formatter expression.
<<<<<<< HEAD
- area: matchers
  change: |
    Added :ref:`RuntimeFraction <envoy_v3_api_field_extensions.matching.input_matchers.runtime_fraction.v3.RuntimeFraction>` input
    matcher. It allows matching hash of the input on a runtime key.

=======
- area: ratelimit
  change: |
    added new configuration field :ref:`domain
    <envoy_v3_api_field_extensions.filters.http.ratelimit.v3.RateLimitPerRoute.domain>` to allow for setting rate limit domains on a
    per-route basis.
>>>>>>> 6d6661ca
deprecated:<|MERGE_RESOLUTION|>--- conflicted
+++ resolved
@@ -50,6 +50,10 @@
     added Runtime feature ``envoy.reloadable_features.max_request_headers_size_kb`` to override the default value of
     :ref:`max request headers size
     <envoy_v3_api_field_extensions.filters.network.http_connection_manager.v3.HttpConnectionManager.max_request_headers_kb>`.
+- area: matchers
+  change: |
+    Added :ref:`RuntimeFraction <envoy_v3_api_field_extensions.matching.input_matchers.runtime_fraction.v3.RuntimeFraction>` input
+    matcher. It allows matching hash of the input on a runtime key.
 - area: stat_sinks
   change: |
     Added ``envoy.stat_sinks.open_telemetry`` stats_sink, that supports flushing metrics by the OTLP protocol,
@@ -59,17 +63,9 @@
     added new configuration field :ref:`key_formatter
     <envoy_v3_api_field_extensions.filters.network.redis_proxy.v3.RedisProxy.PrefixRoutes.Route.key_formatter>` to format redis key.
     The field supports using %KEY% as a formatter command for substituting the redis key as part of the substitution formatter expression.
-<<<<<<< HEAD
-- area: matchers
-  change: |
-    Added :ref:`RuntimeFraction <envoy_v3_api_field_extensions.matching.input_matchers.runtime_fraction.v3.RuntimeFraction>` input
-    matcher. It allows matching hash of the input on a runtime key.
-
-=======
 - area: ratelimit
   change: |
     added new configuration field :ref:`domain
     <envoy_v3_api_field_extensions.filters.http.ratelimit.v3.RateLimitPerRoute.domain>` to allow for setting rate limit domains on a
     per-route basis.
->>>>>>> 6d6661ca
 deprecated: