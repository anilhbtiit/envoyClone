syntax = "proto3";

package test.common.upstream;

import "validate/validate.proto";
import "test/fuzz/common.proto";
import "envoy/config/core/v3/health_check.proto";
import "google/protobuf/empty.proto";

message HttpRespond { //TODO: Split this across headers, body, and trailers?
  test.fuzz.Headers headers = 1;
  //https://github.com/nodejs/http-parser/blob/master/http_parser.c#L852
  string status = 2 [(validate.rules).string = {pattern: "[0-9]+$*", min_len: 1}];
}

message TcpRespond {
  bytes data = 1;
}

message Respond {
  HttpRespond http_respond = 1 [(validate.rules).message.required = true];
<<<<<<< HEAD
  TcpRespond tcp_respond = 2 [(validate.rules).message.required = true];
=======
>>>>>>> fe9d2674
}

enum RaiseEvent {
  CONNECTED = 0;
  REMOTE_CLOSE = 1;
  LOCAL_CLOSE = 2;
}

message Action {
  oneof action_selector {
    option (validate.required) = true;
    Respond respond = 1;
    google.protobuf.Empty trigger_interval_timer = 2;
    //TODO: respondBody, respondTrailers
    google.protobuf.Empty trigger_timeout_timer = 3;
    RaiseEvent raise_event = 4;
  }
}

message HealthCheckTestCase {
  envoy.config.core.v3.HealthCheck health_check_config = 1
      [(validate.rules).message.required = true];
  repeated Action actions =
      2; //TODO: Timeouts might eventually come up from this becoming too big. If so, can simply add a check in replay loop.
  bool http_verify_cluster = 3; //Determines if verify cluster setting is on
  bool start_failed = 4;
}<|MERGE_RESOLUTION|>--- conflicted
+++ resolved
@@ -19,10 +19,7 @@
 
 message Respond {
   HttpRespond http_respond = 1 [(validate.rules).message.required = true];
-<<<<<<< HEAD
   TcpRespond tcp_respond = 2 [(validate.rules).message.required = true];
-=======
->>>>>>> fe9d2674
 }
 
 enum RaiseEvent {
