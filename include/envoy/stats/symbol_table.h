#pragma once

#include <functional>
#include <memory>
#include <vector>

#include "envoy/common/pure.h"

#include "absl/strings/string_view.h"

namespace Envoy {
namespace Stats {

/**
 * Runtime representation of an encoded stat name. This is predeclared only in
 * the interface without abstract methods, because (a) the underlying class
 * representation is common to both implementations of SymbolTable, and (b)
 * we do not want or need the overhead of a vptr per StatName. The common
 * declaration for StatName is in source/common/stats/symbol_table_impl.h
 */
class StatName;

class StatNameList;

/**
 * SymbolTable manages a namespace optimized for stat names, exploiting their
 * typical composition from "."-separated tokens, with a significant overlap
 * between the tokens. The interface is designed to balance optimal storage
 * at scale with hiding details from users. We seek to provide the most abstract
 * interface possible that avoids adding per-stat overhead or taking locks in
 * the hot path.
 */
class SymbolTable {
public:
  /**
   * Efficient byte-encoded storage of an array of tokens. The most common
   * tokens are typically < 127, and are represented directly. tokens >= 128
   * spill into the next byte, allowing for tokens of arbitrary numeric value to
   * be stored. As long as the most common tokens are low-valued, the
   * representation is space-efficient. This scheme is similar to UTF-8. The
   * token ordering is dependent on the order in which stat-names are encoded
   * into the SymbolTable, which will not be optimal, but in practice appears
   * to be pretty good.
   *
   * This is exposed in the interface for the benefit of join(), which which is
   * used in the hot-path to append two stat-names into a temp without taking
   * locks. This is used then in thread-local cache lookup, so that once warm,
   * no locks are taken when looking up stats.
   */
  using Storage = uint8_t[];
  using StoragePtr = std::unique_ptr<Storage>;

  virtual ~SymbolTable() = default;

  /**
   * @return uint64_t the number of symbols in the symbol table.
   */
  virtual uint64_t numSymbols() const PURE;

  /**
   * Decodes a vector of symbols back into its period-delimited stat name. If
   * decoding fails on any part of the symbol_vec, we release_assert and crash,
   * since this should never happen, and we don't want to continue running
   * with a corrupt stats set.
   *
   * @param stat_name the stat name.
   * @return std::string stringified stat_name.
   */
  virtual std::string toString(const StatName& stat_name) const PURE;

  /**
   * Deterines whether one StatName lexically precedes another. Note that
   * the lexical order may not exactly match the lexical order of the
   * elaborated strings. For example, stat-name of "-.-" would lexically
   * sort after "---" but when encoded as a StatName would come lexically
   * earlier. In practice this is unlikely to matter as those are not
   * reasonable names for Envoy stats.
   *
   * Note that this operation has to be performed with the context of the
   * SymbolTable so that the individual Symbol objects can be converted
   * into strings for lexical comparison.
   *
   * @param a the first stat name
   * @param b the second stat name
   * @return bool true if a lexically precedes b.
   */
  virtual bool lessThan(const StatName& a, const StatName& b) const PURE;

  /**
   * Joins two or more StatNames. For example if we have StatNames for {"a.b",
   * "c.d", "e.f"} then the joined stat-name matches "a.b.c.d.e.f". The
   * advantage of using this representation is that it avoids having to
   * decode/encode into the elaborated form, and does not require locking the
   * SymbolTable.
   *
   * Note that this method does not bump reference counts on the referenced
   * Symbols in the SymbolTable, so it's only valid as long for the lifetime of
   * the joined StatNames.
   *
   * This is intended for use doing cached name lookups of scoped stats, where
   * the scope prefix and the names to combine it with are already in StatName
   * form. Using this class, they can be combined without accessing the
   * SymbolTable or, in particular, taking its lock.
   *
   * @param stat_names the names to join.
   * @return Storage allocated for the joined name.
   */
  virtual StoragePtr join(const std::vector<StatName>& stat_names) const PURE;

  /**
   * Populates a StatNameList from a list of encodings. This is not done at
   * construction time to enable StatNameList to be instantiated directly in
   * a class that doesn't have a live SymbolTable when it is constructed.
   *
<<<<<<< HEAD
   * @param names A pointer to the first name in an array.
   * @param num_names The number of names.
   * @param symbol_table The symbol table in which to encode the names.
   */
  virtual void populateList(absl::string_view* names, int32_t num_names, StatNameList& list) PURE;
=======
   * @param names A pointer to the first name in an array, allocated by the caller.
   * @param num_names The number of names.
   * @param symbol_table The symbol table in which to encode the names.
   */
  virtual void populateList(const absl::string_view* names, uint32_t num_names,
                            StatNameList& list) PURE;
>>>>>>> fd273a65

#ifndef ENVOY_CONFIG_COVERAGE
  virtual void debugPrint() const PURE;
#endif

  /**
   * Calls the provided function with a string-view representation of the
   * elaborated name. This is useful during the interim period when we
   * are using FakeSymbolTableImpl, to avoid an extra allocation. Once
   * we migrate to using SymbolTableImpl, this interface will no longer
   * be helpful and can be removed. The reason it's useful now is that
   * it makes up, in part, for some extra runtime overhead that is spent
   * on the SymbolTable abstraction and API, without getting full benefit
   * from the improved representation.
   *
<<<<<<< HEAD
=======
   * TODO(#6307): Remove this when the transition from FakeSymbolTableImpl to
   * SymbolTableImpl is complete.
   *
>>>>>>> fd273a65
   * @param stat_name The stat name.
   * @param fn The function to call with the elaborated stat name as a string_view.
   */
  virtual void callWithStringView(StatName stat_name,
                                  const std::function<void(absl::string_view)>& fn) const PURE;

private:
  friend struct HeapStatData;
  friend class StatNameStorage;
  friend class StatNameList;

  // The following methods are private, but are called by friend classes
  // StatNameStorage and StatNameList, which must be friendly with SymbolTable
  // in order to manage the reference-counted symbols they own.

  /**
   * Since SymbolTable does manual reference counting, a client of SymbolTable
   * must manually call free(symbol_vec) when it is freeing the backing store
   * for a StatName. This way, the symbol table will grow and shrink
   * dynamically, instead of being write-only.
   *
   * @param stat_name the stat name.
   */
  virtual void free(const StatName& stat_name) PURE;

  /**
   * StatName backing-store can be managed by callers in a variety of ways
   * to minimize overhead. But any persistent reference to a StatName needs
   * to hold onto its own reference-counts for all symbols. This method
   * helps callers ensure the symbol-storage is maintained for the lifetime
   * of a reference.
   *
   * @param stat_name the stat name.
   */
  virtual void incRefCount(const StatName& stat_name) PURE;

<<<<<<< HEAD
  virtual StoragePtr copyToBytes(absl::string_view name) PURE;
=======
  /**
   * Encodes 'name' into the symbol table. Bumps reference counts for referenced
   * symbols. The caller must manage the storage, and is responsible for calling
   * SymbolTable::free() to release the reference counts.
   *
   * @param name The name to encode.
   * @return The encoded name, transferring ownership to the caller.
   *
   */
  virtual StoragePtr encode(absl::string_view name) PURE;
>>>>>>> fd273a65
};

using SharedSymbolTable = std::shared_ptr<SymbolTable>;

} // namespace Stats
} // namespace Envoy<|MERGE_RESOLUTION|>--- conflicted
+++ resolved
@@ -112,20 +112,12 @@
    * construction time to enable StatNameList to be instantiated directly in
    * a class that doesn't have a live SymbolTable when it is constructed.
    *
-<<<<<<< HEAD
-   * @param names A pointer to the first name in an array.
-   * @param num_names The number of names.
-   * @param symbol_table The symbol table in which to encode the names.
-   */
-  virtual void populateList(absl::string_view* names, int32_t num_names, StatNameList& list) PURE;
-=======
    * @param names A pointer to the first name in an array, allocated by the caller.
    * @param num_names The number of names.
    * @param symbol_table The symbol table in which to encode the names.
    */
   virtual void populateList(const absl::string_view* names, uint32_t num_names,
                             StatNameList& list) PURE;
->>>>>>> fd273a65
 
 #ifndef ENVOY_CONFIG_COVERAGE
   virtual void debugPrint() const PURE;
@@ -141,12 +133,9 @@
    * on the SymbolTable abstraction and API, without getting full benefit
    * from the improved representation.
    *
-<<<<<<< HEAD
-=======
    * TODO(#6307): Remove this when the transition from FakeSymbolTableImpl to
    * SymbolTableImpl is complete.
    *
->>>>>>> fd273a65
    * @param stat_name The stat name.
    * @param fn The function to call with the elaborated stat name as a string_view.
    */
@@ -183,9 +172,6 @@
    */
   virtual void incRefCount(const StatName& stat_name) PURE;
 
-<<<<<<< HEAD
-  virtual StoragePtr copyToBytes(absl::string_view name) PURE;
-=======
   /**
    * Encodes 'name' into the symbol table. Bumps reference counts for referenced
    * symbols. The caller must manage the storage, and is responsible for calling
@@ -196,7 +182,6 @@
    *
    */
   virtual StoragePtr encode(absl::string_view name) PURE;
->>>>>>> fd273a65
 };
 
 using SharedSymbolTable = std::shared_ptr<SymbolTable>;
