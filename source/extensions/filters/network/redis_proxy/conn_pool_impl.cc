--- conflicted
+++ resolved
@@ -48,7 +48,7 @@
       stats_scope_(std::move(stats_scope)),
       redis_command_stats_(redis_command_stats), redis_cluster_stats_{REDIS_CLUSTER_STATS(
                                                      POOL_COUNTER(*stats_scope_))},
-      refresh_manager_(std::move(refresh_manager)), time_source_(api.timeSource()) {}
+      refresh_manager_(std::move(refresh_manager)) {}
 
 void InstanceImpl::init() {
   // Note: `this` and `cluster_name` have a a lifetime of the filter.
@@ -335,12 +335,7 @@
     Upstream::HostSharedPtr new_host{new Upstream::HostImpl(
         cluster_->info(), "", address_ptr, nullptr, 1, envoy::config::core::v3::Locality(),
         envoy::config::endpoint::v3::Endpoint::HealthCheckConfig::default_instance(), 0,
-<<<<<<< HEAD
-        // todo(nezdolik) check if parent is not nullptr
-        envoy::config::core::v3::UNKNOWN, parent_.lock()->time_source_)};
-=======
         envoy::config::core::v3::UNKNOWN, dispatcher_.timeSource())};
->>>>>>> 0f7952d1
     host_address_map_[host_address_map_key] = new_host;
     created_via_redirect_hosts_.push_back(new_host);
     it = host_address_map_.find(host_address_map_key);
