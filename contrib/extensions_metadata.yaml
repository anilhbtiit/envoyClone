--- conflicted
+++ resolved
@@ -88,16 +88,13 @@
   - envoy.regex_engines
   security_posture: requires_trusted_downstream_and_upstream
   status: alpha
-<<<<<<< HEAD
 envoy.xds_delegates.kv_store:
   categories:
   - envoy.xds_delegates
   security_posture: data_plane_agnostic
   status: wip
-=======
 envoy.filters.network.generic_proxy:
   categories:
   - envoy.filters.network
   security_posture: requires_trusted_downstream_and_upstream
-  status: alpha
->>>>>>> f307e710
+  status: alpha