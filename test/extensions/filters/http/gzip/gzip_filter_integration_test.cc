#include "envoy/event/timer.h"

#include "common/decompressor/zlib_decompressor_impl.h"

#include "test/integration/http_integration.h"
#include "test/test_common/simulated_time_system.h"
#include "test/test_common/test_base.h"
#include "test/test_common/utility.h"

namespace Envoy {

<<<<<<< HEAD
class GzipIntegrationTest : public Event::SimulatedTimeSystem,
                            public HttpIntegrationTest,
                            public testing::TestWithParam<Network::Address::IpVersion> {
=======
class GzipIntegrationTest : public HttpIntegrationTest,
                            public TestBaseWithParam<Network::Address::IpVersion> {
>>>>>>> cb3ac04e
public:
  GzipIntegrationTest() : HttpIntegrationTest(Http::CodecClient::Type::HTTP1, GetParam()) {}

  void SetUp() override { decompressor_.init(window_bits); }
  void TearDown() override { cleanupUpstreamAndDownstream(); }

  void initializeFilter(const std::string& config) {
    config_helper_.addFilter(config);
    initialize();
    codec_client_ = makeHttpConnection(makeClientConnection((lookupPort("http"))));
  }

  void doRequestAndCompression(Http::TestHeaderMapImpl&& request_headers,
                               Http::TestHeaderMapImpl&& response_headers) {
    uint64_t content_length;
    ASSERT_TRUE(StringUtil::atoul(response_headers.get_("content-length").c_str(), content_length));
    const Buffer::OwnedImpl expected_response{std::string(content_length, 'a')};
    auto response =
        sendRequestAndWaitForResponse(request_headers, 0, response_headers, content_length);
    EXPECT_TRUE(upstream_request_->complete());
    EXPECT_EQ(0U, upstream_request_->bodyLength());
    EXPECT_TRUE(response->complete());
    EXPECT_STREQ("200", response->headers().Status()->value().c_str());
    ASSERT_TRUE(response->headers().ContentEncoding() != nullptr);
    EXPECT_EQ(Http::Headers::get().ContentEncodingValues.Gzip,
              response->headers().ContentEncoding()->value().c_str());
    ASSERT_TRUE(response->headers().TransferEncoding() != nullptr);
    EXPECT_EQ(Http::Headers::get().TransferEncodingValues.Chunked,
              response->headers().TransferEncoding()->value().c_str());

    Buffer::OwnedImpl decompressed_response{};
    const Buffer::OwnedImpl compressed_response{response->body()};
    decompressor_.decompress(compressed_response, decompressed_response);
    ASSERT_EQ(content_length, decompressed_response.length());
    EXPECT_TRUE(TestUtility::buffersEqual(expected_response, decompressed_response));
  }

  void doRequestAndNoCompression(Http::TestHeaderMapImpl&& request_headers,
                                 Http::TestHeaderMapImpl&& response_headers) {
    uint64_t content_length;
    ASSERT_TRUE(StringUtil::atoul(response_headers.get_("content-length").c_str(), content_length));
    auto response =
        sendRequestAndWaitForResponse(request_headers, 0, response_headers, content_length);
    EXPECT_TRUE(upstream_request_->complete());
    EXPECT_EQ(0U, upstream_request_->bodyLength());
    EXPECT_TRUE(response->complete());
    EXPECT_STREQ("200", response->headers().Status()->value().c_str());
    ASSERT_TRUE(response->headers().ContentEncoding() == nullptr);
    ASSERT_EQ(content_length, response->body().size());
    EXPECT_EQ(response->body(), std::string(content_length, 'a'));
  }

  const std::string full_config{R"EOF(
      name: envoy.gzip
      config:
        memory_level: 3
        window_bits: 10
        compression_level: best
        compression_strategy: rle
        content_length: 100
        content_type:
          - text/html
          - application/json
        disable_on_etag_header: true
    )EOF"};

  const std::string default_config{"name: envoy.gzip"};

  const uint64_t window_bits{15 | 16};

  Decompressor::ZlibDecompressorImpl decompressor_{};
};

INSTANTIATE_TEST_SUITE_P(IpVersions, GzipIntegrationTest,
                         testing::ValuesIn(TestEnvironment::getIpVersionsForTest()),
                         TestUtility::ipTestParamsToString);

/**
 * Exercises gzip compression with default configuration.
 */
TEST_P(GzipIntegrationTest, AcceptanceDefaultConfigTest) {
  initializeFilter(default_config);
  doRequestAndCompression(Http::TestHeaderMapImpl{{":method", "GET"},
                                                  {":path", "/test/long/url"},
                                                  {":scheme", "http"},
                                                  {":authority", "host"},
                                                  {"accept-encoding", "deflate, gzip"}},
                          Http::TestHeaderMapImpl{{":status", "200"},
                                                  {"content-length", "4400"},
                                                  {"content-type", "text/xml"}});
}

/**
 * Exercises gzip compression with full configuration.
 */
TEST_P(GzipIntegrationTest, AcceptanceFullConfigTest) {
  initializeFilter(full_config);
  doRequestAndCompression(Http::TestHeaderMapImpl{{":method", "GET"},
                                                  {":path", "/test/long/url"},
                                                  {":scheme", "http"},
                                                  {":authority", "host"},
                                                  {"accept-encoding", "deflate, gzip"}},
                          Http::TestHeaderMapImpl{{":status", "200"},
                                                  {"content-length", "4400"},
                                                  {"content-type", "application/json"}});
}

/**
 * Exercises filter when client request contains 'identity' type.
 */
TEST_P(GzipIntegrationTest, IdentityAcceptEncoding) {
  initializeFilter(default_config);
  doRequestAndNoCompression(Http::TestHeaderMapImpl{{":method", "GET"},
                                                    {":path", "/test/long/url"},
                                                    {":scheme", "http"},
                                                    {":authority", "host"},
                                                    {"accept-encoding", "identity"}},
                            Http::TestHeaderMapImpl{{":status", "200"},
                                                    {"content-length", "128"},
                                                    {"content-type", "text/plain"}});
}

/**
 * Exercises filter when client request contains unsupported 'accept-encoding' type.
 */
TEST_P(GzipIntegrationTest, NotSupportedAcceptEncoding) {
  initializeFilter(default_config);
  doRequestAndNoCompression(Http::TestHeaderMapImpl{{":method", "GET"},
                                                    {":path", "/test/long/url"},
                                                    {":scheme", "http"},
                                                    {":authority", "host"},
                                                    {"accept-encoding", "deflate, br"}},
                            Http::TestHeaderMapImpl{{":status", "200"},
                                                    {"content-length", "128"},
                                                    {"content-type", "text/plain"}});
}

/**
 * Exercises filter when upstream response is already encoded.
 */
TEST_P(GzipIntegrationTest, UpstreamResponseAlreadyEncoded) {
  initializeFilter(default_config);
  Http::TestHeaderMapImpl request_headers{{":method", "GET"},
                                          {":path", "/test/long/url"},
                                          {":scheme", "http"},
                                          {":authority", "host"},
                                          {"accept-encoding", "deflate, gzip"}};

  Http::TestHeaderMapImpl response_headers{{":status", "200"},
                                           {"content-encoding", "br"},
                                           {"content-length", "128"},
                                           {"content-type", "application/json"}};

  auto response = sendRequestAndWaitForResponse(request_headers, 0, response_headers, 128);

  EXPECT_TRUE(upstream_request_->complete());
  EXPECT_EQ(0U, upstream_request_->bodyLength());
  EXPECT_TRUE(response->complete());
  EXPECT_STREQ("200", response->headers().Status()->value().c_str());
  ASSERT_STREQ("br", response->headers().ContentEncoding()->value().c_str());
  EXPECT_EQ(128U, response->body().size());
}

/**
 * Exercises filter when upstream responds with content length below the default threshold.
 */
TEST_P(GzipIntegrationTest, NotEnoughContentLength) {
  initializeFilter(default_config);
  Http::TestHeaderMapImpl request_headers{{":method", "GET"},
                                          {":path", "/test/long/url"},
                                          {":scheme", "http"},
                                          {":authority", "host"},
                                          {"accept-encoding", "deflate, gzip"}};

  Http::TestHeaderMapImpl response_headers{
      {":status", "200"}, {"content-length", "10"}, {"content-type", "application/json"}};

  auto response = sendRequestAndWaitForResponse(request_headers, 0, response_headers, 10);

  EXPECT_TRUE(upstream_request_->complete());
  EXPECT_EQ(0U, upstream_request_->bodyLength());
  EXPECT_TRUE(response->complete());
  EXPECT_STREQ("200", response->headers().Status()->value().c_str());
  ASSERT_TRUE(response->headers().ContentEncoding() == nullptr);
  EXPECT_EQ(10U, response->body().size());
}

/**
 * Exercises filter when response from upstream service is empty.
 */
TEST_P(GzipIntegrationTest, EmptyResponse) {
  initializeFilter(default_config);
  Http::TestHeaderMapImpl request_headers{{":method", "GET"},
                                          {":path", "/test/long/url"},
                                          {":scheme", "http"},
                                          {":authority", "host"},
                                          {"accept-encoding", "deflate, gzip"}};

  Http::TestHeaderMapImpl response_headers{{":status", "204"}, {"content-length", "0"}};

  auto response = sendRequestAndWaitForResponse(request_headers, 0, response_headers, 0);

  EXPECT_TRUE(upstream_request_->complete());
  EXPECT_EQ(0U, upstream_request_->bodyLength());
  EXPECT_TRUE(response->complete());
  EXPECT_STREQ("204", response->headers().Status()->value().c_str());
  ASSERT_TRUE(response->headers().ContentEncoding() == nullptr);
  EXPECT_EQ(0U, response->body().size());
}

/**
 * Exercises filter when upstream responds with restricted content-type value.
 */
TEST_P(GzipIntegrationTest, SkipOnContentType) {
  initializeFilter(full_config);
  doRequestAndNoCompression(Http::TestHeaderMapImpl{{":method", "GET"},
                                                    {":path", "/test/long/url"},
                                                    {":scheme", "http"},
                                                    {":authority", "host"},
                                                    {"accept-encoding", "deflate, gzip"}},
                            Http::TestHeaderMapImpl{{":status", "200"},
                                                    {"content-length", "128"},
                                                    {"content-type", "application/xml"}});
}

/**
 * Exercises filter when upstream responds with restricted cache-control value.
 */
TEST_P(GzipIntegrationTest, SkipOnCacheControl) {
  initializeFilter(full_config);
  doRequestAndNoCompression(Http::TestHeaderMapImpl{{":method", "GET"},
                                                    {":path", "/test/long/url"},
                                                    {":scheme", "http"},
                                                    {":authority", "host"},
                                                    {"accept-encoding", "deflate, gzip"}},
                            Http::TestHeaderMapImpl{{":status", "200"},
                                                    {"content-length", "128"},
                                                    {"cache-control", "no-transform"},
                                                    {"content-type", "application/json"}});
}

/**
 * Exercises gzip compression when upstream returns a chunked response.
 */
TEST_P(GzipIntegrationTest, AcceptanceFullConfigChunkedResponse) {
  initializeFilter(full_config);
  Http::TestHeaderMapImpl request_headers{{":method", "GET"},
                                          {":path", "/test/long/url"},
                                          {":scheme", "http"},
                                          {":authority", "host"},
                                          {"accept-encoding", "deflate, gzip"}};

  Http::TestHeaderMapImpl response_headers{{":status", "200"},
                                           {"content-type", "application/json"}};

  auto response = sendRequestAndWaitForResponse(request_headers, 0, response_headers, 1024);

  EXPECT_TRUE(upstream_request_->complete());
  EXPECT_EQ(0U, upstream_request_->bodyLength());
  EXPECT_TRUE(response->complete());
  EXPECT_STREQ("200", response->headers().Status()->value().c_str());
  ASSERT_STREQ("gzip", response->headers().ContentEncoding()->value().c_str());
  ASSERT_STREQ("chunked", response->headers().TransferEncoding()->value().c_str());
}

/**
 * Verify Vary header values are preserved.
 */
TEST_P(GzipIntegrationTest, AcceptanceFullConfigVeryHeader) {
  initializeFilter(default_config);
  Http::TestHeaderMapImpl request_headers{{":method", "GET"},
                                          {":path", "/test/long/url"},
                                          {":scheme", "http"},
                                          {":authority", "host"},
                                          {"accept-encoding", "deflate, gzip"}};

  Http::TestHeaderMapImpl response_headers{
      {":status", "200"}, {"content-type", "application/json"}, {"vary", "Cookie"}};

  auto response = sendRequestAndWaitForResponse(request_headers, 0, response_headers, 1024);

  EXPECT_TRUE(upstream_request_->complete());
  EXPECT_EQ(0U, upstream_request_->bodyLength());
  EXPECT_TRUE(response->complete());
  EXPECT_STREQ("200", response->headers().Status()->value().c_str());
  ASSERT_STREQ("gzip", response->headers().ContentEncoding()->value().c_str());
  ASSERT_STREQ("Cookie, Accept-Encoding", response->headers().Vary()->value().c_str());
}
} // namespace Envoy<|MERGE_RESOLUTION|>--- conflicted
+++ resolved
@@ -9,14 +9,9 @@
 
 namespace Envoy {
 
-<<<<<<< HEAD
 class GzipIntegrationTest : public Event::SimulatedTimeSystem,
                             public HttpIntegrationTest,
-                            public testing::TestWithParam<Network::Address::IpVersion> {
-=======
-class GzipIntegrationTest : public HttpIntegrationTest,
                             public TestBaseWithParam<Network::Address::IpVersion> {
->>>>>>> cb3ac04e
 public:
   GzipIntegrationTest() : HttpIntegrationTest(Http::CodecClient::Type::HTTP1, GetParam()) {}
 
