--- conflicted
+++ resolved
@@ -60,8 +60,5 @@
 * Added the ability to pass a URL encoded Pem encoded peer certificate in the x-forwarded-client-cert header.
 * Added support for abstract unix domain sockets on linux. The abstract
   namespace can be used by prepending '@' to a socket path.
-<<<<<<< HEAD
-* Added support for trusting additional hops in the X-Forwarded-For request header.
-=======
 * Added `GEORADIUS_RO` and `GEORADIUSBYMEMBER_RO` to the Redis command splitter whitelist.
->>>>>>> bf09d808
+* Added support for trusting additional hops in the X-Forwarded-For request header.