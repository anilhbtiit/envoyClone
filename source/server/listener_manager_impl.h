--- conflicted
+++ resolved
@@ -197,15 +197,9 @@
    *        have been started. This controls various behavior related to init management.
    * @param hash supplies the hash to use for duplicate checking.
    */
-<<<<<<< HEAD
-  ListenerImpl(const envoy::api::v2::Listener& config, ListenerManagerImpl& parent,
-               const std::string& name, bool modifiable, bool workers_started, uint64_t hash,
-               Secret::SecretManager& secret_manager);
-=======
   ListenerImpl(const envoy::api::v2::Listener& config, const std::string& version_info,
                ListenerManagerImpl& parent, const std::string& name, bool modifiable,
-               bool workers_started, uint64_t hash);
->>>>>>> 9f24f5eb
+               bool workers_started, uint64_t hash, Secret::SecretManager& secret_manager);
   ~ListenerImpl();
 
   /**
