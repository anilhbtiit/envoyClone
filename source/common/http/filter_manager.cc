#include "source/common/http/filter_manager.h"

#include <functional>

#include "envoy/http/header_map.h"
#include "envoy/matcher/matcher.h"

#include "source/common/common/enum_to_int.h"
#include "source/common/common/scope_tracked_object_stack.h"
#include "source/common/common/scope_tracker.h"
#include "source/common/http/codes.h"
#include "source/common/http/header_map_impl.h"
#include "source/common/http/header_utility.h"
#include "source/common/http/utility.h"

#include "matching/data_impl.h"

namespace Envoy {
namespace Http {

namespace {

template <class T> using FilterList = std::list<std::unique_ptr<T>>;

// Shared helper for recording the latest filter used.
template <class T>
void recordLatestDataFilter(const typename FilterList<T>::iterator current_filter,
                            T*& latest_filter, const FilterList<T>& filters) {
  // If this is the first time we're calling onData, just record the current filter.
  if (latest_filter == nullptr) {
    latest_filter = current_filter->get();
    return;
  }

  // We want to keep this pointing at the latest filter in the filter list that has received the
  // onData callback. To do so, we compare the current latest with the *previous* filter. If they
  // match, then we must be processing a new filter for the first time. We omit this check if we're
  // the first filter, since the above check handles that case.
  //
  // We compare against the previous filter to avoid multiple filter iterations from resetting the
  // pointer: If we just set latest to current, then the first onData filter iteration would
  // correctly iterate over the filters and set latest, but on subsequent onData iterations
  // we'd start from the beginning again, potentially allowing filter N to modify the buffer even
  // though filter M > N was the filter that inserted data into the buffer.
  if (current_filter != filters.begin() && latest_filter == std::prev(current_filter)->get()) {
    latest_filter = current_filter->get();
  }
}

} // namespace

void ActiveStreamFilterBase::commonContinue() {
  // TODO(mattklein123): Raise an error if this is called during a callback.
  if (!canContinue()) {
    ENVOY_STREAM_LOG(trace, "cannot continue filter chain: filter={}", *this,
                     static_cast<const void*>(this));
    return;
  }

  // Set ScopeTrackerScopeState if there's no existing crash context.
  ScopeTrackedObjectStack encapsulated_object;
  absl::optional<ScopeTrackerScopeState> state;
  if (parent_.dispatcher_.trackedObjectStackIsEmpty()) {
    restoreContextOnContinue(encapsulated_object);
    state.emplace(&encapsulated_object, parent_.dispatcher_);
  }

  ENVOY_STREAM_LOG(trace, "continuing filter chain: filter={}", *this,
                   static_cast<const void*>(this));
  ASSERT(!canIterate(),
         "Attempting to continue iteration while the IterationState is already Continue");
  // If iteration has stopped for all frame types, set iterate_from_current_filter_ to true so the
  // filter iteration starts with the current filter instead of the next one.
  if (stoppedAll()) {
    iterate_from_current_filter_ = true;
  }
  allowIteration();

  // Only resume with do1xxHeaders() if we've actually seen 1xx headers.
  if (has1xxHeaders()) {
    continued_1xx_headers_ = true;
    do1xxHeaders();
    // If the response headers have not yet come in, don't continue on with
    // headers and body. doHeaders expects request headers to exist.
    if (!parent_.filter_manager_callbacks_.responseHeaders()) {
      return;
    }
  }

  // Make sure that we handle the zero byte data frame case. We make no effort to optimize this
  // case in terms of merging it into a header only request/response. This could be done in the
  // future.
  if (!headers_continued_) {
    headers_continued_ = true;
    doHeaders(complete() && !bufferedData() && !hasTrailers());
  }

  doMetadata();

  // It is possible for trailers to be added during doData(). doData() itself handles continuation
  // of trailers for the non-continuation case. Thus, we must keep track of whether we had
  // trailers prior to calling doData(). If we do, then we continue them here, otherwise we rely
  // on doData() to do so.
  const bool had_trailers_before_data = hasTrailers();
  if (bufferedData()) {
    doData(complete() && !had_trailers_before_data);
  }

  if (had_trailers_before_data) {
    doTrailers();
  }

  iterate_from_current_filter_ = false;
}

bool ActiveStreamFilterBase::commonHandleAfter1xxHeadersCallback(FilterHeadersStatus status) {
  ASSERT(parent_.state_.has_1xx_headers_);
  ASSERT(!continued_1xx_headers_);
  ASSERT(canIterate());

  if (status == FilterHeadersStatus::StopIteration) {
    iteration_state_ = IterationState::StopSingleIteration;
    return false;
  } else {
    ASSERT(status == FilterHeadersStatus::Continue);
    continued_1xx_headers_ = true;
    return true;
  }
}

bool ActiveStreamFilterBase::commonHandleAfterHeadersCallback(FilterHeadersStatus status,
                                                              bool& end_stream) {
  ASSERT(!headers_continued_);
  ASSERT(canIterate());

  switch (status) {
  case FilterHeadersStatus::StopIteration:
    iteration_state_ = IterationState::StopSingleIteration;
    break;
  case FilterHeadersStatus::StopAllIterationAndBuffer:
    iteration_state_ = IterationState::StopAllBuffer;
    break;
  case FilterHeadersStatus::StopAllIterationAndWatermark:
    iteration_state_ = IterationState::StopAllWatermark;
    break;
  case FilterHeadersStatus::ContinueAndDontEndStream:
    end_stream = false;
    headers_continued_ = true;
    ENVOY_STREAM_LOG(debug, "converting to headers and body (body not available yet)", parent_);
    break;
  case FilterHeadersStatus::Continue:
    headers_continued_ = true;
    break;
  }

  handleMetadataAfterHeadersCallback();

  if (stoppedAll() || status == FilterHeadersStatus::StopIteration) {
    return false;
  } else {
    return true;
  }
}

void ActiveStreamFilterBase::commonHandleBufferData(Buffer::Instance& provided_data) {

  // The way we do buffering is a little complicated which is why we have this common function
  // which is used for both encoding and decoding. When data first comes into our filter pipeline,
  // we send it through. Any filter can choose to stop iteration and buffer or not. If we then
  // continue iteration in the future, we use the buffered data. A future filter can stop and
  // buffer again. In this case, since we are already operating on buffered data, we don't
  // rebuffer, because we assume the filter has modified the buffer as it wishes in place.
  if (bufferedData().get() != &provided_data) {
    if (!bufferedData()) {
      bufferedData() = createBuffer();
    }
    bufferedData()->move(provided_data);
  }
}

bool ActiveStreamFilterBase::commonHandleAfterDataCallback(FilterDataStatus status,
                                                           Buffer::Instance& provided_data,
                                                           bool& buffer_was_streaming) {

  if (status == FilterDataStatus::Continue) {
    if (iteration_state_ == IterationState::StopSingleIteration) {
      commonHandleBufferData(provided_data);
      commonContinue();
      return false;
    } else {
      ASSERT(headers_continued_);
    }
  } else {
    iteration_state_ = IterationState::StopSingleIteration;
    if (status == FilterDataStatus::StopIterationAndBuffer ||
        status == FilterDataStatus::StopIterationAndWatermark) {
      buffer_was_streaming = status == FilterDataStatus::StopIterationAndWatermark;
      commonHandleBufferData(provided_data);
    } else if (complete() && !hasTrailers() && !bufferedData() &&
               // If the stream is destroyed, no need to handle the data buffer or trailers.
               // This can occur if the filter calls sendLocalReply.
               !parent_.state_.destroyed_) {
      // If this filter is doing StopIterationNoBuffer and this stream is terminated with a zero
      // byte data frame, we need to create an empty buffer to make sure that when commonContinue
      // is called, the pipeline resumes with an empty data frame with end_stream = true
      ASSERT(end_stream_);
      bufferedData() = createBuffer();
    }

    return false;
  }

  return true;
}

bool ActiveStreamFilterBase::commonHandleAfterTrailersCallback(FilterTrailersStatus status) {

  if (status == FilterTrailersStatus::Continue) {
    if (iteration_state_ == IterationState::StopSingleIteration) {
      commonContinue();
      return false;
    } else {
      ASSERT(headers_continued_);
    }
  } else if (status == FilterTrailersStatus::StopIteration) {
    if (canIterate()) {
      iteration_state_ = IterationState::StopSingleIteration;
    }
    return false;
  }

  return true;
}

OptRef<const Network::Connection> ActiveStreamFilterBase::connection() {
  return parent_.connection();
}

Event::Dispatcher& ActiveStreamFilterBase::dispatcher() { return parent_.dispatcher_; }

StreamInfo::StreamInfo& ActiveStreamFilterBase::streamInfo() { return parent_.streamInfo(); }

Tracing::Span& ActiveStreamFilterBase::activeSpan() {
  return parent_.filter_manager_callbacks_.activeSpan();
}

const ScopeTrackedObject& ActiveStreamFilterBase::scope() {
  return parent_.filter_manager_callbacks_.scope();
}

void ActiveStreamFilterBase::restoreContextOnContinue(
    ScopeTrackedObjectStack& tracked_object_stack) {
  parent_.contextOnContinue(tracked_object_stack);
}

const Tracing::Config& ActiveStreamFilterBase::tracingConfig() {
  return parent_.filter_manager_callbacks_.tracingConfig();
}

Upstream::ClusterInfoConstSharedPtr ActiveStreamFilterBase::clusterInfo() {
  return parent_.filter_manager_callbacks_.clusterInfo();
}

Router::RouteConstSharedPtr ActiveStreamFilterBase::route() { return route(nullptr); }

Router::RouteConstSharedPtr ActiveStreamFilterBase::route(const Router::RouteCallback& cb) {
  return parent_.filter_manager_callbacks_.route(cb);
}

void ActiveStreamFilterBase::setRoute(Router::RouteConstSharedPtr route) {
  parent_.filter_manager_callbacks_.setRoute(std::move(route));
}

void ActiveStreamFilterBase::clearRouteCache() {
  parent_.filter_manager_callbacks_.clearRouteCache();
}

void ActiveStreamFilterBase::resetIdleTimer() {
  parent_.filter_manager_callbacks_.resetIdleTimer();
}

const Router::RouteSpecificFilterConfig*
ActiveStreamFilterBase::mostSpecificPerFilterConfig() const {
  auto route = parent_.filter_manager_callbacks_.route(nullptr);
  if (route == nullptr) {
    return nullptr;
  }

  auto* result = route->mostSpecificPerFilterConfig(filter_context_.config_name);

  if (result == nullptr && filter_context_.filter_name != filter_context_.config_name) {
    // Fallback to use filter name.
    result = route->mostSpecificPerFilterConfig(filter_context_.filter_name);
  }
  return result;
}

void ActiveStreamFilterBase::traversePerFilterConfig(
    std::function<void(const Router::RouteSpecificFilterConfig&)> cb) const {
  auto route = parent_.filter_manager_callbacks_.route(nullptr);
  if (route == nullptr) {
    return;
  }

  bool handled = false;
  route->traversePerFilterConfig(filter_context_.config_name,
                                 [&handled, &cb](const Router::RouteSpecificFilterConfig& config) {
                                   handled = true;
                                   cb(config);
                                 });

  if (handled || filter_context_.filter_name == filter_context_.config_name) {
    return;
  }

  route->traversePerFilterConfig(filter_context_.filter_name, cb);
}

Http1StreamEncoderOptionsOptRef ActiveStreamFilterBase::http1StreamEncoderOptions() {
  // TODO(mattklein123): At some point we might want to actually wrap this interface but for now
  // we give the filter direct access to the encoder options.
  return parent_.filter_manager_callbacks_.http1StreamEncoderOptions();
}

bool ActiveStreamDecoderFilter::canContinue() {
  // It is possible for the connection manager to respond directly to a request even while
  // a filter is trying to continue. If a response has already happened, we should not
  // continue to further filters. A concrete example of this is a filter buffering data, the
  // last data frame comes in and the filter continues, but the final buffering takes the stream
  // over the high watermark such that a 413 is returned.
  return !parent_.state_.local_complete_;
}

bool ActiveStreamEncoderFilter::canContinue() {
  // As with ActiveStreamDecoderFilter::canContinue() make sure we do not
  // continue if a local reply has been sent.
  return !parent_.state_.remote_encode_complete_;
}

Buffer::InstancePtr ActiveStreamDecoderFilter::createBuffer() {
  auto buffer = dispatcher().getWatermarkFactory().createBuffer(
      [this]() -> void { this->requestDataDrained(); },
      [this]() -> void { this->requestDataTooLarge(); },
      []() -> void { /* TODO(adisuissa): Handle overflow watermark */ });
  buffer->setWatermarks(parent_.buffer_limit_);
  return buffer;
}

Buffer::InstancePtr& ActiveStreamDecoderFilter::bufferedData() {
  return parent_.buffered_request_data_;
}

bool ActiveStreamDecoderFilter::complete() { return parent_.remoteDecodeComplete(); }

void ActiveStreamDecoderFilter::doHeaders(bool end_stream) {
  parent_.decodeHeaders(this, *parent_.filter_manager_callbacks_.requestHeaders(), end_stream);
}

void ActiveStreamDecoderFilter::doData(bool end_stream) {
  parent_.decodeData(this, *parent_.buffered_request_data_, end_stream,
                     FilterManager::FilterIterationStartState::CanStartFromCurrent);
}

void ActiveStreamDecoderFilter::doTrailers() {
  parent_.decodeTrailers(this, *parent_.filter_manager_callbacks_.requestTrailers());
}
bool ActiveStreamDecoderFilter::hasTrailers() {
  return parent_.filter_manager_callbacks_.requestTrailers().has_value();
}

void ActiveStreamDecoderFilter::drainSavedRequestMetadata() {
  ASSERT(saved_request_metadata_ != nullptr);
  for (auto& metadata_map : *getSavedRequestMetadata()) {
    parent_.decodeMetadata(this, *metadata_map);
  }
  getSavedRequestMetadata()->clear();
}

void ActiveStreamDecoderFilter::handleMetadataAfterHeadersCallback() {
  // If we drain accumulated metadata, the iteration must start with the current filter.
  const bool saved_state = iterate_from_current_filter_;
  iterate_from_current_filter_ = true;
  // If decodeHeaders() returns StopAllIteration, we should skip draining metadata, and wait
  // for doMetadata() to drain the metadata after iteration continues.
  if (!stoppedAll() && saved_request_metadata_ != nullptr && !getSavedRequestMetadata()->empty()) {
    drainSavedRequestMetadata();
  }
  // Restores the original value of iterate_from_current_filter_.
  iterate_from_current_filter_ = saved_state;
}

RequestTrailerMap& ActiveStreamDecoderFilter::addDecodedTrailers() {
  return parent_.addDecodedTrailers();
}

void ActiveStreamDecoderFilter::addDecodedData(Buffer::Instance& data, bool streaming) {
  parent_.addDecodedData(*this, data, streaming);
}

MetadataMapVector& ActiveStreamDecoderFilter::addDecodedMetadata() {
  return parent_.addDecodedMetadata();
}

void ActiveStreamDecoderFilter::injectDecodedDataToFilterChain(Buffer::Instance& data,
                                                               bool end_stream) {
  if (!headers_continued_) {
    headers_continued_ = true;
    doHeaders(false);
  }
  parent_.decodeData(this, data, end_stream,
                     FilterManager::FilterIterationStartState::CanStartFromCurrent);
}

void ActiveStreamDecoderFilter::continueDecoding() { commonContinue(); }
const Buffer::Instance* ActiveStreamDecoderFilter::decodingBuffer() {
  return parent_.buffered_request_data_.get();
}

void ActiveStreamDecoderFilter::modifyDecodingBuffer(
    std::function<void(Buffer::Instance&)> callback) {
  ASSERT(parent_.state_.latest_data_decoding_filter_ == this);
  callback(*parent_.buffered_request_data_.get());
}

void ActiveStreamDecoderFilter::sendLocalReply(
    Code code, absl::string_view body,
    std::function<void(ResponseHeaderMap& headers)> modify_headers,
    const absl::optional<Grpc::Status::GrpcStatus> grpc_status, absl::string_view details) {
  parent_.sendLocalReply(code, body, modify_headers, grpc_status, details);
}

void ActiveStreamDecoderFilter::encode1xxHeaders(ResponseHeaderMapPtr&& headers) {
  // If Envoy is not configured to proxy 100-Continue responses, swallow the 100 Continue
  // here. This avoids the potential situation where Envoy strips Expect: 100-Continue and sends a
  // 100-Continue, then proxies a duplicate 100 Continue from upstream.
  if (parent_.proxy_100_continue_) {
    parent_.filter_manager_callbacks_.setInformationalHeaders(std::move(headers));
    parent_.encode1xxHeaders(nullptr, *parent_.filter_manager_callbacks_.informationalHeaders());
  }
}

ResponseHeaderMapOptRef ActiveStreamDecoderFilter::informationalHeaders() const {
  return parent_.filter_manager_callbacks_.informationalHeaders();
}

void ActiveStreamDecoderFilter::encodeHeaders(ResponseHeaderMapPtr&& headers, bool end_stream,
                                              absl::string_view details) {
  parent_.streamInfo().setResponseCodeDetails(details);
  parent_.filter_manager_callbacks_.setResponseHeaders(std::move(headers));
  parent_.encodeHeaders(nullptr, *parent_.filter_manager_callbacks_.responseHeaders(), end_stream);
}

ResponseHeaderMapOptRef ActiveStreamDecoderFilter::responseHeaders() const {
  return parent_.filter_manager_callbacks_.responseHeaders();
}

void ActiveStreamDecoderFilter::encodeData(Buffer::Instance& data, bool end_stream) {
  parent_.encodeData(nullptr, data, end_stream,
                     FilterManager::FilterIterationStartState::CanStartFromCurrent);
}

void ActiveStreamDecoderFilter::encodeTrailers(ResponseTrailerMapPtr&& trailers) {
  parent_.filter_manager_callbacks_.setResponseTrailers(std::move(trailers));
  parent_.encodeTrailers(nullptr, *parent_.filter_manager_callbacks_.responseTrailers());
}

ResponseTrailerMapOptRef ActiveStreamDecoderFilter::responseTrailers() const {
  return parent_.filter_manager_callbacks_.responseTrailers();
}

void ActiveStreamDecoderFilter::encodeMetadata(MetadataMapPtr&& metadata_map_ptr) {
  parent_.encodeMetadata(nullptr, std::move(metadata_map_ptr));
}

void ActiveStreamDecoderFilter::onDecoderFilterAboveWriteBufferHighWatermark() {
  parent_.filter_manager_callbacks_.onDecoderFilterAboveWriteBufferHighWatermark();
}

void ActiveStreamDecoderFilter::requestDataTooLarge() {
  ENVOY_STREAM_LOG(debug, "request data too large watermark exceeded", parent_);
  if (parent_.state_.decoder_filters_streaming_) {
    onDecoderFilterAboveWriteBufferHighWatermark();
  } else {
    parent_.filter_manager_callbacks_.onRequestDataTooLarge();
    sendLocalReply(Code::PayloadTooLarge, CodeUtility::toString(Code::PayloadTooLarge), nullptr,
                   absl::nullopt, StreamInfo::ResponseCodeDetails::get().RequestPayloadTooLarge);
  }
}

void FilterManager::applyFilterFactoryCb(FilterContext context, FilterFactoryCb& factory) {
  FilterChainFactoryCallbacksImpl callbacks(*this, context);
  factory(callbacks);
}

void FilterManager::maybeContinueDecoding(
    const std::list<ActiveStreamDecoderFilterPtr>::iterator& continue_data_entry) {
  if (continue_data_entry != decoder_filters_.end()) {
    // We use the continueDecoding() code since it will correctly handle not calling
    // decodeHeaders() again. Fake setting StopSingleIteration since the continueDecoding() code
    // expects it.
    ASSERT(buffered_request_data_);
    (*continue_data_entry)->iteration_state_ =
        ActiveStreamFilterBase::IterationState::StopSingleIteration;
    (*continue_data_entry)->continueDecoding();
  }
}

void FilterManager::decodeHeaders(ActiveStreamDecoderFilter* filter, RequestHeaderMap& headers,
                                  bool end_stream) {
  // Headers filter iteration should always start with the next filter if available.
  std::list<ActiveStreamDecoderFilterPtr>::iterator entry =
      commonDecodePrefix(filter, FilterIterationStartState::AlwaysStartFromNext);
  std::list<ActiveStreamDecoderFilterPtr>::iterator continue_data_entry = decoder_filters_.end();

  for (; entry != decoder_filters_.end(); entry++) {
    ASSERT(!(state_.filter_call_state_ & FilterCallState::DecodeHeaders));
    state_.filter_call_state_ |= FilterCallState::DecodeHeaders;
    (*entry)->end_stream_ = (end_stream && continue_data_entry == decoder_filters_.end());
    FilterHeadersStatus status = (*entry)->decodeHeaders(headers, (*entry)->end_stream_);
    if (state_.decoder_filter_chain_aborted_) {
      ENVOY_STREAM_LOG(trace,
                       "decodeHeaders filter iteration aborted due to local reply: filter={}",
                       *this, (*entry)->filter_context_.config_name);
      status = FilterHeadersStatus::StopIteration;
    }

    ASSERT(!(status == FilterHeadersStatus::ContinueAndDontEndStream && !(*entry)->end_stream_),
           "Filters should not return FilterHeadersStatus::ContinueAndDontEndStream from "
           "decodeHeaders when end_stream is already false");

    state_.filter_call_state_ &= ~FilterCallState::DecodeHeaders;
    ENVOY_STREAM_LOG(trace, "decode headers called: filter={} status={}", *this,
                     (*entry)->filter_context_.config_name, static_cast<uint64_t>(status));

    (*entry)->decode_headers_called_ = true;

    const auto continue_iteration = (*entry)->commonHandleAfterHeadersCallback(status, end_stream);
    ENVOY_BUG(!continue_iteration || !state_.local_complete_,
              "Filter did not return StopAll or StopIteration after sending a local reply.");

    // If this filter ended the stream, decodeComplete() should be called for it.
    if ((*entry)->end_stream_) {
      (*entry)->handle_->decodeComplete();
    }

    // Skip processing metadata after sending local reply
    if (state_.local_complete_ && std::next(entry) != decoder_filters_.end()) {
      maybeContinueDecoding(continue_data_entry);
      return;
    }

    const bool new_metadata_added = processNewlyAddedMetadata();
    // If end_stream is set in headers, and a filter adds new metadata, we need to delay end_stream
    // in headers by inserting an empty data frame with end_stream set. The empty data frame is sent
    // after the new metadata.
    if ((*entry)->end_stream_ && new_metadata_added && !buffered_request_data_) {
      Buffer::OwnedImpl empty_data("");
      ENVOY_STREAM_LOG(
          trace, "inserting an empty data frame for end_stream due metadata being added.", *this);
      // Metadata frame doesn't carry end of stream bit. We need an empty data frame to end the
      // stream.
      addDecodedData(*((*entry).get()), empty_data, true);
    }

    if (!continue_iteration && std::next(entry) != decoder_filters_.end()) {
      // Stop iteration IFF this is not the last filter. If it is the last filter, continue with
      // processing since we need to handle the case where a terminal filter wants to buffer, but
      // a previous filter has added body.
      maybeContinueDecoding(continue_data_entry);
      return;
    }

    // Here we handle the case where we have a header only request, but a filter adds a body
    // to it. We need to not raise end_stream = true to further filters during inline iteration.
    if (end_stream && buffered_request_data_ && continue_data_entry == decoder_filters_.end()) {
      continue_data_entry = entry;
    }
  }

  maybeContinueDecoding(continue_data_entry);

  if (end_stream) {
    disarmRequestTimeout();
  }
}

void FilterManager::decodeData(ActiveStreamDecoderFilter* filter, Buffer::Instance& data,
                               bool end_stream,
                               FilterIterationStartState filter_iteration_start_state) {
  ScopeTrackerScopeState scope(&*this, dispatcher_);
  filter_manager_callbacks_.resetIdleTimer();

  // If a response is complete or a reset has been sent, filters do not care about further body
  // data. Just drop it.
  if (state_.local_complete_) {
    return;
  }

  auto trailers_added_entry = decoder_filters_.end();
  const bool trailers_exists_at_start = filter_manager_callbacks_.requestTrailers().has_value();
  // Filter iteration may start at the current filter.
  std::list<ActiveStreamDecoderFilterPtr>::iterator entry =
      commonDecodePrefix(filter, filter_iteration_start_state);

  for (; entry != decoder_filters_.end(); entry++) {
    // If the filter pointed by entry has stopped for all frame types, return now.
    if (handleDataIfStopAll(**entry, data, state_.decoder_filters_streaming_)) {
      return;
    }
    // If end_stream_ is marked for a filter, the data is not for this filter and filters after.
    //
    // In following case, ActiveStreamFilterBase::commonContinue() could be called recursively and
    // its doData() is called with wrong data.
    //
    //  There are 3 decode filters and "wrapper" refers to ActiveStreamFilter object.
    //
    //  filter0->decodeHeaders(_, true)
    //    return STOP
    //  filter0->continueDecoding()
    //    wrapper0->commonContinue()
    //      wrapper0->decodeHeaders(_, _, true)
    //        filter1->decodeHeaders(_, true)
    //          filter1->addDecodeData()
    //          return CONTINUE
    //        filter2->decodeHeaders(_, false)
    //          return CONTINUE
    //        wrapper1->commonContinue() // Detects data is added.
    //          wrapper1->doData()
    //            wrapper1->decodeData()
    //              filter2->decodeData(_, true)
    //                 return CONTINUE
    //      wrapper0->doData() // This should not be called
    //        wrapper0->decodeData()
    //          filter1->decodeData(_, true)  // It will cause assertions.
    //
    // One way to solve this problem is to mark end_stream_ for each filter.
    // If a filter is already marked as end_stream_ when decodeData() is called, bails out the
    // whole function. If just skip the filter, the codes after the loop will be called with
    // wrong data. For encodeData, the response_encoder->encode() will be called.
    if ((*entry)->end_stream_) {
      return;
    }
    ASSERT(!(state_.filter_call_state_ & FilterCallState::DecodeData));

    // We check the request_trailers_ pointer here in case addDecodedTrailers
    // is called in decodeData during a previous filter invocation, at which point we communicate to
    // the current and future filters that the stream has not yet ended.
    if (end_stream) {
      state_.filter_call_state_ |= FilterCallState::LastDataFrame;
    }

    recordLatestDataFilter(entry, state_.latest_data_decoding_filter_, decoder_filters_);

    state_.filter_call_state_ |= FilterCallState::DecodeData;
    (*entry)->end_stream_ = end_stream && !filter_manager_callbacks_.requestTrailers();
    FilterDataStatus status = (*entry)->handle_->decodeData(data, (*entry)->end_stream_);
    if ((*entry)->end_stream_) {
      (*entry)->handle_->decodeComplete();
    }
    state_.filter_call_state_ &= ~FilterCallState::DecodeData;
    if (end_stream) {
      state_.filter_call_state_ &= ~FilterCallState::LastDataFrame;
    }
    ENVOY_STREAM_LOG(trace, "decode data called: filter={} status={}", *this,
                     (*entry)->filter_context_.config_name, static_cast<uint64_t>(status));
    if (state_.decoder_filter_chain_aborted_) {
      ENVOY_STREAM_LOG(trace, "decodeData filter iteration aborted due to local reply: filter={}",
                       *this, (*entry)->filter_context_.config_name);
      return;
    }

    processNewlyAddedMetadata();

    if (!trailers_exists_at_start && filter_manager_callbacks_.requestTrailers() &&
        trailers_added_entry == decoder_filters_.end()) {
      end_stream = false;
      trailers_added_entry = entry;
    }

    if (!(*entry)->commonHandleAfterDataCallback(status, data, state_.decoder_filters_streaming_) &&
        std::next(entry) != decoder_filters_.end()) {
      // Stop iteration IFF this is not the last filter. If it is the last filter, continue with
      // processing since we need to handle the case where a terminal filter wants to buffer, but
      // a previous filter has added trailers.
      break;
    }
  }

  // If trailers were adding during decodeData we need to trigger decodeTrailers in order
  // to allow filters to process the trailers.
  if (trailers_added_entry != decoder_filters_.end()) {
    decodeTrailers(trailers_added_entry->get(), *filter_manager_callbacks_.requestTrailers());
  }

  if (end_stream) {
    disarmRequestTimeout();
  }
}

RequestTrailerMap& FilterManager::addDecodedTrailers() {
  // Trailers can only be added during the last data frame (i.e. end_stream = true).
  ASSERT(state_.filter_call_state_ & FilterCallState::LastDataFrame);

  filter_manager_callbacks_.setRequestTrailers(RequestTrailerMapImpl::create());
  return *filter_manager_callbacks_.requestTrailers();
}

void FilterManager::addDecodedData(ActiveStreamDecoderFilter& filter, Buffer::Instance& data,
                                   bool streaming) {
  if (state_.filter_call_state_ == 0 ||
      (state_.filter_call_state_ & FilterCallState::DecodeHeaders) ||
      (state_.filter_call_state_ & FilterCallState::DecodeData) ||
      ((state_.filter_call_state_ & FilterCallState::DecodeTrailers) && !filter.canIterate())) {
    // Make sure if this triggers watermarks, the correct action is taken.
    state_.decoder_filters_streaming_ = streaming;
    // If no call is happening or we are in the decode headers/data callback, buffer the data.
    // Inline processing happens in the decodeHeaders() callback if necessary.
    filter.commonHandleBufferData(data);
  } else if (state_.filter_call_state_ & FilterCallState::DecodeTrailers) {
    // In this case we need to inline dispatch the data to further filters. If those filters
    // choose to buffer/stop iteration that's fine.
    decodeData(&filter, data, false, FilterIterationStartState::AlwaysStartFromNext);
  } else {
    IS_ENVOY_BUG("Invalid request data");
    sendLocalReply(Http::Code::BadGateway, "Filter error", nullptr, absl::nullopt,
                   StreamInfo::ResponseCodeDetails::get().FilterAddedInvalidRequestData);
  }
}

MetadataMapVector& FilterManager::addDecodedMetadata() { return *getRequestMetadataMapVector(); }

void FilterManager::decodeTrailers(ActiveStreamDecoderFilter* filter, RequestTrailerMap& trailers) {
  // See decodeData() above for why we check local_complete_ here.
  if (state_.local_complete_) {
    return;
  }

  // Filter iteration may start at the current filter.
  std::list<ActiveStreamDecoderFilterPtr>::iterator entry =
      commonDecodePrefix(filter, FilterIterationStartState::CanStartFromCurrent);

  for (; entry != decoder_filters_.end(); entry++) {
    // If the filter pointed by entry has stopped for all frame type, return now.
    if ((*entry)->stoppedAll()) {
      return;
    }
    ASSERT(!(state_.filter_call_state_ & FilterCallState::DecodeTrailers));
    state_.filter_call_state_ |= FilterCallState::DecodeTrailers;
    FilterTrailersStatus status = (*entry)->handle_->decodeTrailers(trailers);
    (*entry)->handle_->decodeComplete();
    (*entry)->end_stream_ = true;
    state_.filter_call_state_ &= ~FilterCallState::DecodeTrailers;
    ENVOY_STREAM_LOG(trace, "decode trailers called: filter={} status={}", *this,
                     (*entry)->filter_context_.config_name, static_cast<uint64_t>(status));
    if (state_.decoder_filter_chain_aborted_) {
      ENVOY_STREAM_LOG(trace,
                       "decodeTrailers filter iteration aborted due to local reply: filter={}",
                       *this, (*entry)->filter_context_.config_name);
      status = FilterTrailersStatus::StopIteration;
    }

    processNewlyAddedMetadata();

    if (!(*entry)->commonHandleAfterTrailersCallback(status)) {
      return;
    }
  }
  disarmRequestTimeout();
}

void FilterManager::decodeMetadata(ActiveStreamDecoderFilter* filter, MetadataMap& metadata_map) {
  // Filter iteration may start at the current filter.
  std::list<ActiveStreamDecoderFilterPtr>::iterator entry =
      commonDecodePrefix(filter, FilterIterationStartState::CanStartFromCurrent);

  for (; entry != decoder_filters_.end(); entry++) {
    // If the filter pointed by entry has stopped for all frame type, stores metadata and returns.
    // If the filter pointed by entry hasn't returned from decodeHeaders, stores newly added
    // metadata in case decodeHeaders returns StopAllIteration. The latter can happen when headers
    // callbacks generate new metadata.
    if (!(*entry)->decode_headers_called_ || (*entry)->stoppedAll()) {
      Http::MetadataMapPtr metadata_map_ptr = std::make_unique<Http::MetadataMap>(metadata_map);
      (*entry)->getSavedRequestMetadata()->emplace_back(std::move(metadata_map_ptr));
      return;
    }

    FilterMetadataStatus status = (*entry)->handle_->decodeMetadata(metadata_map);
    ENVOY_STREAM_LOG(trace, "decode metadata called: filter={} status={}, metadata: {}", *this,
                     (*entry)->filter_context_.config_name, static_cast<uint64_t>(status),
                     metadata_map);
  }
}

void FilterManager::disarmRequestTimeout() { filter_manager_callbacks_.disarmRequestTimeout(); }

std::list<ActiveStreamEncoderFilterPtr>::iterator
FilterManager::commonEncodePrefix(ActiveStreamEncoderFilter* filter, bool end_stream,
                                  FilterIterationStartState filter_iteration_start_state) {
  // Only do base state setting on the initial call. Subsequent calls for filtering do not touch
  // the base state.
  if (filter == nullptr) {
    ASSERT(!state_.local_complete_);
    state_.local_complete_ = end_stream;
    return encoder_filters_.begin();
  }

  if (filter_iteration_start_state == FilterIterationStartState::CanStartFromCurrent &&
      (*(filter->entry()))->iterate_from_current_filter_) {
    // The filter iteration has been stopped for all frame types, and now the iteration continues.
    // The current filter's encoding callback has not be called. Call it now.
    return filter->entry();
  }
  return std::next(filter->entry());
}

std::list<ActiveStreamDecoderFilterPtr>::iterator
FilterManager::commonDecodePrefix(ActiveStreamDecoderFilter* filter,
                                  FilterIterationStartState filter_iteration_start_state) {
  if (!filter) {
    return decoder_filters_.begin();
  }
  if (filter_iteration_start_state == FilterIterationStartState::CanStartFromCurrent &&
      (*(filter->entry()))->iterate_from_current_filter_) {
    // The filter iteration has been stopped for all frame types, and now the iteration continues.
    // The current filter's callback function has not been called. Call it now.
    return filter->entry();
  }
  return std::next(filter->entry());
}

void DownstreamFilterManager::onLocalReply(StreamFilterBase::LocalReplyData& data) {
  state_.under_on_local_reply_ = true;
  filter_manager_callbacks_.onLocalReply(data.code_);

  for (auto entry : filters_) {
    if (entry->onLocalReply(data) == LocalErrorStatus::ContinueAndResetStream) {
      data.reset_imminent_ = true;
    }
  }
  state_.under_on_local_reply_ = false;
}

void DownstreamFilterManager::sendLocalReply(
    Code code, absl::string_view body,
    const std::function<void(ResponseHeaderMap& headers)>& modify_headers,
    const absl::optional<Grpc::Status::GrpcStatus> grpc_status, absl::string_view details) {
  ASSERT(!state_.under_on_local_reply_);
  const bool is_head_request = state_.is_head_request_;
  const bool is_grpc_request = state_.is_grpc_request_;

  // Stop filter chain iteration if local reply was sent while filter decoding or encoding callbacks
  // are running.
  if (state_.filter_call_state_ & (FilterCallState::DecodeHeaders | FilterCallState::DecodeData |
                                   FilterCallState::DecodeTrailers)) {
    state_.decoder_filter_chain_aborted_ = true;
  } else if (state_.filter_call_state_ &
             (FilterCallState::EncodeHeaders | FilterCallState::EncodeData |
              FilterCallState::EncodeTrailers)) {
    state_.encoder_filter_chain_aborted_ = true;
  }

  streamInfo().setResponseCodeDetails(details);
  StreamFilterBase::LocalReplyData data{code, grpc_status, details, false};
  onLocalReply(data);
  if (data.reset_imminent_) {
    ENVOY_STREAM_LOG(debug, "Resetting stream due to {}. onLocalReply requested reset.", *this,
                     details);
    filter_manager_callbacks_.resetStream();
    return;
  }

  if (!filter_manager_callbacks_.responseHeaders().has_value()) {
    // If the response has not started at all, send the response through the filter chain.
    sendLocalReplyViaFilterChain(is_grpc_request, code, body, modify_headers, is_head_request,
                                 grpc_status, details);
  } else if (!state_.non_100_response_headers_encoded_) {
    ENVOY_STREAM_LOG(debug, "Sending local reply with details {} directly to the encoder", *this,
                     details);
    // In this case, at least the header and possibly the body has started
    // processing through the filter chain, but no non-informational headers
    // have been sent downstream. To ensure that filters don't get their
    // state machine screwed up, bypass the filter chain and send the local
    // reply directly to the codec.
    //
    sendDirectLocalReply(code, body, modify_headers, state_.is_head_request_, grpc_status);
  } else {
    // If we land in this branch, response headers have already been sent to the client.
    // All we can do at this point is reset the stream.
    ENVOY_STREAM_LOG(debug, "Resetting stream due to {}. Prior headers have already been sent",
                     *this, details);
    // TODO(snowp): This means we increment the tx_reset stat which we weren't doing previously.
    // Intended?
    filter_manager_callbacks_.resetStream();
  }
}

void DownstreamFilterManager::sendLocalReplyViaFilterChain(
    bool is_grpc_request, Code code, absl::string_view body,
    const std::function<void(ResponseHeaderMap& headers)>& modify_headers, bool is_head_request,
    const absl::optional<Grpc::Status::GrpcStatus> grpc_status, absl::string_view details) {
  ENVOY_STREAM_LOG(debug, "Sending local reply with details {}", *this, details);
  ASSERT(!filter_manager_callbacks_.responseHeaders().has_value());
  // For early error handling, do a best-effort attempt to create a filter chain
  // to ensure access logging. If the filter chain already exists this will be
  // a no-op.
  createFilterChain();

  Utility::sendLocalReply(
      state_.destroyed_,
      Utility::EncodeFunctions{
          [this, modify_headers](ResponseHeaderMap& headers) -> void {
            if (streamInfo().route() && streamInfo().route()->routeEntry()) {
              streamInfo().route()->routeEntry()->finalizeResponseHeaders(headers, streamInfo());
            }
            if (modify_headers) {
              modify_headers(headers);
            }
          },
          [this](ResponseHeaderMap& response_headers, Code& code, std::string& body,
                 absl::string_view& content_type) -> void {
            // TODO(snowp): This &get() business isn't nice, rework LocalReply and others to accept
            // opt refs.
            local_reply_.rewrite(filter_manager_callbacks_.requestHeaders().ptr(), response_headers,
                                 streamInfo(), code, body, content_type);
          },
          [this, modify_headers](ResponseHeaderMapPtr&& headers, bool end_stream) -> void {
            filter_manager_callbacks_.setResponseHeaders(std::move(headers));
            // TODO: Start encoding from the last decoder filter that saw the
            // request instead.
            encodeHeaders(nullptr, filter_manager_callbacks_.responseHeaders().ref(), end_stream);
          },
          [this](Buffer::Instance& data, bool end_stream) -> void {
            // TODO: Start encoding from the last decoder filter that saw the
            // request instead.
            encodeData(nullptr, data, end_stream,
                       FilterManager::FilterIterationStartState::CanStartFromCurrent);
          }},
      Utility::LocalReplyData{is_grpc_request, code, body, grpc_status, is_head_request});
}

void DownstreamFilterManager::sendDirectLocalReply(
    Code code, absl::string_view body,
    const std::function<void(ResponseHeaderMap&)>& modify_headers, bool is_head_request,
    const absl::optional<Grpc::Status::GrpcStatus> grpc_status) {
  // Make sure we won't end up with nested watermark calls from the body buffer.
  state_.encoder_filters_streaming_ = true;
  Http::Utility::sendLocalReply(
      state_.destroyed_,
      Utility::EncodeFunctions{
          [this, modify_headers](ResponseHeaderMap& headers) -> void {
            if (streamInfo().route() && streamInfo().route()->routeEntry()) {
              streamInfo().route()->routeEntry()->finalizeResponseHeaders(headers, streamInfo());
            }
            if (modify_headers) {
              modify_headers(headers);
            }
          },
          [&](ResponseHeaderMap& response_headers, Code& code, std::string& body,
              absl::string_view& content_type) -> void {
            local_reply_.rewrite(filter_manager_callbacks_.requestHeaders().ptr(), response_headers,
                                 streamInfo(), code, body, content_type);
          },
          [&](ResponseHeaderMapPtr&& response_headers, bool end_stream) -> void {
            // Move the response headers into the FilterManager to make sure they're visible to
            // access logs.
            filter_manager_callbacks_.setResponseHeaders(std::move(response_headers));

            state_.non_100_response_headers_encoded_ = true;
            filter_manager_callbacks_.encodeHeaders(*filter_manager_callbacks_.responseHeaders(),
                                                    end_stream);
            if (state_.saw_downstream_reset_) {
              return;
            }
            maybeEndEncode(end_stream);
          },
          [&](Buffer::Instance& data, bool end_stream) -> void {
            filter_manager_callbacks_.encodeData(data, end_stream);
            if (state_.saw_downstream_reset_) {
              return;
            }
            maybeEndEncode(end_stream);
          }},
      Utility::LocalReplyData{state_.is_grpc_request_, code, body, grpc_status, is_head_request});
}

void FilterManager::encode1xxHeaders(ActiveStreamEncoderFilter* filter,
                                     ResponseHeaderMap& headers) {
  filter_manager_callbacks_.resetIdleTimer();
  ASSERT(proxy_100_continue_);
  // The caller must guarantee that encode1xxHeaders() is invoked at most once.
  ASSERT(!state_.has_1xx_headers_ || filter != nullptr);
  // Make sure commonContinue continues encode1xxHeaders.
  state_.has_1xx_headers_ = true;

  // Similar to the block in encodeHeaders, run encode1xxHeaders on each
  // filter. This is simpler than that case because 100 continue implies no
  // end-stream, and because there are normal headers coming there's no need for
  // complex continuation logic.
  // 100-continue filter iteration should always start with the next filter if available.
  std::list<ActiveStreamEncoderFilterPtr>::iterator entry =
      commonEncodePrefix(filter, false, FilterIterationStartState::AlwaysStartFromNext);
  for (; entry != encoder_filters_.end(); entry++) {
    ASSERT(!(state_.filter_call_state_ & FilterCallState::Encode1xxHeaders));
    state_.filter_call_state_ |= FilterCallState::Encode1xxHeaders;
    FilterHeadersStatus status = (*entry)->handle_->encode1xxHeaders(headers);
    state_.filter_call_state_ &= ~FilterCallState::Encode1xxHeaders;
    ENVOY_STREAM_LOG(trace, "encode 1xx continue headers called: filter={} status={}", *this,
                     (*entry)->filter_context_.config_name, static_cast<uint64_t>(status));
    if (!(*entry)->commonHandleAfter1xxHeadersCallback(status)) {
      return;
    }
  }

  filter_manager_callbacks_.encode1xxHeaders(headers);
}

void FilterManager::maybeContinueEncoding(
    const std::list<ActiveStreamEncoderFilterPtr>::iterator& continue_data_entry) {
  if (continue_data_entry != encoder_filters_.end()) {
    // We use the continueEncoding() code since it will correctly handle not calling
    // encodeHeaders() again. Fake setting StopSingleIteration since the continueEncoding() code
    // expects it.
    ASSERT(buffered_response_data_);
    (*continue_data_entry)->iteration_state_ =
        ActiveStreamFilterBase::IterationState::StopSingleIteration;
    (*continue_data_entry)->continueEncoding();
  }
}

void FilterManager::encodeHeaders(ActiveStreamEncoderFilter* filter, ResponseHeaderMap& headers,
                                  bool end_stream) {
  // See encodeHeaders() comments in include/envoy/http/filter.h for why the 1xx precondition holds.
  ASSERT(!CodeUtility::is1xx(Utility::getResponseStatus(headers)) ||
         Utility::getResponseStatus(headers) == enumToInt(Http::Code::SwitchingProtocols));
  filter_manager_callbacks_.resetIdleTimer();
  disarmRequestTimeout();

  // Headers filter iteration should always start with the next filter if available.
  std::list<ActiveStreamEncoderFilterPtr>::iterator entry =
      commonEncodePrefix(filter, end_stream, FilterIterationStartState::AlwaysStartFromNext);
  std::list<ActiveStreamEncoderFilterPtr>::iterator continue_data_entry = encoder_filters_.end();

  for (; entry != encoder_filters_.end(); entry++) {
    ASSERT(!(state_.filter_call_state_ & FilterCallState::EncodeHeaders));
    state_.filter_call_state_ |= FilterCallState::EncodeHeaders;
    (*entry)->end_stream_ = (end_stream && continue_data_entry == encoder_filters_.end());
    FilterHeadersStatus status = (*entry)->handle_->encodeHeaders(headers, (*entry)->end_stream_);
    if (state_.encoder_filter_chain_aborted_) {
      ENVOY_STREAM_LOG(trace,
                       "encodeHeaders filter iteration aborted due to local reply: filter={}",
                       *this, (*entry)->filter_context_.config_name);
      status = FilterHeadersStatus::StopIteration;
    }

    ASSERT(!(status == FilterHeadersStatus::ContinueAndDontEndStream && !(*entry)->end_stream_),
           "Filters should not return FilterHeadersStatus::ContinueAndDontEndStream from "
           "encodeHeaders when end_stream is already false");

    state_.filter_call_state_ &= ~FilterCallState::EncodeHeaders;
    ENVOY_STREAM_LOG(trace, "encode headers called: filter={} status={}", *this,
                     (*entry)->filter_context_.config_name, static_cast<uint64_t>(status));

    (*entry)->encode_headers_called_ = true;

    const auto continue_iteration = (*entry)->commonHandleAfterHeadersCallback(status, end_stream);

    // If this filter ended the stream, encodeComplete() should be called for it.
    if ((*entry)->end_stream_) {
      (*entry)->handle_->encodeComplete();
    }

    if (!continue_iteration) {
      if (!(*entry)->end_stream_) {
        maybeContinueEncoding(continue_data_entry);
      }
      return;
    }

    // Here we handle the case where we have a header only response, but a filter adds a body
    // to it. We need to not raise end_stream = true to further filters during inline iteration.
    if (end_stream && buffered_response_data_ && continue_data_entry == encoder_filters_.end()) {
      continue_data_entry = entry;
    }
  }

  // Check if the filter chain above did not remove critical headers or set malformed header values.
  // We could do this at the codec in order to prevent other places than the filter chain from
  // removing critical headers, but it will come with the implementation complexity.
  // See the previous attempt (#15658) for detail, and for now we choose to protect only against
  // filter chains.
  const auto status = HeaderUtility::checkRequiredResponseHeaders(headers);
  if (!status.ok()) {
    // If the check failed, then we reply with BadGateway, and stop the further processing.
    sendLocalReply(
        Http::Code::BadGateway, status.message(), nullptr, absl::nullopt,
        absl::StrCat(StreamInfo::ResponseCodeDetails::get().FilterRemovedRequiredResponseHeaders,
                     "{", StringUtil::replaceAllEmptySpace(status.message()), "}"));
    return;
  }

  const bool modified_end_stream = (end_stream && continue_data_entry == encoder_filters_.end());
  state_.non_100_response_headers_encoded_ = true;
  filter_manager_callbacks_.encodeHeaders(headers, modified_end_stream);
  if (state_.saw_downstream_reset_) {
    return;
  }
  maybeEndEncode(modified_end_stream);

  if (!modified_end_stream) {
    maybeContinueEncoding(continue_data_entry);
  }
}

void FilterManager::encodeMetadata(ActiveStreamEncoderFilter* filter,
                                   MetadataMapPtr&& metadata_map_ptr) {
  filter_manager_callbacks_.resetIdleTimer();

  std::list<ActiveStreamEncoderFilterPtr>::iterator entry =
      commonEncodePrefix(filter, false, FilterIterationStartState::CanStartFromCurrent);

  for (; entry != encoder_filters_.end(); entry++) {
    // If the filter pointed by entry has stopped for all frame type, stores metadata and returns.
    // If the filter pointed by entry hasn't returned from encodeHeaders, stores newly added
    // metadata in case encodeHeaders returns StopAllIteration. The latter can happen when headers
    // callbacks generate new metadata.
    if (!(*entry)->encode_headers_called_ || (*entry)->stoppedAll()) {
      (*entry)->getSavedResponseMetadata()->emplace_back(std::move(metadata_map_ptr));
      return;
    }

    FilterMetadataStatus status = (*entry)->handle_->encodeMetadata(*metadata_map_ptr);
    ENVOY_STREAM_LOG(trace, "encode metadata called: filter={} status={}", *this,
                     (*entry)->filter_context_.config_name, static_cast<uint64_t>(status));
  }
  // TODO(soya3129): update stats with metadata.

  // Now encode metadata via the codec.
  if (!metadata_map_ptr->empty()) {
    filter_manager_callbacks_.encodeMetadata(std::move(metadata_map_ptr));
  }
}

ResponseTrailerMap& FilterManager::addEncodedTrailers() {
  // Trailers can only be added during the last data frame (i.e. end_stream = true).
  ASSERT(state_.filter_call_state_ & FilterCallState::LastDataFrame);

  // Trailers can only be added once.
  ASSERT(!filter_manager_callbacks_.responseTrailers());

  filter_manager_callbacks_.setResponseTrailers(ResponseTrailerMapImpl::create());
  return *filter_manager_callbacks_.responseTrailers();
}

void FilterManager::addEncodedData(ActiveStreamEncoderFilter& filter, Buffer::Instance& data,
                                   bool streaming) {
  if (state_.filter_call_state_ == 0 ||
      (state_.filter_call_state_ & FilterCallState::EncodeHeaders) ||
      (state_.filter_call_state_ & FilterCallState::EncodeData) ||
      ((state_.filter_call_state_ & FilterCallState::EncodeTrailers) && !filter.canIterate())) {
    // Make sure if this triggers watermarks, the correct action is taken.
    state_.encoder_filters_streaming_ = streaming;
    // If no call is happening or we are in the decode headers/data callback, buffer the data.
    // Inline processing happens in the decodeHeaders() callback if necessary.
    filter.commonHandleBufferData(data);
  } else if (state_.filter_call_state_ & FilterCallState::EncodeTrailers) {
    // In this case we need to inline dispatch the data to further filters. If those filters
    // choose to buffer/stop iteration that's fine.
    encodeData(&filter, data, false, FilterIterationStartState::AlwaysStartFromNext);
  } else {
    IS_ENVOY_BUG("Invalid response data");
    sendLocalReply(Http::Code::BadGateway, "Filter error", nullptr, absl::nullopt,
                   StreamInfo::ResponseCodeDetails::get().FilterAddedInvalidResponseData);
  }
}

void FilterManager::encodeData(ActiveStreamEncoderFilter* filter, Buffer::Instance& data,
                               bool end_stream,
                               FilterIterationStartState filter_iteration_start_state) {
  filter_manager_callbacks_.resetIdleTimer();

  // Filter iteration may start at the current filter.
  std::list<ActiveStreamEncoderFilterPtr>::iterator entry =
      commonEncodePrefix(filter, end_stream, filter_iteration_start_state);
  auto trailers_added_entry = encoder_filters_.end();

  const bool trailers_exists_at_start = filter_manager_callbacks_.responseTrailers().has_value();
  for (; entry != encoder_filters_.end(); entry++) {
    // If the filter pointed by entry has stopped for all frame type, return now.
    if (handleDataIfStopAll(**entry, data, state_.encoder_filters_streaming_)) {
      return;
    }
    // If end_stream_ is marked for a filter, the data is not for this filter and filters after.
    // For details, please see the comment in the ActiveStream::decodeData() function.
    if ((*entry)->end_stream_) {
      return;
    }
    ASSERT(!(state_.filter_call_state_ & FilterCallState::EncodeData));

    // We check the response_trailers_ pointer here in case addEncodedTrailers
    // is called in encodeData during a previous filter invocation, at which point we communicate to
    // the current and future filters that the stream has not yet ended.
    state_.filter_call_state_ |= FilterCallState::EncodeData;
    if (end_stream) {
      state_.filter_call_state_ |= FilterCallState::LastDataFrame;
    }

    recordLatestDataFilter(entry, state_.latest_data_encoding_filter_, encoder_filters_);

    (*entry)->end_stream_ = end_stream && !filter_manager_callbacks_.responseTrailers();
    FilterDataStatus status = (*entry)->handle_->encodeData(data, (*entry)->end_stream_);
    if (state_.encoder_filter_chain_aborted_) {
      ENVOY_STREAM_LOG(trace, "encodeData filter iteration aborted due to local reply: filter={}",
                       *this, (*entry)->filter_context_.config_name);
      status = FilterDataStatus::StopIterationNoBuffer;
    }
    if ((*entry)->end_stream_) {
      (*entry)->handle_->encodeComplete();
    }
    state_.filter_call_state_ &= ~FilterCallState::EncodeData;
    if (end_stream) {
      state_.filter_call_state_ &= ~FilterCallState::LastDataFrame;
    }
    ENVOY_STREAM_LOG(trace, "encode data called: filter={} status={}", *this,
                     (*entry)->filter_context_.config_name, static_cast<uint64_t>(status));

    if (!trailers_exists_at_start && filter_manager_callbacks_.responseTrailers() &&
        trailers_added_entry == encoder_filters_.end()) {
      trailers_added_entry = entry;
    }

    if (!(*entry)->commonHandleAfterDataCallback(status, data, state_.encoder_filters_streaming_)) {
      return;
    }
  }

  const bool modified_end_stream = end_stream && trailers_added_entry == encoder_filters_.end();
  filter_manager_callbacks_.encodeData(data, modified_end_stream);
  if (state_.saw_downstream_reset_) {
    return;
  }
  maybeEndEncode(modified_end_stream);

  // If trailers were adding during encodeData we need to trigger decodeTrailers in order
  // to allow filters to process the trailers.
  if (trailers_added_entry != encoder_filters_.end()) {
    encodeTrailers(trailers_added_entry->get(), *filter_manager_callbacks_.responseTrailers());
  }
}

void FilterManager::encodeTrailers(ActiveStreamEncoderFilter* filter,
                                   ResponseTrailerMap& trailers) {
  filter_manager_callbacks_.resetIdleTimer();

  // Filter iteration may start at the current filter.
  std::list<ActiveStreamEncoderFilterPtr>::iterator entry =
      commonEncodePrefix(filter, true, FilterIterationStartState::CanStartFromCurrent);
  for (; entry != encoder_filters_.end(); entry++) {
    // If the filter pointed by entry has stopped for all frame type, return now.
    if ((*entry)->stoppedAll()) {
      return;
    }
    ASSERT(!(state_.filter_call_state_ & FilterCallState::EncodeTrailers));
    state_.filter_call_state_ |= FilterCallState::EncodeTrailers;
    FilterTrailersStatus status = (*entry)->handle_->encodeTrailers(trailers);
    (*entry)->handle_->encodeComplete();
    (*entry)->end_stream_ = true;
    state_.filter_call_state_ &= ~FilterCallState::EncodeTrailers;
    ENVOY_STREAM_LOG(trace, "encode trailers called: filter={} status={}", *this,
                     (*entry)->filter_context_.config_name, static_cast<uint64_t>(status));
    if (!(*entry)->commonHandleAfterTrailersCallback(status)) {
      return;
    }
  }

  filter_manager_callbacks_.encodeTrailers(trailers);
  if (state_.saw_downstream_reset_) {
    return;
  }
  maybeEndEncode(true);
}

void FilterManager::maybeEndEncode(bool end_stream) {
  if (end_stream) {
    ASSERT(!state_.remote_encode_complete_);
    state_.remote_encode_complete_ = true;
    filter_manager_callbacks_.endStream();
  }
}

bool FilterManager::processNewlyAddedMetadata() {
  if (request_metadata_map_vector_ == nullptr) {
    return false;
  }
  for (const auto& metadata_map : *getRequestMetadataMapVector()) {
    decodeMetadata(nullptr, *metadata_map);
  }
  getRequestMetadataMapVector()->clear();
  return true;
}

bool FilterManager::handleDataIfStopAll(ActiveStreamFilterBase& filter, Buffer::Instance& data,
                                        bool& filter_streaming) {
  if (filter.stoppedAll()) {
    ASSERT(!filter.canIterate());
    filter_streaming =
        filter.iteration_state_ == ActiveStreamFilterBase::IterationState::StopAllWatermark;
    filter.commonHandleBufferData(data);
    return true;
  }
  return false;
}

void FilterManager::callHighWatermarkCallbacks() {
  ++high_watermark_count_;
  for (auto watermark_callbacks : watermark_callbacks_) {
    watermark_callbacks->onAboveWriteBufferHighWatermark();
  }
}

void FilterManager::callLowWatermarkCallbacks() {
  ASSERT(high_watermark_count_ > 0);
  --high_watermark_count_;
  for (auto watermark_callbacks : watermark_callbacks_) {
    watermark_callbacks->onBelowWriteBufferLowWatermark();
  }
}

void FilterManager::setBufferLimit(uint32_t new_limit) {
  ENVOY_STREAM_LOG(debug, "setting buffer limit to {}", *this, new_limit);
  buffer_limit_ = new_limit;
  if (buffered_request_data_) {
    buffered_request_data_->setWatermarks(buffer_limit_);
  }
  if (buffered_response_data_) {
    buffered_response_data_->setWatermarks(buffer_limit_);
  }
}

void FilterManager::contextOnContinue(ScopeTrackedObjectStack& tracked_object_stack) {
<<<<<<< HEAD
  if (connection_) {
=======
  if (connection_.has_value()) {
>>>>>>> 5a4d5985
    tracked_object_stack.add(*connection_);
  }
  tracked_object_stack.add(filter_manager_callbacks_.scope());
}

bool FilterManager::createFilterChain() {
  if (state_.created_filter_chain_) {
    return false;
  }
  bool upgrade_rejected = false;
  const HeaderEntry* upgrade = nullptr;
  if (filter_manager_callbacks_.requestHeaders()) {
    upgrade = filter_manager_callbacks_.requestHeaders()->Upgrade();

    // Treat CONNECT requests as a special upgrade case.
    if (!upgrade && HeaderUtility::isConnect(*filter_manager_callbacks_.requestHeaders())) {
      upgrade = filter_manager_callbacks_.requestHeaders()->Method();
    }
  }

  state_.created_filter_chain_ = true;
  if (upgrade != nullptr) {
    const Router::RouteEntry::UpgradeMap* upgrade_map = filter_manager_callbacks_.upgradeMap();

    if (filter_chain_factory_.createUpgradeFilterChain(upgrade->value().getStringView(),
                                                       upgrade_map, *this)) {
      filter_manager_callbacks_.upgradeFilterChainCreated();
      return true;
    } else {
      upgrade_rejected = true;
      // Fall through to the default filter chain. The function calling this
      // will send a local reply indicating that the upgrade failed.
    }
  }

  filter_chain_factory_.createFilterChain(*this);
  return !upgrade_rejected;
}

void ActiveStreamDecoderFilter::requestDataDrained() {
  // If this is called it means the call to requestDataTooLarge() was a
  // streaming call, or a 413 would have been sent.
  onDecoderFilterBelowWriteBufferLowWatermark();
}

void ActiveStreamDecoderFilter::onDecoderFilterBelowWriteBufferLowWatermark() {
  parent_.filter_manager_callbacks_.onDecoderFilterBelowWriteBufferLowWatermark();
}

void ActiveStreamDecoderFilter::addDownstreamWatermarkCallbacks(
    DownstreamWatermarkCallbacks& watermark_callbacks) {
  // This is called exactly once per upstream-stream, by the router filter. Therefore, we
  // expect the same callbacks to not be registered twice.
  ASSERT(std::find(parent_.watermark_callbacks_.begin(), parent_.watermark_callbacks_.end(),
                   &watermark_callbacks) == parent_.watermark_callbacks_.end());
  parent_.watermark_callbacks_.emplace(parent_.watermark_callbacks_.end(), &watermark_callbacks);
  for (uint32_t i = 0; i < parent_.high_watermark_count_; ++i) {
    watermark_callbacks.onAboveWriteBufferHighWatermark();
  }
}

void ActiveStreamDecoderFilter::removeDownstreamWatermarkCallbacks(
    DownstreamWatermarkCallbacks& watermark_callbacks) {
  ASSERT(std::find(parent_.watermark_callbacks_.begin(), parent_.watermark_callbacks_.end(),
                   &watermark_callbacks) != parent_.watermark_callbacks_.end());
  parent_.watermark_callbacks_.remove(&watermark_callbacks);
}

void ActiveStreamDecoderFilter::setDecoderBufferLimit(uint32_t limit) {
  parent_.setBufferLimit(limit);
}

uint32_t ActiveStreamDecoderFilter::decoderBufferLimit() { return parent_.buffer_limit_; }

bool ActiveStreamDecoderFilter::recreateStream(const ResponseHeaderMap* headers) {
  // Because the filter's and the HCM view of if the stream has a body and if
  // the stream is complete may differ, re-check bytesReceived() to make sure
  // there was no body from the HCM's point of view.
  if (!complete()) {
    return false;
  }

  parent_.streamInfo().setResponseCodeDetails(
      StreamInfo::ResponseCodeDetails::get().InternalRedirect);

  if (headers != nullptr) {
    // The call to setResponseHeaders is needed to ensure that the headers are properly logged in
    // access logs before the stream is destroyed. Since the function expects a ResponseHeaderPtr&&,
    // ownership of the headers must be passed. This cannot happen earlier in the flow (such as in
    // the call to setupRedirect) because at that point it is still possible for the headers to be
    // used in a different logical branch. We work around this by creating a copy and passing
    // ownership of the copy instead.
    ResponseHeaderMapPtr headers_copy = createHeaderMap<ResponseHeaderMapImpl>(*headers);
    parent_.filter_manager_callbacks_.setResponseHeaders(std::move(headers_copy));
    parent_.filter_manager_callbacks_.chargeStats(*headers);
  }

  parent_.filter_manager_callbacks_.recreateStream(parent_.streamInfo().filterState());

  return true;
}

void ActiveStreamDecoderFilter::addUpstreamSocketOptions(
    const Network::Socket::OptionsSharedPtr& options) {

  Network::Socket::appendOptions(parent_.upstream_options_, options);
}

Network::Socket::OptionsSharedPtr ActiveStreamDecoderFilter::getUpstreamSocketOptions() const {
  return parent_.upstream_options_;
}

void ActiveStreamDecoderFilter::requestRouteConfigUpdate(
    Http::RouteConfigUpdatedCallbackSharedPtr route_config_updated_cb) {
  parent_.filter_manager_callbacks_.requestRouteConfigUpdate(std::move(route_config_updated_cb));
}

Buffer::InstancePtr ActiveStreamEncoderFilter::createBuffer() {
  auto buffer = dispatcher().getWatermarkFactory().createBuffer(
      [this]() -> void { this->responseDataDrained(); },
      [this]() -> void { this->responseDataTooLarge(); },
      []() -> void { /* TODO(adisuissa): Handle overflow watermark */ });
  buffer->setWatermarks(parent_.buffer_limit_);
  return buffer;
}
Buffer::InstancePtr& ActiveStreamEncoderFilter::bufferedData() {
  return parent_.buffered_response_data_;
}
bool ActiveStreamEncoderFilter::complete() { return parent_.state_.local_complete_; }
bool ActiveStreamEncoderFilter::has1xxHeaders() {
  return parent_.state_.has_1xx_headers_ && !continued_1xx_headers_;
}
void ActiveStreamEncoderFilter::do1xxHeaders() {
  parent_.encode1xxHeaders(this, *parent_.filter_manager_callbacks_.informationalHeaders());
}
void ActiveStreamEncoderFilter::doHeaders(bool end_stream) {
  parent_.encodeHeaders(this, *parent_.filter_manager_callbacks_.responseHeaders(), end_stream);
}
void ActiveStreamEncoderFilter::doData(bool end_stream) {
  parent_.encodeData(this, *parent_.buffered_response_data_, end_stream,
                     FilterManager::FilterIterationStartState::CanStartFromCurrent);
}
void ActiveStreamEncoderFilter::drainSavedResponseMetadata() {
  ASSERT(saved_response_metadata_ != nullptr);
  for (auto& metadata_map : *getSavedResponseMetadata()) {
    parent_.encodeMetadata(this, std::move(metadata_map));
  }
  getSavedResponseMetadata()->clear();
}

void ActiveStreamEncoderFilter::handleMetadataAfterHeadersCallback() {
  // If we drain accumulated metadata, the iteration must start with the current filter.
  const bool saved_state = iterate_from_current_filter_;
  iterate_from_current_filter_ = true;
  // If encodeHeaders() returns StopAllIteration, we should skip draining metadata, and wait
  // for doMetadata() to drain the metadata after iteration continues.
  if (!stoppedAll() && saved_response_metadata_ != nullptr &&
      !getSavedResponseMetadata()->empty()) {
    drainSavedResponseMetadata();
  }
  // Restores the original value of iterate_from_current_filter_.
  iterate_from_current_filter_ = saved_state;
}
void ActiveStreamEncoderFilter::doTrailers() {
  parent_.encodeTrailers(this, *parent_.filter_manager_callbacks_.responseTrailers());
}
bool ActiveStreamEncoderFilter::hasTrailers() {
  return parent_.filter_manager_callbacks_.responseTrailers().has_value();
}
void ActiveStreamEncoderFilter::addEncodedData(Buffer::Instance& data, bool streaming) {
  return parent_.addEncodedData(*this, data, streaming);
}

void ActiveStreamEncoderFilter::injectEncodedDataToFilterChain(Buffer::Instance& data,
                                                               bool end_stream) {
  if (!headers_continued_) {
    headers_continued_ = true;
    doHeaders(false);
  }
  parent_.encodeData(this, data, end_stream,
                     FilterManager::FilterIterationStartState::CanStartFromCurrent);
}

ResponseTrailerMap& ActiveStreamEncoderFilter::addEncodedTrailers() {
  return parent_.addEncodedTrailers();
}

void ActiveStreamEncoderFilter::addEncodedMetadata(MetadataMapPtr&& metadata_map_ptr) {
  return parent_.encodeMetadata(this, std::move(metadata_map_ptr));
}

void ActiveStreamEncoderFilter::onEncoderFilterAboveWriteBufferHighWatermark() {
  ENVOY_STREAM_LOG(debug, "Disabling upstream stream due to filter callbacks.", parent_);
  parent_.callHighWatermarkCallbacks();
}

void ActiveStreamEncoderFilter::onEncoderFilterBelowWriteBufferLowWatermark() {
  ENVOY_STREAM_LOG(debug, "Enabling upstream stream due to filter callbacks.", parent_);
  parent_.callLowWatermarkCallbacks();
}

void ActiveStreamEncoderFilter::setEncoderBufferLimit(uint32_t limit) {
  parent_.setBufferLimit(limit);
}

uint32_t ActiveStreamEncoderFilter::encoderBufferLimit() { return parent_.buffer_limit_; }

void ActiveStreamEncoderFilter::continueEncoding() { commonContinue(); }

const Buffer::Instance* ActiveStreamEncoderFilter::encodingBuffer() {
  return parent_.buffered_response_data_.get();
}

void ActiveStreamEncoderFilter::modifyEncodingBuffer(
    std::function<void(Buffer::Instance&)> callback) {
  ASSERT(parent_.state_.latest_data_encoding_filter_ == this);
  callback(*parent_.buffered_response_data_.get());
}

void ActiveStreamEncoderFilter::sendLocalReply(
    Code code, absl::string_view body,
    std::function<void(ResponseHeaderMap& headers)> modify_headers,
    const absl::optional<Grpc::Status::GrpcStatus> grpc_status, absl::string_view details) {
  parent_.sendLocalReply(code, body, modify_headers, grpc_status, details);
}

void ActiveStreamEncoderFilter::responseDataTooLarge() {
  ENVOY_STREAM_LOG(debug, "response data too large watermark exceeded", parent_);
  if (parent_.state_.encoder_filters_streaming_) {
    onEncoderFilterAboveWriteBufferHighWatermark();
  } else {
    parent_.filter_manager_callbacks_.onResponseDataTooLarge();

    // In this case, sendLocalReply will either send a response directly to the encoder, or
    // reset the stream.
    parent_.sendLocalReply(
        Http::Code::InternalServerError, CodeUtility::toString(Http::Code::InternalServerError),
        nullptr, absl::nullopt, StreamInfo::ResponseCodeDetails::get().ResponsePayloadTooLarge);
  }
}

void ActiveStreamEncoderFilter::responseDataDrained() {
  onEncoderFilterBelowWriteBufferLowWatermark();
}

void ActiveStreamFilterBase::resetStream() { parent_.filter_manager_callbacks_.resetStream(); }

uint64_t ActiveStreamFilterBase::streamId() const { return parent_.streamId(); }

Buffer::BufferMemoryAccountSharedPtr ActiveStreamDecoderFilter::account() const {
  return parent_.account();
}

void ActiveStreamDecoderFilter::setUpstreamOverrideHost(absl::string_view host) {
  parent_.upstream_override_host_.emplace(std::move(host));
}

absl::optional<absl::string_view> ActiveStreamDecoderFilter::upstreamOverrideHost() const {
  return parent_.upstream_override_host_;
}

} // namespace Http
} // namespace Envoy<|MERGE_RESOLUTION|>--- conflicted
+++ resolved
@@ -1337,11 +1337,7 @@
 }
 
 void FilterManager::contextOnContinue(ScopeTrackedObjectStack& tracked_object_stack) {
-<<<<<<< HEAD
-  if (connection_) {
-=======
   if (connection_.has_value()) {
->>>>>>> 5a4d5985
     tracked_object_stack.add(*connection_);
   }
   tracked_object_stack.add(filter_manager_callbacks_.scope());
