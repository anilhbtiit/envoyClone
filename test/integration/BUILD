licenses(["notice"])  # Apache 2

load(
    "//bazel:envoy_build_system.bzl",
    "envoy_cc_fuzz_test",
    "envoy_cc_test",
    "envoy_cc_test_library",
    "envoy_package",
    "envoy_proto_library",
    "envoy_select_hot_restart",
    "envoy_sh_test",
)
load(
    "//source/extensions:all_extensions.bzl",
    "envoy_all_extensions",
)

envoy_package()

envoy_cc_test(
    name = "ads_integration_test",
    srcs = ["ads_integration_test.cc"],
    data = [
        "//test/config/integration/certs",
    ],
    deps = [
        ":http_integration_lib",
        "//source/common/config:protobuf_link_hacks",
        "//source/common/config:resources_lib",
        "//source/common/protobuf:utility_lib",
        "//source/extensions/transport_sockets/tls:config",
        "//source/extensions/transport_sockets/tls:context_config_lib",
        "//source/extensions/transport_sockets/tls:context_lib",
        "//source/extensions/transport_sockets/tls:ssl_socket_lib",
        "//test/common/grpc:grpc_client_integration_lib",
        "//test/mocks/runtime:runtime_mocks",
        "//test/mocks/server:server_mocks",
        "//test/test_common:network_utility_lib",
        "//test/test_common:utility_lib",
        "@envoy_api//envoy/api/v2:cds_cc",
        "@envoy_api//envoy/api/v2:discovery_cc",
        "@envoy_api//envoy/api/v2:eds_cc",
        "@envoy_api//envoy/api/v2:lds_cc",
        "@envoy_api//envoy/api/v2:rds_cc",
        "@envoy_api//envoy/service/discovery/v2:ads_cc",
    ],
)

py_binary(
    name = "capture_fuzz_gen",
    srcs = ["capture_fuzz_gen.py"],
    licenses = ["notice"],  # Apache 2
    visibility = ["//visibility:public"],
    deps = [
        ":capture_fuzz_proto_py",
        "@envoy_api//envoy/data/tap/v2alpha:transport_py",
    ],
)

envoy_proto_library(
    name = "capture_fuzz_proto",
    srcs = [":capture_fuzz.proto"],
    require_py = 1,
)

envoy_cc_test(
    name = "cds_integration_test",
    srcs = ["cds_integration_test.cc"],
    data = [
        "//test/config/integration/certs",
    ],
    deps = [
        ":http_integration_lib",
        "//source/common/config:protobuf_link_hacks",
        "//source/common/config:resources_lib",
        "//source/common/protobuf:utility_lib",
        "//test/common/grpc:grpc_client_integration_lib",
        "//test/mocks/runtime:runtime_mocks",
        "//test/mocks/server:server_mocks",
        "//test/test_common:network_utility_lib",
        "//test/test_common:utility_lib",
        "@envoy_api//envoy/api/v2:cds_cc",
        "@envoy_api//envoy/api/v2:discovery_cc",
    ],
)

envoy_cc_test(
    name = "eds_integration_test",
    srcs = ["eds_integration_test.cc"],
    deps = [
        ":http_integration_lib",
        "//source/common/upstream:load_balancer_lib",
        "//test/config:utility_lib",
        "//test/test_common:network_utility_lib",
        "@envoy_api//envoy/api/v2:eds_cc",
    ],
)

envoy_cc_test(
    name = "custom_cluster_integration_test",
    srcs = ["custom_cluster_integration_test.cc"],
    deps = [
        ":http_integration_lib",
        "//source/common/upstream:load_balancer_lib",
        "//test/config:utility_lib",
        "//test/integration/clusters:custom_static_cluster",
        "//test/test_common:network_utility_lib",
        "@envoy_api//envoy/api/v2:eds_cc",
    ],
)

<<<<<<< HEAD
=======
envoy_cc_test(
    name = "delta_cds_integration_test",
    srcs = ["delta_cds_integration_test.cc"],
    data = [
        "//test/config/integration/certs",
    ],
    deps = [
        ":http_integration_lib",
        "//source/common/config:protobuf_link_hacks",
        "//source/common/config:resources_lib",
        "//source/common/protobuf:utility_lib",
        "//test/common/grpc:grpc_client_integration_lib",
        "//test/mocks/runtime:runtime_mocks",
        "//test/mocks/server:server_mocks",
        "//test/test_common:network_utility_lib",
        "//test/test_common:utility_lib",
        "@envoy_api//envoy/api/v2:cds_cc",
        "@envoy_api//envoy/api/v2:discovery_cc",
    ],
)

>>>>>>> e8a98ac9
exports_files(["test_utility.sh"])

envoy_sh_test(
    name = "hotrestart_test",
    srcs = envoy_select_hot_restart([
        "hotrestart_test.sh",
    ]),
    data = [
        "test_utility.sh",
        "//source/exe:envoy-static",
        "//test/common/runtime:filesystem_setup.sh",
        "//test/common/runtime:filesystem_test_data",
        "//test/config/integration:server_config_files",
        "//tools:socket_passing",
    ],
)

envoy_sh_test(
    name = "run_envoy_test",
    srcs = ["run_envoy_test.sh"],
    data = [
        "test_utility.sh",
        "//source/exe:envoy-static",
        "//test/common/runtime:filesystem_setup.sh",
        "//test/common/runtime:filesystem_test_data",
        "//test/config/integration:server_config_files",
    ],
)

envoy_cc_test(
    name = "header_integration_test",
    srcs = [
        "header_integration_test.cc",
    ],
    deps = [
        ":http_integration_lib",
        "//source/common/protobuf",
        "//test/test_common:utility_lib",
        "@envoy_api//envoy/config/filter/http/router/v2:router_cc",
        "@envoy_api//envoy/config/filter/network/http_connection_manager/v2:http_connection_manager_cc",
    ],
)

envoy_cc_test(
    name = "http2_integration_test",
    srcs = [
        "http2_integration_test.cc",
        "http2_integration_test.h",
    ],
    deps = [
        ":http_integration_lib",
        "//source/common/buffer:buffer_lib",
        "//source/common/http:header_map_lib",
        "//source/extensions/filters/http/buffer:config",
        "//source/extensions/filters/http/dynamo:config",
        "//source/extensions/filters/http/health_check:config",
        "//test/mocks/http:http_mocks",
        "//test/mocks/upstream:upstream_mocks",
        "//test/test_common:utility_lib",
    ],
)

envoy_cc_test(
    name = "protocol_integration_test",
    srcs = [
        "protocol_integration_test.cc",
    ],
    # As this test has many H1/H2/v4/v6 tests it takes a while to run.
    # Shard it enough to bring the run time in line with other integration tests.
    shard_count = 3,
    deps = [
        ":http_protocol_integration_lib",
        "//source/common/http:header_map_lib",
        "//source/extensions/filters/http/buffer:config",
        "//source/extensions/filters/http/dynamo:config",
        "//source/extensions/filters/http/health_check:config",
        "//test/integration/filters:random_pause_filter_lib",
        "//test/test_common:utility_lib",
    ],
)

envoy_cc_test(
    name = "http2_upstream_integration_test",
    srcs = [
        "http2_upstream_integration_test.cc",
        "http2_upstream_integration_test.h",
    ],
    deps = [
        ":http_integration_lib",
        "//source/common/http:header_map_lib",
        "//source/extensions/filters/http/buffer:config",
        "//source/extensions/filters/http/health_check:config",
        "//test/integration/filters:random_pause_filter_lib",
        "//test/test_common:utility_lib",
    ],
)

envoy_cc_test(
    name = "integration_admin_test",
    srcs = [
        "integration_admin_test.cc",
        "integration_admin_test.h",
    ],
    deps = [
        ":http_protocol_integration_lib",
        "//include/envoy/http:header_map_interface",
        "//source/common/stats:stats_matcher_lib",
        "//source/extensions/filters/http/buffer:config",
        "//source/extensions/filters/http/health_check:config",
        "@envoy_api//envoy/admin/v2alpha:config_dump_cc",
        "@envoy_api//envoy/config/metrics/v2:stats_cc",
    ],
)

envoy_cc_test_library(
    name = "test_host_predicate_lib",
    srcs = [
        "test_host_predicate.h",
        "test_host_predicate_config.h",
    ],
    deps = [
        "//include/envoy/upstream:retry_interface",
    ],
)

envoy_cc_test_library(
    name = "http_integration_lib",
    srcs = [
        "http_integration.cc",
    ],
    hdrs = [
        "http_integration.h",
    ],
    deps = [
        ":integration_lib",
        ":test_host_predicate_lib",
        "//include/envoy/event:timer_interface",
        "//source/common/common:thread_annotations",
        "//source/extensions/filters/http/router:config",
        "//source/extensions/filters/network/http_connection_manager:config",
        "//test/common/upstream:utility_lib",
        "//test/integration/filters:add_trailers_filter_config_lib",
        "//test/integration/filters:headers_only_filter_config_lib",
        "//test/integration/filters:modify_buffer_filter_config_lib",
        "//test/integration/filters:passthrough_filter_config_lib",
        "//test/integration/filters:pause_filter_lib",
        "//test/integration/filters:response_metadata_filter_config_lib",
        "//test/test_common:registry_lib",
    ],
)

envoy_cc_test_library(
    name = "http_protocol_integration_lib",
    srcs = [
        "http_protocol_integration.cc",
    ],
    hdrs = [
        "http_protocol_integration.h",
    ],
    deps = [
        ":http_integration_lib",
        "//test/common/upstream:utility_lib",
    ],
)

envoy_cc_test(
    name = "idle_timeout_integration_test",
    srcs = ["idle_timeout_integration_test.cc"],
    # As this test has many pauses for idle timeouts, it takes a while to run.
    # Shard it enough to bring the run time in line with other integration tests.
    shard_count = 2,
    deps = [
        ":http_protocol_integration_lib",
        "//test/test_common:test_time_lib",
    ],
)

envoy_cc_test_library(
    name = "integration_lib",
    srcs = [
        "autonomous_upstream.cc",
        "fake_upstream.cc",
        "integration.cc",
        "server.cc",
        "ssl_utility.cc",
        "utility.cc",
    ],
    hdrs = [
        "autonomous_upstream.h",
        "fake_upstream.h",
        "integration.h",
        "server.h",
        "ssl_utility.h",
        "utility.h",
    ],
    data = ["//test/common/runtime:filesystem_test_data"],
    deps = [
        ":server_stats_interface",
        ":tcp_dump",
        "//include/envoy/api:api_interface",
        "//include/envoy/buffer:buffer_interface",
        "//include/envoy/event:dispatcher_interface",
        "//include/envoy/grpc:status",
        "//include/envoy/http:codec_interface",
        "//include/envoy/http:header_map_interface",
        "//include/envoy/network:connection_interface",
        "//include/envoy/network:filter_interface",
        "//include/envoy/server:configuration_interface",
        "//include/envoy/server:hot_restart_interface",
        "//include/envoy/server:options_interface",
        "//include/envoy/stats:stats_interface",
        "//include/envoy/thread:thread_interface",
        "//source/common/api:api_lib",
        "//source/common/buffer:buffer_lib",
        "//source/common/buffer:zero_copy_input_stream_lib",
        "//source/common/common:assert_lib",
        "//source/common/common:minimal_logger_lib",
        "//source/common/event:dispatcher_lib",
        "//source/common/grpc:codec_lib",
        "//source/common/grpc:common_lib",
        "//source/common/http:codec_client_lib",
        "//source/common/http:header_map_lib",
        "//source/common/http:headers_lib",
        "//source/common/http/http1:codec_lib",
        "//source/common/http/http2:codec_lib",
        "//source/common/local_info:local_info_lib",
        "//source/common/network:filter_lib",
        "//source/common/network:listen_socket_lib",
        "//source/common/network:utility_lib",
        "//source/common/stats:isolated_store_lib",
        "//source/common/stats:thread_local_store_lib",
        "//source/common/thread_local:thread_local_lib",
        "//source/common/upstream:upstream_includes",
        "//source/common/upstream:upstream_lib",
        "//source/extensions/transport_sockets/raw_buffer:config",
        "//source/extensions/transport_sockets/tap:config",
        "//source/extensions/transport_sockets/tls:ssl_socket_lib",
        "//source/server:connection_handler_lib",
        "//source/server:hot_restart_nop_lib",
        "//source/server:server_lib",
        "//source/server:test_hooks_lib",
        "//test/common/upstream:utility_lib",
        "//test/config:utility_lib",
        "//test/mocks/buffer:buffer_mocks",
        "//test/mocks/server:server_mocks",
        "//test/mocks/upstream:upstream_mocks",
        "//test/test_common:environment_lib",
        "//test/test_common:network_utility_lib",
        "//test/test_common:printers_lib",
        "//test/test_common:simulated_time_system_lib",
        "//test/test_common:test_time_lib",
        "//test/test_common:test_time_system_interface",
        "//test/test_common:utility_lib",
    ],
)

envoy_cc_test(
    name = "integration_test",
    srcs = [
        "integration_test.cc",
        "integration_test.h",
    ],
    deps = [
        ":http_integration_lib",
        "//source/common/http:header_map_lib",
        "//source/common/http:headers_lib",
        "//source/extensions/access_loggers/file:config",
        "//source/extensions/filters/http/cors:config",
        "//source/extensions/filters/http/dynamo:config",
        "//source/extensions/filters/http/grpc_http1_bridge:config",
        "//source/extensions/filters/http/health_check:config",
        "//test/mocks/http:http_mocks",
        "//test/test_common:utility_lib",
    ],
)

envoy_cc_test(
    name = "redirect_integration_test",
    srcs = [
        "redirect_integration_test.cc",
    ],
    deps = [
        ":http_protocol_integration_lib",
        "//source/common/http:header_map_lib",
        "//test/test_common:utility_lib",
    ],
)

envoy_cc_test(
    name = "websocket_integration_test",
    srcs = [
        "websocket_integration_test.cc",
        "websocket_integration_test.h",
    ],
    deps = [
        ":http_protocol_integration_lib",
        "//source/common/http:header_map_lib",
        "//source/extensions/access_loggers/file:config",
        "//source/extensions/filters/http/buffer:config",
        "//test/test_common:utility_lib",
    ],
)

envoy_cc_test(
    name = "echo_integration_test",
    srcs = [
        "echo_integration_test.cc",
    ],
    # This test must be run in exclusive mode: see comments in AddRemoveListener
    tags = ["exclusive"],
    deps = [
        ":integration_lib",
        "//source/extensions/filters/network/echo:config",
        "//test/server:utility_lib",
        "//test/test_common:utility_lib",
    ],
)

envoy_cc_test(
    name = "stats_integration_test",
    srcs = ["stats_integration_test.cc"],
    deps = [
        ":integration_lib",
        "//source/extensions/filters/http/router:config",
        "//source/extensions/filters/network/http_connection_manager:config",
        "//test/test_common:network_utility_lib",
        "//test/test_common:utility_lib",
        "@envoy_api//envoy/config/bootstrap/v2:bootstrap_cc",
        "@envoy_api//envoy/config/metrics/v2:stats_cc",
    ],
)

envoy_cc_test(
    name = "load_stats_integration_test",
    srcs = ["load_stats_integration_test.cc"],
    deps = [
        ":http_integration_lib",
        "//source/common/config:resources_lib",
        "//test/config:utility_lib",
        "//test/test_common:network_utility_lib",
        "//test/test_common:utility_lib",
        "@envoy_api//envoy/api/v2:eds_cc",
    ],
)

envoy_cc_test(
    name = "hds_integration_test",
    srcs = ["hds_integration_test.cc"],
    deps = [
        ":http_integration_lib",
        ":integration_lib",
        "//include/envoy/upstream:upstream_interface",
        "//source/common/config:metadata_lib",
        "//source/common/config:resources_lib",
        "//source/common/json:config_schemas_lib",
        "//source/common/json:json_loader_lib",
        "//source/common/network:utility_lib",
        "//source/common/upstream:health_checker_lib",
        "//source/common/upstream:health_discovery_service_lib",
        "//test/common/upstream:utility_lib",
        "//test/config:utility_lib",
        "//test/test_common:network_utility_lib",
        "@envoy_api//envoy/api/v2:eds_cc",
        "@envoy_api//envoy/service/discovery/v2:hds_cc",
    ],
)

envoy_cc_test(
    name = "overload_integration_test",
    srcs = ["overload_integration_test.cc"],
    deps = [
        ":http_protocol_integration_lib",
        "//source/extensions/resource_monitors/injected_resource:config",
    ],
)

envoy_cc_test(
    name = "proxy_proto_integration_test",
    srcs = [
        "proxy_proto_integration_test.cc",
        "proxy_proto_integration_test.h",
    ],
    deps = [
        ":http_integration_lib",
        "//source/common/buffer:buffer_lib",
        "//source/common/http:codec_client_lib",
        "//source/extensions/filters/listener/proxy_protocol:config",
        "//test/test_common:utility_lib",
    ],
)

envoy_cc_test(
    name = "ratelimit_integration_test",
    srcs = ["ratelimit_integration_test.cc"],
    deps = [
        ":http_integration_lib",
        "//source/common/buffer:zero_copy_input_stream_lib",
        "//source/common/grpc:codec_lib",
        "//source/common/grpc:common_lib",
        "//source/extensions/filters/http/ratelimit:config",
        "//test/common/grpc:grpc_client_integration_lib",
        "@envoy_api//envoy/service/ratelimit/v2:rls_cc",
    ],
)

envoy_cc_test_library(
    name = "server_stats_interface",
    hdrs = ["server_stats.h"],
    deps = ["//include/envoy/stats:stats_interface"],
)

envoy_cc_test(
    name = "sds_static_integration_test",
    srcs = [
        "sds_static_integration_test.cc",
    ],
    data = [
        "//test/config/integration/certs",
    ],
    deps = [
        ":http_integration_lib",
        "//source/common/event:dispatcher_includes",
        "//source/common/event:dispatcher_lib",
        "//source/common/network:connection_lib",
        "//source/common/network:utility_lib",
        "//source/extensions/filters/listener/tls_inspector:config",
        "//source/extensions/transport_sockets/tls:config",
        "//source/extensions/transport_sockets/tls:context_config_lib",
        "//source/extensions/transport_sockets/tls:context_lib",
        "//test/mocks/secret:secret_mocks",
        "//test/test_common:utility_lib",
    ],
)

envoy_cc_test(
    name = "sds_dynamic_integration_test",
    srcs = [
        "sds_dynamic_integration_test.cc",
    ],
    data = [
        "//test/config/integration/certs",
    ],
    deps = [
        ":http_integration_lib",
        "//source/common/config:protobuf_link_hacks",
        "//source/common/config:resources_lib",
        "//source/common/event:dispatcher_includes",
        "//source/common/event:dispatcher_lib",
        "//source/common/network:connection_lib",
        "//source/common/network:utility_lib",
        "//source/extensions/filters/listener/tls_inspector:config",
        "//source/extensions/transport_sockets/tls:config",
        "//source/extensions/transport_sockets/tls:context_config_lib",
        "//source/extensions/transport_sockets/tls:context_lib",
        "//test/common/grpc:grpc_client_integration_lib",
        "//test/mocks/runtime:runtime_mocks",
        "//test/mocks/secret:secret_mocks",
        "//test/test_common:utility_lib",
    ],
)

envoy_cc_test(
    name = "tcp_proxy_integration_test",
    srcs = [
        "tcp_proxy_integration_test.cc",
        "tcp_proxy_integration_test.h",
    ],
    data = [
        "//test/config/integration/certs",
    ],
    deps = [
        ":integration_lib",
        "//source/common/event:dispatcher_includes",
        "//source/common/event:dispatcher_lib",
        "//source/common/network:utility_lib",
        "//source/extensions/access_loggers/file:config",
        "//source/extensions/filters/network/tcp_proxy:config",
        "//source/extensions/transport_sockets/tls:config",
        "//source/extensions/transport_sockets/tls:context_config_lib",
        "//source/extensions/transport_sockets/tls:context_lib",
        "//test/mocks/runtime:runtime_mocks",
        "//test/mocks/secret:secret_mocks",
        "//test/test_common:utility_lib",
    ],
)

envoy_cc_test(
    name = "tcp_conn_pool_integration_test",
    srcs = [
        "tcp_conn_pool_integration_test.cc",
    ],
    deps = [
        ":integration_lib",
        "//include/envoy/server:filter_config_interface",
        "//include/envoy/tcp:conn_pool_interface",
        "//test/server:utility_lib",
        "//test/test_common:registry_lib",
        "//test/test_common:utility_lib",
    ],
)

envoy_cc_test_library(
    name = "tcp_dump",
    srcs = ["tcp_dump.cc"],
    hdrs = ["tcp_dump.h"],
    deps = [
        "//source/common/common:assert_lib",
        "//source/common/common:fmt_lib",
    ],
)

envoy_cc_test(
    name = "uds_integration_test",
    srcs = [
        "uds_integration_test.cc",
        "uds_integration_test.h",
    ],
    deps = [
        ":http_integration_lib",
        "//source/common/event:dispatcher_includes",
        "//source/common/event:dispatcher_lib",
        "//source/common/http:codec_client_lib",
        "//source/common/stats:stats_lib",
        "//test/test_common:environment_lib",
    ],
)

envoy_cc_test(
    name = "xds_integration_test",
    srcs = ["xds_integration_test.cc"],
    data = ["//test/config/integration:server_xds_files"],
    deps = [
        ":http_integration_lib",
        "//test/test_common:utility_lib",
    ],
)

envoy_cc_test(
    name = "xfcc_integration_test",
    srcs = [
        "xfcc_integration_test.cc",
        "xfcc_integration_test.h",
    ],
    data = [
        "//test/config/integration/certs",
    ],
    deps = [
        ":http_integration_lib",
        "//source/common/http:header_map_lib",
        "//source/extensions/filters/listener/tls_inspector:config",
        "//source/extensions/transport_sockets/tls:config",
        "//test/mocks/server:server_mocks",
        "//test/test_common:utility_lib",
    ],
)

envoy_cc_test_library(
    name = "h1_fuzz_lib",
    srcs = [
        "h1_fuzz.cc",
    ],
    hdrs = [
        "h1_fuzz.h",
    ],
    deps = [
        ":capture_fuzz_proto_cc",
        ":http_integration_lib",
        "//source/common/common:assert_lib",
        "//source/common/common:logger_lib",
        "//test/fuzz:fuzz_runner_lib",
        "//test/integration:integration_lib",
        "//test/test_common:environment_lib",
    ],
)

envoy_cc_fuzz_test(
    name = "h1_capture_fuzz_test",
    srcs = [
        "h1_capture_fuzz_test.cc",
    ],
    corpus = "h1_corpus",
    deps = [
        ":h1_fuzz_lib",
    ],
)

envoy_cc_fuzz_test(
    name = "h1_capture_direct_response_fuzz_test",
    srcs = [
        "h1_capture_direct_response_fuzz_test.cc",
    ],
    corpus = "h1_corpus",
    deps = [
        ":h1_fuzz_lib",
    ],
)<|MERGE_RESOLUTION|>--- conflicted
+++ resolved
@@ -109,8 +109,6 @@
     ],
 )
 
-<<<<<<< HEAD
-=======
 envoy_cc_test(
     name = "delta_cds_integration_test",
     srcs = ["delta_cds_integration_test.cc"],
@@ -132,7 +130,6 @@
     ],
 )
 
->>>>>>> e8a98ac9
 exports_files(["test_utility.sh"])
 
 envoy_sh_test(
