--- conflicted
+++ resolved
@@ -24,25 +24,13 @@
     const Grpc::RawAsyncClientSharedPtr& client,
     const envoy::extensions::access_loggers::grpc::v3::CommonGrpcAccessLogConfig& config,
     std::chrono::milliseconds buffer_flush_interval_msec, uint64_t max_buffer_size_bytes,
-<<<<<<< HEAD
-    Event::Dispatcher& dispatcher, const LocalInfo::LocalInfo& local_info, Stats::Scope& scope,
-    envoy::config::core::v3::ApiVersion transport_api_version)
-    : GrpcAccessLogger(
-          client, buffer_flush_interval_msec, max_buffer_size_bytes, dispatcher, scope,
-          GRPC_LOG_STATS_PREFIX,
-          Grpc::VersionedMethods("opentelemetry.proto.collector.logs.v1.LogsService.Export",
-                                 "opentelemetry.proto.collector.logs.v1.LogsService.Export")
-              .getMethodDescriptorForVersion(transport_api_version),
-          config.grpc_stream_retry_policy(), transport_api_version) {
-  initMessageRoot(config.log_name(), local_info);
-=======
     Event::Dispatcher& dispatcher, const LocalInfo::LocalInfo& local_info, Stats::Scope& scope)
     : GrpcAccessLogger(client, buffer_flush_interval_msec, max_buffer_size_bytes, dispatcher, scope,
                        GRPC_LOG_STATS_PREFIX,
                        *Protobuf::DescriptorPool::generated_pool()->FindMethodByName(
-                           "opentelemetry.proto.collector.logs.v1.LogsService.Export")) {
-  initMessageRoot(log_name, local_info);
->>>>>>> 1ba355b5
+                           "opentelemetry.proto.collector.logs.v1.LogsService.Export"),
+                       config.grpc_stream_retry_policy()) {
+  initMessageRoot(config.log_name(), local_info);
 }
 
 namespace {
@@ -91,15 +79,9 @@
     const Grpc::RawAsyncClientSharedPtr& client,
     std::chrono::milliseconds buffer_flush_interval_msec, uint64_t max_buffer_size_bytes,
     Event::Dispatcher& dispatcher, Stats::Scope& scope) {
-<<<<<<< HEAD
   return std::make_shared<GrpcAccessLoggerImpl>(client, config, buffer_flush_interval_msec,
                                                 max_buffer_size_bytes, dispatcher, local_info_,
-                                                scope, transport_version);
-=======
-  return std::make_shared<GrpcAccessLoggerImpl>(client, config.log_name(),
-                                                buffer_flush_interval_msec, max_buffer_size_bytes,
-                                                dispatcher, local_info_, scope);
->>>>>>> 1ba355b5
+                                                scope);
 }
 
 } // namespace OpenTelemetry
