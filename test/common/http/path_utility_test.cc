#include <tuple>
#include <utility>
#include <vector>

#include "source/common/http/path_utility.h"

#include "test/test_common/utility.h"

#include "gtest/gtest.h"

namespace Envoy {
namespace Http {

class PathUtilityTest : public testing::Test {
public:
  // This is an indirect way to build a header entry for
  // PathUtil::canonicalPath(), since we don't have direct access to the
  // HeaderMapImpl constructor.
  const HeaderEntry& pathHeaderEntry(const std::string& path_value) {
    headers_.setPath(path_value);
    return *headers_.Path();
  }
  const HeaderEntry& hostHeaderEntry(const std::string& host_value) {
    headers_.setHost(host_value);
    return *headers_.Host();
  }
  TestRequestHeaderMapImpl headers_;
};

// Already normalized path don't change.
TEST_F(PathUtilityTest, AlreadyNormalPaths) {
  const std::vector<std::string> normal_paths{"/xyz", "/x/y/z"};
  for (const auto& path : normal_paths) {
    auto& path_header = pathHeaderEntry(path);
    const auto result = PathUtil::canonicalPath(headers_);
    EXPECT_TRUE(result) << "original path: " << path;
    EXPECT_EQ(path_header.value().getStringView(), absl::string_view(path));
  }
}

// Already normalized path don't change.
TEST(PathTransformationTest, AlreadyNormalPaths) {
  const std::vector<std::string> normal_paths{"/xyz", "/x/y/z"};
  for (const auto& path : normal_paths) {
    const auto result = PathTransformer::rfcNormalize(absl::string_view(path));
    EXPECT_EQ(path, result);
  }
}

// Invalid paths are rejected.
TEST_F(PathUtilityTest, InvalidPaths) {
  const std::vector<std::string> invalid_paths{"/xyz/.%00../abc", "/xyz/%00.%00./abc",
                                               "/xyz/AAAAA%%0000/abc"};
  for (const auto& path : invalid_paths) {
    pathHeaderEntry(path);
    EXPECT_FALSE(PathUtil::canonicalPath(headers_)) << "original path: " << path;
  }
}

// Invalid paths are rejected.
TEST(PathTransformationTest, InvalidPaths) {
  const std::vector<std::string> invalid_paths{"/xyz/.%00../abc", "/xyz/%00.%00./abc",
                                               "/xyz/AAAAA%%0000/abc"};
  for (const auto& path : invalid_paths) {
    EXPECT_FALSE(PathTransformer::rfcNormalize(path).has_value()) << "original path: " << path;
  }
}

// Paths that are valid get normalized.
TEST_F(PathUtilityTest, NormalizeValidPaths) {
  const std::vector<std::pair<std::string, std::string>> non_normal_pairs{
      {"/a/b/../c", "/a/c"},        // parent dir
      {"/a/b/./c", "/a/b/c"},       // current dir
      {"a/b/../c", "/a/c"},         // non / start
      {"/a/b/../../../../c", "/c"}, // out number parent
      {"/a/..\\c", "/c"},           // "..\\" canonicalization
      {"/%c0%af", "/%c0%af"},       // 2 bytes unicode reserved characters
      {"/%5c%25", "/%5c%25"},       // reserved characters
      {"/a/b/%2E%2E/c", "/a/c"},    // %2E escape
      {"/a/b/%2E./c", "/a/c"},      {"/a/b/%2E/c", "/a/b/c"}, {"..", "/"},
      {"/a/b/%2E/c", "/a/b/c"},     {"/../a/b", "/a/b"},      {"/./a/b", "/a/b"},
  };

  for (const auto& path_pair : non_normal_pairs) {
    auto& path_header = pathHeaderEntry(path_pair.first);
    const auto result = PathUtil::canonicalPath(headers_);
    EXPECT_TRUE(result) << "original path: " << path_pair.first;
    EXPECT_EQ(path_header.value().getStringView(), path_pair.second)
        << "original path: " << path_pair.second;
  }
}

// Already normalized path don't change.
TEST(PathTransformationTest, NormalizeValidPaths) {

  const std::vector<std::pair<std::string, std::string>> non_normal_pairs{
      {"/a/b/../c", "/a/c"},        // parent dir
      {"/a/b/./c", "/a/b/c"},       // current dir
      {"a/b/../c", "/a/c"},         // non / start
      {"/a/b/../../../../c", "/c"}, // out number parent
      {"/a/..\\c", "/c"},           // "..\\" canonicalization
      {"/%c0%af", "/%c0%af"},       // 2 bytes unicode reserved characters
      {"/%5c%25", "/%5c%25"},       // reserved characters
      {"/a/b/%2E%2E/c", "/a/c"}     // %2E escape
  };

  const std::vector<std::string> normal_paths{"/xyz", "/x/y/z"};
  for (const auto& path : normal_paths) {
    const auto result = PathTransformer::rfcNormalize(absl::string_view(path)).value();
    EXPECT_EQ(path, result);
  }
  for (const auto& path_pair : non_normal_pairs) {
    const auto& path = path_pair.first;
    const auto result = PathTransformer::rfcNormalize(absl::string_view(path)).value();
    EXPECT_EQ(result, path_pair.second);
  }
}

// Paths that are valid get normalized.
TEST_F(PathUtilityTest, NormalizeCasePath) {
  const std::vector<std::pair<std::string, std::string>> non_normal_pairs{
      {"/A/B/C", "/A/B/C"},           // not normalize to lower case
      {"/a/b/%2E%2E/c", "/a/c"},      // %2E can be normalized to .
      {"/a/b/%2e%2e/c", "/a/c"},      // %2e can be normalized to .
      {"/a/%2F%2f/c", "/a/%2F%2f/c"}, // %2F is not normalized to %2f
  };

  for (const auto& path_pair : non_normal_pairs) {
    auto& path_header = pathHeaderEntry(path_pair.first);
    const auto result = PathUtil::canonicalPath(headers_);
    EXPECT_TRUE(result) << "original path: " << path_pair.first;
    EXPECT_EQ(path_header.value().getStringView(), path_pair.second)
        << "original path: " << path_pair.second;
  }
}

// Paths that are valid get normalized.
TEST(PathTransformationTest, NormalizeCasePath) {
  const std::vector<std::pair<std::string, std::string>> non_normal_pairs{
      {"/A/B/C", "/A/B/C"},           // not normalize to lower case
      {"/a/b/%2E%2E/c", "/a/c"},      // %2E can be normalized to .
      {"/a/b/%2e%2e/c", "/a/c"},      // %2e can be normalized to .
      {"/a/%2F%2f/c", "/a/%2F%2f/c"}, // %2F is not normalized to %2f
  };

  for (const auto& path_pair : non_normal_pairs) {
    const auto& path = path_pair.first;
    const auto result = PathTransformer::rfcNormalize(absl::string_view(path)).value();
    EXPECT_EQ(result, path_pair.second);
  }
}

// These test cases are explicitly not covered above:
// "/../c\r\n\"  '\n' '\r' should be excluded by http parser
// "/a/\0c",     '\0' should be excluded by http parser

// Paths that are valid get normalized.
TEST_F(PathUtilityTest, MergeSlashes) {
  auto mergeSlashes = [this](const std::string& path_value) {
    auto& path_header = pathHeaderEntry(path_value);
    PathUtil::mergeSlashes(headers_);
    auto sanitized_path_value = path_header.value().getStringView();
    return std::string(sanitized_path_value);
  };
  EXPECT_EQ("", mergeSlashes(""));                        // empty
  EXPECT_EQ("a/b/c", mergeSlashes("a//b/c"));             // relative
  EXPECT_EQ("/a/b/c/", mergeSlashes("/a//b/c/"));         // ends with slash
  EXPECT_EQ("a/b/c/", mergeSlashes("a//b/c/"));           // relative ends with slash
  EXPECT_EQ("/a", mergeSlashes("/a"));                    // no-op
  EXPECT_EQ("/a/b/c", mergeSlashes("//a/b/c"));           // double / start
  EXPECT_EQ("/a/b/c", mergeSlashes("/a//b/c"));           // double / in the middle
  EXPECT_EQ("/a/b/c/", mergeSlashes("/a/b/c//"));         // double / end
  EXPECT_EQ("/a/b/c", mergeSlashes("/a///b/c"));          // triple / in the middle
  EXPECT_EQ("/a/b/c", mergeSlashes("/a////b/c"));         // quadruple / in the middle
  EXPECT_EQ("/a/b?a=///c", mergeSlashes("/a//b?a=///c")); // slashes in the query are ignored
  EXPECT_EQ("/a/b?", mergeSlashes("/a//b?"));             // empty query
  EXPECT_EQ("/a/?b", mergeSlashes("//a/?b"));             // ends with slash + query
}

TEST(PathTransformationTest, MergeSlashes) {
  EXPECT_EQ("", PathTransformer::mergeSlashes("").value());                // empty
  EXPECT_EQ("a/b/c", PathTransformer::mergeSlashes("a//b/c").value());     // relative
  EXPECT_EQ("/a/b/c/", PathTransformer::mergeSlashes("/a//b/c/").value()); // ends with slash
  EXPECT_EQ("a/b/c/", PathTransformer::mergeSlashes("a//b/c/").value()); // relative ends with slash
  EXPECT_EQ("/a", PathTransformer::mergeSlashes("/a").value());          // no-op
  EXPECT_EQ("/a/b/c", PathTransformer::mergeSlashes("//a/b/c").value()); // double / start
  EXPECT_EQ("/a/b/c", PathTransformer::mergeSlashes("/a//b/c").value()); // double / in the middle
  EXPECT_EQ("/a/b/c/", PathTransformer::mergeSlashes("/a/b/c//").value()); // double / end
  EXPECT_EQ("/a/b/c", PathTransformer::mergeSlashes("/a///b/c").value());  // triple / in the middle
  EXPECT_EQ("/a/b/c",
            PathTransformer::mergeSlashes("/a////b/c").value()); // quadruple / in the middle
  EXPECT_EQ(
      "/a/b?a=///c",
      PathTransformer::mergeSlashes("/a//b?a=///c").value()); // slashes in the query are ignored
  EXPECT_EQ("/a/b?", PathTransformer::mergeSlashes("/a//b?").value()); // empty query
  EXPECT_EQ("/a/?b", PathTransformer::mergeSlashes("//a/?b").value()); // ends with slash + query
}

TEST_F(PathUtilityTest, RemoveQueryAndFragment) {
  EXPECT_EQ("", PathUtil::removeQueryAndFragment(""));
  EXPECT_EQ("/abc", PathUtil::removeQueryAndFragment("/abc"));
  EXPECT_EQ("/abc", PathUtil::removeQueryAndFragment("/abc?"));
  EXPECT_EQ("/abc", PathUtil::removeQueryAndFragment("/abc?param=value"));
  EXPECT_EQ("/abc", PathUtil::removeQueryAndFragment("/abc?param=value1&param=value2"));
  EXPECT_EQ("/abc", PathUtil::removeQueryAndFragment("/abc??"));
  EXPECT_EQ("/abc", PathUtil::removeQueryAndFragment("/abc??param=value"));
  EXPECT_EQ("/abc", PathUtil::removeQueryAndFragment("/abc#"));
  EXPECT_EQ("/abc", PathUtil::removeQueryAndFragment("/abc#fragment"));
  EXPECT_EQ("/abc", PathUtil::removeQueryAndFragment("/abc#fragment?param=value"));
  EXPECT_EQ("/abc", PathUtil::removeQueryAndFragment("/abc##"));
  EXPECT_EQ("/abc", PathUtil::removeQueryAndFragment("/abc#?"));
  EXPECT_EQ("/abc", PathUtil::removeQueryAndFragment("/abc#?param=value"));
  EXPECT_EQ("/abc", PathUtil::removeQueryAndFragment("/abc?#"));
  EXPECT_EQ("/abc", PathUtil::removeQueryAndFragment("/abc?#fragment"));
  EXPECT_EQ("/abc", PathUtil::removeQueryAndFragment("/abc?param=value#"));
  EXPECT_EQ("/abc", PathUtil::removeQueryAndFragment("/abc?param=value#fragment"));
}

<<<<<<< HEAD
class PathTransformerTest : public testing::Test {
public:
  void setPathTransformer(std::vector<std::string> transformations_config) {
    envoy::type::http::v3::PathTransformation path_transformation_config;
    Protobuf::RepeatedPtrField<envoy::type::http::v3::PathTransformation_Operation>* operations =
        path_transformation_config.mutable_operations();
    for (std::string const& transformation : transformations_config) {
      auto* operation = operations->Add();
      if (transformation == "NormalizePathRFC3986") {
        operation->mutable_normalize_path_rfc_3986();
      } else if (transformation == "MergeSlashes") {
        operation->mutable_merge_slashes();
      }
    }
    path_transformer_ = std::make_unique<PathTransformer>(path_transformation_config);
  }
  const PathTransformer& pathTransformer() { return *path_transformer_; }

  std::unique_ptr<PathTransformer> path_transformer_;
};

TEST_F(PathTransformerTest, MergeSlashes) {
  setPathTransformer({"MergeSlashes"});
  PathTransformer const& path_transformer = pathTransformer();
  EXPECT_EQ("", path_transformer.transform("").value());                // empty
  EXPECT_EQ("a/b/c", path_transformer.transform("a//b/c").value());     // relative
  EXPECT_EQ("/a/b/c/", path_transformer.transform("/a//b/c/").value()); // ends with slash
  EXPECT_EQ("a/b/c/", path_transformer.transform("a//b/c/").value());   // relative ends with slash
  EXPECT_EQ("/a", path_transformer.transform("/a").value());            // no-op
  EXPECT_EQ("/a/b/c", path_transformer.transform("//a/b/c").value());   // double / start
  EXPECT_EQ("/a/b/c", path_transformer.transform("/a//b/c").value());   // double / in the middle
  EXPECT_EQ("/a/b/c/", path_transformer.transform("/a/b/c//").value()); // double / end
  EXPECT_EQ("/a/b/c", path_transformer.transform("/a///b/c").value());  // triple / in the middle
  EXPECT_EQ("/a/b/c",
            path_transformer.transform("/a////b/c").value()); // quadruple / in the middle
  EXPECT_EQ("/a/b?a=///c",
            path_transformer.transform("/a//b?a=///c").value()); // slashes in the query are ignored
  EXPECT_EQ("/a/b?", path_transformer.transform("/a//b?").value()); // empty query
  EXPECT_EQ("/a/?b", path_transformer.transform("//a/?b").value()); // ends with slash + query
}

TEST_F(PathTransformerTest, RfcNormalize) {
  setPathTransformer({"NormalizePathRFC3986"});
  PathTransformer const& path_transformer = pathTransformer();
  EXPECT_EQ("/x/y/z",
            path_transformer.transform("/x/y/z").value()); // Already normalized path don't change.

  EXPECT_EQ("/a/c", path_transformer.transform("a/b/../c").value());         // parent dir
  EXPECT_EQ("/a/b/c", path_transformer.transform("/a/b/./c").value());       // current dir
  EXPECT_EQ("/a/c", path_transformer.transform("a/b/../c").value());         // non / start
  EXPECT_EQ("/c", path_transformer.transform("/a/b/../../../../c").value()); // out number parent
  EXPECT_EQ("/c", path_transformer.transform("/a/..\\c").value()); // "..\\" canonicalization
  EXPECT_EQ("/%c0%af",
            path_transformer.transform("/%c0%af").value()); // 2 bytes unicode reserved characters
  EXPECT_EQ("/%5c%25", path_transformer.transform("/%5c%25").value());    // reserved characters
  EXPECT_EQ("/a/c", path_transformer.transform("/a/b/%2E%2E/c").value()); // %2E escape

  EXPECT_EQ("/A/B/C", path_transformer.transform("/A/B/C").value());      // empty
  EXPECT_EQ("/a/c", path_transformer.transform("/a/b/%2E%2E/c").value()); // relative
  EXPECT_EQ("/a/c", path_transformer.transform("/a/b/%2e%2e/c").value()); // ends with slash
  EXPECT_EQ("/a/%2F%2f/c",
            path_transformer.transform("/a/%2F%2f/c").value()); // relative ends with slash

  EXPECT_FALSE(path_transformer.transform("/xyz/.%00../abc").has_value());
  EXPECT_FALSE(path_transformer.transform("/xyz/%00.%00./abc").has_value());
  EXPECT_FALSE(path_transformer.transform("/xyz/AAAAA%%0000/abc").has_value());
}

TEST_F(PathTransformerTest, DuplicateTransformation) {
  EXPECT_THROW(setPathTransformer({"MergeSlashes", "MergeSlashes"}), EnvoyException);
  EXPECT_THROW(setPathTransformer({"MergeSlashes", "NormalizePathRFC3986", "MergeSlashes"}),
               EnvoyException);
  EXPECT_THROW(setPathTransformer({"NormalizePathRFC3986", "MergeSlashes", "NormalizePathRFC3986"}),
               EnvoyException);
  EXPECT_NO_THROW(setPathTransformer({"MergeSlashes", "NormalizePathRFC3986"}));
=======
TEST_F(PathUtilityTest, UnescapeSlashes) {
  using UnescapeResult = std::tuple<std::string, PathUtil::UnescapeSlashesResult>;
  auto unescapeSlashes = [this](const std::string& path_value) {
    auto& path_header = pathHeaderEntry(path_value);
    auto result = PathUtil::unescapeSlashes(headers_);
    auto sanitized_path_value = path_header.value().getStringView();
    return UnescapeResult(std::string(sanitized_path_value), result);
  };
  EXPECT_EQ(UnescapeResult("", PathUtil::UnescapeSlashesResult::NotFound),
            unescapeSlashes("")); // empty
  EXPECT_EQ(UnescapeResult("//", PathUtil::UnescapeSlashesResult::FoundAndUnescaped),
            unescapeSlashes("%2f%2F")); // case-insensitive
  EXPECT_EQ(UnescapeResult("/a/b/c/", PathUtil::UnescapeSlashesResult::FoundAndUnescaped),
            unescapeSlashes("/a%2Fb%2fc/")); // between other characters
  EXPECT_EQ(UnescapeResult("%2b", PathUtil::UnescapeSlashesResult::NotFound),
            unescapeSlashes("%2b")); // not %2f
  EXPECT_EQ(UnescapeResult("/a/b/c", PathUtil::UnescapeSlashesResult::NotFound),
            unescapeSlashes("/a/b/c")); // not %2f
  EXPECT_EQ(UnescapeResult("%2", PathUtil::UnescapeSlashesResult::NotFound),
            unescapeSlashes("%2")); // incomplete
  EXPECT_EQ(UnescapeResult("%", PathUtil::UnescapeSlashesResult::NotFound),
            unescapeSlashes("%")); // incomplete
  EXPECT_EQ(UnescapeResult("/abc%2", PathUtil::UnescapeSlashesResult::NotFound),
            unescapeSlashes("/abc%2")); // incomplete
  EXPECT_EQ(UnescapeResult("foo%", PathUtil::UnescapeSlashesResult::NotFound),
            unescapeSlashes("foo%")); // incomplete
  EXPECT_EQ(UnescapeResult("/a/", PathUtil::UnescapeSlashesResult::FoundAndUnescaped),
            unescapeSlashes("/a%2F")); // prefixed
  EXPECT_EQ(UnescapeResult("/a/", PathUtil::UnescapeSlashesResult::FoundAndUnescaped),
            unescapeSlashes("%2fa/")); // suffixed
  EXPECT_EQ(UnescapeResult("%/a/", PathUtil::UnescapeSlashesResult::FoundAndUnescaped),
            unescapeSlashes("%%2fa/")); // double escape
  EXPECT_EQ(UnescapeResult("%2/a/", PathUtil::UnescapeSlashesResult::FoundAndUnescaped),
            unescapeSlashes("%2%2fa/")); // incomplete escape

  EXPECT_EQ(UnescapeResult("\\\\", PathUtil::UnescapeSlashesResult::FoundAndUnescaped),
            unescapeSlashes("%5c%5C")); // case-insensitive
  EXPECT_EQ(UnescapeResult("/a\\b\\c/", PathUtil::UnescapeSlashesResult::FoundAndUnescaped),
            unescapeSlashes("/a%5Cb%5cc/")); // between other characters
  EXPECT_EQ(UnescapeResult("/a\\", PathUtil::UnescapeSlashesResult::FoundAndUnescaped),
            unescapeSlashes("/a%5C")); // prefixed
  EXPECT_EQ(UnescapeResult("\\a/", PathUtil::UnescapeSlashesResult::FoundAndUnescaped),
            unescapeSlashes("%5ca/")); // suffixed
  EXPECT_EQ(UnescapeResult("/x/%2E%2e/z//abc\\../def",
                           PathUtil::UnescapeSlashesResult::FoundAndUnescaped),
            unescapeSlashes("/x/%2E%2e/z%2f%2Fabc%5C../def"));

  EXPECT_EQ(UnescapeResult("/a\\b/c\\", PathUtil::UnescapeSlashesResult::FoundAndUnescaped),
            unescapeSlashes("%2fa%5Cb%2fc%5c")); // %5c and %2f together
  EXPECT_EQ(UnescapeResult("/a\\b/c\\?%2fabcd%5C%%2f%",
                           PathUtil::UnescapeSlashesResult::FoundAndUnescaped),
            unescapeSlashes("%2fa%5Cb%2fc%5c?%2fabcd%5C%%2f%")); // query is untouched
>>>>>>> 72bf41fb
}

} // namespace Http
} // namespace Envoy<|MERGE_RESOLUTION|>--- conflicted
+++ resolved
@@ -216,7 +216,6 @@
   EXPECT_EQ("/abc", PathUtil::removeQueryAndFragment("/abc?param=value#fragment"));
 }
 
-<<<<<<< HEAD
 class PathTransformerTest : public testing::Test {
 public:
   void setPathTransformer(std::vector<std::string> transformations_config) {
@@ -292,7 +291,7 @@
   EXPECT_THROW(setPathTransformer({"NormalizePathRFC3986", "MergeSlashes", "NormalizePathRFC3986"}),
                EnvoyException);
   EXPECT_NO_THROW(setPathTransformer({"MergeSlashes", "NormalizePathRFC3986"}));
-=======
+}
 TEST_F(PathUtilityTest, UnescapeSlashes) {
   using UnescapeResult = std::tuple<std::string, PathUtil::UnescapeSlashesResult>;
   auto unescapeSlashes = [this](const std::string& path_value) {
@@ -345,7 +344,6 @@
   EXPECT_EQ(UnescapeResult("/a\\b/c\\?%2fabcd%5C%%2f%",
                            PathUtil::UnescapeSlashesResult::FoundAndUnescaped),
             unescapeSlashes("%2fa%5Cb%2fc%5c?%2fabcd%5C%%2f%")); // query is untouched
->>>>>>> 72bf41fb
 }
 
 } // namespace Http
