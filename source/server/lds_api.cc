--- conflicted
+++ resolved
@@ -84,14 +84,8 @@
     system_version_info_ = system_version_info;
   }
   init_target_.ready();
-<<<<<<< HEAD
   if (!message.empty()) {
     throw EnvoyException(fmt::format("Error adding/updating listener(s) {}", message));
-=======
-  if (!exception_msgs.empty()) {
-    throw EnvoyException(
-        fmt::format("Error adding/updating listener(s) {}", absl::StrJoin(exception_msgs, ", ")));
->>>>>>> c9784d48
   }
 }
 
