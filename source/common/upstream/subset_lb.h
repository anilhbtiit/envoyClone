--- conflicted
+++ resolved
@@ -39,17 +39,11 @@
   // Represents a subset of an original HostSet.
   class HostSubsetImpl : public HostSetImpl {
   public:
-<<<<<<< HEAD
-    HostSubsetImpl(const HostSet& original_host_set, bool locality_weight_aware)
-        : HostSetImpl(original_host_set.priority(), original_host_set.overprovisioningFactor()),
-          original_host_set_(original_host_set), locality_weight_aware_(locality_weight_aware) {}
-=======
     HostSubsetImpl(const HostSet& original_host_set, bool locality_weight_aware,
                    bool scale_locality_weight)
-        : HostSetImpl(original_host_set.priority(), original_host_set.overprovisioning_factor()),
+        : HostSetImpl(original_host_set.priority(), original_host_set.overprovisioningFactor()),
           original_host_set_(original_host_set), locality_weight_aware_(locality_weight_aware),
           scale_locality_weight_(scale_locality_weight) {}
->>>>>>> 07252479
 
     void update(const HostVector& hosts_added, const HostVector& hosts_removed,
                 HostPredicate predicate);
