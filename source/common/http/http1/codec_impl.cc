--- conflicted
+++ resolved
@@ -381,20 +381,14 @@
 ConnectionImpl::ConnectionImpl(Network::Connection& connection, Stats::Scope& stats,
                                http_parser_type type, uint32_t max_headers_kb,
                                const uint32_t max_headers_count,
-<<<<<<< HEAD
                                HeaderKeyFormatterPtr&& header_key_formatter, bool enable_trailers)
     : enable_trailers_(enable_trailers),
       connection_(connection), stats_{ALL_HTTP1_CODEC_STATS(POOL_COUNTER_PREFIX(stats, "http1."))},
-      header_key_formatter_(std::move(header_key_formatter)),
-=======
-                               HeaderKeyFormatterPtr&& header_key_formatter)
-    : connection_(connection), stats_{ALL_HTTP1_CODEC_STATS(POOL_COUNTER_PREFIX(stats, "http1."))},
       header_key_formatter_(std::move(header_key_formatter)), handling_upgrade_(false),
       reset_stream_called_(false), strict_header_validation_(Runtime::runtimeFeatureEnabled(
                                        "envoy.reloadable_features.strict_header_validation")),
       connection_header_sanitization_(Runtime::runtimeFeatureEnabled(
           "envoy.reloadable_features.connection_header_sanitization")),
->>>>>>> e52ffad5
       output_buffer_([&]() -> void { this->onBelowLowWatermark(); },
                      [&]() -> void { this->onAboveHighWatermark(); }),
       max_headers_kb_(max_headers_kb), max_headers_count_(max_headers_count) {
