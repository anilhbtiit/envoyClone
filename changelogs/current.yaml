date: Pending

behavior_changes:
# *Changes that are expected to cause an incompatibility if applicable; deployment changes are likely required*
- area: http
  change: |
    Remove the hop by hop TE header from downstream request headers. This change can be temporarily reverted
    by setting ``envoy.reloadable_features.sanitize_te`` to false.
- area: http
  change: |
    Flip runtime flag ``envoy.reloadable_features.no_downgrade_to_canonical_name`` to true. Name downgrading in the
    per filter config searching will be disabled by default. This behavior can be temporarily reverted by setting
    the flag to false explicitly.
    See doc :ref:`Http filter route specific config <arch_overview_http_filters_per_filter_config>` or
    issue https://github.com/envoyproxy/envoy/issues/29461 for more specific detail and examples.
- area: listener
  change: |
    undeprecated runtime key ``overload.global_downstream_max_connections`` until :ref:`downstream connections monitor
    <envoy_v3_api_msg_extensions.resource_monitors.downstream_connections.v3.DownstreamConnectionsConfig>` extension becomes stable.
- area: stats dns_filter
  change: |
    Fixed tag extraction so that :ref:`stat_prefix <envoy_v3_api_msg_extensions.filters.udp.dns_filter.v3.DnsFilterConfig>`
    is properly extracted. This changes the Prometheus name from
    dns_filter_myprefix_local_a_record_answers{} to dns_filter_local_a_record_answers{envoy.dns_filter_prefix="myprefix"}.
- area: stats connection_limit
  change: |
    Fixed tag extraction so that :ref:`stat_prefix <envoy_v3_api_msg_extensions.filters.network.connection_limit.v3.ConnectionLimit>`
    is properly extracted. This changes the Prometheus name from ``envoy_connection_limit_myprefix_limited_connections{}`` to
    ``envoy_connection_limit_limited_connections{envoy_connection_limit_prefix="myprefix"}``.
- area: stats rbac
  change: |
    Fixed tag extraction so that :ref:`stat_prefix <envoy_v3_api_msg_extensions.filters.network.rbac.v3.RBAC>`
    is properly extracted. This changes the Prometheus name from ``envoy_myprefixrbac_allowed{}`` to
    ``envoy_rbac_allowed{envoy_rbac_prefix="myprefix"}``.
- area: http2
  change: |
    Changes the default value of ``envoy.reloadable_features.http2_use_oghttp2`` to true. This changes the codec used for HTTP/2
    requests and responses. This behavior can be reverted by setting the feature to false.
- area: http2
  change: |
    Discard the ``Host`` header if the ``:authority`` header was received to bring Envoy into compliance with
    https://www.rfc-editor.org/rfc/rfc9113#section-8.3.1 This behavioral change can be reverted by setting runtime flag
    ``envoy.reloadable_features.http2_discard_host_header`` to false.
- area: grpc reverse bridge
  change: |
    Handle empty response bodies in grpc_http1_reverse_bridge. This may cause problems for clients expecting the filter to crash
    for empty responses.  This behavioral change can be temporarily reverted by setting runtime guard
    ``envoy.reloadable_features.grpc_http1_reverse_bridge_handle_empty_response`` to false.

minor_behavior_changes:
# *Changes that may cause incompatibilities for some users, but should not for most*
- area: golang
  change: |
    Remove Protocol method from RequestHeaderMap.
    To get the protocol, please use GetProperty("request.protocol") instead.
- area: aws
  change: |
    Added support to use http async client to fetch the credentials from EC2 instance metadata and ECS task metadata providers
    instead of libcurl which is deprecated. By default this behavior is disabled. To enable set
    ``envoy.reloadable_features.use_http_client_to_fetch_aws_credentials`` to true.
- area: local_rate_limit
  change: |
    Added new configuration field :ref:`rate_limited_as_resource_exhausted
    <envoy_v3_api_field_extensions.filters.http.local_ratelimit.v3.LocalRateLimit.rate_limited_as_resource_exhausted>`
    to allow for setting if rate limit grpc response should be RESOURCE_EXHAUSTED instead of the default UNAVAILABLE.
- area: config parsing, http cache filter
  change: |
    Replaces protobuf hashing by human-readable string with a dedicated deterministic hashing algorithm.
    The performance of the hash operation is improved by 2-10x depending on the structure of the message,
    which is expected to reduce config update time or startup time by 10-25%. The new algorithm is also
    used for http_cache_filter hashing, which will effectively cause a one-time cache flush on update
    for users with a persistent cache. To enable this behavior set ``envoy.restart_features.use_fast_protobuf_hash`` to true.
- area: filter state
  change: |
    Added config name of filter sending a local reply in filter state with key
    ``envoy.filters.network.http_connection_manager.local_reply_owner``.
    See :ref:`the well-known filter state keys <well_known_filter_state>` for more detail.
- area: composite filter
  change: |
    Added composite filter's matched action name to filter state with key
    ``envoy.extensions.filters.http.composite.matched_actions``.
- area: http2
  change: |
    Flip the runtime guard ``envoy.reloadable_features.defer_processing_backedup_streams`` to be on by default.
    This feature improves flow control within the proxy by deferring work on the receiving end if the other
    end is backed up.
- area: admin
  change: |
    Switch no admin ``warning`` -> ``info``.
- area: generic_proxy
  change: |
    Update the stats prefix of generic proxy from ``<stats_prefix>`` to ``generic_proxy.<stats_prefix>``.

bug_fixes:
# *Changes expected to improve the state of the world and are unlikely to have negative effects*
- area: upstream
  change: |
    Fixed a bug with upstream auto-config with HTTP/3 where certain network configurations would result in zombie
    streams left in the grid. Guarded by ``envoy.reloadable_features.avoid_zombie_streams``.
- area: buffer
  change: |
    Fixed a bug (https://github.com/envoyproxy/envoy/issues/28760) that the internal listener causes an undefined
    behavior due to the unintended release of the buffer memory.
- area: xds
  change: |
    Fixed a bug (https://github.com/envoyproxy/envoy/issues/27702) that caused ADS initialization
    to fail on the first attempt and set a back-off retry interval of up to 1 second, if ADS is
    using an Envoy Cluster for the backend. The issue was fixed to ensure that ADS initialization
    happens after the Envoy Cluster it depends upon has been properly initialized. ADS that does
    not depend on an Envoy Cluster (i.e. GoogleGrpc) is not affected by this change.
- area: grpc
  change: |
    Fixed a bug in gRPC async client cache which intermittently causes CPU spikes due to busy loop in timer expiration.
- area: tracing
  change: |
    Fixed a bug that caused the Datadog tracing extension to drop traces that
    should be kept on account of an extracted sampling decision.
- area: quic
  change: |
    Fixed a bug in QUIC and HCM interaction which could cause use-after-free during asynchronous certificates retrieval.
    The fix is guarded by runtime ``envoy.reloadable_features.quic_fix_filter_manager_uaf``.
- area: redis
  change: |
    Fixed a bug causing crash if incoming redis key does not match against a prefix_route and catch_all_route is not defined.
- area: access log
  change: |
    Fixed a bug where the omit_empty_values field was not honored for access logs specifying formats via text_format_source.
- area: ext_proc
  change: |
    Fixed content_length related issues when body mutation by external processor is enabled. ext_proc filter removes the content
    length header in 1)STREAMED BodySendMode 2) BUFFERED_PARTIAL BodySendMode and 3) BUFFERED BodySendMode + SKIP HeaderSendMode.
    This will enable chunked-encoding whenever feasible in HTTP1.1. Besides, ext_proc filter keep content length header
    in BUFFERED BodySendMode + SEND HeaderSendMode. It is now external processor's responsibility to set the content length
    correctly matched to the mutated body. if those two doesn't match, the mutation will be rejected and local reply with error
    status will be returned.
- area: dynamic_forward_proxy
  change: |
    Fixed a bug where the preresolved hostnames specified in the Dynamic Forward Proxy cluster
    config would not use the normalized hostname as the DNS cache key, which is the same key
    used for retrieval. This caused cache misses on initial use, even though the host DNS entry
    was pre-resolved. The fix is guarded by runtime guard ``envoy.reloadable_features.normalize_host_for_preresolve_dfp_dns``,
    which defaults to true.
- area: otlp_stat_sink
  change: |
    Fixed a bug where a histogram bucket counts were wrong. Additionally, the number of buckets is fixed and is now
    one element larger than the explicit bounds elements, as required by the specification.
- area: tracing
  change: |
    Fixed a bug where child spans produced by the Datadog tracer would have an incorrect operation name.
- area: DNS
  change: |
    Fixed a race condition that when multiple requests with the same authority header are sent to Envoy, sometimes some requests
    may receive 503 response with no_healthy_upstream from Envoy. The fix is guarded by runtime guard
    ``envoy.reloadable_features.dns_cache_set_first_resolve_complete``, which defaults to true.
- area: upstream
  change: |
    Fixed a bug that the subset load balancer will always be used even if the subset load balancer config does not
    contain any subset selector.
- area: docker
  change: |
    Updated base image to ``ubuntu:22.04`` to fix Redis memory issue (https://github.com/envoyproxy/envoy/issues/31248).
- area: ext_authz
  change: |
    Fixed a bug to ensure the proper functioning of the ``with_request_body`` feature within the per-route ExtAuthZ filter.
- area: oauth
  change: |
    Add :ref:`default_expires_in <envoy_v3_api_field_extensions.filters.http.oauth2.v3.OAuth2Config.default_expires_in>` configuration
    setting. The OAuth spec does not dictate that an authorization server must respond with an expiry. Envoy currently
    fails any OAuth flow if the expiry is not set. This setting allows you to provide a default in this case to ensure
    the OAuth flow can succeed.

removed_config_or_runtime:
# *Normally occurs at the end of the* :ref:`deprecation period <deprecated>`
- area: http
  change: |
    Removed ``envoy.reloadable_features.expand_agnostic_stream_lifetime`` and legacy code paths.
- area: http
  change: |
    removed ``envoy.reloadable_features.sanitize_original_path`` and legacy code paths.
- area: maglev
  change: |
    Removed ``envoy.reloadable_features.allow_compact_maglev`` and legacy code paths.
- area: router
  change: |
    Removed the deprecated ``envoy.reloadable_features.prohibit_route_refresh_after_response_headers_sent``
    runtime flag and legacy code path.
- area: upstream
  change: |
    Removed the deprecated ``envoy.reloadable_features.validate_detailed_override_host_statuses``
    runtime flag and legacy code path.
- area: grpc
  change: |
    Removed the deprecated ``envoy.reloadable_features.service_sanitize_non_utf8_strings``
    runtime flag and legacy code path.
- area: access log
  change: |
    Removed the deprecated ``envoy.reloadable_features.format_ports_as_numbers``
    runtime flag and legacy code path.
- area: router
  change: |
    Removed the deprecated ``envoy.reloadable_features.ignore_optional_option_from_hcm_for_route_config``
    runtime flag and legacy code path.

new_features:
- area: composite filter
  change: |
    added :ref:`ExtensionConfiguration discovery service<envoy_v3_api_file_envoy/service/extension/v3/config_discovery.proto>` support for
    :ref:`composite filter <config_http_filters_composite>`.
- area: aws
  change: |
    Added support for AWS common utility to fetch metadata credentials from AWS STS by using ``WebIdentityToken``. To enable
    you need to set ``envoy.reloadable_features.use_http_client_to_fetch_aws_credentials`` to ``true`` so that web identity
    credentials provider can use http async client to fetch credentials. Web identity credentials provider cannot use current
    default libcurl credentials fetcher which is under deprecation and will soon be removed. Web identity credentials provider
    is not compatible with :ref:`Grpc Credentials AWS IAM <envoy_v3_api_file_envoy/config/grpc_credential/v3/aws_iam.proto>`
    plugin which can only support deprecated libcurl credentials fetcher, see https://github.com/envoyproxy/envoy/pull/30626.
- area: filters
  change: |
    Added :ref:`the Basic Auth filter <envoy_v3_api_msg_extensions.filters.http.basic_auth.v3.BasicAuth>`, which can be used to
    authenticate user credentials in the HTTP Authentication heaer defined in `RFC7617 <https://tools.ietf.org/html/rfc7617>`_.
- area: upstream
  change: |
    Implmented API :ref:`drop_overloads<envoy_v3_api_field_config.endpoint.v3.ClusterLoadAssignment.Policy.drop_overloads>`
    which can be used to drop certain percentage of traffic from Envoy.
- area: stats
  change: |
    added :ref:`per_endpoint_stats <envoy_v3_api_field_config.cluster.v3.TrackClusterStats.per_endpoint_stats>` to get some metrics
    for each endpoint in a cluster.
- area: jwt
  change: |
    The jwt filter can now serialize non-primitive custom claims when maping claims to headers.
    These claims will be serialized as JSON and encoded as Base64.
- area: jwt
  change: |
    The JWT authentication filter supports changing the routes when either the headers or the
    dynamic metadata are modified.
- area: tcp_proxy
  change: |
    added support to TCP Proxy for recording the latency in ``UpstreamTiming`` from when the first
    initial connection to the upstream cluster was attempted to when either the
    connection was successfully established or the filiter failed to initialize
    any connection to the upstream.
- area: ratelimit
  change: |
    Ratelimit supports setting the HTTP status that is returned to the client when the ratelimit server
    returns an error or cannot be reached with :ref:`status_on_error
    <envoy_v3_api_field_extensions.filters.http.ratelimit.v3.RateLimit.status_on_error>`
    configuration flag.
- area: tracing
  change: |
    Added support for configuring resource detectors on the OpenTelemetry tracer.
- area: tracing
  change: |
    Added support to configure a sampler for the OpenTelemetry tracer.
- area: CEL-attributes
  change: |
    Added :ref:`attribute <arch_overview_attributes>` ``connection.transport_failure_reason``
    for looking up connection transport failure reason.
- area: ext_authz
  change: |
    New config parameter :ref:`charge_cluster_response_stats
    <envoy_v3_api_field_extensions.filters.http.ext_authz.v3.ExtAuthz.charge_cluster_response_stats>`
    for not incrementing cluster statistics on ext_authz response. Default true, no behavior change.
- area: ext_authz
  change: |
    forward :ref:`filter_metadata <envoy_v3_api_field_config.core.v3.Metadata.filter_metadata>` selected by
    :ref:`route_metadata_context_namespaces
    <envoy_v3_api_field_extensions.filters.http.ext_authz.v3.ExtAuthz.route_metadata_context_namespaces>`
    and :ref:`typed_filter_metadata <envoy_v3_api_field_config.core.v3.Metadata.typed_filter_metadata>` selected by
    :ref:`route_typed_metadata_context_namespaces
    <envoy_v3_api_field_extensions.filters.http.ext_authz.v3.ExtAuthz.route_typed_metadata_context_namespaces>`
    from the metadata of the selected route to external auth service.
    This metadata propagation is independent from the dynamic metadata from connection and request.
- area: ext_authz_filter
  change: |
    added :ref:`with_request_body
    <envoy_v3_api_field_extensions.filters.http.ext_authz.v3.CheckSettings.with_request_body>` to optionally override
    the default behavior of sending the request body to the authorization server from the per-route filter.
- area: grpc async client
  change: |
    added :ref:`max_cached_entry_idle_duration
    <envoy_v3_api_field_config.bootstrap.v3.Bootstrap.GrpcAsyncClientManagerConfig.max_cached_entry_idle_duration>`
    to control the cached grpc client eviction time in the cache.
- area: ratelimit
  change: |
    Ratelimit supports optional additional prefix to use when emitting statistics with :ref:`stat_prefix
    <envoy_v3_api_field_extensions.filters.http.ratelimit.v3.RateLimit.stat_prefix>`
    configuration flag.
- area: udp_proxy
  change: |
    added support for propagating the response headers in :ref:`UdpTunnelingConfig
    <envoy_v3_api_field_extensions.filters.udp.udp_proxy.v3.UdpProxyConfig.UdpTunnelingConfig.propagate_response_headers>` and
    response trailers in :ref:`UdpTunnelingConfig
    <envoy_v3_api_field_extensions.filters.udp.udp_proxy.v3.UdpProxyConfig.UdpTunnelingConfig.propagate_response_trailers>` to
    the downstream info filter state.
- area: tracing
  change: |
    Provide initial span attributes to a sampler used in the OpenTelemetry tracer.
- area: tracing
  change: |
    Added support to configure a Dynatrace resource detector for the OpenTelemetry tracer.
- area: compression
  change: |
    Added qatzip :ref:`compressor <envoy_v3_api_msg_extensions.compression.qatzip.compressor.v3alpha.Qatzip>`.
- area: udp_proxy
  change: |
    add :ref:`access log options
    <envoy_v3_api_field_extensions.filters.udp.udp_proxy.v3.UdpProxyConfig.access_log_options>`
    to allow recording an access log entry periodically for the UDP session, and allow recording an access
    log entry on the connection tunnel created successfully to upstream when UDP tunneling is configured.
- area: internal_redirects
  change: |
    Added support to copy headers from the redirect response to the
    triggered request. See
    :ref:`response_headers_to_copy<envoy_v3_api_field_config.route.v3.InternalRedirectPolicy.response_headers_to_copy>`.
- area: stateful_session
  change: |
    Added :ref:`strict mode <envoy_v3_api_field_extensions.filters.http.stateful_session.v3.StatefulSession.strict>`
    to cookie and header based stateful session. If a destination encoded in :ref:`cookie
    <envoy_v3_api_msg_extensions.http.stateful_session.cookie.v3.CookieBasedSessionState>`
    or in :ref:`specified header
    <envoy_v3_api_field_extensions.http.stateful_session.header.v3.HeaderBasedSessionState.name>` respectively
    is not available, Envoy will return ``503`` instead of selecting another destination from the cluster.
- area: stream info
  change: |
    Added time spent reading request headers to ``DownstreamTiming``.
- area: redis
  change: |
    Added support for the watch command (aborts multi transactions if watched keys change).
- area: grpc_http_bridge
  change: |
    added :ref:`ignore_query_parameters
    <envoy_v3_api_field_extensions.filters.http.grpc_http1_bridge.v3.Config.ignore_query_parameters>` option for
    automatically stripping query parameters in request URL path.
- area: access_log
  change: |
    Added new access log command operator ``%EMIT_TIME%`` to get the time when the log entry is emitted.
- area: aws_request_signing
  change: |
    added support for specifying the aws signing algorithm, either ``AWS_SIGV4`` or ``AWS_SIGV4A`` via
    :ref:`signing_algorithm <envoy_v3_api_field_extensions.filters.http.aws_request_signing.v3.AwsRequestSigning.signing_algorithm>`
    config API.
- area: access_log
  change: |
    Added support for listener metadata in ``%METADATA%`` formatter.
- area: attributes
  change: |
    Added support for listener metadata and listener direction in XDS attributes.
- area: attributes
  change: |
    Added support for node data in ``%CEL%`` formatter.
- area: set_metadata
  change: |
    Added support for injecting typed and untyped dynamic metadata with this filter, also adds the ability
    to add multiple namespaces with one filter and config to overwrite existing metadata is opt-in.
    :ref:`untyped_metadata <envoy_v3_api_field_extensions.filters.http.set_metadata.v3.Config.metadata>`
    may now be used to configure the ``set_metadata`` filter.
<<<<<<< HEAD
- area: ext_proc
  change: |
    added
    :ref:`metadata_options <envoy_v3_api_field_extensions.filters.http.ext_proc.v3.ExternalProcessor.metadata_options>`
    config API to enable sending and receiving metadata from/to the external processing server. Both typed and untyped dynamic
    metadata may be sent to the server. If
    :ref:`receiving_namespaces <envoy_v3_api_field_extensions.filters.http.ext_proc.v3.MetadataOptions.receiving_namespaces>`
    is defined, returned metadata may be written to the specified allowed namespaces.
=======
- area: lua
  change: |
    Added lua extension of router cluster specifier plugin to support selecting cluster dynamically by lua code.
- area: redis
  change: |
    Added support for the getdel command.
- area: access_log
  change: |
    Added support for ``%CONNECTION_ID%`` command operator for UDP session access log.
>>>>>>> 78814130

deprecated:
- area: wasm
  change: |
    Wasm-specific configuration attributes are deprecated in favor of ``xds`` attributes.
- area: set_metadata
  change: |
    :ref:`metadata_namespace <envoy_v3_api_field_extensions.filters.http.set_metadata.v3.Config.metadata_namespace>`
    and :ref:`value <envoy_v3_api_field_extensions.filters.http.set_metadata.v3.Config.value>`
    are deprecated. Please use the new field
    :ref:`untyped_metadata <envoy_v3_api_field_extensions.filters.http.set_metadata.v3.Config.metadata>`
    to configure static metadata to inject.<|MERGE_RESOLUTION|>--- conflicted
+++ resolved
@@ -355,7 +355,15 @@
     to add multiple namespaces with one filter and config to overwrite existing metadata is opt-in.
     :ref:`untyped_metadata <envoy_v3_api_field_extensions.filters.http.set_metadata.v3.Config.metadata>`
     may now be used to configure the ``set_metadata`` filter.
-<<<<<<< HEAD
+- area: lua
+  change: |
+    Added lua extension of router cluster specifier plugin to support selecting cluster dynamically by lua code.
+- area: redis
+  change: |
+    Added support for the getdel command.
+- area: access_log
+  change: |
+    Added support for ``%CONNECTION_ID%`` command operator for UDP session access log.
 - area: ext_proc
   change: |
     added
@@ -364,17 +372,6 @@
     metadata may be sent to the server. If
     :ref:`receiving_namespaces <envoy_v3_api_field_extensions.filters.http.ext_proc.v3.MetadataOptions.receiving_namespaces>`
     is defined, returned metadata may be written to the specified allowed namespaces.
-=======
-- area: lua
-  change: |
-    Added lua extension of router cluster specifier plugin to support selecting cluster dynamically by lua code.
-- area: redis
-  change: |
-    Added support for the getdel command.
-- area: access_log
-  change: |
-    Added support for ``%CONNECTION_ID%`` command operator for UDP session access log.
->>>>>>> 78814130
 
 deprecated:
 - area: wasm
