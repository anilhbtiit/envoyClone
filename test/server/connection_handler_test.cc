--- conflicted
+++ resolved
@@ -821,7 +821,6 @@
   }
 }
 
-<<<<<<< HEAD
 TEST_F(ConnectionHandlerTest, TcpListenerInplaceUpdate) {
   InSequence s;
   uint64_t old_listener_tag = 1;
@@ -898,7 +897,7 @@
   EXPECT_CALL(*listener, onDestroy());
   handler_.reset();
 }
-=======
+
 // Listener Filter matchers works.
 TEST_F(ConnectionHandlerTest, ListenerFilterWorks) {
   Network::ListenerCallbacks* listener_callbacks;
@@ -906,7 +905,7 @@
   TestListener* test_listener =
       addListener(1, true, false, "test_listener", listener, &listener_callbacks);
   EXPECT_CALL(*socket_factory_, localAddress()).WillRepeatedly(ReturnRef(local_address_));
-  handler_->addListener(*test_listener);
+  handler_->addListener(absl::nullopt, *test_listener);
 
   auto all_matcher = std::make_shared<Network::MockListenerFilterMatcher>();
   auto* disabled_listener_filter = new Network::MockListenerFilter();
@@ -932,7 +931,6 @@
   EXPECT_CALL(*listener, onDestroy());
 }
 
->>>>>>> 6aacca31
 } // namespace
 } // namespace Server
 } // namespace Envoy