#include "source/server/admin/stats_handler.h"

#include <functional>
#include <vector>

#include "envoy/admin/v3/mutex_stats.pb.h"

#include "source/common/common/empty_string.h"
#include "source/common/html/utility.h"
#include "source/common/http/headers.h"
#include "source/common/http/utility.h"
#include "source/common/memory/stats.h"
#include "source/server/admin/admin_html_generator.h"
#include "source/server/admin/prometheus_stats.h"
#include "source/server/admin/utils.h"

#include "absl/strings/numbers.h"

namespace Envoy {
namespace Server {

namespace {

constexpr absl::string_view AllLabel = "All";
constexpr absl::string_view CountersLabel = "Counters";
constexpr absl::string_view GaugesLabel = "Gauges";
constexpr absl::string_view HistogramsLabel = "Histograms";
constexpr absl::string_view TextReadoutsLabel = "TextReadouts";

} // namespace

const uint64_t RecentLookupsCapacity = 100;

StatsHandler::StatsHandler(Server::Instance& server) : HandlerContextBase(server) {}

Http::Code StatsHandler::handlerResetCounters(absl::string_view, Http::ResponseHeaderMap&,
                                              Buffer::Instance& response, AdminStream&) {
  for (const Stats::CounterSharedPtr& counter : server_.stats().counters()) {
    counter->reset();
  }
  server_.stats().symbolTable().clearRecentLookups();
  response.add("OK\n");
  return Http::Code::OK;
}

Http::Code StatsHandler::handlerStatsRecentLookups(absl::string_view, Http::ResponseHeaderMap&,
                                                   Buffer::Instance& response, AdminStream&) {
  Stats::SymbolTable& symbol_table = server_.stats().symbolTable();
  std::string table;
  const uint64_t total =
      symbol_table.getRecentLookups([&table](absl::string_view name, uint64_t count) {
        table += fmt::format("{:8d} {}\n", count, name);
      });
  if (table.empty() && symbol_table.recentLookupCapacity() == 0) {
    table = "Lookup tracking is not enabled. Use /stats/recentlookups/enable to enable.\n";
  } else {
    response.add("   Count Lookup\n");
  }
  response.add(absl::StrCat(table, "\ntotal: ", total, "\n"));
  return Http::Code::OK;
}

Http::Code StatsHandler::handlerStatsRecentLookupsClear(absl::string_view, Http::ResponseHeaderMap&,
                                                        Buffer::Instance& response, AdminStream&) {
  server_.stats().symbolTable().clearRecentLookups();
  response.add("OK\n");
  return Http::Code::OK;
}

Http::Code StatsHandler::handlerStatsRecentLookupsDisable(absl::string_view,
                                                          Http::ResponseHeaderMap&,
                                                          Buffer::Instance& response,
                                                          AdminStream&) {
  server_.stats().symbolTable().setRecentLookupCapacity(0);
  response.add("OK\n");
  return Http::Code::OK;
}

Http::Code StatsHandler::handlerStatsRecentLookupsEnable(absl::string_view,
                                                         Http::ResponseHeaderMap&,
                                                         Buffer::Instance& response, AdminStream&) {
  server_.stats().symbolTable().setRecentLookupCapacity(RecentLookupsCapacity);
  response.add("OK\n");
  return Http::Code::OK;
}

bool StatsHandler::Params::shouldShowMetric(const Stats::Metric& metric) const {
  if (used_only_ && !metric.used()) {
    return false;
  }
  if (filter_.has_value()) {
    std::string name = metric.name();
    if (!std::regex_search(name, filter_.value())) {
      return false;
    }
  }
  return true;
}

Http::Code StatsHandler::Params::parse(absl::string_view url, Buffer::Instance& response) {
  query_ = Http::Utility::parseAndDecodeQueryString(url);
  used_only_ = query_.find("usedonly") != query_.end();
  pretty_ = query_.find("pretty") != query_.end();
  prometheus_text_readouts_ = query_.find("text_readouts") != query_.end();
  if (!Utility::filterParam(query_, response, filter_)) {
    return Http::Code::BadRequest;
  }
  if (filter_.has_value()) {
    filter_string_ = query_.find("filter")->second;
  }

  auto parse_type = [](absl::string_view str, Type& type) {
    if (str == GaugesLabel) {
      type = Type::Gauges;
    } else if (str == CountersLabel) {
      type = Type::Counters;
    } else if (str == HistogramsLabel) {
      type = Type::Histograms;
    } else if (str == TextReadoutsLabel) {
      type = Type::TextReadouts;
    } else if (str == AllLabel) {
      type = Type::All;
    } else {
      return false;
    }
    return true;
  };

  auto type_iter = query_.find("type");
  if (type_iter != query_.end() && !parse_type(type_iter->second, type_)) {
    response.add("invalid &type= param");
    return Http::Code::BadRequest;
  }

  const absl::optional<std::string> format_value = Utility::formatParam(query_);
  if (format_value.has_value()) {
    if (format_value.value() == "prometheus") {
      format_ = Format::Prometheus;
    } else if (format_value.value() == "json") {
      format_ = Format::Json;
    } else if (format_value.value() == "text") {
      format_ = Format::Text;
    } else if (format_value.value() == "html") {
      format_ = Format::Html;
    } else {
      response.add("usage: /stats?format=json  or /stats?format=prometheus \n\n");
      return Http::Code::BadRequest;
    }
  }

  return Http::Code::OK;
}

Http::Code StatsHandler::handlerStats(absl::string_view url,
                                      Http::ResponseHeaderMap& response_headers,
                                      Buffer::Instance& response, AdminStream&) {
  Params params;
  Http::Code code = params.parse(url, response);
  if (code != Http::Code::OK) {
    return code;
  }
  if (server_.statsConfig().flushOnAdmin()) {
    server_.flushStats();
  }
  Stats::Store& store = server_.stats();
  if (params.format_ == Format::Prometheus) {
    const std::vector<Stats::TextReadoutSharedPtr>& text_readouts_vec =
        params.prometheus_text_readouts_ ? store.textReadouts()
                                         : std::vector<Stats::TextReadoutSharedPtr>();
    PrometheusStatsFormatter::statsAsPrometheus(
        store.counters(), store.gauges(), store.histograms(), text_readouts_vec, response,
        params.used_only_, params.filter_, server_.api().customStatNamespaces());
    return Http::Code::OK;
  }

  return stats(params, server_.stats(), response_headers, response);
}

class StatsHandler::Render {
public:
  virtual ~Render() = default;
  virtual void generate(const std::string& name, uint64_t value) PURE;
  virtual void generate(const std::string& name, const std::string& value) PURE;
  virtual void generate(const std::string& name,
                        const Stats::ParentHistogramSharedPtr& histogram) PURE;
  virtual void noStats(Type type) { UNREFERENCED_PARAMETER(type); }
  virtual void render() PURE;
};

class StatsHandler::TextRender : public StatsHandler::Render {
public:
  TextRender(Buffer::Instance& response) : response_(response) {}

  void generate(const std::string& name, uint64_t value) override {
    response_.addFragments({name, ": ", absl::StrCat(value), "\n"});
  }

  void generate(const std::string& name, const std::string& value) override {
    response_.addFragments({name, ": \"", Html::Utility::sanitize(value), "\"\n"});
  }

  void generate(const std::string& name,
                const Stats::ParentHistogramSharedPtr& histogram) override {
    response_.addFragments({name, ": ", histogram->quantileSummary(), "\n"});
  }

  void render() override {}

protected:
  Buffer::Instance& response_;
};

class StatsHandler::HtmlRender : public StatsHandler::TextRender {
public:
  HtmlRender(Http::ResponseHeaderMap& response_headers, Buffer::Instance& response,
             StatsHandler& stats_handler, const Params& params)
      : TextRender(response), html_(response) {
    response_headers.setReferenceContentType(Http::Headers::get().ContentTypeValues.Html);
    html_.setSubmitOnChange(true);
    html_.renderHead();
    response_.add("<body>\n");
    html_.renderTableBegin();
    html_.renderUrlHandler(stats_handler.statsHandler(), params.query_);
    html_.renderInput("scope", "stats", Admin::ParamDescriptor::Type::Hidden, params.query_, {});
    html_.renderTableEnd();
    response_.add("<pre>\n");
  }

  ~HtmlRender() override { response_.add("</pre></body>\n"); }

  void noStats(Type type) override {
    response_.add(
        absl::StrCat("</pre>\n<br/><i>No ", typeToString(type), " found</i><br/>\n<pre>\n"));
  }

  void render() override {}

private:
  AdminHtmlGenerator html_;
};

class StatsHandler::JsonRender : public StatsHandler::Render {
public:
  JsonRender(Http::ResponseHeaderMap& response_headers, Buffer::Instance& response,
             const Params& params)
      : response_(response), params_(params) {
    response_headers.setReferenceContentType(Http::Headers::get().ContentTypeValues.Json);
  }

  void generate(const std::string& name, uint64_t value) override {
    add(name, ValueUtil::numberValue(value));
  }
  void generate(const std::string& name, const std::string& value) override {
    add(name, ValueUtil::stringValue(value));
  }
  void generate(const std::string& name,
                const Stats::ParentHistogramSharedPtr& histogram) override {
    if (!found_used_histogram_) {
      auto* histograms_obj_fields = histograms_obj_.mutable_fields();

      // It is not possible for the supported quantiles to differ across histograms, so it is ok
      // to send them once.
      Stats::HistogramStatisticsImpl empty_statistics;
      std::vector<ProtobufWkt::Value> supported_quantile_array;
      for (double quantile : empty_statistics.supportedQuantiles()) {
        supported_quantile_array.push_back(ValueUtil::numberValue(quantile * 100));
      }
      (*histograms_obj_fields)["supported_quantiles"] =
          ValueUtil::listValue(supported_quantile_array);
      found_used_histogram_ = true;
    }

    ProtobufWkt::Struct computed_quantile;
    auto* computed_quantile_fields = computed_quantile.mutable_fields();
    (*computed_quantile_fields)["name"] = ValueUtil::stringValue(name);

    std::vector<ProtobufWkt::Value> computed_quantile_value_array;
    for (size_t i = 0; i < histogram->intervalStatistics().supportedQuantiles().size(); ++i) {
      ProtobufWkt::Struct computed_quantile_value;
      auto* computed_quantile_value_fields = computed_quantile_value.mutable_fields();
      const auto& interval = histogram->intervalStatistics().computedQuantiles()[i];
      const auto& cumulative = histogram->cumulativeStatistics().computedQuantiles()[i];
      (*computed_quantile_value_fields)["interval"] =
          std::isnan(interval) ? ValueUtil::nullValue() : ValueUtil::numberValue(interval);
      (*computed_quantile_value_fields)["cumulative"] =
          std::isnan(cumulative) ? ValueUtil::nullValue() : ValueUtil::numberValue(cumulative);

      computed_quantile_value_array.push_back(ValueUtil::structValue(computed_quantile_value));
    }
    (*computed_quantile_fields)["values"] = ValueUtil::listValue(computed_quantile_value_array);
    computed_quantile_array_.push_back(ValueUtil::structValue(computed_quantile));
  }

  void render() override {
    if (found_used_histogram_) {
      auto* histograms_obj_fields = histograms_obj_.mutable_fields();
      (*histograms_obj_fields)["computed_quantiles"] =
          ValueUtil::listValue(computed_quantile_array_);
      auto* histograms_obj_container_fields = histograms_obj_container_.mutable_fields();
      (*histograms_obj_container_fields)["histograms"] = ValueUtil::structValue(histograms_obj_);
      stats_array_.push_back(ValueUtil::structValue(histograms_obj_container_));
    }

    auto* document_fields = document_.mutable_fields();
    (*document_fields)["stats"] = ValueUtil::listValue(stats_array_);
    response_.add(MessageUtil::getJsonStringFromMessageOrDie(document_, params_.pretty_, true));
  }

private:
  template <class Value> void add(const std::string& name, const Value& value) {
    ProtobufWkt::Struct stat_obj;
    auto* stat_obj_fields = stat_obj.mutable_fields();
    (*stat_obj_fields)["name"] = ValueUtil::stringValue(name);
    (*stat_obj_fields)["value"] = value;
    stats_array_.push_back(ValueUtil::structValue(stat_obj));
  }

  Buffer::Instance& response_;
  const StatsHandler::Params& params_;
  ProtobufWkt::Struct document_;
  std::vector<ProtobufWkt::Value> stats_array_;
  std::vector<ProtobufWkt::Value> scope_array_;
  ProtobufWkt::Struct histograms_obj_;
  ProtobufWkt::Struct histograms_obj_container_;
  std::vector<ProtobufWkt::Value> computed_quantile_array_;
  bool found_used_histogram_{false};
};

class StatsHandler::Context {
public:
#define STRING_SORT 1
#if STRING_SORT
  template <class ValueType> using NameValue = std::pair<std::string, ValueType>;
  template <class ValueType> using NameValueVec = std::vector<NameValue<ValueType>>;
#else
  template <class StatType> using StatVec = std::vector<Stats::RefcountPtr<StatType>>;
#endif

  Context(const Params& params, Render& render, Buffer::Instance& response)
      : params_(params), render_(render), response_(response) {}

  // Iterates through the various stat types, and renders them.
  void collectAndEmitStats(const Stats::Store& stats) {
    uint64_t mem_start = Memory::Stats::totalCurrentlyAllocated();
#if STRING_SORT
    NameValueVec<std::string> text_readouts;
    collect<Stats::TextReadout>(Type::TextReadouts, stats, text_readouts);
    emit<std::string>(text_readouts);

    // We collect counters and gauges together and co-mingle them before sorting.
    // Note that the user can use type 'type=' query-param to show only desired
    // type; the default is All.
    NameValueVec<uint64_t> counters_and_gauges;
    collect<Stats::Counter>(Type::Counters, stats, counters_and_gauges);
    collect<Stats::Gauge>(Type::Gauges, stats, counters_and_gauges);
    ENVOY_LOG_MISC(error, "Memory Peak: {}", Memory::Stats::totalCurrentlyAllocated() - mem_start);
    emit<uint64_t>(counters_and_gauges);

    NameValueVec<Stats::ParentHistogramSharedPtr> histograms;
    collect<Stats::ParentHistogram>(Type::Histograms, stats, histograms);
    emit<Stats::ParentHistogramSharedPtr>(histograms);
#else
    const Stats::SymbolTable& symbol_table = stats.constSymbolTable();

    StatVec<Stats::TextReadout> text_readouts;
    collect<Stats::TextReadout>(Type::TextReadouts, stats, text_readouts);
    emit<Stats::TextReadout>(text_readouts, symbol_table);

    // TODO(jmarantz): merge-sort the counter & stats values together.
    StatVec<Stats::Counter> counters;
    StatVec<Stats::Gauge> gauges;
    collect<Stats::Counter>(Type::Counters, stats, counters);
    collect<Stats::Gauge>(Type::Gauges, stats, gauges);
    ENVOY_LOG_MISC(error, "Memory Peak: {}", Memory::Stats::totalCurrentlyAllocated() - mem_start);

    emit<Stats::Counter>(counters, symbol_table);
    emit<Stats::Gauge>(gauges, symbol_table);

    StatVec<Stats::ParentHistogram> histograms;
    collect<Stats::ParentHistogram>(Type::Histograms, stats, histograms);
    emit<Stats::ParentHistogram>(histograms, symbol_table);
#endif
  }

#if STRING_SORT
  template <class ValueType> void emit(NameValueVec<ValueType>& name_value_vec) {
    std::sort(name_value_vec.begin(), name_value_vec.end());
    for (NameValue<ValueType>& name_value : name_value_vec) {
      render_.generate(name_value.first, name_value.second);
      name_value = NameValue<ValueType>(); // free memory after rendering
    }
  }
#else
  template <class StatType>
  void emit(StatVec<StatType>& stat_vec, const Stats::SymbolTable& symbol_table) {
    struct Compare {
      Compare(const Stats::SymbolTable& symbol_table) : symbol_table_(symbol_table) {}
      bool operator()(const Stats::RefcountPtr<StatType>& a,
                      const Stats::RefcountPtr<StatType>& b) {
        return symbol_table_.lessThan(a->statName(), b->statName());
      }
      const Stats::SymbolTable& symbol_table_;
    };

    std::sort(stat_vec.begin(), stat_vec.end(), Compare(symbol_table));
    for (Stats::RefcountPtr<StatType>& stat : stat_vec) {
      render_.generate(stat->name(), saveValue(*stat));
      stat.reset(); // free memory after rendering
    }
  }
#endif

#if STRING_SORT
  template <class StatType, class ValueType>
  void collect(Type type, const Stats::Store& stats, NameValueVec<ValueType>& vec)
#else
  template <class StatType>
  void collect(Type type, const Stats::Store& stats, StatVec<StatType>& vec)
#endif
  {
    // Bail early if the  requested type does not match the current type.
    if (params_.type_ != Type::All && params_.type_ != type) {
      return;
    }

    size_t previous_size = vec.size();
    collectHelper(stats, [this, &vec](StatType& stat) {
      if (params_.shouldShowMetric(stat)) {
#if STRING_SORT
        vec.emplace_back(std::make_pair(stat.name(), saveValue(stat)));
#else
        vec.emplace_back(Stats::RefcountPtr<StatType>(&stat));
#endif
      }
    });
    if (previous_size == vec.size()) {
      render_.noStats(type);
    }
  }

<<<<<<< HEAD
  std::string saveValue(Stats::TextReadout& text_readout) { return text_readout.value(); }
  uint64_t saveValue(Stats::Counter& counter) { return counter.value(); }
  uint64_t saveValue(Stats::Gauge& gauge) { return gauge.value(); }
  Stats::ParentHistogramSharedPtr saveValue(Stats::ParentHistogram& histogram) {
    return Stats::ParentHistogramSharedPtr(&histogram);
  }

  void collectHelper(const Stats::Store& stats, Stats::StatFn<Stats::TextReadout&> fn) {
    stats.forEachTextReadout(nullptr, fn);
=======
  Stats::Store& stats = server_.stats();
  std::vector<Stats::ParentHistogramSharedPtr> histograms = stats.histograms();
  stats.symbolTable().sortByStatNames<Stats::ParentHistogramSharedPtr>(
      histograms.begin(), histograms.end(),
      [](const Stats::ParentHistogramSharedPtr& a) -> Stats::StatName { return a->statName(); });

  if (!format_value.has_value()) {
    // Display plain stats if format query param is not there.
    statsAsText(all_stats, text_readouts, histograms, used_only, regex, response);
    return Http::Code::OK;
  }

  if (format_value.value() == "json") {
    response_headers.setReferenceContentType(Http::Headers::get().ContentTypeValues.Json);
    response.add(statsAsJson(all_stats, text_readouts, histograms, used_only, regex));
    return Http::Code::OK;
>>>>>>> b6bc5ca5
  }

  void collectHelper(const Stats::Store& stats, Stats::StatFn<Stats::Counter&> fn) {
    stats.forEachCounter(nullptr, fn);
  }

  void collectHelper(const Stats::Store& stats, Stats::StatFn<Stats::Gauge&> fn) {
    stats.forEachGauge(nullptr, fn);
  }

  void collectHelper(const Stats::Store& stats, Stats::StatFn<Stats::ParentHistogram> fn) {
    // TODO(jmarantz)): when #19166 lands convert to stats.forEachHistogram(nullptr, fn);
    for (Stats::ParentHistogramSharedPtr& histogram : stats.histograms()) {
      fn(*histogram);
    }
  }

  const Params& params_;
  Render& render_;
  Buffer::Instance& response_;
};

Http::Code StatsHandler::stats(const Params& params, Stats::Store& stats,
                               Http::ResponseHeaderMap& response_headers,
                               Buffer::Instance& response) {
  std::unique_ptr<Render> render;

  switch (params.format_) {
  case Format::Html:
    render = std::make_unique<HtmlRender>(response_headers, response, *this, params);
    break;
  case Format::Json:
    render = std::make_unique<JsonRender>(response_headers, response, params);
    break;
  case Format::Prometheus:
    ASSERT(false);
    ABSL_FALLTHROUGH_INTENDED;
  case Format::Text:
    render = std::make_unique<TextRender>(response);
    break;
  }

  Context context(params, *render, response);
  context.collectAndEmitStats(stats);
  render->render();

  return Http::Code::OK;
}

Http::Code StatsHandler::handlerPrometheusStats(absl::string_view path_and_query,
                                                Http::ResponseHeaderMap&,
                                                Buffer::Instance& response, AdminStream&) {
  Params params;
  Http::Code code = params.parse(path_and_query, response);
  if (code != Http::Code::OK) {
    return code;
  }
  if (server_.statsConfig().flushOnAdmin()) {
    server_.flushStats();
  }
  Stats::Store& stats = server_.stats();
  const std::vector<Stats::TextReadoutSharedPtr>& text_readouts_vec =
      params.prometheus_text_readouts_ ? stats.textReadouts()
                                       : std::vector<Stats::TextReadoutSharedPtr>();
  PrometheusStatsFormatter::statsAsPrometheus(stats.counters(), stats.gauges(), stats.histograms(),
                                              text_readouts_vec, response, params.used_only_,
                                              params.filter_, server_.api().customStatNamespaces());
  return Http::Code::OK;
}

// TODO(ambuc) Export this as a server (?) stat for monitoring.
Http::Code StatsHandler::handlerContention(absl::string_view,
                                           Http::ResponseHeaderMap& response_headers,
                                           Buffer::Instance& response, AdminStream&) {

  if (server_.options().mutexTracingEnabled() && server_.mutexTracer() != nullptr) {
    response_headers.setReferenceContentType(Http::Headers::get().ContentTypeValues.Json);

    envoy::admin::v3::MutexStats mutex_stats;
    mutex_stats.set_num_contentions(server_.mutexTracer()->numContentions());
    mutex_stats.set_current_wait_cycles(server_.mutexTracer()->currentWaitCycles());
    mutex_stats.set_lifetime_wait_cycles(server_.mutexTracer()->lifetimeWaitCycles());
    response.add(MessageUtil::getJsonStringFromMessageOrError(mutex_stats, true, true));
  } else {
    response.add("Mutex contention tracing is not enabled. To enable, run Envoy with flag "
                 "--enable-mutex-tracing.");
  }
  return Http::Code::OK;
}

Admin::UrlHandler StatsHandler::statsHandler() {
  return {"/stats",
          "Print server stats.",
          MAKE_ADMIN_HANDLER(handlerStats),
          false,
          false,
          {{Admin::ParamDescriptor::Type::Boolean, "usedonly",
            "Only include stats that have been written by system since restart"},
           {Admin::ParamDescriptor::Type::String, "filter",
            "Regular expression (ecmascript) for filtering stats"},
           {Admin::ParamDescriptor::Type::Enum,
            "format",
            "File format to use.",
            {"html", "text", "json"}},
           {Admin::ParamDescriptor::Type::Enum,
            "type",
            "Stat types to include.",
            {AllLabel, CountersLabel, HistogramsLabel, GaugesLabel, TextReadoutsLabel}}}};
}

absl::string_view StatsHandler::typeToString(StatsHandler::Type type) {
  static constexpr absl::string_view TextReadouts = "TextReadouts";
  static constexpr absl::string_view Counters = "Counters";
  static constexpr absl::string_view Gauges = "Gauges";
  static constexpr absl::string_view Histograms = "Histograms";
  static constexpr absl::string_view All = "All";

  absl::string_view ret;
  switch (type) {
  case Type::TextReadouts:
    ret = TextReadouts;
    break;
  case Type::Counters:
    ret = Counters;
    break;
  case Type::Gauges:
    ret = Gauges;
    break;
  case Type::Histograms:
    ret = Histograms;
    break;
  case Type::All:
    ret = All;
    break;
  }
  return ret;
}

} // namespace Server
} // namespace Envoy<|MERGE_RESOLUTION|>--- conflicted
+++ resolved
@@ -137,7 +137,7 @@
     if (format_value.value() == "prometheus") {
       format_ = Format::Prometheus;
     } else if (format_value.value() == "json") {
-      format_ = Format::Json;
+     *co format_ = Format::Json;
     } else if (format_value.value() == "text") {
       format_ = Format::Text;
     } else if (format_value.value() == "html") {
@@ -159,21 +159,28 @@
   if (code != Http::Code::OK) {
     return code;
   }
+
   if (server_.statsConfig().flushOnAdmin()) {
     server_.flushStats();
   }
-  Stats::Store& store = server_.stats();
+
+  Stats::Store& stats = server_.stats();
+  std::vector<Stats::ParentHistogramSharedPtr> histograms = stats.histograms();
+  stats.symbolTable().sortByStatNames<Stats::ParentHistogramSharedPtr>(
+      histograms.begin(), histograms.end(),
+      [](const Stats::ParentHistogramSharedPtr& a) -> Stats::StatName { return a->statName(); });
+
   if (params.format_ == Format::Prometheus) {
     const std::vector<Stats::TextReadoutSharedPtr>& text_readouts_vec =
-        params.prometheus_text_readouts_ ? store.textReadouts()
+        params.prometheus_text_readouts_ ? stats.textReadouts()
                                          : std::vector<Stats::TextReadoutSharedPtr>();
     PrometheusStatsFormatter::statsAsPrometheus(
-        store.counters(), store.gauges(), store.histograms(), text_readouts_vec, response,
+        stats.counters(), stats.gauges(), stats.histograms(), text_readouts_vec, response,
         params.used_only_, params.filter_, server_.api().customStatNamespaces());
     return Http::Code::OK;
   }
 
-  return stats(params, server_.stats(), response_headers, response);
+  return stats(params, stats, response_headers, response);
 }
 
 class StatsHandler::Render {
@@ -245,6 +252,8 @@
              const Params& params)
       : response_(response), params_(params) {
     response_headers.setReferenceContentType(Http::Headers::get().ContentTypeValues.Json);
+    response.add(statsAsJson(all_stats, text_readouts, histograms, used_only, regex));
+    return Http::Code::OK;
   }
 
   void generate(const std::string& name, uint64_t value) override {
@@ -438,7 +447,6 @@
     }
   }
 
-<<<<<<< HEAD
   std::string saveValue(Stats::TextReadout& text_readout) { return text_readout.value(); }
   uint64_t saveValue(Stats::Counter& counter) { return counter.value(); }
   uint64_t saveValue(Stats::Gauge& gauge) { return gauge.value(); }
@@ -448,24 +456,6 @@
 
   void collectHelper(const Stats::Store& stats, Stats::StatFn<Stats::TextReadout&> fn) {
     stats.forEachTextReadout(nullptr, fn);
-=======
-  Stats::Store& stats = server_.stats();
-  std::vector<Stats::ParentHistogramSharedPtr> histograms = stats.histograms();
-  stats.symbolTable().sortByStatNames<Stats::ParentHistogramSharedPtr>(
-      histograms.begin(), histograms.end(),
-      [](const Stats::ParentHistogramSharedPtr& a) -> Stats::StatName { return a->statName(); });
-
-  if (!format_value.has_value()) {
-    // Display plain stats if format query param is not there.
-    statsAsText(all_stats, text_readouts, histograms, used_only, regex, response);
-    return Http::Code::OK;
-  }
-
-  if (format_value.value() == "json") {
-    response_headers.setReferenceContentType(Http::Headers::get().ContentTypeValues.Json);
-    response.add(statsAsJson(all_stats, text_readouts, histograms, used_only, regex));
-    return Http::Code::OK;
->>>>>>> b6bc5ca5
   }
 
   void collectHelper(const Stats::Store& stats, Stats::StatFn<Stats::Counter&> fn) {
