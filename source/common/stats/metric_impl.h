--- conflicted
+++ resolved
@@ -48,29 +48,15 @@
 class NullMetricImpl : public MetricImpl {
 public:
   explicit NullMetricImpl(SymbolTable& symbol_table)
-<<<<<<< HEAD
-      : MetricImpl("", std::vector<Tag>(), symbol_table), symbol_table_(symbol_table),
-        stat_name_storage_("", symbol_table) {}
-  ~NullMetricImpl() { stat_name_storage_.free(symbol_table_); }
-
-  const SymbolTable& symbolTable() const override { return symbol_table_; }
-  SymbolTable& symbolTable() override { return symbol_table_; }
-=======
       : MetricImpl("", std::vector<Tag>(), symbol_table), stat_name_storage_("", symbol_table) {}
 
   const SymbolTable& symbolTable() const override { return stat_name_storage_.symbolTable(); }
   SymbolTable& symbolTable() override { return stat_name_storage_.symbolTable(); }
->>>>>>> 304ec569
   bool used() const override { return false; }
   StatName statName() const override { return stat_name_storage_.statName(); }
 
 private:
-<<<<<<< HEAD
-  SymbolTable& symbol_table_;
-  StatNameStorage stat_name_storage_;
-=======
   StatNameManagedStorage stat_name_storage_;
->>>>>>> 304ec569
 };
 
 } // namespace Stats
