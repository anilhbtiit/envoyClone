--- conflicted
+++ resolved
@@ -29,11 +29,8 @@
   TagExtractorImpl(const std::string& name, const std::string& regex,
                    const std::string& substr = "");
   std::string name() const override { return name_; }
-<<<<<<< HEAD
-=======
   bool extractTag(absl::string_view tag_extracted_name, TagVector& tags,
                   IntervalSet<size_t>& remove_characters) const override;
->>>>>>> 49cbae46
   absl::string_view prefixToken() const override { return prefix_; }
 
   /**
