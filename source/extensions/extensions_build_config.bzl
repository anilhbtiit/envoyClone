--- conflicted
+++ resolved
@@ -236,8 +236,6 @@
     "envoy.wasm.runtime.wavm":                          "//source/extensions/wasm_runtime/wavm:config",
     "envoy.wasm.runtime.wasmtime":                      "//source/extensions/wasm_runtime/wasmtime:config",
 
-<<<<<<< HEAD
-=======
     #
     # Rate limit descriptors
     #
@@ -249,7 +247,6 @@
     #
 
     "envoy.io_socket.user_space":                       "//source/extensions/io_socket/user_space:config",
->>>>>>> 542e996e
 }
 
 # These can be changed to ["//visibility:public"], for  downstream builds which
