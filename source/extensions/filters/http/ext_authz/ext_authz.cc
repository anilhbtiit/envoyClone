#include "extensions/filters/http/ext_authz/ext_authz.h"

#include "envoy/config/core/v3/base.pb.h"

#include "common/common/assert.h"
#include "common/common/enum_to_int.h"
#include "common/common/matchers.h"
#include "common/http/utility.h"
#include "common/router/config_impl.h"

#include "extensions/filters/http/well_known_names.h"

namespace Envoy {
namespace Extensions {
namespace HttpFilters {
namespace ExtAuthz {

struct RcDetailsValues {
  // The ext_authz filter denied the downstream request.
  const std::string AuthzDenied = "ext_authz_denied";
  // The ext_authz filter encountered a failure, and was configured to fail-closed.
  const std::string AuthzError = "ext_authz_error";
};
using RcDetails = ConstSingleton<RcDetailsValues>;

void FilterConfigPerRoute::merge(const FilterConfigPerRoute& other) {
  // We only merge context extensions here, and leave boolean flags untouched since those flags are
  // not used from the merged config.
  auto begin_it = other.context_extensions_.begin();
  auto end_it = other.context_extensions_.end();
  for (auto it = begin_it; it != end_it; ++it) {
    context_extensions_[it->first] = it->second;
  }
}

void Filter::initiateCall(const Http::RequestHeaderMap& headers,
                          const Router::RouteConstSharedPtr& route) {
  if (filter_return_ == FilterReturn::StopDecoding) {
    return;
  }

  auto&& maybe_merged_per_route_config =
      Http::Utility::getMergedPerFilterConfig<FilterConfigPerRoute>(
          HttpFilterNames::get().ExtAuthorization, route,
          [](FilterConfigPerRoute& cfg_base, const FilterConfigPerRoute& cfg) {
            cfg_base.merge(cfg);
          });

  Protobuf::Map<std::string, std::string> context_extensions;
  if (maybe_merged_per_route_config) {
    context_extensions = maybe_merged_per_route_config.value().takeContextExtensions();
  }

  // If metadata_context_namespaces is specified, pass matching metadata to the ext_authz service.
  envoy::config::core::v3::Metadata metadata_context;
  const auto& request_metadata = callbacks_->streamInfo().dynamicMetadata().filter_metadata();
  for (const auto& context_key : config_->metadataContextNamespaces()) {
    const auto& metadata_it = request_metadata.find(context_key);
    if (metadata_it != request_metadata.end()) {
      (*metadata_context.mutable_filter_metadata())[metadata_it->first] = metadata_it->second;
    }
  }

  Filters::Common::ExtAuthz::CheckRequestUtils::createHttpCheck(
      callbacks_, headers, std::move(context_extensions), std::move(metadata_context),
      check_request_, config_->maxRequestBytes(), config_->packAsBytes(),
      config_->includePeerCertificate());

  ENVOY_STREAM_LOG(trace, "ext_authz filter calling authorization server", *callbacks_);
  state_ = State::Calling;
  filter_return_ = FilterReturn::StopDecoding; // Don't let the filter chain continue as we are
                                               // going to invoke check call.
  cluster_ = callbacks_->clusterInfo();
  initiating_call_ = true;
  client_->check(*this, callbacks_->dispatcher(), check_request_, callbacks_->activeSpan(),
                 callbacks_->streamInfo());
  initiating_call_ = false;
}

Http::FilterHeadersStatus Filter::decodeHeaders(Http::RequestHeaderMap& headers, bool end_stream) {
  Router::RouteConstSharedPtr route = callbacks_->route();
<<<<<<< HEAD
  skip_check_ = skipCheckForRoute(route);
  if (skip_check_) {
    return Http::FilterHeadersStatus::Continue;
  }
=======
  const auto per_route_flags = getPerRouteFlags(route);
  skip_check_ = per_route_flags.skip_check_;
>>>>>>> fb7bdbe4

  if (!config_->filterEnabled(callbacks_->streamInfo().dynamicMetadata())) {
    stats_.disabled_.inc();
    if (config_->denyAtDisable()) {
      ENVOY_STREAM_LOG(trace, "ext_authz filter is disabled. Deny the request.", *callbacks_);
      callbacks_->streamInfo().setResponseFlag(
          StreamInfo::ResponseFlag::UnauthorizedExternalService);
      callbacks_->sendLocalReply(config_->statusOnError(), EMPTY_STRING, nullptr, absl::nullopt,
                                 RcDetails::get().AuthzError);
      return Http::FilterHeadersStatus::StopIteration;
    }
    return Http::FilterHeadersStatus::Continue;
  }

  request_headers_ = &headers;
  buffer_data_ = config_->withRequestBody() && !per_route_flags.skip_request_body_buffering_ &&
                 !(end_stream || Http::Utility::isWebSocketUpgradeRequest(headers) ||
                   Http::Utility::isH2UpgradeRequest(headers));

  if (buffer_data_) {
    ENVOY_STREAM_LOG(debug, "ext_authz filter is buffering the request", *callbacks_);
    if (!config_->allowPartialMessage()) {
      callbacks_->setDecoderBufferLimit(config_->maxRequestBytes());
    }
    return Http::FilterHeadersStatus::StopIteration;
  }

  // Initiate a call to the authorization server since we are not disabled.
  initiateCall(headers, route);
  return filter_return_ == FilterReturn::StopDecoding
             ? Http::FilterHeadersStatus::StopAllIterationAndWatermark
             : Http::FilterHeadersStatus::Continue;
}

Http::FilterDataStatus Filter::decodeData(Buffer::Instance& data, bool end_stream) {
  if (buffer_data_ && !skip_check_) {
    const bool buffer_is_full = isBufferFull();
    if (end_stream || buffer_is_full) {
      ENVOY_STREAM_LOG(debug, "ext_authz filter finished buffering the request since {}",
                       *callbacks_, buffer_is_full ? "buffer is full" : "stream is ended");
      if (!buffer_is_full) {
        // Make sure data is available in initiateCall.
        callbacks_->addDecodedData(data, true);
      }
      initiateCall(*request_headers_, callbacks_->route());
      return filter_return_ == FilterReturn::StopDecoding
                 ? Http::FilterDataStatus::StopIterationAndWatermark
                 : Http::FilterDataStatus::Continue;
    } else {
      return Http::FilterDataStatus::StopIterationAndBuffer;
    }
  }

  return Http::FilterDataStatus::Continue;
}

Http::FilterTrailersStatus Filter::decodeTrailers(Http::RequestTrailerMap&) {
  if (buffer_data_ && !skip_check_) {
    if (filter_return_ != FilterReturn::StopDecoding) {
      ENVOY_STREAM_LOG(debug, "ext_authz filter finished buffering the request", *callbacks_);
      initiateCall(*request_headers_, callbacks_->route());
    }
    return filter_return_ == FilterReturn::StopDecoding ? Http::FilterTrailersStatus::StopIteration
                                                        : Http::FilterTrailersStatus::Continue;
  }

  return Http::FilterTrailersStatus::Continue;
}

void Filter::setDecoderFilterCallbacks(Http::StreamDecoderFilterCallbacks& callbacks) {
  callbacks_ = &callbacks;
}

void Filter::onDestroy() {
  if (state_ == State::Calling) {
    state_ = State::Complete;
    client_->cancel();
  }
}

void Filter::onComplete(Filters::Common::ExtAuthz::ResponsePtr&& response) {
  state_ = State::Complete;
  using Filters::Common::ExtAuthz::CheckStatus;
  Stats::StatName empty_stat_name;

  switch (response->status) {
  case CheckStatus::OK: {
    // Any changes to request headers can affect how the request is going to be
    // routed. If we are changing the headers we also need to clear the route
    // cache.
    if (config_->clearRouteCache() &&
        (!response->headers_to_set.empty() || !response->headers_to_append.empty() ||
         !response->headers_to_remove.empty())) {
      ENVOY_STREAM_LOG(debug, "ext_authz is clearing route cache", *callbacks_);
      callbacks_->clearRouteCache();
    }

    ENVOY_STREAM_LOG(trace, "ext_authz filter added header(s) to the request:", *callbacks_);
    for (const auto& header : response->headers_to_set) {
      ENVOY_STREAM_LOG(trace, "'{}':'{}'", *callbacks_, header.first.get(), header.second);
      request_headers_->setCopy(header.first, header.second);
    }
    for (const auto& header : response->headers_to_add) {
      ENVOY_STREAM_LOG(trace, "'{}':'{}'", *callbacks_, header.first.get(), header.second);
      request_headers_->addCopy(header.first, header.second);
    }
    for (const auto& header : response->headers_to_append) {
      const Http::HeaderEntry* header_to_modify = request_headers_->get(header.first);
      // TODO(dio): Add a flag to allow appending non-existent headers, without setting it first
      // (via `headers_to_add`). For example, given:
      // 1. Original headers {"original": "true"}
      // 2. Response headers from the authorization servers {{"append": "1"}, {"append": "2"}}
      //
      // Currently it is not possible to add {{"append": "1"}, {"append": "2"}} (the intended
      // combined headers: {{"original": "true"}, {"append": "1"}, {"append": "2"}}) to the request
      // to upstream server by only sets `headers_to_append`.
      if (header_to_modify != nullptr) {
        ENVOY_STREAM_LOG(trace, "'{}':'{}'", *callbacks_, header.first.get(), header.second);
        // The current behavior of appending is by combining entries with the same key, into one
        // entry. The value of that combined entry is separated by ",".
        // TODO(dio): Consider to use addCopy instead.
        request_headers_->appendCopy(header.first, header.second);
      }
    }

    ENVOY_STREAM_LOG(trace, "ext_authz filter removed header(s) from the request:", *callbacks_);
    for (const auto& header : response->headers_to_remove) {
      // We don't allow removing any :-prefixed headers, nor Host, as removing
      // them would make the request malformed.
      if (absl::StartsWithIgnoreCase(absl::string_view(header.get()), ":") ||
          header == Http::Headers::get().HostLegacy) {
        continue;
      }
      ENVOY_STREAM_LOG(trace, "'{}'", *callbacks_, header.get());
      request_headers_->remove(header);
    }

    if (!response->dynamic_metadata.fields().empty()) {
      callbacks_->streamInfo().setDynamicMetadata(HttpFilterNames::get().ExtAuthorization,
                                                  response->dynamic_metadata);
    }

    if (cluster_) {
      config_->incCounter(cluster_->statsScope(), config_->ext_authz_ok_);
    }
    stats_.ok_.inc();
    continueDecoding();
    break;
  }

  case CheckStatus::Denied: {
    ENVOY_STREAM_LOG(trace, "ext_authz filter rejected the request. Response status code: '{}",
                     *callbacks_, enumToInt(response->status_code));
    stats_.denied_.inc();

    if (cluster_) {
      config_->incCounter(cluster_->statsScope(), config_->ext_authz_denied_);

      Http::CodeStats::ResponseStatInfo info{config_->scope(),
                                             cluster_->statsScope(),
                                             empty_stat_name,
                                             enumToInt(response->status_code),
                                             true,
                                             empty_stat_name,
                                             empty_stat_name,
                                             empty_stat_name,
                                             empty_stat_name,
                                             false};
      config_->httpContext().codeStats().chargeResponseStat(info);
    }

    callbacks_->sendLocalReply(
        response->status_code, response->body,
        [&headers = response->headers_to_set,
         &callbacks = *callbacks_](Http::HeaderMap& response_headers) -> void {
          ENVOY_STREAM_LOG(trace,
                           "ext_authz filter added header(s) to the local response:", callbacks);
          // Firstly, remove all headers requested by the ext_authz filter, to ensure that they will
          // override existing headers.
          for (const auto& header : headers) {
            response_headers.remove(header.first);
          }
          // Then set all of the requested headers, allowing the same header to be set multiple
          // times, e.g. `Set-Cookie`.
          for (const auto& header : headers) {
            ENVOY_STREAM_LOG(trace, " '{}':'{}'", callbacks, header.first.get(), header.second);
            response_headers.addCopy(header.first, header.second);
          }
        },
        absl::nullopt, RcDetails::get().AuthzDenied);
    callbacks_->streamInfo().setResponseFlag(StreamInfo::ResponseFlag::UnauthorizedExternalService);
    break;
  }

  case CheckStatus::Error: {
    if (cluster_) {
      config_->incCounter(cluster_->statsScope(), config_->ext_authz_error_);
      if (response->error_kind == Filters::Common::ExtAuthz::ErrorKind::Timedout) {
        config_->incCounter(cluster_->statsScope(), config_->ext_authz_timeout_);
      }
    }
    stats_.error_.inc();
    if (response->error_kind == Filters::Common::ExtAuthz::ErrorKind::Timedout) {
      stats_.timeout_.inc();
    }
    if (config_->failureModeAllow()) {
      ENVOY_STREAM_LOG(trace, "ext_authz filter allowed the request with error", *callbacks_);
      stats_.failure_mode_allowed_.inc();
      if (cluster_) {
        config_->incCounter(cluster_->statsScope(), config_->ext_authz_failure_mode_allowed_);
      }
      continueDecoding();
    } else {
      ENVOY_STREAM_LOG(
          trace, "ext_authz filter rejected the request with an error. Response status code: {}",
          *callbacks_, enumToInt(config_->statusOnError()));
      callbacks_->streamInfo().setResponseFlag(
          StreamInfo::ResponseFlag::UnauthorizedExternalService);
      callbacks_->sendLocalReply(config_->statusOnError(), EMPTY_STRING, nullptr, absl::nullopt,
                                 RcDetails::get().AuthzError);
    }
    break;
  }

  default:
    NOT_REACHED_GCOVR_EXCL_LINE;
    break;
  }
}

bool Filter::isBufferFull() const {
  const auto* buffer = callbacks_->decodingBuffer();
  if (config_->allowPartialMessage() && buffer != nullptr) {
    return buffer->length() >= config_->maxRequestBytes();
  }
  return false;
}

void Filter::continueDecoding() {
  filter_return_ = FilterReturn::ContinueDecoding;
  if (!initiating_call_) {
    callbacks_->continueDecoding();
  }
}

Filter::PerRouteFlags Filter::getPerRouteFlags(const Router::RouteConstSharedPtr& route) const {
  if (route == nullptr || route->routeEntry() == nullptr) {
    return PerRouteFlags{true /*skip_check_*/, false /*skip_request_body_buffering_*/};
  }

  const auto* specific_per_route_config =
      Http::Utility::resolveMostSpecificPerFilterConfig<FilterConfigPerRoute>(
          HttpFilterNames::get().ExtAuthorization, route);
  if (specific_per_route_config != nullptr) {
    return PerRouteFlags{specific_per_route_config->disabled(),
                         specific_per_route_config->disableRequestBodyBuffering()};
  }

  return PerRouteFlags{false /*skip_check_*/, false /*skip_request_body_buffering_*/};
}

} // namespace ExtAuthz
} // namespace HttpFilters
} // namespace Extensions
} // namespace Envoy<|MERGE_RESOLUTION|>--- conflicted
+++ resolved
@@ -79,15 +79,11 @@
 
 Http::FilterHeadersStatus Filter::decodeHeaders(Http::RequestHeaderMap& headers, bool end_stream) {
   Router::RouteConstSharedPtr route = callbacks_->route();
-<<<<<<< HEAD
-  skip_check_ = skipCheckForRoute(route);
+  const auto per_route_flags = getPerRouteFlags(route);
+  skip_check_ = per_route_flags.skip_check_;
   if (skip_check_) {
     return Http::FilterHeadersStatus::Continue;
   }
-=======
-  const auto per_route_flags = getPerRouteFlags(route);
-  skip_check_ = per_route_flags.skip_check_;
->>>>>>> fb7bdbe4
 
   if (!config_->filterEnabled(callbacks_->streamInfo().dynamicMetadata())) {
     stats_.disabled_.inc();
