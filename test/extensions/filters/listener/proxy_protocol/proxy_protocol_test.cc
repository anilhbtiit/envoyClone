#include <functional>
#include <memory>
#include <string>

#include "envoy/common/platform.h"
#include "envoy/config/core/v3/base.pb.h"
#include "envoy/stats/scope.h"

#include "source/common/api/os_sys_calls_impl.h"
#include "source/common/buffer/buffer_impl.h"
#include "source/common/event/dispatcher_impl.h"
#include "source/common/network/connection_balancer_impl.h"
#include "source/common/network/listen_socket_impl.h"
#include "source/common/network/raw_buffer_socket.h"
#include "source/common/network/tcp_listener_impl.h"
#include "source/common/network/utility.h"
#include "source/extensions/filters/listener/proxy_protocol/proxy_protocol.h"
#include "source/server/connection_handler_impl.h"

#include "test/mocks/api/mocks.h"
#include "test/mocks/buffer/mocks.h"
#include "test/mocks/network/mocks.h"
#include "test/mocks/runtime/mocks.h"
#include "test/mocks/server/listener_factory_context.h"
#include "test/test_common/environment.h"
#include "test/test_common/network_utility.h"
#include "test/test_common/printers.h"
#include "test/test_common/threadsafe_singleton_injector.h"
#include "test/test_common/utility.h"

#include "gmock/gmock.h"
#include "gtest/gtest.h"

using testing::_;
using testing::AnyNumber;
using testing::AtLeast;
using testing::ElementsAre;
using testing::Invoke;
using testing::NiceMock;
using testing::Return;
using testing::ReturnRef;

namespace Envoy {
namespace Extensions {
namespace ListenerFilters {
namespace ProxyProtocol {
namespace {

// Build again on the basis of the connection_handler_test.cc

class ProxyProtocolTest : public testing::TestWithParam<Network::Address::IpVersion>,
                          public Network::ListenerConfig,
                          public Network::FilterChainManager,
                          protected Logger::Loggable<Logger::Id::main> {
public:
  ProxyProtocolTest()
      : api_(Api::createApiForTest(stats_store_)),
        dispatcher_(api_->allocateDispatcher("test_thread")),
        socket_(std::make_shared<Network::Test::TcpListenSocketImmediateListen>(
            Network::Test::getCanonicalLoopbackAddress(GetParam()))),
        connection_handler_(new Server::ConnectionHandlerImpl(*dispatcher_, absl::nullopt)),
        name_("proxy"), filter_chain_(Network::Test::createEmptyFilterChainWithRawBufferSockets()),
        init_manager_(nullptr) {
    EXPECT_CALL(socket_factory_, socketType()).WillOnce(Return(Network::Socket::Type::Stream));
    EXPECT_CALL(socket_factory_, localAddress())
        .WillRepeatedly(ReturnRef(socket_->connectionInfoProvider().localAddress()));
    EXPECT_CALL(socket_factory_, getListenSocket(_)).WillOnce(Return(socket_));
    connection_handler_->addListener(absl::nullopt, *this, runtime_);
    conn_ = dispatcher_->createClientConnection(socket_->connectionInfoProvider().localAddress(),
                                                Network::Address::InstanceConstSharedPtr(),
                                                Network::Test::createRawBufferSocket(), nullptr);
    conn_->addConnectionCallbacks(connection_callbacks_);
  }

  // Network::ListenerConfig
  Network::FilterChainManager& filterChainManager() override { return *this; }
  Network::FilterChainFactory& filterChainFactory() override { return factory_; }
  Network::ListenSocketFactory& listenSocketFactory() override { return socket_factory_; }
  bool bindToPort() override { return true; }
  bool handOffRestoredDestinationConnections() const override { return false; }
  uint32_t perConnectionBufferLimitBytes() const override { return 0; }
  std::chrono::milliseconds listenerFiltersTimeout() const override { return {}; }
  bool continueOnListenerFiltersTimeout() const override { return false; }
  Stats::Scope& listenerScope() override { return stats_store_; }
  uint64_t listenerTag() const override { return 1; }
  ResourceLimit& openConnections() override { return open_connections_; }
  const std::string& name() const override { return name_; }
  Network::UdpListenerConfigOptRef udpListenerConfig() override {
    return Network::UdpListenerConfigOptRef();
  }
  Network::InternalListenerConfigOptRef internalListenerConfig() override {
    return Network::InternalListenerConfigOptRef();
  }
  envoy::config::core::v3::TrafficDirection direction() const override {
    return envoy::config::core::v3::UNSPECIFIED;
  }
  Network::ConnectionBalancer& connectionBalancer() override { return connection_balancer_; }
  const std::vector<AccessLog::InstanceSharedPtr>& accessLogs() const override {
    return empty_access_logs_;
  }
  uint32_t tcpBacklogSize() const override { return ENVOY_TCP_BACKLOG_SIZE; }
  Init::Manager& initManager() override { return *init_manager_; }
  bool ignoreGlobalConnLimit() const override { return false; }

  // Network::FilterChainManager
  const Network::FilterChain* findFilterChain(const Network::ConnectionSocket&) const override {
    return filter_chain_.get();
  }

  void connect(bool read = true,
               const envoy::extensions::filters::listener::proxy_protocol::v3::ProxyProtocol*
                   proto_config = nullptr) {
    int expected_callbacks = 2;
    auto maybeExitDispatcher = [&]() -> void {
      expected_callbacks--;
      if (expected_callbacks == 0) {
        dispatcher_->exit();
      }
    };

    EXPECT_CALL(factory_, createListenerFilterChain(_))
        .WillOnce(Invoke([&](Network::ListenerFilterManager& filter_manager) -> bool {
          filter_manager.addAcceptFilter(
              nullptr, std::make_unique<Filter>(std::make_shared<Config>(
                           listenerScope(), (nullptr != proto_config)
                                                ? *proto_config
                                                : envoy::extensions::filters::listener::
                                                      proxy_protocol::v3::ProxyProtocol())));
          maybeExitDispatcher();
          return true;
        }));
    conn_->connect();
    if (read) {
      read_filter_ = std::make_shared<NiceMock<Network::MockReadFilter>>();
      EXPECT_CALL(factory_, createNetworkFilterChain(_, _))
          .WillOnce(Invoke([&](Network::Connection& connection,
                               const std::vector<Network::FilterFactoryCb>&) -> bool {
            server_connection_ = &connection;
            connection.addConnectionCallbacks(server_callbacks_);
            connection.addReadFilter(read_filter_);
            return true;
          }));
    }
    EXPECT_CALL(connection_callbacks_, onEvent(Network::ConnectionEvent::Connected))
        .WillOnce(Invoke([&](Network::ConnectionEvent) -> void { maybeExitDispatcher(); }));
    dispatcher_->run(Event::Dispatcher::RunType::Block);
  }

  void write(const uint8_t* s, ssize_t l) {
    Buffer::OwnedImpl buf(s, l);
    conn_->write(buf, false);
  }

  void write(const std::string& s) {
    Buffer::OwnedImpl buf(s);
    conn_->write(buf, false);
  }

  void expectData(std::string expected) {
    EXPECT_CALL(*read_filter_, onNewConnection());
    EXPECT_CALL(*read_filter_, onData(_, _))
        .WillOnce(Invoke([&](Buffer::Instance& buffer, bool) -> Network::FilterStatus {
          EXPECT_EQ(buffer.toString(), expected);
          buffer.drain(expected.length());
          dispatcher_->exit();
          return Network::FilterStatus::Continue;
        }));

    dispatcher_->run(Event::Dispatcher::RunType::Block);
  }

  void disconnect() {
    EXPECT_CALL(connection_callbacks_, onEvent(Network::ConnectionEvent::LocalClose));
    EXPECT_CALL(server_callbacks_, onEvent(Network::ConnectionEvent::RemoteClose))
        .WillOnce(Invoke([&](Network::ConnectionEvent) -> void { dispatcher_->exit(); }));

    conn_->close(Network::ConnectionCloseType::NoFlush);

    dispatcher_->run(Event::Dispatcher::RunType::Block);
  }

  void expectConnectionError() {
    EXPECT_CALL(connection_callbacks_, onEvent(Network::ConnectionEvent::RemoteClose))
        .WillOnce(Invoke([&](Network::ConnectionEvent) -> void { dispatcher_->exit(); }));

    dispatcher_->run(Event::Dispatcher::RunType::Block);
  }
  void expectProxyProtoError() {
    expectConnectionError();
    EXPECT_EQ(stats_store_.counter("downstream_cx_proxy_proto_error").value(), 1);
  }

  testing::NiceMock<Runtime::MockLoader> runtime_;
  Stats::TestUtil::TestStore stats_store_;
  Api::ApiPtr api_;
  BasicResourceLimitImpl open_connections_;
  Event::DispatcherPtr dispatcher_;
  std::shared_ptr<Network::TcpListenSocket> socket_;
  Network::MockListenSocketFactory socket_factory_;
  Network::NopConnectionBalancerImpl connection_balancer_;
  Network::ConnectionHandlerPtr connection_handler_;
  Network::MockFilterChainFactory factory_;
  Network::ClientConnectionPtr conn_;
  NiceMock<Network::MockConnectionCallbacks> connection_callbacks_;
  Network::Connection* server_connection_;
  Network::MockConnectionCallbacks server_callbacks_;
  std::shared_ptr<Network::MockReadFilter> read_filter_;
  std::string name_;
  Api::OsSysCallsImpl os_sys_calls_actual_;
  const Network::FilterChainSharedPtr filter_chain_;
  const std::vector<AccessLog::InstanceSharedPtr> empty_access_logs_;
  std::unique_ptr<Init::Manager> init_manager_;
};

// Parameterize the listener socket address version.
INSTANTIATE_TEST_SUITE_P(IpVersions, ProxyProtocolTest,
                         testing::ValuesIn(TestEnvironment::getIpVersionsForTest()),
                         TestUtility::ipTestParamsToString);

TEST_P(ProxyProtocolTest, V1Basic) {
  connect();
  write("PROXY TCP4 1.2.3.4 253.253.253.253 65535 1234\r\nmore data");

  expectData("more data");

  EXPECT_EQ(server_connection_->connectionInfoProvider().remoteAddress()->ip()->addressAsString(),
            "1.2.3.4");
  EXPECT_TRUE(server_connection_->connectionInfoProvider().localAddressRestored());

  disconnect();
}

TEST_P(ProxyProtocolTest, V1Minimal) {
  connect();
  write("PROXY UNKNOWN\r\nmore data");

  expectData("more data");

  if (GetParam() == Envoy::Network::Address::IpVersion::v4) {
    EXPECT_EQ(server_connection_->connectionInfoProvider().remoteAddress()->ip()->addressAsString(),
              "127.0.0.1");
  } else {
    EXPECT_EQ(server_connection_->connectionInfoProvider().remoteAddress()->ip()->addressAsString(),
              "::1");
  }
  EXPECT_FALSE(server_connection_->connectionInfoProvider().localAddressRestored());

  disconnect();
}

TEST_P(ProxyProtocolTest, V2Basic) {
  // A well-formed ipv4/tcp message, no extensions
  constexpr uint8_t buffer[] = {0x0d, 0x0a, 0x0d, 0x0a, 0x00, 0x0d, 0x0a, 0x51, 0x55, 0x49,
                                0x54, 0x0a, 0x21, 0x11, 0x00, 0x0c, 0x01, 0x02, 0x03, 0x04,
                                0x00, 0x01, 0x01, 0x02, 0x03, 0x05, 0x00, 0x02, 'm',  'o',
                                'r',  'e',  ' ',  'd',  'a',  't',  'a'};
  connect();
  write(buffer, sizeof(buffer));

  expectData("more data");

  EXPECT_EQ(server_connection_->connectionInfoProvider().remoteAddress()->ip()->addressAsString(),
            "1.2.3.4");
  EXPECT_TRUE(server_connection_->connectionInfoProvider().localAddressRestored());

  disconnect();
}

TEST_P(ProxyProtocolTest, BasicV6) {
  connect();
  write("PROXY TCP6 1:2:3::4 5:6::7:8 65535 1234\r\nmore data");

  expectData("more data");

  EXPECT_EQ(server_connection_->connectionInfoProvider().remoteAddress()->ip()->addressAsString(),
            "1:2:3::4");
  EXPECT_TRUE(server_connection_->connectionInfoProvider().localAddressRestored());

  disconnect();
}

TEST_P(ProxyProtocolTest, V2BasicV6) {
  // A well-formed ipv6/tcp message, no extensions
  constexpr uint8_t buffer[] = {0x0d, 0x0a, 0x0d, 0x0a, 0x00, 0x0d, 0x0a, 0x51, 0x55, 0x49, 0x54,
                                0x0a, 0x21, 0x22, 0x00, 0x24, 0x00, 0x01, 0x00, 0x02, 0x00, 0x03,
                                0x00, 0x00, 0x00, 0x00, 0x00, 0x00, 0x00, 0x00, 0x00, 0x04, 0x00,
                                0x01, 0x01, 0x00, 0x02, 0x00, 0x00, 0x03, 0x00, 0x00, 0x00, 0x00,
                                0x00, 0x00, 0x00, 0x00, 0x00, 0x08, 0x00, 0x02, 'm',  'o',  'r',
                                'e',  ' ',  'd',  'a',  't',  'a'};
  connect();
  write(buffer, sizeof(buffer));

  expectData("more data");

  EXPECT_EQ(server_connection_->connectionInfoProvider().remoteAddress()->ip()->addressAsString(),
            "1:2:3::4");
  EXPECT_TRUE(server_connection_->connectionInfoProvider().localAddressRestored());

  disconnect();
}

TEST_P(ProxyProtocolTest, V2UnsupportedAF) {
  // A well-formed message with an unsupported address family
  constexpr uint8_t buffer[] = {0x0d, 0x0a, 0x0d, 0x0a, 0x00, 0x0d, 0x0a, 0x51, 0x55, 0x49,
                                0x54, 0x0a, 0x21, 0x41, 0x00, 0x0c, 0x01, 0x02, 0x03, 0x04,
                                0x00, 0x01, 0x01, 0x02, 0x03, 0x05, 0x00, 0x02, 'm',  'o',
                                'r',  'e',  ' ',  'd',  'a',  't',  'a'};
  connect(false);
  write(buffer, sizeof(buffer));

  expectProxyProtoError();
}

TEST_P(ProxyProtocolTest, ErrorRecv_2) {
  // A well formed v4/tcp message, no extensions, but introduce an error on recv (e.g. socket close)
  constexpr uint8_t buffer[] = {0x0d, 0x0a, 0x0d, 0x0a, 0x00, 0x0d, 0x0a, 0x51, 0x55, 0x49,
                                0x54, 0x0a, 0x21, 0x11, 0x00, 0x0c, 0x01, 0x02, 0x03, 0x04,
                                0x00, 0x01, 0x01, 0x02, 0x03, 0x05, 0x00, 0x02, 'm',  'o',
                                'r',  'e',  ' ',  'd',  'a',  't',  'a'};
  Api::MockOsSysCalls os_sys_calls;
  TestThreadsafeSingletonInjector<Api::OsSysCallsImpl> os_calls(&os_sys_calls);

// TODO(davinci26): Mocking should not be used to provide real system calls.
#ifdef WIN32
  EXPECT_CALL(os_sys_calls, readv(_, _, _))
      .Times(AnyNumber())
      .WillRepeatedly(Return(Api::SysCallSizeResult{-1, 0}));
#else
  EXPECT_CALL(os_sys_calls, readv(_, _, _))
      .Times(AnyNumber())
      .WillRepeatedly(Invoke([this](os_fd_t fd, const iovec* iov, int iovcnt) {
        return os_sys_calls_actual_.readv(fd, iov, iovcnt);
      }));
  EXPECT_CALL(os_sys_calls, recv(_, _, _, _))
      .Times(AnyNumber())
      .WillRepeatedly(Return(Api::SysCallSizeResult{-1, 0}));
#endif
  EXPECT_CALL(os_sys_calls, connect(_, _, _))
      .Times(AnyNumber())
      .WillRepeatedly(Invoke([this](os_fd_t sockfd, const sockaddr* addr, socklen_t addrlen) {
        return os_sys_calls_actual_.connect(sockfd, addr, addrlen);
      }));
  EXPECT_CALL(os_sys_calls, writev(_, _, _))
      .Times(AnyNumber())
      .WillRepeatedly(Invoke([this](os_fd_t fd, const iovec* iov, int iovcnt) {
        return os_sys_calls_actual_.writev(fd, iov, iovcnt);
      }));
  EXPECT_CALL(os_sys_calls, getsockopt_(_, _, _, _, _))
      .Times(AnyNumber())
      .WillRepeatedly(Invoke(
          [this](os_fd_t sockfd, int level, int optname, void* optval, socklen_t* optlen) -> int {
            return os_sys_calls_actual_.getsockopt(sockfd, level, optname, optval, optlen)
                .return_value_;
          }));
  EXPECT_CALL(os_sys_calls, getsockname(_, _, _))
      .Times(AnyNumber())
      .WillRepeatedly(Invoke(
          [this](os_fd_t sockfd, sockaddr* name, socklen_t* namelen) -> Api::SysCallIntResult {
            return os_sys_calls_actual_.getsockname(sockfd, name, namelen);
          }));
  EXPECT_CALL(os_sys_calls, shutdown(_, _))
      .Times(AnyNumber())
      .WillRepeatedly(Invoke(
          [this](os_fd_t sockfd, int how) { return os_sys_calls_actual_.shutdown(sockfd, how); }));
  EXPECT_CALL(os_sys_calls, close(_)).Times(AnyNumber()).WillRepeatedly(Invoke([this](os_fd_t fd) {
    return os_sys_calls_actual_.close(fd);
  }));
  EXPECT_CALL(os_sys_calls, accept(_, _, _))
      .Times(AnyNumber())
      .WillRepeatedly(Invoke(
          [this](os_fd_t sockfd, sockaddr* addr, socklen_t* addrlen) -> Api::SysCallSocketResult {
            return os_sys_calls_actual_.accept(sockfd, addr, addrlen);
          }));
  EXPECT_CALL(os_sys_calls, supportsGetifaddrs())
      .Times(AnyNumber())
      .WillRepeatedly(
          Invoke([this]() -> bool { return os_sys_calls_actual_.supportsGetifaddrs(); }));
  EXPECT_CALL(os_sys_calls, getifaddrs(_))
      .Times(AnyNumber())
      .WillRepeatedly(Invoke([this](Api::InterfaceAddressVector& vector) -> Api::SysCallIntResult {
        return os_sys_calls_actual_.getifaddrs(vector);
      }));
  connect(false);
  write(buffer, sizeof(buffer));

  expectConnectionError();
}

TEST_P(ProxyProtocolTest, ErrorRecv_1) {
  // A well formed v4/tcp message, no extensions, but introduce an error on recv()
  constexpr uint8_t buffer[] = {0x0d, 0x0a, 0x0d, 0x0a, 0x00, 0x0d, 0x0a, 0x51, 0x55, 0x49,
                                0x54, 0x0a, 0x21, 0x11, 0x00, 0x0c, 0x01, 0x02, 0x03, 0x04,
                                0x00, 0x01, 0x01, 0x02, 0x03, 0x05, 0x00, 0x02, 'm',  'o',
                                'r',  'e',  ' ',  'd',  'a',  't',  'a'};
  Api::MockOsSysCalls os_sys_calls;
  TestThreadsafeSingletonInjector<Api::OsSysCallsImpl> os_calls(&os_sys_calls);

  // TODO(davinci26): Mocking should not be used to provide real system calls.
#ifdef WIN32
  EXPECT_CALL(os_sys_calls, readv(_, _, _))
      .Times(AnyNumber())
      .WillRepeatedly(Return(Api::SysCallSizeResult{-1, 0}));
#else
  EXPECT_CALL(os_sys_calls, readv(_, _, _))
      .Times(AnyNumber())
      .WillRepeatedly(Invoke([this](os_fd_t fd, const iovec* iov, int iovcnt) {
        return os_sys_calls_actual_.readv(fd, iov, iovcnt);
      }));
  EXPECT_CALL(os_sys_calls, recv(_, _, _, _))
      .Times(AnyNumber())
      .WillRepeatedly(Return(Api::SysCallSizeResult{-1, 0}));
#endif
  EXPECT_CALL(os_sys_calls, connect(_, _, _))
      .Times(AnyNumber())
      .WillRepeatedly(Invoke([this](os_fd_t sockfd, const sockaddr* addr, socklen_t addrlen) {
        return os_sys_calls_actual_.connect(sockfd, addr, addrlen);
      }));
  EXPECT_CALL(os_sys_calls, writev(_, _, _))
      .Times(AnyNumber())
      .WillRepeatedly(Invoke([this](os_fd_t fd, const iovec* iov, int iovcnt) {
        return os_sys_calls_actual_.writev(fd, iov, iovcnt);
      }));
  EXPECT_CALL(os_sys_calls, getsockopt_(_, _, _, _, _))
      .Times(AnyNumber())
      .WillRepeatedly(Invoke(
          [this](os_fd_t sockfd, int level, int optname, void* optval, socklen_t* optlen) -> int {
            return os_sys_calls_actual_.getsockopt(sockfd, level, optname, optval, optlen)
                .return_value_;
          }));
  EXPECT_CALL(os_sys_calls, getsockname(_, _, _))
      .Times(AnyNumber())
      .WillRepeatedly(Invoke(
          [this](os_fd_t sockfd, sockaddr* name, socklen_t* namelen) -> Api::SysCallIntResult {
            return os_sys_calls_actual_.getsockname(sockfd, name, namelen);
          }));
  EXPECT_CALL(os_sys_calls, shutdown(_, _))
      .Times(AnyNumber())
      .WillRepeatedly(Invoke(
          [this](os_fd_t sockfd, int how) { return os_sys_calls_actual_.shutdown(sockfd, how); }));
  EXPECT_CALL(os_sys_calls, close(_)).Times(AnyNumber()).WillRepeatedly(Invoke([this](os_fd_t fd) {
    return os_sys_calls_actual_.close(fd);
  }));
  EXPECT_CALL(os_sys_calls, accept(_, _, _))
      .Times(AnyNumber())
      .WillRepeatedly(Invoke(
          [this](os_fd_t sockfd, sockaddr* addr, socklen_t* addrlen) -> Api::SysCallSocketResult {
            return os_sys_calls_actual_.accept(sockfd, addr, addrlen);
          }));
  EXPECT_CALL(os_sys_calls, supportsGetifaddrs())
      .Times(AnyNumber())
      .WillRepeatedly(
          Invoke([this]() -> bool { return os_sys_calls_actual_.supportsGetifaddrs(); }));
  EXPECT_CALL(os_sys_calls, getifaddrs(_))
      .Times(AnyNumber())
      .WillRepeatedly(Invoke([this](Api::InterfaceAddressVector& vector) -> Api::SysCallIntResult {
        return os_sys_calls_actual_.getifaddrs(vector);
      }));
  connect(false);
  write(buffer, sizeof(buffer));

  expectConnectionError();
}

TEST_P(ProxyProtocolTest, V2NotLocalOrOnBehalf) {
  // An illegal command type: neither 'local' nor 'proxy' command
  constexpr uint8_t buffer[] = {0x0d, 0x0a, 0x0d, 0x0a, 0x00, 0x0d, 0x0a, 0x51, 0x55, 0x49,
                                0x54, 0x0a, 0x23, 0x1f, 0x00, 0x0c, 0x01, 0x02, 0x03, 0x04,
                                0x00, 0x01, 0x01, 0x02, 0x03, 0x05, 0x00, 0x02, 'm',  'o',
                                'r',  'e',  ' ',  'd',  'a',  't',  'a'};
  connect(false);
  write(buffer, sizeof(buffer));

  expectProxyProtoError();
}

TEST_P(ProxyProtocolTest, V2LocalConnection) {
  // A 'local' connection, e.g. health-checking, no address, no extensions
  constexpr uint8_t buffer[] = {0x0d, 0x0a, 0x0d, 0x0a, 0x00, 0x0d, 0x0a, 0x51, 0x55,
                                0x49, 0x54, 0x0a, 0x20, 0x00, 0x00, 0x00, 'm',  'o',
                                'r',  'e',  ' ',  'd',  'a',  't',  'a'};
  connect();
  write(buffer, sizeof(buffer));
  expectData("more data");
  if (server_connection_->connectionInfoProvider().remoteAddress()->ip()->version() ==
      Envoy::Network::Address::IpVersion::v6) {
    EXPECT_EQ(server_connection_->connectionInfoProvider().remoteAddress()->ip()->addressAsString(),
              "::1");
  } else if (server_connection_->connectionInfoProvider().remoteAddress()->ip()->version() ==
             Envoy::Network::Address::IpVersion::v4) {
    EXPECT_EQ(server_connection_->connectionInfoProvider().remoteAddress()->ip()->addressAsString(),
              "127.0.0.1");
  }
  EXPECT_FALSE(server_connection_->connectionInfoProvider().localAddressRestored());
  disconnect();
}

TEST_P(ProxyProtocolTest, V2LocalConnectionExtension) {
  // A 'local' connection, e.g. health-checking, no address, 1 TLV (0x00,0x00,0x01,0xff) is present.
  constexpr uint8_t buffer[] = {0x0d, 0x0a, 0x0d, 0x0a, 0x00, 0x0d, 0x0a, 0x51, 0x55, 0x49,
                                0x54, 0x0a, 0x20, 0x00, 0x00, 0x04, 0x00, 0x00, 0x01, 0xff,
                                'm',  'o',  'r',  'e',  ' ',  'd',  'a',  't',  'a'};
  connect();
  write(buffer, sizeof(buffer));
  expectData("more data");
  if (server_connection_->connectionInfoProvider().remoteAddress()->ip()->version() ==
      Envoy::Network::Address::IpVersion::v6) {
    EXPECT_EQ(server_connection_->connectionInfoProvider().remoteAddress()->ip()->addressAsString(),
              "::1");
  } else if (server_connection_->connectionInfoProvider().remoteAddress()->ip()->version() ==
             Envoy::Network::Address::IpVersion::v4) {
    EXPECT_EQ(server_connection_->connectionInfoProvider().remoteAddress()->ip()->addressAsString(),
              "127.0.0.1");
  }
  EXPECT_FALSE(server_connection_->connectionInfoProvider().localAddressRestored());
  disconnect();
}

TEST_P(ProxyProtocolTest, V2ShortV4) {
  // An ipv4/tcp connection that has incorrect addr-len encoded
  constexpr uint8_t buffer[] = {0x0d, 0x0a, 0x0d, 0x0a, 0x00, 0x0d, 0x0a, 0x51, 0x55, 0x49,
                                0x54, 0x0a, 0x21, 0x21, 0x00, 0x04, 0x00, 0x08, 0x00, 0x02,
                                'm',  'o',  'r',  'e',  ' ',  'd',  'a',  't',  'a'};
  connect(false);

  write(buffer, sizeof(buffer));
  expectProxyProtoError();
}

TEST_P(ProxyProtocolTest, V2ShortAddrV4) {
  // An ipv4/tcp connection that has insufficient header-length encoded
  constexpr uint8_t buffer[] = {0x0d, 0x0a, 0x0d, 0x0a, 0x00, 0x0d, 0x0a, 0x51, 0x55, 0x49,
                                0x54, 0x0a, 0x21, 0x11, 0x00, 0x0b, 0x01, 0x02, 0x03, 0x04,
                                0x00, 0x01, 0x01, 0x02, 0x03, 0x05, 0x00, 0x02, 'm',  'o',
                                'r',  'e',  ' ',  'd',  'a',  't',  'a'};
  connect(false);

  write(buffer, sizeof(buffer));
  expectProxyProtoError();
}

TEST_P(ProxyProtocolTest, V2ShortV6) {
  // An ipv6/tcp connection that has incorrect addr-len encoded
  constexpr uint8_t buffer[] = {
      0x0d, 0x0a, 0x0d, 0x0a, 0x00, 0x0d, 0x0a, 0x51, 0x55, 0x49, 0x54, 0x0a, 0x21, 0x22, 0x00,
      0x14, 0x00, 0x01, 0x01, 0x00, 0x02, 0x00, 0x00, 0x03, 0x00, 0x00, 0x00, 0x00, 0x00, 0x00,
      0x00, 0x00, 0x00, 0x08, 0x00, 0x02, 'm',  'o',  'r',  'e',  ' ',  'd',  'a',  't',  'a'};
  connect(false);

  write(buffer, sizeof(buffer));
  expectProxyProtoError();
}

TEST_P(ProxyProtocolTest, V2ShortAddrV6) {
  // An ipv6/tcp connection that has insufficient header-length encoded
  constexpr uint8_t buffer[] = {0x0d, 0x0a, 0x0d, 0x0a, 0x00, 0x0d, 0x0a, 0x51, 0x55, 0x49, 0x54,
                                0x0a, 0x21, 0x22, 0x00, 0x23, 0x00, 0x01, 0x00, 0x02, 0x00, 0x03,
                                0x00, 0x00, 0x00, 0x00, 0x00, 0x00, 0x00, 0x00, 0x00, 0x04, 0x00,
                                0x01, 0x01, 0x00, 0x02, 0x00, 0x00, 0x03, 0x00, 0x00, 0x00, 0x00,
                                0x00, 0x00, 0x00, 0x00, 0x00, 0x08, 0x00, 0x02, 'm',  'o',  'r',
                                'e',  ' ',  'd',  'a',  't',  'a'};
  connect(false);

  write(buffer, sizeof(buffer));
  expectProxyProtoError();
}

TEST_P(ProxyProtocolTest, V2AF_UNIX) {
  // A well-formed AF_UNIX (0x32 in b14) connection is rejected
  constexpr uint8_t buffer[] = {
      0x0d, 0x0a, 0x0d, 0x0a, 0x00, 0x0d, 0x0a, 0x51, 0x55, 0x49, 0x54, 0x0a, 0x21, 0x32, 0x00,
      0x14, 0x00, 0x01, 0x01, 0x00, 0x02, 0x00, 0x00, 0x03, 0x00, 0x00, 0x00, 0x00, 0x00, 0x00,
      0x00, 0x00, 0x00, 0x08, 0x00, 0x02, 'm',  'o',  'r',  'e',  ' ',  'd',  'a',  't',  'a'};
  connect(false);
  write(buffer, sizeof(buffer));

  expectProxyProtoError();
}

TEST_P(ProxyProtocolTest, V2BadCommand) {
  // A non local/proxy command (0x29 in b13) is rejected
  constexpr uint8_t buffer[] = {
      0x0d, 0x0a, 0x0d, 0x0a, 0x00, 0x0d, 0x0a, 0x51, 0x55, 0x49, 0x54, 0x0a, 0x29, 0x32, 0x00,
      0x14, 0x00, 0x01, 0x01, 0x00, 0x02, 0x00, 0x00, 0x03, 0x00, 0x00, 0x00, 0x00, 0x00, 0x00,
      0x00, 0x00, 0x00, 0x08, 0x00, 0x02, 'm',  'o',  'r',  'e',  ' ',  'd',  'a',  't',  'a'};
  connect(false);
  write(buffer, sizeof(buffer));

  expectProxyProtoError();
}

TEST_P(ProxyProtocolTest, V2WrongVersion) {
  // A non '2' version is rejected (0x93 in b13)
  constexpr uint8_t buffer[] = {
      0x0d, 0x0a, 0x0d, 0x0a, 0x00, 0x0d, 0x0a, 0x51, 0x55, 0x49, 0x54, 0x0a, 0x21, 0x93, 0x00,
      0x14, 0x00, 0x01, 0x01, 0x00, 0x02, 0x00, 0x00, 0x03, 0x00, 0x00, 0x00, 0x00, 0x00, 0x00,
      0x00, 0x00, 0x00, 0x08, 0x00, 0x02, 'm',  'o',  'r',  'e',  ' ',  'd',  'a',  't',  'a'};
  connect(false);
  write(buffer, sizeof(buffer));
  expectProxyProtoError();
}

TEST_P(ProxyProtocolTest, V1TooLong) {
  constexpr uint8_t buffer[] = {' ', ' ', ' ', ' ', ' ', ' ', ' ', ' '};
  connect(false);
  write("PROXY TCP4 1.2.3.4 2.3.4.5 100 100");
  for (size_t i = 0; i < 256; i += sizeof(buffer)) {
    write(buffer, sizeof(buffer));
  }
  expectProxyProtoError();
}

TEST_P(ProxyProtocolTest, V2ParseExtensions) {
  // A well-formed ipv4/tcp with a pair of TLV extensions is accepted
  constexpr uint8_t buffer[] = {0x0d, 0x0a, 0x0d, 0x0a, 0x00, 0x0d, 0x0a, 0x51, 0x55, 0x49,
                                0x54, 0x0a, 0x21, 0x11, 0x00, 0x14, 0x01, 0x02, 0x03, 0x04,
                                0x00, 0x01, 0x01, 0x02, 0x03, 0x05, 0x00, 0x02};
  constexpr uint8_t tlv[] = {0x0, 0x0, 0x1, 0xff};

  constexpr uint8_t data[] = {'D', 'A', 'T', 'A'};

  connect();
  write(buffer, sizeof(buffer));
  dispatcher_->run(Event::Dispatcher::RunType::NonBlock);
  for (int i = 0; i < 2; i++) {
    write(tlv, sizeof(tlv));
  }
  write(data, sizeof(data));
  expectData("DATA");
  disconnect();
}

TEST_P(ProxyProtocolTest, V2ParseExtensionsRecvError) {
  // A well-formed ipv4/tcp with a TLV extension. An error is returned on tlv recv()
  constexpr uint8_t buffer[] = {0x0d, 0x0a, 0x0d, 0x0a, 0x00, 0x0d, 0x0a, 0x51, 0x55, 0x49,
                                0x54, 0x0a, 0x21, 0x11, 0x00, 0x10, 0x01, 0x02, 0x03, 0x04,
                                0x00, 0x01, 0x01, 0x02, 0x03, 0x05, 0x00, 0x02};
  constexpr uint8_t tlv[] = {0x0, 0x0, 0x1, 0xff};

  Api::MockOsSysCalls os_sys_calls;
  TestThreadsafeSingletonInjector<Api::OsSysCallsImpl> os_calls(&os_sys_calls);
  bool header_writed = false;
  // TODO(davinci26): Mocking should not be used to provide real system calls.
#ifdef WIN32
  EXPECT_CALL(os_sys_calls, readv(_, _, _))
      .Times(AnyNumber())
      .WillRepeatedly(Invoke([&](os_fd_t fd, const iovec* iov, int iovcnt) {
        const Api::SysCallSizeResult x = os_sys_calls_actual_.readv(fd, iov, iovcnt);
        if (header_writed) {
          return Api::SysCallSizeResult{-1, 0};
        }
        return x;
      }));
#else
  EXPECT_CALL(os_sys_calls, recv(_, _, _, _))
      .Times(AnyNumber())
      .WillRepeatedly(Invoke([&](os_fd_t fd, void* buf, size_t n, int flags) {
        const Api::SysCallSizeResult x = os_sys_calls_actual_.recv(fd, buf, n, flags);
        if (header_writed) {
          return Api::SysCallSizeResult{-1, 0};
        }
        return x;
      }));
  EXPECT_CALL(os_sys_calls, readv(_, _, _))
      .Times(AnyNumber())
      .WillRepeatedly(Invoke([this](os_fd_t fd, const iovec* iov, int iovcnt) {
        return os_sys_calls_actual_.readv(fd, iov, iovcnt);
      }));
#endif
  EXPECT_CALL(os_sys_calls, connect(_, _, _))
      .Times(AnyNumber())
      .WillRepeatedly(Invoke([this](os_fd_t sockfd, const sockaddr* addr, socklen_t addrlen) {
        return os_sys_calls_actual_.connect(sockfd, addr, addrlen);
      }));
  EXPECT_CALL(os_sys_calls, writev(_, _, _))
      .Times(AnyNumber())
      .WillRepeatedly(Invoke([this](os_fd_t fd, const iovec* iov, int iovcnt) {
        return os_sys_calls_actual_.writev(fd, iov, iovcnt);
      }));
  EXPECT_CALL(os_sys_calls, getsockopt_(_, _, _, _, _))
      .Times(AnyNumber())
      .WillRepeatedly(Invoke(
          [this](os_fd_t sockfd, int level, int optname, void* optval, socklen_t* optlen) -> int {
            return os_sys_calls_actual_.getsockopt(sockfd, level, optname, optval, optlen)
                .return_value_;
          }));
  EXPECT_CALL(os_sys_calls, getsockname(_, _, _))
      .Times(AnyNumber())
      .WillRepeatedly(Invoke(
          [this](os_fd_t sockfd, sockaddr* name, socklen_t* namelen) -> Api::SysCallIntResult {
            return os_sys_calls_actual_.getsockname(sockfd, name, namelen);
          }));
  EXPECT_CALL(os_sys_calls, shutdown(_, _))
      .Times(AnyNumber())
      .WillRepeatedly(Invoke(
          [this](os_fd_t sockfd, int how) { return os_sys_calls_actual_.shutdown(sockfd, how); }));
  EXPECT_CALL(os_sys_calls, close(_)).Times(AnyNumber()).WillRepeatedly(Invoke([this](os_fd_t fd) {
    return os_sys_calls_actual_.close(fd);
  }));
  EXPECT_CALL(os_sys_calls, accept(_, _, _))
      .Times(AnyNumber())
      .WillRepeatedly(Invoke(
          [this](os_fd_t sockfd, sockaddr* addr, socklen_t* addrlen) -> Api::SysCallSocketResult {
            return os_sys_calls_actual_.accept(sockfd, addr, addrlen);
          }));
  EXPECT_CALL(os_sys_calls, supportsGetifaddrs())
      .Times(AnyNumber())
      .WillRepeatedly(
          Invoke([this]() -> bool { return os_sys_calls_actual_.supportsGetifaddrs(); }));
  EXPECT_CALL(os_sys_calls, getifaddrs(_))
      .Times(AnyNumber())
      .WillRepeatedly(Invoke([this](Api::InterfaceAddressVector& vector) -> Api::SysCallIntResult {
        return os_sys_calls_actual_.getifaddrs(vector);
      }));
  connect(false);
  write(buffer, sizeof(buffer));
  dispatcher_->run(Event::Dispatcher::RunType::NonBlock);
  header_writed = true;
  write(tlv, sizeof(tlv));

  expectConnectionError();
}

TEST_P(ProxyProtocolTest, V2ParseExtensionsFrag) {
  // A well-formed ipv4/tcp header with 2 TLV/extensions, these are fragmented on delivery
  constexpr uint8_t buffer[] = {0x0d, 0x0a, 0x0d, 0x0a, 0x00, 0x0d, 0x0a, 0x51, 0x55, 0x49,
                                0x54, 0x0a, 0x21, 0x11, 0x00, 0x14, 0x01, 0x02, 0x03, 0x04,
                                0x00, 0x01, 0x01, 0x02, 0x03, 0x05, 0x00, 0x02};
  constexpr uint8_t tlv[] = {0x0, 0x0, 0x1, 0xff};

  constexpr uint8_t data[] = {'D', 'A', 'T', 'A'};

  connect();
  write(buffer, sizeof(buffer));
  for (int i = 0; i < 2; i++) {
    write(tlv, sizeof(tlv));
  }
  write(data, sizeof(data));
  expectData("DATA");
  disconnect();
}

TEST_P(ProxyProtocolTest, Fragmented) {
  connect();
  write("PROXY TCP4");
  write(" 254.254.2");
  write("54.254 1.2");
  write(".3.4 65535");
  write(" 1234\r\n...");

  // If there is no data after the PROXY line, the read filter does not receive even the
  // onNewConnection() callback. We need this in order to run the dispatcher in blocking
  // mode to make sure that proxy protocol processing is completed before we start testing
  // the results. Since we must have data we might as well check that we get it.
  expectData("...");

  EXPECT_EQ(server_connection_->connectionInfoProvider().remoteAddress()->ip()->addressAsString(),
            "254.254.254.254");
  EXPECT_TRUE(server_connection_->connectionInfoProvider().localAddressRestored());

  disconnect();
}

TEST_P(ProxyProtocolTest, V2Fragmented1) {
  // A well-formed ipv4/tcp message, delivering part of the signature, then part of
  // the address, then the remainder
  constexpr uint8_t buffer[] = {0x0d, 0x0a, 0x0d, 0x0a, 0x00, 0x0d, 0x0a, 0x51, 0x55, 0x49,
                                0x54, 0x0a, 0x21, 0x11, 0x00, 0x0c, 0x01, 0x02, 0x03, 0x04,
                                0x00, 0x01, 0x01, 0x02, 0x03, 0x05, 0x00, 0x02, 'm',  'o',
                                'r',  'e',  ' ',  'd',  'a',  't',  'a'};
  connect();
  write(buffer, 10);
  dispatcher_->run(Event::Dispatcher::RunType::NonBlock);
  write(buffer + 10, 10);
  dispatcher_->run(Event::Dispatcher::RunType::NonBlock);
  write(buffer + 20, 17);

  expectData("more data");
  EXPECT_EQ(server_connection_->connectionInfoProvider().remoteAddress()->ip()->addressAsString(),
            "1.2.3.4");
  EXPECT_TRUE(server_connection_->connectionInfoProvider().localAddressRestored());

  disconnect();
}

TEST_P(ProxyProtocolTest, V2Fragmented2) {
  // A well-formed ipv4/tcp message, delivering all of the header + 1, then the remainder
  constexpr uint8_t buffer[] = {0x0d, 0x0a, 0x0d, 0x0a, 0x00, 0x0d, 0x0a, 0x51, 0x55, 0x49,
                                0x54, 0x0a, 0x21, 0x11, 0x00, 0x0c, 0x01, 0x02, 0x03, 0x04,
                                0x00, 0x01, 0x01, 0x02, 0x03, 0x05, 0x00, 0x02, 'm',  'o',
                                'r',  'e',  ' ',  'd',  'a',  't',  'a'};
  connect();
  write(buffer, 17);
  dispatcher_->run(Event::Dispatcher::RunType::NonBlock);
  write(buffer + 17, 10);
  dispatcher_->run(Event::Dispatcher::RunType::NonBlock);
  write(buffer + 27, 10);

  expectData("more data");

  EXPECT_EQ(server_connection_->connectionInfoProvider().remoteAddress()->ip()->addressAsString(),
            "1.2.3.4");
  EXPECT_TRUE(server_connection_->connectionInfoProvider().localAddressRestored());

  disconnect();
}

TEST_P(ProxyProtocolTest, V2Fragmented3) {
  // A well-formed ipv4/tcp message, delivering all of the header, then the remainder.
  // Do not mistakenly consider that remote has closed when it happens to only read the
  // header of the message. See: https://github.com/envoyproxy/envoy/pull/18304
  constexpr uint8_t buffer[] = {0x0d, 0x0a, 0x0d, 0x0a, 0x00, 0x0d, 0x0a, 0x51, 0x55, 0x49,
                                0x54, 0x0a, 0x21, 0x11, 0x00, 0x0c, 0x01, 0x02, 0x03, 0x04,
                                0x00, 0x01, 0x01, 0x02, 0x03, 0x05, 0x00, 0x02, 'm',  'o',
                                'r',  'e',  ' ',  'd',  'a',  't',  'a'};
  connect();
  write(buffer, 16);
  dispatcher_->run(Event::Dispatcher::RunType::NonBlock);
  write(buffer + 16, 10);
  dispatcher_->run(Event::Dispatcher::RunType::NonBlock);
  write(buffer + 26, 11);

  expectData("more data");

  EXPECT_EQ(server_connection_->connectionInfoProvider().remoteAddress()->ip()->addressAsString(),
            "1.2.3.4");
  EXPECT_TRUE(server_connection_->connectionInfoProvider().localAddressRestored());

  disconnect();
}

TEST_P(ProxyProtocolTest, V2Fragmented4Error) {
  // A well-formed ipv4/tcp message, delivering all of the header +1, w/ an error
  // simulated in recv() on the +1
  constexpr uint8_t buffer[] = {0x0d, 0x0a, 0x0d, 0x0a, 0x00, 0x0d, 0x0a, 0x51, 0x55, 0x49,
                                0x54, 0x0a, 0x21, 0x11, 0x00, 0x0c, 0x01, 0x02, 0x03, 0x04,
                                0x00, 0x01, 0x01, 0x02, 0x03, 0x05, 0x00, 0x02, 'm',  'o',
                                'r',  'e',  ' ',  'd',  'a',  't',  'a'};

  Api::MockOsSysCalls os_sys_calls;
  TestThreadsafeSingletonInjector<Api::OsSysCallsImpl> os_calls(&os_sys_calls);

  bool partial_writed = false;
  // TODO(davinci26): Mocking should not be used to provide real system calls.
#ifdef WIN32
  EXPECT_CALL(os_sys_calls, readv(_, _, _))
      .Times(AnyNumber())
<<<<<<< HEAD
      .WillRepeatedly(Invoke([&](os_fd_t fd, const iovec* iov, int num_iov) {
        const Api::SysCallSizeResult x = os_sys_calls_actual_.readv(fd, iov, num_iov);
        if (partial_writed) {
          return Api::SysCallSizeResult{-1, 0};
        }
        return x;
      }));
=======
      .WillOnce(Invoke([&](os_fd_t fd, const iovec* iov, int num_iov) {
        const Api::SysCallSizeResult x = os_sys_calls_actual_.readv(fd, iov, num_iov);
        return x;
      }))
      .WillRepeatedly(Return(Api::SysCallSizeResult{-1, 0}));
>>>>>>> 5671b08a
#else
  EXPECT_CALL(os_sys_calls, recv(_, _, _, _))
      .Times(AnyNumber())
      .WillRepeatedly(Invoke([&](os_fd_t fd, void* buf, size_t n, int flags) {
        const Api::SysCallSizeResult x = os_sys_calls_actual_.recv(fd, buf, n, flags);
        if (partial_writed) {
          return Api::SysCallSizeResult{-1, 0};
        }
        return x;
      }));
  EXPECT_CALL(os_sys_calls, readv(_, _, _))
      .Times(AnyNumber())
<<<<<<< HEAD
=======
      .WillOnce(Return(Api::SysCallSizeResult{-1, 0}));

  EXPECT_CALL(os_sys_calls, readv(_, _, _))
      .Times(AnyNumber())
>>>>>>> 5671b08a
      .WillRepeatedly(Invoke([this](os_fd_t fd, const iovec* iov, int iovcnt) {
        return os_sys_calls_actual_.readv(fd, iov, iovcnt);
      }));
#endif
  EXPECT_CALL(os_sys_calls, connect(_, _, _))
      .Times(AnyNumber())
      .WillRepeatedly(Invoke([this](os_fd_t sockfd, const sockaddr* addr, socklen_t addrlen) {
        return os_sys_calls_actual_.connect(sockfd, addr, addrlen);
      }));
  EXPECT_CALL(os_sys_calls, writev(_, _, _))
      .Times(AnyNumber())
      .WillRepeatedly(Invoke([this](os_fd_t fd, const iovec* iov, int iovcnt) {
        return os_sys_calls_actual_.writev(fd, iov, iovcnt);
      }));
  EXPECT_CALL(os_sys_calls, getsockopt_(_, _, _, _, _))
      .Times(AnyNumber())
      .WillRepeatedly(Invoke(
          [this](os_fd_t sockfd, int level, int optname, void* optval, socklen_t* optlen) -> int {
            return os_sys_calls_actual_.getsockopt(sockfd, level, optname, optval, optlen)
                .return_value_;
          }));
  EXPECT_CALL(os_sys_calls, getsockname(_, _, _))
      .Times(AnyNumber())
      .WillRepeatedly(Invoke(
          [this](os_fd_t sockfd, sockaddr* name, socklen_t* namelen) -> Api::SysCallIntResult {
            return os_sys_calls_actual_.getsockname(sockfd, name, namelen);
          }));
  EXPECT_CALL(os_sys_calls, shutdown(_, _))
      .Times(AnyNumber())
      .WillRepeatedly(Invoke(
          [this](os_fd_t sockfd, int how) { return os_sys_calls_actual_.shutdown(sockfd, how); }));
  EXPECT_CALL(os_sys_calls, close(_)).Times(AnyNumber()).WillRepeatedly(Invoke([this](os_fd_t fd) {
    return os_sys_calls_actual_.close(fd);
  }));
  EXPECT_CALL(os_sys_calls, accept(_, _, _))
      .Times(AnyNumber())
      .WillRepeatedly(Invoke(
          [this](os_fd_t sockfd, sockaddr* addr, socklen_t* addrlen) -> Api::SysCallSocketResult {
            return os_sys_calls_actual_.accept(sockfd, addr, addrlen);
          }));
  EXPECT_CALL(os_sys_calls, supportsGetifaddrs())
      .Times(AnyNumber())
      .WillRepeatedly(
          Invoke([this]() -> bool { return os_sys_calls_actual_.supportsGetifaddrs(); }));
  EXPECT_CALL(os_sys_calls, getifaddrs(_))
      .Times(AnyNumber())
      .WillRepeatedly(Invoke([this](Api::InterfaceAddressVector& vector) -> Api::SysCallIntResult {
        return os_sys_calls_actual_.getifaddrs(vector);
      }));
  connect(false);
  write(buffer, 17);
  dispatcher_->run(Event::Dispatcher::RunType::NonBlock);
  partial_writed = true;
  write(buffer, 11);

  expectConnectionError();
}

TEST_P(ProxyProtocolTest, V2Fragmented5Error) {
  // A well-formed ipv4/tcp message, part of the signature with an error introduced
  // in recv() on the remainder
  constexpr uint8_t buffer[] = {0x0d, 0x0a, 0x0d, 0x0a, 0x00, 0x0d, 0x0a, 0x51, 0x55, 0x49,
                                0x54, 0x0a, 0x21, 0x11, 0x00, 0x0c, 0x01, 0x02, 0x03, 0x04,
                                0x00, 0x01, 0x01, 0x02, 0x03, 0x05, 0x00, 0x02, 'm',  'o',
                                'r',  'e',  ' ',  'd',  'a',  't',  'a'};

  Api::MockOsSysCalls os_sys_calls;
  TestThreadsafeSingletonInjector<Api::OsSysCallsImpl> os_calls(&os_sys_calls);

  bool partial_write = false;
  // TODO(davinci26): Mocking should not be used to provide real system calls.
#ifdef WIN32
<<<<<<< HEAD
=======
  bool partial_write = false;
>>>>>>> 5671b08a
  EXPECT_CALL(os_sys_calls, readv(_, _, _))
      .Times(AnyNumber())
      .WillRepeatedly(Invoke([&](os_fd_t fd, const iovec* iov, int num_iov) {
        if (partial_write) {
<<<<<<< HEAD
          ENVOY_LOG_MISC(debug, "inject failure");
          return Api::SysCallSizeResult{-1, 0};
        }
        ENVOY_LOG_MISC(debug, "wire");
=======
          return Api::SysCallSizeResult{-1, 0};
        }
>>>>>>> 5671b08a
        const Api::SysCallSizeResult x = os_sys_calls_actual_.readv(fd, iov, num_iov);
        return x;
      }));
#else
  EXPECT_CALL(os_sys_calls, recv(_, _, _, _))
      .Times(AnyNumber())
      .WillRepeatedly(Invoke([&](os_fd_t fd, void* buf, size_t n, int flags) {
        const Api::SysCallSizeResult x = os_sys_calls_actual_.recv(fd, buf, n, flags);
        if (partial_write) {
          return Api::SysCallSizeResult{-1, 0};
        }
        return x;
      }));
  EXPECT_CALL(os_sys_calls, readv(_, _, _))
      .Times(AnyNumber())
<<<<<<< HEAD
=======
      .WillOnce(Return(Api::SysCallSizeResult{-1, 0}));
  EXPECT_CALL(os_sys_calls, readv(_, _, _))
      .Times(AnyNumber())
>>>>>>> 5671b08a
      .WillRepeatedly(Invoke([this](os_fd_t fd, const iovec* iov, int iovcnt) {
        return os_sys_calls_actual_.readv(fd, iov, iovcnt);
      }));
#endif
  EXPECT_CALL(os_sys_calls, connect(_, _, _))
      .Times(AnyNumber())
      .WillRepeatedly(Invoke([this](os_fd_t sockfd, const sockaddr* addr, socklen_t addrlen) {
        return os_sys_calls_actual_.connect(sockfd, addr, addrlen);
      }));
  EXPECT_CALL(os_sys_calls, writev(_, _, _))
      .Times(AnyNumber())
      .WillRepeatedly(Invoke([this](os_fd_t fd, const iovec* iov, int iovcnt) {
        return os_sys_calls_actual_.writev(fd, iov, iovcnt);
      }));
  EXPECT_CALL(os_sys_calls, getsockopt_(_, _, _, _, _))
      .Times(AnyNumber())
      .WillRepeatedly(Invoke(
          [this](os_fd_t sockfd, int level, int optname, void* optval, socklen_t* optlen) -> int {
            return os_sys_calls_actual_.getsockopt(sockfd, level, optname, optval, optlen)
                .return_value_;
          }));
  EXPECT_CALL(os_sys_calls, getsockname(_, _, _))
      .Times(AnyNumber())
      .WillRepeatedly(Invoke(
          [this](os_fd_t sockfd, sockaddr* name, socklen_t* namelen) -> Api::SysCallIntResult {
            return os_sys_calls_actual_.getsockname(sockfd, name, namelen);
          }));
  EXPECT_CALL(os_sys_calls, shutdown(_, _))
      .Times(AnyNumber())
      .WillRepeatedly(Invoke(
          [this](os_fd_t sockfd, int how) { return os_sys_calls_actual_.shutdown(sockfd, how); }));
  EXPECT_CALL(os_sys_calls, close(_)).Times(AnyNumber()).WillRepeatedly(Invoke([this](os_fd_t fd) {
    return os_sys_calls_actual_.close(fd);
  }));
  EXPECT_CALL(os_sys_calls, accept(_, _, _))
      .Times(AnyNumber())
      .WillRepeatedly(Invoke(
          [this](os_fd_t sockfd, sockaddr* addr, socklen_t* addrlen) -> Api::SysCallSocketResult {
            return os_sys_calls_actual_.accept(sockfd, addr, addrlen);
          }));
  EXPECT_CALL(os_sys_calls, supportsGetifaddrs())
      .Times(AnyNumber())
      .WillRepeatedly(
          Invoke([this]() -> bool { return os_sys_calls_actual_.supportsGetifaddrs(); }));
  EXPECT_CALL(os_sys_calls, getifaddrs(_))
      .Times(AnyNumber())
      .WillRepeatedly(Invoke([this](Api::InterfaceAddressVector& vector) -> Api::SysCallIntResult {
        return os_sys_calls_actual_.getifaddrs(vector);
      }));
  connect(false);
  write(buffer, 10);
  dispatcher_->run(Event::Dispatcher::RunType::NonBlock);
<<<<<<< HEAD
  partial_write = true;
=======
#ifdef WIN32
  partial_write = true;
#endif
>>>>>>> 5671b08a
  write(buffer + 10, 10);

  expectConnectionError();
}

TEST_P(ProxyProtocolTest, PartialRead) {
  connect();

  write("PROXY TCP4");
  write(" 254.254.2");

  dispatcher_->run(Event::Dispatcher::RunType::NonBlock);

  write("54.254 1.2");
  write(".3.4 65535");
  write(" 1234\r\n...");

  expectData("...");

  EXPECT_EQ(server_connection_->connectionInfoProvider().remoteAddress()->ip()->addressAsString(),
            "254.254.254.254");
  EXPECT_TRUE(server_connection_->connectionInfoProvider().localAddressRestored());

  disconnect();
}

TEST_P(ProxyProtocolTest, V2PartialRead) {
  // A well-formed ipv4/tcp header, delivered with part of the signature,
  // part of the header, rest of header + body
  constexpr uint8_t buffer[] = {0x0d, 0x0a, 0x0d, 0x0a, 0x00, 0x0d, 0x0a, 0x51, 0x55,
                                0x49, 0x54, 0x0a, 0x21, 0x11, 0x00, 0x0c, 0x01, 0x02,
                                0x03, 0x04, 0x00, 0x01, 0x01, 0x02, 0x03, 0x05, 0x00,
                                0x02, 'm',  'o',  'r',  'e',  'd',  'a',  't',  'a'};
  connect();

  for (size_t i = 0; i < sizeof(buffer); i += 9) {
    write(&buffer[i], 9);
    if (i == 0) {
      dispatcher_->run(Event::Dispatcher::RunType::NonBlock);
    }
  }

  expectData("moredata");

  EXPECT_EQ(server_connection_->connectionInfoProvider().remoteAddress()->ip()->addressAsString(),
            "1.2.3.4");
  EXPECT_TRUE(server_connection_->connectionInfoProvider().localAddressRestored());

  disconnect();
}

const std::string ProxyProtocol = "envoy.filters.listener.proxy_protocol";

TEST_P(ProxyProtocolTest, V2ExtractTlvOfInterest) {
  // A well-formed ipv4/tcp with a pair of TLV extensions is accepted
  constexpr uint8_t buffer[] = {0x0d, 0x0a, 0x0d, 0x0a, 0x00, 0x0d, 0x0a, 0x51, 0x55, 0x49,
                                0x54, 0x0a, 0x21, 0x11, 0x00, 0x1a, 0x01, 0x02, 0x03, 0x04,
                                0x00, 0x01, 0x01, 0x02, 0x03, 0x05, 0x00, 0x02};
  constexpr uint8_t tlv1[] = {0x0, 0x0, 0x1, 0xff};
  constexpr uint8_t tlv_type_authority[] = {0x02, 0x00, 0x07, 0x66, 0x6f,
                                            0x6f, 0x2e, 0x63, 0x6f, 0x6d};
  constexpr uint8_t data[] = {'D', 'A', 'T', 'A'};

  envoy::extensions::filters::listener::proxy_protocol::v3::ProxyProtocol proto_config;
  auto rule = proto_config.add_rules();
  rule->set_tlv_type(0x02);
  rule->mutable_on_tlv_present()->set_key("PP2 type authority");

  connect(true, &proto_config);
  write(buffer, sizeof(buffer));
  dispatcher_->run(Event::Dispatcher::RunType::NonBlock);

  write(tlv1, sizeof(tlv1));
  write(tlv_type_authority, sizeof(tlv_type_authority));
  write(data, sizeof(data));
  expectData("DATA");

  EXPECT_EQ(1, server_connection_->streamInfo().dynamicMetadata().filter_metadata_size());

  auto metadata = server_connection_->streamInfo().dynamicMetadata().filter_metadata();
  EXPECT_EQ(1, metadata.size());
  EXPECT_EQ(1, metadata.count(ProxyProtocol));

  auto fields = metadata.at(ProxyProtocol).fields();
  EXPECT_EQ(1, fields.size());
  EXPECT_EQ(1, fields.count("PP2 type authority"));

  auto value_s = fields.at("PP2 type authority").string_value();
  ASSERT_THAT(value_s, ElementsAre(0x66, 0x6f, 0x6f, 0x2e, 0x63, 0x6f, 0x6d));
  disconnect();
}

TEST_P(ProxyProtocolTest, V2ExtractTlvOfInterestAndEmitWithSpecifiedMetadataNamespace) {
  // A well-formed ipv4/tcp with a pair of TLV extensions is accepted
  constexpr uint8_t buffer[] = {0x0d, 0x0a, 0x0d, 0x0a, 0x00, 0x0d, 0x0a, 0x51, 0x55, 0x49,
                                0x54, 0x0a, 0x21, 0x11, 0x00, 0x1a, 0x01, 0x02, 0x03, 0x04,
                                0x00, 0x01, 0x01, 0x02, 0x03, 0x05, 0x00, 0x02};
  constexpr uint8_t tlv1[] = {0x0, 0x0, 0x1, 0xff};
  constexpr uint8_t tlv_type_authority[] = {0x02, 0x00, 0x07, 0x66, 0x6f,
                                            0x6f, 0x2e, 0x63, 0x6f, 0x6d};
  constexpr uint8_t data[] = {'D', 'A', 'T', 'A'};

  envoy::extensions::filters::listener::proxy_protocol::v3::ProxyProtocol proto_config;
  auto rule = proto_config.add_rules();
  rule->set_tlv_type(0x02);
  rule->mutable_on_tlv_present()->set_key("PP2 type authority");
  rule->mutable_on_tlv_present()->set_metadata_namespace("We need a different metadata namespace");

  connect(true, &proto_config);
  write(buffer, sizeof(buffer));
  dispatcher_->run(Event::Dispatcher::RunType::NonBlock);

  write(tlv1, sizeof(tlv1));
  write(tlv_type_authority, sizeof(tlv_type_authority));
  write(data, sizeof(data));
  expectData("DATA");

  EXPECT_EQ(1, server_connection_->streamInfo().dynamicMetadata().filter_metadata_size());

  auto metadata = server_connection_->streamInfo().dynamicMetadata().filter_metadata();
  EXPECT_EQ(1, metadata.size());
  EXPECT_EQ(1, metadata.count("We need a different metadata namespace"));

  auto fields = metadata.at("We need a different metadata namespace").fields();
  EXPECT_EQ(1, fields.size());
  EXPECT_EQ(1, fields.count("PP2 type authority"));

  auto value_s = fields.at("PP2 type authority").string_value();
  ASSERT_THAT(value_s, ElementsAre(0x66, 0x6f, 0x6f, 0x2e, 0x63, 0x6f, 0x6d));
  disconnect();
}

TEST_P(ProxyProtocolTest, V2ExtractMultipleTlvsOfInterest) {
  // A well-formed ipv4/tcp with a pair of TLV extensions is accepted
  constexpr uint8_t buffer[] = {0x0d, 0x0a, 0x0d, 0x0a, 0x00, 0x0d, 0x0a, 0x51, 0x55, 0x49,
                                0x54, 0x0a, 0x21, 0x11, 0x00, 0x39, 0x01, 0x02, 0x03, 0x04,
                                0x00, 0x01, 0x01, 0x02, 0x03, 0x05, 0x00, 0x02};
  // a TLV of type 0x00 with size of 4 (1 byte is value)
  constexpr uint8_t tlv1[] = {0x00, 0x00, 0x01, 0xff};
  // a TLV of type 0x02 with size of 10 bytes (7 bytes are value)
  constexpr uint8_t tlv_type_authority[] = {0x02, 0x00, 0x07, 0x66, 0x6f,
                                            0x6f, 0x2e, 0x63, 0x6f, 0x6d};
  // a TLV of type 0x0f with size of 6 bytes (3 bytes are value)
  constexpr uint8_t tlv3[] = {0x0f, 0x00, 0x03, 0xf0, 0x00, 0x0f};
  // a TLV of type 0xea with size of 25 bytes (22 bytes are value)
  constexpr uint8_t tlv_vpc_id[] = {0xea, 0x00, 0x16, 0x01, 0x76, 0x70, 0x63, 0x2d, 0x30,
                                    0x32, 0x35, 0x74, 0x65, 0x73, 0x74, 0x32, 0x66, 0x61,
                                    0x36, 0x63, 0x36, 0x33, 0x68, 0x61, 0x37};
  constexpr uint8_t data[] = {'D', 'A', 'T', 'A'};

  envoy::extensions::filters::listener::proxy_protocol::v3::ProxyProtocol proto_config;
  auto rule_type_authority = proto_config.add_rules();
  rule_type_authority->set_tlv_type(0x02);
  rule_type_authority->mutable_on_tlv_present()->set_key("PP2 type authority");

  auto rule_vpc_id = proto_config.add_rules();
  rule_vpc_id->set_tlv_type(0xea);
  rule_vpc_id->mutable_on_tlv_present()->set_key("PP2 vpc id");

  connect(true, &proto_config);
  write(buffer, sizeof(buffer));
  dispatcher_->run(Event::Dispatcher::RunType::NonBlock);

  write(tlv1, sizeof(tlv1));
  write(tlv_type_authority, sizeof(tlv_type_authority));
  write(tlv3, sizeof(tlv3));
  write(tlv_vpc_id, sizeof(tlv_vpc_id));
  write(data, sizeof(data));
  expectData("DATA");

  EXPECT_EQ(1, server_connection_->streamInfo().dynamicMetadata().filter_metadata_size());

  auto metadata = server_connection_->streamInfo().dynamicMetadata().filter_metadata();
  EXPECT_EQ(1, metadata.size());
  EXPECT_EQ(1, metadata.count(ProxyProtocol));

  auto fields = metadata.at(ProxyProtocol).fields();
  EXPECT_EQ(2, fields.size());
  EXPECT_EQ(1, fields.count("PP2 type authority"));
  EXPECT_EQ(1, fields.count("PP2 vpc id"));

  auto value_type_authority = fields.at("PP2 type authority").string_value();
  ASSERT_THAT(value_type_authority, ElementsAre(0x66, 0x6f, 0x6f, 0x2e, 0x63, 0x6f, 0x6d));

  auto value_vpc_id = fields.at("PP2 vpc id").string_value();
  ASSERT_THAT(value_vpc_id,
              ElementsAre(0x01, 0x76, 0x70, 0x63, 0x2d, 0x30, 0x32, 0x35, 0x74, 0x65, 0x73, 0x74,
                          0x32, 0x66, 0x61, 0x36, 0x63, 0x36, 0x33, 0x68, 0x61, 0x37));
  disconnect();
}

TEST_P(ProxyProtocolTest, V2WillNotOverwriteTLV) {
  // A well-formed ipv4/tcp with a pair of TLV extensions is accepted
  constexpr uint8_t buffer[] = {0x0d, 0x0a, 0x0d, 0x0a, 0x00, 0x0d, 0x0a, 0x51, 0x55, 0x49,
                                0x54, 0x0a, 0x21, 0x11, 0x00, 0x2a, 0x01, 0x02, 0x03, 0x04,
                                0x00, 0x01, 0x01, 0x02, 0x03, 0x05, 0x00, 0x02};
  // a TLV of type 0x00 with size of 4 (1 byte is value)
  constexpr uint8_t tlv1[] = {0x00, 0x00, 0x01, 0xff};
  // a TLV of type 0x02 with size of 10 bytes (7 bytes are value)
  constexpr uint8_t tlv_type_authority1[] = {0x02, 0x00, 0x07, 0x66, 0x6f,
                                             0x6f, 0x2e, 0x63, 0x6f, 0x6d};
  // a TLV of type 0x0f with size of 6 bytes (3 bytes are value)
  constexpr uint8_t tlv3[] = {0x0f, 0x00, 0x03, 0xf0, 0x00, 0x0f};
  // a TLV of type 0x02 (again) with size of 10 bytes (7 bytes are value) and different values
  constexpr uint8_t tlv_type_authority2[] = {0x02, 0x00, 0x07, 0x62, 0x61,
                                             0x72, 0x2e, 0x6e, 0x65, 0x74};
  constexpr uint8_t data[] = {'D', 'A', 'T', 'A'};

  envoy::extensions::filters::listener::proxy_protocol::v3::ProxyProtocol proto_config;
  auto rule_type_authority = proto_config.add_rules();
  rule_type_authority->set_tlv_type(0x02);
  rule_type_authority->mutable_on_tlv_present()->set_key("PP2 type authority");

  connect(true, &proto_config);
  write(buffer, sizeof(buffer));
  dispatcher_->run(Event::Dispatcher::RunType::NonBlock);

  write(tlv1, sizeof(tlv1));
  write(tlv_type_authority1, sizeof(tlv_type_authority1));
  write(tlv3, sizeof(tlv3));
  write(tlv_type_authority2, sizeof(tlv_type_authority2));
  write(data, sizeof(data));
  expectData("DATA");

  EXPECT_EQ(1, server_connection_->streamInfo().dynamicMetadata().filter_metadata_size());

  auto metadata = server_connection_->streamInfo().dynamicMetadata().filter_metadata();
  EXPECT_EQ(1, metadata.size());
  EXPECT_EQ(1, metadata.count(ProxyProtocol));

  auto fields = metadata.at(ProxyProtocol).fields();
  EXPECT_EQ(1, fields.size());
  EXPECT_EQ(1, fields.count("PP2 type authority"));

  auto value_type_authority = fields.at("PP2 type authority").string_value();
  ASSERT_THAT(value_type_authority, ElementsAre(0x66, 0x6f, 0x6f, 0x2e, 0x63, 0x6f, 0x6d));

  disconnect();
}

TEST_P(ProxyProtocolTest, V2WrongTLVLength) {
  // A well-formed ipv4/tcp with buffer[14]15] being 0x00 and 0x10. It says we should have 16 bytes
  // following.
  constexpr uint8_t buffer[] = {0x0d, 0x0a, 0x0d, 0x0a, 0x00, 0x0d, 0x0a, 0x51, 0x55, 0x49,
                                0x54, 0x0a, 0x21, 0x11, 0x00, 0x10, 0x01, 0x02, 0x03, 0x04,
                                0x00, 0x01, 0x01, 0x02, 0x03, 0x05, 0x00, 0x02};

  // tlv[2] should be 0x1 since there's only one byte for tlv value.
  constexpr uint8_t tlv[] = {0x0, 0x0, 0x2, 0xff};

  envoy::extensions::filters::listener::proxy_protocol::v3::ProxyProtocol proto_config;
  auto rule_00 = proto_config.add_rules();
  rule_00->set_tlv_type(0x00);
  rule_00->mutable_on_tlv_present()->set_key("00");

  connect(false, &proto_config);
  write(buffer, sizeof(buffer));
  write(tlv, sizeof(tlv));

  expectProxyProtoError();
}

TEST_P(ProxyProtocolTest, V2IncompleteTLV) {
  // A ipv4/tcp with buffer[14]15] being 0x00 and 0x11. It says we should have 17 bytes following,
  // however we have 20.
  constexpr uint8_t buffer[] = {0x0d, 0x0a, 0x0d, 0x0a, 0x00, 0x0d, 0x0a, 0x51, 0x55, 0x49,
                                0x54, 0x0a, 0x21, 0x11, 0x00, 0x11, 0x01, 0x02, 0x03, 0x04,
                                0x00, 0x01, 0x01, 0x02, 0x03, 0x05, 0x00, 0x02};

  // a TLV of type 0x00 with size of 4 (1 byte is value)
  constexpr uint8_t tlv1[] = {0x0, 0x0, 0x1, 0xff};
  // a TLV of type 0x01 with size of 4 (1 byte is value)
  constexpr uint8_t tlv2[] = {0x1, 0x0, 0x1, 0xff};

  envoy::extensions::filters::listener::proxy_protocol::v3::ProxyProtocol proto_config;
  auto rule_00 = proto_config.add_rules();
  rule_00->set_tlv_type(0x00);
  rule_00->mutable_on_tlv_present()->set_key("00");

  auto rule_01 = proto_config.add_rules();
  rule_01->set_tlv_type(0x01);
  rule_01->mutable_on_tlv_present()->set_key("01");

  connect(false, &proto_config);
  write(buffer, sizeof(buffer));
  write(tlv1, sizeof(tlv1));
  write(tlv2, sizeof(tlv2));

  expectProxyProtoError();
}

TEST_P(ProxyProtocolTest, MalformedProxyLine) {
  connect(false);

  write("BOGUS\r");
  dispatcher_->run(Event::Dispatcher::RunType::NonBlock);
  write("\n");

  expectProxyProtoError();
}

TEST_P(ProxyProtocolTest, ProxyLineTooLarge) {
  connect(false);
  write("012345678901234567890123456789012345678901234567890123456789"
        "012345678901234567890123456789012345678901234567890123456789");
  expectProxyProtoError();
}

TEST_P(ProxyProtocolTest, NotEnoughFields) {
  connect(false);
  write("PROXY TCP6 1:2:3::4 5:6::7:8 1234\r\nmore data");
  expectProxyProtoError();
}

TEST_P(ProxyProtocolTest, UnsupportedProto) {
  connect(false);
  write("PROXY UDP6 1:2:3::4 5:6::7:8 1234 5678\r\nmore data");
  expectProxyProtoError();
}

TEST_P(ProxyProtocolTest, InvalidSrcAddress) {
  connect(false);
  write("PROXY TCP4 230.0.0.1 10.1.1.3 1234 5678\r\nmore data");
  expectProxyProtoError();
}

TEST_P(ProxyProtocolTest, InvalidDstAddress) {
  connect(false);
  write("PROXY TCP4 10.1.1.2 0.0.0.0 1234 5678\r\nmore data");
  expectProxyProtoError();
}

TEST_P(ProxyProtocolTest, BadPort) {
  connect(false);
  write("PROXY TCP6 1:2:3::4 5:6::7:8 1234 abc\r\nmore data");
  expectProxyProtoError();
}

TEST_P(ProxyProtocolTest, NegativePort) {
  connect(false);
  write("PROXY TCP6 1:2:3::4 5:6::7:8 -1 1234\r\nmore data");
  expectProxyProtoError();
}

TEST_P(ProxyProtocolTest, PortOutOfRange) {
  connect(false);
  write("PROXY TCP6 1:2:3::4 5:6::7:8 66776 1234\r\nmore data");
  expectProxyProtoError();
}

TEST_P(ProxyProtocolTest, BadAddress) {
  connect(false);
  write("PROXY TCP6 1::2:3::4 5:6::7:8 1234 5678\r\nmore data");
  expectProxyProtoError();
}

TEST_P(ProxyProtocolTest, AddressVersionsNotMatch) {
  connect(false);
  write("PROXY TCP4 [1:2:3::4] 1.2.3.4 1234 5678\r\nmore data");
  expectProxyProtoError();
}

TEST_P(ProxyProtocolTest, AddressVersionsNotMatch2) {
  connect(false);
  write("PROXY TCP4 1.2.3.4 [1:2:3: 1234 4]:5678\r\nmore data");
  expectProxyProtoError();
}

TEST_P(ProxyProtocolTest, Truncated) {
  connect(false);
  write("PROXY TCP4 1.2.3.4 5.6.7.8 1234 5678");
  dispatcher_->run(Event::Dispatcher::RunType::NonBlock);

  EXPECT_CALL(connection_callbacks_, onEvent(Network::ConnectionEvent::LocalClose))
      .WillOnce(Invoke([&](Network::ConnectionEvent) -> void { dispatcher_->exit(); }));
  conn_->close(Network::ConnectionCloseType::NoFlush);

  dispatcher_->run(Event::Dispatcher::RunType::Block);
}

TEST_P(ProxyProtocolTest, Closed) {
  connect(false);
  write("PROXY TCP4 1.2.3");
  dispatcher_->run(Event::Dispatcher::RunType::NonBlock);

  EXPECT_CALL(connection_callbacks_, onEvent(Network::ConnectionEvent::LocalClose))
      .WillOnce(Invoke([&](Network::ConnectionEvent) -> void { dispatcher_->exit(); }));
  conn_->close(Network::ConnectionCloseType::NoFlush);

  dispatcher_->run(Event::Dispatcher::RunType::Block);
}

TEST_P(ProxyProtocolTest, ClosedEmpty) {
  // We may or may not get these, depending on the operating system timing.
  EXPECT_CALL(factory_, createListenerFilterChain(_)).Times(AtLeast(0));
  EXPECT_CALL(factory_, createNetworkFilterChain(_, _)).Times(AtLeast(0));
  conn_->connect();
  conn_->close(Network::ConnectionCloseType::NoFlush);
  dispatcher_->run(Event::Dispatcher::RunType::NonBlock);
}

class WildcardProxyProtocolTest : public testing::TestWithParam<Network::Address::IpVersion>,
                                  public Network::ListenerConfig,
                                  public Network::FilterChainManager,
                                  protected Logger::Loggable<Logger::Id::main> {
public:
  WildcardProxyProtocolTest()
      : api_(Api::createApiForTest(stats_store_)),
        dispatcher_(api_->allocateDispatcher("test_thread")),
        socket_(std::make_shared<Network::Test::TcpListenSocketImmediateListen>(
            Network::Test::getAnyAddress(GetParam()))),
        local_dst_address_(Network::Utility::getAddressWithPort(
            *Network::Test::getCanonicalLoopbackAddress(GetParam()),
            socket_->connectionInfoProvider().localAddress()->ip()->port())),
        connection_handler_(new Server::ConnectionHandlerImpl(*dispatcher_, absl::nullopt)),
        name_("proxy"), filter_chain_(Network::Test::createEmptyFilterChainWithRawBufferSockets()),
        init_manager_(nullptr) {
    EXPECT_CALL(socket_factory_, socketType()).WillOnce(Return(Network::Socket::Type::Stream));
    EXPECT_CALL(socket_factory_, localAddress())
        .WillRepeatedly(ReturnRef(socket_->connectionInfoProvider().localAddress()));
    EXPECT_CALL(socket_factory_, getListenSocket(_)).WillOnce(Return(socket_));
    connection_handler_->addListener(absl::nullopt, *this, runtime_);
    conn_ = dispatcher_->createClientConnection(local_dst_address_,
                                                Network::Address::InstanceConstSharedPtr(),
                                                Network::Test::createRawBufferSocket(), nullptr);
    conn_->addConnectionCallbacks(connection_callbacks_);

    EXPECT_CALL(factory_, createListenerFilterChain(_))
        .WillOnce(Invoke([&](Network::ListenerFilterManager& filter_manager) -> bool {
          filter_manager.addAcceptFilter(
              nullptr,
              std::make_unique<Filter>(std::make_shared<Config>(
                  listenerScope(),
                  envoy::extensions::filters::listener::proxy_protocol::v3::ProxyProtocol())));
          return true;
        }));
  }

  // Network::ListenerConfig
  Network::FilterChainManager& filterChainManager() override { return *this; }
  Network::FilterChainFactory& filterChainFactory() override { return factory_; }
  Network::ListenSocketFactory& listenSocketFactory() override { return socket_factory_; }
  bool bindToPort() override { return true; }
  bool handOffRestoredDestinationConnections() const override { return false; }
  uint32_t perConnectionBufferLimitBytes() const override { return 0; }
  std::chrono::milliseconds listenerFiltersTimeout() const override { return {}; }
  ResourceLimit& openConnections() override { return open_connections_; }
  bool continueOnListenerFiltersTimeout() const override { return false; }
  Stats::Scope& listenerScope() override { return stats_store_; }
  uint64_t listenerTag() const override { return 1; }
  const std::string& name() const override { return name_; }
  Network::UdpListenerConfigOptRef udpListenerConfig() override {
    return Network::UdpListenerConfigOptRef();
  }
  Network::InternalListenerConfigOptRef internalListenerConfig() override {
    return Network::InternalListenerConfigOptRef();
  }
  envoy::config::core::v3::TrafficDirection direction() const override {
    return envoy::config::core::v3::UNSPECIFIED;
  }
  Network::ConnectionBalancer& connectionBalancer() override { return connection_balancer_; }
  const std::vector<AccessLog::InstanceSharedPtr>& accessLogs() const override {
    return empty_access_logs_;
  }
  uint32_t tcpBacklogSize() const override { return ENVOY_TCP_BACKLOG_SIZE; }
  Init::Manager& initManager() override { return *init_manager_; }
  bool ignoreGlobalConnLimit() const override { return false; }

  // Network::FilterChainManager
  const Network::FilterChain* findFilterChain(const Network::ConnectionSocket&) const override {
    return filter_chain_.get();
  }

  void connect() {
    conn_->connect();
    read_filter_ = std::make_shared<NiceMock<Network::MockReadFilter>>();
    EXPECT_CALL(factory_, createNetworkFilterChain(_, _))
        .WillOnce(Invoke([&](Network::Connection& connection,
                             const std::vector<Network::FilterFactoryCb>&) -> bool {
          server_connection_ = &connection;
          connection.addConnectionCallbacks(server_callbacks_);
          connection.addReadFilter(read_filter_);
          return true;
        }));
    EXPECT_CALL(connection_callbacks_, onEvent(Network::ConnectionEvent::Connected))
        .WillOnce(Invoke([&](Network::ConnectionEvent) -> void { dispatcher_->exit(); }));
    dispatcher_->run(Event::Dispatcher::RunType::Block);
  }

  void write(const std::string& s) {
    Buffer::OwnedImpl buf(s);
    conn_->write(buf, false);
  }

  void expectData(std::string expected) {
    EXPECT_CALL(*read_filter_, onNewConnection());
    EXPECT_CALL(*read_filter_, onData(_, _))
        .WillOnce(Invoke([&](Buffer::Instance& buffer, bool) -> Network::FilterStatus {
          EXPECT_EQ(buffer.toString(), expected);
          buffer.drain(expected.length());
          dispatcher_->exit();
          return Network::FilterStatus::Continue;
        }));

    dispatcher_->run(Event::Dispatcher::RunType::Block);
  }

  void disconnect() {
    EXPECT_CALL(connection_callbacks_, onEvent(Network::ConnectionEvent::LocalClose));
    conn_->close(Network::ConnectionCloseType::NoFlush);
    EXPECT_CALL(server_callbacks_, onEvent(Network::ConnectionEvent::RemoteClose))
        .WillOnce(Invoke([&](Network::ConnectionEvent) -> void { dispatcher_->exit(); }));

    dispatcher_->run(Event::Dispatcher::RunType::Block);
  }

  testing::NiceMock<Runtime::MockLoader> runtime_;
  Stats::IsolatedStoreImpl stats_store_;
  Api::ApiPtr api_;
  Event::DispatcherPtr dispatcher_;
  BasicResourceLimitImpl open_connections_;
  Network::MockListenSocketFactory socket_factory_;
  std::shared_ptr<Network::TcpListenSocket> socket_;
  Network::Address::InstanceConstSharedPtr local_dst_address_;
  Network::NopConnectionBalancerImpl connection_balancer_;
  Network::ConnectionHandlerPtr connection_handler_;
  Network::MockFilterChainFactory factory_;
  Network::ClientConnectionPtr conn_;
  NiceMock<Network::MockConnectionCallbacks> connection_callbacks_;
  Network::Connection* server_connection_;
  Network::MockConnectionCallbacks server_callbacks_;
  std::shared_ptr<Network::MockReadFilter> read_filter_;
  std::string name_;
  const Network::FilterChainSharedPtr filter_chain_;
  const std::vector<AccessLog::InstanceSharedPtr> empty_access_logs_;
  std::unique_ptr<Init::Manager> init_manager_;
};

// Parameterize the listener socket address version.
INSTANTIATE_TEST_SUITE_P(IpVersions, WildcardProxyProtocolTest,
                         testing::ValuesIn(TestEnvironment::getIpVersionsForTest()),
                         TestUtility::ipTestParamsToString);

TEST_P(WildcardProxyProtocolTest, Basic) {
  connect();
  write("PROXY TCP4 1.2.3.4 254.254.254.254 65535 1234\r\nmore data");

  expectData("more data");

  EXPECT_EQ(server_connection_->connectionInfoProvider().remoteAddress()->asString(),
            "1.2.3.4:65535");
  EXPECT_EQ(server_connection_->connectionInfoProvider().localAddress()->asString(),
            "254.254.254.254:1234");
  EXPECT_TRUE(server_connection_->connectionInfoProvider().localAddressRestored());

  disconnect();
}

TEST_P(WildcardProxyProtocolTest, BasicV6) {
  connect();
  write("PROXY TCP6 1:2:3::4 5:6::7:8 65535 1234\r\nmore data");

  expectData("more data");

  EXPECT_EQ(server_connection_->connectionInfoProvider().remoteAddress()->asString(),
            "[1:2:3::4]:65535");
  EXPECT_EQ(server_connection_->connectionInfoProvider().localAddress()->asString(),
            "[5:6::7:8]:1234");
  EXPECT_TRUE(server_connection_->connectionInfoProvider().localAddressRestored());

  disconnect();
}

TEST(ProxyProtocolConfigFactoryTest, TestCreateFactory) {
  Server::Configuration::NamedListenerFilterConfigFactory* factory = Registry::FactoryRegistry<
      Server::Configuration::NamedListenerFilterConfigFactory>::getFactory(ProxyProtocol);

  EXPECT_EQ(factory->name(), ProxyProtocol);

  const std::string yaml = R"EOF(
      rules:
        - tlv_type: 0x01
          on_tlv_present:
            key: "PP2_TYPE_ALPN"
        - tlv_type: 0x1a
          on_tlv_present:
            key: "PP2_TYPE_CUSTOMER_A"
)EOF";

  ProtobufTypes::MessagePtr proto_config = factory->createEmptyConfigProto();
  TestUtility::loadFromYaml(yaml, *proto_config);

  Server::Configuration::MockListenerFactoryContext context;
  EXPECT_CALL(context, scope());
  EXPECT_CALL(context, messageValidationVisitor());
  Network::ListenerFilterFactoryCb cb =
      factory->createListenerFilterFactoryFromProto(*proto_config, nullptr, context);

  Network::MockListenerFilterManager manager;
  Network::ListenerFilterPtr added_filter;
  EXPECT_CALL(manager, addAcceptFilter_(_, _))
      .WillOnce(Invoke([&added_filter](const Network::ListenerFilterMatcherSharedPtr&,
                                       Network::ListenerFilterPtr& filter) {
        added_filter = std::move(filter);
      }));
  cb(manager);

  // Make sure we actually create the correct type!
  EXPECT_NE(dynamic_cast<ProxyProtocol::Filter*>(added_filter.get()), nullptr);
}

} // namespace
} // namespace ProxyProtocol
} // namespace ListenerFilters
} // namespace Extensions
} // namespace Envoy<|MERGE_RESOLUTION|>--- conflicted
+++ resolved
@@ -844,7 +844,6 @@
 #ifdef WIN32
   EXPECT_CALL(os_sys_calls, readv(_, _, _))
       .Times(AnyNumber())
-<<<<<<< HEAD
       .WillRepeatedly(Invoke([&](os_fd_t fd, const iovec* iov, int num_iov) {
         const Api::SysCallSizeResult x = os_sys_calls_actual_.readv(fd, iov, num_iov);
         if (partial_writed) {
@@ -852,13 +851,6 @@
         }
         return x;
       }));
-=======
-      .WillOnce(Invoke([&](os_fd_t fd, const iovec* iov, int num_iov) {
-        const Api::SysCallSizeResult x = os_sys_calls_actual_.readv(fd, iov, num_iov);
-        return x;
-      }))
-      .WillRepeatedly(Return(Api::SysCallSizeResult{-1, 0}));
->>>>>>> 5671b08a
 #else
   EXPECT_CALL(os_sys_calls, recv(_, _, _, _))
       .Times(AnyNumber())
@@ -871,13 +863,6 @@
       }));
   EXPECT_CALL(os_sys_calls, readv(_, _, _))
       .Times(AnyNumber())
-<<<<<<< HEAD
-=======
-      .WillOnce(Return(Api::SysCallSizeResult{-1, 0}));
-
-  EXPECT_CALL(os_sys_calls, readv(_, _, _))
-      .Times(AnyNumber())
->>>>>>> 5671b08a
       .WillRepeatedly(Invoke([this](os_fd_t fd, const iovec* iov, int iovcnt) {
         return os_sys_calls_actual_.readv(fd, iov, iovcnt);
       }));
@@ -950,23 +935,12 @@
   bool partial_write = false;
   // TODO(davinci26): Mocking should not be used to provide real system calls.
 #ifdef WIN32
-<<<<<<< HEAD
-=======
-  bool partial_write = false;
->>>>>>> 5671b08a
   EXPECT_CALL(os_sys_calls, readv(_, _, _))
       .Times(AnyNumber())
       .WillRepeatedly(Invoke([&](os_fd_t fd, const iovec* iov, int num_iov) {
         if (partial_write) {
-<<<<<<< HEAD
-          ENVOY_LOG_MISC(debug, "inject failure");
           return Api::SysCallSizeResult{-1, 0};
         }
-        ENVOY_LOG_MISC(debug, "wire");
-=======
-          return Api::SysCallSizeResult{-1, 0};
-        }
->>>>>>> 5671b08a
         const Api::SysCallSizeResult x = os_sys_calls_actual_.readv(fd, iov, num_iov);
         return x;
       }));
@@ -982,12 +956,6 @@
       }));
   EXPECT_CALL(os_sys_calls, readv(_, _, _))
       .Times(AnyNumber())
-<<<<<<< HEAD
-=======
-      .WillOnce(Return(Api::SysCallSizeResult{-1, 0}));
-  EXPECT_CALL(os_sys_calls, readv(_, _, _))
-      .Times(AnyNumber())
->>>>>>> 5671b08a
       .WillRepeatedly(Invoke([this](os_fd_t fd, const iovec* iov, int iovcnt) {
         return os_sys_calls_actual_.readv(fd, iov, iovcnt);
       }));
@@ -1040,13 +1008,7 @@
   connect(false);
   write(buffer, 10);
   dispatcher_->run(Event::Dispatcher::RunType::NonBlock);
-<<<<<<< HEAD
   partial_write = true;
-=======
-#ifdef WIN32
-  partial_write = true;
-#endif
->>>>>>> 5671b08a
   write(buffer + 10, 10);
 
   expectConnectionError();
