--- conflicted
+++ resolved
@@ -17,7 +17,6 @@
 # *Normally occurs at the end of the* :ref:`deprecation period <deprecated>`
 
 new_features:
-<<<<<<< HEAD
 - area: access_log
   change: |
     added new access_log command operators to retrieve upstream connection information change: ``%UPSTREAM_PROTOCOL%``, ``%UPSTREAM_PEER_SUBJECT%``, ``%UPSTREAM_PEER_ISSUER%``, ``%UPSTREAM_TLS_SESSION_ID%``, ``%UPSTREAM_TLS_CIPHER%``, ``%UPSTREAM_TLS_VERSION%``, ``%UPSTREAM_PEER_CERT_V_START%``, ``%UPSTREAM_PEER_CERT_V_END%``, ``%UPSTREAM_PEER_CERT%` and ``%UPSTREAM_FILTER_STATE%``.
@@ -120,10 +119,8 @@
 - area: rbac
   change: |
     added :ref:`matcher <arch_overview_rbac_matcher>` for selecting connections and requests to different actions.
-=======
 - area: listener
   change: |
     added multiple listening addresses in single listener. :ref:`listener additional addresses<envoy_v3_api_field_config.listener.v3.Listener.additional_addresses>`.
->>>>>>> c6670adf
 
 deprecated: