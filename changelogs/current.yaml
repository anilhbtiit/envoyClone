--- conflicted
+++ resolved
@@ -28,15 +28,12 @@
 
 removed_config_or_runtime:
 # *Normally occurs at the end of the* :ref:`deprecation period <deprecated>`
-<<<<<<< HEAD
+- area: http
+  change: |
+    removed runtime key ``envoy.reloadable_features.allow_upstream_filters`` and legacy code paths.
 - area: quic
   change: |
     removed runtime key ``envoy.reloadable_features.quic_defer_send_in_response_to_packet`` and legacy code paths.
-=======
-- area: http
-  change: |
-    removed runtime key ``envoy.reloadable_features.allow_upstream_filters`` and legacy code paths.
->>>>>>> e0269d28
 - area: upstream
   change: |
     removed runtime key ``envoy.reloadable_features.fix_hash_key`` and legacy code paths.
