load(
    "//bazel:envoy_build_system.bzl",
    "envoy_cc_extension",
    "envoy_cc_library",
    "envoy_extension_package",
)

licenses(["notice"])  # Apache 2

envoy_extension_package()

envoy_cc_library(
    name = "envoy_quic_alarm_lib",
    srcs = ["envoy_quic_alarm.cc"],
    hdrs = ["envoy_quic_alarm.h"],
    external_deps = ["quiche_quic_platform"],
    tags = ["nofips"],
    deps = [
        "//include/envoy/event:dispatcher_interface",
        "//include/envoy/event:timer_interface",
        "@com_googlesource_quiche//:quic_core_alarm_interface_lib",
        "@com_googlesource_quiche//:quic_core_clock_lib",
    ],
)

envoy_cc_library(
    name = "envoy_quic_alarm_factory_lib",
    srcs = ["envoy_quic_alarm_factory.cc"],
    hdrs = ["envoy_quic_alarm_factory.h"],
    external_deps = ["quiche_quic_platform"],
    tags = ["nofips"],
    deps = [
        ":envoy_quic_alarm_lib",
        "@com_googlesource_quiche//:quic_core_alarm_factory_interface_lib",
        "@com_googlesource_quiche//:quic_core_arena_scoped_ptr_lib",
        "@com_googlesource_quiche//:quic_core_one_block_arena_lib",
    ],
)

envoy_cc_library(
    name = "envoy_quic_connection_helper_lib",
    hdrs = ["envoy_quic_connection_helper.h"],
    tags = ["nofips"],
    deps = [
        "//source/extensions/quic_listeners/quiche/platform:envoy_quic_clock_lib",
        "@com_googlesource_quiche//:quic_core_buffer_allocator_lib",
        "@com_googlesource_quiche//:quic_core_connection_lib",
        "@com_googlesource_quiche//:quic_core_crypto_random_lib",
    ],
)

envoy_cc_library(
<<<<<<< HEAD
    name = "envoy_quic_fake_proof_source_lib",
    hdrs = ["envoy_quic_fake_proof_source.h"],
=======
    name = "envoy_quic_packet_writer_lib",
    srcs = ["envoy_quic_packet_writer.cc"],
    hdrs = ["envoy_quic_packet_writer.h"],
    external_deps = ["quiche_quic_platform"],
    tags = ["nofips"],
    deps = [
        ":envoy_quic_utils_lib",
        "@com_googlesource_quiche//:quic_core_packet_writer_interface_lib",
    ],
)

envoy_cc_library(
    name = "envoy_quic_proof_source_base_lib",
    srcs = ["envoy_quic_proof_source_base.cc"],
    hdrs = ["envoy_quic_proof_source_base.h"],
>>>>>>> 43b110ab
    external_deps = ["quiche_quic_platform"],
    tags = ["nofips"],
    deps = [
        ":envoy_quic_utils_lib",
        "@com_googlesource_quiche//:quic_core_crypto_certificate_view_lib",
        "@com_googlesource_quiche//:quic_core_crypto_crypto_handshake_lib",
        "@com_googlesource_quiche//:quic_core_crypto_proof_source_interface_lib",
        "@com_googlesource_quiche//:quic_core_data_lib",
        "@com_googlesource_quiche//:quic_core_versions_lib",
    ],
)

envoy_cc_library(
    name = "envoy_quic_proof_source_lib",
    srcs = ["envoy_quic_proof_source.cc"],
    hdrs = ["envoy_quic_proof_source.h"],
    external_deps = ["ssl"],
    tags = ["nofips"],
    deps = [
        ":envoy_quic_proof_source_base_lib",
        ":envoy_quic_utils_lib",
        ":quic_io_handle_wrapper_lib",
        ":quic_transport_socket_factory_lib",
        "//include/envoy/ssl:tls_certificate_config_interface",
        "//source/extensions/transport_sockets:well_known_names",
        "//source/server:connection_handler_lib",
        "@com_googlesource_quiche//:quic_core_crypto_certificate_view_lib",
    ],
)

envoy_cc_library(
    name = "envoy_quic_proof_verifier_base_lib",
    srcs = ["envoy_quic_proof_verifier_base.cc"],
    hdrs = ["envoy_quic_proof_verifier_base.h"],
    external_deps = ["quiche_quic_platform"],
    tags = ["nofips"],
    deps = [
        ":envoy_quic_utils_lib",
        "@com_googlesource_quiche//:quic_core_crypto_certificate_view_lib",
        "@com_googlesource_quiche//:quic_core_crypto_crypto_handshake_lib",
        "@com_googlesource_quiche//:quic_core_versions_lib",
    ],
)

envoy_cc_library(
    name = "envoy_quic_proof_verifier_lib",
    srcs = ["envoy_quic_proof_verifier.cc"],
    hdrs = ["envoy_quic_proof_verifier.h"],
    external_deps = ["quiche_quic_platform"],
    tags = ["nofips"],
    deps = [
        ":envoy_quic_proof_verifier_base_lib",
        ":envoy_quic_utils_lib",
        "//source/extensions/transport_sockets/tls:context_lib",
    ],
)

envoy_cc_library(
    name = "spdy_server_push_utils_for_envoy_lib",
    srcs = ["spdy_server_push_utils_for_envoy.cc"],
    tags = ["nofips"],
    visibility = ["//visibility:public"],
    deps = [
        "//source/common/common:assert_lib",
        "@com_googlesource_quiche//:quic_core_http_spdy_server_push_utils_header",
    ],
)

envoy_cc_library(
    name = "envoy_quic_stream_lib",
    hdrs = ["envoy_quic_stream.h"],
    tags = ["nofips"],
    deps = [
        ":envoy_quic_simulated_watermark_buffer_lib",
        ":quic_filter_manager_connection_lib",
        "//include/envoy/event:dispatcher_interface",
        "//include/envoy/http:codec_interface",
        "//source/common/http:codec_helper_lib",
    ],
)

envoy_cc_library(
    name = "codec_lib",
    srcs = ["codec_impl.cc"],
    hdrs = ["codec_impl.h"],
    tags = ["nofips"],
    deps = [
        ":envoy_quic_client_session_lib",
        ":envoy_quic_server_session_lib",
        "//include/envoy/http:codec_interface",
        "//include/envoy/registry",
        "//source/common/http/http3:quic_codec_factory_lib",
        "//source/common/http/http3:well_known_names",
        "@com_googlesource_quiche//:quic_core_http_spdy_session_lib",
    ],
)

envoy_cc_library(
    name = "quic_filter_manager_connection_lib",
    srcs = ["quic_filter_manager_connection_impl.cc"],
    hdrs = ["quic_filter_manager_connection_impl.h"],
    tags = ["nofips"],
    deps = [
        ":envoy_quic_connection_lib",
        ":envoy_quic_simulated_watermark_buffer_lib",
        "//include/envoy/event:dispatcher_interface",
        "//include/envoy/network:connection_interface",
        "//source/common/buffer:buffer_lib",
        "//source/common/common:assert_lib",
        "//source/common/common:empty_string",
        "//source/common/http:header_map_lib",
        "//source/common/network:connection_base_lib",
        "//source/common/stream_info:stream_info_lib",
    ],
)

envoy_cc_library(
    name = "envoy_quic_server_session_lib",
    srcs = [
        "envoy_quic_server_session.cc",
        "envoy_quic_server_stream.cc",
    ],
    hdrs = [
        "envoy_quic_server_session.h",
        "envoy_quic_server_stream.h",
    ],
    tags = ["nofips"],
    deps = [
        ":envoy_quic_crypto_server_stream_lib",
        ":envoy_quic_stream_lib",
        ":envoy_quic_utils_lib",
        ":quic_filter_manager_connection_lib",
        "//source/common/buffer:buffer_lib",
        "//source/common/common:assert_lib",
        "//source/common/http:header_map_lib",
        "//source/extensions/quic_listeners/quiche/platform:quic_platform_mem_slice_storage_impl_lib",
        "@com_googlesource_quiche//:quic_core_http_spdy_session_lib",
    ],
)

envoy_cc_library(
    name = "envoy_quic_client_session_lib",
    srcs = [
        "envoy_quic_client_session.cc",
        "envoy_quic_client_stream.cc",
    ],
    hdrs = [
        "envoy_quic_client_session.h",
        "envoy_quic_client_stream.h",
    ],
    tags = ["nofips"],
    deps = [
        ":envoy_quic_client_connection_lib",
        ":envoy_quic_stream_lib",
        ":envoy_quic_utils_lib",
        ":quic_filter_manager_connection_lib",
        "//source/common/buffer:buffer_lib",
        "//source/common/common:assert_lib",
        "//source/common/http:header_map_lib",
        "//source/extensions/quic_listeners/quiche/platform:quic_platform_mem_slice_storage_impl_lib",
        "@com_googlesource_quiche//:quic_core_http_client_lib",
    ],
)

envoy_cc_library(
    name = "quic_io_handle_wrapper_lib",
    hdrs = ["quic_io_handle_wrapper.h"],
    deps = [
        "//include/envoy/network:io_handle_interface",
        "//source/common/network:io_socket_error_lib",
    ],
)

envoy_cc_library(
    name = "envoy_quic_connection_lib",
    srcs = ["envoy_quic_connection.cc"],
    hdrs = ["envoy_quic_connection.h"],
    tags = ["nofips"],
    deps = [
        ":quic_io_handle_wrapper_lib",
        "//include/envoy/network:connection_interface",
        "//source/common/network:listen_socket_lib",
        "//source/extensions/quic_listeners/quiche:envoy_quic_utils_lib",
        "//source/extensions/transport_sockets:well_known_names",
        "@com_googlesource_quiche//:quic_core_connection_lib",
    ],
)

envoy_cc_library(
    name = "envoy_quic_server_connection_lib",
    srcs = ["envoy_quic_server_connection.cc"],
    hdrs = ["envoy_quic_server_connection.h"],
    tags = ["nofips"],
    deps = [
        ":envoy_quic_connection_lib",
        "//source/server:connection_handler_lib",
    ],
)

envoy_cc_library(
    name = "envoy_quic_client_connection_lib",
    srcs = ["envoy_quic_client_connection.cc"],
    hdrs = ["envoy_quic_client_connection.h"],
    tags = ["nofips"],
    deps = [
        ":envoy_quic_connection_lib",
        ":envoy_quic_packet_writer_lib",
        "//include/envoy/event:dispatcher_interface",
        "//source/common/network:socket_option_factory_lib",
        "//source/common/network:udp_packet_writer_handler_lib",
        "@envoy_api//envoy/config/core/v3:pkg_cc_proto",
    ],
)

envoy_cc_library(
    name = "envoy_quic_dispatcher_lib",
    srcs = ["envoy_quic_dispatcher.cc"],
    hdrs = ["envoy_quic_dispatcher.h"],
    tags = ["nofips"],
    deps = [
        ":envoy_quic_proof_source_lib",
        ":envoy_quic_server_connection_lib",
        ":envoy_quic_server_session_lib",
        "//include/envoy/network:listener_interface",
        "//source/common/http:utility_lib",
        "//source/server:connection_handler_lib",
        "@com_googlesource_quiche//:quic_core_server_lib",
        "@com_googlesource_quiche//:quic_core_utils_lib",
    ],
)

envoy_cc_library(
    name = "envoy_quic_simulated_watermark_buffer_lib",
    hdrs = ["envoy_quic_simulated_watermark_buffer.h"],
    deps = ["//source/common/common:assert_lib"],
)

envoy_cc_library(
    name = "active_quic_listener_lib",
    srcs = ["active_quic_listener.cc"],
    hdrs = ["active_quic_listener.h"],
    tags = ["nofips"],
    deps = [
        ":envoy_quic_alarm_factory_lib",
        ":envoy_quic_connection_helper_lib",
        ":envoy_quic_dispatcher_lib",
        ":envoy_quic_packet_writer_lib",
        ":envoy_quic_proof_source_lib",
        ":envoy_quic_utils_lib",
        ":udp_gso_batch_writer_lib",
        "//include/envoy/network:listener_interface",
        "//source/common/network:listener_lib",
        "//source/common/protobuf:utility_lib",
        "//source/common/runtime:runtime_lib",
        "//source/server:connection_handler_lib",
        "@envoy_api//envoy/config/listener/v3:pkg_cc_proto",
    ],
)

envoy_cc_library(
    name = "active_quic_listener_config_lib",
    srcs = ["active_quic_listener_config.cc"],
    hdrs = ["active_quic_listener_config.h"],
    tags = ["nofips"],
    # TODO(#9953) this should be cleaned up
    visibility = [
        "//source/extensions:__subpackages__",
        "//test/extensions:__subpackages__",
        "//test/server:__subpackages__",
    ],
    deps = [
        ":active_quic_listener_lib",
        "//include/envoy/registry",
        "@envoy_api//envoy/config/listener/v3:pkg_cc_proto",
    ],
)

envoy_cc_library(
    name = "envoy_quic_utils_lib",
    srcs = ["envoy_quic_utils.cc"],
    hdrs = ["envoy_quic_utils.h"],
    external_deps = [
        "quiche_quic_platform",
        "ssl",
    ],
    tags = ["nofips"],
    deps = [
        "//include/envoy/http:codec_interface",
        "//source/common/http:header_map_lib",
        "//source/common/network:address_lib",
        "//source/common/network:listen_socket_lib",
        "//source/common/network:socket_option_factory_lib",
        "@com_googlesource_quiche//:quic_core_http_header_list_lib",
        "@envoy_api//envoy/config/core/v3:pkg_cc_proto",
    ],
)

envoy_cc_extension(
    name = "quic_transport_socket_factory_lib",
    srcs = ["quic_transport_socket_factory.cc"],
    hdrs = ["quic_transport_socket_factory.h"],
    security_posture = "unknown",
    tags = ["nofips"],
    deps = [
        "//include/envoy/network:transport_socket_interface",
        "//include/envoy/server:transport_socket_config_interface",
        "//include/envoy/ssl:context_config_interface",
        "//source/common/common:assert_lib",
        "//source/extensions/transport_sockets:well_known_names",
        "//source/extensions/transport_sockets/tls:context_config_lib",
        "@envoy_api//envoy/extensions/transport_sockets/quic/v3:pkg_cc_proto",
    ],
)

envoy_cc_library(
    name = "envoy_quic_packet_writer_lib",
    srcs = ["envoy_quic_packet_writer.cc"],
    hdrs = ["envoy_quic_packet_writer.h"],
    external_deps = ["quiche_quic_platform"],
    tags = ["nofips"],
    deps = [
        ":envoy_quic_utils_lib",
        "@com_googlesource_quiche//:quic_core_packet_writer_interface_lib",
    ],
)

envoy_cc_library(
    name = "udp_gso_batch_writer_lib",
    srcs = ["udp_gso_batch_writer.cc"],
    hdrs = ["udp_gso_batch_writer.h"],
    external_deps = ["quiche_quic_platform"],
    tags = ["nofips"],
    visibility = [
        "//test/common/network:__subpackages__",
        "//test/extensions:__subpackages__",
    ],
    deps = [
        ":envoy_quic_utils_lib",
        "//include/envoy/network:udp_packet_writer_handler_interface",
        "//source/common/network:io_socket_error_lib",
        "//source/common/protobuf:utility_lib",
        "//source/common/runtime:runtime_lib",
        "@com_googlesource_quiche//:quic_core_batch_writer_gso_batch_writer_lib",
    ],
)

envoy_cc_library(
    name = "udp_gso_batch_writer_config_lib",
    srcs = ["udp_gso_batch_writer_config.cc"],
    hdrs = ["udp_gso_batch_writer_config.h"],
    tags = ["nofips"],
    visibility = [
        "//test/server:__subpackages__",
    ],
    deps = [
        ":udp_gso_batch_writer_lib",
        "//include/envoy/network:udp_packet_writer_config_interface",
        "//include/envoy/registry",
        "//source/common/api:os_sys_calls_lib",
        "@envoy_api//envoy/config/listener/v3:pkg_cc_proto",
    ],
)

envoy_cc_library(
    name = "envoy_quic_crypto_server_stream_lib",
    srcs = ["envoy_quic_crypto_server_stream.cc"],
    hdrs = ["envoy_quic_crypto_server_stream.h"],
    tags = ["nofips"],
    deps = [
        ":envoy_quic_proof_source_lib",
        "@com_googlesource_quiche//:quic_core_http_spdy_session_lib",
    ],
)<|MERGE_RESOLUTION|>--- conflicted
+++ resolved
@@ -50,26 +50,9 @@
 )
 
 envoy_cc_library(
-<<<<<<< HEAD
-    name = "envoy_quic_fake_proof_source_lib",
-    hdrs = ["envoy_quic_fake_proof_source.h"],
-=======
-    name = "envoy_quic_packet_writer_lib",
-    srcs = ["envoy_quic_packet_writer.cc"],
-    hdrs = ["envoy_quic_packet_writer.h"],
-    external_deps = ["quiche_quic_platform"],
-    tags = ["nofips"],
-    deps = [
-        ":envoy_quic_utils_lib",
-        "@com_googlesource_quiche//:quic_core_packet_writer_interface_lib",
-    ],
-)
-
-envoy_cc_library(
     name = "envoy_quic_proof_source_base_lib",
     srcs = ["envoy_quic_proof_source_base.cc"],
     hdrs = ["envoy_quic_proof_source_base.h"],
->>>>>>> 43b110ab
     external_deps = ["quiche_quic_platform"],
     tags = ["nofips"],
     deps = [
