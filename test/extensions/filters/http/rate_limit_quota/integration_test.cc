#include <chrono>
#include <cstddef>
#include <memory>
#include <optional>
#include <string>
#include <utility>
#include <vector>

#include "envoy/event/dispatcher.h"
#include "envoy/extensions/filters/http/rate_limit_quota/v3/rate_limit_quota.pb.h"
#include "envoy/http/codec.h"
#include "envoy/service/rate_limit_quota/v3/rlqs.pb.h"
#include "envoy/type/v3/ratelimit_strategy.pb.h"

#include "source/common/common/assert.h"
#include "source/common/network/address_impl.h"
#include "source/common/protobuf/protobuf.h"
#include "source/common/protobuf/utility.h"
#include "source/common/runtime/runtime_features.h"

#include "test/common/grpc/grpc_client_integration.h"
#include "test/common/http/common.h"
#include "test/config/utility.h"
#include "test/extensions/filters/http/rate_limit_quota/test_utils.h"
#include "test/integration/fake_upstream.h"
#include "test/integration/http_integration.h"
#include "test/integration/integration_stream_decoder.h"
#include "test/test_common/environment.h"
#include "test/test_common/simulated_time_system.h"
#include "test/test_common/utility.h"

#include "absl/container/flat_hash_map.h"
#include "absl/strings/str_cat.h"
#include "gmock/gmock.h"
#include "gtest/gtest.h"

namespace Envoy {
namespace Extensions {
namespace HttpFilters {
namespace RateLimitQuota {
namespace {

using envoy::service::rate_limit_quota::v3::RateLimitQuotaResponse;
using envoy::service::rate_limit_quota::v3::RateLimitQuotaUsageReports;

MATCHER_P2(ProtoEqIgnoringFieldAndOrdering, expected,
           /* const FieldDescriptor* */ ignored_field, "") {
  Protobuf::util::MessageDifferencer differencer;
  ASSERT(ignored_field != nullptr, "Field to ignore not found.");
  differencer.IgnoreField(ignored_field);
  differencer.set_repeated_field_comparison(Protobuf::util::MessageDifferencer::AS_SET);

  if (differencer.Compare(arg, expected)) {
    return true;
  }
  *result_listener << "Expected:\n" << expected.DebugString() << "\nActual:\n" << arg.DebugString();
  return false;
}

using BlanketRule = envoy::type::v3::RateLimitStrategy::BlanketRule;
using envoy::type::v3::RateLimitStrategy;

struct ConfigOption {
  bool valid_rlqs_server = true;
  absl::optional<BlanketRule> no_assignment_blanket_rule;
};

// These tests exercise the rate limit quota filter through Envoy's integration
// test environment by configuring an instance of the Envoy server and driving
// it through the mock network stack.
class RateLimitQuotaIntegrationTest
    : public Event::TestUsingSimulatedTime,
      public HttpIntegrationTest,
      public Grpc::GrpcClientIntegrationParamTestWithDeferredProcessing {
protected:
  RateLimitQuotaIntegrationTest() : HttpIntegrationTest(Http::CodecType::HTTP2, ipVersion()) {}

  void createUpstreams() override {
    HttpIntegrationTest::createUpstreams();

    // Create separate side stream for rate limit quota server
    for (int i = 0; i < 2; ++i) {
      grpc_upstreams_.push_back(&addFakeUpstream(Http::CodecType::HTTP2));
    }
  }

  void initializeConfig(ConfigOption config_option = {}) {
    config_helper_.addConfigModifier([this, config_option](
                                         envoy::config::bootstrap::v3::Bootstrap& bootstrap) {
      // Ensure "HTTP2 with no prior knowledge." Necessary for gRPC and for
      // headers
      ConfigHelper::setHttp2(
          *(bootstrap.mutable_static_resources()->mutable_clusters()->Mutable(0)));

      // Clusters for ExtProc gRPC servers, starting by copying an existing
      // cluster
      for (size_t i = 0; i < grpc_upstreams_.size(); ++i) {
        auto* server_cluster = bootstrap.mutable_static_resources()->add_clusters();
        server_cluster->MergeFrom(bootstrap.static_resources().clusters()[0]);
        std::string cluster_name = absl::StrCat("rlqs_server_", i);
        server_cluster->set_name(cluster_name);
        server_cluster->mutable_load_assignment()->set_cluster_name(cluster_name);
      }

      if (config_option.valid_rlqs_server) {
        // Load configuration of the server from YAML and use a helper to
        // add a grpc_service stanza pointing to the cluster that we just
        // made
        setGrpcService(*proto_config_.mutable_rlqs_server(), "rlqs_server_0",
                       grpc_upstreams_[0]->localAddress());
      } else {
        // Set up the gRPC service with wrong cluster name and address.
        setGrpcService(*proto_config_.mutable_rlqs_server(), "rlqs_wrong_server",
                       std::make_shared<Network::Address::Ipv4Instance>("127.0.0.1", 1234));
      }

      // Set the domain name.
      proto_config_.set_domain("cloud_12345_67890_rlqs");

      xds::type::matcher::v3::Matcher matcher;
      TestUtility::loadFromYaml(std::string(ValidMatcherConfig), matcher);

      // Configure the no_assignment behavior.
      if (config_option.no_assignment_blanket_rule.has_value()) {
        auto* mutable_config = matcher.mutable_matcher_list()
                                   ->mutable_matchers(0)
                                   ->mutable_on_match()
                                   ->mutable_action()
                                   ->mutable_typed_config();
        ASSERT_TRUE(mutable_config->Is<::envoy::extensions::filters::http::rate_limit_quota::v3::
                                           RateLimitQuotaBucketSettings>());

        auto mutable_bucket_settings = MessageUtil::anyConvert<
            ::envoy::extensions::filters::http::rate_limit_quota::v3::RateLimitQuotaBucketSettings>(
            *mutable_config);
        if (*config_option.no_assignment_blanket_rule == RateLimitStrategy::ALLOW_ALL) {
          mutable_bucket_settings.mutable_no_assignment_behavior()
              ->mutable_fallback_rate_limit()
              ->set_blanket_rule(envoy::type::v3::RateLimitStrategy::ALLOW_ALL);
        } else if (*config_option.no_assignment_blanket_rule == RateLimitStrategy::DENY_ALL) {
          mutable_bucket_settings.mutable_no_assignment_behavior()
              ->mutable_fallback_rate_limit()
              ->set_blanket_rule(envoy::type::v3::RateLimitStrategy::DENY_ALL);
        }
        mutable_config->PackFrom(mutable_bucket_settings);
      }

      proto_config_.mutable_bucket_matchers()->MergeFrom(matcher);

      // Construct a configuration proto for our filter and then rewrite it
      // to JSON so that we can add it to the overall config
      envoy::config::listener::v3::Filter rate_limit_quota_filter;
      rate_limit_quota_filter.set_name("envoy.filters.http.rate_limit_quota");
      rate_limit_quota_filter.mutable_typed_config()->PackFrom(proto_config_);
      config_helper_.prependFilter(
          MessageUtil::getJsonStringFromMessageOrError(rate_limit_quota_filter));

      // Parameterize with defer processing to prevent bit rot as filter
      // made assumptions of data flow, prior relying on eager processing.
      config_helper_.addRuntimeOverride(Runtime::defer_processing_backedup_streams,
                                        deferredProcessing() ? "true" : "false");
    });
    setUpstreamProtocol(Http::CodecType::HTTP2);
    setDownstreamProtocol(Http::CodecType::HTTP2);
  }

  // Send downstream client request.
  void
  sendClientRequest(const absl::flat_hash_map<std::string, std::string>* custom_headers = nullptr) {
    auto conn = makeClientConnection(lookupPort("http"));
    codec_client_ = makeHttpConnection(std::move(conn));
    Http::TestRequestHeaderMapImpl headers;
    HttpTestUtility::addDefaultHeaders(headers);
    if (custom_headers != nullptr) {
      for (auto const& pair : *custom_headers) {
        headers.addCopy(pair.first, pair.second);
      }
    }
    response_ = codec_client_->makeHeaderOnlyRequest(headers);
  }

  void cleanUp() {
    if (rlqs_connection_) {
      ASSERT_TRUE(rlqs_connection_->close());
      ASSERT_TRUE(rlqs_connection_->waitForDisconnect());
    }
    cleanupUpstreamAndDownstream();
  }

  void TearDown() override { cleanUp(); }

  envoy::extensions::filters::http::rate_limit_quota::v3::RateLimitQuotaFilterConfig
      proto_config_{};
  std::vector<FakeUpstream*> grpc_upstreams_;
  FakeHttpConnectionPtr rlqs_connection_;
  FakeStreamPtr rlqs_stream_;
  IntegrationStreamDecoderPtr response_;
  // TODO(bsurber): Implement report timing & usage aggregation based on each
  // bucket's reporting_interval field. Currently this is not supported and all
  // usage is reported on a hardcoded interval.
  int report_interval_sec_ = 5;
};

INSTANTIATE_TEST_SUITE_P(
    IpVersionsClientTypeDeferredProcessing, RateLimitQuotaIntegrationTest,
    GRPC_CLIENT_INTEGRATION_DEFERRED_PROCESSING_PARAMS,
    Grpc::GrpcClientIntegrationParamTestWithDeferredProcessing::protocolTestParamsToString);

TEST_P(RateLimitQuotaIntegrationTest, StarFailed) {
  SKIP_IF_GRPC_CLIENT(Grpc::ClientType::GoogleGrpc);
  ConfigOption option;
  option.valid_rlqs_server = false;
  initializeConfig(option);
  HttpIntegrationTest::initialize();
  absl::flat_hash_map<std::string, std::string> custom_headers = {{"environment", "staging"},
                                                                  {"group", "envoy"}};
  sendClientRequest(&custom_headers);
  EXPECT_FALSE(grpc_upstreams_[0]->waitForHttpConnection(*dispatcher_, rlqs_connection_,
                                                         std::chrono::seconds(1)));
}

TEST_P(RateLimitQuotaIntegrationTest, BasicFlowEmptyResponse) {
  initializeConfig();
  HttpIntegrationTest::initialize();
  absl::flat_hash_map<std::string, std::string> custom_headers = {{"environment", "staging"},
                                                                  {"group", "envoy"}};
  // Send downstream client request to upstream.
  sendClientRequest(&custom_headers);

  // Start the gRPC stream to RLQS server.
  ASSERT_TRUE(grpc_upstreams_[0]->waitForHttpConnection(*dispatcher_, rlqs_connection_));
  ASSERT_TRUE(rlqs_connection_->waitForNewStream(*dispatcher_, rlqs_stream_));
  rlqs_stream_->startGrpcStream();
  simTime().advanceTimeWait(std::chrono::seconds(report_interval_sec_));
  envoy::service::rate_limit_quota::v3::RateLimitQuotaUsageReports reports;
  ASSERT_TRUE(rlqs_stream_->waitForGrpcMessage(*dispatcher_, reports));

  // Send the response from RLQS server.
  RateLimitQuotaResponse rlqs_response;
  // Response with empty bucket action.
  rlqs_response.add_bucket_action();
  rlqs_stream_->sendGrpcMessage(rlqs_response);

  // Handle the request received by upstream.
  ASSERT_TRUE(fake_upstreams_[0]->waitForHttpConnection(*dispatcher_, fake_upstream_connection_));
  ASSERT_TRUE(fake_upstream_connection_->waitForNewStream(*dispatcher_, upstream_request_));
  ASSERT_TRUE(upstream_request_->waitForEndStream(*dispatcher_));
  upstream_request_->encodeHeaders(Http::TestResponseHeaderMapImpl{{":status", "200"}}, false);
  upstream_request_->encodeData(100, true);

  // Verify the response to downstream.
  ASSERT_TRUE(response_->waitForEndStream());
  EXPECT_TRUE(response_->complete());
  EXPECT_EQ(response_->headers().getStatusValue(), "200");
}

TEST_P(RateLimitQuotaIntegrationTest, BasicFlowResponseNotMatched) {
  initializeConfig();
  HttpIntegrationTest::initialize();
  absl::flat_hash_map<std::string, std::string> custom_headers = {{"environment", "staging"},
                                                                  {"group", "envoy"}};
  // Send downstream client request to upstream.
  sendClientRequest(&custom_headers);

  // Start the gRPC stream to RLQS server.
  ASSERT_TRUE(grpc_upstreams_[0]->waitForHttpConnection(*dispatcher_, rlqs_connection_));
  ASSERT_TRUE(rlqs_connection_->waitForNewStream(*dispatcher_, rlqs_stream_));
  rlqs_stream_->startGrpcStream();
  simTime().advanceTimeWait(std::chrono::seconds(report_interval_sec_));
  RateLimitQuotaUsageReports reports;
  ASSERT_TRUE(rlqs_stream_->waitForGrpcMessage(*dispatcher_, reports));

  // Build the response whose bucket ID doesn't match the sent report.
  RateLimitQuotaResponse rlqs_response;
  auto* bucket_action = rlqs_response.add_bucket_action();
  (*bucket_action->mutable_bucket_id()->mutable_bucket())
      .insert({"not_matched_key", "not_matched_value"});
  // Send the response from RLQS server.
  rlqs_stream_->sendGrpcMessage(rlqs_response);

  // Handle the request received by upstream.
  ASSERT_TRUE(fake_upstreams_[0]->waitForHttpConnection(*dispatcher_, fake_upstream_connection_));
  ASSERT_TRUE(fake_upstream_connection_->waitForNewStream(*dispatcher_, upstream_request_));
  ASSERT_TRUE(upstream_request_->waitForEndStream(*dispatcher_));
  upstream_request_->encodeHeaders(Http::TestResponseHeaderMapImpl{{":status", "200"}}, false);
  upstream_request_->encodeData(100, true);

  // Verify the response to downstream.
  ASSERT_TRUE(response_->waitForEndStream());
  EXPECT_TRUE(response_->complete());
  EXPECT_EQ(response_->headers().getStatusValue(), "200");
}

TEST_P(RateLimitQuotaIntegrationTest, BasicFlowResponseMatched) {
  initializeConfig();
  HttpIntegrationTest::initialize();
  absl::flat_hash_map<std::string, std::string> custom_headers = {{"environment", "staging"},
                                                                  {"group", "envoy"}};
  // Send downstream client request to upstream.
  sendClientRequest(&custom_headers);

  // Start the gRPC stream to RLQS server.
  ASSERT_TRUE(grpc_upstreams_[0]->waitForHttpConnection(*dispatcher_, rlqs_connection_));
  ASSERT_TRUE(rlqs_connection_->waitForNewStream(*dispatcher_, rlqs_stream_));
  rlqs_stream_->startGrpcStream();
  simTime().advanceTimeWait(std::chrono::seconds(report_interval_sec_));
  RateLimitQuotaUsageReports reports;
  ASSERT_TRUE(rlqs_stream_->waitForGrpcMessage(*dispatcher_, reports));

  // Build the response whose bucket ID matches the sent report.
  RateLimitQuotaResponse rlqs_response;
  custom_headers.insert({"name", "prod"});
  auto* bucket_action = rlqs_response.add_bucket_action();
  for (const auto& [key, value] : custom_headers) {
    (*bucket_action->mutable_bucket_id()->mutable_bucket()).insert({key, value});
  }
  // Send the response from RLQS server.
  rlqs_stream_->sendGrpcMessage(rlqs_response);

  // Handle the request received by upstream.
  ASSERT_TRUE(fake_upstreams_[0]->waitForHttpConnection(*dispatcher_, fake_upstream_connection_));
  ASSERT_TRUE(fake_upstream_connection_->waitForNewStream(*dispatcher_, upstream_request_));
  ASSERT_TRUE(upstream_request_->waitForEndStream(*dispatcher_));
  upstream_request_->encodeHeaders(Http::TestResponseHeaderMapImpl{{":status", "200"}}, false);
  upstream_request_->encodeData(100, true);

  // Verify the response to downstream.
  ASSERT_TRUE(response_->waitForEndStream());
  EXPECT_TRUE(response_->complete());
  EXPECT_EQ(response_->headers().getStatusValue(), "200");
}

TEST_P(RateLimitQuotaIntegrationTest, BasicFlowMultiSameRequest) {
  initializeConfig();
  HttpIntegrationTest::initialize();
  absl::flat_hash_map<std::string, std::string> custom_headers = {{"environment", "staging"},
                                                                  {"group", "envoy"}};
  for (int i = 0; i < 3; ++i) {
    // Send downstream client request to upstream.
    sendClientRequest(&custom_headers);

    // Second downstream client request will not trigger the reports to RLQS
    // server since it is same as first request, which will find the entry in
    // the cache.
    if (i == 0) {
      // Start the gRPC stream to RLQS server.
      ASSERT_TRUE(grpc_upstreams_[0]->waitForHttpConnection(*dispatcher_, rlqs_connection_));
      ASSERT_TRUE(rlqs_connection_->waitForNewStream(*dispatcher_, rlqs_stream_));
      rlqs_stream_->startGrpcStream();
      simTime().advanceTimeWait(std::chrono::seconds(report_interval_sec_));

      RateLimitQuotaUsageReports reports;
      ASSERT_TRUE(rlqs_stream_->waitForGrpcMessage(*dispatcher_, reports));

      // Build the response.
      RateLimitQuotaResponse rlqs_response;
      absl::flat_hash_map<std::string, std::string> custom_headers_cpy = custom_headers;
      custom_headers_cpy.insert({"name", "prod"});
      auto* bucket_action = rlqs_response.add_bucket_action();

      for (const auto& [key, value] : custom_headers_cpy) {
        (*bucket_action->mutable_bucket_id()->mutable_bucket()).insert({key, value});
        auto* quota_assignment = bucket_action->mutable_quota_assignment_action();
        quota_assignment->mutable_assignment_time_to_live()->set_seconds(120);
        auto* strategy = quota_assignment->mutable_rate_limit_strategy();
        strategy->set_blanket_rule(envoy::type::v3::RateLimitStrategy::ALLOW_ALL);
      }

      // Send the response from RLQS server.
      rlqs_stream_->sendGrpcMessage(rlqs_response);
    }
    // Handle the request received by upstream.
    ASSERT_TRUE(fake_upstreams_[0]->waitForHttpConnection(*dispatcher_, fake_upstream_connection_));
    ASSERT_TRUE(fake_upstream_connection_->waitForNewStream(*dispatcher_, upstream_request_));
    ASSERT_TRUE(upstream_request_->waitForEndStream(*dispatcher_));
    upstream_request_->encodeHeaders(Http::TestResponseHeaderMapImpl{{":status", "200"}}, false);
    upstream_request_->encodeData(100, true);

    // Verify the response to downstream.
    ASSERT_TRUE(response_->waitForEndStream());
    EXPECT_TRUE(response_->complete());
    EXPECT_EQ(response_->headers().getStatusValue(), "200");

    cleanUp();
  }
}

TEST_P(RateLimitQuotaIntegrationTest, BasicFlowMultiDifferentRequest) {
  initializeConfig();
  HttpIntegrationTest::initialize();

  std::vector<absl::flat_hash_map<std::string, std::string>> custom_headers = {
      {{"environment", "staging"}, {"group", "envoy"}},
      {{"environment", "staging"}, {"group", "envoy_1"}},
      {{"environment", "staging"}, {"group", "envoy_2"}}};
  int header_size = custom_headers.size();
  RateLimitQuotaResponse rlqs_response;
  RateLimitQuotaUsageReports expected_reports;
  expected_reports.set_domain("cloud_12345_67890_rlqs");

  // Send a request for each header permutation.
  for (int i = 0; i < header_size; ++i) {
    // Send downstream client request to upstream.
    sendClientRequest(&custom_headers[i]);
    // Expect a stream to open to the RLQS server with the first filter hit.
    if (i == 0) {
      // Start the gRPC stream to RLQS server on the first request.
      ASSERT_TRUE(grpc_upstreams_[0]->waitForHttpConnection(*dispatcher_, rlqs_connection_));
      ASSERT_TRUE(rlqs_connection_->waitForNewStream(*dispatcher_, rlqs_stream_));
      rlqs_stream_->startGrpcStream();
    }

    // Add to the response & expected reports.
    absl::flat_hash_map<std::string, std::string> custom_headers_cpy = custom_headers[i];
    custom_headers_cpy.insert({"name", "prod"});

    auto* bucket_action = rlqs_response.add_bucket_action();
    auto* expected_usage = expected_reports.add_bucket_quota_usages();
    for (const auto& [key, value] : custom_headers_cpy) {
      bucket_action->mutable_bucket_id()->mutable_bucket()->insert({key, value});
      expected_usage->mutable_bucket_id()->mutable_bucket()->insert({key, value});
    }
    expected_usage->set_num_requests_allowed(1);

    // Handle the request received by upstream.
    ASSERT_TRUE(fake_upstreams_[0]->waitForHttpConnection(*dispatcher_, fake_upstream_connection_));
    ASSERT_TRUE(fake_upstream_connection_->waitForNewStream(*dispatcher_, upstream_request_));
    ASSERT_TRUE(upstream_request_->waitForEndStream(*dispatcher_));
    upstream_request_->encodeHeaders(Http::TestResponseHeaderMapImpl{{":status", "200"}}, false);
    upstream_request_->encodeData(100, true);

    // Verify the response to downstream.
    ASSERT_TRUE(response_->waitForEndStream());
    EXPECT_TRUE(response_->complete());
    EXPECT_EQ(response_->headers().getStatusValue(), "200");

    // Clean up the upstream and downstream resource but keep the gRPC
    // connection to RLQS server open.
    cleanupUpstreamAndDownstream();
  }

  // Expect a report to be sent with all the buckets.
  simTime().advanceTimeWait(std::chrono::seconds(report_interval_sec_));
  RateLimitQuotaUsageReports reports;
  ASSERT_TRUE(rlqs_stream_->waitForGrpcMessage(*dispatcher_, reports));

  const Protobuf::FieldDescriptor* time_elapsed_desc =
      RateLimitQuotaUsageReports::BucketQuotaUsage::GetDescriptor()->FindFieldByName(
          "time_elapsed");
  ASSERT_THAT(reports, ProtoEqIgnoringFieldAndOrdering(expected_reports, time_elapsed_desc));

  // Send the response from RLQS server.
  rlqs_stream_->sendGrpcMessage(rlqs_response);
}

TEST_P(RateLimitQuotaIntegrationTest, MultiSameRequestNoAssignmentDenyAll) {
  ConfigOption option;
  option.no_assignment_blanket_rule = RateLimitStrategy::DENY_ALL;
  initializeConfig(option);
  HttpIntegrationTest::initialize();
  absl::flat_hash_map<std::string, std::string> custom_headers = {{"environment", "staging"},
                                                                  {"group", "envoy"}};

  for (int i = 0; i < 3; ++i) {
    sendClientRequest(&custom_headers);

    if (i == 0) {
      // Start the gRPC stream to RLQS server on the first request.
      ASSERT_TRUE(grpc_upstreams_[0]->waitForHttpConnection(*dispatcher_, rlqs_connection_));
      ASSERT_TRUE(rlqs_connection_->waitForNewStream(*dispatcher_, rlqs_stream_));
      rlqs_stream_->startGrpcStream();

      // Expect a report.
      simTime().advanceTimeWait(std::chrono::seconds(report_interval_sec_));
      RateLimitQuotaUsageReports reports;
      ASSERT_TRUE(rlqs_stream_->waitForGrpcMessage(*dispatcher_, reports));

      // Verify the usage report content.
      ASSERT_THAT(reports.bucket_quota_usages_size(), 1);
      const auto& usage = reports.bucket_quota_usages(0);
      // The request is denied by no_assignment_behavior.
      EXPECT_EQ(usage.num_requests_allowed(), 0);
      EXPECT_EQ(usage.num_requests_denied(), 1);
    }

    // No response sent so filter should fallback to NoAssignmentBehavior
    // (deny-all here).
    // Verify the response to downstream.
    ASSERT_TRUE(response_->waitForEndStream());
    EXPECT_TRUE(response_->complete());
    // Verify that all the denied requests send the 429 local reply.
    EXPECT_EQ(response_->headers().getStatusValue(), "429");
    cleanUp();
  }
}

TEST_P(RateLimitQuotaIntegrationTest, MultiDifferentRequestNoAssignementAllowAll) {
  ConfigOption option;
  option.no_assignment_blanket_rule = RateLimitStrategy::ALLOW_ALL;
  initializeConfig(option);
  HttpIntegrationTest::initialize();

  RateLimitQuotaUsageReports expected_reports;
  expected_reports.set_domain("cloud_12345_67890_rlqs");

  int total_num_of_request = 10;
  std::vector<absl::flat_hash_map<std::string, std::string>> custom_headers(
      total_num_of_request, {{"environment", "staging"}});
  std::string key_prefix = "envoy_";
  for (int i = 0; i < total_num_of_request; ++i) {
    // Prep 10 unique sets of headers.
    custom_headers[i].insert({"group", absl::StrCat(key_prefix, i)});

    // Each set of headers should be a separate bucket in the final reports.
    auto* expected_usage = expected_reports.add_bucket_quota_usages();
    for (const auto& [key, value] : custom_headers[i]) {
      expected_usage->mutable_bucket_id()->mutable_bucket()->insert({key, value});
    }
    expected_usage->mutable_bucket_id()->mutable_bucket()->insert({"name", "prod"});
    // Expect the request to each bucket to be allowed due to the no-assignment
    // behavior.
    expected_usage->set_num_requests_allowed(1);
  }

  for (int i = 0; i < total_num_of_request; ++i) {
    // Send downstream client request to upstream.
    sendClientRequest(&custom_headers[i]);
    // No RLQS server response is sent back in this test.

    // Handle the request received by upstream.
    ASSERT_TRUE(fake_upstreams_[0]->waitForHttpConnection(*dispatcher_, fake_upstream_connection_));
    ASSERT_TRUE(fake_upstream_connection_->waitForNewStream(*dispatcher_, upstream_request_));
    ASSERT_TRUE(upstream_request_->waitForEndStream(*dispatcher_));
    upstream_request_->encodeHeaders(Http::TestResponseHeaderMapImpl{{":status", "200"}}, false);
    upstream_request_->encodeData(100, true);

    // Verify the response to downstream.
    ASSERT_TRUE(response_->waitForEndStream());
    EXPECT_TRUE(response_->complete());
    EXPECT_EQ(response_->headers().getStatusValue(), "200");

    // Clean up the upstream and downstream resource but keep the gRPC
    // connection to RLQS server open.
    cleanupUpstreamAndDownstream();
  }

  // Start the gRPC stream to RLQS server on the first reports.
  ASSERT_TRUE(grpc_upstreams_[0]->waitForHttpConnection(*dispatcher_, rlqs_connection_));
  ASSERT_TRUE(rlqs_connection_->waitForNewStream(*dispatcher_, rlqs_stream_));

  // Expect a message to be sent with all the buckets' reports.
  simTime().advanceTimeWait(std::chrono::seconds(report_interval_sec_));
  RateLimitQuotaUsageReports reports;
  ASSERT_TRUE(rlqs_stream_->waitForGrpcMessage(*dispatcher_, reports));

  const Protobuf::FieldDescriptor* time_elapsed_desc =
      RateLimitQuotaUsageReports::BucketQuotaUsage::GetDescriptor()->FindFieldByName(
          "time_elapsed");
  ASSERT_THAT(reports, ProtoEqIgnoringFieldAndOrdering(expected_reports, time_elapsed_desc));
}

TEST_P(RateLimitQuotaIntegrationTest, MultiDifferentRequestNoAssignementDenyAll) {
  ConfigOption option;
  option.no_assignment_blanket_rule = RateLimitStrategy::DENY_ALL;
  initializeConfig(option);
  HttpIntegrationTest::initialize();

  RateLimitQuotaUsageReports expected_reports;
  expected_reports.set_domain("cloud_12345_67890_rlqs");

  int total_num_of_request = 5;
  std::vector<absl::flat_hash_map<std::string, std::string>> custom_headers(
      total_num_of_request, {{"environment", "staging"}});
  std::string key_prefix = "envoy_";
  for (int i = 0; i < total_num_of_request; ++i) {
    // Prep 5 unique sets of headers.
    custom_headers[i].insert({"group", absl::StrCat(key_prefix, i)});

    // Each set of headers should be a separate bucket in the final reports.
    auto* expected_usage = expected_reports.add_bucket_quota_usages();
    for (const auto& [key, value] : custom_headers[i]) {
      expected_usage->mutable_bucket_id()->mutable_bucket()->insert({key, value});
    }
    expected_usage->mutable_bucket_id()->mutable_bucket()->insert({"name", "prod"});
    // Expect the request to each bucket to be denied due to the no-assignment
    // behavior.
    expected_usage->set_num_requests_denied(1);
  }

  for (int i = 0; i < total_num_of_request; ++i) {
    // Send downstream client request to upstream.
    sendClientRequest(&custom_headers[i]);
    // No RLQS server response is sent back in this test.

    // Verify the response to downstream.
    ASSERT_TRUE(response_->waitForEndStream());
    EXPECT_TRUE(response_->complete());
    // Verify that all the denied requests send the 429 local reply.
    EXPECT_EQ(response_->headers().getStatusValue(), "429");

    // Clean up the upstream and downstream resource but keep the gRPC
    // connection to RLQS server open.
    cleanupUpstreamAndDownstream();
  }

  // Start the gRPC stream to RLQS server on the first reports.
  ASSERT_TRUE(grpc_upstreams_[0]->waitForHttpConnection(*dispatcher_, rlqs_connection_));
  ASSERT_TRUE(rlqs_connection_->waitForNewStream(*dispatcher_, rlqs_stream_));

  // Expect a message to be sent with all the buckets' reports.
  simTime().advanceTimeWait(std::chrono::seconds(report_interval_sec_));
  RateLimitQuotaUsageReports reports;
  ASSERT_TRUE(rlqs_stream_->waitForGrpcMessage(*dispatcher_, reports));

  const Protobuf::FieldDescriptor* time_elapsed_desc =
      RateLimitQuotaUsageReports::BucketQuotaUsage::GetDescriptor()->FindFieldByName(
          "time_elapsed");
  ASSERT_THAT(reports, ProtoEqIgnoringFieldAndOrdering(expected_reports, time_elapsed_desc));
}

TEST_P(RateLimitQuotaIntegrationTest, BasicFlowPeriodicalReport) {
  initializeConfig();
  HttpIntegrationTest::initialize();
  absl::flat_hash_map<std::string, std::string> custom_headers = {{"environment", "staging"},
                                                                  {"group", "envoy"}};
  // Send downstream client request to upstream.
  sendClientRequest(&custom_headers);

  ASSERT_TRUE(grpc_upstreams_[0]->waitForHttpConnection(*dispatcher_, rlqs_connection_));
  ASSERT_TRUE(rlqs_connection_->waitForNewStream(*dispatcher_, rlqs_stream_));

  // Handle the request received by upstream.
  ASSERT_TRUE(fake_upstreams_[0]->waitForHttpConnection(*dispatcher_, fake_upstream_connection_));
  ASSERT_TRUE(fake_upstream_connection_->waitForNewStream(*dispatcher_, upstream_request_));
  ASSERT_TRUE(upstream_request_->waitForEndStream(*dispatcher_));
  upstream_request_->encodeHeaders(Http::TestResponseHeaderMapImpl{{":status", "200"}}, false);
  upstream_request_->encodeData(100, true);
  // Verify the response to downstream.
  ASSERT_TRUE(response_->waitForEndStream());
  EXPECT_TRUE(response_->complete());
  EXPECT_EQ(response_->headers().getStatusValue(), "200");
  // Clean up the upstream and downstream resource but keep the gRPC
  // connection to RLQS server open.
  cleanupUpstreamAndDownstream();

  // reports should be built in filter.cc
  simTime().advanceTimeWait(std::chrono::seconds(report_interval_sec_));
  RateLimitQuotaUsageReports reports;
  ASSERT_TRUE(rlqs_stream_->waitForGrpcMessage(*dispatcher_, reports));

  // Verify the usage report content.
  ASSERT_THAT(reports.bucket_quota_usages_size(), 1);
  const auto& usage = reports.bucket_quota_usages(0);
  // We only send single downstream client request and it is allowed.
  EXPECT_EQ(usage.num_requests_allowed(), 1);
  EXPECT_EQ(usage.num_requests_denied(), 0);
  // It is first report so the time_elapsed is 0.
  EXPECT_EQ(usage.time_elapsed().seconds(), report_interval_sec_);

  rlqs_stream_->startGrpcStream();

  // Build the response.
  RateLimitQuotaResponse rlqs_response;
  absl::flat_hash_map<std::string, std::string> custom_headers_cpy = custom_headers;
  custom_headers_cpy.insert({"name", "prod"});
  auto* bucket_action = rlqs_response.add_bucket_action();

  for (const auto& [key, value] : custom_headers_cpy) {
    (*bucket_action->mutable_bucket_id()->mutable_bucket()).insert({key, value});
  }
  rlqs_stream_->sendGrpcMessage(rlqs_response);

  // TODO(tyxia) Make interval configurable in the test.
  // As the sim-time progresses, watch reports trigger 10 times.
  for (int i = 0; i < 10; ++i) {
    // Show that different amounts of traffic are aggregated correctly (i + 1
    // requests).
    for (int t = 0; t <= i; ++t) {
      sendClientRequest(&custom_headers);
      // Handle the request received by upstream.
      ASSERT_TRUE(
          fake_upstreams_[0]->waitForHttpConnection(*dispatcher_, fake_upstream_connection_));
      ASSERT_TRUE(fake_upstream_connection_->waitForNewStream(*dispatcher_, upstream_request_));
      ASSERT_TRUE(upstream_request_->waitForEndStream(*dispatcher_));
      upstream_request_->encodeHeaders(Http::TestResponseHeaderMapImpl{{":status", "200"}}, false);
      upstream_request_->encodeData(100, true);
      // Verify the response to downstream.
      ASSERT_TRUE(response_->waitForEndStream());
      EXPECT_TRUE(response_->complete());
      EXPECT_EQ(response_->headers().getStatusValue(), "200");
      // Clean up the upstream and downstream resource but keep the gRPC
      // connection to RLQS server open.
      cleanupUpstreamAndDownstream();
    }

    // Advance the time by report_interval.
    simTime().advanceTimeWait(std::chrono::seconds(report_interval_sec_));
    // Checks that the rate limit server has received the periodical reports.
    ASSERT_TRUE(rlqs_stream_->waitForGrpcMessage(*dispatcher_, reports));

    // Verify the usage report content.
    ASSERT_THAT(reports.bucket_quota_usages_size(), 1);
    const auto& usage = reports.bucket_quota_usages(0);
    // Report only represents the usage since last report.
    // In the periodical report case here, the number of request allowed and
    // denied is 0 since no new requests comes in.
    EXPECT_EQ(usage.num_requests_allowed(), i + 1);
    EXPECT_EQ(usage.num_requests_denied(), 0);
    // time_elapsed equals to periodical reporting interval.
    EXPECT_EQ(usage.time_elapsed().seconds(), report_interval_sec_);

    // Build the rlqs server response to avoid expiring assignments.
    RateLimitQuotaResponse rlqs_response2;
    auto* bucket_action2 = rlqs_response2.add_bucket_action();
    bucket_action2->mutable_quota_assignment_action()
        ->mutable_assignment_time_to_live()
        ->set_seconds(report_interval_sec_ * 10);
    bucket_action2->mutable_quota_assignment_action()
        ->mutable_rate_limit_strategy()
        ->set_blanket_rule(RateLimitStrategy::ALLOW_ALL);

    for (const auto& [key, value] : custom_headers_cpy) {
      (*bucket_action2->mutable_bucket_id()->mutable_bucket()).insert({key, value});
    }
    rlqs_stream_->sendGrpcMessage(rlqs_response2);
  }
}

// RLQS filter is operating in non-blocking mode now, this test could be flaky
// until the stats are added to make the test behavior deterministic. (e.g.,
// wait for stats in the test). Disable the test for now.
TEST_P(RateLimitQuotaIntegrationTest, MultiRequestWithTokenBucketThrottling) {
  initializeConfig();
  HttpIntegrationTest::initialize();
  absl::flat_hash_map<std::string, std::string> custom_headers = {{"environment", "staging"},
                                                                  {"group", "envoy"}};
  int max_token = 1;
  int tokens_per_fill = 30;
  int fill_interval_sec = 60;
  int fill_one_token_in_ms = fill_interval_sec / tokens_per_fill * 1000;
  // First  request: allowed; fail-open, default no assignment policy.
  // Second request: allowed; one token remaining, token bucket's max_token
  // is 1. Third  request: allowed; token bucket has been refilled by advancing
  // 2s. Fourth request: rejected; no token left and no token refilled. Fifth
  // request: allowed; token bucket has been refilled by advancing 2s. Sixth
  // request: rejected; no token left and no token refilled.
  for (int i = 0; i < 6; ++i) {
    // We advance time by 2s for 3rd and 5th requests so that token bucket can
    // be refilled.
    if (i == 2 || i == 4) {
      simTime().advanceTimeAndRun(std::chrono::milliseconds(fill_one_token_in_ms), *dispatcher_,
                                  Envoy::Event::Dispatcher::RunType::NonBlock);
    }
    // Send downstream client request to upstream.
    sendClientRequest(&custom_headers);

    // Only first downstream client request will trigger the reports to RLQS
    // server as the subsequent requests will find the entry in the cache.
    if (i == 0) {
      // Start the gRPC stream to RLQS server.
      ASSERT_TRUE(grpc_upstreams_[0]->waitForHttpConnection(*dispatcher_, rlqs_connection_));
      ASSERT_TRUE(rlqs_connection_->waitForNewStream(*dispatcher_, rlqs_stream_));

      simTime().advanceTimeWait(std::chrono::seconds(report_interval_sec_));
      RateLimitQuotaUsageReports reports;
      ASSERT_TRUE(rlqs_stream_->waitForGrpcMessage(*dispatcher_, reports));
      rlqs_stream_->startGrpcStream();

      // Build the response.
      RateLimitQuotaResponse rlqs_response;
      absl::flat_hash_map<std::string, std::string> custom_headers_cpy = custom_headers;
      custom_headers_cpy.insert({"name", "prod"});
      auto* bucket_action = rlqs_response.add_bucket_action();
      for (const auto& [key, value] : custom_headers_cpy) {
        (*bucket_action->mutable_bucket_id()->mutable_bucket()).insert({key, value});
        auto* quota_assignment = bucket_action->mutable_quota_assignment_action();
        quota_assignment->mutable_assignment_time_to_live()->set_seconds(120);
        auto* strategy = quota_assignment->mutable_rate_limit_strategy();
        auto* token_bucket = strategy->mutable_token_bucket();
        token_bucket->set_max_tokens(max_token);
        token_bucket->mutable_tokens_per_fill()->set_value(30);
        token_bucket->mutable_fill_interval()->set_seconds(60);
      }

      // Send the response from RLQS server.
      rlqs_stream_->sendGrpcMessage(rlqs_response);
    }

    // 4th and 6th request are throttled.
    if (i == 3 || i == 5) {
      ASSERT_TRUE(response_->waitForEndStream());
      EXPECT_TRUE(response_->complete());
      EXPECT_EQ(response_->headers().getStatusValue(), "429");
    } else {
      // Handle the request received by upstream.
      ASSERT_TRUE(
          fake_upstreams_[0]->waitForHttpConnection(*dispatcher_, fake_upstream_connection_));
      ASSERT_TRUE(fake_upstream_connection_->waitForNewStream(*dispatcher_, upstream_request_));
      ASSERT_TRUE(upstream_request_->waitForEndStream(*dispatcher_));
      upstream_request_->encodeHeaders(Http::TestResponseHeaderMapImpl{{":status", "200"}}, false);
      upstream_request_->encodeData(100, true);

      // Verify the response to downstream.
      ASSERT_TRUE(response_->waitForEndStream());
      EXPECT_TRUE(response_->complete());
      EXPECT_EQ(response_->headers().getStatusValue(), "200");
    }

    cleanUp();
  }
}

<<<<<<< HEAD
=======
TEST_P(RateLimitQuotaIntegrationTest, MultiRequestWithTokenBucket) {
  initializeConfig();
  HttpIntegrationTest::initialize();
  absl::flat_hash_map<std::string, std::string> custom_headers = {{"environment", "staging"},
                                                                  {"group", "envoy"}};
  int max_token = 1;
  int tokens_per_fill = 30;
  int fill_interval_sec = 60;
  int fill_one_token_in_ms = fill_interval_sec / tokens_per_fill * 1000;
  for (int i = 0; i < 10; ++i) {
    // We advance time by 2s so that token bucket can be refilled.
    if (i == 4 || i == 6) {
      simTime().advanceTimeAndRun(std::chrono::milliseconds(fill_one_token_in_ms), *dispatcher_,
                                  Envoy::Event::Dispatcher::RunType::NonBlock);
    }
    // Send downstream client request to upstream.
    sendClientRequest(&custom_headers);

    // Only first downstream client request will trigger the reports to RLQS
    // server as the subsequent requests will find the entry in the cache.
    if (i == 0) {
      // Start the gRPC stream to RLQS server.
      ASSERT_TRUE(grpc_upstreams_[0]->waitForHttpConnection(*dispatcher_, rlqs_connection_));
      ASSERT_TRUE(rlqs_connection_->waitForNewStream(*dispatcher_, rlqs_stream_));

      envoy::service::rate_limit_quota::v3::RateLimitQuotaUsageReports reports;
      ASSERT_TRUE(rlqs_stream_->waitForGrpcMessage(*dispatcher_, reports));
      rlqs_stream_->startGrpcStream();

      // Build the response.
      envoy::service::rate_limit_quota::v3::RateLimitQuotaResponse rlqs_response;
      absl::flat_hash_map<std::string, std::string> custom_headers_cpy = custom_headers;
      custom_headers_cpy.insert({"name", "prod"});
      auto* bucket_action = rlqs_response.add_bucket_action();
      for (const auto& [key, value] : custom_headers_cpy) {
        (*bucket_action->mutable_bucket_id()->mutable_bucket()).insert({key, value});
        auto* quota_assignment = bucket_action->mutable_quota_assignment_action();
        quota_assignment->mutable_assignment_time_to_live()->set_seconds(120);
        auto* strategy = quota_assignment->mutable_rate_limit_strategy();
        auto* token_bucket = strategy->mutable_token_bucket();
        token_bucket->set_max_tokens(max_token);
        token_bucket->mutable_tokens_per_fill()->set_value(30);
        token_bucket->mutable_fill_interval()->set_seconds(60);
      }

      // Send the response from RLQS server.
      rlqs_stream_->sendGrpcMessage(rlqs_response);
    }

    cleanUp();
  }
}

>>>>>>> 517413ad
} // namespace
} // namespace RateLimitQuota
} // namespace HttpFilters
} // namespace Extensions
} // namespace Envoy<|MERGE_RESOLUTION|>--- conflicted
+++ resolved
@@ -810,8 +810,6 @@
   }
 }
 
-<<<<<<< HEAD
-=======
 TEST_P(RateLimitQuotaIntegrationTest, MultiRequestWithTokenBucket) {
   initializeConfig();
   HttpIntegrationTest::initialize();
@@ -837,6 +835,7 @@
       ASSERT_TRUE(grpc_upstreams_[0]->waitForHttpConnection(*dispatcher_, rlqs_connection_));
       ASSERT_TRUE(rlqs_connection_->waitForNewStream(*dispatcher_, rlqs_stream_));
 
+      simTime().advanceTimeWait(std::chrono::seconds(report_interval_sec_));
       envoy::service::rate_limit_quota::v3::RateLimitQuotaUsageReports reports;
       ASSERT_TRUE(rlqs_stream_->waitForGrpcMessage(*dispatcher_, reports));
       rlqs_stream_->startGrpcStream();
@@ -865,7 +864,6 @@
   }
 }
 
->>>>>>> 517413ad
 } // namespace
 } // namespace RateLimitQuota
 } // namespace HttpFilters
