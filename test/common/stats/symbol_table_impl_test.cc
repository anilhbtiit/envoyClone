--- conflicted
+++ resolved
@@ -534,20 +534,6 @@
   set2.free(*table_);
 }
 
-<<<<<<< HEAD
-TEST_P(StatNameTest, SharedStatNameStorageSetIfDestroyedWithoutFree) {
-#ifndef NDEBUG
-  EXPECT_DEATH(
-      {
-        StatNameStorageSet set;
-        set.insert(StatNameStorage("foo", *table_));
-      },
-      "");
-#endif
-}
-
-=======
->>>>>>> 629bbfb8
 // Tests the memory savings realized from using symbol tables with 1k
 // clusters. This test shows the memory drops from almost 8M to less than
 // 2M. Note that only SymbolTableImpl is tested for memory consumption,
