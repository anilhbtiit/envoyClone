--- conflicted
+++ resolved
@@ -104,7 +104,7 @@
         ":subscription_state_lib",
         "//source/common/grpc:common_lib",
         "//source/common/protobuf",
-        "@envoy_api//envoy/api/v2:pkg_cc_proto",
+        "@envoy_api//envoy/api/v2:discovery_cc",
     ],
 )
 
@@ -193,53 +193,6 @@
 
 envoy_cc_library(
     name = "grpc_mux_lib",
-<<<<<<< HEAD
-=======
-    srcs = ["grpc_mux_impl.cc"],
-    hdrs = ["grpc_mux_impl.h"],
-    deps = [
-        ":grpc_stream_lib",
-        ":utility_lib",
-        "//include/envoy/config:grpc_mux_interface",
-        "//include/envoy/config:subscription_interface",
-        "//include/envoy/upstream:cluster_manager_interface",
-        "//source/common/common:minimal_logger_lib",
-        "//source/common/protobuf",
-    ],
-)
-
-envoy_cc_library(
-    name = "grpc_mux_subscription_lib",
-    srcs = ["grpc_mux_subscription_impl.cc"],
-    hdrs = ["grpc_mux_subscription_impl.h"],
-    deps = [
-        "//include/envoy/config:grpc_mux_interface",
-        "//include/envoy/config:subscription_interface",
-        "//include/envoy/event:dispatcher_interface",
-        "//source/common/common:assert_lib",
-        "//source/common/common:minimal_logger_lib",
-        "//source/common/grpc:common_lib",
-        "//source/common/protobuf",
-        "@envoy_api//envoy/api/v2:pkg_cc_proto",
-    ],
-)
-
-envoy_cc_library(
-    name = "grpc_subscription_lib",
-    hdrs = ["grpc_subscription_impl.h"],
-    deps = [
-        ":grpc_mux_lib",
-        ":grpc_mux_subscription_lib",
-        "//include/envoy/config:subscription_interface",
-        "//include/envoy/event:dispatcher_interface",
-        "//include/envoy/grpc:async_client_interface",
-        "@envoy_api//envoy/api/v2/core:pkg_cc_proto",
-    ],
-)
-
-envoy_cc_library(
-    name = "new_grpc_mux_lib",
->>>>>>> 2cd917e1
     srcs = ["new_grpc_mux_impl.cc"],
     hdrs = ["new_grpc_mux_impl.h"],
     deps = [
@@ -304,7 +257,6 @@
     deps = [
         ":update_ack_lib",
         "//source/common/common:assert_lib",
-        "@envoy_api//envoy/api/v2:pkg_cc_proto",
     ],
 )
 
