--- conflicted
+++ resolved
@@ -79,13 +79,9 @@
    * and for rendering in /stats?format=html. We share the same UrlHandler in
    * both contexts by defining an API for it here.
    *
-<<<<<<< HEAD
-   * @prams active_mode excludes 'usedonly' -- that setting is required for active mode.
-=======
    * @param active_mode skips rendering a form-field for 'usedonly', which we
    *        force-enable for active mode. It makes no sense to include stats
    *        that have never been written in a top-most-frequently-updated list.
->>>>>>> fe0497c8
    * @return a URL handler for stats.
    */
   Admin::UrlHandler statsHandler(bool active_mode);
