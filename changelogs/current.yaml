date: Pending

behavior_changes:
# *Changes that are expected to cause an incompatibility if applicable; deployment changes are likely required*
- area: http
  change: |
    Remove the hop by hop TE header from downstream request headers if it's not set to ``trailers``, else keep it. This change can be
    temporarily reverted by setting ``envoy.reloadable_features.sanitize_te`` to false.
- area: stats
  change: |
    The runtime flag ``envoy.reloadable_features.enable_include_histograms`` is now enabled by default.
    This causes the ``includeHistogram()`` method on ``Stats::SinkPredicates`` to filter histograms to
    be flushed to stat sinks.
<<<<<<< HEAD
- area: eds
  change: |
    Enabling caching caching of EDS assignments when used with ADS by default (introduced in Envoy v1.28).
    Prior to this change, Envoy required that EDS assignments were sent after an EDS cluster was updated.
    If no EDS assignment was received for the cluster, it ended up with an empty assignment.
    Following this change, after a cluster update, Envoy waits for an EDS assignment until
    :ref:`initial_fetch_timeout <envoy_v3_api_field_config.core.v3.ConfigSource.initial_fetch_timeout>` times out, and will then apply
    the cached assignment and finish updating the warmed cluster. This change temporarily disabled by setting
    the runtime flag ``envoy.restart_features.use_eds_cache_for_ads`` to ``false``.
- area: proxy_protocol
  change: |
    Use typed metadata by default in proxy protocol listener. Typed metadata can be consumed as
    :ref:`TlvsMetadata type <envoy_v3_api_msg_extensions.filters.listener.proxy_protocol.v3.ProxyProtocol.TlvsMetadata>`. 
    This change temporarily disabled by setting the runtime flag ``envoy.reloadable_features.use_typed_metadata_in_proxy_protol_listener`` 
    to ``false``.
=======
- area: http2
  change: |
    Changes the default value of ``envoy.reloadable_features.http2_use_oghttp2`` to ``false``. This changes the codec used for HTTP/2
    requests and responses. A number of users have reported issues with oghttp2 including issue 32611 and issue 32401 This behavior
    can be reverted by setting the feature to ``true``.
>>>>>>> 255f3834

minor_behavior_changes:
# *Changes that may cause incompatibilities for some users, but should not for most*
- area: sockets
  change: |
    Failure to create an upstream socket should now result in clean connection failure rather than failing a release assert. This behavior
    can be temporarily reverted by setting runtime feature ``envoy.restart_features_.allow_client_socket_creation_failure`` to false.
- area: adaptive concurrency filter stats
  change: |
    Multiply the gradient value stat by 1000 to make it more granular (values will range between 500 and 2000).
- area: quic
  change: |
    :ref:`Server preferred address <envoy_v3_api_field_config.listener.v3.QuicProtocolOptions.server_preferred_address_config>` is
    now sent to non-quiche quic clients when configured. This behavior can be disabled with runtime flag
    ``envoy.reloadable_features.quic_send_server_preferred_address_to_all_clients``.
- area: dns
  change: |
    Allowing <envoy_v3_api_field_extensions.common.dynamic_forward_proxy.v3.DnsCacheConfig.dns_min_refresh_rate>` to go as low as 1s.
- area: upstream
  change: |
    Upstream now excludes hosts set to ``DRAINING`` state via EDS from load balancing and panic routing
    threshold calculation. This feature can be disabled by setting
    ``envoy.reloadable_features.exclude_host_in_eds_status_draining`` to false.
- area: golang
  change: |
    Change ``RegisterHttpFilterConfigFactoryAndParser`` to ``RegisterHttpFilterFactoryAndConfigParser``.
- area: QUIC
  change: |
    Port migration is default turned off. QUIC client connections will no longer attempt to migrate to a new port when connections
    is degrading. Can be manually turned on via
    :ref:`port_migration <envoy_v3_api_field_config.core.v3.QuicProtocolOptions.num_timeouts_to_trigger_port_migration>`.
- area: QUIC
  change: |
    Make each upstream connection to read as many as 32 packets in each event loop. This feature can be disabled by setting
    ``envoy.reloadable_features.quic_upstream_reads_fixed_number_packets`` to false.
- area: stats
  change: |
    ``thread_local_cluster_manager.worker_0.*`` metrics are now parsed to use the
    ``worker_id`` tag like other metrics with ``worker_id`` do, when
    :ref:`use_all_default_tags <envoy_v3_api_field_config.metrics.v3.StatsConfig.use_all_default_tags>` is true.
- area: aws
  change: |
    AWS region string is now retrieved from environment and profile consistently within aws_request_signer and
    grpc_credentials/aws_iam extensions. Region field in aws_request_signer is now optional, explicitly configured
    xDS region will take preference. aws_request_signer documentation now reflects the region chain.
- area: http
  change: |
    Enable obsolete line folding in BalsaParser (for behavior parity with http-parser, the
    previously used HTTP/1 parser).
- area: http
  change: |
    When the HTTP CONNECT request method is enabled using :ref:`RouteAction.UpgradeConfig
    <envoy_v3_api_msg_config.route.v3.RouteAction.UpgradeConfig>`, CONNECT requests will now be
    proxied to the upstream, unless the :ref:`connect_config
    <envoy_v3_api_field_config.route.v3.RouteAction.UpgradeConfig.connect_config>` field is also
    set. (Previously Envoy would terminate CONNECT requests even when the ``connect_config`` field
    was unset.) The updated behavior should now be consistent with the existing documentation. This
    change can be reverted by setting
    ``envoy.reloadable_features.http_route_connect_proxy_by_default`` to ``false``.
- area: proxy status
  change: |
    Add more conversion in the proxy status utility. It can be disabled by the runtime guard
    ``envoy.reloadable_features.proxy_status_mapping_more_core_response_flags``.
- area: http2
  change: |
    Simplifies integration with the codec by removing translation between nghttp2 callbacks and Http2VisitorInterface events.
    Guarded by ``envoy.reloadable_features.http2_skip_callback_visitor``.
- area: http3
  change: |
    Use GRO (Generic Receive Offload) for reading packets from a client QUIC UDP socket. See
    https://www.kernel.org/doc/html/next/networking/segmentation-offloads.html for a description of
    GRO. This behavior change can be reverted by setting
    ``envoy.reloadable_features.prefer_quic_client_udp_gro`` to ``false``.
- area: http3
  change: |
    Disables recvmmsg (multi-message) for reading packets from a client QUIC UDP socket, if GRO
    is not set or not supported. recvmsg will be used instead. This behavior change can be
    reverted by setting ``envoy.reloadable_features.disallow_quic_client_udp_mmsg`` to ``false``.

bug_fixes:
# *Changes expected to improve the state of the world and are unlikely to have negative effects*
- area: http3_upstream
  change: |
    Fixing a bug with HTTP/3 upstream using a non-threadsafe cache cross-thread. Bumping HTTP/3 support down
    to alpha as the severity of this bug indicates it is both not in use and not GA quality code.
- area: tracers
  change: |
    use unary RPC calls for OpenTelemetry trace exports, rather than client-side streaming connections.
- area: stateful_session
  change: |
    Support 0 TTL for proto-encoded cookies, which disables cookie expiration by Envoy.
- area: load balancing
  change: |
    Added randomization in locality load-balancing initialization. This helps desynchronizing Envoys across
    a fleet by randomizing the scheduler starting point. This can be temporarily reverted by setting runtime guard
    ``envoy.reloadable_features.edf_lb_locality_scheduler_init_fix`` to false.
- area: load balancing
  change: |
    Added randomization in host load-balancing initialization. This helps desynchronizing Envoys across
    a fleet by randomizing the scheduler starting point. This can be temporarily reverted by setting runtime guard
    ``envoy.reloadable_features.edf_lb_host_scheduler_init_fix`` to false.
- area: UDP and TCP tunneling
  change: |
    fixed a bug where second HTTP response headers received would cause Envoy to crash in cases where
    ``propagate_response_headers`` and retry configurations are enabled at the same time, and an upstream
    request is retried multiple times.
- area: xds
  change: |
    Reject xDS configurations where the rate-limit's :ref:`fill_rate <envoy_v3_api_field_config.core.v3.RateLimitSettings.fill_rate>`
    is set to Infinity or NaN.
- area: tracing
  change: |
    Prevent Envoy from crashing at start up when the OpenTelemetry environment resource detector cannot detect any attributes.
- area: proxy protocol
  change: |
    Fixed a crash when Envoy is configured for PROXY protocol on both a listener and cluster, and the listener receives
    a PROXY protocol header with address type LOCAL (typically used for health checks).
- area: url matching
  change: |
    Fixed excessive CPU utilization when using regex URL template matcher.
- area: http
  change: |
    Fixed crash when HTTP request idle and per try timeouts occurs within backoff interval.
- area: quic
  change: |
    Fixed crash bug with QUIC upstream + X.509v1 certificates.
- area: proxy_protocol
  change: |
    Fix crash due to uncaught exception when the operating system does not support an address type (such as IPv6) that is
    received in a proxy protocol header. Connections will instead be dropped/reset.
- area: proxy_protocol
  change: |
    Fixed a bug where TLVs with non utf8 characters were inserted as protobuf values into filter metadata circumventing
    ext_authz checks when ``failure_mode_allow`` is set to ``true``.
- area: tls
  change: |
    Fix crash due to uncaught exception when the operating system does not support an address type (such as IPv6) that is
    received in an mTLS client cert IP SAN. These SANs will be ignored. This applies only when using formatter
    ``%DOWNSTREAM_PEER_IP_SAN%``.
- area: tcp_proxy
  change: |
    When tunneling TCP over HTTP, closed the downstream connection (for writing only) when upstream trailers are read
    to support half close semantics during TCP tunneling.
    This behavioral change can be temporarily reverted by setting runtime guard
    ``envoy.reloadable_features.tcp_tunneling_send_downstream_fin_on_upstream_trailers`` to false.
- area: eds-caching
  change: |
    Fixing an issue where EDS caching is used (protected by the ``envoy.restart_features.use_eds_cache_for_ads``
    runtime flag that is false by default), when multiple clusters use the same EDS resource, and that cached EDS
    resource is used.
- area: jwt_authn
  change: |
    Fixed JWT extractor, which concatenated headers with a comma, resultig in invalid tokens.
- area: jwt_authn
  change: |
    Added
    :ref:`max_lifetime <envoy_v3_api_field_extensions.filters.http.jwt_authn.v3.JwtProvider.max_lifetime>` and
    :ref:`require_expiration <envoy_v3_api_field_extensions.filters.http.jwt_authn.v3.JwtProvider.require_expiration>`
    to limit the maximum remaining lifetime of a token from a ``JwtProvider`` and implement restrictions for JWT-SVIDs.
- area: router
  change: |
    Fix a timing issue when upstream requests are empty when decoding data and send local reply when that happens. This is
    controlled by ``envoy_reloadable_features_send_local_reply_when_no_buffer_and_upstream_request``.
- area: deps
  change: |
    Updated QUICHE dependencies to incorporate fixes for https://github.com/envoyproxy/envoy/issues/32401.
- area: tracing
  change: |
    Dynatrace resource detector: Only log warning message when no enrichment attributes are found.
- area: oauth
  change: |
    When performing a token refresh and forwarding tokens upstream, replace existing token cookies rather than appending as
    another Cookie header.
- area: oauth
  change: |
    The refresh and access tokens are not expired simultaneously so the access token can be updated using
    the refresh token. The expiration time of the refresh token is taken from the exp claim of jwt by default.
    If the claim is ommited in the jwt then :ref:`default_refresh_token_expires_in
    <envoy_v3_api_field_extensions.filters.http.oauth2.v3.OAuth2Config.default_refresh_token_expires_in>`
    specifies the lifetime of the refresh token. The default value is ``604800`` seconds (a week).
- area: admin
  change: |
    Removing the ECDS config entry from the config dump when it does not exist (or has expired).

removed_config_or_runtime:
# *Normally occurs at the end of the* :ref:`deprecation period <deprecated>`
- area: http
  change: |
    Removed ``envoy.reloadable_features.allow_absolute_url_with_mixed_scheme`` runtime flag and legacy code paths.
- area: active health check
  change: |
    Removed ``envoy.reloadable_features.keep_endpoint_active_hc_status_on_locality_update`` runtime flag and legacy code paths.
- area: http1
  change: |
    Removed ``envoy.reloadable_features.http1_allow_codec_error_response_after_1xx_headers`` runtime flag and legacy code paths.
- area: overload manager
  change: |
    removed ``envoy.reloadable_features.overload_manager_error_unknown_action`` and legacy code paths.
- area: http
  change: |
    Removed ``envoy_reloadable_features_append_xfh_idempotent`` runtime flag and legacy code paths.
- area: resource_monitors
  change: |
    removed ``envoy.reloadable_features.count_unused_mapped_pages_as_free`` runtime flag  and legacy code paths.
- area: aws
  change: |
    Removed ``envoy.reloadable_features.enable_aws_credentials_file`` runtime flag and legacy code paths.
- area: upstream
  change: |
    removed ``envoy_reloadable_features_initialize_upstream_filters`` and legacy code paths.

new_features:
- area: ext_proc
  change: |
    Added
    :ref:`grpc_initial_metadata <envoy_v3_api_field_extensions.filters.http.ext_proc.v3.ExtProcOverrides.grpc_initial_metadata>`
    config API to allow extending inherited metadata from
    :ref:`ExternalProcessor.grpc_service <envoy_v3_api_field_extensions.filters.http.ext_proc.v3.ExternalProcessor.grpc_service>`
    and
    :ref:`ExtProcOverrides.grpc_service <envoy_v3_api_field_extensions.filters.http.ext_proc.v3.ExtProcOverrides.grpc_service>`
    with the new or updated values.
- area: aws_request_signing
  change: |
    Update ``aws_request_signing`` filter to support use as an upstream HTTP filter. This allows successful calculation of
    signatures after the forwarding stage has completed, particularly if the path element is modified.
- area: aws_lambda
  change: |
    Update ``aws_lambda`` filter to support use as an upstream HTTP filter. This allows successful calculation of
    signatures after the forwarding stage has completed, particularly if the path element is modified.
- area: grpc reverse bridge
  change: |
    Change HTTP status to 200 to respect the gRPC protocol. This may cause problems for incorrect gRPC clients expecting the filter
    to preserve HTTP 1.1 responses.  This behavioral change can be temporarily reverted by setting runtime guard
    ``envoy.reloadable_features.grpc_http1_reverse_bridge_change_http_status`` to false.
- area: quic
  change: |
    Added QUIC protocol option :ref:`send_disable_active_migration
    <envoy_v3_api_field_config.listener.v3.QuicProtocolOptions.send_disable_active_migration>` to make the server send clients a transport
    parameter to discourage client endpoints from active migration.
- area: quic
  change: |
    Added support for QUIC listeners to :ref:`choose certificates based on SNI <arch_overview_ssl_cert_select>` and load certificates
    from formats other than PEM, such as :ref:`pkcs12 <envoy_v3_api_field_extensions.transport_sockets.tls.v3.TlsCertificate.pkcs12>`.
    This behavior can be disabled with runtime flag ``envoy.restart_features.quic_handle_certs_with_shared_tls_code``.
- area: ext_proc
  change: |
    implemented
    :ref:`request_attributes <envoy_v3_api_field_extensions.filters.http.ext_proc.v3.ExternalProcessor.request_attributes>`
    and
    :ref:`response_attributes <envoy_v3_api_field_extensions.filters.http.ext_proc.v3.ExternalProcessor.response_attributes>`
    config APIs to enable sending and receiving attributes to/from the external processing server.
- area: access log
  change: |
    added support for :ref:`%UPSTREAM_CONNECTION_ID% <config_access_log_format_upstream_connection_id>` for the upstream connection
    identifier.
- area: compression
  change: |
    Added Qatzstd :ref:`compressor <envoy_v3_api_msg_extensions.compression.qatzstd.compressor.v3alpha.Qatzstd>`.
- area: aws_lambda
  change: |
    Added :ref:`host_rewrite <envoy_v3_api_field_extensions.filters.http.aws_lambda.v3.Config.host_rewrite>` config to be used
    during signature.
- area: http3
  change: |
    Added experimental support for sending and receiving HTTP/3 METADATA frames.
- area: ext_proc
  change: |
    added
    :ref:`metadata_options <envoy_v3_api_field_extensions.filters.http.ext_proc.v3.ExternalProcessor.metadata_options>`
    config API to enable sending and receiving metadata from/to the external processing server. Both typed and untyped dynamic
    metadata may be sent to the server. If
    :ref:`receiving_namespaces <envoy_v3_api_field_extensions.filters.http.ext_proc.v3.MetadataOptions.receiving_namespaces>`
    is defined, returned metadata may be written to the specified allowed namespaces.
- area: wasm
  change: |
    added ``verify_signature`` foreign function to verify cryptographic signatures.
- area: monitoring
  change: |
    Add ``Envoy::ExecutionContext``, which is notified by ``ScopeTrackerScopeState``'s constructor and destructor. This feature is
    disabled by default, it can be enabled by runtime feature flag ``envoy.restart_features.enable_execution_context``. For more details,
    please see https://github.com/envoyproxy/envoy/issues/32012.
- area: rbac
  change: |
    Added :ref:`uri_template<envoy_v3_api_field_config.rbac.v3.Permission.uri_template>` which uses existing
    :ref:`UriTemplateMatchConfig<envoy_v3_api_msg_extensions.path.match.uri_template.v3.UriTemplateMatchConfig>`
    to allow use of glob patterns for URI path matching in RBAC.
- area: upstream
  change: |
    Added :ref:`selection_method <envoy_v3_api_msg_extensions.load_balancing_policies.least_request.v3.LeastRequest>`
    option to the least request load balancer. If set to ``FULL_SCAN``,
    Envoy will select the host with the fewest active requests from the entire host set rather than
    :ref:`choice_count <envoy_v3_api_msg_extensions.load_balancing_policies.least_request.v3.LeastRequest>`
    random choices.
- area: access_loggers
  change: |
    Added :ref:`Fluentd access logger <envoy_v3_api_msg_extensions.access_loggers.fluentd.v3.FluentdAccessLogConfig>`
    to support flushing access logs in `Fluentd format <https://github.com/fluent/fluentd/wiki/Forward-Protocol-Specification-v1>`_.
- area: redis
  change: |
    Added support for the ``ECHO`` command.
- area: tcp_proxy
  change: |
    added an option to dynamically set a per downstream connection idle timeout period object under the key
    ``envoy.tcp_proxy.per_connection_idle_timeout_ms``. If this filter state value exists, it will override the idle timeout
    specified in the filter configuration and the default idle timeout.
- area: load shed point
  change: |
    Added load shed point ``envoy.load_shed_points.hcm_ondata_creating_codec`` that closes connections before creating codec if
    Envoy is under pressure, typically memory.
- area: health_checks
  change: |
    added a :ref:`configuration option <envoy_v3_api_field_config.core.v3.HealthCheck.always_log_health_check_success>` that enables
    health check logs on each successful health check.
- area: string matcher
  change: |
    Added an :ref:`extension point for custom string matcher implementations <envoy_v3_api_field_type.matcher.v3.StringMatcher.custom>`.
    An implementation for :ref:`running a Lua script <envoy_v3_api_msg_extensions.string_matcher.lua.v3.Lua>` is included.
- area: overload
  change: |
    added a :ref:`configuration option
    <envoy_v3_api_field_extensions.filters.network.http_connection_manager.v3.HttpConnectionManager.append_local_overload>` to add
    ``x-envoy-local-overloaded`` header when Overload Manager is triggered.
- area: access_loggers
  change: |
    Added :ref:`retry options
    <envoy_v3_api_msg_extensions.access_loggers.fluentd.v3.FluentdAccessLogConfig.RetryOptions>` to Fluentd Access Logger to
    support upstream reconnect options, backoff intervals.
- area: tracing
  change: |
    Added support to configure a Dynatrace sampler for the OpenTelemetry tracer.
- area: tracing
  change: |
    Added User-Agent header to OTLP trace exporters according to the OpenTelemetry specification.
- area: http
  change: |
    Added DownstreamRemoteReset to CoreResponseFlag, and it is set when stream is remote reset.
- area: tracing
  change: |
    Added support for variant span attribute type for the OpenTelemetry tracer.
- area: oauth
  change: |
    :ref:`deny_redirect_matcher <envoy_v3_api_field_extensions.filters.http.oauth2.v3.OAuth2Config.deny_redirect_matcher>`
    to support disabling authorization redirects for specific requests, e.g. AJAX requests.
- area: jwt_authn
  change: |
    Added
    :ref:`subjects <envoy_v3_api_field_extensions.filters.http.jwt_authn.v3.JwtProvider.subjects>` to allow restrictions
    of subjects a ``JwtProvider`` can assert.
- area: aws_request_signing
  change: |
    Update ``aws_request_signing`` filter to support optionally sending the aws signature in query parameters rather than headers,
    by specifying the :ref:`query_string <envoy_v3_api_field_extensions.filters.http.aws_request_signing.v3.AwsRequestSigning.query_string>`
    configuration section.
- area: formatters
  change: |
    Added :ref:`formatters <envoy_v3_api_field_extensions.access_loggers.fluentd.v3.FluentdAccessLogConfig.formatters>`
    to Fluentd access logger to allow adding extension commands when formatter access logs.
- area: rbac
  change: |
    Added :ref:`rules_stat_prefix <envoy_v3_api_field_extensions.filters.http.rbac.v3.RBAC.rules_stat_prefix>`
    to allow adding custom prefix to the stats emitted by rules.
- area: tracing
  change: |
    Dynatrace sampler fetches configuration from Dynatrace API.
- area: cors
  change: |
    Added :ref:`configuration option <envoy_v3_api_field_extensions.filters.http.cors.v3.CorsPolicy.forward_not_matching_preflights>`
    to return local response when CORS preflight's origin does not match allowed origin.
- area: ext_authz
  change: |
    Added support for populating the :ref:`tls_session<envoy_v3_api_field_service.auth.v3.AttributeContext.tls_session>`
    check request attribute for network ext_authz by setting :ref:`include_tls_session <config_network_filters_ext_authz>` to true.

deprecated:
- area: listener
  change: |
    deprecated runtime key ``overload.global_downstream_max_connections`` in favor of :ref:`downstream connections monitor
    <envoy_v3_api_msg_extensions.resource_monitors.downstream_connections.v3.DownstreamConnectionsConfig>`.
- area: tracing
  change: |
    deprecated :ref:`split_spans_for_request <envoy_v3_api_field_config.trace.v3.ZipkinConfig.split_spans_for_request>`
    in favor of :ref:`spawn_upstream_span
    <envoy_v3_api_field_extensions.filters.network.http_connection_manager.v3.HttpConnectionManager.Tracing.spawn_upstream_span>`.<|MERGE_RESOLUTION|>--- conflicted
+++ resolved
@@ -11,7 +11,6 @@
     The runtime flag ``envoy.reloadable_features.enable_include_histograms`` is now enabled by default.
     This causes the ``includeHistogram()`` method on ``Stats::SinkPredicates`` to filter histograms to
     be flushed to stat sinks.
-<<<<<<< HEAD
 - area: eds
   change: |
     Enabling caching caching of EDS assignments when used with ADS by default (introduced in Envoy v1.28).
@@ -27,13 +26,11 @@
     :ref:`TlvsMetadata type <envoy_v3_api_msg_extensions.filters.listener.proxy_protocol.v3.ProxyProtocol.TlvsMetadata>`. 
     This change temporarily disabled by setting the runtime flag ``envoy.reloadable_features.use_typed_metadata_in_proxy_protol_listener`` 
     to ``false``.
-=======
 - area: http2
   change: |
     Changes the default value of ``envoy.reloadable_features.http2_use_oghttp2`` to ``false``. This changes the codec used for HTTP/2
     requests and responses. A number of users have reported issues with oghttp2 including issue 32611 and issue 32401 This behavior
     can be reverted by setting the feature to ``true``.
->>>>>>> 255f3834
 
 minor_behavior_changes:
 # *Changes that may cause incompatibilities for some users, but should not for most*
