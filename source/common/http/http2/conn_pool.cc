--- conflicted
+++ resolved
@@ -13,31 +13,6 @@
 
 namespace Http2 {
 ActiveClient::ActiveClient(HttpConnPoolImplBase& parent)
-<<<<<<< HEAD
-    : Envoy::Http::ActiveClient(
-          parent, maxStreamsPerConnection(parent.host()->cluster().maxRequestsConnection()),
-          parent.host()->cluster().http2Options().max_concurrent_streams().value()) {
-  codec_client_->setCodecClientCallbacks(*this);
-  codec_client_->setCodecConnectionCallbacks(*this);
-  parent.host()->cluster().stats().upstream_cx_http2_total_.inc();
-}
-
-ActiveClient::ActiveClient(Envoy::Http::HttpConnPoolImplBase& parent,
-                           Upstream::Host::CreateConnectionData& data)
-    : Envoy::Http::ActiveClient(
-          parent, maxStreamsPerConnection(parent.host()->cluster().maxRequestsConnection()),
-          parent.host()->cluster().http2Options().max_concurrent_streams().value(), data) {
-  codec_client_->setCodecClientCallbacks(*this);
-  codec_client_->setCodecConnectionCallbacks(*this);
-  parent.host()->cluster().stats().upstream_cx_http2_total_.inc();
-}
-
-bool ActiveClient::closingWithIncompleteStream() const { return closed_with_active_rq_; }
-
-RequestEncoder& ActiveClient::newStreamEncoder(ResponseDecoder& response_decoder) {
-  return codec_client_->newStream(response_decoder);
-}
-=======
     : MultiplexedActiveClientBase(
           parent, parent.host()->cluster().http2Options().max_concurrent_streams().value(),
           parent.host()->cluster().stats().upstream_cx_http2_total_) {}
@@ -47,7 +22,6 @@
     : MultiplexedActiveClientBase(
           parent, data, parent.host()->cluster().http2Options().max_concurrent_streams().value(),
           parent.host()->cluster().stats().upstream_cx_http2_total_) {}
->>>>>>> 1134a160
 
 ConnectionPool::InstancePtr
 allocateConnPool(Event::Dispatcher& dispatcher, Random::RandomGenerator& random_generator,
