#include "envoy/event/dispatcher.h"

#include "common/http/headers.h"

#include "extensions/filters/http/cache/cache_filter.h"
#include "extensions/filters/http/cache/simple_http_cache/simple_http_cache.h"

#include "test/extensions/filters/http/cache/common.h"
#include "test/mocks/server/factory_context.h"
#include "test/test_common/simulated_time_system.h"
#include "test/test_common/utility.h"

#include "gtest/gtest.h"

namespace Envoy {
namespace Extensions {
namespace HttpFilters {
namespace Cache {
namespace {

class CacheFilterTest : public ::testing::Test {
protected:
  // The filter has to be created as a shared_ptr to enable shared_from_this() which is used in the
  // cache callbacks.
  CacheFilterSharedPtr makeFilter(HttpCache& cache) {
    auto filter = std::make_shared<CacheFilter>(config_, /*stats_prefix=*/"", context_.scope(),
                                                context_.timeSource(), cache);
    filter->setDecoderFilterCallbacks(decoder_callbacks_);
    filter->setEncoderFilterCallbacks(encoder_callbacks_);
    return filter;
  }

  void SetUp() override {
    ON_CALL(decoder_callbacks_, dispatcher()).WillByDefault(::testing::ReturnRef(*dispatcher_));
<<<<<<< HEAD
    ON_CALL(encoder_callbacks_, encoderBufferLimit())
        .WillByDefault(::testing::Return(buffer_limit_));
=======
    // Initialize the time source (otherwise it returns the real time)
    time_source_.setSystemTime(std::chrono::hours(1));
    // Use the initialized time source to set the response date header
    response_headers_.setDate(formatter_.now(time_source_));
>>>>>>> 688f8b49
  }

  void testDecodeRequestMiss(CacheFilterSharedPtr filter) {
    // The filter should not encode any headers or data as no cached response exists.
    EXPECT_CALL(decoder_callbacks_, encodeHeaders_).Times(0);
    EXPECT_CALL(decoder_callbacks_, encodeData).Times(0);

    // The filter should stop decoding iteration when decodeHeaders is called as a cache lookup is
    // in progress.
    EXPECT_EQ(filter->decodeHeaders(request_headers_, true),
              Http::FilterHeadersStatus::StopAllIterationAndWatermark);

    // The filter should continue decoding when the cache lookup result (miss) is ready.
    EXPECT_CALL(decoder_callbacks_, continueDecoding).Times(1);

    // The cache lookup callback should be posted to the dispatcher.
    // Run events on the dispatcher so that the callback is invoked.
    dispatcher_->run(Event::Dispatcher::RunType::Block);

    ::testing::Mock::VerifyAndClearExpectations(&decoder_callbacks_);
  }

  void testDecodeRequestHitNoBody(CacheFilterSharedPtr filter) {
    // The filter should encode cached headers.
    EXPECT_CALL(decoder_callbacks_,
                encodeHeaders_(testing::AllOf(IsSupersetOfHeaders(response_headers_),
                                              HeaderHasValueRef(Http::Headers::get().Age, age)),
                               true));

    // The filter should not encode any data as the response has no body.
    EXPECT_CALL(decoder_callbacks_, encodeData).Times(0);

    // The filter should stop decoding iteration when decodeHeaders is called as a cache lookup is
    // in progress.
    EXPECT_EQ(filter->decodeHeaders(request_headers_, true),
              Http::FilterHeadersStatus::StopAllIterationAndWatermark);

    // The filter should not continue decoding when the cache lookup result is ready, as the
    // expected result is a hit.
    EXPECT_CALL(decoder_callbacks_, continueDecoding).Times(0);

    // The cache lookup callback should be posted to the dispatcher.
    // Run events on the dispatcher so that the callback is invoked.
    dispatcher_->run(Event::Dispatcher::RunType::Block);

    ::testing::Mock::VerifyAndClearExpectations(&decoder_callbacks_);
  }

  // This function assumes that there is a body created using std::string(body_size, 'a').
  void testDecodeRequestHitWithBody(CacheFilterSharedPtr filter, uint64_t body_size) {
    ASSERT(body_size > 0);
    // The filter should encode cached headers.
    EXPECT_CALL(decoder_callbacks_,
                encodeHeaders_(testing::AllOf(IsSupersetOfHeaders(response_headers_),
                                              HeaderHasValueRef(Http::Headers::get().Age, age)),
                               false));

    // The filter should encode data in chunks sized according to the buffer limit.
    int chunks_count = std::ceil(float(body_size) / float(buffer_limit_));
    // The size of all chunks except the last one is equal to the buffer_limit_.
    EXPECT_CALL(decoder_callbacks_,
                encodeData(testing::Property(&Buffer::Instance::toString,
                                             testing::Eq(std::string(buffer_limit_, 'a'))),
                           false))
        .Times(chunks_count - 1);

    uint64_t last_chunk_size =
        body_size % buffer_limit_ == 0 ? buffer_limit_ : body_size % buffer_limit_;
    EXPECT_CALL(decoder_callbacks_,
                encodeData(testing::Property(&Buffer::Instance::toString,
                                             testing::Eq(std::string(last_chunk_size, 'a'))),
                           true));

    // The filter should stop decoding iteration when decodeHeaders is called as a cache lookup is
    // in progress.
    EXPECT_EQ(filter->decodeHeaders(request_headers_, true),
              Http::FilterHeadersStatus::StopAllIterationAndWatermark);

    // The filter should not continue decoding when the cache lookup result is ready, as the
    // expected result is a hit.
    EXPECT_CALL(decoder_callbacks_, continueDecoding).Times(0);

    // The cache lookup callback should be posted to the dispatcher.
    // Run events on the dispatcher so that the callback is invoked.
    // The posted lookup callback will cause another callback to be posted (when getBody() is
    // called) which should also be invoked.
    dispatcher_->run(Event::Dispatcher::RunType::Block);

    ::testing::Mock::VerifyAndClearExpectations(&decoder_callbacks_);
  }

<<<<<<< HEAD
  // This function assumes that there is a body created using std::string(body_size, 'a').
  void testSuccessfulValidation(CacheFilterSharedPtr filter, uint64_t body_size) {
    ASSERT(body_size > 0);

    // Make request require validation
    request_headers_.setReferenceKey(Http::CustomHeaders::get().CacheControl, "no-cache");

    // Decoding the request should find a cached response that requires validation.
    // As far as decoding the request is concerned, this is the same as a cache miss with the
    // exception of injecting validation precondition headers.
    testDecodeRequestMiss(filter);

    // Make sure validation conditional headers are added
    const Http::TestRequestHeaderMapImpl injected_headers = {
        {"if-none-match", "abc123"}, {"if-modified-since", formatter_.now(time_source_)}};
    EXPECT_THAT(request_headers_, IsSupersetOfHeaders(injected_headers));

    // Encode 304 response
    // Advance time to make sure the cached date is updated with the 304 date
    time_source_.advanceTimeWait(std::chrono::seconds(10));
    const std::string not_modified_date = formatter_.now(time_source_);
    Http::TestResponseHeaderMapImpl not_modified_response_headers = {{":status", "304"},
                                                                     {"date", not_modified_date}};

    // The filter should continue headers encoding without ending the stream as data will be
    // injected.
    EXPECT_EQ(filter->encodeHeaders(not_modified_response_headers, true),
              Http::FilterHeadersStatus::ContinueAndDontEndStream);

    // Check for the cached response headers with updated date
    Http::TestResponseHeaderMapImpl updated_response_headers = response_headers_;
    updated_response_headers.setDate(not_modified_date);
    EXPECT_THAT(not_modified_response_headers,
                testing::AllOf(IsSupersetOfHeaders(updated_response_headers),
                               HeaderHasValueRef(Http::Headers::get().Age, "0")));

    // The filter should inject data in chunks sized according to the buffer limit.
    int chunks_count = std::ceil(float(body_size) / float(buffer_limit_));
    // The size of all chunks except the last one is equal to the buffer_limit_.
    EXPECT_CALL(encoder_callbacks_,
                injectEncodedDataToFilterChain(
                    testing::Property(&Buffer::Instance::toString,
                                      testing::Eq(std::string(buffer_limit_, 'a'))),
                    false))
        .Times(chunks_count - 1);

    uint64_t last_chunk_size =
        body_size % buffer_limit_ == 0 ? buffer_limit_ : body_size % buffer_limit_;
    EXPECT_CALL(encoder_callbacks_,
                injectEncodedDataToFilterChain(
                    testing::Property(&Buffer::Instance::toString,
                                      testing::Eq(std::string(last_chunk_size, 'a'))),
                    true));

    // The cache getBody callback should be posted to the dispatcher.
    // Run events on the dispatcher so that the callback is invoked.
    dispatcher_->run(Event::Dispatcher::RunType::Block);

    ::testing::Mock::VerifyAndClearExpectations(&encoder_callbacks_);
  }
=======
  void waitBeforeSecondRequest() { time_source_.advanceTimeWait(delay_); }
>>>>>>> 688f8b49

  SimpleHttpCache simple_cache_;
  envoy::extensions::filters::http::cache::v3alpha::CacheConfig config_;
  NiceMock<Server::Configuration::MockFactoryContext> context_;
  Event::SimulatedTimeSystem time_source_;
  DateFormatter formatter_{"%a, %d %b %Y %H:%M:%S GMT"};
  Http::TestRequestHeaderMapImpl request_headers_{
      {":path", "/"}, {":method", "GET"}, {"x-forwarded-proto", "https"}};
  Http::TestResponseHeaderMapImpl response_headers_{{":status", "200"},
                                                    {"cache-control", "public,max-age=3600"}};
  NiceMock<Http::MockStreamDecoderFilterCallbacks> decoder_callbacks_;
  NiceMock<Http::MockStreamEncoderFilterCallbacks> encoder_callbacks_;
  uint64_t buffer_limit_ = 1024;
  Api::ApiPtr api_ = Api::createApiForTest();
  Event::DispatcherPtr dispatcher_ = api_->allocateDispatcher("test_thread");
  const Seconds delay_ = Seconds(10);
  const std::string age = std::to_string(delay_.count());
};

TEST_F(CacheFilterTest, UncacheableRequest) {
  request_headers_.setHost("UncacheableRequest");

  // POST requests are uncacheable
  request_headers_.setMethod(Http::Headers::get().MethodValues.Post);

  for (int request = 1; request <= 2; request++) {
    // Create filter for the request
    CacheFilterSharedPtr filter = makeFilter(simple_cache_);

    // Decode request headers
    // The filter should not encode any headers or data as no cached response exists.
    EXPECT_CALL(decoder_callbacks_, encodeHeaders_).Times(0);
    EXPECT_CALL(decoder_callbacks_, encodeData).Times(0);

    // Uncacheable requests should bypass the cache filter-> No cache lookups should be initiated.
    EXPECT_EQ(filter->decodeHeaders(request_headers_, true), Http::FilterHeadersStatus::Continue);
    ::testing::Mock::VerifyAndClearExpectations(&decoder_callbacks_);

    // Encode response header
    EXPECT_EQ(filter->encodeHeaders(response_headers_, true), Http::FilterHeadersStatus::Continue);
    filter->onDestroy();
  }
}

TEST_F(CacheFilterTest, UncacheableResponse) {
  request_headers_.setHost("UncacheableResponse");

  // Responses with "Cache-Control: no-store" are uncacheable
  response_headers_.setReferenceKey(Http::CustomHeaders::get().CacheControl, "no-store");

  for (int request = 1; request <= 2; request++) {
    // Create filter for the request.
    CacheFilterSharedPtr filter = makeFilter(simple_cache_);

    testDecodeRequestMiss(filter);

    // Encode response headers.
    EXPECT_EQ(filter->encodeHeaders(response_headers_, true), Http::FilterHeadersStatus::Continue);
    filter->onDestroy();
  }
}

TEST_F(CacheFilterTest, CacheMiss) {
  for (int request = 1; request <= 2; request++) {
    // Each iteration a request is sent to a different host, therefore the second one is a miss
    request_headers_.setHost("CacheMiss" + std::to_string(request));

    // Create filter for request 1
    CacheFilterSharedPtr filter = makeFilter(simple_cache_);

    testDecodeRequestMiss(filter);

    // Encode response header
    EXPECT_EQ(filter->encodeHeaders(response_headers_, true), Http::FilterHeadersStatus::Continue);
    filter->onDestroy();
  }
}

TEST_F(CacheFilterTest, CacheHitNoBody) {
  request_headers_.setHost("CacheHitNoBody");

  {
    // Create filter for request 1.
    CacheFilterSharedPtr filter = makeFilter(simple_cache_);

    testDecodeRequestMiss(filter);

    // Encode response headers.
    EXPECT_EQ(filter->encodeHeaders(response_headers_, true), Http::FilterHeadersStatus::Continue);
    filter->onDestroy();
  }
  waitBeforeSecondRequest();
  {
    // Create filter for request 2.
    CacheFilterSharedPtr filter = makeFilter(simple_cache_);

    testDecodeRequestHitNoBody(filter);

    filter->onDestroy();
  }
}

TEST_F(CacheFilterTest, CacheHitWithBody) {
  request_headers_.setHost("CacheHitWithBody");
  uint64_t body_size = 3;
  const std::string body = std::string(body_size, 'a');

  {
    // Create filter for request 1.
    CacheFilterSharedPtr filter = makeFilter(simple_cache_);

    testDecodeRequestMiss(filter);

    // Encode response.
    Buffer::OwnedImpl buffer(body);
    response_headers_.setContentLength(body.size());
    EXPECT_EQ(filter->encodeHeaders(response_headers_, false), Http::FilterHeadersStatus::Continue);
    EXPECT_EQ(filter->encodeData(buffer, true), Http::FilterDataStatus::Continue);

    filter->onDestroy();
  }
  waitBeforeSecondRequest();
  {
    // Create filter for request 2
    CacheFilterSharedPtr filter = makeFilter(simple_cache_);

    testDecodeRequestHitWithBody(filter, body_size);

    filter->onDestroy();
  }
}

TEST_F(CacheFilterTest, SuccessfulValidation) {
  request_headers_.setHost("SuccessfulValidation");
<<<<<<< HEAD
  uint64_t body_size = 3;
  const std::string body = std::string(body_size, 'a');

=======
  const std::string body = "abc";
  const std::string etag = "abc123";
  const std::string last_modified_date = formatter_.now(time_source_);
>>>>>>> 688f8b49
  {
    // Create filter for request 1
    CacheFilterSharedPtr filter = makeFilter(simple_cache_);

    testDecodeRequestMiss(filter);

    // Encode response
    // Add Etag & Last-Modified headers to the response for validation
    response_headers_.setReferenceKey(Http::CustomHeaders::get().Etag, etag);
    response_headers_.setReferenceKey(Http::CustomHeaders::get().LastModified, last_modified_date);

    Buffer::OwnedImpl buffer(body);
    response_headers_.setContentLength(body.size());
    EXPECT_EQ(filter->encodeHeaders(response_headers_, false), Http::FilterHeadersStatus::Continue);
    EXPECT_EQ(filter->encodeData(buffer, true), Http::FilterDataStatus::Continue);
    filter->onDestroy();
  }
  waitBeforeSecondRequest();
  {
    // Create filter for request 2
    CacheFilterSharedPtr filter = makeFilter(simple_cache_);

<<<<<<< HEAD
    testSuccessfulValidation(filter, body_size);
=======
    // Make request require validation
    request_headers_.setReferenceKey(Http::CustomHeaders::get().CacheControl, "no-cache");

    // Decoding the request should find a cached response that requires validation.
    // As far as decoding the request is concerned, this is the same as a cache miss with the
    // exception of injecting validation precondition headers.
    testDecodeRequestMiss(filter);

    // Make sure validation conditional headers are added
    const Http::TestRequestHeaderMapImpl injected_headers = {
        {"if-none-match", etag}, {"if-modified-since", last_modified_date}};
    EXPECT_THAT(request_headers_, IsSupersetOfHeaders(injected_headers));

    // Encode 304 response
    // Advance time to make sure the cached date is updated with the 304 date
    const std::string not_modified_date = formatter_.now(time_source_);
    Http::TestResponseHeaderMapImpl not_modified_response_headers = {{":status", "304"},
                                                                     {"date", not_modified_date}};

    // The filter should stop encoding iteration when encodeHeaders is called as a cached response
    // is being fetched and added to the encoding stream. StopIteration does not stop encodeData of
    // the same filter from being called
    EXPECT_EQ(filter->encodeHeaders(not_modified_response_headers, true),
              Http::FilterHeadersStatus::StopIteration);

    // Check for the cached response headers with updated date
    Http::TestResponseHeaderMapImpl updated_response_headers = response_headers_;
    updated_response_headers.setDate(not_modified_date);
    EXPECT_THAT(not_modified_response_headers, IsSupersetOfHeaders(updated_response_headers));

    // A 304 response should not have a body, so encodeData should not be called
    // However, if a body is present by mistake, encodeData should stop iteration until
    // encoding the cached response is done
    Buffer::OwnedImpl not_modified_body;
    EXPECT_EQ(filter->encodeData(not_modified_body, true),
              Http::FilterDataStatus::StopIterationAndBuffer);

    // The filter should add the cached response body to encoded data.
    Buffer::OwnedImpl buffer(body);
    EXPECT_CALL(
        encoder_callbacks_,
        addEncodedData(testing::Property(&Buffer::Instance::toString, testing::Eq(body)), true));

    // The cache getBody callback should be posted to the dispatcher.
    // Run events on the dispatcher so that the callback is invoked.
    dispatcher_->run(Event::Dispatcher::RunType::Block);

    ::testing::Mock::VerifyAndClearExpectations(&encoder_callbacks_);
>>>>>>> 688f8b49

    filter->onDestroy();
  }
}

TEST_F(CacheFilterTest, UnsuccessfulValidation) {
  request_headers_.setHost("UnsuccessfulValidation");
<<<<<<< HEAD
  const std::string body = std::string(3, 'a');

=======
  const std::string body = "abc";
  const std::string etag = "abc123";
  const std::string last_modified_date = formatter_.now(time_source_);
>>>>>>> 688f8b49
  {
    // Create filter for request 1
    CacheFilterSharedPtr filter = makeFilter(simple_cache_);

    testDecodeRequestMiss(filter);

    // Encode response
    // Add Etag & Last-Modified headers to the response for validation.
    response_headers_.setReferenceKey(Http::CustomHeaders::get().Etag, etag);
    response_headers_.setReferenceKey(Http::CustomHeaders::get().LastModified, last_modified_date);

    Buffer::OwnedImpl buffer(body);
    response_headers_.setContentLength(body.size());
    EXPECT_EQ(filter->encodeHeaders(response_headers_, false), Http::FilterHeadersStatus::Continue);
    EXPECT_EQ(filter->encodeData(buffer, true), Http::FilterDataStatus::Continue);
    filter->onDestroy();
  }
  waitBeforeSecondRequest();
  {
    // Create filter for request 2.
    CacheFilterSharedPtr filter = makeFilter(simple_cache_);

    // Make request require validation
    request_headers_.setReferenceKey(Http::CustomHeaders::get().CacheControl, "no-cache");

    // Decoding the request should find a cached response that requires validation.
    // As far as decoding the request is concerned, this is the same as a cache miss with the
    // exception of injecting validation precondition headers.
    testDecodeRequestMiss(filter);

    // Make sure validation conditional headers are added.
    const Http::TestRequestHeaderMapImpl injected_headers = {
        {"if-none-match", etag}, {"if-modified-since", last_modified_date}};
    EXPECT_THAT(request_headers_, IsSupersetOfHeaders(injected_headers));

    // Encode new response.
    // Change the status code to make sure new headers are served, not the cached ones.
    response_headers_.setStatus(201);

    // The filter should not stop encoding iteration as this is a new response.
    EXPECT_EQ(filter->encodeHeaders(response_headers_, false), Http::FilterHeadersStatus::Continue);
    Buffer::OwnedImpl new_body;
    EXPECT_EQ(filter->encodeData(new_body, true), Http::FilterDataStatus::Continue);

    // The response headers should have the new status.
    EXPECT_THAT(response_headers_, HeaderHasValueRef(Http::Headers::get().Status, "201"));

    // The filter should not encode any data.
    EXPECT_CALL(encoder_callbacks_, addEncodedData).Times(0);

    // If a cache getBody callback is made, it should be posted to the dispatcher.
    // Run events on the dispatcher so that any available callbacks are invoked.
    dispatcher_->run(Event::Dispatcher::RunType::Block);

    ::testing::Mock::VerifyAndClearExpectations(&encoder_callbacks_);

    filter->onDestroy();
  }
}

TEST_F(CacheFilterTest, SingleSatisfiableRange) {
  request_headers_.setHost("SingleSatisfiableRange");
  const std::string body = "abc";

  {
    // Create filter for request 1.
    CacheFilterSharedPtr filter = makeFilter(simple_cache_);

    testDecodeRequestMiss(filter);

    // Encode response.
    Buffer::OwnedImpl buffer(body);
    response_headers_.setContentLength(body.size());
    EXPECT_EQ(filter->encodeHeaders(response_headers_, false), Http::FilterHeadersStatus::Continue);
    EXPECT_EQ(filter->encodeData(buffer, true), Http::FilterDataStatus::Continue);
    filter->onDestroy();
  }
  waitBeforeSecondRequest();
  {
    // Add range info to headers.
    request_headers_.addReference(Http::Headers::get().Range, "bytes=-2");

    response_headers_.setStatus(static_cast<uint64_t>(Http::Code::PartialContent));
    response_headers_.addReference(Http::Headers::get().ContentRange, "bytes 1-2/3");
    response_headers_.setContentLength(2);

    // Create filter for request 2
    CacheFilterSharedPtr filter = makeFilter(simple_cache_);

    // Decode request 2 header
    EXPECT_CALL(decoder_callbacks_,
                encodeHeaders_(testing::AllOf(IsSupersetOfHeaders(response_headers_),
                                              HeaderHasValueRef(Http::Headers::get().Age, age)),
                               false));

    EXPECT_CALL(
        decoder_callbacks_,
        encodeData(testing::Property(&Buffer::Instance::toString, testing::Eq("bc")), true));
    EXPECT_EQ(filter->decodeHeaders(request_headers_, true),
              Http::FilterHeadersStatus::StopAllIterationAndWatermark);

    // The cache lookup callback should be posted to the dispatcher.
    // Run events on the dispatcher so that the callback is invoked.
    // The posted lookup callback will cause another callback to be posted (when getBody() is
    // called) which should also be invoked.
    dispatcher_->run(Event::Dispatcher::RunType::Block);

    ::testing::Mock::VerifyAndClearExpectations(&decoder_callbacks_);
    filter->onDestroy();
  }
}

TEST_F(CacheFilterTest, MultipleSatisfiableRanges) {
  request_headers_.setHost("MultipleSatisfiableRanges");
  const std::string body = "abc";

  {
    // Create filter for request 1
    CacheFilterSharedPtr filter = makeFilter(simple_cache_);

    testDecodeRequestMiss(filter);

    // Encode response header
    Buffer::OwnedImpl buffer(body);
    response_headers_.setContentLength(body.size());
    EXPECT_EQ(filter->encodeHeaders(response_headers_, false), Http::FilterHeadersStatus::Continue);
    EXPECT_EQ(filter->encodeData(buffer, true), Http::FilterDataStatus::Continue);
    filter->onDestroy();
  }
  waitBeforeSecondRequest();
  {
    // Add range info to headers
    // multi-part responses are not supported, 200 expected
    request_headers_.addReference(Http::Headers::get().Range, "bytes=0-1,-2");

    // Create filter for request 2
    CacheFilterSharedPtr filter = makeFilter(simple_cache_);

    // Decode request 2 header
    EXPECT_CALL(decoder_callbacks_,
                encodeHeaders_(testing::AllOf(IsSupersetOfHeaders(response_headers_),
                                              HeaderHasValueRef(Http::Headers::get().Age, age)),
                               false));

    EXPECT_CALL(
        decoder_callbacks_,
        encodeData(testing::Property(&Buffer::Instance::toString, testing::Eq(body)), true));
    EXPECT_EQ(filter->decodeHeaders(request_headers_, true),
              Http::FilterHeadersStatus::StopAllIterationAndWatermark);

    // The cache lookup callback should be posted to the dispatcher.
    // Run events on the dispatcher so that the callback is invoked.
    // The posted lookup callback will cause another callback to be posted (when getBody() is
    // called) which should also be invoked.
    dispatcher_->run(Event::Dispatcher::RunType::Block);

    ::testing::Mock::VerifyAndClearExpectations(&decoder_callbacks_);
    filter->onDestroy();
  }
}

TEST_F(CacheFilterTest, NotSatisfiableRange) {
  request_headers_.setHost("NotSatisfiableRange");
  const std::string body = "abc";

  {
    // Create filter for request 1
    CacheFilterSharedPtr filter = makeFilter(simple_cache_);

    testDecodeRequestMiss(filter);

    // Encode response header
    Buffer::OwnedImpl buffer(body);
    response_headers_.setContentLength(body.size());
    EXPECT_EQ(filter->encodeHeaders(response_headers_, false), Http::FilterHeadersStatus::Continue);
    EXPECT_EQ(filter->encodeData(buffer, true), Http::FilterDataStatus::Continue);
    filter->onDestroy();
  }
  waitBeforeSecondRequest();
  {
    // Add range info to headers
    request_headers_.addReference(Http::Headers::get().Range, "bytes=123-");

    response_headers_.setStatus(static_cast<uint64_t>(Http::Code::RangeNotSatisfiable));
    response_headers_.addReference(Http::Headers::get().ContentRange, "bytes */3");
    response_headers_.setContentLength(0);

    // Create filter for request 2
    CacheFilterSharedPtr filter = makeFilter(simple_cache_);

    // Decode request 2 header
    EXPECT_CALL(decoder_callbacks_,
                encodeHeaders_(testing::AllOf(IsSupersetOfHeaders(response_headers_),
                                              HeaderHasValueRef(Http::Headers::get().Age, age)),
                               true));

    // 416 response should not have a body, so we don't expect a call to encodeData
    EXPECT_CALL(decoder_callbacks_,
                encodeData(testing::Property(&Buffer::Instance::toString, testing::Eq(body)), true))
        .Times(0);

    EXPECT_EQ(filter->decodeHeaders(request_headers_, true),
              Http::FilterHeadersStatus::StopAllIterationAndWatermark);

    // The cache lookup callback should be posted to the dispatcher.
    // Run events on the dispatcher so that the callback is invoked.
    // The posted lookup callback will cause another callback to be posted (when getBody() is
    // called) which should also be invoked.
    dispatcher_->run(Event::Dispatcher::RunType::Block);

    ::testing::Mock::VerifyAndClearExpectations(&decoder_callbacks_);
    filter->onDestroy();
  }
}

// Send two identical GET requests with bodies. The CacheFilter will just pass everything through.
TEST_F(CacheFilterTest, GetRequestWithBodyAndTrailers) {
  request_headers_.setHost("GetRequestWithBodyAndTrailers");
  const std::string body = std::string(3, 'a');
  Buffer::OwnedImpl request_buffer(body);
  Http::TestRequestTrailerMapImpl request_trailers;

  for (int i = 0; i < 2; ++i) {
    CacheFilterSharedPtr filter = makeFilter(simple_cache_);

    EXPECT_EQ(filter->decodeHeaders(request_headers_, false), Http::FilterHeadersStatus::Continue);
    EXPECT_EQ(filter->decodeData(request_buffer, false), Http::FilterDataStatus::Continue);
    EXPECT_EQ(filter->decodeTrailers(request_trailers), Http::FilterTrailersStatus::Continue);

    EXPECT_EQ(filter->encodeHeaders(response_headers_, true), Http::FilterHeadersStatus::Continue);
    filter->onDestroy();
  }
}

// Checks the case where a cache lookup callback is posted to the dispatcher, then the CacheFilter
// was deleted (e.g. connection dropped with the client) before the posted callback was executed. In
// this case the CacheFilter should not be accessed after it was deleted, which is ensured by using
// a weak_ptr to the CacheFilter in the posted callback.
// This test may mistakenly pass (false positive) even if the the CacheFilter is accessed after
// being deleted, as filter_state_ may be accessed and read as "FilterState::Destroyed" which will
// result in a correct behavior. However, running the test with ASAN sanitizer enabled should
// reliably fail if the CacheFilter is accessed after being deleted.
TEST_F(CacheFilterTest, FilterDeletedBeforePostedCallbackExecuted) {
  request_headers_.setHost("FilterDeletedBeforePostedCallbackExecuted");
  {
    // Create filter for request 1.
    CacheFilterSharedPtr filter = makeFilter(simple_cache_);

    testDecodeRequestMiss(filter);

    // Encode response headers.
    EXPECT_EQ(filter->encodeHeaders(response_headers_, true), Http::FilterHeadersStatus::Continue);
    filter->onDestroy();
  }
  {
    // Create filter for request 2.
    CacheFilterSharedPtr filter = makeFilter(simple_cache_);

    // Call decode headers to start the cache lookup, which should immediately post the callback to
    // the dispatcher.
    EXPECT_EQ(filter->decodeHeaders(request_headers_, true),
              Http::FilterHeadersStatus::StopAllIterationAndWatermark);

    // Destroy the filter
    filter->onDestroy();
    filter.reset();

    // Make sure that onHeaders was not called by making sure no decoder callbacks were made.
    EXPECT_CALL(decoder_callbacks_, continueDecoding).Times(0);
    EXPECT_CALL(decoder_callbacks_, encodeHeaders_).Times(0);

    // Run events on the dispatcher so that the callback is invoked after the filter deletion.
    dispatcher_->run(Event::Dispatcher::RunType::Block);

    ::testing::Mock::VerifyAndClearExpectations(&decoder_callbacks_);
  }
}

// A new type alias for a different type of tests that use the exact same class.
// In these tests, realistically the data in request 1 should be encoded in several chunks too,
// however, the only purpose of request 1 is to put the response in the cache, so it shouldn't
// matter.
// Cases where the body size is less than the buffer_limit_ are not exercised as they are
// already tested in the above tests.
using CacheChunkSizeTest = CacheFilterTest;

// Test that a body with size exactly equal to the buffer limit will be encoded in 1 chunk.
TEST_F(CacheChunkSizeTest, EqualBufferLimit) {
  request_headers_.setHost("EqualBufferLimit");
  const std::string body = std::string(buffer_limit_, 'a');

  {
    // Create filter for request 1.
    CacheFilterSharedPtr filter = makeFilter(simple_cache_);

    testDecodeRequestMiss(filter);

    // Encode response.
    Buffer::OwnedImpl buffer(body);
    response_headers_.setContentLength(body.size());
    EXPECT_EQ(filter->encodeHeaders(response_headers_, false), Http::FilterHeadersStatus::Continue);
    EXPECT_EQ(filter->encodeData(buffer, true), Http::FilterDataStatus::Continue);

    filter->onDestroy();
  }
  {
    // Create filter for request 2
    CacheFilterSharedPtr filter = makeFilter(simple_cache_);

    // The body should be encoded in a single chunk.
    testDecodeRequestHitWithBody(filter, buffer_limit_);

    filter->onDestroy();
  }
}

// Test that a body with size greater than and divisible by buffer limit will be encoded as the
// correct number of chunks.
TEST_F(CacheChunkSizeTest, DivisibleByBufferLimit) {
  request_headers_.setHost("DivisibleByBufferLimit");
  uint64_t body_size = buffer_limit_ * 3;
  const std::string body = std::string(body_size, 'a');

  {
    // Create filter for request 1.
    CacheFilterSharedPtr filter = makeFilter(simple_cache_);

    testDecodeRequestMiss(filter);

    // Encode response.
    Buffer::OwnedImpl buffer(body);
    response_headers_.setContentLength(body.size());
    EXPECT_EQ(filter->encodeHeaders(response_headers_, false), Http::FilterHeadersStatus::Continue);
    EXPECT_EQ(filter->encodeData(buffer, true), Http::FilterDataStatus::Continue);

    filter->onDestroy();
  }
  {
    // Create filter for request 2
    CacheFilterSharedPtr filter = makeFilter(simple_cache_);

    // The body should be encoded in 3 chunks.
    testDecodeRequestHitWithBody(filter, body_size);

    filter->onDestroy();
  }
}

// Test that a body with size greater than but not divisible by buffer limit will be encoded as the
// correct number of chunks.
TEST_F(CacheChunkSizeTest, NotDivisbleByBufferLimit) {
  request_headers_.setHost("NotDivisbleByBufferLimit");
  uint64_t body_size = buffer_limit_ * 4.5;
  const std::string body = std::string(body_size, 'a');

  {
    // Create filter for request 1.
    CacheFilterSharedPtr filter = makeFilter(simple_cache_);

    testDecodeRequestMiss(filter);

    // Encode response.
    Buffer::OwnedImpl buffer(body);
    response_headers_.setContentLength(body.size());
    EXPECT_EQ(filter->encodeHeaders(response_headers_, false), Http::FilterHeadersStatus::Continue);
    EXPECT_EQ(filter->encodeData(buffer, true), Http::FilterDataStatus::Continue);

    filter->onDestroy();
  }
  {
    // Create filter for request 2
    CacheFilterSharedPtr filter = makeFilter(simple_cache_);

    // The body should be encoded in 5 chunks.
    testDecodeRequestHitWithBody(filter, body_size);

    filter->onDestroy();
  }
}

// Test that a body with size exactly equal to the buffer limit will be encoded in 1 chunk, in the
// case where validation takes place.
TEST_F(CacheChunkSizeTest, EqualBufferLimitWithValidation) {
  request_headers_.setHost("EqualBufferLimitWithValidation");
  const std::string body = std::string(buffer_limit_, 'a');

  {
    // Create filter for request 1.
    CacheFilterSharedPtr filter = makeFilter(simple_cache_);

    testDecodeRequestMiss(filter);

    // Encode response.
    // Add Etag & Last-Modified headers to the response for validation.
    response_headers_.setReferenceKey(Http::CustomHeaders::get().Etag, "abc123");
    response_headers_.setReferenceKey(Http::CustomHeaders::get().LastModified,
                                      formatter_.now(time_source_));

    Buffer::OwnedImpl buffer(body);
    response_headers_.setContentLength(body.size());
    EXPECT_EQ(filter->encodeHeaders(response_headers_, false), Http::FilterHeadersStatus::Continue);
    EXPECT_EQ(filter->encodeData(buffer, true), Http::FilterDataStatus::Continue);

    filter->onDestroy();
  }
  {
    // Create filter for request 2
    CacheFilterSharedPtr filter = makeFilter(simple_cache_);

    // The body should be encoded in a single chunk.
    testSuccessfulValidation(filter, buffer_limit_);

    filter->onDestroy();
  }
}

// Test that a body with size greater than and divisible by buffer limit will be encoded as the
// correct number of chunks, in the case where validation takes place.
TEST_F(CacheChunkSizeTest, DivisibleByBufferLimitWithValidation) {
  request_headers_.setHost("DivisibleByBufferLimitWithValidation");
  uint64_t body_size = buffer_limit_ * 3;
  const std::string body = std::string(body_size, 'a');

  {
    // Create filter for request 1.
    CacheFilterSharedPtr filter = makeFilter(simple_cache_);

    testDecodeRequestMiss(filter);

    // Encode response.
    // Add Etag & Last-Modified headers to the response for validation.
    response_headers_.setReferenceKey(Http::CustomHeaders::get().Etag, "abc123");
    response_headers_.setReferenceKey(Http::CustomHeaders::get().LastModified,
                                      formatter_.now(time_source_));

    Buffer::OwnedImpl buffer(body);
    response_headers_.setContentLength(body.size());
    EXPECT_EQ(filter->encodeHeaders(response_headers_, false), Http::FilterHeadersStatus::Continue);
    EXPECT_EQ(filter->encodeData(buffer, true), Http::FilterDataStatus::Continue);

    filter->onDestroy();
  }
  {
    // Create filter for request 2
    CacheFilterSharedPtr filter = makeFilter(simple_cache_);

    // The body should be encoded in 3 chunks.
    testSuccessfulValidation(filter, body_size);

    filter->onDestroy();
  }
}

// Test that a body with size greater than but not divisible by buffer limit will be encoded as the
// correct number of chunks, in the case where validation takes place.
TEST_F(CacheChunkSizeTest, NotDivisbleByBufferLimitWithValidation) {
  request_headers_.setHost("NotDivisbleByBufferLimitWithValidation");
  uint64_t body_size = buffer_limit_ * 4.5;
  const std::string body = std::string(body_size, 'a');

  {
    // Create filter for request 1.
    CacheFilterSharedPtr filter = makeFilter(simple_cache_);

    testDecodeRequestMiss(filter);

    // Encode response.
    // Add Etag & Last-Modified headers to the response for validation.
    response_headers_.setReferenceKey(Http::CustomHeaders::get().Etag, "abc123");
    response_headers_.setReferenceKey(Http::CustomHeaders::get().LastModified,
                                      formatter_.now(time_source_));

    Buffer::OwnedImpl buffer(body);
    response_headers_.setContentLength(body.size());
    EXPECT_EQ(filter->encodeHeaders(response_headers_, false), Http::FilterHeadersStatus::Continue);
    EXPECT_EQ(filter->encodeData(buffer, true), Http::FilterDataStatus::Continue);

    filter->onDestroy();
  }
  {
    // Create filter for request 2
    CacheFilterSharedPtr filter = makeFilter(simple_cache_);

    // The body should be encoded in 5 chunks.
    testSuccessfulValidation(filter, body_size);

    filter->onDestroy();
  }
}

// A new type alias for a different type of tests that use the exact same class.
using ValidationHeadersTest = CacheFilterTest;

TEST_F(ValidationHeadersTest, EtagAndLastModified) {
  request_headers_.setHost("EtagAndLastModified");
  const std::string etag = "abc123";

  // Make request 1 to insert the response into cache
  {
    CacheFilterSharedPtr filter = makeFilter(simple_cache_);
    testDecodeRequestMiss(filter);

    // Add validation headers to the response
    response_headers_.setReferenceKey(Http::CustomHeaders::get().Etag, etag);
    response_headers_.setReferenceKey(Http::CustomHeaders::get().LastModified,
                                      formatter_.now(time_source_));

    filter->encodeHeaders(response_headers_, true);
  }
  // Make request 2 to test for added conditional headers
  {
    CacheFilterSharedPtr filter = makeFilter(simple_cache_);

    // Make sure the request requires validation
    request_headers_.setReferenceKey(Http::CustomHeaders::get().CacheControl, "no-cache");
    testDecodeRequestMiss(filter);

    // Make sure validation conditional headers are added
    const Http::TestRequestHeaderMapImpl injected_headers = {
        {"if-none-match", "abc123"}, {"if-modified-since", formatter_.now(time_source_)}};
    EXPECT_THAT(request_headers_, IsSupersetOfHeaders(injected_headers));
  }
}

TEST_F(ValidationHeadersTest, EtagOnly) {
  request_headers_.setHost("EtagOnly");
  const std::string etag = "abc123";

  // Make request 1 to insert the response into cache
  {
    CacheFilterSharedPtr filter = makeFilter(simple_cache_);
    testDecodeRequestMiss(filter);

    // Add validation headers to the response
    response_headers_.setReferenceKey(Http::CustomHeaders::get().Etag, etag);

    filter->encodeHeaders(response_headers_, true);
  }
  // Make request 2 to test for added conditional headers
  {
    CacheFilterSharedPtr filter = makeFilter(simple_cache_);

    // Make sure the request requires validation
    request_headers_.setReferenceKey(Http::CustomHeaders::get().CacheControl, "no-cache");
    testDecodeRequestMiss(filter);

    // Make sure validation conditional headers are added
    // If-Modified-Since falls back to date
    const Http::TestRequestHeaderMapImpl injected_headers = {
        {"if-none-match", "abc123"}, {"if-modified-since", formatter_.now(time_source_)}};
    EXPECT_THAT(request_headers_, IsSupersetOfHeaders(injected_headers));
  }
}

TEST_F(ValidationHeadersTest, LastModifiedOnly) {
  request_headers_.setHost("LastModifiedOnly");

  // Make request 1 to insert the response into cache
  {
    CacheFilterSharedPtr filter = makeFilter(simple_cache_);
    testDecodeRequestMiss(filter);

    // Add validation headers to the response
    response_headers_.setReferenceKey(Http::CustomHeaders::get().LastModified,
                                      formatter_.now(time_source_));

    filter->encodeHeaders(response_headers_, true);
  }
  // Make request 2 to test for added conditional headers
  {
    CacheFilterSharedPtr filter = makeFilter(simple_cache_);

    // Make sure the request requires validation
    request_headers_.setReferenceKey(Http::CustomHeaders::get().CacheControl, "no-cache");
    testDecodeRequestMiss(filter);

    // Make sure validation conditional headers are added
    const Http::TestRequestHeaderMapImpl injected_headers = {
        {"if-modified-since", formatter_.now(time_source_)}};
    EXPECT_THAT(request_headers_, IsSupersetOfHeaders(injected_headers));
  }
}

TEST_F(ValidationHeadersTest, NoEtagOrLastModified) {
  request_headers_.setHost("NoEtagOrLastModified");

  // Make request 1 to insert the response into cache
  {
    CacheFilterSharedPtr filter = makeFilter(simple_cache_);
    testDecodeRequestMiss(filter);
    filter->encodeHeaders(response_headers_, true);
  }
  // Make request 2 to test for added conditional headers
  {
    CacheFilterSharedPtr filter = makeFilter(simple_cache_);

    // Make sure the request requires validation
    request_headers_.setReferenceKey(Http::CustomHeaders::get().CacheControl, "no-cache");
    testDecodeRequestMiss(filter);

    // Make sure validation conditional headers are added
    // If-Modified-Since falls back to date
    const Http::TestRequestHeaderMapImpl injected_headers = {
        {"if-modified-since", formatter_.now(time_source_)}};
    EXPECT_THAT(request_headers_, IsSupersetOfHeaders(injected_headers));
  }
}

TEST_F(ValidationHeadersTest, InvalidLastModified) {
  request_headers_.setHost("InvalidLastModified");

  // Make request 1 to insert the response into cache
  {
    CacheFilterSharedPtr filter = makeFilter(simple_cache_);
    testDecodeRequestMiss(filter);

    // Add validation headers to the response
    response_headers_.setReferenceKey(Http::CustomHeaders::get().LastModified, "invalid-date");
    filter->encodeHeaders(response_headers_, true);
  }
  // Make request 2 to test for added conditional headers
  {
    CacheFilterSharedPtr filter = makeFilter(simple_cache_);

    // Make sure the request requires validation
    request_headers_.setReferenceKey(Http::CustomHeaders::get().CacheControl, "no-cache");
    testDecodeRequestMiss(filter);

    // Make sure validation conditional headers are added
    // If-Modified-Since falls back to date
    const Http::TestRequestHeaderMapImpl injected_headers = {
        {"if-modified-since", formatter_.now(time_source_)}};
    EXPECT_THAT(request_headers_, IsSupersetOfHeaders(injected_headers));
  }
}

} // namespace
} // namespace Cache
} // namespace HttpFilters
} // namespace Extensions
} // namespace Envoy<|MERGE_RESOLUTION|>--- conflicted
+++ resolved
@@ -32,15 +32,14 @@
 
   void SetUp() override {
     ON_CALL(decoder_callbacks_, dispatcher()).WillByDefault(::testing::ReturnRef(*dispatcher_));
-<<<<<<< HEAD
     ON_CALL(encoder_callbacks_, encoderBufferLimit())
         .WillByDefault(::testing::Return(buffer_limit_));
-=======
-    // Initialize the time source (otherwise it returns the real time)
+    // Initialize the time source (otherwise it returns the real time).
     time_source_.setSystemTime(std::chrono::hours(1));
-    // Use the initialized time source to set the response date header
-    response_headers_.setDate(formatter_.now(time_source_));
->>>>>>> 688f8b49
+    // Use the initialized time source to set the response date and last modified headers.
+    response_date_ = formatter_.now(time_source_);
+    response_headers_.setDate(response_date_);
+    response_last_modified_ = formatter_.now(time_source_);
   }
 
   void testDecodeRequestMiss(CacheFilterSharedPtr filter) {
@@ -132,7 +131,6 @@
     ::testing::Mock::VerifyAndClearExpectations(&decoder_callbacks_);
   }
 
-<<<<<<< HEAD
   // This function assumes that there is a body created using std::string(body_size, 'a').
   void testSuccessfulValidation(CacheFilterSharedPtr filter, uint64_t body_size) {
     ASSERT(body_size > 0);
@@ -147,7 +145,7 @@
 
     // Make sure validation conditional headers are added
     const Http::TestRequestHeaderMapImpl injected_headers = {
-        {"if-none-match", "abc123"}, {"if-modified-since", formatter_.now(time_source_)}};
+        {"if-none-match", etag_}, {"if-modified-since", response_last_modified_}};
     EXPECT_THAT(request_headers_, IsSupersetOfHeaders(injected_headers));
 
     // Encode 304 response
@@ -165,9 +163,7 @@
     // Check for the cached response headers with updated date
     Http::TestResponseHeaderMapImpl updated_response_headers = response_headers_;
     updated_response_headers.setDate(not_modified_date);
-    EXPECT_THAT(not_modified_response_headers,
-                testing::AllOf(IsSupersetOfHeaders(updated_response_headers),
-                               HeaderHasValueRef(Http::Headers::get().Age, "0")));
+    EXPECT_THAT(not_modified_response_headers, IsSupersetOfHeaders(updated_response_headers));
 
     // The filter should inject data in chunks sized according to the buffer limit.
     int chunks_count = std::ceil(float(body_size) / float(buffer_limit_));
@@ -193,22 +189,27 @@
 
     ::testing::Mock::VerifyAndClearExpectations(&encoder_callbacks_);
   }
-=======
   void waitBeforeSecondRequest() { time_source_.advanceTimeWait(delay_); }
->>>>>>> 688f8b49
 
   SimpleHttpCache simple_cache_;
   envoy::extensions::filters::http::cache::v3alpha::CacheConfig config_;
   NiceMock<Server::Configuration::MockFactoryContext> context_;
   Event::SimulatedTimeSystem time_source_;
   DateFormatter formatter_{"%a, %d %b %Y %H:%M:%S GMT"};
+
   Http::TestRequestHeaderMapImpl request_headers_{
       {":path", "/"}, {":method", "GET"}, {"x-forwarded-proto", "https"}};
   Http::TestResponseHeaderMapImpl response_headers_{{":status", "200"},
                                                     {"cache-control", "public,max-age=3600"}};
+
   NiceMock<Http::MockStreamDecoderFilterCallbacks> decoder_callbacks_;
   NiceMock<Http::MockStreamEncoderFilterCallbacks> encoder_callbacks_;
+
   uint64_t buffer_limit_ = 1024;
+
+  // Etag and last modified date header values, used for cache validation tests.
+  std::string response_last_modified_, response_date_, etag_ = "abc123";
+
   Api::ApiPtr api_ = Api::createApiForTest();
   Event::DispatcherPtr dispatcher_ = api_->allocateDispatcher("test_thread");
   const Seconds delay_ = Seconds(10);
@@ -330,15 +331,8 @@
 
 TEST_F(CacheFilterTest, SuccessfulValidation) {
   request_headers_.setHost("SuccessfulValidation");
-<<<<<<< HEAD
   uint64_t body_size = 3;
   const std::string body = std::string(body_size, 'a');
-
-=======
-  const std::string body = "abc";
-  const std::string etag = "abc123";
-  const std::string last_modified_date = formatter_.now(time_source_);
->>>>>>> 688f8b49
   {
     // Create filter for request 1
     CacheFilterSharedPtr filter = makeFilter(simple_cache_);
@@ -347,8 +341,9 @@
 
     // Encode response
     // Add Etag & Last-Modified headers to the response for validation
-    response_headers_.setReferenceKey(Http::CustomHeaders::get().Etag, etag);
-    response_headers_.setReferenceKey(Http::CustomHeaders::get().LastModified, last_modified_date);
+    response_headers_.setReferenceKey(Http::CustomHeaders::get().Etag, etag_);
+    response_headers_.setReferenceKey(Http::CustomHeaders::get().LastModified,
+                                      response_last_modified_);
 
     Buffer::OwnedImpl buffer(body);
     response_headers_.setContentLength(body.size());
@@ -361,10 +356,40 @@
     // Create filter for request 2
     CacheFilterSharedPtr filter = makeFilter(simple_cache_);
 
-<<<<<<< HEAD
     testSuccessfulValidation(filter, body_size);
-=======
-    // Make request require validation
+
+    filter->onDestroy();
+  }
+}
+
+TEST_F(CacheFilterTest, UnsuccessfulValidation) {
+  request_headers_.setHost("UnsuccessfulValidation");
+  const std::string body = std::string(3, 'a');
+
+  {
+    // Create filter for request 1
+    CacheFilterSharedPtr filter = makeFilter(simple_cache_);
+
+    testDecodeRequestMiss(filter);
+
+    // Encode response
+    // Add Etag & Last-Modified headers to the response for validation.
+    response_headers_.setReferenceKey(Http::CustomHeaders::get().Etag, etag_);
+    response_headers_.setReferenceKey(Http::CustomHeaders::get().LastModified,
+                                      response_last_modified_);
+
+    Buffer::OwnedImpl buffer(body);
+    response_headers_.setContentLength(body.size());
+    EXPECT_EQ(filter->encodeHeaders(response_headers_, false), Http::FilterHeadersStatus::Continue);
+    EXPECT_EQ(filter->encodeData(buffer, true), Http::FilterDataStatus::Continue);
+    filter->onDestroy();
+  }
+  waitBeforeSecondRequest();
+  {
+    // Create filter for request 2.
+    CacheFilterSharedPtr filter = makeFilter(simple_cache_);
+
+    // Make request require validation.
     request_headers_.setReferenceKey(Http::CustomHeaders::get().CacheControl, "no-cache");
 
     // Decoding the request should find a cached response that requires validation.
@@ -372,95 +397,9 @@
     // exception of injecting validation precondition headers.
     testDecodeRequestMiss(filter);
 
-    // Make sure validation conditional headers are added
-    const Http::TestRequestHeaderMapImpl injected_headers = {
-        {"if-none-match", etag}, {"if-modified-since", last_modified_date}};
-    EXPECT_THAT(request_headers_, IsSupersetOfHeaders(injected_headers));
-
-    // Encode 304 response
-    // Advance time to make sure the cached date is updated with the 304 date
-    const std::string not_modified_date = formatter_.now(time_source_);
-    Http::TestResponseHeaderMapImpl not_modified_response_headers = {{":status", "304"},
-                                                                     {"date", not_modified_date}};
-
-    // The filter should stop encoding iteration when encodeHeaders is called as a cached response
-    // is being fetched and added to the encoding stream. StopIteration does not stop encodeData of
-    // the same filter from being called
-    EXPECT_EQ(filter->encodeHeaders(not_modified_response_headers, true),
-              Http::FilterHeadersStatus::StopIteration);
-
-    // Check for the cached response headers with updated date
-    Http::TestResponseHeaderMapImpl updated_response_headers = response_headers_;
-    updated_response_headers.setDate(not_modified_date);
-    EXPECT_THAT(not_modified_response_headers, IsSupersetOfHeaders(updated_response_headers));
-
-    // A 304 response should not have a body, so encodeData should not be called
-    // However, if a body is present by mistake, encodeData should stop iteration until
-    // encoding the cached response is done
-    Buffer::OwnedImpl not_modified_body;
-    EXPECT_EQ(filter->encodeData(not_modified_body, true),
-              Http::FilterDataStatus::StopIterationAndBuffer);
-
-    // The filter should add the cached response body to encoded data.
-    Buffer::OwnedImpl buffer(body);
-    EXPECT_CALL(
-        encoder_callbacks_,
-        addEncodedData(testing::Property(&Buffer::Instance::toString, testing::Eq(body)), true));
-
-    // The cache getBody callback should be posted to the dispatcher.
-    // Run events on the dispatcher so that the callback is invoked.
-    dispatcher_->run(Event::Dispatcher::RunType::Block);
-
-    ::testing::Mock::VerifyAndClearExpectations(&encoder_callbacks_);
->>>>>>> 688f8b49
-
-    filter->onDestroy();
-  }
-}
-
-TEST_F(CacheFilterTest, UnsuccessfulValidation) {
-  request_headers_.setHost("UnsuccessfulValidation");
-<<<<<<< HEAD
-  const std::string body = std::string(3, 'a');
-
-=======
-  const std::string body = "abc";
-  const std::string etag = "abc123";
-  const std::string last_modified_date = formatter_.now(time_source_);
->>>>>>> 688f8b49
-  {
-    // Create filter for request 1
-    CacheFilterSharedPtr filter = makeFilter(simple_cache_);
-
-    testDecodeRequestMiss(filter);
-
-    // Encode response
-    // Add Etag & Last-Modified headers to the response for validation.
-    response_headers_.setReferenceKey(Http::CustomHeaders::get().Etag, etag);
-    response_headers_.setReferenceKey(Http::CustomHeaders::get().LastModified, last_modified_date);
-
-    Buffer::OwnedImpl buffer(body);
-    response_headers_.setContentLength(body.size());
-    EXPECT_EQ(filter->encodeHeaders(response_headers_, false), Http::FilterHeadersStatus::Continue);
-    EXPECT_EQ(filter->encodeData(buffer, true), Http::FilterDataStatus::Continue);
-    filter->onDestroy();
-  }
-  waitBeforeSecondRequest();
-  {
-    // Create filter for request 2.
-    CacheFilterSharedPtr filter = makeFilter(simple_cache_);
-
-    // Make request require validation
-    request_headers_.setReferenceKey(Http::CustomHeaders::get().CacheControl, "no-cache");
-
-    // Decoding the request should find a cached response that requires validation.
-    // As far as decoding the request is concerned, this is the same as a cache miss with the
-    // exception of injecting validation precondition headers.
-    testDecodeRequestMiss(filter);
-
     // Make sure validation conditional headers are added.
     const Http::TestRequestHeaderMapImpl injected_headers = {
-        {"if-none-match", etag}, {"if-modified-since", last_modified_date}};
+        {"if-none-match", etag_}, {"if-modified-since", response_last_modified_}};
     EXPECT_THAT(request_headers_, IsSupersetOfHeaders(injected_headers));
 
     // Encode new response.
@@ -733,6 +672,7 @@
 
     filter->onDestroy();
   }
+  waitBeforeSecondRequest();
   {
     // Create filter for request 2
     CacheFilterSharedPtr filter = makeFilter(simple_cache_);
@@ -765,6 +705,7 @@
 
     filter->onDestroy();
   }
+  waitBeforeSecondRequest();
   {
     // Create filter for request 2
     CacheFilterSharedPtr filter = makeFilter(simple_cache_);
@@ -797,6 +738,7 @@
 
     filter->onDestroy();
   }
+  waitBeforeSecondRequest();
   {
     // Create filter for request 2
     CacheFilterSharedPtr filter = makeFilter(simple_cache_);
@@ -822,17 +764,18 @@
 
     // Encode response.
     // Add Etag & Last-Modified headers to the response for validation.
-    response_headers_.setReferenceKey(Http::CustomHeaders::get().Etag, "abc123");
+    response_headers_.setReferenceKey(Http::CustomHeaders::get().Etag, etag_);
     response_headers_.setReferenceKey(Http::CustomHeaders::get().LastModified,
-                                      formatter_.now(time_source_));
-
-    Buffer::OwnedImpl buffer(body);
-    response_headers_.setContentLength(body.size());
-    EXPECT_EQ(filter->encodeHeaders(response_headers_, false), Http::FilterHeadersStatus::Continue);
-    EXPECT_EQ(filter->encodeData(buffer, true), Http::FilterDataStatus::Continue);
-
-    filter->onDestroy();
-  }
+                                      response_last_modified_);
+
+    Buffer::OwnedImpl buffer(body);
+    response_headers_.setContentLength(body.size());
+    EXPECT_EQ(filter->encodeHeaders(response_headers_, false), Http::FilterHeadersStatus::Continue);
+    EXPECT_EQ(filter->encodeData(buffer, true), Http::FilterDataStatus::Continue);
+
+    filter->onDestroy();
+  }
+  waitBeforeSecondRequest();
   {
     // Create filter for request 2
     CacheFilterSharedPtr filter = makeFilter(simple_cache_);
@@ -859,17 +802,18 @@
 
     // Encode response.
     // Add Etag & Last-Modified headers to the response for validation.
-    response_headers_.setReferenceKey(Http::CustomHeaders::get().Etag, "abc123");
+    response_headers_.setReferenceKey(Http::CustomHeaders::get().Etag, etag_);
     response_headers_.setReferenceKey(Http::CustomHeaders::get().LastModified,
-                                      formatter_.now(time_source_));
-
-    Buffer::OwnedImpl buffer(body);
-    response_headers_.setContentLength(body.size());
-    EXPECT_EQ(filter->encodeHeaders(response_headers_, false), Http::FilterHeadersStatus::Continue);
-    EXPECT_EQ(filter->encodeData(buffer, true), Http::FilterDataStatus::Continue);
-
-    filter->onDestroy();
-  }
+                                      response_last_modified_);
+
+    Buffer::OwnedImpl buffer(body);
+    response_headers_.setContentLength(body.size());
+    EXPECT_EQ(filter->encodeHeaders(response_headers_, false), Http::FilterHeadersStatus::Continue);
+    EXPECT_EQ(filter->encodeData(buffer, true), Http::FilterDataStatus::Continue);
+
+    filter->onDestroy();
+  }
+  waitBeforeSecondRequest();
   {
     // Create filter for request 2
     CacheFilterSharedPtr filter = makeFilter(simple_cache_);
@@ -896,17 +840,18 @@
 
     // Encode response.
     // Add Etag & Last-Modified headers to the response for validation.
-    response_headers_.setReferenceKey(Http::CustomHeaders::get().Etag, "abc123");
+    response_headers_.setReferenceKey(Http::CustomHeaders::get().Etag, etag_);
     response_headers_.setReferenceKey(Http::CustomHeaders::get().LastModified,
-                                      formatter_.now(time_source_));
-
-    Buffer::OwnedImpl buffer(body);
-    response_headers_.setContentLength(body.size());
-    EXPECT_EQ(filter->encodeHeaders(response_headers_, false), Http::FilterHeadersStatus::Continue);
-    EXPECT_EQ(filter->encodeData(buffer, true), Http::FilterDataStatus::Continue);
-
-    filter->onDestroy();
-  }
+                                      response_last_modified_);
+
+    Buffer::OwnedImpl buffer(body);
+    response_headers_.setContentLength(body.size());
+    EXPECT_EQ(filter->encodeHeaders(response_headers_, false), Http::FilterHeadersStatus::Continue);
+    EXPECT_EQ(filter->encodeData(buffer, true), Http::FilterDataStatus::Continue);
+
+    filter->onDestroy();
+  }
+  waitBeforeSecondRequest();
   {
     // Create filter for request 2
     CacheFilterSharedPtr filter = makeFilter(simple_cache_);
@@ -923,7 +868,6 @@
 
 TEST_F(ValidationHeadersTest, EtagAndLastModified) {
   request_headers_.setHost("EtagAndLastModified");
-  const std::string etag = "abc123";
 
   // Make request 1 to insert the response into cache
   {
@@ -931,9 +875,9 @@
     testDecodeRequestMiss(filter);
 
     // Add validation headers to the response
-    response_headers_.setReferenceKey(Http::CustomHeaders::get().Etag, etag);
+    response_headers_.setReferenceKey(Http::CustomHeaders::get().Etag, etag_);
     response_headers_.setReferenceKey(Http::CustomHeaders::get().LastModified,
-                                      formatter_.now(time_source_));
+                                      response_last_modified_);
 
     filter->encodeHeaders(response_headers_, true);
   }
@@ -947,14 +891,13 @@
 
     // Make sure validation conditional headers are added
     const Http::TestRequestHeaderMapImpl injected_headers = {
-        {"if-none-match", "abc123"}, {"if-modified-since", formatter_.now(time_source_)}};
+        {"if-none-match", etag_}, {"if-modified-since", response_last_modified_}};
     EXPECT_THAT(request_headers_, IsSupersetOfHeaders(injected_headers));
   }
 }
 
 TEST_F(ValidationHeadersTest, EtagOnly) {
   request_headers_.setHost("EtagOnly");
-  const std::string etag = "abc123";
 
   // Make request 1 to insert the response into cache
   {
@@ -962,7 +905,7 @@
     testDecodeRequestMiss(filter);
 
     // Add validation headers to the response
-    response_headers_.setReferenceKey(Http::CustomHeaders::get().Etag, etag);
+    response_headers_.setReferenceKey(Http::CustomHeaders::get().Etag, etag_);
 
     filter->encodeHeaders(response_headers_, true);
   }
@@ -976,8 +919,8 @@
 
     // Make sure validation conditional headers are added
     // If-Modified-Since falls back to date
-    const Http::TestRequestHeaderMapImpl injected_headers = {
-        {"if-none-match", "abc123"}, {"if-modified-since", formatter_.now(time_source_)}};
+    const Http::TestRequestHeaderMapImpl injected_headers = {{"if-none-match", etag_},
+                                                             {"if-modified-since", response_date_}};
     EXPECT_THAT(request_headers_, IsSupersetOfHeaders(injected_headers));
   }
 }
@@ -992,7 +935,7 @@
 
     // Add validation headers to the response
     response_headers_.setReferenceKey(Http::CustomHeaders::get().LastModified,
-                                      formatter_.now(time_source_));
+                                      response_last_modified_);
 
     filter->encodeHeaders(response_headers_, true);
   }
@@ -1006,7 +949,7 @@
 
     // Make sure validation conditional headers are added
     const Http::TestRequestHeaderMapImpl injected_headers = {
-        {"if-modified-since", formatter_.now(time_source_)}};
+        {"if-modified-since", response_last_modified_}};
     EXPECT_THAT(request_headers_, IsSupersetOfHeaders(injected_headers));
   }
 }
@@ -1030,8 +973,7 @@
 
     // Make sure validation conditional headers are added
     // If-Modified-Since falls back to date
-    const Http::TestRequestHeaderMapImpl injected_headers = {
-        {"if-modified-since", formatter_.now(time_source_)}};
+    const Http::TestRequestHeaderMapImpl injected_headers = {{"if-modified-since", response_date_}};
     EXPECT_THAT(request_headers_, IsSupersetOfHeaders(injected_headers));
   }
 }
@@ -1058,8 +1000,7 @@
 
     // Make sure validation conditional headers are added
     // If-Modified-Since falls back to date
-    const Http::TestRequestHeaderMapImpl injected_headers = {
-        {"if-modified-since", formatter_.now(time_source_)}};
+    const Http::TestRequestHeaderMapImpl injected_headers = {{"if-modified-since", response_date_}};
     EXPECT_THAT(request_headers_, IsSupersetOfHeaders(injected_headers));
   }
 }
