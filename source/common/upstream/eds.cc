--- conflicted
+++ resolved
@@ -21,19 +21,12 @@
   Event::Dispatcher& dispatcher = factory_context.dispatcher();
   assignment_timeout_ = dispatcher.createTimer([this]() -> void { onAssignmentTimeout(); });
   const auto& eds_config = cluster.eds_cluster_config().eds_config();
-<<<<<<< HEAD
-  subscription_ = Config::SubscriptionFactory::subscriptionFromConfigSource(
-      eds_config, local_info_, dispatcher, cm, random, info_->statsScope(),
-      Grpc::Common::typeUrl(envoy::api::v2::ClusterLoadAssignment().GetDescriptor()->full_name()),
-      factory_context.messageValidationVisitor(), factory_context.api(), *this, is_delta);
-=======
   subscription_ =
       factory_context.clusterManager().subscriptionFactory().subscriptionFromConfigSource(
           eds_config,
           Grpc::Common::typeUrl(
               envoy::api::v2::ClusterLoadAssignment().GetDescriptor()->full_name()),
-          info_->statsScope(), *this);
->>>>>>> 54e22406
+          info_->statsScope(), *this, is_delta);
 }
 
 void EdsClusterImpl::startPreInit() { subscription_->start({cluster_name_}); }
