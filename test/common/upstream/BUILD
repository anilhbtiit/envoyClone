licenses(["notice"])  # Apache 2

load(
    "//bazel:envoy_build_system.bzl",
    "envoy_cc_binary",
    "envoy_cc_test",
    "envoy_cc_test_library",
    "envoy_package",
)

envoy_package()

envoy_cc_test(
    name = "cds_api_impl_test",
    srcs = ["cds_api_impl_test.cc"],
    deps = [
        ":utility_lib",
        "//source/common/config:utility_lib",
        "//source/common/http:message_lib",
        "//source/common/json:json_loader_lib",
        "//source/common/upstream:cds_api_lib",
        "//test/mocks/local_info:local_info_mocks",
        "//test/mocks/upstream:upstream_mocks",
        "//test/test_common:utility_lib",
    ],
)

envoy_cc_test(
    name = "cluster_manager_impl_test",
    srcs = ["cluster_manager_impl_test.cc"],
    deps = [
        ":utility_lib",
        "//include/envoy/upstream:upstream_interface",
        "//source/common/config:bootstrap_json_lib",
        "//source/common/config:utility_lib",
        "//source/common/event:dispatcher_lib",
        "//source/common/network:socket_option_lib",
        "//source/common/network:utility_lib",
        "//source/common/ssl:context_lib",
        "//source/common/stats:stats_lib",
        "//source/common/upstream:cluster_manager_lib",
        "//source/extensions/transport_sockets/raw_buffer:config",
        "//test/mocks/access_log:access_log_mocks",
        "//test/mocks/api:api_mocks",
        "//test/mocks/http:http_mocks",
        "//test/mocks/local_info:local_info_mocks",
        "//test/mocks/network:network_mocks",
        "//test/mocks/runtime:runtime_mocks",
<<<<<<< HEAD
        "//test/mocks/secret:secret_mocks",
=======
        "//test/mocks/server:server_mocks",
>>>>>>> 9f24f5eb
        "//test/mocks/thread_local:thread_local_mocks",
        "//test/mocks/upstream:upstream_mocks",
        "//test/test_common:threadsafe_singleton_injector_lib",
        "//test/test_common:utility_lib",
    ],
)

envoy_cc_test(
    name = "edf_scheduler_test",
    srcs = ["edf_scheduler_test.cc"],
    deps = ["//source/common/upstream:edf_scheduler_lib"],
)

envoy_cc_test(
    name = "eds_test",
    srcs = ["eds_test.cc"],
    deps = [
        ":utility_lib",
        "//source/common/config:utility_lib",
        "//source/common/upstream:eds_lib",
        "//source/extensions/transport_sockets/raw_buffer:config",
        "//test/mocks/local_info:local_info_mocks",
        "//test/mocks/runtime:runtime_mocks",
        "//test/mocks/ssl:ssl_mocks",
        "//test/mocks/upstream:upstream_mocks",
        "//test/test_common:utility_lib",
        "@envoy_api//envoy/api/v2:eds_cc",
    ],
)

envoy_cc_test(
    name = "health_checker_impl_test",
    srcs = ["health_checker_impl_test.cc"],
    deps = [
        ":utility_lib",
        "//source/common/buffer:buffer_lib",
        "//source/common/config:cds_json_lib",
        "//source/common/event:dispatcher_lib",
        "//source/common/http:headers_lib",
        "//source/common/json:json_loader_lib",
        "//source/common/network:utility_lib",
        "//source/common/protobuf:utility_lib",
        "//source/common/upstream:health_checker_lib",
        "//source/common/upstream:upstream_lib",
        "//test/common/http:common_lib",
        "//test/mocks/network:network_mocks",
        "//test/mocks/runtime:runtime_mocks",
        "//test/mocks/upstream:upstream_mocks",
        "//test/test_common:utility_lib",
    ],
)

envoy_cc_test(
    name = "host_utility_test",
    srcs = ["host_utility_test.cc"],
    deps = [
        ":utility_lib",
        "//source/common/network:utility_lib",
        "//source/common/upstream:host_utility_lib",
        "//source/common/upstream:upstream_includes",
        "//source/common/upstream:upstream_lib",
        "//test/mocks/upstream:upstream_mocks",
    ],
)

envoy_cc_test(
    name = "load_balancer_impl_test",
    srcs = ["load_balancer_impl_test.cc"],
    deps = [
        ":utility_lib",
        "//source/common/network:utility_lib",
        "//source/common/upstream:load_balancer_lib",
        "//source/common/upstream:upstream_includes",
        "//source/common/upstream:upstream_lib",
        "//test/mocks/runtime:runtime_mocks",
        "//test/mocks/upstream:upstream_mocks",
    ],
)

envoy_cc_test(
    name = "load_balancer_simulation_test",
    srcs = ["load_balancer_simulation_test.cc"],
    deps = [
        ":utility_lib",
        "//source/common/network:utility_lib",
        "//source/common/runtime:runtime_lib",
        "//source/common/upstream:load_balancer_lib",
        "//source/common/upstream:upstream_includes",
        "//source/common/upstream:upstream_lib",
        "//test/mocks/runtime:runtime_mocks",
        "//test/mocks/upstream:upstream_mocks",
    ],
)

envoy_cc_test(
    name = "load_stats_reporter_test",
    srcs = ["load_stats_reporter_test.cc"],
    deps = [
        "//source/common/stats:stats_lib",
        "//source/common/upstream:load_stats_reporter_lib",
        "//test/mocks/event:event_mocks",
        "//test/mocks/grpc:grpc_mocks",
        "//test/mocks/upstream:upstream_mocks",
        "//test/test_common:utility_lib",
        "@envoy_api//envoy/api/v2:eds_cc",
        "@envoy_api//envoy/api/v2/endpoint:endpoint_cc",
        "@envoy_api//envoy/api/v2/endpoint:load_report_cc",
    ],
)

envoy_cc_test(
    name = "logical_dns_cluster_test",
    srcs = ["logical_dns_cluster_test.cc"],
    deps = [
        ":utility_lib",
        "//source/common/event:dispatcher_lib",
        "//source/common/network:utility_lib",
        "//source/common/upstream:logical_dns_cluster_lib",
        "//source/common/upstream:upstream_lib",
        "//source/extensions/transport_sockets/raw_buffer:config",
        "//test/mocks:common_lib",
        "//test/mocks/network:network_mocks",
        "//test/mocks/runtime:runtime_mocks",
        "//test/mocks/ssl:ssl_mocks",
        "//test/mocks/thread_local:thread_local_mocks",
        "//test/mocks/upstream:upstream_mocks",
        "//test/test_common:utility_lib",
    ],
)

envoy_cc_test(
    name = "original_dst_cluster_test",
    srcs = ["original_dst_cluster_test.cc"],
    deps = [
        ":utility_lib",
        "//source/common/event:dispatcher_lib",
        "//source/common/network:utility_lib",
        "//source/common/upstream:original_dst_cluster_lib",
        "//source/common/upstream:upstream_lib",
        "//source/extensions/transport_sockets/raw_buffer:config",
        "//test/mocks:common_lib",
        "//test/mocks/network:network_mocks",
        "//test/mocks/runtime:runtime_mocks",
        "//test/mocks/ssl:ssl_mocks",
        "//test/mocks/upstream:upstream_mocks",
        "//test/test_common:utility_lib",
    ],
)

envoy_cc_test(
    name = "outlier_detection_impl_test",
    srcs = ["outlier_detection_impl_test.cc"],
    external_deps = ["abseil_optional"],
    deps = [
        ":utility_lib",
        "//include/envoy/common:time_interface",
        "//source/common/network:utility_lib",
        "//source/common/upstream:outlier_detection_lib",
        "//source/common/upstream:upstream_includes",
        "//source/common/upstream:upstream_lib",
        "//test/mocks/access_log:access_log_mocks",
        "//test/mocks/event:event_mocks",
        "//test/mocks/runtime:runtime_mocks",
        "//test/mocks/upstream:upstream_mocks",
    ],
)

envoy_cc_test(
    name = "resource_manager_impl_test",
    srcs = ["resource_manager_impl_test.cc"],
    deps = [
        "//source/common/upstream:resource_manager_lib",
        "//test/mocks/runtime:runtime_mocks",
    ],
)

envoy_cc_test(
    name = "ring_hash_lb_test",
    srcs = ["ring_hash_lb_test.cc"],
    deps = [
        ":utility_lib",
        "//include/envoy/router:router_interface",
        "//source/common/network:utility_lib",
        "//source/common/upstream:ring_hash_lb_lib",
        "//source/common/upstream:upstream_includes",
        "//source/common/upstream:upstream_lib",
        "//test/mocks/runtime:runtime_mocks",
        "//test/mocks/upstream:upstream_mocks",
    ],
)

envoy_cc_test(
    name = "maglev_lb_test",
    srcs = ["maglev_lb_test.cc"],
    deps = [
        ":utility_lib",
        "//source/common/upstream:maglev_lb_lib",
        "//test/mocks/upstream:upstream_mocks",
    ],
)

envoy_cc_binary(
    name = "load_balancer_benchmark",
    testonly = 1,
    srcs = ["load_balancer_benchmark.cc"],
    external_deps = [
        "benchmark",
    ],
    deps = [
        "//source/common/upstream:maglev_lb_lib",
        "//source/common/upstream:ring_hash_lb_lib",
        "//source/common/upstream:upstream_lib",
        "//test/common/upstream:utility_lib",
        "//test/mocks/upstream:upstream_mocks",
        "//test/test_common:printers_lib",
    ],
)

envoy_cc_test(
    name = "sds_test",
    srcs = ["sds_test.cc"],
    data = glob(["test_data/**"]),
    deps = [
        ":utility_lib",
        "//source/common/config:utility_lib",
        "//source/common/filesystem:filesystem_lib",
        "//source/common/http:message_lib",
        "//source/common/network:utility_lib",
        "//source/common/upstream:eds_lib",
        "//source/extensions/transport_sockets/raw_buffer:config",
        "//test/mocks/local_info:local_info_mocks",
        "//test/mocks/runtime:runtime_mocks",
        "//test/mocks/ssl:ssl_mocks",
        "//test/mocks/upstream:upstream_mocks",
        "//test/test_common:environment_lib",
        "//test/test_common:utility_lib",
        "@envoy_api//envoy/api/v2/core:base_cc",
    ],
)

envoy_cc_test(
    name = "subset_lb_test",
    srcs = ["subset_lb_test.cc"],
    deps = [
        ":utility_lib",
        "//source/common/common:minimal_logger_lib",
        "//source/common/network:utility_lib",
        "//source/common/upstream:load_balancer_lib",
        "//source/common/upstream:subset_lb_lib",
        "//source/common/upstream:upstream_includes",
        "//source/common/upstream:upstream_lib",
        "//test/mocks/access_log:access_log_mocks",
        "//test/mocks/filesystem:filesystem_mocks",
        "//test/mocks/runtime:runtime_mocks",
        "//test/mocks/upstream:upstream_mocks",
    ],
)

envoy_cc_test(
    name = "upstream_impl_test",
    srcs = ["upstream_impl_test.cc"],
    deps = [
        ":utility_lib",
        "//include/envoy/api:api_interface",
        "//include/envoy/http:codec_interface",
        "//include/envoy/upstream:cluster_manager_interface",
        "//source/common/config:metadata_lib",
        "//source/common/event:dispatcher_lib",
        "//source/common/json:config_schemas_lib",
        "//source/common/json:json_loader_lib",
        "//source/common/network:utility_lib",
        "//source/common/upstream:upstream_includes",
        "//source/common/upstream:upstream_lib",
        "//source/extensions/transport_sockets/raw_buffer:config",
        "//test/mocks:common_lib",
        "//test/mocks/network:network_mocks",
        "//test/mocks/runtime:runtime_mocks",
        "//test/mocks/ssl:ssl_mocks",
        "//test/mocks/upstream:upstream_mocks",
        "//test/test_common:utility_lib",
    ],
)

envoy_cc_test_library(
    name = "utility_lib",
    hdrs = ["utility.h"],
    deps = [
        "//source/common/config:cds_json_lib",
        "//source/common/json:json_loader_lib",
        "//source/common/network:utility_lib",
        "//source/common/upstream:upstream_includes",
        "//source/common/upstream:upstream_lib",
    ],
)<|MERGE_RESOLUTION|>--- conflicted
+++ resolved
@@ -46,11 +46,8 @@
         "//test/mocks/local_info:local_info_mocks",
         "//test/mocks/network:network_mocks",
         "//test/mocks/runtime:runtime_mocks",
-<<<<<<< HEAD
         "//test/mocks/secret:secret_mocks",
-=======
         "//test/mocks/server:server_mocks",
->>>>>>> 9f24f5eb
         "//test/mocks/thread_local:thread_local_mocks",
         "//test/mocks/upstream:upstream_mocks",
         "//test/test_common:threadsafe_singleton_injector_lib",
