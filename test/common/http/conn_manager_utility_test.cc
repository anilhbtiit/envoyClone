#include <string>

#include "envoy/extensions/filters/network/http_connection_manager/v3alpha/http_connection_manager.pb.h"
#include "envoy/type/v3alpha/percent.pb.h"

#include "common/http/conn_manager_utility.h"
#include "common/http/header_utility.h"
#include "common/http/headers.h"
#include "common/network/address_impl.h"
#include "common/network/utility.h"
#include "common/runtime/runtime_impl.h"
#include "common/runtime/uuid_util.h"

#include "test/mocks/http/mocks.h"
#include "test/mocks/local_info/mocks.h"
#include "test/mocks/network/mocks.h"
#include "test/mocks/runtime/mocks.h"
#include "test/mocks/ssl/mocks.h"
#include "test/test_common/printers.h"
#include "test/test_common/test_runtime.h"
#include "test/test_common/utility.h"

#include "gmock/gmock.h"
#include "gtest/gtest.h"

using testing::_;
using testing::An;
using testing::Matcher;
using testing::NiceMock;
using testing::Return;
using testing::ReturnRef;

namespace Envoy {
namespace Http {

class MockInternalAddressConfig : public Http::InternalAddressConfig {
public:
  MOCK_METHOD(bool, isInternalAddress, (const Network::Address::Instance&), (const));
};

class MockConnectionManagerConfig : public ConnectionManagerConfig {
public:
  MockConnectionManagerConfig() {
    ON_CALL(*this, generateRequestId()).WillByDefault(Return(true));
    ON_CALL(*this, isRoutable()).WillByDefault(Return(true));
    ON_CALL(*this, preserveExternalRequestId()).WillByDefault(Return(false));
  }

  // Http::ConnectionManagerConfig
  ServerConnectionPtr createCodec(Network::Connection& connection, const Buffer::Instance& instance,
                                  ServerConnectionCallbacks& callbacks) override {
    return ServerConnectionPtr{createCodec_(connection, instance, callbacks)};
  }

<<<<<<< HEAD
  MOCK_METHOD(const std::list<AccessLog::InstanceSharedPtr>&, accessLogs, ());
  MOCK_METHOD(ServerConnection*, createCodec_,
              (Network::Connection&, const Buffer::Instance&, ServerConnectionCallbacks&));
  MOCK_METHOD(DateProvider&, dateProvider, ());
  MOCK_METHOD(std::chrono::milliseconds, drainTimeout, ());
  MOCK_METHOD(FilterChainFactory&, filterFactory, ());
  MOCK_METHOD(bool, generateRequestId, ());
  MOCK_METHOD(bool, preserveExternalRequestId, (), (const));
  MOCK_METHOD(uint32_t, maxRequestHeadersKb, (), (const));
  MOCK_METHOD(uint32_t, maxRequestHeadersCount, (), (const));
  MOCK_METHOD(absl::optional<std::chrono::milliseconds>, idleTimeout, (), (const));
  MOCK_METHOD(bool, isRoutable, (), (const));
  MOCK_METHOD(absl::optional<std::chrono::milliseconds>, maxConnectionDuration, (), (const));
  MOCK_METHOD(std::chrono::milliseconds, streamIdleTimeout, (), (const));
  MOCK_METHOD(std::chrono::milliseconds, requestTimeout, (), (const));
  MOCK_METHOD(std::chrono::milliseconds, delayedCloseTimeout, (), (const));
  MOCK_METHOD(Router::RouteConfigProvider*, routeConfigProvider, ());
  MOCK_METHOD(Config::ConfigProvider*, scopedRouteConfigProvider, ());
  MOCK_METHOD(const std::string&, serverName, ());
  MOCK_METHOD(HttpConnectionManagerProto::ServerHeaderTransformation, serverHeaderTransformation,
              ());
  MOCK_METHOD(ConnectionManagerStats&, stats, ());
  MOCK_METHOD(ConnectionManagerTracingStats&, tracingStats, ());
  MOCK_METHOD(bool, useRemoteAddress, ());
  const Http::InternalAddressConfig& internalAddressConfig() const override {
    return *internal_address_config_;
  }
  MOCK_METHOD(bool, unixSocketInternal, ());
  MOCK_METHOD(uint32_t, xffNumTrustedHops, (), (const));
  MOCK_METHOD(bool, skipXffAppend, (), (const));
  MOCK_METHOD(const std::string&, via, (), (const));
  MOCK_METHOD(Http::ForwardClientCertType, forwardClientCert, ());
  MOCK_METHOD(const std::vector<Http::ClientCertDetailsType>&, setCurrentClientCertDetails, (),
              (const));
  MOCK_METHOD(const Network::Address::Instance&, localAddress, ());
  MOCK_METHOD(const absl::optional<std::string>&, userAgent, ());
  MOCK_METHOD(const Http::TracingConnectionManagerConfig*, tracingConfig, ());
  MOCK_METHOD(ConnectionManagerListenerStats&, listenerStats, ());
  MOCK_METHOD(bool, proxy100Continue, (), (const));
  MOCK_METHOD(const Http::Http1Settings&, http1Settings, (), (const));
  MOCK_METHOD(bool, shouldNormalizePath, (), (const));
  MOCK_METHOD(bool, shouldMergeSlashes, (), (const));
=======
  MOCK_METHOD0(accessLogs, const std::list<AccessLog::InstanceSharedPtr>&());
  MOCK_METHOD3(createCodec_, ServerConnection*(Network::Connection&, const Buffer::Instance&,
                                               ServerConnectionCallbacks&));
  MOCK_METHOD0(dateProvider, DateProvider&());
  MOCK_CONST_METHOD0(drainTimeout, std::chrono::milliseconds());
  MOCK_METHOD0(filterFactory, FilterChainFactory&());
  MOCK_CONST_METHOD0(generateRequestId, bool());
  MOCK_CONST_METHOD0(preserveExternalRequestId, bool());
  MOCK_CONST_METHOD0(maxRequestHeadersKb, uint32_t());
  MOCK_CONST_METHOD0(maxRequestHeadersCount, uint32_t());
  MOCK_CONST_METHOD0(idleTimeout, absl::optional<std::chrono::milliseconds>());
  MOCK_CONST_METHOD0(isRoutable, bool());
  MOCK_CONST_METHOD0(maxConnectionDuration, absl::optional<std::chrono::milliseconds>());
  MOCK_CONST_METHOD0(streamIdleTimeout, std::chrono::milliseconds());
  MOCK_CONST_METHOD0(requestTimeout, std::chrono::milliseconds());
  MOCK_CONST_METHOD0(delayedCloseTimeout, std::chrono::milliseconds());
  MOCK_METHOD0(routeConfigProvider, Router::RouteConfigProvider*());
  MOCK_METHOD0(scopedRouteConfigProvider, Config::ConfigProvider*());
  MOCK_CONST_METHOD0(serverName, const std::string&());
  MOCK_CONST_METHOD0(serverHeaderTransformation,
                     HttpConnectionManagerProto::ServerHeaderTransformation());
  MOCK_METHOD0(stats, ConnectionManagerStats&());
  MOCK_METHOD0(tracingStats, ConnectionManagerTracingStats&());
  MOCK_CONST_METHOD0(useRemoteAddress, bool());
  const Http::InternalAddressConfig& internalAddressConfig() const override {
    return *internal_address_config_;
  }
  MOCK_METHOD0(unixSocketInternal, bool());
  MOCK_CONST_METHOD0(xffNumTrustedHops, uint32_t());
  MOCK_CONST_METHOD0(skipXffAppend, bool());
  MOCK_CONST_METHOD0(via, const std::string&());
  MOCK_CONST_METHOD0(forwardClientCert, Http::ForwardClientCertType());
  MOCK_CONST_METHOD0(setCurrentClientCertDetails,
                     const std::vector<Http::ClientCertDetailsType>&());
  MOCK_METHOD0(localAddress, const Network::Address::Instance&());
  MOCK_METHOD0(userAgent, const absl::optional<std::string>&());
  MOCK_METHOD0(tracingConfig, const Http::TracingConnectionManagerConfig*());
  MOCK_METHOD0(listenerStats, ConnectionManagerListenerStats&());
  MOCK_CONST_METHOD0(proxy100Continue, bool());
  MOCK_CONST_METHOD0(http1Settings, const Http::Http1Settings&());
  MOCK_CONST_METHOD0(shouldNormalizePath, bool());
  MOCK_CONST_METHOD0(shouldMergeSlashes, bool());
>>>>>>> b8cdb31f

  std::unique_ptr<Http::InternalAddressConfig> internal_address_config_ =
      std::make_unique<DefaultInternalAddressConfig>();
};

class ConnectionManagerUtilityTest : public testing::Test {
public:
  ConnectionManagerUtilityTest() {
    ON_CALL(config_, userAgent()).WillByDefault(ReturnRef(user_agent_));

    envoy::type::v3alpha::FractionalPercent percent1;
    percent1.set_numerator(100);
    envoy::type::v3alpha::FractionalPercent percent2;
    percent2.set_numerator(10000);
    percent2.set_denominator(envoy::type::v3alpha::FractionalPercent::TEN_THOUSAND);
    tracing_config_ = {
        Tracing::OperationName::Ingress, {}, percent1, percent2, percent1, false, 256};
    ON_CALL(config_, tracingConfig()).WillByDefault(Return(&tracing_config_));

    ON_CALL(config_, via()).WillByDefault(ReturnRef(via_));
  }

  struct MutateRequestRet {
    bool operator==(const MutateRequestRet& rhs) const {
      return downstream_address_ == rhs.downstream_address_ && internal_ == rhs.internal_;
    }

    std::string downstream_address_;
    bool internal_;
  };

  // This is a convenience method used to call mutateRequestHeaders(). It is done in this
  // convoluted way to force tests to check both the final downstream address as well as whether
  // the request is internal/external, given the importance of these two pieces of data.
  MutateRequestRet callMutateRequestHeaders(HeaderMap& headers, Protocol) {
    MutateRequestRet ret;
    ret.downstream_address_ =
        ConnectionManagerUtility::mutateRequestHeaders(headers, connection_, config_, route_config_,
                                                       random_, local_info_)
            ->asString();
    ConnectionManagerUtility::mutateTracingRequestHeader(headers, runtime_, config_, &route_);
    ret.internal_ = HeaderUtility::isEnvoyInternalRequest(headers);
    return ret;
  }

  NiceMock<Network::MockConnection> connection_;
  NiceMock<Runtime::MockRandomGenerator> random_;
  NiceMock<MockConnectionManagerConfig> config_;
  NiceMock<Router::MockConfig> route_config_;
  NiceMock<Router::MockRoute> route_;
  absl::optional<std::string> user_agent_;
  NiceMock<Runtime::MockLoader> runtime_;
  Http::TracingConnectionManagerConfig tracing_config_;
  NiceMock<LocalInfo::MockLocalInfo> local_info_;
  std::string canary_node_{"canary"};
  std::string empty_node_;
  std::string via_;
};

// Tests for ConnectionManagerUtility::determineNextProtocol.
TEST_F(ConnectionManagerUtilityTest, DetermineNextProtocol) {
  {
    Network::MockConnection connection;
    EXPECT_CALL(connection, nextProtocol()).WillRepeatedly(Return("hello"));
    Buffer::OwnedImpl data("");
    EXPECT_EQ("hello", ConnectionManagerUtility::determineNextProtocol(connection, data));
  }

  {
    Network::MockConnection connection;
    EXPECT_CALL(connection, nextProtocol()).WillRepeatedly(Return(""));
    Buffer::OwnedImpl data("");
    EXPECT_EQ("", ConnectionManagerUtility::determineNextProtocol(connection, data));
  }

  {
    Network::MockConnection connection;
    EXPECT_CALL(connection, nextProtocol()).WillRepeatedly(Return(""));
    Buffer::OwnedImpl data("GET / HTTP/1.1");
    EXPECT_EQ("", ConnectionManagerUtility::determineNextProtocol(connection, data));
  }

  {
    Network::MockConnection connection;
    EXPECT_CALL(connection, nextProtocol()).WillRepeatedly(Return(""));
    Buffer::OwnedImpl data("PRI * HTTP/2.0\r\n");
    EXPECT_EQ("h2", ConnectionManagerUtility::determineNextProtocol(connection, data));
  }

  {
    Network::MockConnection connection;
    EXPECT_CALL(connection, nextProtocol()).WillRepeatedly(Return(""));
    Buffer::OwnedImpl data("PRI * HTTP/2");
    EXPECT_EQ("h2", ConnectionManagerUtility::determineNextProtocol(connection, data));
  }

  {
    Network::MockConnection connection;
    EXPECT_CALL(connection, nextProtocol()).WillRepeatedly(Return(""));
    Buffer::OwnedImpl data("PRI * HTTP/");
    EXPECT_EQ("", ConnectionManagerUtility::determineNextProtocol(connection, data));
  }

  {
    Network::MockConnection connection;
    EXPECT_CALL(connection, nextProtocol()).WillRepeatedly(Return(""));
    Buffer::OwnedImpl data(" PRI * HTTP/2");
    EXPECT_EQ("", ConnectionManagerUtility::determineNextProtocol(connection, data));
  }
}

// Verify external request and XFF is set when we are using remote address and the address is
// external.
TEST_F(ConnectionManagerUtilityTest, UseRemoteAddressWhenNotLocalHostRemoteAddress) {
  connection_.remote_address_ = std::make_shared<Network::Address::Ipv4Instance>("12.12.12.12");
  ON_CALL(config_, useRemoteAddress()).WillByDefault(Return(true));
  TestHeaderMapImpl headers;

  EXPECT_EQ((MutateRequestRet{"12.12.12.12:0", false}),
            callMutateRequestHeaders(headers, Protocol::Http2));
  EXPECT_EQ(connection_.remote_address_->ip()->addressAsString(),
            headers.get_(Headers::get().ForwardedFor));
}

// Verify that we don't append XFF when skipXffAppend(), even if using remote
// address and where the address is external.
TEST_F(ConnectionManagerUtilityTest, SkipXffAppendUseRemoteAddress) {
  EXPECT_CALL(config_, skipXffAppend()).WillOnce(Return(true));
  connection_.remote_address_ = std::make_shared<Network::Address::Ipv4Instance>("12.12.12.12");
  ON_CALL(config_, useRemoteAddress()).WillByDefault(Return(true));
  TestHeaderMapImpl headers;

  EXPECT_EQ((MutateRequestRet{"12.12.12.12:0", false}),
            callMutateRequestHeaders(headers, Protocol::Http2));
  EXPECT_FALSE(headers.has(Headers::get().ForwardedFor));
}

// Verify that we pass-thru XFF when skipXffAppend(), even if using remote
// address and where the address is external.
TEST_F(ConnectionManagerUtilityTest, SkipXffAppendPassThruUseRemoteAddress) {
  EXPECT_CALL(config_, skipXffAppend()).WillOnce(Return(true));
  connection_.remote_address_ = std::make_shared<Network::Address::Ipv4Instance>("12.12.12.12");
  ON_CALL(config_, useRemoteAddress()).WillByDefault(Return(true));
  TestHeaderMapImpl headers{{"x-forwarded-for", "198.51.100.1"}};

  EXPECT_EQ((MutateRequestRet{"12.12.12.12:0", false}),
            callMutateRequestHeaders(headers, Protocol::Http2));
  EXPECT_EQ("198.51.100.1", headers.ForwardedFor()->value().getStringView());
}

TEST_F(ConnectionManagerUtilityTest, PreserveForwardedProtoWhenInternal) {
  TestScopedRuntime scoped_runtime;

  ON_CALL(config_, useRemoteAddress()).WillByDefault(Return(true));
  ON_CALL(config_, xffNumTrustedHops()).WillByDefault(Return(1));
  EXPECT_CALL(config_, skipXffAppend()).WillOnce(Return(true));
  connection_.remote_address_ = std::make_shared<Network::Address::Ipv4Instance>("12.12.12.12");
  ON_CALL(config_, useRemoteAddress()).WillByDefault(Return(true));
  TestHeaderMapImpl headers{{"x-forwarded-proto", "https"}};

  callMutateRequestHeaders(headers, Protocol::Http2);
  EXPECT_EQ("https", headers.ForwardedProto()->value().getStringView());
}

TEST_F(ConnectionManagerUtilityTest, OverwriteForwardedProtoWhenExternal) {
  ON_CALL(config_, useRemoteAddress()).WillByDefault(Return(true));
  ON_CALL(config_, xffNumTrustedHops()).WillByDefault(Return(0));
  connection_.remote_address_ = std::make_shared<Network::Address::Ipv4Instance>("127.0.0.1");
  TestHeaderMapImpl headers{{"x-forwarded-proto", "https"}};
  Network::Address::Ipv4Instance local_address("10.3.2.1");
  ON_CALL(config_, localAddress()).WillByDefault(ReturnRef(local_address));

  callMutateRequestHeaders(headers, Protocol::Http2);
  EXPECT_EQ("http", headers.ForwardedProto()->value().getStringView());
}

// Verify internal request and XFF is set when we are using remote address and the address is
// internal according to user configuration.
TEST_F(ConnectionManagerUtilityTest, UseRemoteAddressWhenUserConfiguredRemoteAddress) {
  auto config = std::make_unique<NiceMock<MockInternalAddressConfig>>();
  ON_CALL(*config, isInternalAddress).WillByDefault(Return(true));
  config_.internal_address_config_ = std::move(config);

  Network::Address::Ipv4Instance local_address("10.3.2.1");
  ON_CALL(config_, useRemoteAddress()).WillByDefault(Return(true));
  ON_CALL(config_, localAddress()).WillByDefault(ReturnRef(local_address));

  connection_.remote_address_ = std::make_shared<Network::Address::Ipv4Instance>("12.12.12.12");

  TestHeaderMapImpl headers;
  EXPECT_EQ((MutateRequestRet{"12.12.12.12:0", true}),
            callMutateRequestHeaders(headers, Protocol::Http2));
  EXPECT_EQ("12.12.12.12", headers.get_(Headers::get().ForwardedFor));
}

// Verify internal request and XFF is set when we are using remote address the address is internal.
TEST_F(ConnectionManagerUtilityTest, UseRemoteAddressWhenLocalHostRemoteAddress) {
  connection_.remote_address_ = std::make_shared<Network::Address::Ipv4Instance>("127.0.0.1");
  Network::Address::Ipv4Instance local_address("10.3.2.1");
  ON_CALL(config_, useRemoteAddress()).WillByDefault(Return(true));
  ON_CALL(config_, localAddress()).WillByDefault(ReturnRef(local_address));
  TestHeaderMapImpl headers;

  EXPECT_EQ((MutateRequestRet{"127.0.0.1:0", true}),
            callMutateRequestHeaders(headers, Protocol::Http2));
  EXPECT_EQ(local_address.ip()->addressAsString(), headers.get_(Headers::get().ForwardedFor));
}

// Verify that we trust Nth address from XFF when using remote address with xff_num_trusted_hops.
TEST_F(ConnectionManagerUtilityTest, UseRemoteAddressWithXFFTrustedHops) {
  connection_.remote_address_ = std::make_shared<Network::Address::Ipv4Instance>("203.0.113.128");
  ON_CALL(config_, useRemoteAddress()).WillByDefault(Return(true));
  ON_CALL(config_, xffNumTrustedHops()).WillByDefault(Return(1));
  TestHeaderMapImpl headers{{"x-forwarded-for", "198.51.100.1"}};
  EXPECT_EQ((MutateRequestRet{"198.51.100.1:0", false}),
            callMutateRequestHeaders(headers, Protocol::Http2));
  EXPECT_EQ(headers.EnvoyExternalAddress()->value(), "198.51.100.1");
}

// Verify that xff_num_trusted_hops works when not using remote address.
TEST_F(ConnectionManagerUtilityTest, UseXFFTrustedHopsWithoutRemoteAddress) {
  connection_.remote_address_ = std::make_shared<Network::Address::Ipv4Instance>("127.0.0.1");
  ON_CALL(config_, useRemoteAddress()).WillByDefault(Return(false));
  ON_CALL(config_, xffNumTrustedHops()).WillByDefault(Return(1));
  TestHeaderMapImpl headers{{"x-forwarded-for", "198.51.100.2, 198.51.100.1"}};
  EXPECT_EQ((MutateRequestRet{"198.51.100.2:0", false}),
            callMutateRequestHeaders(headers, Protocol::Http2));
  EXPECT_EQ(headers.EnvoyExternalAddress(), nullptr);
}

// Verify that we don't set the via header on requests/responses when empty.
TEST_F(ConnectionManagerUtilityTest, ViaEmpty) {
  connection_.remote_address_ = std::make_shared<Network::Address::Ipv4Instance>("10.0.0.1");
  ON_CALL(config_, useRemoteAddress()).WillByDefault(Return(true));

  TestHeaderMapImpl request_headers;
  EXPECT_EQ((MutateRequestRet{"10.0.0.1:0", true}),
            callMutateRequestHeaders(request_headers, Protocol::Http2));
  EXPECT_FALSE(request_headers.has(Headers::get().Via));

  TestHeaderMapImpl response_headers;
  ConnectionManagerUtility::mutateResponseHeaders(response_headers, &request_headers, via_);
  EXPECT_FALSE(response_headers.has(Headers::get().Via));
}

// Verify that we append a non-empty via header on requests/responses.
TEST_F(ConnectionManagerUtilityTest, ViaAppend) {
  via_ = "foo";
  connection_.remote_address_ = std::make_shared<Network::Address::Ipv4Instance>("10.0.0.1");
  ON_CALL(config_, useRemoteAddress()).WillByDefault(Return(true));

  TestHeaderMapImpl request_headers;
  EXPECT_EQ((MutateRequestRet{"10.0.0.1:0", true}),
            callMutateRequestHeaders(request_headers, Protocol::Http2));
  EXPECT_EQ("foo", request_headers.get_(Headers::get().Via));

  TestHeaderMapImpl response_headers;
  // Pretend we're doing a 100-continue transform here.
  ConnectionManagerUtility::mutateResponseHeaders(response_headers, &request_headers, "");
  // The actual response header processing.
  ConnectionManagerUtility::mutateResponseHeaders(response_headers, &request_headers, via_);
  EXPECT_EQ("foo", response_headers.get_(Headers::get().Via));
}

// Verify that we don't set user agent when it is already set.
TEST_F(ConnectionManagerUtilityTest, UserAgentDontSet) {
  connection_.remote_address_ = std::make_shared<Network::Address::Ipv4Instance>("10.0.0.1");
  ON_CALL(config_, useRemoteAddress()).WillByDefault(Return(true));
  TestHeaderMapImpl headers{{"user-agent", "foo"}};

  EXPECT_EQ((MutateRequestRet{"10.0.0.1:0", true}),
            callMutateRequestHeaders(headers, Protocol::Http2));
  EXPECT_EQ("foo", headers.get_(Headers::get().UserAgent));
  EXPECT_FALSE(headers.has(Headers::get().EnvoyDownstreamServiceCluster));
  EXPECT_FALSE(headers.has(Headers::get().EnvoyDownstreamServiceNode));
}

// Verify that we do set user agent when it is empty.
TEST_F(ConnectionManagerUtilityTest, UserAgentSetWhenIncomingEmpty) {
  connection_.remote_address_ = std::make_shared<Network::Address::Ipv4Instance>("10.0.0.1");
  ON_CALL(config_, useRemoteAddress()).WillByDefault(Return(true));
  ON_CALL(local_info_, nodeName()).WillByDefault(ReturnRef(canary_node_));
  user_agent_ = "bar";
  TestHeaderMapImpl headers{{"user-agent", ""}, {"x-envoy-downstream-service-cluster", "foo"}};

  EXPECT_EQ((MutateRequestRet{"10.0.0.1:0", true}),
            callMutateRequestHeaders(headers, Protocol::Http2));
  EXPECT_EQ("bar", headers.get_(Headers::get().UserAgent));
  EXPECT_EQ("bar", headers.get_(Headers::get().EnvoyDownstreamServiceCluster));
  EXPECT_EQ("canary", headers.get_(Headers::get().EnvoyDownstreamServiceNode));
}

// Test not-cleaning/cleaning the force trace headers in different scenarios.
TEST_F(ConnectionManagerUtilityTest, InternalServiceForceTrace) {
  const std::string uuid = "f4dca0a9-12c7-4307-8002-969403baf480";
  ON_CALL(config_, useRemoteAddress()).WillByDefault(Return(false));

  {
    // Internal request, make traceable.
    TestHeaderMapImpl headers{
        {"x-forwarded-for", "10.0.0.1"}, {"x-request-id", uuid}, {"x-envoy-force-trace", "true"}};
    EXPECT_CALL(random_, uuid()).Times(0);
    EXPECT_CALL(runtime_.snapshot_,
                featureEnabled("tracing.global_enabled",
                               An<const envoy::type::v3alpha::FractionalPercent&>(), _))
        .WillOnce(Return(true));

    EXPECT_EQ((MutateRequestRet{"10.0.0.1:0", true}),
              callMutateRequestHeaders(headers, Protocol::Http2));
    // Traceable (forced trace) variant of uuid
    EXPECT_EQ("f4dca0a9-12c7-a307-8002-969403baf480", headers.get_(Headers::get().RequestId));
  }

  {
    // Not internal request, force trace header should be cleaned.
    TestHeaderMapImpl headers{
        {"x-forwarded-for", "34.0.0.1"}, {"x-request-id", uuid}, {"x-envoy-force-trace", "true"}};
    EXPECT_CALL(random_, uuid()).Times(0);
    EXPECT_CALL(runtime_.snapshot_,
                featureEnabled("tracing.random_sampling",
                               An<const envoy::type::v3alpha::FractionalPercent&>(), _))
        .WillOnce(Return(false));
    EXPECT_CALL(runtime_.snapshot_,
                featureEnabled("tracing.global_enabled",
                               An<const envoy::type::v3alpha::FractionalPercent&>(), _))
        .WillOnce(Return(true));

    EXPECT_EQ((MutateRequestRet{"34.0.0.1:0", false}),
              callMutateRequestHeaders(headers, Protocol::Http2));
    EXPECT_EQ(uuid, headers.get_(Headers::get().RequestId));
    EXPECT_FALSE(headers.has(Headers::get().EnvoyForceTrace));
  }
}

// Test generating request-id in various edge request scenarios.
TEST_F(ConnectionManagerUtilityTest, EdgeRequestRegenerateRequestIdAndWipeDownstream) {
  connection_.remote_address_ = std::make_shared<Network::Address::Ipv4Instance>("34.0.0.1");
  ON_CALL(config_, useRemoteAddress()).WillByDefault(Return(true));
  ON_CALL(runtime_.snapshot_,
          featureEnabled("tracing.global_enabled",
                         An<const envoy::type::v3alpha::FractionalPercent&>(), _))
      .WillByDefault(Return(true));

  {
    TestHeaderMapImpl headers{{"x-envoy-downstream-service-cluster", "foo"},
                              {"x-request-id", "will_be_regenerated"}};
    EXPECT_CALL(random_, uuid());

    EXPECT_CALL(runtime_.snapshot_, featureEnabled("tracing.client_enabled", Matcher<uint64_t>(_)))
        .Times(0);
    EXPECT_EQ((MutateRequestRet{"34.0.0.1:0", false}),
              callMutateRequestHeaders(headers, Protocol::Http2));
    EXPECT_FALSE(headers.has(Headers::get().EnvoyDownstreamServiceCluster));
    EXPECT_FALSE(headers.has(Headers::get().EnvoyDownstreamServiceNode));
    // No changes to uuid as x-client-trace-id is missing.
    EXPECT_EQ(random_.uuid_, headers.get_(Headers::get().RequestId));
  }

  {
    // Runtime does not allow to make request traceable even though x-client-trace-id set.
    TestHeaderMapImpl headers{{"x-envoy-downstream-service-cluster", "foo"},
                              {"x-request-id", "will_be_regenerated"},
                              {"x-client-trace-id", "trace-id"}};
    EXPECT_CALL(random_, uuid());
    EXPECT_CALL(runtime_.snapshot_,
                featureEnabled("tracing.client_enabled",
                               An<const envoy::type::v3alpha::FractionalPercent&>()))
        .WillOnce(Return(false));

    EXPECT_EQ((MutateRequestRet{"34.0.0.1:0", false}),
              callMutateRequestHeaders(headers, Protocol::Http2));
    EXPECT_FALSE(headers.has(Headers::get().EnvoyDownstreamServiceCluster));
    EXPECT_EQ(random_.uuid_, headers.get_(Headers::get().RequestId));
  }

  {
    // Runtime is enabled for tracing and x-client-trace-id set.
    TestHeaderMapImpl headers{{"x-envoy-downstream-service-cluster", "foo"},
                              {"x-request-id", "will_be_regenerated"},
                              {"x-client-trace-id", "trace-id"}};
    EXPECT_CALL(random_, uuid());
    EXPECT_CALL(runtime_.snapshot_,
                featureEnabled("tracing.client_enabled",
                               An<const envoy::type::v3alpha::FractionalPercent&>()))
        .WillOnce(Return(true));

    EXPECT_EQ((MutateRequestRet{"34.0.0.1:0", false}),
              callMutateRequestHeaders(headers, Protocol::Http2));
    EXPECT_FALSE(headers.has(Headers::get().EnvoyDownstreamServiceCluster));
    // Traceable (client trace) variant of random_.uuid_
    EXPECT_EQ("a121e9e1-feae-b136-9e0e-6fac343d56c9", headers.get_(Headers::get().RequestId));
  }
}

// This tests that an external request, but not an edge request (because not using remote address)
// does not overwrite x-request-id. This happens in the internal ingress case.
TEST_F(ConnectionManagerUtilityTest, ExternalRequestPreserveRequestIdAndDownstream) {
  ON_CALL(config_, useRemoteAddress()).WillByDefault(Return(false));
  EXPECT_CALL(connection_, remoteAddress()).Times(0);
  TestHeaderMapImpl headers{{"x-envoy-downstream-service-cluster", "foo"},
                            {"x-request-id", "id"},
                            {"x-forwarded-for", "34.0.0.1"}};

  EXPECT_CALL(local_info_, nodeName()).Times(0);

  EXPECT_EQ((MutateRequestRet{"34.0.0.1:0", false}),
            callMutateRequestHeaders(headers, Protocol::Http2));
  EXPECT_EQ("foo", headers.get_(Headers::get().EnvoyDownstreamServiceCluster));
  EXPECT_FALSE(headers.has(Headers::get().EnvoyDownstreamServiceNode));
  EXPECT_EQ("id", headers.get_(Headers::get().RequestId));
}

// Verify that we don't overwrite user agent, but do set x-envoy-downstream-service-cluster
// correctly.
TEST_F(ConnectionManagerUtilityTest, UserAgentSetIncomingUserAgent) {
  connection_.remote_address_ = std::make_shared<Network::Address::Ipv4Instance>("10.0.0.1");
  ON_CALL(config_, useRemoteAddress()).WillByDefault(Return(true));

  user_agent_ = "bar";
  TestHeaderMapImpl headers{{"user-agent", "foo"}, {"x-envoy-downstream-service-cluster", "foo"}};
  EXPECT_CALL(local_info_, nodeName()).WillOnce(ReturnRef(empty_node_));

  EXPECT_EQ((MutateRequestRet{"10.0.0.1:0", true}),
            callMutateRequestHeaders(headers, Protocol::Http2));
  EXPECT_FALSE(headers.has(Headers::get().EnvoyDownstreamServiceNode));
  EXPECT_EQ("foo", headers.get_(Headers::get().UserAgent));
  EXPECT_EQ("bar", headers.get_(Headers::get().EnvoyDownstreamServiceCluster));
}

// Verify that we set both user agent and x-envoy-downstream-service-cluster.
TEST_F(ConnectionManagerUtilityTest, UserAgentSetNoIncomingUserAgent) {
  connection_.remote_address_ = std::make_shared<Network::Address::Ipv4Instance>("10.0.0.1");
  ON_CALL(config_, useRemoteAddress()).WillByDefault(Return(true));
  user_agent_ = "bar";
  TestHeaderMapImpl headers;

  EXPECT_EQ((MutateRequestRet{"10.0.0.1:0", true}),
            callMutateRequestHeaders(headers, Protocol::Http2));
  EXPECT_EQ("bar", headers.get_(Headers::get().UserAgent));
  EXPECT_EQ("bar", headers.get_(Headers::get().EnvoyDownstreamServiceCluster));
}

// Test different permutations of request-id generation.
TEST_F(ConnectionManagerUtilityTest, RequestIdGeneratedWhenItsNotPresent) {
  {
    TestHeaderMapImpl headers{{":authority", "host"}, {":path", "/"}};
    EXPECT_CALL(random_, uuid()).WillOnce(Return("generated_uuid"));

    EXPECT_EQ((MutateRequestRet{"10.0.0.3:50000", false}),
              callMutateRequestHeaders(headers, Protocol::Http2));
    EXPECT_EQ("generated_uuid", headers.get_("x-request-id"));
  }

  {
    Runtime::RandomGeneratorImpl rand;
    TestHeaderMapImpl headers{{"x-client-trace-id", "trace-id"}};
    const std::string uuid = rand.uuid();
    EXPECT_CALL(random_, uuid()).WillOnce(Return(uuid));

    EXPECT_EQ((MutateRequestRet{"10.0.0.3:50000", false}),
              callMutateRequestHeaders(headers, Protocol::Http2));
    // x-request-id should not be set to be traceable as it's not edge request
    EXPECT_EQ(uuid, headers.get_("x-request-id"));
  }
}

// Make sure we do not overwrite x-request-id if the request is internal.
TEST_F(ConnectionManagerUtilityTest, DoNotOverrideRequestIdIfPresentWhenInternalRequest) {
  connection_.remote_address_ = std::make_shared<Network::Address::Ipv4Instance>("10.0.0.1");
  ON_CALL(config_, useRemoteAddress()).WillByDefault(Return(true));
  TestHeaderMapImpl headers{{"x-request-id", "original_request_id"}};
  EXPECT_CALL(random_, uuid()).Times(0);

  EXPECT_EQ((MutateRequestRet{"10.0.0.1:0", true}),
            callMutateRequestHeaders(headers, Protocol::Http2));
  EXPECT_EQ("original_request_id", headers.get_("x-request-id"));
}

// Make sure that we do overwrite x-request-id for "edge" external requests.
TEST_F(ConnectionManagerUtilityTest, OverrideRequestIdForExternalRequests) {
  connection_.remote_address_ = std::make_shared<Network::Address::Ipv4Instance>("134.2.2.11");
  ON_CALL(config_, useRemoteAddress()).WillByDefault(Return(true));
  TestHeaderMapImpl headers{{"x-request-id", "original"}};
  EXPECT_CALL(random_, uuid()).WillOnce(Return("override"));

  EXPECT_EQ((MutateRequestRet{"134.2.2.11:0", false}),
            callMutateRequestHeaders(headers, Protocol::Http2));
  EXPECT_EQ("override", headers.get_("x-request-id"));
}

// A request that uses remote address and is from an external address should be treated as an
// external request with all internal only headers cleaned.
TEST_F(ConnectionManagerUtilityTest, ExternalAddressExternalRequestUseRemote) {
  connection_.remote_address_ = std::make_shared<Network::Address::Ipv4Instance>("50.0.0.1");
  ON_CALL(config_, useRemoteAddress()).WillByDefault(Return(true));
  route_config_.internal_only_headers_.push_back(LowerCaseString("custom_header"));
  TestHeaderMapImpl headers{{"x-envoy-decorator-operation", "foo"},
                            {"x-envoy-downstream-service-cluster", "foo"},
                            {"x-envoy-hedge-on-per-try-timeout", "foo"},
                            {"x-envoy-retriable-status-codes", "123,456"},
                            {"x-envoy-retry-on", "foo"},
                            {"x-envoy-retry-grpc-on", "foo"},
                            {"x-envoy-max-retries", "foo"},
                            {"x-envoy-upstream-alt-stat-name", "foo"},
                            {"x-envoy-upstream-rq-timeout-alt-response", "204"},
                            {"x-envoy-upstream-rq-timeout-ms", "foo"},
                            {"x-envoy-expected-rq-timeout-ms", "10"},
                            {"x-envoy-ip-tags", "bar"},
                            {"x-envoy-original-url", "my_url"},
                            {"custom_header", "foo"}};

  EXPECT_EQ((MutateRequestRet{"50.0.0.1:0", false}),
            callMutateRequestHeaders(headers, Protocol::Http2));
  EXPECT_EQ("50.0.0.1", headers.get_("x-envoy-external-address"));
  EXPECT_FALSE(headers.has("x-envoy-decorator-operation"));
  EXPECT_FALSE(headers.has("x-envoy-downstream-service-cluster"));
  EXPECT_FALSE(headers.has("x-envoy-hedge-on-per-try-timeout"));
  EXPECT_FALSE(headers.has("x-envoy-retriable-status-codes"));
  EXPECT_FALSE(headers.has("x-envoy-retry-on"));
  EXPECT_FALSE(headers.has("x-envoy-retry-grpc-on"));
  EXPECT_FALSE(headers.has("x-envoy-max-retries"));
  EXPECT_FALSE(headers.has("x-envoy-upstream-alt-stat-name"));
  EXPECT_FALSE(headers.has("x-envoy-upstream-rq-timeout-alt-response"));
  EXPECT_FALSE(headers.has("x-envoy-upstream-rq-timeout-ms"));
  EXPECT_FALSE(headers.has("x-envoy-expected-rq-timeout-ms"));
  EXPECT_FALSE(headers.has("x-envoy-ip-tags"));
  EXPECT_FALSE(headers.has("x-envoy-original-url"));
  EXPECT_FALSE(headers.has("custom_header"));
}

// A request that is from an external address, but does not use remote address, should pull the
// address from XFF.
TEST_F(ConnectionManagerUtilityTest, ExternalAddressExternalRequestDontUseRemote) {
  connection_.remote_address_ = std::make_shared<Network::Address::Ipv4Instance>("60.0.0.2");
  ON_CALL(config_, useRemoteAddress()).WillByDefault(Return(false));
  TestHeaderMapImpl headers{{"x-envoy-external-address", "60.0.0.1"},
                            {"x-forwarded-for", "60.0.0.1"}};

  EXPECT_EQ((MutateRequestRet{"60.0.0.1:0", false}),
            callMutateRequestHeaders(headers, Protocol::Http2));
  EXPECT_EQ("60.0.0.1", headers.get_("x-envoy-external-address"));
  EXPECT_EQ("60.0.0.1", headers.get_("x-forwarded-for"));
}

// Verify that if XFF is invalid we fall back to remote address, even if it is a pipe.
TEST_F(ConnectionManagerUtilityTest, PipeAddressInvalidXFFtDontUseRemote) {
  connection_.remote_address_ = std::make_shared<Network::Address::PipeInstance>("/blah");
  ON_CALL(config_, useRemoteAddress()).WillByDefault(Return(false));
  TestHeaderMapImpl headers{{"x-forwarded-for", "blah"}};

  EXPECT_EQ((MutateRequestRet{"/blah", false}), callMutateRequestHeaders(headers, Protocol::Http2));
  EXPECT_FALSE(headers.has("x-envoy-external-address"));
}

// Verify that we treat a request as external even if the direct remote is internal and XFF
// includes only internal addresses. Note that this is legacy behavior. See the comments
// in mutateRequestHeaders() for more info.
TEST_F(ConnectionManagerUtilityTest, AppendInternalAddressXffNotInternalRequest) {
  connection_.remote_address_ = std::make_shared<Network::Address::Ipv4Instance>("10.0.0.1");
  ON_CALL(config_, useRemoteAddress()).WillByDefault(Return(true));
  TestHeaderMapImpl headers{{"x-forwarded-for", "10.0.0.2"}};

  EXPECT_EQ((MutateRequestRet{"10.0.0.1:0", false}),
            callMutateRequestHeaders(headers, Protocol::Http2));
  EXPECT_EQ("10.0.0.2,10.0.0.1", headers.get_("x-forwarded-for"));
}

// A request that is from an internal address and uses remote address should be an internal request.
// It should also preserve x-envoy-external-address.
TEST_F(ConnectionManagerUtilityTest, ExternalAddressInternalRequestUseRemote) {
  connection_.remote_address_ = std::make_shared<Network::Address::Ipv4Instance>("10.0.0.1");
  ON_CALL(config_, useRemoteAddress()).WillByDefault(Return(true));
  TestHeaderMapImpl headers{{"x-envoy-external-address", "60.0.0.1"},
                            {"x-envoy-expected-rq-timeout-ms", "10"}};

  EXPECT_EQ((MutateRequestRet{"10.0.0.1:0", true}),
            callMutateRequestHeaders(headers, Protocol::Http2));
  EXPECT_EQ("60.0.0.1", headers.get_("x-envoy-external-address"));
  EXPECT_EQ("10.0.0.1", headers.get_("x-forwarded-for"));
  EXPECT_EQ("10", headers.get_("x-envoy-expected-rq-timeout-ms"));
}

// Make sure we don't remove connection headers for WS requests.
TEST_F(ConnectionManagerUtilityTest, DoNotRemoveConnectionUpgradeForWebSocketRequests) {
  TestHeaderMapImpl headers{{"connection", "upgrade"}, {"upgrade", "websocket"}};

  EXPECT_EQ((MutateRequestRet{"10.0.0.3:50000", false}),
            callMutateRequestHeaders(headers, Protocol::Http11));
  EXPECT_EQ("upgrade", headers.get_("connection"));
  EXPECT_EQ("websocket", headers.get_("upgrade"));
}

// Make sure we do remove connection headers for non-WS requests.
TEST_F(ConnectionManagerUtilityTest, RemoveConnectionUpgradeForNonWebSocketRequests) {
  TestHeaderMapImpl headers{{"connection", "close"}, {"upgrade", "websocket"}};

  EXPECT_EQ((MutateRequestRet{"10.0.0.3:50000", false}),
            callMutateRequestHeaders(headers, Protocol::Http11));
  EXPECT_FALSE(headers.has("connection"));
  EXPECT_FALSE(headers.has("upgrade"));
}

// Test cleaning response headers.
TEST_F(ConnectionManagerUtilityTest, MutateResponseHeaders) {
  TestHeaderMapImpl response_headers{
      {"connection", "foo"}, {"transfer-encoding", "foo"}, {"custom_header", "custom_value"}};
  TestHeaderMapImpl request_headers{{"x-request-id", "request-id"}};

  ConnectionManagerUtility::mutateResponseHeaders(response_headers, &request_headers, "");

  EXPECT_EQ(1UL, response_headers.size());
  EXPECT_EQ("custom_value", response_headers.get_("custom_header"));
  EXPECT_FALSE(response_headers.has("x-request-id"));
  EXPECT_FALSE(response_headers.has(Headers::get().Via));
}

// Make sure we don't remove connection headers on all Upgrade responses.
TEST_F(ConnectionManagerUtilityTest, DoNotRemoveConnectionUpgradeForWebSocketResponses) {
  TestHeaderMapImpl request_headers{{"connection", "UpGrAdE"}, {"upgrade", "foo"}};
  TestHeaderMapImpl response_headers{
      {"connection", "upgrade"}, {"transfer-encoding", "foo"}, {"upgrade", "bar"}};
  EXPECT_TRUE(Utility::isUpgrade(request_headers));
  EXPECT_TRUE(Utility::isUpgrade(response_headers));
  ConnectionManagerUtility::mutateResponseHeaders(response_headers, &request_headers, "");

  EXPECT_EQ(2UL, response_headers.size()) << response_headers;
  EXPECT_EQ("upgrade", response_headers.get_("connection"));
  EXPECT_EQ("bar", response_headers.get_("upgrade"));
}

TEST_F(ConnectionManagerUtilityTest, ClearUpgradeHeadersForNonUpgradeRequests) {
  // Test clearing non-upgrade request and response headers
  {
    TestHeaderMapImpl request_headers{{"x-request-id", "request-id"}};
    TestHeaderMapImpl response_headers{
        {"connection", "foo"}, {"transfer-encoding", "bar"}, {"custom_header", "custom_value"}};
    EXPECT_FALSE(Utility::isUpgrade(request_headers));
    EXPECT_FALSE(Utility::isUpgrade(response_headers));
    ConnectionManagerUtility::mutateResponseHeaders(response_headers, &request_headers, "");

    EXPECT_EQ(1UL, response_headers.size()) << response_headers;
    EXPECT_EQ("custom_value", response_headers.get_("custom_header"));
  }

  // Test with the request headers not valid upgrade headers
  {
    TestHeaderMapImpl request_headers{{"upgrade", "foo"}};
    TestHeaderMapImpl response_headers{{"connection", "upgrade"},
                                       {"transfer-encoding", "eep"},
                                       {"upgrade", "foo"},
                                       {"custom_header", "custom_value"}};
    EXPECT_FALSE(Utility::isUpgrade(request_headers));
    EXPECT_TRUE(Utility::isUpgrade(response_headers));
    ConnectionManagerUtility::mutateResponseHeaders(response_headers, &request_headers, "");

    EXPECT_EQ(2UL, response_headers.size()) << response_headers;
    EXPECT_EQ("custom_value", response_headers.get_("custom_header"));
    EXPECT_EQ("foo", response_headers.get_("upgrade"));
  }

  // Test with the response headers not valid upgrade headers
  {
    TestHeaderMapImpl request_headers{{"connection", "UpGrAdE"}, {"upgrade", "foo"}};
    TestHeaderMapImpl response_headers{{"transfer-encoding", "foo"}, {"upgrade", "bar"}};
    EXPECT_TRUE(Utility::isUpgrade(request_headers));
    EXPECT_FALSE(Utility::isUpgrade(response_headers));
    ConnectionManagerUtility::mutateResponseHeaders(response_headers, &request_headers, "");

    EXPECT_EQ(1UL, response_headers.size()) << response_headers;
    EXPECT_EQ("bar", response_headers.get_("upgrade"));
  }
}

// Test that we correctly return x-request-id if we were requested to force a trace.
TEST_F(ConnectionManagerUtilityTest, MutateResponseHeadersReturnXRequestId) {
  TestHeaderMapImpl response_headers;
  TestHeaderMapImpl request_headers{{"x-request-id", "request-id"},
                                    {"x-envoy-force-trace", "true"}};

  ConnectionManagerUtility::mutateResponseHeaders(response_headers, &request_headers, "");
  EXPECT_EQ("request-id", response_headers.get_("x-request-id"));
}

// Test full sanitization of x-forwarded-client-cert.
TEST_F(ConnectionManagerUtilityTest, MtlsSanitizeClientCert) {
  auto ssl = std::make_shared<NiceMock<Ssl::MockConnectionInfo>>();
  ON_CALL(*ssl, peerCertificatePresented()).WillByDefault(Return(true));
  ON_CALL(connection_, ssl()).WillByDefault(Return(ssl));
  ON_CALL(config_, forwardClientCert())
      .WillByDefault(Return(Http::ForwardClientCertType::Sanitize));
  std::vector<Http::ClientCertDetailsType> details;
  ON_CALL(config_, setCurrentClientCertDetails()).WillByDefault(ReturnRef(details));
  TestHeaderMapImpl headers{{"x-forwarded-client-cert", "By=test;URI=abc;DNS=example.com"}};

  EXPECT_EQ((MutateRequestRet{"10.0.0.3:50000", false}),
            callMutateRequestHeaders(headers, Protocol::Http2));
  EXPECT_FALSE(headers.has("x-forwarded-client-cert"));
}

// Test that we sanitize and set x-forwarded-client-cert.
TEST_F(ConnectionManagerUtilityTest, MtlsForwardOnlyClientCert) {
  auto ssl = std::make_shared<NiceMock<Ssl::MockConnectionInfo>>();
  ON_CALL(*ssl, peerCertificatePresented()).WillByDefault(Return(true));
  ON_CALL(connection_, ssl()).WillByDefault(Return(ssl));
  ON_CALL(config_, forwardClientCert())
      .WillByDefault(Return(Http::ForwardClientCertType::ForwardOnly));
  std::vector<Http::ClientCertDetailsType> details;
  ON_CALL(config_, setCurrentClientCertDetails()).WillByDefault(ReturnRef(details));
  TestHeaderMapImpl headers{
      {"x-forwarded-client-cert", "By=test://foo.com/fe;URI=test://bar.com/be;DNS=example.com"}};

  EXPECT_EQ((MutateRequestRet{"10.0.0.3:50000", false}),
            callMutateRequestHeaders(headers, Protocol::Http2));
  EXPECT_TRUE(headers.has("x-forwarded-client-cert"));
  EXPECT_EQ("By=test://foo.com/fe;URI=test://bar.com/be;DNS=example.com",
            headers.get_("x-forwarded-client-cert"));
}

// The server (local) identity is foo.com/be. The client does not set XFCC.
TEST_F(ConnectionManagerUtilityTest, MtlsSetForwardClientCert) {
  auto ssl = std::make_shared<NiceMock<Ssl::MockConnectionInfo>>();
  ON_CALL(*ssl, peerCertificatePresented()).WillByDefault(Return(true));
  const std::vector<std::string> local_uri_sans{"test://foo.com/be"};
  EXPECT_CALL(*ssl, uriSanLocalCertificate()).WillOnce(Return(local_uri_sans));
  std::string expected_sha("abcdefg");
  EXPECT_CALL(*ssl, sha256PeerCertificateDigest()).WillOnce(ReturnRef(expected_sha));
  const std::vector<std::string> peer_uri_sans{"test://foo.com/fe"};
  EXPECT_CALL(*ssl, uriSanPeerCertificate()).WillRepeatedly(Return(peer_uri_sans));
  std::string expected_pem("%3D%3Dabc%0Ade%3D");
  EXPECT_CALL(*ssl, urlEncodedPemEncodedPeerCertificate()).WillOnce(ReturnRef(expected_pem));
  std::string expected_chain_pem(expected_pem + "%3D%3Dlmn%0Aop%3D");
  EXPECT_CALL(*ssl, urlEncodedPemEncodedPeerCertificateChain())
      .WillOnce(ReturnRef(expected_chain_pem));
  std::vector<std::string> expected_dns = {"www.example.com"};
  EXPECT_CALL(*ssl, dnsSansPeerCertificate()).WillOnce(Return(expected_dns));
  ON_CALL(connection_, ssl()).WillByDefault(Return(ssl));
  ON_CALL(config_, forwardClientCert())
      .WillByDefault(Return(Http::ForwardClientCertType::AppendForward));
  std::vector<Http::ClientCertDetailsType> details = std::vector<Http::ClientCertDetailsType>();
  details.push_back(Http::ClientCertDetailsType::URI);
  details.push_back(Http::ClientCertDetailsType::Cert);
  details.push_back(Http::ClientCertDetailsType::Chain);
  details.push_back(Http::ClientCertDetailsType::DNS);
  ON_CALL(config_, setCurrentClientCertDetails()).WillByDefault(ReturnRef(details));
  TestHeaderMapImpl headers;

  EXPECT_EQ((MutateRequestRet{"10.0.0.3:50000", false}),
            callMutateRequestHeaders(headers, Protocol::Http2));
  EXPECT_TRUE(headers.has("x-forwarded-client-cert"));
  EXPECT_EQ("By=test://foo.com/be;"
            "Hash=abcdefg;"
            "URI=test://foo.com/fe;"
            "Cert=\"%3D%3Dabc%0Ade%3D\";"
            "Chain=\"%3D%3Dabc%0Ade%3D%3D%3Dlmn%0Aop%3D\";"
            "DNS=www.example.com",
            headers.get_("x-forwarded-client-cert"));
}

// This test assumes the following scenario:
// The client identity is foo.com/fe, and the server (local) identity is foo.com/be. The client
// also sends the XFCC header with the authentication result of the previous hop, (bar.com/be
// calling foo.com/fe).
TEST_F(ConnectionManagerUtilityTest, MtlsAppendForwardClientCert) {
  auto ssl = std::make_shared<NiceMock<Ssl::MockConnectionInfo>>();
  ON_CALL(*ssl, peerCertificatePresented()).WillByDefault(Return(true));
  const std::vector<std::string> local_uri_sans{"test://foo.com/be"};
  EXPECT_CALL(*ssl, uriSanLocalCertificate()).WillOnce(Return(local_uri_sans));
  std::string expected_sha("abcdefg");
  EXPECT_CALL(*ssl, sha256PeerCertificateDigest()).WillOnce(ReturnRef(expected_sha));
  const std::vector<std::string> peer_uri_sans{"test://foo.com/fe"};
  EXPECT_CALL(*ssl, uriSanPeerCertificate()).WillRepeatedly(Return(peer_uri_sans));
  std::string expected_pem("%3D%3Dabc%0Ade%3D");
  EXPECT_CALL(*ssl, urlEncodedPemEncodedPeerCertificate()).WillOnce(ReturnRef(expected_pem));
  std::string expected_chain_pem(expected_pem + "%3D%3Dlmn%0Aop%3D");
  EXPECT_CALL(*ssl, urlEncodedPemEncodedPeerCertificateChain())
      .WillOnce(ReturnRef(expected_chain_pem));
  std::vector<std::string> expected_dns = {"www.example.com"};
  EXPECT_CALL(*ssl, dnsSansPeerCertificate()).WillOnce(Return(expected_dns));
  ON_CALL(connection_, ssl()).WillByDefault(Return(ssl));
  ON_CALL(config_, forwardClientCert())
      .WillByDefault(Return(Http::ForwardClientCertType::AppendForward));
  std::vector<Http::ClientCertDetailsType> details = std::vector<Http::ClientCertDetailsType>();
  details.push_back(Http::ClientCertDetailsType::URI);
  details.push_back(Http::ClientCertDetailsType::Cert);
  details.push_back(Http::ClientCertDetailsType::Chain);
  details.push_back(Http::ClientCertDetailsType::DNS);
  ON_CALL(config_, setCurrentClientCertDetails()).WillByDefault(ReturnRef(details));
  TestHeaderMapImpl headers{{"x-forwarded-client-cert", "By=test://foo.com/fe;"
                                                        "URI=test://bar.com/be;"
                                                        "DNS=test.com;DNS=test.com"}};

  EXPECT_EQ((MutateRequestRet{"10.0.0.3:50000", false}),
            callMutateRequestHeaders(headers, Protocol::Http2));
  EXPECT_TRUE(headers.has("x-forwarded-client-cert"));
  EXPECT_EQ(
      "By=test://foo.com/fe;URI=test://bar.com/be;DNS=test.com;DNS=test.com,"
      "By=test://foo.com/be;Hash=abcdefg;URI=test://foo.com/fe;"
      "Cert=\"%3D%3Dabc%0Ade%3D\";Chain=\"%3D%3Dabc%0Ade%3D%3D%3Dlmn%0Aop%3D\";DNS=www.example.com",
      headers.get_("x-forwarded-client-cert"));
}

// This test assumes the following scenario:
// The client identity is foo.com/fe, and the server (local) identity is foo.com/be. The client
// also sends the XFCC header with the authentication result of the previous hop, (bar.com/be
// calling foo.com/fe).
TEST_F(ConnectionManagerUtilityTest, MtlsAppendForwardClientCertLocalSanEmpty) {
  auto ssl = std::make_shared<NiceMock<Ssl::MockConnectionInfo>>();
  ON_CALL(*ssl, peerCertificatePresented()).WillByDefault(Return(true));
  EXPECT_CALL(*ssl, uriSanLocalCertificate()).WillOnce(Return(std::vector<std::string>()));
  std::string expected_sha("abcdefg");
  EXPECT_CALL(*ssl, sha256PeerCertificateDigest()).WillOnce(ReturnRef(expected_sha));
  const std::vector<std::string> peer_uri_sans{"test://foo.com/fe"};
  EXPECT_CALL(*ssl, uriSanPeerCertificate()).WillRepeatedly(Return(peer_uri_sans));
  ON_CALL(connection_, ssl()).WillByDefault(Return(ssl));
  ON_CALL(config_, forwardClientCert())
      .WillByDefault(Return(Http::ForwardClientCertType::AppendForward));
  std::vector<Http::ClientCertDetailsType> details = std::vector<Http::ClientCertDetailsType>();
  details.push_back(Http::ClientCertDetailsType::URI);
  ON_CALL(config_, setCurrentClientCertDetails()).WillByDefault(ReturnRef(details));
  TestHeaderMapImpl headers{
      {"x-forwarded-client-cert", "By=test://foo.com/fe;Hash=xyz;URI=test://bar.com/be"}};

  EXPECT_EQ((MutateRequestRet{"10.0.0.3:50000", false}),
            callMutateRequestHeaders(headers, Protocol::Http2));
  EXPECT_TRUE(headers.has("x-forwarded-client-cert"));
  EXPECT_EQ("By=test://foo.com/fe;Hash=xyz;URI=test://bar.com/be,"
            "Hash=abcdefg;URI=test://foo.com/fe",
            headers.get_("x-forwarded-client-cert"));
}

// This test assumes the following scenario:
// The client identity is foo.com/fe, and the server (local) identity is foo.com/be. The client
// also sends the XFCC header with the authentication result of the previous hop, (bar.com/be
// calling foo.com/fe).
TEST_F(ConnectionManagerUtilityTest, MtlsSanitizeSetClientCert) {
  auto ssl = std::make_shared<NiceMock<Ssl::MockConnectionInfo>>();
  ON_CALL(*ssl, peerCertificatePresented()).WillByDefault(Return(true));
  const std::vector<std::string> local_uri_sans{"test://foo.com/be"};
  EXPECT_CALL(*ssl, uriSanLocalCertificate()).WillOnce(Return(local_uri_sans));
  std::string expected_sha("abcdefg");
  EXPECT_CALL(*ssl, sha256PeerCertificateDigest()).WillOnce(ReturnRef(expected_sha));
  std::string peer_subject("/C=US/ST=CA/L=San Francisco/OU=Lyft/CN=test.lyft.com");
  EXPECT_CALL(*ssl, subjectPeerCertificate()).WillOnce(ReturnRef(peer_subject));
  const std::vector<std::string> peer_uri_sans{"test://foo.com/fe"};
  EXPECT_CALL(*ssl, uriSanPeerCertificate()).WillRepeatedly(Return(peer_uri_sans));
  std::string expected_pem("abcde=");
  EXPECT_CALL(*ssl, urlEncodedPemEncodedPeerCertificate()).WillOnce(ReturnRef(expected_pem));
  std::string expected_chain_pem(expected_pem + "lmnop=");
  EXPECT_CALL(*ssl, urlEncodedPemEncodedPeerCertificateChain())
      .WillOnce(ReturnRef(expected_chain_pem));
  ON_CALL(connection_, ssl()).WillByDefault(Return(ssl));
  ON_CALL(config_, forwardClientCert())
      .WillByDefault(Return(Http::ForwardClientCertType::SanitizeSet));
  std::vector<Http::ClientCertDetailsType> details = std::vector<Http::ClientCertDetailsType>();
  details.push_back(Http::ClientCertDetailsType::Subject);
  details.push_back(Http::ClientCertDetailsType::URI);
  details.push_back(Http::ClientCertDetailsType::Cert);
  details.push_back(Http::ClientCertDetailsType::Chain);
  ON_CALL(config_, setCurrentClientCertDetails()).WillByDefault(ReturnRef(details));
  TestHeaderMapImpl headers{
      {"x-forwarded-client-cert", "By=test://foo.com/fe;URI=test://bar.com/be"}};

  EXPECT_EQ((MutateRequestRet{"10.0.0.3:50000", false}),
            callMutateRequestHeaders(headers, Protocol::Http2));
  EXPECT_TRUE(headers.has("x-forwarded-client-cert"));
  EXPECT_EQ("By=test://foo.com/be;Hash=abcdefg;Subject=\"/C=US/ST=CA/L=San "
            "Francisco/OU=Lyft/CN=test.lyft.com\";URI=test://foo.com/"
            "fe;Cert=\"abcde=\";Chain=\"abcde=lmnop=\"",
            headers.get_("x-forwarded-client-cert"));
}

// This test assumes the following scenario:
// The client identity is foo.com/fe, and the server (local) identity is foo.com/be. The client
// also sends the XFCC header with the authentication result of the previous hop, (bar.com/be
// calling foo.com/fe).
TEST_F(ConnectionManagerUtilityTest, MtlsSanitizeSetClientCertPeerSanEmpty) {
  auto ssl = std::make_shared<NiceMock<Ssl::MockConnectionInfo>>();
  ON_CALL(*ssl, peerCertificatePresented()).WillByDefault(Return(true));
  const std::vector<std::string> local_uri_sans{"test://foo.com/be"};
  EXPECT_CALL(*ssl, uriSanLocalCertificate()).WillOnce(Return(local_uri_sans));
  std::string expected_sha("abcdefg");
  EXPECT_CALL(*ssl, sha256PeerCertificateDigest()).WillOnce(ReturnRef(expected_sha));
  std::string peer_subject = "/C=US/ST=CA/L=San Francisco/OU=Lyft/CN=test.lyft.com";
  EXPECT_CALL(*ssl, subjectPeerCertificate()).WillOnce(ReturnRef(peer_subject));
  EXPECT_CALL(*ssl, uriSanPeerCertificate()).WillRepeatedly(Return(std::vector<std::string>()));
  ON_CALL(connection_, ssl()).WillByDefault(Return(ssl));
  ON_CALL(config_, forwardClientCert())
      .WillByDefault(Return(Http::ForwardClientCertType::SanitizeSet));
  std::vector<Http::ClientCertDetailsType> details = std::vector<Http::ClientCertDetailsType>();
  details.push_back(Http::ClientCertDetailsType::Subject);
  details.push_back(Http::ClientCertDetailsType::URI);
  ON_CALL(config_, setCurrentClientCertDetails()).WillByDefault(ReturnRef(details));
  TestHeaderMapImpl headers{
      {"x-forwarded-client-cert", "By=test://foo.com/fe;URI=test://bar.com/be"}};

  EXPECT_EQ((MutateRequestRet{"10.0.0.3:50000", false}),
            callMutateRequestHeaders(headers, Protocol::Http2));
  EXPECT_TRUE(headers.has("x-forwarded-client-cert"));
  EXPECT_EQ("By=test://foo.com/be;Hash=abcdefg;Subject=\"/C=US/ST=CA/L=San "
            "Francisco/OU=Lyft/CN=test.lyft.com\";URI=",
            headers.get_("x-forwarded-client-cert"));
}

// forward_only, append_forward and sanitize_set are only effective in mTLS connection.
TEST_F(ConnectionManagerUtilityTest, TlsSanitizeClientCertWhenForward) {
  auto ssl = std::make_shared<NiceMock<Ssl::MockConnectionInfo>>();
  ON_CALL(*ssl, peerCertificatePresented()).WillByDefault(Return(false));
  ON_CALL(connection_, ssl()).WillByDefault(Return(ssl));
  ON_CALL(config_, forwardClientCert())
      .WillByDefault(Return(Http::ForwardClientCertType::ForwardOnly));
  std::vector<Http::ClientCertDetailsType> details;
  ON_CALL(config_, setCurrentClientCertDetails()).WillByDefault(ReturnRef(details));
  TestHeaderMapImpl headers{{"x-forwarded-client-cert", "By=test;URI=abc"}};

  EXPECT_EQ((MutateRequestRet{"10.0.0.3:50000", false}),
            callMutateRequestHeaders(headers, Protocol::Http2));
  EXPECT_FALSE(headers.has("x-forwarded-client-cert"));
}

// always_forward_only works regardless whether the connection is TLS/mTLS.
TEST_F(ConnectionManagerUtilityTest, TlsAlwaysForwardOnlyClientCert) {
  auto ssl = std::make_shared<NiceMock<Ssl::MockConnectionInfo>>();
  ON_CALL(*ssl, peerCertificatePresented()).WillByDefault(Return(false));
  ON_CALL(connection_, ssl()).WillByDefault(Return(ssl));
  ON_CALL(config_, forwardClientCert())
      .WillByDefault(Return(Http::ForwardClientCertType::AlwaysForwardOnly));
  std::vector<Http::ClientCertDetailsType> details;
  ON_CALL(config_, setCurrentClientCertDetails()).WillByDefault(ReturnRef(details));
  TestHeaderMapImpl headers{
      {"x-forwarded-client-cert", "By=test://foo.com/fe;URI=test://bar.com/be"}};

  EXPECT_EQ((MutateRequestRet{"10.0.0.3:50000", false}),
            callMutateRequestHeaders(headers, Protocol::Http2));
  EXPECT_TRUE(headers.has("x-forwarded-client-cert"));
  EXPECT_EQ("By=test://foo.com/fe;URI=test://bar.com/be", headers.get_("x-forwarded-client-cert"));
}

// forward_only, append_forward and sanitize_set are only effective in mTLS connection.
TEST_F(ConnectionManagerUtilityTest, NonTlsSanitizeClientCertWhenForward) {
  ON_CALL(connection_, ssl()).WillByDefault(Return(nullptr));
  ON_CALL(config_, forwardClientCert())
      .WillByDefault(Return(Http::ForwardClientCertType::ForwardOnly));
  std::vector<Http::ClientCertDetailsType> details;
  ON_CALL(config_, setCurrentClientCertDetails()).WillByDefault(ReturnRef(details));
  TestHeaderMapImpl headers{{"x-forwarded-client-cert", "By=test;URI=abc"}};

  EXPECT_EQ((MutateRequestRet{"10.0.0.3:50000", false}),
            callMutateRequestHeaders(headers, Protocol::Http2));
  EXPECT_FALSE(headers.has("x-forwarded-client-cert"));
}

// always_forward_only works regardless whether the connection is TLS/mTLS.
TEST_F(ConnectionManagerUtilityTest, NonTlsAlwaysForwardClientCert) {
  ON_CALL(connection_, ssl()).WillByDefault(Return(nullptr));
  ON_CALL(config_, forwardClientCert())
      .WillByDefault(Return(Http::ForwardClientCertType::AlwaysForwardOnly));
  std::vector<Http::ClientCertDetailsType> details;
  ON_CALL(config_, setCurrentClientCertDetails()).WillByDefault(ReturnRef(details));
  TestHeaderMapImpl headers{
      {"x-forwarded-client-cert", "By=test://foo.com/fe;URI=test://bar.com/be"}};

  EXPECT_EQ((MutateRequestRet{"10.0.0.3:50000", false}),
            callMutateRequestHeaders(headers, Protocol::Http2));
  EXPECT_TRUE(headers.has("x-forwarded-client-cert"));
  EXPECT_EQ("By=test://foo.com/fe;URI=test://bar.com/be", headers.get_("x-forwarded-client-cert"));
}

// Sampling, global on.
TEST_F(ConnectionManagerUtilityTest, RandomSamplingWhenGlobalSet) {
  EXPECT_CALL(runtime_.snapshot_,
              featureEnabled("tracing.random_sampling",
                             An<const envoy::type::v3alpha::FractionalPercent&>(), _))
      .WillOnce(Return(true));
  EXPECT_CALL(runtime_.snapshot_,
              featureEnabled("tracing.global_enabled",
                             An<const envoy::type::v3alpha::FractionalPercent&>(), _))
      .WillOnce(Return(true));

  Http::TestHeaderMapImpl request_headers{{"x-request-id", "125a4afb-6f55-44ba-ad80-413f09f48a28"}};
  callMutateRequestHeaders(request_headers, Protocol::Http2);

  EXPECT_EQ(UuidTraceStatus::Sampled,
            UuidUtils::isTraceableUuid(request_headers.get_("x-request-id")));
}

TEST_F(ConnectionManagerUtilityTest, SamplingWithoutRouteOverride) {
  EXPECT_CALL(runtime_.snapshot_,
              featureEnabled("tracing.random_sampling",
                             An<const envoy::type::v3alpha::FractionalPercent&>(), _))
      .WillOnce(Return(true));
  EXPECT_CALL(runtime_.snapshot_,
              featureEnabled("tracing.global_enabled",
                             An<const envoy::type::v3alpha::FractionalPercent&>(), _))
      .WillOnce(Return(true));

  Http::TestHeaderMapImpl request_headers{{"x-request-id", "125a4afb-6f55-44ba-ad80-413f09f48a28"}};
  callMutateRequestHeaders(request_headers, Protocol::Http2);

  EXPECT_EQ(UuidTraceStatus::Sampled,
            UuidUtils::isTraceableUuid(request_headers.get_("x-request-id")));
}

TEST_F(ConnectionManagerUtilityTest, SamplingWithRouteOverride) {
  EXPECT_CALL(runtime_.snapshot_,
              featureEnabled("tracing.random_sampling",
                             An<const envoy::type::v3alpha::FractionalPercent&>(), _))
      .WillOnce(Return(false));
  EXPECT_CALL(runtime_.snapshot_,
              featureEnabled("tracing.global_enabled",
                             An<const envoy::type::v3alpha::FractionalPercent&>(), _))
      .WillOnce(Return(false));

  NiceMock<Router::MockRouteTracing> tracingConfig;
  EXPECT_CALL(route_, tracingConfig()).WillRepeatedly(Return(&tracingConfig));
  const envoy::type::v3alpha::FractionalPercent percent;
  EXPECT_CALL(tracingConfig, getClientSampling()).WillRepeatedly(ReturnRef(percent));
  EXPECT_CALL(tracingConfig, getRandomSampling()).WillRepeatedly(ReturnRef(percent));
  EXPECT_CALL(tracingConfig, getOverallSampling()).WillRepeatedly(ReturnRef(percent));

  Http::TestHeaderMapImpl request_headers{{"x-request-id", "125a4afb-6f55-44ba-ad80-413f09f48a28"}};
  callMutateRequestHeaders(request_headers, Protocol::Http2);

  EXPECT_EQ(UuidTraceStatus::NoTrace,
            UuidUtils::isTraceableUuid(request_headers.get_("x-request-id")));
}

// Sampling must not be done on client traced.
TEST_F(ConnectionManagerUtilityTest, SamplingMustNotBeDoneOnClientTraced) {
  EXPECT_CALL(runtime_.snapshot_,
              featureEnabled("tracing.random_sampling",
                             An<const envoy::type::v3alpha::FractionalPercent&>(), _))
      .Times(0);
  EXPECT_CALL(runtime_.snapshot_,
              featureEnabled("tracing.global_enabled",
                             An<const envoy::type::v3alpha::FractionalPercent&>(), _))
      .WillOnce(Return(true));

  // The x_request_id has TRACE_FORCED(a) set in the TRACE_BYTE_POSITION(14) character.
  Http::TestHeaderMapImpl request_headers{{"x-request-id", "125a4afb-6f55-a4ba-ad80-413f09f48a28"}};
  callMutateRequestHeaders(request_headers, Protocol::Http2);

  EXPECT_EQ(UuidTraceStatus::Forced,
            UuidUtils::isTraceableUuid(request_headers.get_("x-request-id")));
}

// Sampling, global off.
TEST_F(ConnectionManagerUtilityTest, NoTraceWhenSamplingSetButGlobalNotSet) {
  EXPECT_CALL(runtime_.snapshot_,
              featureEnabled("tracing.random_sampling",
                             An<const envoy::type::v3alpha::FractionalPercent&>(), _))
      .WillOnce(Return(true));
  EXPECT_CALL(runtime_.snapshot_,
              featureEnabled("tracing.global_enabled",
                             An<const envoy::type::v3alpha::FractionalPercent&>(), _))
      .WillOnce(Return(false));

  Http::TestHeaderMapImpl request_headers{{"x-request-id", "125a4afb-6f55-44ba-ad80-413f09f48a28"}};
  callMutateRequestHeaders(request_headers, Protocol::Http2);

  EXPECT_EQ(UuidTraceStatus::NoTrace,
            UuidUtils::isTraceableUuid(request_headers.get_("x-request-id")));
}

// Client, client enabled, global on.
TEST_F(ConnectionManagerUtilityTest, ClientSamplingWhenGlobalSet) {
  EXPECT_CALL(runtime_.snapshot_,
              featureEnabled("tracing.client_enabled",
                             An<const envoy::type::v3alpha::FractionalPercent&>()))
      .WillOnce(Return(true));
  EXPECT_CALL(runtime_.snapshot_,
              featureEnabled("tracing.global_enabled",
                             An<const envoy::type::v3alpha::FractionalPercent&>(), _))
      .WillOnce(Return(true));

  Http::TestHeaderMapImpl request_headers{
      {"x-client-trace-id", "f4dca0a9-12c7-4307-8002-969403baf480"},
      {"x-request-id", "125a4afb-6f55-44ba-ad80-413f09f48a28"}};
  callMutateRequestHeaders(request_headers, Protocol::Http2);

  EXPECT_EQ(UuidTraceStatus::Client,
            UuidUtils::isTraceableUuid(request_headers.get_("x-request-id")));
}

// Client, client disabled, global on.
TEST_F(ConnectionManagerUtilityTest, NoTraceWhenClientSamplingNotSetAndGlobalSet) {
  EXPECT_CALL(runtime_.snapshot_,
              featureEnabled("tracing.client_enabled",
                             An<const envoy::type::v3alpha::FractionalPercent&>()))
      .WillOnce(Return(false));
  EXPECT_CALL(runtime_.snapshot_,
              featureEnabled("tracing.random_sampling",
                             An<const envoy::type::v3alpha::FractionalPercent&>(), _))
      .WillOnce(Return(false));
  EXPECT_CALL(runtime_.snapshot_,
              featureEnabled("tracing.global_enabled",
                             An<const envoy::type::v3alpha::FractionalPercent&>(), _))
      .WillOnce(Return(true));

  Http::TestHeaderMapImpl request_headers{
      {"x-client-trace-id", "f4dca0a9-12c7-4307-8002-969403baf480"},
      {"x-request-id", "125a4afb-6f55-44ba-ad80-413f09f48a28"}};
  callMutateRequestHeaders(request_headers, Protocol::Http2);

  EXPECT_EQ(UuidTraceStatus::NoTrace,
            UuidUtils::isTraceableUuid(request_headers.get_("x-request-id")));
}

// Forced, global on.
TEST_F(ConnectionManagerUtilityTest, ForcedTracedWhenGlobalSet) {
  ON_CALL(config_, useRemoteAddress()).WillByDefault(Return(false));
  // Internal request, make traceable.
  TestHeaderMapImpl headers{{"x-forwarded-for", "10.0.0.1"},
                            {"x-request-id", "125a4afb-6f55-44ba-ad80-413f09f48a28"},
                            {"x-envoy-force-trace", "true"}};
  EXPECT_CALL(random_, uuid()).Times(0);
  EXPECT_CALL(runtime_.snapshot_,
              featureEnabled("tracing.global_enabled",
                             An<const envoy::type::v3alpha::FractionalPercent&>(), _))
      .WillOnce(Return(true));

  EXPECT_EQ((MutateRequestRet{"10.0.0.1:0", true}),
            callMutateRequestHeaders(headers, Protocol::Http2));
  EXPECT_EQ(UuidTraceStatus::Forced, UuidUtils::isTraceableUuid(headers.get_("x-request-id")));
}

// Forced, global off.
TEST_F(ConnectionManagerUtilityTest, NoTraceWhenForcedTracedButGlobalNotSet) {
  ON_CALL(config_, useRemoteAddress()).WillByDefault(Return(false));
  // Internal request, make traceable.
  TestHeaderMapImpl headers{{"x-forwarded-for", "10.0.0.1"},
                            {"x-request-id", "125a4afb-6f55-44ba-ad80-413f09f48a28"},
                            {"x-envoy-force-trace", "true"}};
  EXPECT_CALL(random_, uuid()).Times(0);
  EXPECT_CALL(runtime_.snapshot_,
              featureEnabled("tracing.global_enabled",
                             An<const envoy::type::v3alpha::FractionalPercent&>(), _))
      .WillOnce(Return(false));

  EXPECT_EQ((MutateRequestRet{"10.0.0.1:0", true}),
            callMutateRequestHeaders(headers, Protocol::Http2));
  EXPECT_EQ(UuidTraceStatus::NoTrace, UuidUtils::isTraceableUuid(headers.get_("x-request-id")));
}

// Forced, global on, broken uuid.
TEST_F(ConnectionManagerUtilityTest, NoTraceOnBrokenUuid) {
  Http::TestHeaderMapImpl request_headers{{"x-envoy-force-trace", "true"}, {"x-request-id", "bb"}};
  callMutateRequestHeaders(request_headers, Protocol::Http2);

  EXPECT_EQ(UuidTraceStatus::NoTrace,
            UuidUtils::isTraceableUuid(request_headers.get_("x-request-id")));
}

TEST_F(ConnectionManagerUtilityTest, RemovesProxyResponseHeaders) {
  Http::TestHeaderMapImpl request_headers{{}};
  Http::TestHeaderMapImpl response_headers{{"keep-alive", "timeout=60"},
                                           {"proxy-connection", "proxy-header"}};
  ConnectionManagerUtility::mutateResponseHeaders(response_headers, &request_headers, "");

  EXPECT_EQ(UuidTraceStatus::NoTrace,
            UuidUtils::isTraceableUuid(request_headers.get_("x-request-id")));

  EXPECT_FALSE(response_headers.has("keep-alive"));
  EXPECT_FALSE(response_headers.has("proxy-connection"));
}

// maybeNormalizePath() does nothing by default.
TEST_F(ConnectionManagerUtilityTest, SanitizePathDefaultOff) {
  ON_CALL(config_, shouldNormalizePath()).WillByDefault(Return(false));
  HeaderMapImpl original_headers;
  original_headers.setPath("/xyz/../a");

  HeaderMapImpl header_map(static_cast<HeaderMap&>(original_headers));
  ConnectionManagerUtility::maybeNormalizePath(header_map, config_);
  EXPECT_EQ(original_headers, header_map);
}

// maybeNormalizePath() leaves already normal paths alone.
TEST_F(ConnectionManagerUtilityTest, SanitizePathNormalPath) {
  ON_CALL(config_, shouldNormalizePath()).WillByDefault(Return(true));
  HeaderMapImpl original_headers;
  original_headers.setPath("/xyz");

  HeaderMapImpl header_map(static_cast<HeaderMap&>(original_headers));
  ConnectionManagerUtility::maybeNormalizePath(header_map, config_);
  EXPECT_EQ(original_headers, header_map);
}

// maybeNormalizePath() normalizes relative paths.
TEST_F(ConnectionManagerUtilityTest, SanitizePathRelativePAth) {
  ON_CALL(config_, shouldNormalizePath()).WillByDefault(Return(true));
  HeaderMapImpl original_headers;
  original_headers.setPath("/xyz/../abc");

  HeaderMapImpl header_map(static_cast<HeaderMap&>(original_headers));
  ConnectionManagerUtility::maybeNormalizePath(header_map, config_);
  EXPECT_EQ(header_map.Path()->value().getStringView(), "/abc");
}

// maybeNormalizePath() does not touch adjacent slashes by default.
TEST_F(ConnectionManagerUtilityTest, MergeSlashesDefaultOff) {
  ON_CALL(config_, shouldNormalizePath()).WillByDefault(Return(true));
  ON_CALL(config_, shouldMergeSlashes()).WillByDefault(Return(false));
  HeaderMapImpl original_headers;
  original_headers.setPath("/xyz///abc");

  HeaderMapImpl header_map(static_cast<HeaderMap&>(original_headers));
  ConnectionManagerUtility::maybeNormalizePath(header_map, config_);
  EXPECT_EQ(header_map.Path()->value().getStringView(), "/xyz///abc");
}

// maybeNormalizePath() merges adjacent slashes.
TEST_F(ConnectionManagerUtilityTest, MergeSlashes) {
  ON_CALL(config_, shouldNormalizePath()).WillByDefault(Return(true));
  ON_CALL(config_, shouldMergeSlashes()).WillByDefault(Return(true));
  HeaderMapImpl original_headers;
  original_headers.setPath("/xyz///abc");

  HeaderMapImpl header_map(static_cast<HeaderMap&>(original_headers));
  ConnectionManagerUtility::maybeNormalizePath(header_map, config_);
  EXPECT_EQ(header_map.Path()->value().getStringView(), "/xyz/abc");
}

// maybeNormalizePath() merges adjacent slashes if normalization if off.
TEST_F(ConnectionManagerUtilityTest, MergeSlashesWithoutNormalization) {
  ON_CALL(config_, shouldNormalizePath()).WillByDefault(Return(false));
  ON_CALL(config_, shouldMergeSlashes()).WillByDefault(Return(true));
  HeaderMapImpl original_headers;
  original_headers.setPath("/xyz/..//abc");

  HeaderMapImpl header_map(static_cast<HeaderMap&>(original_headers));
  ConnectionManagerUtility::maybeNormalizePath(header_map, config_);
  EXPECT_EQ(header_map.Path()->value().getStringView(), "/xyz/../abc");
}

// test preserve_external_request_id true does not reset the passed requestId if passed
TEST_F(ConnectionManagerUtilityTest, PreserveExternalRequestId) {
  connection_.remote_address_ = std::make_shared<Network::Address::Ipv4Instance>("134.2.2.11");
  ON_CALL(config_, useRemoteAddress()).WillByDefault(Return(true));
  ON_CALL(config_, preserveExternalRequestId()).WillByDefault(Return(true));
  TestHeaderMapImpl headers{{"x-request-id", "my-request-id"}, {"x-forwarded-for", "198.51.100.1"}};
  EXPECT_EQ((MutateRequestRet{"134.2.2.11:0", false}),
            callMutateRequestHeaders(headers, Protocol::Http2));
  EXPECT_CALL(random_, uuid()).Times(0);
  EXPECT_EQ("my-request-id", headers.get_("x-request-id"));
}

// test preserve_external_request_id true but generates new request id when not passed
TEST_F(ConnectionManagerUtilityTest, PreseverExternalRequestIdNoReqId) {
  connection_.remote_address_ = std::make_shared<Network::Address::Ipv4Instance>("134.2.2.11");
  ON_CALL(config_, useRemoteAddress()).WillByDefault(Return(true));
  ON_CALL(config_, preserveExternalRequestId()).WillByDefault(Return(true));
  TestHeaderMapImpl headers{{"x-forwarded-for", "198.51.100.1"}};
  EXPECT_EQ((MutateRequestRet{"134.2.2.11:0", false}),
            callMutateRequestHeaders(headers, Protocol::Http2));
  EXPECT_EQ(random_.uuid_, headers.get_(Headers::get().RequestId));
}

// test preserve_external_request_id true and no edge_request passing requestId should keep the
// requestID
TEST_F(ConnectionManagerUtilityTest, PreserveExternalRequestIdNoEdgeRequestKeepRequestId) {
  ON_CALL(config_, preserveExternalRequestId()).WillByDefault(Return(true));
  TestHeaderMapImpl headers{{"x-request-id", "myReqId"}};
  EXPECT_EQ("myReqId", headers.get_(Headers::get().RequestId));
}

// test preserve_external_request_id true and no edge_request not passing requestId should generate
// new request id
TEST_F(ConnectionManagerUtilityTest, PreserveExternalRequestIdNoEdgeRequestGenerateNewRequestId) {
  ON_CALL(config_, preserveExternalRequestId()).WillByDefault(Return(true));
  TestHeaderMapImpl headers;
  callMutateRequestHeaders(headers, Protocol::Http2);
  EXPECT_EQ(random_.uuid_, headers.get_(Headers::get().RequestId));
}

// test preserve_external_request_id false edge request generates new request id
TEST_F(ConnectionManagerUtilityTest, NoPreserveExternalRequestIdEdgeRequestGenerateRequestId) {
  ON_CALL(config_, preserveExternalRequestId()).WillByDefault(Return(false));
  connection_.remote_address_ = std::make_shared<Network::Address::Ipv4Instance>("134.2.2.11");
  // with request id
  {

    ON_CALL(config_, useRemoteAddress()).WillByDefault(Return(true));
    TestHeaderMapImpl headers{{"x-forwarded-for", "198.51.100.1"},
                              {"x-request-id", "my-request-id"}};
    EXPECT_EQ((MutateRequestRet{"134.2.2.11:0", false}),
              callMutateRequestHeaders(headers, Protocol::Http2));
    EXPECT_EQ(random_.uuid_, headers.get_(Headers::get().RequestId));
  }

  // with no request id
  {
    TestHeaderMapImpl headers{{"x-forwarded-for", "198.51.100.1"}};
    EXPECT_EQ((MutateRequestRet{"134.2.2.11:0", false}),
              callMutateRequestHeaders(headers, Protocol::Http2));
    EXPECT_EQ(random_.uuid_, headers.get_(Headers::get().RequestId));
  }
}

// test preserve_external_request_id false not edge request
TEST_F(ConnectionManagerUtilityTest, NoPreserveExternalRequestIdNoEdgeRequest) {
  ON_CALL(config_, preserveExternalRequestId()).WillByDefault(Return(false));

  // with no request id
  {
    TestHeaderMapImpl headers;
    callMutateRequestHeaders(headers, Protocol::Http2);
    EXPECT_EQ(random_.uuid_, headers.get_(Headers::get().RequestId));
  }

  // with request id
  {
    TestHeaderMapImpl headers{{"x-request-id", "my-request-id"}};
    callMutateRequestHeaders(headers, Protocol::Http2);
    EXPECT_EQ("my-request-id", headers.get_(Headers::get().RequestId));
  }
}
} // namespace Http
} // namespace Envoy<|MERGE_RESOLUTION|>--- conflicted
+++ resolved
@@ -52,7 +52,6 @@
     return ServerConnectionPtr{createCodec_(connection, instance, callbacks)};
   }
 
-<<<<<<< HEAD
   MOCK_METHOD(const std::list<AccessLog::InstanceSharedPtr>&, accessLogs, ());
   MOCK_METHOD(ServerConnection*, createCodec_,
               (Network::Connection&, const Buffer::Instance&, ServerConnectionCallbacks&));
@@ -71,12 +70,12 @@
   MOCK_METHOD(std::chrono::milliseconds, delayedCloseTimeout, (), (const));
   MOCK_METHOD(Router::RouteConfigProvider*, routeConfigProvider, ());
   MOCK_METHOD(Config::ConfigProvider*, scopedRouteConfigProvider, ());
-  MOCK_METHOD(const std::string&, serverName, ());
+  MOCK_METHOD(const std::string&, serverName, (), (const));
   MOCK_METHOD(HttpConnectionManagerProto::ServerHeaderTransformation, serverHeaderTransformation,
-              ());
+              (), (const));
   MOCK_METHOD(ConnectionManagerStats&, stats, ());
   MOCK_METHOD(ConnectionManagerTracingStats&, tracingStats, ());
-  MOCK_METHOD(bool, useRemoteAddress, ());
+  MOCK_METHOD(bool, useRemoteAddress, (), (const));
   const Http::InternalAddressConfig& internalAddressConfig() const override {
     return *internal_address_config_;
   }
@@ -95,50 +94,6 @@
   MOCK_METHOD(const Http::Http1Settings&, http1Settings, (), (const));
   MOCK_METHOD(bool, shouldNormalizePath, (), (const));
   MOCK_METHOD(bool, shouldMergeSlashes, (), (const));
-=======
-  MOCK_METHOD0(accessLogs, const std::list<AccessLog::InstanceSharedPtr>&());
-  MOCK_METHOD3(createCodec_, ServerConnection*(Network::Connection&, const Buffer::Instance&,
-                                               ServerConnectionCallbacks&));
-  MOCK_METHOD0(dateProvider, DateProvider&());
-  MOCK_CONST_METHOD0(drainTimeout, std::chrono::milliseconds());
-  MOCK_METHOD0(filterFactory, FilterChainFactory&());
-  MOCK_CONST_METHOD0(generateRequestId, bool());
-  MOCK_CONST_METHOD0(preserveExternalRequestId, bool());
-  MOCK_CONST_METHOD0(maxRequestHeadersKb, uint32_t());
-  MOCK_CONST_METHOD0(maxRequestHeadersCount, uint32_t());
-  MOCK_CONST_METHOD0(idleTimeout, absl::optional<std::chrono::milliseconds>());
-  MOCK_CONST_METHOD0(isRoutable, bool());
-  MOCK_CONST_METHOD0(maxConnectionDuration, absl::optional<std::chrono::milliseconds>());
-  MOCK_CONST_METHOD0(streamIdleTimeout, std::chrono::milliseconds());
-  MOCK_CONST_METHOD0(requestTimeout, std::chrono::milliseconds());
-  MOCK_CONST_METHOD0(delayedCloseTimeout, std::chrono::milliseconds());
-  MOCK_METHOD0(routeConfigProvider, Router::RouteConfigProvider*());
-  MOCK_METHOD0(scopedRouteConfigProvider, Config::ConfigProvider*());
-  MOCK_CONST_METHOD0(serverName, const std::string&());
-  MOCK_CONST_METHOD0(serverHeaderTransformation,
-                     HttpConnectionManagerProto::ServerHeaderTransformation());
-  MOCK_METHOD0(stats, ConnectionManagerStats&());
-  MOCK_METHOD0(tracingStats, ConnectionManagerTracingStats&());
-  MOCK_CONST_METHOD0(useRemoteAddress, bool());
-  const Http::InternalAddressConfig& internalAddressConfig() const override {
-    return *internal_address_config_;
-  }
-  MOCK_METHOD0(unixSocketInternal, bool());
-  MOCK_CONST_METHOD0(xffNumTrustedHops, uint32_t());
-  MOCK_CONST_METHOD0(skipXffAppend, bool());
-  MOCK_CONST_METHOD0(via, const std::string&());
-  MOCK_CONST_METHOD0(forwardClientCert, Http::ForwardClientCertType());
-  MOCK_CONST_METHOD0(setCurrentClientCertDetails,
-                     const std::vector<Http::ClientCertDetailsType>&());
-  MOCK_METHOD0(localAddress, const Network::Address::Instance&());
-  MOCK_METHOD0(userAgent, const absl::optional<std::string>&());
-  MOCK_METHOD0(tracingConfig, const Http::TracingConnectionManagerConfig*());
-  MOCK_METHOD0(listenerStats, ConnectionManagerListenerStats&());
-  MOCK_CONST_METHOD0(proxy100Continue, bool());
-  MOCK_CONST_METHOD0(http1Settings, const Http::Http1Settings&());
-  MOCK_CONST_METHOD0(shouldNormalizePath, bool());
-  MOCK_CONST_METHOD0(shouldMergeSlashes, bool());
->>>>>>> b8cdb31f
 
   std::unique_ptr<Http::InternalAddressConfig> internal_address_config_ =
       std::make_unique<DefaultInternalAddressConfig>();
