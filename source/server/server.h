--- conflicted
+++ resolved
@@ -168,11 +168,8 @@
   Admin& admin() override { return server_.admin(); }
   TimeSource& timeSource() override { return api().timeSource(); }
   Api::Api& api() override { return server_.api(); }
-<<<<<<< HEAD
   Grpc::Context& grpcContext() override { return server_.grpcContext(); }
-=======
   Envoy::Server::DrainManager& drainManager() override { return server_.drainManager(); }
->>>>>>> 7caa11fc
 
   // Configuration::TransportSocketFactoryContext
   Ssl::ContextManager& sslContextManager() override { return server_.sslContextManager(); }
