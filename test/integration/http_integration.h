#pragma once

#include <cstdint>
#include <memory>
#include <string>

#include "source/common/http/codec_client.h"
#include "source/common/http/http3/quic_client_connection_factory.h"
#include "source/common/network/filter_impl.h"

#include "test/common/http/http2/http2_frame.h"
#include "test/integration/integration.h"
#include "test/integration/utility.h"
#include "test/test_common/printers.h"

namespace Envoy {

using ::Envoy::Http::Http2::Http2Frame;

/**
 * HTTP codec client used during integration testing.
 */
class IntegrationCodecClient : public Http::CodecClientProd {
public:
  IntegrationCodecClient(Event::Dispatcher& dispatcher, Random::RandomGenerator& random,
                         Network::ClientConnectionPtr&& conn,
                         Upstream::HostDescriptionConstSharedPtr host_description,
                         Http::CodecType type);

  IntegrationStreamDecoderPtr makeHeaderOnlyRequest(const Http::RequestHeaderMap& headers);
  IntegrationStreamDecoderPtr makeRequestWithBody(const Http::RequestHeaderMap& headers,
                                                  uint64_t body_size);
  IntegrationStreamDecoderPtr makeRequestWithBody(const Http::RequestHeaderMap& headers,
                                                  const std::string& body);
  bool sawGoAway() const { return saw_goaway_; }
  bool connected() const { return connected_; }
  void sendData(Http::RequestEncoder& encoder, absl::string_view data, bool end_stream);
  void sendData(Http::RequestEncoder& encoder, Buffer::Instance& data, bool end_stream);
  void sendData(Http::RequestEncoder& encoder, uint64_t size, bool end_stream);
  void sendTrailers(Http::RequestEncoder& encoder, const Http::RequestTrailerMap& trailers);
  void sendReset(Http::RequestEncoder& encoder);
  // Intentionally makes a copy of metadata_map.
  void sendMetadata(Http::RequestEncoder& encoder, Http::MetadataMap metadata_map);
  std::pair<Http::RequestEncoder&, IntegrationStreamDecoderPtr>
  startRequest(const Http::RequestHeaderMap& headers);
  ABSL_MUST_USE_RESULT AssertionResult
  waitForDisconnect(std::chrono::milliseconds time_to_wait = TestUtility::DefaultTimeout);
  Network::ClientConnection* connection() const { return connection_.get(); }
  Network::ConnectionEvent lastConnectionEvent() const { return last_connection_event_; }
  Network::Connection& rawConnection() { return *connection_; }
  bool disconnected() { return disconnected_; }

private:
  struct ConnectionCallbacks : public Network::ConnectionCallbacks {
    ConnectionCallbacks(IntegrationCodecClient& parent) : parent_(parent) {}

    // Network::ConnectionCallbacks
    void onEvent(Network::ConnectionEvent event) override;
    void onAboveWriteBufferHighWatermark() override {}
    void onBelowWriteBufferLowWatermark() override {}

    IntegrationCodecClient& parent_;
  };

  struct CodecCallbacks : public Http::ConnectionCallbacks {
    CodecCallbacks(IntegrationCodecClient& parent) : parent_(parent) {}

    // Http::ConnectionCallbacks
    void onGoAway(Http::GoAwayErrorCode) override { parent_.saw_goaway_ = true; }

    IntegrationCodecClient& parent_;
  };

  void flushWrite();

  Event::Dispatcher& dispatcher_;
  ConnectionCallbacks callbacks_;
  CodecCallbacks codec_callbacks_;
  bool connected_{};
  bool disconnected_{};
  bool saw_goaway_{};
  Network::ConnectionEvent last_connection_event_;
};

using IntegrationCodecClientPtr = std::unique_ptr<IntegrationCodecClient>;

/**
 * Test fixture for HTTP and HTTP/2 integration tests.
 */
class HttpIntegrationTest : public BaseIntegrationTest {
public:
  HttpIntegrationTest(Http::CodecType downstream_protocol, Network::Address::IpVersion version,
                      const std::string& config = ConfigHelper::httpProxyConfig());

  HttpIntegrationTest(Http::CodecType downstream_protocol,
                      const InstanceConstSharedPtrFn& upstream_address_fn,
                      Network::Address::IpVersion version,
                      const std::string& config = ConfigHelper::httpProxyConfig());
  ~HttpIntegrationTest() override;

  void initialize() override;

protected:
  void useAccessLog(absl::string_view format = "",
                    std::vector<envoy::config::core::v3::TypedExtensionConfig> formatters = {});

  IntegrationCodecClientPtr makeHttpConnection(uint32_t port);
  // Makes a http connection object without checking its connected state.
  virtual IntegrationCodecClientPtr makeRawHttpConnection(
      Network::ClientConnectionPtr&& conn,
      absl::optional<envoy::config::core::v3::Http2ProtocolOptions> http2_options);
  // Makes a downstream network connection object based on client codec version.
  Network::ClientConnectionPtr makeClientConnectionWithOptions(
      uint32_t port, const Network::ConnectionSocket::OptionsSharedPtr& options) override;
  // Makes a http connection object with asserting a connected state.
  IntegrationCodecClientPtr makeHttpConnection(Network::ClientConnectionPtr&& conn);

  // Sets downstream_protocol_ and alters the HTTP connection manager codec type in the
  // config_helper_.
  void setDownstreamProtocol(Http::CodecType type);

  // Enable the encoding/decoding of Http1 trailers downstream
  ConfigHelper::HttpModifierFunction setEnableDownstreamTrailersHttp1();

  // Enable the encoding/decoding of Http1 trailers upstream
  ConfigHelper::ConfigModifierFunction setEnableUpstreamTrailersHttp1();

  // Sends |request_headers| and |request_body_size| bytes of body upstream.
  // Configured upstream to send |response_headers| and |response_body_size|
  // bytes of body downstream.
  // Waits |time| ms for both the request to be proxied upstream and the
  // response to be proxied downstream.
  //
  // Waits for the complete downstream response before returning.
  // Requires |codec_client_| to be initialized.
  IntegrationStreamDecoderPtr sendRequestAndWaitForResponse(
      const Http::TestRequestHeaderMapImpl& request_headers, uint32_t request_body_size,
      const Http::TestResponseHeaderMapImpl& response_headers, uint32_t response_body_size,
      int upstream_index = 0, std::chrono::milliseconds time = TestUtility::DefaultTimeout);

  // Wait for the end of stream on the next upstream stream on any of the provided fake upstreams.
  // Sets fake_upstream_connection_ to the connection and upstream_request_ to stream.
  // In cases where the upstream that will receive the request is not deterministic, a second
  // upstream index may be provided, in which case both upstreams will be checked for requests.
  absl::optional<uint64_t> waitForNextUpstreamRequest(
      const std::vector<uint64_t>& upstream_indices,
      std::chrono::milliseconds connection_wait_timeout = TestUtility::DefaultTimeout);
  void waitForNextUpstreamRequest(
      uint64_t upstream_index = 0,
      std::chrono::milliseconds connection_wait_timeout = TestUtility::DefaultTimeout);

  absl::optional<uint64_t>
  waitForNextUpstreamConnection(const std::vector<uint64_t>& upstream_indices,
                                std::chrono::milliseconds connection_wait_timeout,
                                FakeHttpConnectionPtr& fake_upstream_connection);

  // Close |codec_client_| and |fake_upstream_connection_| cleanly.
  void cleanupUpstreamAndDownstream();

  // Verifies the response_headers contains the expected_headers, and response body matches given
  // body string.
  void verifyResponse(IntegrationStreamDecoderPtr response, const std::string& response_code,
                      const Http::TestResponseHeaderMapImpl& expected_headers,
                      const std::string& expected_body);

  // Helper that sends a request to Envoy, and verifies if Envoy response headers and body size is
  // the same as the expected headers map.
  // Requires the "http" port has been registered.
  void sendRequestAndVerifyResponse(const Http::TestRequestHeaderMapImpl& request_headers,
                                    const int request_size,
                                    const Http::TestResponseHeaderMapImpl& response_headers,
                                    const int response_size, const int backend_idx);

  // Check for completion of upstream_request_, and a simple "200" response.
  void checkSimpleRequestSuccess(uint64_t expected_request_size, uint64_t expected_response_size,
                                 IntegrationStreamDecoder* response);

  using ConnectionCreationFunction = std::function<Network::ClientConnectionPtr()>;
  // Sends a simple header-only HTTP request, and waits for a response.
  IntegrationStreamDecoderPtr makeHeaderOnlyRequest(ConnectionCreationFunction* create_connection,
                                                    int upstream_index,
                                                    const std::string& path = "/test/long/url",
                                                    const std::string& authority = "host");
  void testRouterNotFound();
  void testRouterNotFoundWithBody();
  void testRouterVirtualClusters();
  void testRouterUpstreamProtocolError(const std::string&, const std::string&);

  void testRouterRequestAndResponseWithBody(
      uint64_t request_size, uint64_t response_size, bool big_header,
      bool set_content_length_header = false, ConnectionCreationFunction* creator = nullptr,
      std::chrono::milliseconds timeout = TestUtility::DefaultTimeout);
  void testRouterHeaderOnlyRequestAndResponse(ConnectionCreationFunction* creator = nullptr,
                                              int upstream_index = 0,
                                              const std::string& path = "/test/long/url",
                                              const std::string& authority = "host");
  void testRequestAndResponseShutdownWithActiveConnection();

  // Disconnect tests
  void testRouterUpstreamDisconnectBeforeRequestComplete();
  void
  testRouterUpstreamDisconnectBeforeResponseComplete(ConnectionCreationFunction* creator = nullptr);
  void testRouterDownstreamDisconnectBeforeRequestComplete(
      ConnectionCreationFunction* creator = nullptr);
  void testRouterDownstreamDisconnectBeforeResponseComplete(
      ConnectionCreationFunction* creator = nullptr);
  void testRouterUpstreamResponseBeforeRequestComplete();

  void testTwoRequests(bool force_network_backup = false);
  void testLargeHeaders(Http::TestRequestHeaderMapImpl request_headers,
                        Http::TestRequestTrailerMapImpl request_trailers, uint32_t size,
                        uint32_t max_size);
  void testLargeRequestUrl(uint32_t url_size, uint32_t max_headers_size);
  void testLargeRequestHeaders(uint32_t size, uint32_t count, uint32_t max_size = 60,
                               uint32_t max_count = 100,
                               std::chrono::milliseconds timeout = TestUtility::DefaultTimeout);
  void testLargeRequestTrailers(uint32_t size, uint32_t max_size = 60);
  void testManyRequestHeaders(std::chrono::milliseconds time = TestUtility::DefaultTimeout);

  void testAddEncodedTrailers();
  void testRetry();
  void testRetryHittingBufferLimit();
  void testRetryAttemptCountHeader();
  void testGrpcRetry();

  void testEnvoyHandling100Continue(bool additional_continue_from_upstream = false,
                                    const std::string& via = "", bool disconnect_after_100 = false);
  void testEnvoyProxying1xx(bool continue_before_upstream_complete = false,
                            bool with_encoder_filter = false,
                            bool with_multiple_1xx_headers = false);

  // HTTP/2 client tests.
  void testDownstreamResetBeforeResponseComplete();
  // Test that trailers are sent. request_trailers_present and
  // response_trailers_present will check if the trailers are present, otherwise
  // makes sure they were dropped.
  void testTrailers(uint64_t request_size, uint64_t response_size, bool request_trailers_present,
                    bool response_trailers_present);
  // Test /drain_listener from admin portal.
<<<<<<< HEAD
  void testAdminDrain(Http::CodecClient::Type admin_request_type);
  Http::CodecClient::Type downstreamProtocol() const { return downstream_protocol_; }
=======
  void testAdminDrain(Http::CodecType admin_request_type);
  // Test max stream duration.
  void testMaxStreamDuration();
  void testMaxStreamDurationWithRetry(bool invoke_retry_upstream_disconnect);
  Http::CodecType downstreamProtocol() const { return downstream_protocol_; }
  std::string downstreamProtocolStatsRoot() const;
  // Return the upstream protocol part of the stats root.
  std::string upstreamProtocolStatsRoot() const;
>>>>>>> 68fe53a8
  // Prefix listener stat with IP:port, including IP version dependent loopback address.
  std::string listenerStatPrefix(const std::string& stat_name);

  Network::TransportSocketFactoryPtr quic_transport_socket_factory_;
  // Must outlive |codec_client_| because it may not close connection till the end of its life
  // scope.
  std::unique_ptr<Http::PersistentQuicInfo> quic_connection_persistent_info_;
  // The client making requests to Envoy.
  IntegrationCodecClientPtr codec_client_;
  // A placeholder for the first upstream connection.
  FakeHttpConnectionPtr fake_upstream_connection_;
  // A placeholder for the first request received at upstream.
  FakeStreamPtr upstream_request_;
  // A pointer to the request encoder, if used.
  Http::RequestEncoder* request_encoder_{nullptr};
  // The response headers sent by sendRequestAndWaitForResponse() by default.
  Http::TestResponseHeaderMapImpl default_response_headers_{{":status", "200"}};
  Http::TestRequestHeaderMapImpl default_request_headers_{
      {":method", "GET"}, {":path", "/test/long/url"}, {":scheme", "http"}, {":authority", "host"}};
  // The codec type for the client-to-Envoy connection
  Http::CodecType downstream_protocol_{Http::CodecType::HTTP1};
  std::string access_log_name_;
  testing::NiceMock<Random::MockRandomGenerator> random_;

  bool set_reuse_port_{false};
  std::string san_to_match_{"spiffe://lyft.com/backend-team"};
};

// Helper class for integration tests using raw HTTP/2 frames
class Http2RawFrameIntegrationTest : public HttpIntegrationTest {
public:
  Http2RawFrameIntegrationTest(Network::Address::IpVersion version)
      : HttpIntegrationTest(Http::CodecType::HTTP2, version) {}

protected:
  void startHttp2Session();
  Http2Frame readFrame();
  void sendFrame(const Http2Frame& frame);
  virtual void beginSession();

  IntegrationTcpClientPtr tcp_client_;
};

} // namespace Envoy<|MERGE_RESOLUTION|>--- conflicted
+++ resolved
@@ -237,19 +237,11 @@
   void testTrailers(uint64_t request_size, uint64_t response_size, bool request_trailers_present,
                     bool response_trailers_present);
   // Test /drain_listener from admin portal.
-<<<<<<< HEAD
   void testAdminDrain(Http::CodecClient::Type admin_request_type);
   Http::CodecClient::Type downstreamProtocol() const { return downstream_protocol_; }
-=======
-  void testAdminDrain(Http::CodecType admin_request_type);
-  // Test max stream duration.
-  void testMaxStreamDuration();
-  void testMaxStreamDurationWithRetry(bool invoke_retry_upstream_disconnect);
-  Http::CodecType downstreamProtocol() const { return downstream_protocol_; }
   std::string downstreamProtocolStatsRoot() const;
   // Return the upstream protocol part of the stats root.
   std::string upstreamProtocolStatsRoot() const;
->>>>>>> 68fe53a8
   // Prefix listener stat with IP:port, including IP version dependent loopback address.
   std::string listenerStatPrefix(const std::string& stat_name);
 
