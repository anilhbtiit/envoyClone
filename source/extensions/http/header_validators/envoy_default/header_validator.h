#pragma once

#include <functional>

#include "envoy/extensions/http/header_validators/envoy_default/v3/header_validator.pb.h"
#include "envoy/http/header_validator.h"

#include "source/common/http/headers.h"
#include "source/extensions/http/header_validators/envoy_default/path_normalizer.h"

#include "absl/container/node_hash_map.h"

namespace Envoy {
namespace Extensions {
namespace Http {
namespace HeaderValidators {
namespace EnvoyDefault {

struct HeaderValidatorConfigOverrides {
  // This flag enables validation of the :path header compatible with legacy Envoy codecs.
  // When this flag is false header validator checks the URL path in accordance with
  // the https://datatracker.ietf.org/doc/html/rfc3986#section-3.3 RFC.
  //
  // This option currently is `true` by default and can be overridden using the
  // "envoy.uhv.allow_non_compliant_characters_in_path" runtime value. Note that the default value
  // will be changed to `false` in the future to make Envoy behavior standard compliant and
  // consistent across all HTTP protocol versions.
  //
  // In the relaxed mode header validator allows the following additional characters:
  // HTTP/1 protocol: " < > [ ] ^ ` { } \ | #
  // HTTP/2 and HTTP/3 protocols: all characters allowed for HTTP/1, space, TAB, all extended ASCII
  // (>= 0x80)
  //
  // In addition when this flag is true AND path normalization is enabled, Envoy will do the
  // following:
  // 1. all additionally allowed characters with the exception of the [] and \ characters are URL
  // encoded in path
  //    segment or URL only. These characters in query or fragment will remain unencoded.
  // 2. \ character is translated to / in path segment.
  //
  // This option provides backward compatibility with the existing (pre header validator) Envoy
  // behavior. Envoy's legacy codecs were not compliant with the
  // https://datatracker.ietf.org/doc/html/rfc3986#section-3.3
  //
  // With the `envoy.uhv.allow_non_compliant_characters_in_path` set to false the header validator
  // rejects requests with characters not allowed by the RFC in the :path header.
  const bool allow_non_compliant_characters_in_path_{true};
};

/*
 * Base class for all HTTP codec header validations. This class has several methods to validate
 * headers that are shared across multiple codec versions where the RFC guidance did not change.
 */
class HeaderValidator {
public:
  HeaderValidator(
      const envoy::extensions::http::header_validators::envoy_default::v3::HeaderValidatorConfig&
          config,
      ::Envoy::Http::Protocol protocol, ::Envoy::Http::HeaderValidatorStats& stats,
      const HeaderValidatorConfigOverrides& config_overrides);
  virtual ~HeaderValidator() = default;

  using HeaderEntryValidationResult = ::Envoy::Http::HeaderValidator::RejectResult;
  using HeaderValueValidationResult = ::Envoy::Http::HeaderValidator::RejectResult;
  /*
   * Validate the :method pseudo header, honoring the restrict_http_methods configuration option.
   */
  HeaderValueValidationResult validateMethodHeader(const ::Envoy::Http::HeaderString& value);

  /*
   * Validate the :status response pseudo header based on the range of valid response statuses.
   */
  HeaderValueValidationResult validateStatusHeader(const ::Envoy::Http::HeaderString& value);

  /*
   * Validate any request or response header name.
   */
  virtual HeaderEntryValidationResult
  validateGenericHeaderName(const ::Envoy::Http::HeaderString& name);

  /*
   * Validate any request or response header value.
   */
  HeaderValueValidationResult validateGenericHeaderValue(const ::Envoy::Http::HeaderString& value);

  /*
   * Validate the Content-Length request and response header as a whole number integer. The RFC
   * states that multiple Content-Length values are acceptable if they are all the same value.
   * However, UHV does not allow multiple values currently because the comma character will be
   * rejected. We can add an option to allow multiple Content-Length values in the future if
   * needed.
   */
  HeaderValueValidationResult validateContentLengthHeader(const ::Envoy::Http::HeaderString& value);

  /*
   * Validate the :scheme pseudo header.
   */
  HeaderValueValidationResult validateSchemeHeader(const ::Envoy::Http::HeaderString& value);

  /*
   * Validate the Host header or :authority pseudo header. This method does not allow the
   * userinfo component (user:pass@host).
   */
  HeaderValueValidationResult validateHostHeader(const ::Envoy::Http::HeaderString& value);

  /*
   * Validate the :path pseudo header. This method only validates that the :path header only
   * contains valid characters and does not validate the syntax or form of the path URI.
   */
  HeaderValueValidationResult
  validatePathHeaderCharacters(const ::Envoy::Http::HeaderString& value);

  /*
   * Check if the Transfer-Encoding header contains the "chunked" transfer encoding.
   */
  bool hasChunkedTransferEncoding(const ::Envoy::Http::HeaderString& value);

protected:
  /*
   * An internal class that stores the result of validating syntax-specific URI hosts.
   */
  class HostHeaderValidationResult {
  public:
    using RejectAction = ::Envoy::Http::HeaderValidator::RejectAction;
    HostHeaderValidationResult(RejectAction action, absl::string_view details,
                               absl::string_view address, absl::string_view port)
        : result_(action, details, address, port) {
      ENVOY_BUG(action == RejectAction::Accept || !details.empty(),
                "Error details must not be empty in case of an error");
    }

    static HostHeaderValidationResult reject(absl::string_view details) {
      return {RejectAction::Reject, details, "", ""};
    }

    static HostHeaderValidationResult success(absl::string_view address, absl::string_view port) {
      return {RejectAction::Accept, "", address, port};
    }

    bool ok() const { return action() == RejectAction::Accept; }

    RejectAction action() const { return std::get<0>(result_); }

    absl::string_view details() const { return std::get<1>(result_); }

    // The address component of the URI path.
    absl::string_view address() const { return std::get<2>(result_); }

    // The port component of the URI path, including the leading ":" delimiter.
    absl::string_view portAndDelimiter() const { return std::get<3>(result_); }

  private:
    std::tuple<RejectAction, std::string, absl::string_view, absl::string_view> result_;
  };

  /*
   * Validate an IPv6 host header value. The port specifier, if included in the host string, is
   * stored in the return details on success.
   */
  HostHeaderValidationResult validateHostHeaderIPv6(absl::string_view host);

  /*
   * Validate a reg-name host header value. The port specifier, if included in the host string, is
   * stored in the return details on success.
   */
  HostHeaderValidationResult validateHostHeaderRegName(absl::string_view host);

  /*
   * Validate a header value. The `protocol_specific_header_validators` map contains validation
   * function for protocol specific header keys. If the header key is not found in the
   * `protocol_specific_header_validators` the header key is checked by calling the
   * `validateGenericHeaderName` method (Note that `validateGenericHeaderName` is virtual and has
   * different behavior for H/1 and H/2, H/3 validators) and the header value is checked by calling
   * the `validateGenericHeaderValue` method.
   */
  using HeaderValidatorFunction = std::function<HeaderValidator::HeaderValueValidationResult(
      const ::Envoy::Http::HeaderString&)>;
  using HeaderValidatorMap = absl::node_hash_map<absl::string_view, HeaderValidatorFunction>;
  HeaderEntryValidationResult
  validateGenericRequestHeaderEntry(const ::Envoy::Http::HeaderString& key,
                                    const ::Envoy::Http::HeaderString& value,
                                    const HeaderValidatorMap& protocol_specific_header_validators);

  /*
   * Common method for validating request or response trailers.
   */
  ::Envoy::Http::HeaderValidator::ValidationResult
  validateTrailers(const ::Envoy::Http::HeaderMap& trailers);

  /**
   * Removes headers with underscores in their names iff the headers_with_underscores_action
   * config value is DROP. Noop otherwise.
   * The REJECT config option for header names with underscores is handled in the
   * validateRequestHeaders or validateRequestTrailers methods.
   */
  void sanitizeHeadersWithUnderscores(::Envoy::Http::HeaderMap& header_map);

<<<<<<< HEAD
  /*
   * Validate the :path pseudo header using specific allowed character set.
   */
  HeaderValueValidationResult
  validatePathHeaderCharacterSet(const ::Envoy::Http::HeaderString& value,
                                 const std::array<uint32_t, 8>& allowed_path_chracters,
                                 const std::array<uint32_t, 8>& allowed_query_fragment_characters);

  // URL-encode additional characters in URL path. This method is called iff
  // `envoy.uhv.allow_non_compliant_characters_in_path` is true.
  // Encoded characters:
  //
  // " < > ^ ` { } | TAB space extended-ASCII
  // This method is provided for backward compatibility with Envoy's pre header validator
  // behavior. See comments in the HeaderValidatorConfigOverrides declaration above for more
  // information.
  void encodeAdditionalCharactersInPath(::Envoy::Http::RequestHeaderMap& header_map);
=======
  /**
   * Check if the :path header contains a fragment. If the fragment is found it is stripped from
   * the :path.
   */
  void sanitizePathWithFragment(::Envoy::Http::RequestHeaderMap& header_map);

  /**
   * Decode percent-encoded slash characters based on configuration.
   */
  PathNormalizer::PathNormalizationResult
  sanitizeEncodedSlashes(::Envoy::Http::RequestHeaderMap& header_map);
>>>>>>> 2df5a5d0

  const envoy::extensions::http::header_validators::envoy_default::v3::HeaderValidatorConfig
      config_;
  ::Envoy::Http::Protocol protocol_;
  const HeaderValidatorConfigOverrides config_overrides_;
  const ::Envoy::Http::HeaderValues& header_values_;
  ::Envoy::Http::HeaderValidatorStats& stats_;
  const PathNormalizer path_normalizer_;
};

} // namespace EnvoyDefault
} // namespace HeaderValidators
} // namespace Http
} // namespace Extensions
} // namespace Envoy<|MERGE_RESOLUTION|>--- conflicted
+++ resolved
@@ -195,7 +195,6 @@
    */
   void sanitizeHeadersWithUnderscores(::Envoy::Http::HeaderMap& header_map);
 
-<<<<<<< HEAD
   /*
    * Validate the :path pseudo header using specific allowed character set.
    */
@@ -213,7 +212,6 @@
   // behavior. See comments in the HeaderValidatorConfigOverrides declaration above for more
   // information.
   void encodeAdditionalCharactersInPath(::Envoy::Http::RequestHeaderMap& header_map);
-=======
   /**
    * Check if the :path header contains a fragment. If the fragment is found it is stripped from
    * the :path.
@@ -225,7 +223,6 @@
    */
   PathNormalizer::PathNormalizationResult
   sanitizeEncodedSlashes(::Envoy::Http::RequestHeaderMap& header_map);
->>>>>>> 2df5a5d0
 
   const envoy::extensions::http::header_validators::envoy_default::v3::HeaderValidatorConfig
       config_;
