#include <unistd.h>

#include "common/common/lock_guard.h"
#include "common/common/mutex_tracer_impl.h"
#include "common/common/thread.h"
#include "common/runtime/runtime_impl.h"

#include "exe/main_common.h"

#include "server/options_impl.h"

#include "test/test_common/contention.h"
#include "test/test_common/environment.h"
#include "test/test_common/utility.h"

#include "gtest/gtest.h"

#ifdef ENVOY_HANDLE_SIGNALS
#include "exe/signal_action.h"
#endif

#include "absl/synchronization/notification.h"

using testing::HasSubstr;
using testing::IsEmpty;

namespace Envoy {

/**
 * Captures common functions needed for invoking MainCommon. Generates a
 * unique --base-id setting based on the pid and a random number. Maintains
 * an argv array that is terminated with nullptr. Identifies the config
 * file relative to $TEST_RUNDIR.
 */
class MainCommonTest : public testing::TestWithParam<Network::Address::IpVersion> {
protected:
  MainCommonTest()
      : config_file_(TestEnvironment::temporaryFileSubstitute(
            "/test/config/integration/google_com_proxy_port_0.v2.yaml", TestEnvironment::ParamMap(),
            TestEnvironment::PortMap(), GetParam())),
        random_string_(fmt::format("{}", computeBaseId())),
        argv_({"envoy-static", "--base-id", random_string_.c_str(), "-c", config_file_.c_str(),
               nullptr}) {}

  /**
   * Computes a numeric ID to incorporate into the names of
   * shared-memory segments and domain sockets, to help keep them
   * distinct from other tests that might be running concurrently.
   *
   * The PID is needed to isolate namespaces between concurrent
   * processes in CI. The random number generator is needed
   * sequentially executed test methods fail with an error in
   * bindDomainSocket if the the same base-id is re-used.
   *
   * @return uint32_t a unique numeric ID based on the PID and a random number.
   */
  static uint32_t computeBaseId() {
    Runtime::RandomGeneratorImpl random_generator_;
    // Pick a prime number to give more of the 32-bits of entropy to the PID, and the
    // remainder to the random number.
    const uint32_t four_digit_prime = 7919;
    return getpid() * four_digit_prime + random_generator_.random() % four_digit_prime;
  }

  const char* const* argv() { return &argv_[0]; }
  int argc() { return argv_.size() - 1; }

  // Adds an argument, assuring that argv remains null-terminated.
  void addArg(const char* arg) {
    ASSERT(!argv_.empty());
    const size_t last = argv_.size() - 1;
    ASSERT(argv_[last] == nullptr); // invariant established in ctor, maintained below.
    argv_[last] = arg;              // guaranteed non-empty
    argv_.push_back(nullptr);
  }

  // Adds options to make Envoy exit immediately after initialization.
  void initOnly() {
    addArg("--mode");
    addArg("init_only");
  }

  std::string config_file_;
  std::string random_string_;
  std::vector<const char*> argv_;
};

// Exercise the codepath to instantiate MainCommon and destruct it, with hot restart.
TEST_P(MainCommonTest, ConstructDestructHotRestartEnabled) {
  VERBOSE_EXPECT_NO_THROW(MainCommon main_common(argc(), argv()));
}

// Exercise the codepath to instantiate MainCommon and destruct it, without hot restart.
TEST_P(MainCommonTest, ConstructDestructHotRestartDisabled) {
  addArg("--disable-hot-restart");
  VERBOSE_EXPECT_NO_THROW(MainCommon main_common(argc(), argv()));
}

// Exercise init_only explicitly.
TEST_P(MainCommonTest, ConstructDestructHotRestartDisabledNoInit) {
  addArg("--disable-hot-restart");
  initOnly();
  MainCommon main_common(argc(), argv());
  EXPECT_TRUE(main_common.run());
}

// Ensure that existing users of main_common() can link.
TEST_P(MainCommonTest, LegacyMain) {
#ifdef ENVOY_HANDLE_SIGNALS
  // Enabled by default. Control with "bazel --define=signal_trace=disabled"
  Envoy::SignalAction handle_sigs;
#endif

  std::unique_ptr<Envoy::OptionsImpl> options;
  int return_code = -1;
  try {
    initOnly();
    options = std::make_unique<Envoy::OptionsImpl>(argc(), argv(), &MainCommon::hotRestartVersion,
                                                   spdlog::level::info);
  } catch (const Envoy::NoServingException& e) {
    return_code = EXIT_SUCCESS;
  } catch (const Envoy::MalformedArgvException& e) {
    return_code = EXIT_FAILURE;
  }
  if (return_code == -1) {
    return_code = Envoy::main_common(*options);
  }
  EXPECT_EQ(EXIT_SUCCESS, return_code);
}

INSTANTIATE_TEST_CASE_P(IpVersions, MainCommonTest,
                        testing::ValuesIn(TestEnvironment::getIpVersionsForTest()),
                        TestUtility::ipTestParamsToString);

class AdminRequestTest : public MainCommonTest {
protected:
  AdminRequestTest()
      : api_(stats_store_),
        envoy_return_(false), envoy_started_(false), envoy_finished_(false),
        pause_before_run_(false), pause_after_run_(false) {
    addArg("--disable-hot-restart");
  }

  // Runs an admin request specified in path, blocking until completion, and
  // returning the response body.
  std::string adminRequest(absl::string_view path, absl::string_view method) {
    absl::Notification done;
    std::string out;
    main_common_->adminRequest(
        path, method,
        [&done, &out](const Http::HeaderMap& /*response_headers*/, absl::string_view body) {
          out = std::string(body);
          done.Notify();
        });
    done.WaitForNotification();
    return out;
  }

  // Initiates Envoy running in its own thread.
  void startEnvoy() {
    envoy_thread_ = Thread::threadFactoryForTest().createThread([this]() {
      // Note: main_common_ is accessed in the testing thread, but
      // is race-free, as MainCommon::run() does not return until
      // triggered with an adminRequest POST to /quitquitquit, which
      // is done in the testing thread.
      main_common_ = std::make_unique<MainCommon>(argc(), argv());
      envoy_started_ = true;
      started_.Notify();
      pauseResumeInterlock(pause_before_run_);
      bool status = main_common_->run();
      pauseResumeInterlock(pause_after_run_);
      main_common_.reset();
      envoy_finished_ = true;
      envoy_return_ = status;
      finished_.Notify();
    });
  }

  // Conditionally pauses at a critical point in the Envoy thread, waiting for
  // the test thread to trigger something at that exact line. The test thread
  // can then call resume_.Notify() to allow the Envoy thread to resume.
  void pauseResumeInterlock(bool enable) {
    if (enable) {
      pause_point_.Notify();
      resume_.WaitForNotification();
    }
  }

  // Having triggered Envoy to quit (via signal or /quitquitquit), this blocks until Envoy exits.
  bool waitForEnvoyToExit() {
    finished_.WaitForNotification();
    envoy_thread_->join();
    return envoy_return_;
  }

<<<<<<< HEAD
  Api::Impl api_;
  Stats::IsolatedStoreImpl stats_store_;
=======
>>>>>>> 46e14110
  std::unique_ptr<Thread::Thread> envoy_thread_;
  std::unique_ptr<MainCommon> main_common_;
  absl::Notification started_;
  absl::Notification finished_;
  absl::Notification resume_;
  absl::Notification pause_point_;
  bool envoy_return_;
  bool envoy_started_;
  bool envoy_finished_;
  bool pause_before_run_;
  bool pause_after_run_;
};

TEST_P(AdminRequestTest, AdminRequestGetStatsAndQuit) {
  startEnvoy();
  started_.WaitForNotification();
  EXPECT_THAT(adminRequest("/stats", "GET"), HasSubstr("filesystem.reopen_failed"));
  adminRequest("/quitquitquit", "POST");
  EXPECT_TRUE(waitForEnvoyToExit());
}

// This test is identical to the above one, except that instead of using an admin /quitquitquit,
// we send ourselves a SIGTERM, which should have the same effect.
TEST_P(AdminRequestTest, AdminRequestGetStatsAndKill) {
  startEnvoy();
  started_.WaitForNotification();
  EXPECT_THAT(adminRequest("/stats", "GET"), HasSubstr("filesystem.reopen_failed"));
  kill(getpid(), SIGTERM);
  EXPECT_TRUE(waitForEnvoyToExit());
}

TEST_P(AdminRequestTest, AdminRequestContentionDisabled) {
  startEnvoy();
  started_.WaitForNotification();
  EXPECT_THAT(adminRequest("/contention", "GET"), HasSubstr("not enabled"));
  kill(getpid(), SIGTERM);
  EXPECT_TRUE(waitForEnvoyToExit());
}

TEST_P(AdminRequestTest, AdminRequestContentionEnabled) {
  addArg("--enable-mutex-tracing");
  startEnvoy();
  started_.WaitForNotification();

  // Induce contention to guarantee a non-zero num_contentions count.
  Thread::TestUtil::ContentionGenerator::generateContention(MutexTracerImpl::getOrCreateTracer());

  std::string response = adminRequest("/contention", "GET");
  EXPECT_THAT(response, Not(HasSubstr("not enabled")));
  EXPECT_THAT(response, HasSubstr("\"num_contentions\":"));
  EXPECT_THAT(response, Not(HasSubstr("\"num_contentions\": \"0\"")));

  kill(getpid(), SIGTERM);
  EXPECT_TRUE(waitForEnvoyToExit());
}

TEST_P(AdminRequestTest, AdminRequestBeforeRun) {
  // Induce the situation where the Envoy thread is active, and main_common_ is constructed,
  // but run() hasn't been issued yet. AdminRequests will not finish immediately, but will
  // do so at some point after run() is allowed to start.
  pause_before_run_ = true;
  startEnvoy();
  pause_point_.WaitForNotification();

  bool admin_handler_was_called = false;
  std::string out;
  main_common_->adminRequest(
      "/stats", "GET",
      [&admin_handler_was_called, &out](const Http::HeaderMap& /*response_headers*/,
                                        absl::string_view body) {
        admin_handler_was_called = true;
        out = std::string(body);
      });

  // The admin handler can't be called until after we let run() go.
  EXPECT_FALSE(admin_handler_was_called);
  EXPECT_THAT(out, IsEmpty());

  // Now unblock the envoy thread so it can wake up and process outstanding posts.
  resume_.Notify();

  // We don't get a notification when run(), so it's not safe to check whether the
  // admin handler is called until after we quit.
  adminRequest("/quitquitquit", "POST");
  EXPECT_TRUE(waitForEnvoyToExit());
  EXPECT_TRUE(admin_handler_was_called);

  // This just checks that some stat output was reported. We could pick any stat.
  EXPECT_THAT(out, HasSubstr("filesystem.reopen_failed"));
}

// Class to track whether an object has been destroyed, which it does by bumping an atomic.
class DestroyCounter {
public:
  // Note: destroy_count is captured by reference, so the variable must last longer than
  // the DestroyCounter.
  explicit DestroyCounter(std::atomic<uint64_t>& destroy_count) : destroy_count_(destroy_count) {}
  ~DestroyCounter() { ++destroy_count_; }

private:
  std::atomic<uint64_t>& destroy_count_;
};

TEST_P(AdminRequestTest, AdminRequestAfterRun) {
  startEnvoy();
  started_.WaitForNotification();
  // Induce the situation where Envoy is no longer in run(), but hasn't been
  // destroyed yet. AdminRequests will never finish, but they won't crash.
  pause_after_run_ = true;
  adminRequest("/quitquitquit", "POST");
  pause_point_.WaitForNotification(); // run() finished, but main_common_ still exists.

  // Admin requests will not work, but will never complete. The lambda itself will be
  // destroyed on thread exit, which we'll track with an object that counts destructor calls.

  std::atomic<uint64_t> lambda_destroy_count(0);
  bool admin_handler_was_called = false;
  {
    // Ownership of the tracker will be passed to the lambda.
    auto tracker = std::make_shared<DestroyCounter>(lambda_destroy_count);
    main_common_->adminRequest(
        "/stats", "GET",
        [&admin_handler_was_called, tracker](const Http::HeaderMap& /*response_headers*/,
                                             absl::string_view /*body*/) {
          admin_handler_was_called = true;
          UNREFERENCED_PARAMETER(tracker);
        });
  }
  EXPECT_EQ(0, lambda_destroy_count); // The lambda won't be destroyed till envoy thread exit.

  // Now unblock the envoy thread so it can destroy the object, along with our unfinished
  // admin request.
  resume_.Notify();

  EXPECT_TRUE(waitForEnvoyToExit());
  EXPECT_FALSE(admin_handler_was_called);
  EXPECT_EQ(1, lambda_destroy_count);
}

// Verifies that the Logger::Registry is usable after constructing and
// destructing MainCommon.
TEST_P(MainCommonTest, ConstructDestructLogger) {
  VERBOSE_EXPECT_NO_THROW(MainCommon main_common(argc(), argv()));

  const std::string logger_name = "logger";
  spdlog::details::log_msg log_msg(&logger_name, spdlog::level::level_enum::err);
  Logger::Registry::getSink()->log(log_msg);
}

INSTANTIATE_TEST_CASE_P(IpVersions, AdminRequestTest,
                        testing::ValuesIn(TestEnvironment::getIpVersionsForTest()),
                        TestUtility::ipTestParamsToString);

} // namespace Envoy<|MERGE_RESOLUTION|>--- conflicted
+++ resolved
@@ -193,11 +193,8 @@
     return envoy_return_;
   }
 
-<<<<<<< HEAD
   Api::Impl api_;
   Stats::IsolatedStoreImpl stats_store_;
-=======
->>>>>>> 46e14110
   std::unique_ptr<Thread::Thread> envoy_thread_;
   std::unique_ptr<MainCommon> main_common_;
   absl::Notification started_;
