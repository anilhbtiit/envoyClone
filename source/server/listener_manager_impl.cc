#include "source/server/listener_manager_impl.h"

#include <algorithm>

#include "envoy/admin/v3/config_dump.pb.h"
#include "envoy/config/core/v3/address.pb.h"
#include "envoy/config/core/v3/base.pb.h"
#include "envoy/config/listener/v3/listener.pb.h"
#include "envoy/config/listener/v3/listener_components.pb.h"
#include "envoy/network/filter.h"
#include "envoy/network/listener.h"
#include "envoy/registry/registry.h"
#include "envoy/server/transport_socket_config.h"
#include "envoy/stats/scope.h"

#include "source/common/common/assert.h"
#include "source/common/common/fmt.h"
#include "source/common/config/utility.h"
#include "source/common/network/filter_matcher.h"
#include "source/common/network/io_socket_handle_impl.h"
#include "source/common/network/listen_socket_impl.h"
#include "source/common/network/socket_option_factory.h"
#include "source/common/network/utility.h"
#include "source/common/protobuf/utility.h"

#include "absl/synchronization/blocking_counter.h"

#if defined(ENVOY_ENABLE_QUIC)
#include "source/common/quic/quic_transport_socket_factory.h"
#endif

#include "source/server/api_listener_impl.h"
#include "source/server/configuration_impl.h"
#include "source/server/drain_manager_impl.h"
#include "source/server/filter_chain_manager_impl.h"
#include "source/server/transport_socket_config_impl.h"

namespace Envoy {
namespace Server {
namespace {

std::string toString(Network::Socket::Type socket_type) {
  switch (socket_type) {
  case Network::Socket::Type::Stream:
    return "SocketType::Stream";
  case Network::Socket::Type::Datagram:
    return "SocketType::Datagram";
  }
  NOT_REACHED_GCOVR_EXCL_LINE;
}

// Finds and returns the DynamicListener for the name provided from listener_map, creating and
// inserting one if necessary.
envoy::admin::v3::ListenersConfigDump::DynamicListener* getOrCreateDynamicListener(
    const std::string& name, envoy::admin::v3::ListenersConfigDump& dump,
    absl::flat_hash_map<std::string, envoy::admin::v3::ListenersConfigDump::DynamicListener*>&
        listener_map) {

  auto it = listener_map.find(name);
  if (it != listener_map.end()) {
    return it->second;
  }
  auto* state = dump.add_dynamic_listeners();
  state->set_name(name);
  listener_map.emplace(name, state);
  return state;
}

// Given a listener, dumps the version info, update time and configuration into the
// DynamicListenerState provided.
void fillState(envoy::admin::v3::ListenersConfigDump::DynamicListenerState& state,
               const ListenerImpl& listener) {
  state.set_version_info(listener.versionInfo());
  state.mutable_listener()->PackFrom(listener.config());
  TimestampUtil::systemClockToTimestamp(listener.last_updated_, *(state.mutable_last_updated()));
}
} // namespace

std::vector<Network::FilterFactoryCb> ProdListenerComponentFactory::createNetworkFilterFactoryList_(
    const Protobuf::RepeatedPtrField<envoy::config::listener::v3::Filter>& filters,
    Server::Configuration::FilterChainFactoryContext& filter_chain_factory_context) {
  std::vector<Network::FilterFactoryCb> ret;
  for (ssize_t i = 0; i < filters.size(); i++) {
    const auto& proto_config = filters[i];
    ENVOY_LOG(debug, "  filter #{}:", i);
    ENVOY_LOG(debug, "    name: {}", proto_config.name());
    ENVOY_LOG(debug, "  config: {}",
              MessageUtil::getJsonStringFromMessageOrError(
                  static_cast<const Protobuf::Message&>(proto_config.typed_config())));

    // Now see if there is a factory that will accept the config.
    auto& factory =
        Config::Utility::getAndCheckFactory<Configuration::NamedNetworkFilterConfigFactory>(
            proto_config);

    auto message = Config::Utility::translateToFactoryConfig(
        proto_config, filter_chain_factory_context.messageValidationVisitor(), factory);
    Config::Utility::validateTerminalFilters(
        filters[i].name(), factory.name(), "network",
        factory.isTerminalFilterByProto(*message, filter_chain_factory_context),
        i == filters.size() - 1);
    Network::FilterFactoryCb callback =
        factory.createFilterFactoryFromProto(*message, filter_chain_factory_context);
    ret.push_back(callback);
  }
  return ret;
}

std::vector<Network::ListenerFilterFactoryCb>
ProdListenerComponentFactory::createListenerFilterFactoryList_(
    const Protobuf::RepeatedPtrField<envoy::config::listener::v3::ListenerFilter>& filters,
    Configuration::ListenerFactoryContext& context) {
  std::vector<Network::ListenerFilterFactoryCb> ret;
  for (ssize_t i = 0; i < filters.size(); i++) {
    const auto& proto_config = filters[i];
    ENVOY_LOG(debug, "  filter #{}:", i);
    ENVOY_LOG(debug, "    name: {}", proto_config.name());
    ENVOY_LOG(debug, "  config: {}",
              MessageUtil::getJsonStringFromMessageOrError(
                  static_cast<const Protobuf::Message&>(proto_config.typed_config())));

    // Now see if there is a factory that will accept the config.
    auto& factory =
        Config::Utility::getAndCheckFactory<Configuration::NamedListenerFilterConfigFactory>(
            proto_config);
    auto message = Config::Utility::translateToFactoryConfig(
        proto_config, context.messageValidationVisitor(), factory);
    ret.push_back(factory.createListenerFilterFactoryFromProto(
        *message, createListenerFilterMatcher(proto_config), context));
  }
  return ret;
}

std::vector<Network::UdpListenerFilterFactoryCb>
ProdListenerComponentFactory::createUdpListenerFilterFactoryList_(
    const Protobuf::RepeatedPtrField<envoy::config::listener::v3::ListenerFilter>& filters,
    Configuration::ListenerFactoryContext& context) {
  std::vector<Network::UdpListenerFilterFactoryCb> ret;
  for (ssize_t i = 0; i < filters.size(); i++) {
    const auto& proto_config = filters[i];
    ENVOY_LOG(debug, "  filter #{}:", i);
    ENVOY_LOG(debug, "    name: {}", proto_config.name());
    ENVOY_LOG(debug, "  config: {}",
              MessageUtil::getJsonStringFromMessageOrError(
                  static_cast<const Protobuf::Message&>(proto_config.typed_config())));

    // Now see if there is a factory that will accept the config.
    auto& factory =
        Config::Utility::getAndCheckFactory<Configuration::NamedUdpListenerFilterConfigFactory>(
            proto_config);

    auto message = Config::Utility::translateToFactoryConfig(
        proto_config, context.messageValidationVisitor(), factory);
    ret.push_back(factory.createFilterFactoryFromProto(*message, context));
  }
  return ret;
}

Network::ListenerFilterMatcherSharedPtr ProdListenerComponentFactory::createListenerFilterMatcher(
    const envoy::config::listener::v3::ListenerFilter& listener_filter) {
  if (!listener_filter.has_filter_disabled()) {
    return nullptr;
  }
  return std::shared_ptr<Network::ListenerFilterMatcher>(
      Network::ListenerFilterMatcherBuilder::buildListenerFilterMatcher(
          listener_filter.filter_disabled()));
}

Network::SocketSharedPtr ProdListenerComponentFactory::createListenSocket(
    Network::Address::InstanceConstSharedPtr address, Network::Socket::Type socket_type,
<<<<<<< HEAD
    const Network::Socket::OptionsSharedPtr& options, BindType bind_type, uint32_t worker_index) {
=======
    const Network::Socket::OptionsSharedPtr& options, BindType bind_type,
    const Network::SocketCreationOptions& creation_options, uint32_t worker_index) {
  ASSERT(address->type() == Network::Address::Type::Ip ||
         address->type() == Network::Address::Type::Pipe);
>>>>>>> 3a87cd09
  ASSERT(socket_type == Network::Socket::Type::Stream ||
         socket_type == Network::Socket::Type::Datagram);

  // First we try to get the socket from our parent if applicable in each case below.
  if (address->type() == Network::Address::Type::Pipe) {
    if (socket_type != Network::Socket::Type::Stream) {
      // This could be implemented in the future, since Unix domain sockets
      // support SOCK_DGRAM, but there would need to be a way to specify it in
      // envoy.api.v2.core.Pipe.
      throw EnvoyException(
          fmt::format("socket type {} not supported for pipes", toString(socket_type)));
    }
    const std::string addr = fmt::format("unix://{}", address->asString());
    const int fd = server_.hotRestart().duplicateParentListenSocket(addr, worker_index);
    Network::IoHandlePtr io_handle = std::make_unique<Network::IoSocketHandleImpl>(fd);
    if (io_handle->isOpen()) {
      ENVOY_LOG(debug, "obtained socket for address {} from parent", addr);
      return std::make_shared<Network::UdsListenSocket>(std::move(io_handle), address);
    }
    return std::make_shared<Network::UdsListenSocket>(address);
  } else if (address->type() == Network::Address::Type::EnvoyInternal) {
    // Listener manager should have validated that envoy internal address doesn't work with udp
    // listener yet.
    ASSERT(socket_type == Network::Socket::Type::Stream);
    return std::make_shared<Network::InternalListenSocket>(address);
  }

  const std::string scheme = (socket_type == Network::Socket::Type::Stream)
                                 ? std::string(Network::Utility::TCP_SCHEME)
                                 : std::string(Network::Utility::UDP_SCHEME);
  const std::string addr = absl::StrCat(scheme, address->asString());

  if (bind_type != BindType::NoBind) {
    const int fd = server_.hotRestart().duplicateParentListenSocket(addr, worker_index);
    if (fd != -1) {
      ENVOY_LOG(debug, "obtained socket for address {} from parent", addr);
      Network::IoHandlePtr io_handle = std::make_unique<Network::IoSocketHandleImpl>(fd);
      if (socket_type == Network::Socket::Type::Stream) {
        return std::make_shared<Network::TcpListenSocket>(std::move(io_handle), address, options);
      } else {
        return std::make_shared<Network::UdpListenSocket>(std::move(io_handle), address, options);
      }
    }
  }

  if (socket_type == Network::Socket::Type::Stream) {
    return std::make_shared<Network::TcpListenSocket>(
        address, options, bind_type != BindType::NoBind, creation_options);
  } else {
    return std::make_shared<Network::UdpListenSocket>(
        address, options, bind_type != BindType::NoBind, creation_options);
  }
}

DrainManagerPtr ProdListenerComponentFactory::createDrainManager(
    envoy::config::listener::v3::Listener::DrainType drain_type) {
  return DrainManagerPtr{new DrainManagerImpl(server_, drain_type, server_.dispatcher())};
}

DrainingFilterChainsManager::DrainingFilterChainsManager(ListenerImplPtr&& draining_listener,
                                                         uint64_t workers_pending_removal)
    : draining_listener_(std::move(draining_listener)),
      workers_pending_removal_(workers_pending_removal) {}

ListenerManagerImpl::ListenerManagerImpl(Instance& server,
                                         ListenerComponentFactory& listener_factory,
                                         WorkerFactory& worker_factory,
                                         bool enable_dispatcher_stats,
                                         Quic::QuicStatNames& quic_stat_names)
    : server_(server), factory_(listener_factory),
      scope_(server.stats().createScope("listener_manager.")), stats_(generateStats(*scope_)),
      config_tracker_entry_(server.admin().getConfigTracker().add(
          "listeners",
          [this](const Matchers::StringMatcher& name_matcher) {
            return dumpListenerConfigs(name_matcher);
          })),
      enable_dispatcher_stats_(enable_dispatcher_stats), quic_stat_names_(quic_stat_names) {
  for (uint32_t i = 0; i < server.options().concurrency(); i++) {
    workers_.emplace_back(
        worker_factory.createWorker(i, server.overloadManager(), absl::StrCat("worker_", i)));
  }
}

ProtobufTypes::MessagePtr
ListenerManagerImpl::dumpListenerConfigs(const Matchers::StringMatcher& name_matcher) {
  auto config_dump = std::make_unique<envoy::admin::v3::ListenersConfigDump>();
  config_dump->set_version_info(lds_api_ != nullptr ? lds_api_->versionInfo() : "");

  using DynamicListener = envoy::admin::v3::ListenersConfigDump::DynamicListener;
  using DynamicListenerState = envoy::admin::v3::ListenersConfigDump::DynamicListenerState;
  absl::flat_hash_map<std::string, DynamicListener*> listener_map;

  for (const auto& listener : active_listeners_) {
    if (!name_matcher.match(listener->config().name())) {
      continue;
    }
    if (listener->blockRemove()) {
      auto& static_listener = *config_dump->mutable_static_listeners()->Add();
      static_listener.mutable_listener()->PackFrom(listener->config());
      TimestampUtil::systemClockToTimestamp(listener->last_updated_,
                                            *(static_listener.mutable_last_updated()));
      continue;
    }
    // Listeners are always added to active_listeners_ list before workers are started.
    // This applies even when the listeners are still waiting for initialization.
    // To avoid confusion in config dump, in that case, we add these listeners to warming
    // listeners config dump rather than active ones.
    DynamicListener* dynamic_listener =
        getOrCreateDynamicListener(listener->name(), *config_dump, listener_map);

    DynamicListenerState* dump_listener;
    if (workers_started_) {
      dump_listener = dynamic_listener->mutable_active_state();
    } else {
      dump_listener = dynamic_listener->mutable_warming_state();
    }
    fillState(*dump_listener, *listener);
  }

  for (const auto& listener : warming_listeners_) {
    if (!name_matcher.match(listener->config().name())) {
      continue;
    }
    DynamicListener* dynamic_listener =
        getOrCreateDynamicListener(listener->name(), *config_dump, listener_map);
    DynamicListenerState* dump_listener = dynamic_listener->mutable_warming_state();
    fillState(*dump_listener, *listener);
  }

  for (const auto& draining_listener : draining_listeners_) {
    if (!name_matcher.match(draining_listener.listener_->config().name())) {
      continue;
    }
    const auto& listener = draining_listener.listener_;
    DynamicListener* dynamic_listener =
        getOrCreateDynamicListener(listener->name(), *config_dump, listener_map);
    DynamicListenerState* dump_listener = dynamic_listener->mutable_draining_state();
    fillState(*dump_listener, *listener);
  }

  for (const auto& [error_name, error_state] : error_state_tracker_) {
    DynamicListener* dynamic_listener =
        getOrCreateDynamicListener(error_name, *config_dump, listener_map);

    const envoy::admin::v3::UpdateFailureState& state = *error_state;
    dynamic_listener->mutable_error_state()->CopyFrom(state);
  }

  // Dump errors not associated with named listeners.
  for (const auto& error : overall_error_state_) {
    config_dump->add_dynamic_listeners()->mutable_error_state()->CopyFrom(*error);
  }

  return config_dump;
}

ListenerManagerStats ListenerManagerImpl::generateStats(Stats::Scope& scope) {
  return {ALL_LISTENER_MANAGER_STATS(POOL_COUNTER(scope), POOL_GAUGE(scope))};
}

bool ListenerManagerImpl::addOrUpdateListener(const envoy::config::listener::v3::Listener& config,
                                              const std::string& version_info, bool added_via_api) {
  if (!Runtime::runtimeFeatureEnabled("envoy.reloadable_features.internal_address")) {
    RELEASE_ASSERT(
        !config.address().has_envoy_internal_address(),
        fmt::format("listener {} has envoy internal address {}. Internal address cannot be used by "
                    "listener yet",
                    config.name(), config.address().envoy_internal_address().DebugString()));
  }
  // TODO(junr03): currently only one ApiListener can be installed via bootstrap to avoid having to
  // build a collection of listeners, and to have to be able to warm and drain the listeners. In the
  // future allow multiple ApiListeners, and allow them to be created via LDS as well as bootstrap.
  if (config.has_api_listener()) {
    if (!api_listener_ && !added_via_api) {
      // TODO(junr03): dispatch to different concrete constructors when there are other
      // ApiListenerImplBase derived classes.
      api_listener_ = std::make_unique<HttpApiListener>(config, *this, config.name());
      return true;
    } else {
      ENVOY_LOG(warn, "listener {} can not be added because currently only one ApiListener is "
                      "allowed, and it can only be added via bootstrap configuration");
      return false;
    }
  }

  std::string name;
  if (!config.name().empty()) {
    name = config.name();
  } else {
    name = server_.api().randomGenerator().uuid();
  }

  auto it = error_state_tracker_.find(name);
  TRY_ASSERT_MAIN_THREAD {
    return addOrUpdateListenerInternal(config, version_info, added_via_api, name);
  }
  END_TRY
  catch (const EnvoyException& e) {
    if (it == error_state_tracker_.end()) {
      it = error_state_tracker_.emplace(name, std::make_unique<UpdateFailureState>()).first;
    }
    TimestampUtil::systemClockToTimestamp(server_.api().timeSource().systemTime(),
                                          *(it->second->mutable_last_update_attempt()));
    it->second->set_details(e.what());
    it->second->mutable_failed_configuration()->PackFrom(config);
    throw e;
  }
  error_state_tracker_.erase(it);
  return false;
}

bool ListenerManagerImpl::addOrUpdateListenerInternal(
    const envoy::config::listener::v3::Listener& config, const std::string& version_info,
    bool added_via_api, const std::string& name) {

  if (listenersStopped(config)) {
    ENVOY_LOG(
        debug,
        "listener {} can not be added because listeners in the traffic direction {} are stopped",
        name, envoy::config::core::v3::TrafficDirection_Name(config.traffic_direction()));
    return false;
  }

  const uint64_t hash = MessageUtil::hash(config);
  ENVOY_LOG(debug, "begin add/update listener: name={} hash={}", name, hash);

  auto existing_active_listener = getListenerByName(active_listeners_, name);
  auto existing_warming_listener = getListenerByName(warming_listeners_, name);

  // The listener should be updated back to its original state and the warming listener should be
  // removed.
  if (existing_warming_listener != warming_listeners_.end() &&
      existing_active_listener != active_listeners_.end() &&
      (*existing_active_listener)->blockUpdate(hash)) {
    warming_listeners_.erase(existing_warming_listener);
    updateWarmingActiveGauges();
    stats_.listener_modified_.inc();
    return true;
  }

  // Do a quick blocked update check before going further. This check needs to be done against both
  // warming and active.
  if ((existing_warming_listener != warming_listeners_.end() &&
       (*existing_warming_listener)->blockUpdate(hash)) ||
      (existing_active_listener != active_listeners_.end() &&
       (*existing_active_listener)->blockUpdate(hash))) {
    ENVOY_LOG(debug, "duplicate/locked listener '{}'. no add/update", name);
    return false;
  }

  ListenerImplPtr new_listener = nullptr;

  // In place filter chain update depends on the active listener at worker.
  if (existing_active_listener != active_listeners_.end() &&
      (*existing_active_listener)->supportUpdateFilterChain(config, workers_started_)) {
    ENVOY_LOG(debug, "use in place update filter chain update path for listener name={} hash={}",
              name, hash);
    new_listener =
        (*existing_active_listener)->newListenerWithFilterChain(config, workers_started_, hash);
    stats_.listener_in_place_updated_.inc();
  } else {
    ENVOY_LOG(debug, "use full listener update path for listener name={} hash={}", name, hash);
    new_listener =
        std::make_unique<ListenerImpl>(config, version_info, *this, name, added_via_api,
                                       workers_started_, hash, server_.options().concurrency());
  }

  ListenerImpl& new_listener_ref = *new_listener;

  bool added = false;
  if (existing_warming_listener != warming_listeners_.end()) {
    // In this case we can just replace inline.
    ASSERT(workers_started_);
    new_listener->debugLog("update warming listener");
    if (!(*existing_warming_listener)->hasCompatibleAddress(*new_listener)) {
      setNewOrDrainingSocketFactory(name, config.address(), *new_listener);
    } else {
      new_listener->setSocketFactory((*existing_warming_listener)->getSocketFactory().clone());
    }
    *existing_warming_listener = std::move(new_listener);
  } else if (existing_active_listener != active_listeners_.end()) {
    // In this case we have no warming listener, so what we do depends on whether workers
    // have been started or not.
    if (!(*existing_active_listener)->hasCompatibleAddress(*new_listener)) {
      setNewOrDrainingSocketFactory(name, config.address(), *new_listener);
    } else {
      new_listener->setSocketFactory((*existing_active_listener)->getSocketFactory().clone());
    }
    if (workers_started_) {
      new_listener->debugLog("add warming listener");
      warming_listeners_.emplace_back(std::move(new_listener));
    } else {
      new_listener->debugLog("update active listener");
      *existing_active_listener = std::move(new_listener);
    }
  } else {
    // We have no warming or active listener so we need to make a new one. What we do depends on
    // whether workers have been started or not.
    setNewOrDrainingSocketFactory(name, config.address(), *new_listener);
    if (workers_started_) {
      new_listener->debugLog("add warming listener");
      warming_listeners_.emplace_back(std::move(new_listener));
    } else {
      new_listener->debugLog("add active listener");
      active_listeners_.emplace_back(std::move(new_listener));
    }

    added = true;
  }

  updateWarmingActiveGauges();
  if (added) {
    stats_.listener_added_.inc();
  } else {
    stats_.listener_modified_.inc();
  }

  new_listener_ref.initialize();
  return true;
}

bool ListenerManagerImpl::hasListenerWithCompatibleAddress(const ListenerList& list,
                                                           const ListenerImpl& listener) {
  for (const auto& existing_listener : list) {
    if (existing_listener->hasCompatibleAddress(listener)) {
      return true;
    }
  }
  return false;
}

void ListenerManagerImpl::drainListener(ListenerImplPtr&& listener) {
  // First add the listener to the draining list.
  std::list<DrainingListener>::iterator draining_it = draining_listeners_.emplace(
      draining_listeners_.begin(), std::move(listener), workers_.size());

  // Using set() avoids a multiple modifiers problem during the multiple processes phase of hot
  // restart. Same below inside the lambda.
  stats_.total_listeners_draining_.set(draining_listeners_.size());

  // Tell all workers to stop accepting new connections on this listener.
  draining_it->listener_->debugLog("draining listener");
  const uint64_t listener_tag = draining_it->listener_->listenerTag();
  stopListener(*draining_it->listener_, [this, listener_tag]() {
    for (auto& listener : draining_listeners_) {
      if (listener.listener_->listenerTag() == listener_tag) {
        listener.listener_->listenSocketFactory().closeAllSockets();
      }
    }
  });

  // Start the drain sequence which completes when the listener's drain manager has completed
  // draining at whatever the server configured drain times are.
  draining_it->listener_->localDrainManager().startDrainSequence([this, draining_it]() -> void {
    draining_it->listener_->debugLog("removing draining listener");
    for (const auto& worker : workers_) {
      // Once the drain time has completed via the drain manager's timer, we tell the workers
      // to remove the listener.
      worker->removeListener(*draining_it->listener_, [this, draining_it]() -> void {
        // The remove listener completion is called on the worker thread. We post back to the
        // main thread to avoid locking. This makes sure that we don't destroy the listener
        // while filters might still be using its context (stats, etc.).
        server_.dispatcher().post([this, draining_it]() -> void {
          if (--draining_it->workers_pending_removal_ == 0) {
            draining_it->listener_->debugLog("draining listener removal complete");
            draining_listeners_.erase(draining_it);
            stats_.total_listeners_draining_.set(draining_listeners_.size());
          }
        });
      });
    }
  });

  updateWarmingActiveGauges();
}

ListenerManagerImpl::ListenerList::iterator
ListenerManagerImpl::getListenerByName(ListenerList& listeners, const std::string& name) {
  auto ret = listeners.end();
  for (auto it = listeners.begin(); it != listeners.end(); ++it) {
    if ((*it)->name() == name) {
      // There should only ever be a single listener per name in the list. We could return faster
      // but take the opportunity to assert that fact.
      ASSERT(ret == listeners.end());
      ret = it;
    }
  }
  return ret;
}

std::vector<std::reference_wrapper<Network::ListenerConfig>>
ListenerManagerImpl::listeners(ListenerState state) {
  std::vector<std::reference_wrapper<Network::ListenerConfig>> ret;

  size_t size = 0;
  size += state & WARMING ? warming_listeners_.size() : 0;
  size += state & ACTIVE ? active_listeners_.size() : 0;
  size += state & DRAINING ? draining_listeners_.size() : 0;
  ret.reserve(size);

  if (state & WARMING) {
    for (const auto& listener : warming_listeners_) {
      ret.push_back(*listener);
    }
  }
  if (state & ACTIVE) {
    for (const auto& listener : active_listeners_) {
      ret.push_back(*listener);
    }
  }
  if (state & DRAINING) {
    for (const auto& draining_listener : draining_listeners_) {
      ret.push_back(*(draining_listener.listener_));
    }
  }
  return ret;
}

bool ListenerManagerImpl::doFinalPreWorkerListenerInit(ListenerImpl& listener) {
  TRY_ASSERT_MAIN_THREAD {
    listener.listenSocketFactory().doFinalPreWorkerInit();
    return true;
  }
  END_TRY
  catch (EnvoyException& e) {
    ENVOY_LOG(error, "final pre-worker listener init for listener '{}' failed: {}", listener.name(),
              e.what());
    return false;
  }
}

void ListenerManagerImpl::addListenerToWorker(Worker& worker,
                                              absl::optional<uint64_t> overridden_listener,
                                              ListenerImpl& listener,
                                              ListenerCompletionCallback completion_callback) {
  if (overridden_listener.has_value()) {
    ENVOY_LOG(debug, "replacing existing listener {}", overridden_listener.value());
  }
  worker.addListener(overridden_listener, listener, [this, completion_callback]() -> void {
    // The add listener completion runs on the worker thread. Post back to the main thread to
    // avoid locking.
    server_.dispatcher().post([this, completion_callback]() -> void {
      stats_.listener_create_success_.inc();
      if (completion_callback) {
        completion_callback();
      }
    });
  });
}

void ListenerManagerImpl::onListenerWarmed(ListenerImpl& listener) {
  // The warmed listener should be added first so that the worker will accept new connections
  // when it stops listening on the old listener.
  if (!doFinalPreWorkerListenerInit(listener)) {
    incListenerCreateFailureStat();
    // TODO(mattklein123): Technically we don't need to remove the active listener if one exists.
    // The following call will remove both.
    removeListenerInternal(listener.name(), true);
    return;
  }
  for (const auto& worker : workers_) {
    addListenerToWorker(*worker, absl::nullopt, listener, nullptr);
  }

  auto existing_active_listener = getListenerByName(active_listeners_, listener.name());
  auto existing_warming_listener = getListenerByName(warming_listeners_, listener.name());

  (*existing_warming_listener)->debugLog("warm complete. updating active listener");
  if (existing_active_listener != active_listeners_.end()) {
    // Finish active_listeners_ transformation before calling `drainListener` as it depends on their
    // state.
    auto listener = std::move(*existing_active_listener);
    *existing_active_listener = std::move(*existing_warming_listener);
    drainListener(std::move(listener));
  } else {
    active_listeners_.emplace_back(std::move(*existing_warming_listener));
  }

  warming_listeners_.erase(existing_warming_listener);
  updateWarmingActiveGauges();
}

void ListenerManagerImpl::inPlaceFilterChainUpdate(ListenerImpl& listener) {
  auto existing_active_listener = getListenerByName(active_listeners_, listener.name());
  auto existing_warming_listener = getListenerByName(warming_listeners_, listener.name());
  ASSERT(existing_warming_listener != warming_listeners_.end());
  ASSERT(*existing_warming_listener != nullptr);

  (*existing_warming_listener)->debugLog("execute in place filter chain update");

  // Now that in place filter chain update was decided, the replaced listener must be in active
  // list. It requires stop/remove listener procedure cancelling the in placed update if any.
  ASSERT(existing_active_listener != active_listeners_.end());
  ASSERT(*existing_active_listener != nullptr);

  for (const auto& worker : workers_) {
    // Explicitly override the existing listener with a new listener config.
    addListenerToWorker(*worker, listener.listenerTag(), listener, nullptr);
  }

  auto previous_listener = std::move(*existing_active_listener);
  *existing_active_listener = std::move(*existing_warming_listener);
  // Finish active_listeners_ transformation before calling `drainFilterChains` as it depends on
  // their state.
  drainFilterChains(std::move(previous_listener), **existing_active_listener);

  warming_listeners_.erase(existing_warming_listener);
  updateWarmingActiveGauges();
}

void ListenerManagerImpl::drainFilterChains(ListenerImplPtr&& draining_listener,
                                            ListenerImpl& new_listener) {
  // First add the listener to the draining list.
  std::list<DrainingFilterChainsManager>::iterator draining_group =
      draining_filter_chains_manager_.emplace(draining_filter_chains_manager_.begin(),
                                              std::move(draining_listener), workers_.size());
  draining_group->getDrainingListener().diffFilterChain(
      new_listener, [&draining_group](Network::DrainableFilterChain& filter_chain) mutable {
        filter_chain.startDraining();
        draining_group->addFilterChainToDrain(filter_chain);
      });
  auto filter_chain_size = draining_group->numDrainingFilterChains();
  stats_.total_filter_chains_draining_.add(filter_chain_size);
  draining_group->getDrainingListener().debugLog(
      absl::StrCat("draining ", filter_chain_size, " filter chains in listener ",
                   draining_group->getDrainingListener().name()));

  // Start the drain sequence which completes when the listener's drain manager has completed
  // draining at whatever the server configured drain times are.
  draining_group->startDrainSequence(
      server_.options().drainTime(), server_.dispatcher(), [this, draining_group]() -> void {
        draining_group->getDrainingListener().debugLog(
            absl::StrCat("removing draining filter chains from listener ",
                         draining_group->getDrainingListener().name()));
        for (const auto& worker : workers_) {
          // Once the drain time has completed via the drain manager's timer, we tell the workers
          // to remove the filter chains.
          worker->removeFilterChains(
              draining_group->getDrainingListenerTag(), draining_group->getDrainingFilterChains(),
              [this, draining_group]() -> void {
                // The remove listener completion is called on the worker thread. We post back to
                // the main thread to avoid locking. This makes sure that we don't destroy the
                // listener while filters might still be using its context (stats, etc.).
                server_.dispatcher().post([this, draining_group]() -> void {
                  if (draining_group->decWorkersPendingRemoval() == 0) {
                    draining_group->getDrainingListener().debugLog(
                        absl::StrCat("draining filter chains from listener ",
                                     draining_group->getDrainingListener().name(), " complete"));
                    stats_.total_filter_chains_draining_.sub(
                        draining_group->numDrainingFilterChains());
                    draining_filter_chains_manager_.erase(draining_group);
                  }
                });
              });
        }
      });
  updateWarmingActiveGauges();
}

uint64_t ListenerManagerImpl::numConnections() const {
  uint64_t num_connections = 0;
  for (const auto& worker : workers_) {
    num_connections += worker->numConnections();
  }

  return num_connections;
}

bool ListenerManagerImpl::removeListener(const std::string& name) {
  return removeListenerInternal(name, true);
}

bool ListenerManagerImpl::removeListenerInternal(const std::string& name,
                                                 bool dynamic_listeners_only) {
  ENVOY_LOG(debug, "begin remove listener: name={}", name);

  auto existing_active_listener = getListenerByName(active_listeners_, name);
  auto existing_warming_listener = getListenerByName(warming_listeners_, name);
  if ((existing_warming_listener == warming_listeners_.end() ||
       (dynamic_listeners_only && (*existing_warming_listener)->blockRemove())) &&
      (existing_active_listener == active_listeners_.end() ||
       (dynamic_listeners_only && (*existing_active_listener)->blockRemove()))) {
    ENVOY_LOG(debug, "unknown/locked listener '{}'. no remove", name);
    return false;
  }

  // Destroy a warming listener directly.
  if (existing_warming_listener != warming_listeners_.end()) {
    (*existing_warming_listener)->debugLog("removing warming listener");
    warming_listeners_.erase(existing_warming_listener);
  }

  // If there is an active listener it needs to be moved to draining after workers have started, or
  // destroyed directly.
  if (existing_active_listener != active_listeners_.end()) {
    // Listeners in active_listeners_ are added to workers after workers start, so we drain
    // listeners only after this occurs.
    // Finish active_listeners_ transformation before calling `drainListener` as it depends on their
    // state.
    auto listener = std::move(*existing_active_listener);
    active_listeners_.erase(existing_active_listener);
    if (workers_started_) {
      drainListener(std::move(listener));
    }
  }

  stats_.listener_removed_.inc();
  updateWarmingActiveGauges();
  return true;
}

void ListenerManagerImpl::startWorkers(GuardDog& guard_dog, std::function<void()> callback) {
  ENVOY_LOG(info, "all dependencies initialized. starting workers");
  ASSERT(!workers_started_);
  workers_started_ = true;
  uint32_t i = 0;

  absl::BlockingCounter workers_waiting_to_run(workers_.size());
  Event::PostCb worker_started_running = [&workers_waiting_to_run]() {
    workers_waiting_to_run.DecrementCount();
  };

  // We can not use "Cleanup" to simplify this logic here, because it results in a issue if Envoy is
  // killed before workers are actually started. Specifically the AdminRequestGetStatsAndKill test
  // case in main_common_test fails with ASAN error if we use "Cleanup" here.
  const auto listeners_pending_init =
      std::make_shared<std::atomic<uint64_t>>(workers_.size() * active_listeners_.size());
  ASSERT(warming_listeners_.empty());
  // We need to protect against inline deletion so have to use iterators directly.
  for (auto listener_it = active_listeners_.begin(); listener_it != active_listeners_.end();) {
    auto& listener = *listener_it;
    listener_it++;

    if (!doFinalPreWorkerListenerInit(*listener)) {
      incListenerCreateFailureStat();
      removeListenerInternal(listener->name(), false);
      continue;
    }
    for (const auto& worker : workers_) {
      addListenerToWorker(*worker, absl::nullopt, *listener,
                          [this, listeners_pending_init, callback]() {
                            if (--(*listeners_pending_init) == 0) {
                              stats_.workers_started_.set(1);
                              callback();
                            }
                          });
    }
  }
  for (const auto& worker : workers_) {
    ENVOY_LOG(debug, "starting worker {}", i);
    worker->start(guard_dog, worker_started_running);
    if (enable_dispatcher_stats_) {
      worker->initializeStats(*scope_);
    }
    i++;
  }

  // Wait for workers to start running.
  workers_waiting_to_run.Wait();

  if (active_listeners_.empty()) {
    stats_.workers_started_.set(1);
    callback();
  }
}

void ListenerManagerImpl::stopListener(Network::ListenerConfig& listener,
                                       std::function<void()> callback) {
  const auto workers_pending_stop = std::make_shared<std::atomic<uint64_t>>(workers_.size());
  for (const auto& worker : workers_) {
    worker->stopListener(listener, [this, callback, workers_pending_stop]() {
      if (--(*workers_pending_stop) == 0) {
        server_.dispatcher().post(callback);
      }
    });
  }
}

void ListenerManagerImpl::stopListeners(StopListenersType stop_listeners_type) {
  stop_listeners_type_ = stop_listeners_type;
  for (Network::ListenerConfig& listener : listeners()) {
    if (stop_listeners_type != StopListenersType::InboundOnly ||
        listener.direction() == envoy::config::core::v3::INBOUND) {
      ENVOY_LOG(debug, "begin stop listener: name={}", listener.name());
      auto existing_warming_listener = getListenerByName(warming_listeners_, listener.name());
      // Destroy a warming listener directly.
      if (existing_warming_listener != warming_listeners_.end()) {
        (*existing_warming_listener)->debugLog("removing warming listener");
        warming_listeners_.erase(existing_warming_listener);
      }
      // Close the socket once all workers stopped accepting its connections.
      // This allows clients to fast fail instead of waiting in the accept queue.
      const uint64_t listener_tag = listener.listenerTag();
      stopListener(listener, [this, listener_tag]() {
        stats_.listener_stopped_.inc();
        for (auto& listener : active_listeners_) {
          if (listener->listenerTag() == listener_tag) {
            listener->listenSocketFactory().closeAllSockets();
          }
        }
      });
    }
  }
}

void ListenerManagerImpl::stopWorkers() {
  if (!workers_started_) {
    return;
  }
  for (const auto& worker : workers_) {
    worker->stop();
  }
}

void ListenerManagerImpl::endListenerUpdate(FailureStates&& failure_states) {
  overall_error_state_ = std::move(failure_states);
}

ListenerFilterChainFactoryBuilder::ListenerFilterChainFactoryBuilder(
    ListenerImpl& listener,
    Server::Configuration::TransportSocketFactoryContextImpl& factory_context)
    : listener_(listener), validator_(listener.validation_visitor_),
      listener_component_factory_(listener.parent_.factory_), factory_context_(factory_context) {}

Network::DrainableFilterChainSharedPtr ListenerFilterChainFactoryBuilder::buildFilterChain(
    const envoy::config::listener::v3::FilterChain& filter_chain,
    FilterChainFactoryContextCreator& context_creator) const {
  return buildFilterChainInternal(filter_chain,
                                  context_creator.createFilterChainFactoryContext(&filter_chain));
}

Network::DrainableFilterChainSharedPtr ListenerFilterChainFactoryBuilder::buildFilterChainInternal(
    const envoy::config::listener::v3::FilterChain& filter_chain,
    Configuration::FilterChainFactoryContextPtr&& filter_chain_factory_context) const {
  // If the cluster doesn't have transport socket configured, then use the default "raw_buffer"
  // transport socket or BoringSSL-based "tls" transport socket if TLS settings are configured.
  // We copy by value first then override if necessary.
  auto transport_socket = filter_chain.transport_socket();
  if (!filter_chain.has_transport_socket()) {
    transport_socket.set_name("envoy.transport_sockets.raw_buffer");
  }

  auto& config_factory = Config::Utility::getAndCheckFactory<
      Server::Configuration::DownstreamTransportSocketConfigFactory>(transport_socket);
  // The only connection oriented UDP transport protocol right now is QUIC.
  const bool is_quic =
      listener_.udpListenerConfig().has_value() &&
      !listener_.udpListenerConfig()->listenerFactory().isTransportConnectionless();
#if defined(ENVOY_ENABLE_QUIC)
  if (is_quic &&
      dynamic_cast<Quic::QuicServerTransportSocketConfigFactory*>(&config_factory) == nullptr) {
    throw EnvoyException(fmt::format("error building filter chain for quic listener: wrong "
                                     "transport socket config specified for quic transport socket: "
                                     "{}. \nUse QuicDownstreamTransport instead.",
                                     transport_socket.DebugString()));
  }
  const std::string hcm_str =
      "type.googleapis.com/"
      "envoy.extensions.filters.network.http_connection_manager.v3.HttpConnectionManager";
  if (is_quic && (filter_chain.filters().size() != 1 ||
                  filter_chain.filters(0).typed_config().type_url() != hcm_str)) {
    throw EnvoyException(fmt::format(
        "error building network filter chain for quic listener: requires exactly one http_"
        "connection_manager filter."));
  }
#else
  // When QUIC is compiled out it should not be possible to configure either the QUIC transport
  // socket or the QUIC listener and get to this point.
  ASSERT(!is_quic);
#endif
  ProtobufTypes::MessagePtr message =
      Config::Utility::translateToFactoryConfig(transport_socket, validator_, config_factory);

  std::vector<std::string> server_names(filter_chain.filter_chain_match().server_names().begin(),
                                        filter_chain.filter_chain_match().server_names().end());

  auto filter_chain_res = std::make_shared<FilterChainImpl>(
      config_factory.createTransportSocketFactory(*message, factory_context_,
                                                  std::move(server_names)),
      listener_component_factory_.createNetworkFilterFactoryList(filter_chain.filters(),
                                                                 *filter_chain_factory_context),
      std::chrono::milliseconds(
          PROTOBUF_GET_MS_OR_DEFAULT(filter_chain, transport_socket_connect_timeout, 0)),
      filter_chain.name());

  filter_chain_res->setFilterChainFactoryContext(std::move(filter_chain_factory_context));
  return filter_chain_res;
}

void ListenerManagerImpl::setNewOrDrainingSocketFactory(
    const std::string& name, const envoy::config::core::v3::Address& proto_address,
    ListenerImpl& listener) {
  // Typically we catch address issues when we try to bind to the same address multiple times.
  // However, for listeners that do not bind we must check to make sure we are not duplicating. This
  // is an edge case and nothing will explicitly break, but there is no possibility that two
  // listeners that do not bind will ever be used. Only the first one will be used when searched for
  // by address. Thus we block it.
  if (!listener.bindToPort() && (hasListenerWithCompatibleAddress(warming_listeners_, listener) ||
                                 hasListenerWithCompatibleAddress(active_listeners_, listener))) {
    const std::string message =
        fmt::format("error adding listener: '{}' has duplicate address '{}' as existing listener",
                    name, listener.address()->asString());
    ENVOY_LOG(warn, "{}", message);
    throw EnvoyException(message);
  }

  // Search through draining listeners to see if there is a listener that has a socket factory for
  // the same address we are configured for. This is an edge case, but
  // may happen if a listener is removed and then added back with a same or different name and
  // intended to listen on the same address. This should work and not fail.
  const Network::ListenSocketFactory* draining_listen_socket_factory = nullptr;
  auto existing_draining_listener = std::find_if(
      draining_listeners_.cbegin(), draining_listeners_.cend(),
      [&listener](const DrainingListener& draining_listener) {
        return draining_listener.listener_->listenSocketFactory().getListenSocket(0)->isOpen() &&
               listener.hasCompatibleAddress(*draining_listener.listener_);
      });

  if (existing_draining_listener != draining_listeners_.cend()) {
    draining_listen_socket_factory = &existing_draining_listener->listener_->getSocketFactory();
    existing_draining_listener->listener_->debugLog("clones listener sockets");
  } else {
    auto existing_draining_filter_chain = std::find_if(
        draining_filter_chains_manager_.cbegin(), draining_filter_chains_manager_.cend(),
        [&listener](const DrainingFilterChainsManager& draining_filter_chain) {
          return draining_filter_chain.getDrainingListener()
                     .listenSocketFactory()
                     .getListenSocket(0)
                     ->isOpen() &&
                 listener.hasCompatibleAddress(draining_filter_chain.getDrainingListener());
        });

    if (existing_draining_filter_chain != draining_filter_chains_manager_.cend()) {
      draining_listen_socket_factory =
          &existing_draining_filter_chain->getDrainingListener().getSocketFactory();
      existing_draining_filter_chain->getDrainingListener().debugLog("clones listener socket");
    }
  }

  listener.setSocketFactory(draining_listen_socket_factory != nullptr
                                ? draining_listen_socket_factory->clone()
                                : createListenSocketFactory(proto_address, listener));
}

Network::ListenSocketFactoryPtr ListenerManagerImpl::createListenSocketFactory(
    const envoy::config::core::v3::Address& proto_address, ListenerImpl& listener) {
  Network::Socket::Type socket_type = Network::Utility::protobufAddressSocketType(proto_address);
  ListenerComponentFactory::BindType bind_type = ListenerComponentFactory::BindType::NoBind;
  if (listener.bindToPort()) {
    bind_type = listener.reusePort() ? ListenerComponentFactory::BindType::ReusePort
                                     : ListenerComponentFactory::BindType::NoReusePort;
  }
  TRY_ASSERT_MAIN_THREAD {
    Network::SocketCreationOptions creation_options;
    creation_options.mptcp_enabled_ = listener.mptcpEnabled();
    return std::make_unique<ListenSocketFactoryImpl>(
        factory_, listener.address(), socket_type, listener.listenSocketOptions(), listener.name(),
        listener.tcpBacklogSize(), bind_type, creation_options, server_.options().concurrency());
  }
  END_TRY
  catch (const EnvoyException& e) {
    ENVOY_LOG(error, "listener '{}' failed to bind or apply socket options: {}", listener.name(),
              e.what());
    incListenerCreateFailureStat();
    throw e;
  }
}

ApiListenerOptRef ListenerManagerImpl::apiListener() {
  return api_listener_ ? ApiListenerOptRef(std::ref(*api_listener_)) : absl::nullopt;
}

} // namespace Server
} // namespace Envoy<|MERGE_RESOLUTION|>--- conflicted
+++ resolved
@@ -168,14 +168,8 @@
 
 Network::SocketSharedPtr ProdListenerComponentFactory::createListenSocket(
     Network::Address::InstanceConstSharedPtr address, Network::Socket::Type socket_type,
-<<<<<<< HEAD
-    const Network::Socket::OptionsSharedPtr& options, BindType bind_type, uint32_t worker_index) {
-=======
     const Network::Socket::OptionsSharedPtr& options, BindType bind_type,
     const Network::SocketCreationOptions& creation_options, uint32_t worker_index) {
-  ASSERT(address->type() == Network::Address::Type::Ip ||
-         address->type() == Network::Address::Type::Pipe);
->>>>>>> 3a87cd09
   ASSERT(socket_type == Network::Socket::Type::Stream ||
          socket_type == Network::Socket::Type::Datagram);
 
@@ -341,8 +335,7 @@
   if (!Runtime::runtimeFeatureEnabled("envoy.reloadable_features.internal_address")) {
     RELEASE_ASSERT(
         !config.address().has_envoy_internal_address(),
-        fmt::format("listener {} has envoy internal address {}. Internal address cannot be used by "
-                    "listener yet",
+        fmt::format("listener {} has envoy internal address {}. This runtime feature is disabled.",
                     config.name(), config.address().envoy_internal_address().DebugString()));
   }
   // TODO(junr03): currently only one ApiListener can be installed via bootstrap to avoid having to
