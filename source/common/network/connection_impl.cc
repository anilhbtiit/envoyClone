#include "source/common/network/connection_impl.h"

#include <atomic>
#include <cstdint>
#include <memory>

#include "envoy/common/exception.h"
#include "envoy/common/platform.h"
#include "envoy/config/core/v3/base.pb.h"
#include "envoy/event/scaled_range_timer_manager.h"
#include "envoy/event/timer.h"
#include "envoy/network/filter.h"
#include "envoy/network/socket.h"

#include "source/common/common/assert.h"
#include "source/common/common/dump_state_utils.h"
#include "source/common/common/empty_string.h"
#include "source/common/common/enum_to_int.h"
#include "source/common/common/scope_tracker.h"
#include "source/common/network/address_impl.h"
#include "source/common/network/listen_socket_impl.h"
#include "source/common/network/raw_buffer_socket.h"
#include "source/common/network/utility.h"

namespace Envoy {
namespace Network {
namespace {

constexpr absl::string_view kTransportSocketConnectTimeoutTerminationDetails =
    "transport socket timeout was reached";

std::ostream& operator<<(std::ostream& os, Connection::State connection_state) {
  switch (connection_state) {
  case Connection::State::Open:
    return os << "Open";
  case Connection::State::Closing:
    return os << "Closing";
  case Connection::State::Closed:
    return os << "Closed";
  }
  return os;
}

} // namespace

void ConnectionImplUtility::updateBufferStats(uint64_t delta, uint64_t new_total,
                                              uint64_t& previous_total, Stats::Counter& stat_total,
                                              Stats::Gauge& stat_current) {
  if (delta) {
    stat_total.add(delta);
  }

  if (new_total != previous_total) {
    if (new_total > previous_total) {
      stat_current.add(new_total - previous_total);
    } else {
      stat_current.sub(previous_total - new_total);
    }

    previous_total = new_total;
  }
}

std::atomic<uint64_t> ConnectionImpl::next_global_id_;

ConnectionImpl::ConnectionImpl(Event::Dispatcher& dispatcher, ConnectionSocketPtr&& socket,
                               TransportSocketPtr&& transport_socket,
                               StreamInfo::StreamInfo& stream_info, bool connected)
    : ConnectionImplBase(dispatcher, next_global_id_++),
      transport_socket_(std::move(transport_socket)), socket_(std::move(socket)),
      stream_info_(stream_info), filter_manager_(*this, *socket_),
      write_buffer_(dispatcher.getWatermarkFactory().createBuffer(
          [this]() -> void { this->onWriteBufferLowWatermark(); },
          [this]() -> void { this->onWriteBufferHighWatermark(); },
          []() -> void { /* TODO(adisuissa): Handle overflow watermark */ })),
      read_buffer_(dispatcher.getWatermarkFactory().createBuffer(
          [this]() -> void { this->onReadBufferLowWatermark(); },
          [this]() -> void { this->onReadBufferHighWatermark(); },
          []() -> void { /* TODO(adisuissa): Handle overflow watermark */ })),
      write_buffer_above_high_watermark_(false), detect_early_close_(true),
      enable_half_close_(false), read_end_stream_raised_(false), read_end_stream_(false),
      write_end_stream_(false), current_write_end_stream_(false), dispatch_buffered_data_(false),
      transport_wants_read_(false) {

  if (!connected) {
    connecting_ = true;
  }

  Event::FileTriggerType trigger = Event::PlatformDefaultTriggerType;

  // We never ask for both early close and read at the same time. If we are reading, we want to
  // consume all available data.
  socket_->ioHandle().initializeFileEvent(
      dispatcher_, [this](uint32_t events) -> void { onFileEvent(events); }, trigger,
      Event::FileReadyType::Read | Event::FileReadyType::Write);

  transport_socket_->setTransportSocketCallbacks(*this);

  // TODO(soulxu): generate the connection id inside the addressProvider directly,
  // then we don't need a setter or any of the optional stuff.
  socket_->connectionInfoProvider().setConnectionID(id());
  socket_->connectionInfoProvider().setSslConnection(transport_socket_->ssl());
}

ConnectionImpl::~ConnectionImpl() {
  ASSERT(!ioHandle().isOpen() && delayed_close_timer_ == nullptr,
         "ConnectionImpl was unexpectedly torn down without being closed.");

  // In general we assume that owning code has called close() previously to the destructor being
  // run. This generally must be done so that callbacks run in the correct context (vs. deferred
  // deletion). Hence the assert above. However, call close() here just to be completely sure that
  // the fd is closed and make it more likely that we crash from a bad close callback.
  close(ConnectionCloseType::NoFlush);
}

void ConnectionImpl::addWriteFilter(WriteFilterSharedPtr filter) {
  filter_manager_.addWriteFilter(filter);
}

void ConnectionImpl::addFilter(FilterSharedPtr filter) { filter_manager_.addFilter(filter); }

void ConnectionImpl::addReadFilter(ReadFilterSharedPtr filter) {
  filter_manager_.addReadFilter(filter);
}

void ConnectionImpl::removeReadFilter(ReadFilterSharedPtr filter) {
  filter_manager_.removeReadFilter(filter);
}

bool ConnectionImpl::initializeReadFilters() { return filter_manager_.initializeReadFilters(); }

void ConnectionImpl::close(ConnectionCloseType type) {
  if (!ioHandle().isOpen()) {
    return;
  }

  uint64_t data_to_write = write_buffer_->length();
  ENVOY_CONN_LOG_EVENT(debug, "connection_closing", "closing data_to_write={} type={}", *this,
                       data_to_write, enumToInt(type));
  const bool delayed_close_timeout_set = delayed_close_timeout_.count() > 0;
  if (data_to_write == 0 || type == ConnectionCloseType::NoFlush ||
      !transport_socket_->canFlushClose()) {
    if (data_to_write > 0) {
      // We aren't going to wait to flush, but try to write as much as we can if there is pending
      // data.
      transport_socket_->doWrite(*write_buffer_, true);
    }

    if (type != ConnectionCloseType::FlushWriteAndDelay || !delayed_close_timeout_set) {
      closeConnectionImmediately();
      return;
    }
    // The socket is being closed and either there is no more data to write or the data can not be
    // flushed (!transport_socket_->canFlushClose()). Since a delayed close has been requested,
    // start the delayed close timer if it hasn't been done already by a previous close().
    // NOTE: Even though the delayed_close_state_ is being set to CloseAfterFlushAndWait, since
    // a write event is not being registered for the socket, this logic is simply setting the
    // timer and waiting for it to trigger to close the socket.
    if (!inDelayedClose()) {
      initializeDelayedCloseTimer();
      delayed_close_state_ = DelayedCloseState::CloseAfterFlushAndWait;
      // Monitor for the peer closing the connection.
      ioHandle().enableFileEvents(enable_half_close_ ? 0 : Event::FileReadyType::Closed);
    }
    return;
  }

  ASSERT(type == ConnectionCloseType::FlushWrite ||
         type == ConnectionCloseType::FlushWriteAndDelay);

  // If there is a pending delayed close, simply update the delayed close state.
  //
  // An example of this condition manifests when a downstream connection is closed early by Envoy,
  // such as when a route can't be matched:
  //   In ConnectionManagerImpl::onData()
  //     1) Via codec_->dispatch(), a local reply with a 404 is sent to the client
  //       a) ConnectionManagerImpl::doEndStream() issues the first connection close() via
  //          ConnectionManagerImpl::checkForDeferredClose()
  //     2) A second close is issued by a subsequent call to
  //        ConnectionManagerImpl::checkForDeferredClose() prior to returning from onData()
  if (inDelayedClose()) {
    // Validate that a delayed close timer is already enabled unless it was disabled via
    // configuration.
    ASSERT(!delayed_close_timeout_set || delayed_close_timer_ != nullptr);
    if (type == ConnectionCloseType::FlushWrite || !delayed_close_timeout_set) {
      delayed_close_state_ = DelayedCloseState::CloseAfterFlush;
    } else {
      delayed_close_state_ = DelayedCloseState::CloseAfterFlushAndWait;
    }
    return;
  }

  // NOTE: At this point, it's already been validated that the connection is not already in
  // delayed close processing and therefore the timer has not yet been created.
  if (delayed_close_timeout_set) {
    initializeDelayedCloseTimer();
    delayed_close_state_ = (type == ConnectionCloseType::FlushWrite)
                               ? DelayedCloseState::CloseAfterFlush
                               : DelayedCloseState::CloseAfterFlushAndWait;
  } else {
    delayed_close_state_ = DelayedCloseState::CloseAfterFlush;
  }

  ioHandle().enableFileEvents(Event::FileReadyType::Write |
                              (enable_half_close_ ? 0 : Event::FileReadyType::Closed));
}

Connection::State ConnectionImpl::state() const {
  if (!ioHandle().isOpen()) {
    return State::Closed;
  } else if (inDelayedClose()) {
    return State::Closing;
  } else {
    return State::Open;
  }
}

void ConnectionImpl::closeConnectionImmediately() { closeSocket(ConnectionEvent::LocalClose); }

void ConnectionImpl::setTransportSocketIsReadable() {
  ASSERT(dispatcher_.isThreadSafe());
  // Remember that the transport requested read resumption, in case the resumption event is not
  // scheduled immediately or is "lost" because read was disabled.
  transport_wants_read_ = true;
  // Only schedule a read activation if the connection is not read disabled to avoid spurious
  // wakeups. When read disabled, the connection will not read from the transport, and limit
  // dispatch to the current contents of the read buffer if its high-watermark is triggered and
  // dispatch_buffered_data_ is set.
  if (read_disable_count_ == 0) {
    ioHandle().activateFileEvents(Event::FileReadyType::Read);
  }
}

bool ConnectionImpl::filterChainWantsData() {
  return read_disable_count_ == 0 ||
         (read_disable_count_ == 1 && read_buffer_->highWatermarkTriggered());
}

void ConnectionImpl::closeSocket(ConnectionEvent close_type) {
  if (!ConnectionImpl::ioHandle().isOpen()) {
    return;
  }

  // No need for a delayed close (if pending) now that the socket is being closed.
  if (delayed_close_timer_) {
    delayed_close_timer_->disableTimer();
    delayed_close_timer_ = nullptr;
  }

  ENVOY_CONN_LOG(debug, "closing socket: {}", *this, static_cast<uint32_t>(close_type));
  transport_socket_->closeSocket(close_type);

  // Drain input and output buffers.
  updateReadBufferStats(0, 0);
  updateWriteBufferStats(0, 0);

  // As the socket closes, drain any remaining data.
  // The data won't be written out at this point, and where there are reference
  // counted buffer fragments, it helps avoid lifetime issues with the
  // connection outlasting the subscriber.
  write_buffer_->drain(write_buffer_->length());

  connection_stats_.reset();

  socket_->close();

  // Call the base class directly as close() is called in the destructor.
  ConnectionImpl::raiseEvent(close_type);
}

void ConnectionImpl::noDelay(bool enable) {
  // There are cases where a connection to localhost can immediately fail (e.g., if the other end
  // does not have enough fds, reaches a backlog limit, etc.). Because we run with deferred error
  // events, the calling code may not yet know that the connection has failed. This is one call
  // where we go outside of libevent and hit the fd directly and this case can fail if the fd is
  // invalid. For this call instead of plumbing through logic that will immediately indicate that a
  // connect failed, we will just ignore the noDelay() call if the socket is invalid since error is
  // going to be raised shortly anyway and it makes the calling code simpler.
  if (!ioHandle().isOpen()) {
    return;
  }

  // Don't set NODELAY for unix domain sockets or internal socket.
  if (socket_->addressType() != Address::Type::Ip) {
    return;
  }

  // Set NODELAY
  int new_value = enable;
  Api::SysCallIntResult result =
      socket_->setSocketOption(IPPROTO_TCP, TCP_NODELAY, &new_value, sizeof(new_value));
#if defined(__APPLE__)
  if (SOCKET_FAILURE(result.return_value_) && result.errno_ == SOCKET_ERROR_INVAL) {
    // Sometimes occurs when the connection is not yet fully formed. Empirically, TCP_NODELAY is
    // enabled despite this result.
    return;
  }
#elif defined(WIN32)
  if (SOCKET_FAILURE(result.return_value_) &&
      (result.errno_ == SOCKET_ERROR_AGAIN || result.errno_ == SOCKET_ERROR_INVAL)) {
    // Sometimes occurs when the connection is not yet fully formed. Empirically, TCP_NODELAY is
    // enabled despite this result.
    return;
  }
#endif

  RELEASE_ASSERT(result.return_value_ == 0,
                 fmt::format("Failed to set TCP_NODELAY with error {}, {}", result.errno_,
                             errorDetails(result.errno_)));
}

void ConnectionImpl::onRead(uint64_t read_buffer_size) {
  ASSERT(dispatcher_.isThreadSafe());
  if (inDelayedClose() || !filterChainWantsData()) {
    return;
  }
  ASSERT(ioHandle().isOpen());

  if (read_buffer_size == 0 && !read_end_stream_) {
    return;
  }

  if (read_end_stream_) {
    // read() on a raw socket will repeatedly return 0 (EOF) once EOF has
    // occurred, so filter out the repeats so that filters don't have
    // to handle repeats.
    //
    // I don't know of any cases where this actually happens (we should stop
    // reading the socket after EOF), but this check guards against any bugs
    // in ConnectionImpl or strangeness in the OS events (epoll, kqueue, etc)
    // and maintains the guarantee for filters.
    if (read_end_stream_raised_) {
      // No further data can be delivered after end_stream
      ASSERT(read_buffer_size == 0);
      return;
    }
    read_end_stream_raised_ = true;
  }

  filter_manager_.onRead();
}

void ConnectionImpl::enableHalfClose(bool enabled) {
  // This code doesn't correctly ensure that EV_CLOSE isn't set if reading is disabled
  // when enabling half-close. This could be fixed, but isn't needed right now, so just
  // ASSERT that it doesn't happen.
  ASSERT(!enabled || read_disable_count_ == 0);

  enable_half_close_ = enabled;
}

void ConnectionImpl::readDisable(bool disable) {
  // Calls to readEnabled on a closed socket are considered to be an error.
  ASSERT(state() == State::Open);

  ENVOY_CONN_LOG(trace, "readDisable: disable={} disable_count={} state={} buffer_length={}", *this,
                 disable, read_disable_count_, static_cast<int>(state()), read_buffer_->length());

  // When we disable reads, we still allow for early close notifications (the equivalent of
  // `EPOLLRDHUP` for an epoll backend). For backends that support it, this allows us to apply
  // back pressure at the kernel layer, but still get timely notification of a FIN. Note that
  // we are not guaranteed to get notified, so even if the remote has closed, we may not know
  // until we try to write. Further note that currently we optionally don't correctly handle half
  // closed TCP connections in the sense that we assume that a remote FIN means the remote intends a
  // full close.
  if (disable) {
    ++read_disable_count_;

    if (state() != State::Open) {
      // If readDisable is called on a closed connection, do not crash.
      return;
    }
    if (read_disable_count_ > 1) {
      // The socket has already been read disabled.
      return;
    }

    // If half-close semantics are enabled, we never want early close notifications; we
    // always want to read all available data, even if the other side has closed.
    if (detect_early_close_ && !enable_half_close_) {
      ioHandle().enableFileEvents(Event::FileReadyType::Write | Event::FileReadyType::Closed);
    } else {
      ioHandle().enableFileEvents(Event::FileReadyType::Write);
    }
  } else {
    ASSERT(read_disable_count_ != 0);
    --read_disable_count_;
    if (state() != State::Open) {
      // If readDisable is called on a closed connection, do not crash.
      return;
    }

    if (read_disable_count_ == 0) {
      // We never ask for both early close and read at the same time. If we are reading, we want to
      // consume all available data.
      ioHandle().enableFileEvents(Event::FileReadyType::Read | Event::FileReadyType::Write);
    }

    if (filterChainWantsData() && (read_buffer_->length() > 0 || transport_wants_read_)) {
      // Sanity check: resumption with read_disable_count_ > 0 should only happen if the read
      // buffer's high watermark has triggered.
      ASSERT(read_buffer_->length() > 0 || read_disable_count_ == 0);

      // If the read_buffer_ is not empty or transport_wants_read_ is true, the connection may be
      // able to process additional bytes even if there is no data in the kernel to kick off the
      // filter chain. Alternately the connection may need read resumption while read disabled and
      // not registered for read events because the read buffer's high-watermark has triggered. To
      // handle these cases, directly schedule a fake read event to make sure the buffered data in
      // the read buffer or in transport socket internal buffers gets processed regardless and
      // ensure that we dispatch it via onRead.
      dispatch_buffered_data_ = true;
      ioHandle().activateFileEvents(Event::FileReadyType::Read);
    }
  }
}

void ConnectionImpl::raiseEvent(ConnectionEvent event) {
  ENVOY_CONN_LOG(trace, "raising connection event {}", *this, static_cast<int>(event));
  ConnectionImplBase::raiseConnectionEvent(event);
  // We may have pending data in the write buffer on transport handshake
  // completion, which may also have completed in the context of onReadReady(),
  // where no check of the write buffer is made. Provide an opportunity to flush
  // here. If connection write is not ready, this is harmless. We should only do
  // this if we're still open (the above callbacks may have closed).
  if (event == ConnectionEvent::Connected) {
    flushWriteBuffer();
  }
}

bool ConnectionImpl::readEnabled() const {
  // Calls to readEnabled on a closed socket are considered to be an error.
  ASSERT(state() == State::Open);
  ASSERT(dispatcher_.isThreadSafe());
  return read_disable_count_ == 0;
}

void ConnectionImpl::addBytesSentCallback(BytesSentCb cb) {
  bytes_sent_callbacks_.emplace_back(cb);
}

void ConnectionImpl::rawWrite(Buffer::Instance& data, bool end_stream) {
  write(data, end_stream, false);
}

void ConnectionImpl::write(Buffer::Instance& data, bool end_stream) {
  write(data, end_stream, true);
}

void ConnectionImpl::write(Buffer::Instance& data, bool end_stream, bool through_filter_chain) {
  ASSERT(!end_stream || enable_half_close_);
  ASSERT(dispatcher_.isThreadSafe());

  if (write_end_stream_) {
    // It is an API violation to write more data after writing end_stream, but a duplicate
    // end_stream with no data is harmless. This catches misuse of the API that could result in data
    // being lost.
    ASSERT(data.length() == 0 && end_stream);

    return;
  }

  if (through_filter_chain) {
    // NOTE: This is kind of a hack, but currently we don't support restart/continue on the write
    //       path, so we just pass around the buffer passed to us in this function. If we ever
    //       support buffer/restart/continue on the write path this needs to get more complicated.
    current_write_buffer_ = &data;
    current_write_end_stream_ = end_stream;
    FilterStatus status = filter_manager_.onWrite();
    current_write_buffer_ = nullptr;

    if (FilterStatus::StopIteration == status) {
      return;
    }
  }

  write_end_stream_ = end_stream;
  if (data.length() > 0 || end_stream) {
    ENVOY_CONN_LOG(trace, "writing {} bytes, end_stream {}", *this, data.length(), end_stream);
    // TODO(mattklein123): All data currently gets moved from the source buffer to the write buffer.
    // This can lead to inefficient behavior if writing a bunch of small chunks. In this case, it
    // would likely be more efficient to copy data below a certain size. VERY IMPORTANT: If this is
    // ever changed, read the comment in SslSocket::doWrite() VERY carefully. That code assumes that
    // we never change existing write_buffer_ chain elements between calls to SSL_write(). That code
    // might need to change if we ever copy here.
    write_buffer_->move(data);

    // Activating a write event before the socket is connected has the side-effect of tricking
    // doWriteReady into thinking the socket is connected. On macOS, the underlying write may fail
    // with a connection error if a call to write(2) occurs before the connection is completed.
    if (!connecting_) {
      ioHandle().activateFileEvents(Event::FileReadyType::Write);
    }
  }
}

void ConnectionImpl::setBufferLimits(uint32_t limit) {
  read_buffer_limit_ = limit;

  // Due to the fact that writes to the connection and flushing data from the connection are done
  // asynchronously, we have the option of either setting the watermarks aggressively, and regularly
  // enabling/disabling reads from the socket, or allowing more data, but then not triggering
  // based on watermarks until 2x the data is buffered in the common case. Given these are all soft
  // limits we err on the side of buffering more triggering watermark callbacks less often.
  //
  // Given the current implementation for straight up TCP proxying, the common case is reading
  // |limit| bytes through the socket, passing |limit| bytes to the connection and the immediately
  // draining |limit| bytes to the socket. Triggering the high watermarks and then immediately
  // triggering the low watermarks would be expensive, but we narrowly avoid triggering high
  // watermark when moving |limit| bytes through the connection because the high watermark
  // computation checks if the size of the buffer exceeds the high watermark value.
  if (limit > 0) {
    write_buffer_->setWatermarks(limit);
    read_buffer_->setWatermarks(limit);
  }
}

void ConnectionImpl::onReadBufferLowWatermark() {
  ENVOY_CONN_LOG(debug, "onBelowReadBufferLowWatermark", *this);
  if (state() == State::Open) {
    readDisable(false);
  }
}

void ConnectionImpl::onReadBufferHighWatermark() {
  ENVOY_CONN_LOG(debug, "onAboveReadBufferHighWatermark", *this);
  if (state() == State::Open) {
    readDisable(true);
  }
}

void ConnectionImpl::onWriteBufferLowWatermark() {
  ENVOY_CONN_LOG(debug, "onBelowWriteBufferLowWatermark", *this);
  ASSERT(write_buffer_above_high_watermark_);
  write_buffer_above_high_watermark_ = false;
  for (ConnectionCallbacks* callback : callbacks_) {
    if (callback) {
      callback->onBelowWriteBufferLowWatermark();
    }
  }
}

void ConnectionImpl::onWriteBufferHighWatermark() {
  ENVOY_CONN_LOG(debug, "onAboveWriteBufferHighWatermark", *this);
  ASSERT(!write_buffer_above_high_watermark_);
  write_buffer_above_high_watermark_ = true;
  for (ConnectionCallbacks* callback : callbacks_) {
    if (callback) {
      callback->onAboveWriteBufferHighWatermark();
    }
  }
}

void ConnectionImpl::setFailureReason(absl::string_view failure_reason) {
  if (!transport_socket_->failureReason().empty()) {
    failure_reason_ = absl::StrCat(failure_reason, ". ", transport_socket_->failureReason());
  } else {
    failure_reason_ = std::string(failure_reason);
  }
}

void ConnectionImpl::onFileEvent(uint32_t events) {
  ScopeTrackerScopeState scope(this, this->dispatcher_);
  ENVOY_CONN_LOG(trace, "socket event: {}", *this, events);

  if (immediate_error_event_ == ConnectionEvent::LocalClose ||
      immediate_error_event_ == ConnectionEvent::RemoteClose) {
    if (bind_error_) {
      ENVOY_CONN_LOG(debug, "raising bind error", *this);
      // Update stats here, rather than on bind failure, to give the caller a chance to
      // setConnectionStats.
      if (connection_stats_ && connection_stats_->bind_errors_) {
        connection_stats_->bind_errors_->inc();
      }
    } else {
      ENVOY_CONN_LOG(debug, "raising immediate error", *this);
    }
    closeSocket(immediate_error_event_);
    return;
  }

  if (events & Event::FileReadyType::Closed) {
    // We never ask for both early close and read at the same time. If we are reading, we want to
    // consume all available data.
    ASSERT(!(events & Event::FileReadyType::Read));
    ENVOY_CONN_LOG(debug, "remote early close", *this);
    closeSocket(ConnectionEvent::RemoteClose);
    return;
  }

  if (events & Event::FileReadyType::Write) {
    onWriteReady();
  }

  // It's possible for a write event callback to close the socket (which will cause fd_ to be -1).
  // In this case ignore read event processing.
  if (ioHandle().isOpen() && (events & Event::FileReadyType::Read)) {
    onReadReady();
  }
}

void ConnectionImpl::onReadReady() {
  ENVOY_CONN_LOG(trace, "read ready. dispatch_buffered_data={}", *this,
                 static_cast<int>(dispatch_buffered_data_));
  const bool latched_dispatch_buffered_data = dispatch_buffered_data_;
  dispatch_buffered_data_ = false;

  ASSERT(!connecting_);

  // We get here while read disabled in two ways.
  // 1) There was a call to setTransportSocketIsReadable(), for example if a raw buffer socket ceded
  //    due to shouldDrainReadBuffer(). In this case we defer the event until the socket is read
  //    enabled.
  // 2) The consumer of connection data called readDisable(true), and instead of reading from the
  //    socket we simply need to dispatch already read data.
  if (read_disable_count_ != 0) {
    // Do not clear transport_wants_read_ when returning early; the early return skips the transport
    // socket doRead call.
    if (latched_dispatch_buffered_data && filterChainWantsData()) {
      onRead(read_buffer_->length());
    }
    return;
  }

  // Clear transport_wants_read_ just before the call to doRead. This is the only way to ensure that
  // the transport socket read resumption happens as requested; onReadReady() returns early without
  // reading from the transport if the read buffer is above high watermark at the start of the
  // method.
  transport_wants_read_ = false;
  IoResult result = transport_socket_->doRead(*read_buffer_);
  uint64_t new_buffer_size = read_buffer_->length();
  updateReadBufferStats(result.bytes_processed_, new_buffer_size);

  // If this connection doesn't have half-close semantics, translate end_stream into
  // a connection close.
  if ((!enable_half_close_ && result.end_stream_read_)) {
    result.end_stream_read_ = false;
    result.action_ = PostIoAction::Close;
  }

  read_end_stream_ |= result.end_stream_read_;
  if (result.bytes_processed_ != 0 || result.end_stream_read_ ||
      (latched_dispatch_buffered_data && read_buffer_->length() > 0)) {
    // Skip onRead if no bytes were processed unless we explicitly want to force onRead for
    // buffered data. For instance, skip onRead if the connection was closed without producing
    // more data.
    onRead(new_buffer_size);
  }

  // The read callback may have already closed the connection.
  if (result.action_ == PostIoAction::Close || bothSidesHalfClosed()) {
    ENVOY_CONN_LOG(debug, "remote close", *this);
    closeSocket(ConnectionEvent::RemoteClose);
  }
}

absl::optional<Connection::UnixDomainSocketPeerCredentials>
ConnectionImpl::unixSocketPeerCredentials() const {
  // TODO(snowp): Support non-linux platforms.
#ifndef SO_PEERCRED
  return absl::nullopt;
#else
  struct ucred ucred;
  socklen_t ucred_size = sizeof(ucred);
  int rc = socket_->getSocketOption(SOL_SOCKET, SO_PEERCRED, &ucred, &ucred_size).return_value_;
  if (SOCKET_FAILURE(rc)) {
    return absl::nullopt;
  }

  return {{ucred.pid, ucred.uid, ucred.gid}};
#endif
}

void ConnectionImpl::onWriteReady() {
  ENVOY_CONN_LOG(trace, "write ready", *this);

  if (connecting_) {
    int error;
    socklen_t error_size = sizeof(error);
    RELEASE_ASSERT(
        socket_->getSocketOption(SOL_SOCKET, SO_ERROR, &error, &error_size).return_value_ == 0, "");

    if (error == 0) {
      ENVOY_CONN_LOG_EVENT(debug, "connection_connected", "connected", *this);
      connecting_ = false;
      onConnected();
      transport_socket_->onConnected();
      // It's possible that we closed during the connect callback.
      if (state() != State::Open) {
        ENVOY_CONN_LOG_EVENT(debug, "connection_closed_callback", "close during connected callback",
                             *this);
        return;
      }
    } else {
      setFailureReason(absl::StrCat("delayed connect error: ", error));
      ENVOY_CONN_LOG_EVENT(debug, "connection_error", "{}", *this, transportFailureReason());
      closeSocket(ConnectionEvent::RemoteClose);
      return;
    }
  }

  IoResult result = transport_socket_->doWrite(*write_buffer_, write_end_stream_);
  ASSERT(!result.end_stream_read_); // The interface guarantees that only read operations set this.
  uint64_t new_buffer_size = write_buffer_->length();
  updateWriteBufferStats(result.bytes_processed_, new_buffer_size);

  // NOTE: If the delayed_close_timer_ is set, it must only trigger after a delayed_close_timeout_
  // period of inactivity from the last write event. Therefore, the timer must be reset to its
  // original timeout value unless the socket is going to be closed as a result of the doWrite().

  if (result.action_ == PostIoAction::Close) {
    // It is possible (though unlikely) for the connection to have already been closed during the
    // write callback. This can happen if we manage to complete the SSL handshake in the write
    // callback, raise a connected event, and close the connection.
    closeSocket(ConnectionEvent::RemoteClose);
  } else if ((inDelayedClose() && new_buffer_size == 0) || bothSidesHalfClosed()) {
    ENVOY_CONN_LOG(debug, "write flush complete", *this);
    if (delayed_close_state_ == DelayedCloseState::CloseAfterFlushAndWait) {
      ASSERT(delayed_close_timer_ != nullptr && delayed_close_timer_->enabled());
      if (result.bytes_processed_ > 0) {
        delayed_close_timer_->enableTimer(delayed_close_timeout_);
      }
    } else {
      ASSERT(bothSidesHalfClosed() || delayed_close_state_ == DelayedCloseState::CloseAfterFlush);
      closeConnectionImmediately();
    }
  } else {
    ASSERT(result.action_ == PostIoAction::KeepOpen);
    ASSERT(!delayed_close_timer_ || delayed_close_timer_->enabled());
    if (delayed_close_timer_ != nullptr && result.bytes_processed_ > 0) {
      delayed_close_timer_->enableTimer(delayed_close_timeout_);
    }
    if (result.bytes_processed_ > 0) {
      auto it = bytes_sent_callbacks_.begin();
      while (it != bytes_sent_callbacks_.end()) {
        if ((*it)(result.bytes_processed_)) {
          // move to the next callback.
          it++;
        } else {
          // remove the current callback.
          it = bytes_sent_callbacks_.erase(it);
        }

        // If a callback closes the socket, stop iterating.
        if (!ioHandle().isOpen()) {
          return;
        }
      }
    }
  }
}

void ConnectionImpl::updateReadBufferStats(uint64_t num_read, uint64_t new_size) {
  if (!connection_stats_) {
    return;
  }

  ConnectionImplUtility::updateBufferStats(num_read, new_size, last_read_buffer_size_,
                                           connection_stats_->read_total_,
                                           connection_stats_->read_current_);
}

void ConnectionImpl::updateWriteBufferStats(uint64_t num_written, uint64_t new_size) {
  if (!connection_stats_) {
    return;
  }

  ConnectionImplUtility::updateBufferStats(num_written, new_size, last_write_buffer_size_,
                                           connection_stats_->write_total_,
                                           connection_stats_->write_current_);
}

bool ConnectionImpl::bothSidesHalfClosed() {
  // If the write_buffer_ is not empty, then the end_stream has not been sent to the transport yet.
  return read_end_stream_ && write_end_stream_ && write_buffer_->length() == 0;
}

absl::string_view ConnectionImpl::transportFailureReason() const {
  if (!failure_reason_.empty()) {
    return failure_reason_;
  }
  return transport_socket_->failureReason();
}

absl::optional<std::chrono::milliseconds> ConnectionImpl::lastRoundTripTime() const {
  return socket_->lastRoundTripTime();
}

void ConnectionImpl::configureInitialCongestionWindow(uint64_t bandwidth_bits_per_sec,
                                                      std::chrono::microseconds rtt) {
  return transport_socket_->configureInitialCongestionWindow(bandwidth_bits_per_sec, rtt);
}

absl::optional<uint64_t> ConnectionImpl::congestionWindowInBytes() const {
  return socket_->congestionWindowInBytes();
}

void ConnectionImpl::flushWriteBuffer() {
  if (state() == State::Open && write_buffer_->length() > 0) {
    onWriteReady();
  }
}

void ConnectionImpl::dumpState(std::ostream& os, int indent_level) const {
  const char* spaces = spacesForLevel(indent_level);
  os << spaces << "ConnectionImpl " << this << DUMP_MEMBER(connecting_) << DUMP_MEMBER(bind_error_)
     << DUMP_MEMBER(state()) << DUMP_MEMBER(read_buffer_limit_) << "\n";

  DUMP_DETAILS(socket_);
}

ServerConnectionImpl::ServerConnectionImpl(Event::Dispatcher& dispatcher,
                                           ConnectionSocketPtr&& socket,
                                           TransportSocketPtr&& transport_socket,
                                           StreamInfo::StreamInfo& stream_info, bool connected)
    : ConnectionImpl(dispatcher, std::move(socket), std::move(transport_socket), stream_info,
                     connected) {}

void ServerConnectionImpl::setTransportSocketConnectTimeout(std::chrono::milliseconds timeout,
                                                            Stats::Counter& timeout_stat) {
  if (!transport_connect_pending_) {
    return;
  }

  transport_socket_timeout_stat_ = &timeout_stat;
  if (transport_socket_connect_timer_ == nullptr) {
    transport_socket_connect_timer_ =
        dispatcher_.createScaledTimer(Event::ScaledTimerType::TransportSocketConnectTimeout,
                                      [this] { onTransportSocketConnectTimeout(); });
  }
  transport_socket_connect_timer_->enableTimer(timeout);
}

void ServerConnectionImpl::raiseEvent(ConnectionEvent event) {
  switch (event) {
  case ConnectionEvent::ConnectedZeroRtt:
<<<<<<< HEAD
=======
    // The transport socket is still connecting, so skip changing connect state.
>>>>>>> fa038636
    break;
  case ConnectionEvent::Connected:
  case ConnectionEvent::RemoteClose:
  case ConnectionEvent::LocalClose:
    transport_connect_pending_ = false;
    transport_socket_connect_timer_.reset();
  }
  ConnectionImpl::raiseEvent(event);
}

void ServerConnectionImpl::onTransportSocketConnectTimeout() {
  stream_info_.setConnectionTerminationDetails(kTransportSocketConnectTimeoutTerminationDetails);
  closeConnectionImmediately();
  transport_socket_timeout_stat_->inc();
  setFailureReason("connect timeout");
}

ClientConnectionImpl::ClientConnectionImpl(
    Event::Dispatcher& dispatcher, const Address::InstanceConstSharedPtr& remote_address,
    const Network::Address::InstanceConstSharedPtr& source_address,
    Network::TransportSocketPtr&& transport_socket,
    const Network::ConnectionSocket::OptionsSharedPtr& options)
    : ClientConnectionImpl(dispatcher, std::make_unique<ClientSocketImpl>(remote_address, options),
                           source_address, std::move(transport_socket), options) {}

ClientConnectionImpl::ClientConnectionImpl(
    Event::Dispatcher& dispatcher, std::unique_ptr<ConnectionSocket> socket,
    const Address::InstanceConstSharedPtr& source_address,
    Network::TransportSocketPtr&& transport_socket,
    const Network::ConnectionSocket::OptionsSharedPtr& options)
    : ConnectionImpl(dispatcher, std::move(socket), std::move(transport_socket), stream_info_,
                     false),
      stream_info_(dispatcher_.timeSource(), socket_->connectionInfoProviderSharedPtr()) {

  stream_info_.setUpstreamInfo(std::make_shared<StreamInfo::UpstreamInfoImpl>());
  // There are no meaningful socket options or source address semantics for
  // non-IP sockets, so skip.
  if (socket_->connectionInfoProviderSharedPtr()->remoteAddress()->ip() == nullptr) {
    return;
  }
  if (!Network::Socket::applyOptions(options, *socket_,
                                     envoy::config::core::v3::SocketOption::STATE_PREBIND)) {
    // Set a special error state to ensure asynchronous close to give the owner of the
    // ConnectionImpl a chance to add callbacks and detect the "disconnect".
    immediate_error_event_ = ConnectionEvent::LocalClose;
    // Trigger a write event to close this connection out-of-band.
    ioHandle().activateFileEvents(Event::FileReadyType::Write);
    return;
  }

  const Network::Address::InstanceConstSharedPtr* source = &source_address;

  if (socket_->connectionInfoProvider().localAddress()) {
    source = &socket_->connectionInfoProvider().localAddress();
  }

  if (*source != nullptr) {
    Api::SysCallIntResult result = socket_->bind(*source);
    if (result.return_value_ < 0) {
      setFailureReason(absl::StrCat("failed to bind to ", source->get()->asString(), ": ",
                                    errorDetails(result.errno_)));
      ENVOY_LOG_MISC(debug, failureReason());
      bind_error_ = true;
      // Set a special error state to ensure asynchronous close to give the owner of the
      // ConnectionImpl a chance to add callbacks and detect the "disconnect".
      immediate_error_event_ = ConnectionEvent::LocalClose;

      // Trigger a write event to close this connection out-of-band.
      ioHandle().activateFileEvents(Event::FileReadyType::Write);
    }
  }
}

void ClientConnectionImpl::connect() {
  ENVOY_CONN_LOG_EVENT(debug, "client_connection", "connecting to {}", *this,
                       socket_->connectionInfoProvider().remoteAddress()->asString());
  const Api::SysCallIntResult result = transport_socket_->connect(*socket_);
  stream_info_.upstreamInfo()->upstreamTiming().onUpstreamConnectStart(dispatcher_.timeSource());
  if (result.return_value_ == 0) {
    // write will become ready.
    ASSERT(connecting_);
    return;
  }

  ASSERT(SOCKET_FAILURE(result.return_value_));
#ifdef WIN32
  // winsock2 connect returns EWOULDBLOCK if the socket is non-blocking and the connection
  // cannot be completed immediately. We do not check for `EINPROGRESS` as that error is for
  // blocking operations.
  if (result.errno_ == SOCKET_ERROR_AGAIN) {
#else
  if (result.errno_ == SOCKET_ERROR_IN_PROGRESS) {
#endif
    ASSERT(connecting_);
    ENVOY_CONN_LOG_EVENT(debug, "connection_in_progress", "connection in progress", *this);
  } else {
    immediate_error_event_ = ConnectionEvent::RemoteClose;
    connecting_ = false;
    setFailureReason(absl::StrCat("immediate connect error: ", errorDetails(result.errno_)));
    ENVOY_CONN_LOG_EVENT(debug, "connection_immediate_error", "{}", *this, failureReason());

    // Trigger a write event. This is needed on macOS and seems harmless on Linux.
    ioHandle().activateFileEvents(Event::FileReadyType::Write);
  }
}

void ClientConnectionImpl::onConnected() {
  stream_info_.upstreamInfo()->upstreamTiming().onUpstreamConnectComplete(dispatcher_.timeSource());
  // There are no meaningful socket source address semantics for non-IP sockets, so skip.
  if (socket_->connectionInfoProviderSharedPtr()->remoteAddress()->ip()) {
    socket_->connectionInfoProvider().maybeSetInterfaceName(ioHandle());
    const auto maybe_interface_name = socket_->connectionInfoProvider().interfaceName();
    if (maybe_interface_name.has_value()) {
      ENVOY_CONN_LOG_EVENT(debug, "conn_interface", "connected on local interface '{}'", *this,
                           maybe_interface_name.value());
    }
  }
  ConnectionImpl::onConnected();
}

} // namespace Network
} // namespace Envoy<|MERGE_RESOLUTION|>--- conflicted
+++ resolved
@@ -833,10 +833,7 @@
 void ServerConnectionImpl::raiseEvent(ConnectionEvent event) {
   switch (event) {
   case ConnectionEvent::ConnectedZeroRtt:
-<<<<<<< HEAD
-=======
     // The transport socket is still connecting, so skip changing connect state.
->>>>>>> fa038636
     break;
   case ConnectionEvent::Connected:
   case ConnectionEvent::RemoteClose:
