.. _start_sandboxes:

Sandboxes
---------

We've created a number of sandboxes using Docker Compose that set up different
environments to test out Envoy's features and show sample configurations. As we
gauge peoples' interests we will add more sandboxes demonstrating different
features. The following sandboxes are available:

.. toctree::
    :maxdepth: 2

    cache
    cors
    csrf
    dynamic-configuration-filesystem
    dynamic-configuration-control-plane
    ext_authz
    fault_injection
    front_proxy
    grpc_bridge
    jaeger_native_tracing
    jaeger_tracing
    load_reporting_service
    lua
    mysql
    postgres
    redis
    wasm-cc
<<<<<<< HEAD
    websocket
    zipkin_tracing
=======
    zipkin_tracing
    skywalking_tracing
>>>>>>> 1d6d68bd
<|MERGE_RESOLUTION|>--- conflicted
+++ resolved
@@ -28,10 +28,6 @@
     postgres
     redis
     wasm-cc
-<<<<<<< HEAD
     websocket
     zipkin_tracing
-=======
-    zipkin_tracing
-    skywalking_tracing
->>>>>>> 1d6d68bd
+    skywalking_tracing