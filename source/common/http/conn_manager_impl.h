--- conflicted
+++ resolved
@@ -74,12 +74,7 @@
   COUNTER(downstream_rq_tx_reset)                                                                  \
   COUNTER(downstream_rq_non_relative_path)                                                         \
   COUNTER(downstream_rq_ws_on_non_ws_route)                                                        \
-<<<<<<< HEAD
   COUNTER(downstream_rq_too_large)                                                              \
-=======
-  COUNTER(downstream_rq_non_ws_on_ws_route)                                                        \
-  COUNTER(downstream_rq_too_large)                                                                 \
->>>>>>> 58c3224c
   COUNTER(downstream_rq_2xx)                                                                       \
   COUNTER(downstream_rq_3xx)                                                                       \
   COUNTER(downstream_rq_4xx)                                                                       \
