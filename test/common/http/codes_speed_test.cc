--- conflicted
+++ resolved
@@ -20,12 +20,8 @@
 class CodeUtilitySpeedTest {
 public:
   CodeUtilitySpeedTest()
-<<<<<<< HEAD
-      : global_store_(symbol_table_), cluster_scope_(symbol_table_), code_stats_(symbol_table_) {}
-=======
       : global_store_(symbol_table_), cluster_scope_(symbol_table_), code_stats_(symbol_table_),
         pool_(symbol_table_), prefix_(pool_.add("prefix")) {}
->>>>>>> f683e0a6
 
   void addResponse(uint64_t code, bool canary, bool internal_request,
                    Stats::StatName request_vhost_name = Stats::StatName(),
