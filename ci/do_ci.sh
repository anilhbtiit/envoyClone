#!/bin/bash

# Run a CI build/test target, e.g. docs, asan.

set -e

<<<<<<< HEAD
=======
echo "building using $NUM_CPUS CPUs"

if [[ "$1" == "bazel.debug" ]]; then
  echo "debug bazel build with tests..."
  cd ci
  ln -sf /thirdparty prebuilt
  ln -sf /thirdparty_build prebuilt
  # Not sandboxing, since non-privileged Docker can't do nested namespaces.
  echo "Building..."
  export CC=gcc-4.9
  export CXX=g++-4.9
  export USER=bazel
  export TEST_TMPDIR=/source
  BAZEL_OPTIONS="--strategy=CppCompile=standalone --strategy=CppLink=standalone \
    --strategy=TestRunner=standalone --verbose_failures --package_path %workspace%:.."
  [[ "$BAZEL_INTERACTIVE" == "1" ]] && BAZEL_BATCH="" || BAZEL_BATCH="--batch"
  bazel $BAZEL_BATCH build $BAZEL_OPTIONS //source/...
  echo "Testing..."
  bazel $BAZEL_BATCH test $BAZEL_OPTIONS --test_output=all //test/...
  exit 0
fi

>>>>>>> 72e88afb
. "$(dirname "$0")"/build_setup.sh

echo "building using $NUM_CPUS CPUs"

if [[ "$1" == "fix_format" ]]; then
  echo "fix_format..."
  make fix_format
  exit 0
elif [[ "$1" == "coverage" ]]; then
  echo "coverage build with tests..."
  TEST_TARGET="envoy.check-coverage"
elif [[ "$1" == "asan" ]]; then
  echo "asan build with tests..."
  TEST_TARGET="envoy.check"
elif [[ "$1" == "debug" ]]; then
  echo "debug build with tests..."
  TEST_TARGET="envoy.check"
elif [[ "$1" == "server_only" ]]; then
  echo "normal build server only..."
  TEST_TARGET="envoy"
else
  echo "normal build with tests..."
  TEST_TARGET="envoy.check"
fi

shift
export EXTRA_TEST_ARGS="$@"

[[ "$SKIP_CHECK_FORMAT" == "1" ]] || make check_format
make -j$NUM_CPUS $TEST_TARGET<|MERGE_RESOLUTION|>--- conflicted
+++ resolved
@@ -3,10 +3,6 @@
 # Run a CI build/test target, e.g. docs, asan.
 
 set -e
-
-<<<<<<< HEAD
-=======
-echo "building using $NUM_CPUS CPUs"
 
 if [[ "$1" == "bazel.debug" ]]; then
   echo "debug bazel build with tests..."
@@ -28,7 +24,6 @@
   exit 0
 fi
 
->>>>>>> 72e88afb
 . "$(dirname "$0")"/build_setup.sh
 
 echo "building using $NUM_CPUS CPUs"
