--- conflicted
+++ resolved
@@ -27,16 +27,15 @@
 for how to update or override dependencies.
 
 1. Install the latest version of [Bazel](https://bazel.build/versions/master/docs/install.html) in your environment.
-<<<<<<< HEAD
 1. Install external dependencies libtool, cmake, ninja, realpath and curl libraries separately.
     On Ubuntu, run the following command:
     ```
     sudo apt-get install \
        libtool \
        cmake \
-       realpath \
        clang-format-7 \
        automake \
+       make \
        ninja-build \
        curl \
        unzip \
@@ -73,51 +72,6 @@
 1. `go get -u github.com/bazelbuild/buildtools/buildifier` to install buildifier. You may need to set `BUILDIFIER_BIN` to `$GOPATH/bin/buildifier`
    in your shell for buildifier to work.
 1. `bazel build //source/exe:envoy-static` from the Envoy source directory.
-=======
-2. Install external dependencies libtool, cmake, ninja, realpath and curl libraries separately.
-On Ubuntu, run the following command:
-```
-sudo apt-get install \
-   libtool \
-   cmake \
-   clang-format-7 \
-   automake \
-   make \
-   ninja-build \
-   curl \
-   unzip
-```
-
-On Fedora (maybe also other red hat distros), run the following:
-```
-dnf install cmake libtool libstdc++ ninja-build lld patch
-```
-
-On macOS, you'll need to install several dependencies. This can be accomplished via [Homebrew](https://brew.sh/):
-```
-brew install coreutils wget cmake libtool go bazel automake ninja llvm@7
-```
-_notes_: `coreutils` is used for `realpath`, `gmd5sum` and `gsha256sum`; `llvm@7` is used for `clang-format`
-
-Envoy compiles and passes tests with the version of clang installed by XCode 9.3.0:
-Apple LLVM version 9.1.0 (clang-902.0.30).
-
-In order for bazel to be aware of the tools installed by brew, the PATH
-variable must be set for bazel builds. This can be accomplished by setting
-this in your `$HOME/.bazelrc` file:
-
-```
-build --action_env=PATH="/usr/local/bin:/opt/local/bin:/usr/bin:/bin"
-```
-
-Alternatively, you can pass `--action_env` on the command line when running
-`bazel build`/`bazel test`.
-
-3. Install Golang on your machine. This is required as part of building [BoringSSL](https://boringssl.googlesource.com/boringssl/+/HEAD/BUILDING.md)
-and also for [Buildifer](https://github.com/bazelbuild/buildtools) which is used for formatting bazel BUILD files.
-4. `go get github.com/bazelbuild/buildtools/buildifier` to install buildifier
-5. `bazel build //source/exe:envoy-static` from the Envoy source directory.
->>>>>>> cd5dc017
 
 ## Building Bazel with the CI Docker image
 
