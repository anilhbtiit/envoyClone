#include "extensions/filters/network/common/redis/codec_impl.h"

#include <cstdint>
#include <memory>
#include <string>
#include <vector>

#include "envoy/common/platform.h"

#include "common/common/assert.h"
#include "common/common/fmt.h"
#include "common/common/stack_array.h"
#include "common/common/utility.h"

namespace Envoy {
namespace Extensions {
namespace NetworkFilters {
namespace Common {
namespace Redis {

std::string RespValue::toString() const {
  switch (type_) {
  case RespType::Array: {
    std::string ret = "[";
    for (uint64_t i = 0; i < asArray().size(); i++) {
      ret += asArray()[i].toString();
      if (i != asArray().size() - 1) {
        ret += ", ";
      }
    }
    return ret + "]";
  }
  case RespType::CompositeArray: {
    std::string ret = "[";
    uint64_t i = 0;
    for (const RespValue& value : asCompositeArray()) {
      ret += value.toString();
      if (++i != asCompositeArray().size()) {
        ret += ", ";
      }
    }
    return ret + "]";
  }
  case RespType::SimpleString:
  case RespType::BulkString:
  case RespType::Error:
    return fmt::format("\"{}\"", asString());
  case RespType::Null:
    return "null";
  case RespType::Integer:
    return std::to_string(asInteger());
  }

  NOT_REACHED_GCOVR_EXCL_LINE;
}

std::vector<RespValue>& RespValue::asArray() {
  ASSERT(type_ == RespType::Array);
  return array_;
}

const std::vector<RespValue>& RespValue::asArray() const {
  ASSERT(type_ == RespType::Array);
  return array_;
}

std::string& RespValue::asString() {
  ASSERT(type_ == RespType::BulkString || type_ == RespType::Error ||
         type_ == RespType::SimpleString);
  return string_;
}

const std::string& RespValue::asString() const {
  ASSERT(type_ == RespType::BulkString || type_ == RespType::Error ||
         type_ == RespType::SimpleString);
  return string_;
}

int64_t& RespValue::asInteger() {
  ASSERT(type_ == RespType::Integer);
  return integer_;
}

int64_t RespValue::asInteger() const {
  ASSERT(type_ == RespType::Integer);
  return integer_;
}

RespValue::CompositeArray& RespValue::asCompositeArray() {
  ASSERT(type_ == RespType::CompositeArray);
  return composite_array_;
}

const RespValue::CompositeArray& RespValue::asCompositeArray() const {
  ASSERT(type_ == RespType::CompositeArray);
  return composite_array_;
}

void RespValue::cleanup() {
  // Need to manually delete because of the union.
  switch (type_) {
  case RespType::Array: {
    array_.~vector<RespValue>();
    break;
  }
  case RespType::CompositeArray: {
    composite_array_.~CompositeArray();
    break;
  }
  case RespType::SimpleString:
  case RespType::BulkString:
  case RespType::Error: {
    string_.~basic_string<char>();
    break;
  }
  case RespType::Null:
  case RespType::Integer: {
    break;
  }
  }
}

void RespValue::type(RespType type) {
  cleanup();

  // Need to use placement new because of the union.
  type_ = type;
  switch (type) {
  case RespType::Array: {
    new (&array_) std::vector<RespValue>();
    break;
  }
  case RespType::CompositeArray: {
    new (&composite_array_) CompositeArray();
    break;
  }
  case RespType::SimpleString:
  case RespType::BulkString:
  case RespType::Error: {
    new (&string_) std::string();
    break;
  }
  case RespType::Null:
  case RespType::Integer: {
    break;
  }
  }
}

RespValue::RespValue(const RespValue& other) : type_(RespType::Null) {
  type(other.type());
  switch (type_) {
  case RespType::Array: {
    asArray() = other.asArray();
    break;
  }
  case RespType::CompositeArray: {
    asCompositeArray() = other.asCompositeArray();
    break;
  }
  case RespType::SimpleString:
  case RespType::BulkString:
  case RespType::Error: {
    asString() = other.asString();
    break;
  }
  case RespType::Integer: {
    asInteger() = other.asInteger();
    break;
  }
  case RespType::Null:
    break;
  }
}

RespValue::RespValue(RespValue&& other) noexcept : type_(other.type_) {
  switch (type_) {
  case RespType::Array: {
    new (&array_) std::vector<RespValue>(std::move(other.array_));
    break;
  }
  case RespType::CompositeArray: {
    new (&composite_array_) CompositeArray(std::move(other.composite_array_));
    break;
  }
  case RespType::CompositeArray: {
    this->asCompositeArray() = other.asCompositeArray();
    break;
  }
  case RespType::SimpleString:
  case RespType::BulkString:
  case RespType::Error: {
    new (&string_) std::string(std::move(other.string_));
    break;
  }
  case RespType::Integer: {
    integer_ = other.integer_;
    break;
  }
  case RespType::Null:
    break;
  }
}

RespValue::RespValue(RespValue&& other) noexcept : type_(other.type_) {
  switch (type_) {
  case RespType::Array: {
    new (&array_) std::vector<RespValue>(std::move(other.array_));
    break;
  }
  case RespType::CompositeArray: {
    new (&composite_array_) CompositeArray(std::move(other.composite_array_));
    break;
  }
  case RespType::SimpleString:
  case RespType::BulkString:
  case RespType::Error: {
    new (&string_) std::string(std::move(other.string_));
    break;
  }
  case RespType::Integer: {
    integer_ = other.integer_;
    break;
  }
  case RespType::Null:
    break;
  }
}

RespValue& RespValue::operator=(const RespValue& other) {
  if (&other == this) {
    return *this;
  }
  type(other.type());
  switch (type_) {
  case RespType::Array: {
    asArray() = other.asArray();
    break;
  }
  case RespType::CompositeArray: {
    asCompositeArray() = other.asCompositeArray();
    break;
  }
  case RespType::CompositeArray: {
    this->asCompositeArray() = other.asCompositeArray();
    break;
  }
  case RespType::SimpleString:
  case RespType::BulkString:
  case RespType::Error: {
    asString() = other.asString();
    break;
  }
  case RespType::Integer: {
    asInteger() = other.asInteger();
    break;
  }
  case RespType::Null:
    break;
  }
  return *this;
}

RespValue& RespValue::operator=(RespValue&& other) noexcept {
  if (&other == this) {
    return *this;
  }

  type(other.type());
  switch (type_) {
  case RespType::Array: {
    array_ = std::move(other.array_);
    break;
  }
  case RespType::CompositeArray: {
    composite_array_ = std::move(other.composite_array_);
    break;
  }
  case RespType::SimpleString:
  case RespType::BulkString:
  case RespType::Error: {
    string_ = std::move(other.string_);
    break;
  }
  case RespType::Integer: {
    integer_ = other.integer_;
    break;
  }
  case RespType::Null:
    break;
  }
  return *this;
}

RespValue& RespValue::operator=(RespValue&& other) noexcept {
  if (&other == this) {
    return *this;
  }

  type(other.type());
  switch (type_) {
  case RespType::Array: {
    array_ = std::move(other.array_);
    break;
  }
  case RespType::CompositeArray: {
    composite_array_ = std::move(other.composite_array_);
    break;
  }
  case RespType::SimpleString:
  case RespType::BulkString:
  case RespType::Error: {
    string_ = std::move(other.string_);
    break;
  }
  case RespType::Integer: {
    integer_ = other.integer_;
    break;
  }
  case RespType::Null:
    break;
  }
  return *this;
}

bool RespValue::operator==(const RespValue& other) const {
  bool result = false;
  if (type_ != other.type()) {
    return result;
  }

  switch (type_) {
  case RespType::Array: {
    result = (asArray() == other.asArray());
    break;
  }
  case RespType::CompositeArray: {
    result = (asCompositeArray() == other.asCompositeArray());
    break;
  }
  case RespType::CompositeArray: {
    result = (this->asCompositeArray() == other.asCompositeArray());
    break;
  }
  case RespType::SimpleString:
  case RespType::BulkString:
  case RespType::Error: {
    result = (asString() == other.asString());
    break;
  }
  case RespType::Integer: {
    result = (asInteger() == other.asInteger());
    break;
  }
  case RespType::Null: {
    result = true;
    break;
  }
  }
  return result;
}

uint64_t RespValue::CompositeArray::size() const {
  return (command_ && base_array_) ? end_ - start_ + 2 : 0;
}

bool RespValue::CompositeArray::operator==(const RespValue::CompositeArray& other) const {
  return base_array_ == other.base_array_ && command_ == other.command_ && start_ == other.start_ &&
         end_ == other.end_;
}

const RespValue& RespValue::CompositeArray::CompositeArrayConstIterator::operator*() {
  return first_ ? *command_ : array_[index_];
}

RespValue::CompositeArray::CompositeArrayConstIterator&
RespValue::CompositeArray::CompositeArrayConstIterator::operator++() {
  if (first_) {
    first_ = false;
  } else {
    ++index_;
  }
  return *this;
}

bool RespValue::CompositeArray::CompositeArrayConstIterator::operator!=(
    const CompositeArrayConstIterator& rhs) const {
  return command_ != (rhs.command_) || &array_ != &(rhs.array_) || index_ != rhs.index_ ||
         first_ != rhs.first_;
}

const RespValue::CompositeArray::CompositeArrayConstIterator&
RespValue::CompositeArray::CompositeArrayConstIterator::empty() {
  static const RespValue::CompositeArray::CompositeArrayConstIterator* instance =
      new RespValue::CompositeArray::CompositeArrayConstIterator(nullptr, {}, 0, false);
  return *instance;
}

void DecoderImpl::decode(Buffer::Instance& data) {
  uint64_t num_slices = data.getRawSlices(nullptr, 0);
  STACK_ARRAY(slices, Buffer::RawSlice, num_slices);
  data.getRawSlices(slices.begin(), num_slices);
  for (const Buffer::RawSlice& slice : slices) {
    parseSlice(slice);
  }

  data.drain(data.length());
}

void DecoderImpl::parseSlice(const Buffer::RawSlice& slice) {
  const char* buffer = reinterpret_cast<const char*>(slice.mem_);
  uint64_t remaining = slice.len_;

  while (remaining || state_ == State::ValueComplete) {
    ENVOY_LOG(trace, "parse slice: {} remaining", remaining);
    switch (state_) {
    case State::ValueRootStart: {
      ENVOY_LOG(trace, "parse slice: ValueRootStart");
      pending_value_root_ = std::make_unique<RespValue>();
      pending_value_stack_.push_front({pending_value_root_.get(), 0});
      state_ = State::ValueStart;
      break;
    }

    case State::ValueStart: {
      ENVOY_LOG(trace, "parse slice: ValueStart: {}", buffer[0]);
      pending_integer_.reset();
      switch (buffer[0]) {
      case '*': {
        state_ = State::IntegerStart;
        pending_value_stack_.front().value_->type(RespType::Array);
        break;
      }
      case '$': {
        state_ = State::IntegerStart;
        pending_value_stack_.front().value_->type(RespType::BulkString);
        break;
      }
      case '-': {
        state_ = State::SimpleString;
        pending_value_stack_.front().value_->type(RespType::Error);
        break;
      }
      case '+': {
        state_ = State::SimpleString;
        pending_value_stack_.front().value_->type(RespType::SimpleString);
        break;
      }
      case ':': {
        state_ = State::IntegerStart;
        pending_value_stack_.front().value_->type(RespType::Integer);
        break;
      }
      default: {
        throw ProtocolError("invalid value type");
      }
      }

      remaining--;
      buffer++;
      break;
    }

    case State::IntegerStart: {
      ENVOY_LOG(trace, "parse slice: IntegerStart: {}", buffer[0]);
      if (buffer[0] == '-') {
        pending_integer_.negative_ = true;
        remaining--;
        buffer++;
      }

      state_ = State::Integer;
      break;
    }

    case State::Integer: {
      ENVOY_LOG(trace, "parse slice: Integer: {}", buffer[0]);
      char c = buffer[0];
      if (buffer[0] == '\r') {
        state_ = State::IntegerLF;
      } else {
        if (c < '0' || c > '9') {
          throw ProtocolError("invalid integer character");
        } else {
          pending_integer_.integer_ = (pending_integer_.integer_ * 10) + (c - '0');
        }
      }

      remaining--;
      buffer++;
      break;
    }

    case State::IntegerLF: {
      if (buffer[0] != '\n') {
        throw ProtocolError("expected new line");
      }

      ENVOY_LOG(trace, "parse slice: IntegerLF: {}", pending_integer_.integer_);
      remaining--;
      buffer++;

      PendingValue& current_value = pending_value_stack_.front();
      if (current_value.value_->type() == RespType::Array) {
        if (pending_integer_.negative_) {
          // Null array. Convert to null.
          current_value.value_->type(RespType::Null);
          state_ = State::ValueComplete;
        } else if (pending_integer_.integer_ == 0) {
          state_ = State::ValueComplete;
        } else {
          std::vector<RespValue> values(pending_integer_.integer_);
          current_value.value_->asArray().swap(values);
          pending_value_stack_.push_front({&current_value.value_->asArray()[0], 0});
          state_ = State::ValueStart;
        }
      } else if (current_value.value_->type() == RespType::Integer) {
        if (pending_integer_.integer_ == 0 || !pending_integer_.negative_) {
          current_value.value_->asInteger() = pending_integer_.integer_;
        } else {
          // By subtracting 1 (and later correcting) we ensure that we remain within the int64_t
          // range to allow a valid static_cast. This is an issue when we have a value of -2^63,
          // which cannot be represented as 2^63 in the intermediate int64_t.
          current_value.value_->asInteger() =
              static_cast<int64_t>(pending_integer_.integer_ - 1) * -1 - 1;
        }
        state_ = State::ValueComplete;
      } else {
        ASSERT(current_value.value_->type() == RespType::BulkString);
        if (!pending_integer_.negative_) {
          // TODO(mattklein123): reserve and define max length since we don't stream currently.
          state_ = State::BulkStringBody;
        } else {
          // Null bulk string. Switch type to null and move to value complete.
          current_value.value_->type(RespType::Null);
          state_ = State::ValueComplete;
        }
      }

      break;
    }

    case State::BulkStringBody: {
      ASSERT(!pending_integer_.negative_);
      uint64_t length_to_copy =
          std::min(static_cast<uint64_t>(pending_integer_.integer_), remaining);
      pending_value_stack_.front().value_->asString().append(buffer, length_to_copy);
      pending_integer_.integer_ -= length_to_copy;
      remaining -= length_to_copy;
      buffer += length_to_copy;

      if (pending_integer_.integer_ == 0) {
        ENVOY_LOG(trace, "parse slice: BulkStringBody complete: {}",
                  pending_value_stack_.front().value_->asString());
        state_ = State::CR;
      }

      break;
    }

    case State::CR: {
      ENVOY_LOG(trace, "parse slice: CR");
      if (buffer[0] != '\r') {
        throw ProtocolError("expected carriage return");
      }

      remaining--;
      buffer++;
      state_ = State::LF;
      break;
    }

    case State::LF: {
      ENVOY_LOG(trace, "parse slice: LF");
      if (buffer[0] != '\n') {
        throw ProtocolError("expected new line");
      }

      remaining--;
      buffer++;
      state_ = State::ValueComplete;
      break;
    }

    case State::SimpleString: {
      ENVOY_LOG(trace, "parse slice: SimpleString: {}", buffer[0]);
      if (buffer[0] == '\r') {
        state_ = State::LF;
      } else {
        pending_value_stack_.front().value_->asString().push_back(buffer[0]);
      }

      remaining--;
      buffer++;
      break;
    }

    case State::ValueComplete: {
      ENVOY_LOG(trace, "parse slice: ValueComplete");
      ASSERT(!pending_value_stack_.empty());
      pending_value_stack_.pop_front();
      if (pending_value_stack_.empty()) {
        callbacks_.onRespValue(std::move(pending_value_root_));
        state_ = State::ValueRootStart;
      } else {
        PendingValue& current_value = pending_value_stack_.front();
        ASSERT(current_value.value_->type() == RespType::Array);
        if (current_value.current_array_element_ < current_value.value_->asArray().size() - 1) {
          current_value.current_array_element_++;
          pending_value_stack_.push_front(
              {&current_value.value_->asArray()[current_value.current_array_element_], 0});
          state_ = State::ValueStart;
        }
      }

      break;
    }
    }
  }
}

void EncoderImpl::encode(const RespValue& value, Buffer::Instance& out) {
  switch (value.type()) {
  case RespType::Array: {
    encodeArray(value.asArray(), out);
    break;
  }
  case RespType::CompositeArray: {
    encodeCompositeArray(value.asCompositeArray(), out);
    break;
  }
  case RespType::SimpleString: {
    encodeSimpleString(value.asString(), out);
    break;
  }
  case RespType::BulkString: {
    encodeBulkString(value.asString(), out);
    break;
  }
  case RespType::Error: {
    encodeError(value.asString(), out);
    break;
  }
  case RespType::Null: {
    out.add("$-1\r\n", 5);
    break;
  }
  case RespType::Integer:
    encodeInteger(value.asInteger(), out);
    break;
  }
}

void EncoderImpl::encodeArray(const std::vector<RespValue>& array, Buffer::Instance& out) {
  char buffer[32];
  char* current = buffer;
  *current++ = '*';
  current += StringUtil::itoa(current, 21, array.size());
  *current++ = '\r';
  *current++ = '\n';
  out.add(buffer, current - buffer);

  for (const RespValue& value : array) {
    encode(value, out);
  }
}

void EncoderImpl::encodeCompositeArray(const RespValue::CompositeArray& composite_array,
                                       Buffer::Instance& out) {
  char buffer[32];
  char* current = buffer;
  *current++ = '*';
<<<<<<< HEAD
  current += StringUtil::itoa(current, 31, composite_array.size());
=======
  current += StringUtil::itoa(current, 21, composite_array.size());
>>>>>>> c1d71051
  *current++ = '\r';
  *current++ = '\n';
  out.add(buffer, current - buffer);
  for (const RespValue& value : composite_array) {
    encode(value, out);
  }
}

void EncoderImpl::encodeBulkString(const std::string& string, Buffer::Instance& out) {
  char buffer[32];
  char* current = buffer;
  *current++ = '$';
  current += StringUtil::itoa(current, 21, string.size());
  *current++ = '\r';
  *current++ = '\n';
  out.add(buffer, current - buffer);
  out.add(string);
  out.add("\r\n", 2);
}

void EncoderImpl::encodeError(const std::string& string, Buffer::Instance& out) {
  out.add("-", 1);
  out.add(string);
  out.add("\r\n", 2);
}

void EncoderImpl::encodeInteger(int64_t integer, Buffer::Instance& out) {
  char buffer[32];
  char* current = buffer;
  *current++ = ':';
  if (integer >= 0) {
    current += StringUtil::itoa(current, 21, integer);
  } else {
    *current++ = '-';
    // By adding 1 (and later correcting) we ensure that we remain within the int64_t
    // range prior to the static_cast. This is an issue when we have a value of -2^63,
    // which cannot be represented as 2^63 in the intermediate int64_t.
    current += StringUtil::itoa(current, 30, static_cast<uint64_t>((integer + 1) * -1) + 1ULL);
  }

  *current++ = '\r';
  *current++ = '\n';
  out.add(buffer, current - buffer);
}

void EncoderImpl::encodeSimpleString(const std::string& string, Buffer::Instance& out) {
  out.add("+", 1);
  out.add(string);
  out.add("\r\n", 2);
}

} // namespace Redis
} // namespace Common
} // namespace NetworkFilters
} // namespace Extensions
} // namespace Envoy<|MERGE_RESOLUTION|>--- conflicted
+++ resolved
@@ -183,35 +183,6 @@
     new (&composite_array_) CompositeArray(std::move(other.composite_array_));
     break;
   }
-  case RespType::CompositeArray: {
-    this->asCompositeArray() = other.asCompositeArray();
-    break;
-  }
-  case RespType::SimpleString:
-  case RespType::BulkString:
-  case RespType::Error: {
-    new (&string_) std::string(std::move(other.string_));
-    break;
-  }
-  case RespType::Integer: {
-    integer_ = other.integer_;
-    break;
-  }
-  case RespType::Null:
-    break;
-  }
-}
-
-RespValue::RespValue(RespValue&& other) noexcept : type_(other.type_) {
-  switch (type_) {
-  case RespType::Array: {
-    new (&array_) std::vector<RespValue>(std::move(other.array_));
-    break;
-  }
-  case RespType::CompositeArray: {
-    new (&composite_array_) CompositeArray(std::move(other.composite_array_));
-    break;
-  }
   case RespType::SimpleString:
   case RespType::BulkString:
   case RespType::Error: {
@@ -241,10 +212,6 @@
     asCompositeArray() = other.asCompositeArray();
     break;
   }
-  case RespType::CompositeArray: {
-    this->asCompositeArray() = other.asCompositeArray();
-    break;
-  }
   case RespType::SimpleString:
   case RespType::BulkString:
   case RespType::Error: {
@@ -253,37 +220,6 @@
   }
   case RespType::Integer: {
     asInteger() = other.asInteger();
-    break;
-  }
-  case RespType::Null:
-    break;
-  }
-  return *this;
-}
-
-RespValue& RespValue::operator=(RespValue&& other) noexcept {
-  if (&other == this) {
-    return *this;
-  }
-
-  type(other.type());
-  switch (type_) {
-  case RespType::Array: {
-    array_ = std::move(other.array_);
-    break;
-  }
-  case RespType::CompositeArray: {
-    composite_array_ = std::move(other.composite_array_);
-    break;
-  }
-  case RespType::SimpleString:
-  case RespType::BulkString:
-  case RespType::Error: {
-    string_ = std::move(other.string_);
-    break;
-  }
-  case RespType::Integer: {
-    integer_ = other.integer_;
     break;
   }
   case RespType::Null:
@@ -336,10 +272,6 @@
   }
   case RespType::CompositeArray: {
     result = (asCompositeArray() == other.asCompositeArray());
-    break;
-  }
-  case RespType::CompositeArray: {
-    result = (this->asCompositeArray() == other.asCompositeArray());
     break;
   }
   case RespType::SimpleString:
@@ -670,11 +602,7 @@
   char buffer[32];
   char* current = buffer;
   *current++ = '*';
-<<<<<<< HEAD
-  current += StringUtil::itoa(current, 31, composite_array.size());
-=======
   current += StringUtil::itoa(current, 21, composite_array.size());
->>>>>>> c1d71051
   *current++ = '\r';
   *current++ = '\n';
   out.add(buffer, current - buffer);
