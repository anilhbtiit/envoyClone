#include <iostream>
#include <string>

#include "common/common/fancy_logger.h"
#include "common/common/logger.h"

#include "test/mocks/http/mocks.h"
#include "test/mocks/network/mocks.h"
#include "test/test_common/logging.h"

#include "gmock/gmock.h"
#include "gtest/gtest.h"

namespace Envoy {

class TestFilterLog : public Logger::Loggable<Logger::Id::filter> {
public:
  void logMessage() {
    ENVOY_LOG(trace, "fake message");
    ENVOY_LOG(debug, "fake message");
    ENVOY_LOG(warn, "fake message");
    ENVOY_LOG(error, "fake message");
    ENVOY_LOG(critical, "fake message");
    ENVOY_CONN_LOG(info, "fake message", connection_);
    ENVOY_STREAM_LOG(info, "fake message", stream_);
  }

  void logMessageEscapeSequences() { ENVOY_LOG_MISC(info, "line 1 \n line 2 \t tab \\r test"); }

private:
  NiceMock<Network::MockConnection> connection_;
  NiceMock<Http::MockStreamDecoderFilterCallbacks> stream_;
};

TEST(Logger, All) {
  // This test exists just to ensure all macros compile and run with the expected arguments provided

  TestFilterLog filter;
  printf("Filter is initialized."); // for debug only
  filter.logMessage();
  printf("Message printed.."); // for debug only
  // Misc logging with no facility.
  ENVOY_LOG_MISC(info, "fake message");
}

TEST(Logger, evaluateParams) {
  uint32_t i = 1;

  // Set logger's level to low level.
  // Log message with higher severity and make sure that params were evaluated.
  GET_MISC_LOGGER().set_level(spdlog::level::info);
  ENVOY_LOG_MISC(warn, "test message '{}'", i++);

  EXPECT_THAT(i, testing::Eq(2));
}

TEST(Logger, doNotEvaluateParams) {
  uint32_t i = 1;

  // Set logger's logging level high and log a message with lower severity
  // params should not be evaluated.
  GET_MISC_LOGGER().set_level(spdlog::level::critical);
  ENVOY_LOG_MISC(error, "test message '{}'", i++);
  EXPECT_THAT(i, testing::Eq(1));
}

TEST(Logger, logAsStatement) {
  // Just log as part of if ... statement
  uint32_t i = 1, j = 1;

  // Set logger's logging level to high
  GET_MISC_LOGGER().set_level(spdlog::level::critical);

  // Make sure that if statement inside of LOGGER macro does not catch trailing
  // else ....
  if (true) // NOLINT(readability-braces-around-statements)
    ENVOY_LOG_MISC(warn, "test message 1 '{}'", i++);
  else // NOLINT(readability-braces-around-statements)
    ENVOY_LOG_MISC(critical, "test message 2 '{}'", j++);

  EXPECT_THAT(i, testing::Eq(1));
  EXPECT_THAT(j, testing::Eq(1));

  // Do the same with curly brackets
  if (true) {
    ENVOY_LOG_MISC(warn, "test message 3 '{}'", i++);
  } else {
    ENVOY_LOG_MISC(critical, "test message 4 '{}'", j++);
  }

  EXPECT_THAT(i, testing::Eq(1));
  EXPECT_THAT(j, testing::Eq(1));
}

TEST(Logger, checkLoggerLevel) {
  class LogTestClass : public Logger::Loggable<Logger::Id::misc> {
  public:
    void setLevel(const spdlog::level::level_enum level) { ENVOY_LOGGER().set_level(level); }
    uint32_t executeAtTraceLevel() {
      if (ENVOY_LOG_CHECK_LEVEL(trace)) {
        //  Logger's level was at least trace
        return 1;
      } else {
        // Logger's level was higher than trace
        return 2;
      };
    }
  };

  LogTestClass test_obj;

  // Set Loggers severity low
  test_obj.setLevel(spdlog::level::trace);
  EXPECT_THAT(test_obj.executeAtTraceLevel(), testing::Eq(1));

  test_obj.setLevel(spdlog::level::info);
  EXPECT_THAT(test_obj.executeAtTraceLevel(), testing::Eq(2));
}

TEST(RegistryTest, LoggerWithName) {
  EXPECT_EQ(nullptr, Logger::Registry::logger("blah"));
  EXPECT_EQ("upstream", Logger::Registry::logger("upstream")->name());
}

class FormatTest : public testing::Test {
public:
  static void logMessageEscapeSequences() {
    ENVOY_LOG_MISC(info, "line 1 \n line 2 \t tab \\r test");
  }
};

TEST_F(FormatTest, OutputUnescaped) {
  const Envoy::ExpectedLogMessages message{{"info", "line 1 \n line 2 \t tab \\r test"}};
  EXPECT_LOG_CONTAINS_ALL_OF(message, logMessageEscapeSequences());
}

TEST_F(FormatTest, OutputEscaped) {
  // Note this uses a raw string literal
  const Envoy::ExpectedLogMessages message{{"info", R"(line 1 \n line 2 \t tab \\r test)"}};
  EXPECT_LOG_CONTAINS_ALL_OF_ESCAPED(message, logMessageEscapeSequences());
}

/**
 * Test for Fancy Logger convenient macros.
 */
TEST(Fancy, Global) {
  FANCY_LOG(info, "Hello world! Here's a line of fancy log!");
  FANCY_LOG(error, "Fancy Error! Here's the second message!");

  NiceMock<Network::MockConnection> connection_;
  NiceMock<Http::MockStreamDecoderFilterCallbacks> stream_;
  FANCY_CONN_LOG(warn, "Fake info {} of connection", connection_, 1);
  FANCY_STREAM_LOG(warn, "Fake warning {} of stream", stream_, 1);

  FANCY_LOG(critical, "Critical message for later flush.");
  FANCY_FLUSH_LOG();
}

<<<<<<< HEAD
TEST(Fancy, FastPath) {
  getFancyContext().setFancyLogger(__FILE__, spdlog::level::info);
  for (int i = 0; i < 10; i++) {
    FANCY_LOG(warn, "Fake warning No. {}", i);
  }
}

TEST(Fancy, SetLevel) {
  const char* file = "P=NP_file";
  bool res = getFancyContext().setFancyLogger(file, spdlog::level::trace);
  EXPECT_EQ(res, false);
  SpdLoggerSharedPtr p = getFancyContext().getFancyLogEntry(file);
  EXPECT_EQ(p, nullptr);

  res = getFancyContext().setFancyLogger(__FILE__, spdlog::level::err);
  EXPECT_EQ(res, true);
  FANCY_LOG(error, "Fancy Error! Here's a test for level.");
  FANCY_LOG(warn, "Warning: you shouldn't see this message!");
  p = getFancyContext().getFancyLogEntry(__FILE__);
  EXPECT_NE(p, nullptr);
  EXPECT_EQ(p->level(), spdlog::level::err);

  getFancyContext().setAllFancyLoggers(spdlog::level::info);
  FANCY_LOG(info, "Info: all loggers back to info.");
  FANCY_LOG(debug, "Debug: you shouldn't see this message!");
  EXPECT_EQ(getFancyContext().getFancyLogEntry(__FILE__)->level(), spdlog::level::info);
}

TEST(Fancy, Iteration) {
  FANCY_LOG(info, "Info: iteration test begins.");
  FANCY_LOG(info, getFancyContext().listFancyLoggers());
  std::string log_format = "[%T.%e][%t][%l][%n] %v";
  getFancyContext().setFancyLogger(__FILE__, spdlog::level::err);
  getFancyContext().setDefaultFancyLevelFormat(spdlog::level::warn,
                                               log_format); // default warn will be changed to err
  FANCY_LOG(warn, "Warning: now level is warning, format changed (Date removed).");
  FANCY_LOG(warn, getFancyContext().listFancyLoggers());
  EXPECT_EQ(getFancyContext().getFancyLogEntry(__FILE__)->level(),
            spdlog::level::warn); // note fancy_default_level isn't changed
}

TEST(Fancy, Context) {
  FANCY_LOG(info, "Info: context API needs test.");
  Logger::LoggerMode mode = Logger::Context::getLoggerMode();
  Logger::LoggerMode compile_mode =
      LOGGER_MODE ? Logger::LoggerMode::Fancy : Logger::LoggerMode::Envoy;
  printf(" --> Logger Mode: %d\n", LOGGER_MODE);
  EXPECT_EQ(mode, compile_mode);
  if (LOGGER_MODE) {
    ENVOY_LOG(critical, "Compile option set: it's a Fancy Log printed by ENVOY_LOG!");
  }
  Logger::Context::setLoggerMode(Logger::LoggerMode::Fancy);
  EXPECT_EQ(Logger::Context::getLoggerMode(), Logger::LoggerMode::Fancy);
  EXPECT_EQ(Logger::Context::getFancyLogFormat(), "[%Y-%m-%d %T.%e][%t][%l][%n] [%g:%#] %v");
  EXPECT_EQ(Logger::Context::getFancyDefaultLevel(),
            spdlog::level::err); // default is error in test environment
=======
TEST(Fancy, SetLevel) {
  const char* file = "P=NP_file";
  getFancyContext().setFancyLogger(file, spdlog::level::trace);

  getFancyContext().setFancyLogger(__FILE__, spdlog::level::err);
  FANCY_LOG(error, "Fancy Error! Here's a test for level.");
  FANCY_LOG(warn, "Warning: you shouldn't see this message!");
}

TEST(Fancy, Default) {
  getFancyContext().setFancyLogger(__FILE__, spdlog::level::info); // revert to default
  std::string fmt = "[%t][%l][%n] %v";
  getFancyContext().setDefaultFancyLevelFormat(spdlog::level::warn, fmt);
  FANCY_LOG(info, "Info: you shouldn't see this message!");
  FANCY_LOG(warn, "Warning: warning at default log level!");
  EXPECT_EQ(Logger::Context::getFancyLogFormat(), "[%Y-%m-%d %T.%e][%t][%l][%n] %v");
  EXPECT_EQ(Logger::Context::getFancyDefaultLevel(), spdlog::level::info);
}

TEST(Fancy, FastPath) {
  getFancyContext().setFancyLogger(__FILE__, spdlog::level::info);
  for (int i = 0; i < 10; i++) {
    FANCY_LOG(warn, "Fake warning No. {}", i);
  }
>>>>>>> e791d56c
}

} // namespace Envoy<|MERGE_RESOLUTION|>--- conflicted
+++ resolved
@@ -156,7 +156,6 @@
   FANCY_FLUSH_LOG();
 }
 
-<<<<<<< HEAD
 TEST(Fancy, FastPath) {
   getFancyContext().setFancyLogger(__FILE__, spdlog::level::info);
   for (int i = 0; i < 10; i++) {
@@ -206,39 +205,13 @@
   printf(" --> Logger Mode: %d\n", LOGGER_MODE);
   EXPECT_EQ(mode, compile_mode);
   if (LOGGER_MODE) {
-    ENVOY_LOG(critical, "Compile option set: it's a Fancy Log printed by ENVOY_LOG!");
+    FANCY_LOG(critical, "Compile option set: all previous Envoy Log should be converted now!");
   }
   Logger::Context::setLoggerMode(Logger::LoggerMode::Fancy);
   EXPECT_EQ(Logger::Context::getLoggerMode(), Logger::LoggerMode::Fancy);
   EXPECT_EQ(Logger::Context::getFancyLogFormat(), "[%Y-%m-%d %T.%e][%t][%l][%n] [%g:%#] %v");
   EXPECT_EQ(Logger::Context::getFancyDefaultLevel(),
             spdlog::level::err); // default is error in test environment
-=======
-TEST(Fancy, SetLevel) {
-  const char* file = "P=NP_file";
-  getFancyContext().setFancyLogger(file, spdlog::level::trace);
-
-  getFancyContext().setFancyLogger(__FILE__, spdlog::level::err);
-  FANCY_LOG(error, "Fancy Error! Here's a test for level.");
-  FANCY_LOG(warn, "Warning: you shouldn't see this message!");
-}
-
-TEST(Fancy, Default) {
-  getFancyContext().setFancyLogger(__FILE__, spdlog::level::info); // revert to default
-  std::string fmt = "[%t][%l][%n] %v";
-  getFancyContext().setDefaultFancyLevelFormat(spdlog::level::warn, fmt);
-  FANCY_LOG(info, "Info: you shouldn't see this message!");
-  FANCY_LOG(warn, "Warning: warning at default log level!");
-  EXPECT_EQ(Logger::Context::getFancyLogFormat(), "[%Y-%m-%d %T.%e][%t][%l][%n] %v");
-  EXPECT_EQ(Logger::Context::getFancyDefaultLevel(), spdlog::level::info);
-}
-
-TEST(Fancy, FastPath) {
-  getFancyContext().setFancyLogger(__FILE__, spdlog::level::info);
-  for (int i = 0; i < 10; i++) {
-    FANCY_LOG(warn, "Fake warning No. {}", i);
-  }
->>>>>>> e791d56c
 }
 
 } // namespace Envoy