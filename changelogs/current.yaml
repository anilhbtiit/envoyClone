date: Pending

behavior_changes:
# *Changes that are expected to cause an incompatibility if applicable; deployment changes are likely required*

- area: eds
  change: |
    Introduced caching of EDS assignments when used with ADS. Prior to this change, Envoy required that EDS assignments were sent
    after an EDS cluster was updated. If no EDS assignment was received for the cluster, it ended up with an empty assignment.
    Following this change, after a cluster update, Envoy waits for an EDS assignment until
    :ref:`initial_fetch_timeout <envoy_v3_api_field_config.core.v3.ConfigSource.initial_fetch_timeout>` times out, and will then apply
    the cached assignment and finish updating the warmed cluster. This change is disabled by default, and can be enabled by setting
    the runtime flag ``envoy.restart_features.use_eds_cache_for_ads`` to true.

minor_behavior_changes:
# *Changes that may cause incompatibilities for some users, but should not for most*
- area: ext_authz
  change: |
    removing any query parameter in the presence of repeated query parameter keys no longer drops the repeats.
- area: outlier detection
  change: |
    Outlier detection will always respect max_ejection_percent now.
    This behavioral change can be reverted by setting runtime guard
    ``envoy.reloadable_features.check_mep_on_first_eject`` to false.
- area: quic
  change: |
    Enable QUICHE request and response headers validation. This behavior can be reverted by setting runtime flag
    ``envoy.reloadable_features.FLAGS_envoy_quic_reloadable_flag_quic_act_upon_invalid_header`` to false.

bug_fixes:
# *Changes expected to improve the state of the world and are unlikely to have negative effects*
- area: connection limit
  change: |
    fixed a use-after-free bug in the connection limit filter.
- area: subset load balancer
  change: |
    Fixed a bug where
    :ref:`overprovisioning_factor<envoy_v3_api_field_config.endpoint.v3.ClusterLoadAssignment.Policy.overprovisioning_factor>` and
    :ref:`weighted_priority_health <envoy_v3_api_field_config.endpoint.v3.ClusterLoadAssignment.Policy.weighted_priority_health>`
    values were not respected when subset load balacing was enabled. The default values of 140 and false were always used.
- area: redis
  change: |
    fixed a bug where redis key formatter is using the closed stream because of life time issues.
- area: extension_discovery_service
  change: |
    Fixed a bug causing crash if ECDS is used with upstream HTTP filters.
- area: tls
  change: |
    fixed a bug where handshake may fail when both private key provider and cert validation are set.
<<<<<<< HEAD
- area: healthcheck
  change: |
    The default behavior of unejecting outlier-detection-ejected host on successful active health checking can
    be disabled by setting :ref:`outlier_detection.successful_active_health_check_uneject_host
    <envoy_v3_api_field_config.cluster.v3.OutlierDetection.successful_active_health_check_uneject_host>`
    to ``false``. This new configuration flag is a substitute for the removed runtime option
    ``envoy.reloadable_features_successful_active_health_check_uneject_host``.
=======
- area: router check tool
  change: |
    Fixed a bug where the route coverage is not correctly calculated when a route has weighted clusters.
>>>>>>> 8b23862a

removed_config_or_runtime:
# *Normally occurs at the end of the* :ref:`deprecation period <deprecated>`
- area: tcp
  change: |
    Removed runtime key ``envoy.reloadable_features.tcp_pool_idle_timeout``.
- area: http filters
  change: |
    Removed ``envoy_reloadable_features_http_filter_avoid_reentrant_local_reply`` runtime flag and legacy code paths.
- area: tcp_proxy
  change: |
    Removed ``envoy_reloadable_features_finish_reading_on_decode_trailers`` runtime flag and legacy code paths.
- area: dns
  change: |
    Removed ``envoy.restart_features.use_apple_api_for_dns_lookups`` and legacy code paths.

- area: quic
  change: |
    Removed ``envoy.reloadable_features.reject_require_client_certificate_with_quic`` and legacy code paths.
- area: healthcheck
  change: |
    Removed ``envoy.reloadable_features_successful_active_health_check_uneject_host`` runtime option and
    substituted it with :ref:`outlier_detection.successful_active_health_check_uneject_host
    <envoy_v3_api_field_config.cluster.v3.OutlierDetection.successful_active_health_check_uneject_host>`
    outlier detection configuration flag.

new_features:
- area: access_log
  change: |
    added %RESPONSE_FLAGS_LONG% substitution string, that will output a pascal case string representing the resonse flags.
    The output response flags will correspond with %RESPONSE_FLAGS%, only with a long textual string representation.
- area: config
  change: |
    Added the capability to defer broadcasting of certain cluster (CDS, EDS) to
    worker threads from the main thread. This optimization can save significant
    amount of memory in cases where there are (1) a large number of workers and
    (2) a large amount of config, most of which is unused. This capability is
    guarded by :ref:`enable_deferred_cluster_creation
    <envoy_v3_api_field_config.bootstrap.v3.ClusterManager.enable_deferred_cluster_creation>`.
- area: extension_discovery_service
  change: |
    added ECDS support for :ref:` downstream network filters<envoy_v3_api_field_config.listener.v3.Filter.config_discovery>`.
- area: ext_proc
  change: |
    added
    :ref:`disable_immediate_response <envoy_v3_api_field_extensions.filters.http.ext_proc.v3.ExternalProcessor.disable_immediate_response>`
    config API to ignore the
    :ref:`immediate_response <envoy_v3_api_field_service.ext_proc.v3.ProcessingResponse.immediate_response>`
    message from the external processing server.

- area: http
  change: |
    added :ref:`Json-To-Metadata filter <envoy_v3_api_msg_extensions.filters.http.json_to_metadata.v3.JsonToMetadata>`.
- area: extension_discovery_service
  change: |
    added metric listener.listener_stat.network_extension_config_missing to track closed connections due to missing config.
- area: redis
  change: |
    added support for time command (returns a local response).
- area: redis
  change: |
    added support for lmove command.
- area: access_logs
  change: |
    added :ref:`json_format_options <envoy_v3_api_field_config.core.v3.SubstitutionFormatString.json_format_options>` config option to
    support JSON output formatting and the :ref:`sort_properties <envoy_v3_api_field_config.core.v3.JsonFormatOptions.sort_properties>`
    option to print the JSON output with sorted properties.
- area: tap
  change: |
    added :ref:`custom_sink <envoy_v3_api_field_config.tap.v3.OutputSink.custom_sink>` type to enable writing tap data
    out to a custom sink extension.
- area: tap
  change: |
    added :ref:`record_headers_received_time <envoy_v3_api_field_extensions.filters.http.tap.v3.Tap.record_headers_received_time>`
    to control writing request and response headers received time in trace output.

deprecated:
- area: tracing
  change: |
    OpenTracing is deprecated and will be removed at version 1.30, since the upstream project has been abandoned.
- area: tracing
  change: |
    Opencensus is deprecated and will be removed at version 1.30, since the upstream project has been abandoned.<|MERGE_RESOLUTION|>--- conflicted
+++ resolved
@@ -47,7 +47,6 @@
 - area: tls
   change: |
     fixed a bug where handshake may fail when both private key provider and cert validation are set.
-<<<<<<< HEAD
 - area: healthcheck
   change: |
     The default behavior of unejecting outlier-detection-ejected host on successful active health checking can
@@ -55,11 +54,9 @@
     <envoy_v3_api_field_config.cluster.v3.OutlierDetection.successful_active_health_check_uneject_host>`
     to ``false``. This new configuration flag is a substitute for the removed runtime option
     ``envoy.reloadable_features_successful_active_health_check_uneject_host``.
-=======
 - area: router check tool
   change: |
     Fixed a bug where the route coverage is not correctly calculated when a route has weighted clusters.
->>>>>>> 8b23862a
 
 removed_config_or_runtime:
 # *Normally occurs at the end of the* :ref:`deprecation period <deprecated>`
