--- conflicted
+++ resolved
@@ -30,30 +30,12 @@
     store_->initializeThreading(main_thread_dispatcher_, tls_);
   }
 
-<<<<<<< HEAD
-  static std::string statsAsJsonHandler(
-      std::map<std::string, uint64_t>& all_stats,
-      std::map<std::string, std::string>& all_text_readouts,
-      const std::vector<Stats::ParentHistogramSharedPtr>& all_histograms, const bool used_only,
-      Utility::HistogramBucketsValue histogram_buckets_value = Utility::HistogramBucketsValue::Null,
-      const absl::optional<std::regex> regex = absl::nullopt) {
-    return StatsHandler::statsAsJson(all_stats, all_text_readouts, all_histograms, used_only,
-                                     histogram_buckets_value, regex, true /*pretty_print*/);
-  }
-
-  Stats::StatName makeStat(absl::string_view name) { return pool_.add(name); }
-  Stats::CustomStatNamespaces& customNamespaces() { return custom_namespaces_; }
-
-  void shutdownThreading() {
-=======
   ~StatsHandlerTest() {
->>>>>>> 8670309b
     tls_.shutdownGlobalThreading();
     store_->shutdownThreading();
     tls_.shutdownThread();
   }
 
-<<<<<<< HEAD
   void setHistogramBucketSettings() {
     // Limit amount of buckets for tests.
     envoy::config::metrics::v3::StatsConfig config;
@@ -70,7 +52,6 @@
     store_->setHistogramSettings(std::make_unique<Stats::HistogramSettingsImpl>(config));
   }
 
-=======
   using CodeResponse = std::pair<Http::Code, std::string>;
 
   /**
@@ -133,7 +114,6 @@
 
   Stats::StatName makeStat(absl::string_view name) { return pool_.add(name); }
 
->>>>>>> 8670309b
   Stats::SymbolTableImpl symbol_table_;
   Stats::StatNamePool pool_;
   NiceMock<Event::MockDispatcher> main_thread_dispatcher_;
@@ -1019,16 +999,7 @@
   h1.recordValue(100);
 
   store_->mergeHistograms([]() -> void {});
-<<<<<<< HEAD
-
-  std::map<std::string, uint64_t> all_stats;
-  std::map<std::string, std::string> all_text_readouts;
-  std::string actual_json = statsAsJsonHandler(all_stats, all_text_readouts, store_->histograms(),
-                                               false, Utility::HistogramBucketsValue::Null,
-                                               absl::optional<std::regex>{std::regex("[a-z]1")});
-=======
   const std::string actual_json = statsAsJsonHandler(false, "[a-z]1").second;
->>>>>>> 8670309b
 
   // Because this is a filter case, we don't expect to see any stats except for those containing
   // "h1" in their name.
@@ -1132,16 +1103,7 @@
   h3.recordValue(100);
 
   store_->mergeHistograms([]() -> void {});
-<<<<<<< HEAD
-
-  std::map<std::string, uint64_t> all_stats;
-  std::map<std::string, std::string> all_text_readouts;
-  std::string actual_json = statsAsJsonHandler(all_stats, all_text_readouts, store_->histograms(),
-                                               true, Utility::HistogramBucketsValue::Null,
-                                               absl::optional<std::regex>{std::regex("h[12]")});
-=======
   const std::string actual_json = statsAsJsonHandler(true, "h[12]").second;
->>>>>>> 8670309b
 
   // Expected JSON should not have h2 values as it is not used, and should not have h3 values as
   // they are used but do not match.
