#include "common/router/rds_impl.h"

#include <chrono>
#include <cstdint>
#include <memory>
#include <string>

#include "envoy/admin/v2alpha/config_dump.pb.h"
#include "envoy/api/v2/rds.pb.validate.h"
#include "envoy/api/v2/route/route.pb.validate.h"

#include "common/common/assert.h"
#include "common/common/fmt.h"
#include "common/config/rds_json.h"
#include "common/config/subscription_factory.h"
#include "common/config/utility.h"
#include "common/protobuf/utility.h"
#include "common/router/config_impl.h"
#include "common/router/rds_subscription.h"

namespace Envoy {
namespace Router {

RouteConfigProviderSharedPtr RouteConfigProviderUtil::create(
    const envoy::config::filter::network::http_connection_manager::v2::HttpConnectionManager&
        config,
    Server::Configuration::FactoryContext& factory_context, const std::string& stat_prefix,
    RouteConfigProviderManager& route_config_provider_manager) {
  switch (config.route_specifier_case()) {
  case envoy::config::filter::network::http_connection_manager::v2::HttpConnectionManager::
      kRouteConfig:
    return route_config_provider_manager.getStaticRouteConfigProvider(config.route_config(),
                                                                      factory_context);
  case envoy::config::filter::network::http_connection_manager::v2::HttpConnectionManager::kRds:
    return route_config_provider_manager.getRdsRouteConfigProvider(config.rds(), factory_context,
                                                                   stat_prefix);
  default:
    NOT_REACHED;
  }
}

StaticRouteConfigProviderImpl::StaticRouteConfigProviderImpl(
    const envoy::api::v2::RouteConfiguration& config,
    Server::Configuration::FactoryContext& factory_context)
    : config_(new ConfigImpl(config, factory_context, true)), route_config_proto_{config} {}

// TODO(htuch): If support for multiple clusters is added per #1170 cluster_name_
// initialization needs to be fixed.
RdsRouteConfigProviderImpl::RdsRouteConfigProviderImpl(
    const envoy::config::filter::network::http_connection_manager::v2::Rds& rds,
    const std::string& manager_identifier, Server::Configuration::FactoryContext& factory_context,
    const std::string& stat_prefix, RouteConfigProviderManagerImpl& route_config_provider_manager)
    : factory_context_(factory_context), tls_(factory_context.threadLocal().allocateSlot()),
      route_config_name_(rds.route_config_name()),
      scope_(factory_context.scope().createScope(stat_prefix + "rds." + route_config_name_ + ".")),
      stats_({ALL_RDS_STATS(POOL_COUNTER(*scope_))}),
      route_config_provider_manager_(route_config_provider_manager),
      manager_identifier_(manager_identifier) {
  ::Envoy::Config::Utility::checkLocalInfo("rds", factory_context.localInfo());

  ConfigConstSharedPtr initial_config(new NullConfigImpl());
  tls_->set([initial_config](Event::Dispatcher&) -> ThreadLocal::ThreadLocalObjectSharedPtr {
    return std::make_shared<ThreadLocalConfig>(initial_config);
  });
  subscription_ = Envoy::Config::SubscriptionFactory::subscriptionFromConfigSource<
      envoy::api::v2::RouteConfiguration>(
      rds.config_source(), factory_context.localInfo().node(), factory_context.dispatcher(),
      factory_context.clusterManager(), factory_context.random(), *scope_,
      [this, &rds,
       &factory_context]() -> Envoy::Config::Subscription<envoy::api::v2::RouteConfiguration>* {
        return new RdsSubscription(Envoy::Config::Utility::generateStats(*scope_), rds,
                                   factory_context.clusterManager(), factory_context.dispatcher(),
                                   factory_context.random(), factory_context.localInfo());
      },
      "envoy.api.v2.RouteDiscoveryService.FetchRoutes",
      "envoy.api.v2.RouteDiscoveryService.StreamRoutes");
  config_source_ = MessageUtil::getJsonStringFromMessage(rds.config_source(), true);
}

RdsRouteConfigProviderImpl::~RdsRouteConfigProviderImpl() {
  // If we get destroyed during initialization, make sure we signal that we "initialized".
  runInitializeCallbackIfAny();

  // The ownership of RdsRouteConfigProviderImpl is shared among all HttpConnectionManagers that
  // hold a shared_ptr to it. The RouteConfigProviderManager holds weak_ptrs to the
  // RdsRouteConfigProviders. Therefore, the map entry for the RdsRouteConfigProvider has to get
  // cleaned by the RdsRouteConfigProvider's destructor.
  route_config_provider_manager_.route_config_providers_.erase(manager_identifier_);
}

Router::ConfigConstSharedPtr RdsRouteConfigProviderImpl::config() {
  return tls_->getTyped<ThreadLocalConfig>().config_;
}

void RdsRouteConfigProviderImpl::onConfigUpdate(const ResourceVector& resources,
                                                const std::string& version_info) {
  if (resources.empty()) {
    ENVOY_LOG(debug, "Missing RouteConfiguration for {} in onConfigUpdate()", route_config_name_);
    stats_.update_empty_.inc();
    runInitializeCallbackIfAny();
    return;
  }
  if (resources.size() != 1) {
    throw EnvoyException(fmt::format("Unexpected RDS resource length: {}", resources.size()));
  }
  const auto& route_config = resources[0];
  MessageUtil::validate(route_config);
  // TODO(PiotrSikora): Remove this hack once fixed internally.
  if (!(route_config.name() == route_config_name_)) {
    throw EnvoyException(fmt::format("Unexpected RDS configuration (expecting {}): {}",
                                     route_config_name_, route_config.name()));
  }
  const uint64_t new_hash = MessageUtil::hash(route_config);
<<<<<<< HEAD
  if (!config_info_ || new_hash != config_info_.value().last_config_hash_) {
    ConfigConstSharedPtr new_config(new ConfigImpl(route_config, runtime_, cm_, false));
    config_info_ = {new_hash, version_info};
=======
  if (new_hash != last_config_hash_ || !initialized_) {
    ConfigConstSharedPtr new_config(new ConfigImpl(route_config, factory_context_, false));
    initialized_ = true;
    last_config_hash_ = new_hash;
>>>>>>> 57fe6bcc
    stats_.config_reload_.inc();
    ENVOY_LOG(debug, "rds: loading new configuration: config_name={} hash={}", route_config_name_,
              new_hash);
    tls_->runOnAllThreads(
        [this, new_config]() -> void { tls_->getTyped<ThreadLocalConfig>().config_ = new_config; });
    route_config_proto_ = route_config;
  }
  runInitializeCallbackIfAny();
}

void RdsRouteConfigProviderImpl::onConfigUpdateFailed(const EnvoyException*) {
  // We need to allow server startup to continue, even if we have a bad
  // config.
  runInitializeCallbackIfAny();
}

void RdsRouteConfigProviderImpl::runInitializeCallbackIfAny() {
  if (initialize_callback_) {
    initialize_callback_();
    initialize_callback_ = nullptr;
  }
}

void RdsRouteConfigProviderImpl::registerInitTarget(Init::Manager& init_manager) {
  init_manager.registerTarget(*this);
}

RouteConfigProviderManagerImpl::RouteConfigProviderManagerImpl(Server::Admin& admin) {
  config_tracker_entry_ =
      admin.getConfigTracker().add("routes", [this] { return dumpRouteConfigs(); });
  // ConfigTracker keys must be unique. We are asserting that no one has stolen the "routes" key
  // from us, since the returned entry will be nullptr if the key already exists.
  RELEASE_ASSERT(config_tracker_entry_);
}

std::vector<RouteConfigProviderSharedPtr>
RouteConfigProviderManagerImpl::getRdsRouteConfigProviders() {
  std::vector<RouteConfigProviderSharedPtr> ret;
  ret.reserve(route_config_providers_.size());
  for (const auto& element : route_config_providers_) {
    // Because the RouteConfigProviderManager's weak_ptrs only get cleaned up
    // in the RdsRouteConfigProviderImpl destructor, and the single threaded nature
    // of this code, locking the weak_ptr will not fail.
    RouteConfigProviderSharedPtr provider = element.second.lock();
    ASSERT(provider);
    ret.push_back(provider);
  }
  return ret;
};

std::vector<RouteConfigProviderSharedPtr>
RouteConfigProviderManagerImpl::getStaticRouteConfigProviders() {
  std::vector<RouteConfigProviderSharedPtr> providers_strong;
  // Collect non-expired providers.
  for (const auto& weak_provider : static_route_config_providers_) {
    const auto strong_provider = weak_provider.lock();
    if (strong_provider != nullptr) {
      providers_strong.push_back(strong_provider);
    }
  }

  // Replace our stored list of weak_ptrs with the filtered list.
  static_route_config_providers_.assign(providers_strong.begin(), providers_strong.end());

  return providers_strong;
};

Router::RouteConfigProviderSharedPtr RouteConfigProviderManagerImpl::getRdsRouteConfigProvider(
    const envoy::config::filter::network::http_connection_manager::v2::Rds& rds,
    Server::Configuration::FactoryContext& factory_context, const std::string& stat_prefix) {

  // RdsRouteConfigProviders are unique based on their serialized RDS config.
  // TODO(htuch): Full serialization here gives large IDs, could get away with a
  // strong hash instead.
  const std::string manager_identifier = rds.SerializeAsString();

  auto it = route_config_providers_.find(manager_identifier);
  if (it == route_config_providers_.end()) {
    // std::make_shared does not work for classes with private constructors. There are ways
    // around it. However, since this is not a performance critical path we err on the side
    // of simplicity.
    std::shared_ptr<RdsRouteConfigProviderImpl> new_provider{new RdsRouteConfigProviderImpl(
        rds, manager_identifier, factory_context, stat_prefix, *this)};

    new_provider->registerInitTarget(factory_context.initManager());

    route_config_providers_.insert({manager_identifier, new_provider});

    return new_provider;
  }

  // Because the RouteConfigProviderManager's weak_ptrs only get cleaned up
  // in the RdsRouteConfigProviderImpl destructor, and the single threaded nature
  // of this code, locking the weak_ptr will not fail.
  Router::RouteConfigProviderSharedPtr new_provider = it->second.lock();
  ASSERT(new_provider);
  return new_provider;
};

RouteConfigProviderSharedPtr RouteConfigProviderManagerImpl::getStaticRouteConfigProvider(
    const envoy::api::v2::RouteConfiguration& route_config,
    Server::Configuration::FactoryContext& factory_context) {
  auto provider =
      std::make_shared<StaticRouteConfigProviderImpl>(std::move(route_config), factory_context);
  static_route_config_providers_.push_back(provider);
  return provider;
}

ProtobufTypes::MessagePtr RouteConfigProviderManagerImpl::dumpRouteConfigs() {
  auto config_dump = std::make_unique<envoy::admin::v2alpha::RoutesConfigDump>();

  for (const auto& provider : getRdsRouteConfigProviders()) {
    auto config_info = provider->configInfo();
    if (config_info) {
      auto* dynamic_config = config_dump->mutable_dynamic_route_configs()->Add();
      dynamic_config->set_version_info(config_info.value().version_);
      dynamic_config->mutable_route_config()->MergeFrom(config_info.value().config_);
    }
  }

  for (const auto& provider : getStaticRouteConfigProviders()) {
    ASSERT(provider->configInfo());
    config_dump->mutable_static_route_configs()->Add()->MergeFrom(
        provider->configInfo().value().config_);
  }

  return ProtobufTypes::MessagePtr{std::move(config_dump)};
}

} // namespace Router
} // namespace Envoy<|MERGE_RESOLUTION|>--- conflicted
+++ resolved
@@ -111,16 +111,9 @@
                                      route_config_name_, route_config.name()));
   }
   const uint64_t new_hash = MessageUtil::hash(route_config);
-<<<<<<< HEAD
   if (!config_info_ || new_hash != config_info_.value().last_config_hash_) {
-    ConfigConstSharedPtr new_config(new ConfigImpl(route_config, runtime_, cm_, false));
+    ConfigConstSharedPtr new_config(new ConfigImpl(route_config, factory_context_, false));
     config_info_ = {new_hash, version_info};
-=======
-  if (new_hash != last_config_hash_ || !initialized_) {
-    ConfigConstSharedPtr new_config(new ConfigImpl(route_config, factory_context_, false));
-    initialized_ = true;
-    last_config_hash_ = new_hash;
->>>>>>> 57fe6bcc
     stats_.config_reload_.inc();
     ENVOY_LOG(debug, "rds: loading new configuration: config_name={} hash={}", route_config_name_,
               new_hash);
