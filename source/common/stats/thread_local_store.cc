#include "common/stats/thread_local_store.h"

#include <chrono>
#include <cstdint>
#include <list>
#include <memory>
#include <string>

#include "envoy/stats/histogram.h"
#include "envoy/stats/sink.h"
#include "envoy/stats/stat_data_allocator.h"
#include "envoy/stats/stats.h"
#include "envoy/stats/stats_options.h"

#include "common/common/lock_guard.h"
#include "common/stats/scope_prefixer.h"
#include "common/stats/stats_matcher_impl.h"
#include "common/stats/tag_producer_impl.h"

#include "absl/strings/str_join.h"

namespace Envoy {
namespace Stats {

ThreadLocalStoreImpl::ThreadLocalStoreImpl(const StatsOptions& stats_options,
                                           StatDataAllocator& alloc)
    : stats_options_(stats_options), alloc_(alloc), default_scope_(createScope("")),
      tag_producer_(std::make_unique<TagProducerImpl>()),
      stats_matcher_(std::make_unique<StatsMatcherImpl>()),
      stats_overflow_("stats.overflow", alloc.symbolTable()),
      num_last_resort_stats_(default_scope_->counterFromStatName(stats_overflow_.statName())),
      heap_allocator_(alloc.symbolTable()), source_(*this), null_counter_(alloc.symbolTable()),
      null_gauge_(alloc.symbolTable()), null_histogram_(alloc.symbolTable()) {}

ThreadLocalStoreImpl::~ThreadLocalStoreImpl() {
  ASSERT(shutting_down_);
  default_scope_.reset();
  ASSERT(scopes_.empty());
  stats_overflow_.free(symbolTable());
}

void ThreadLocalStoreImpl::setStatsMatcher(StatsMatcherPtr&& stats_matcher) {
  stats_matcher_ = std::move(stats_matcher);
  if (stats_matcher_->acceptsAll()) {
    return;
  }

  // The Filesystem and potentially other stat-registering objects are
  // constructed prior to the stat-matcher, and those add stats
  // in the default_scope. There should be no requests, so there will
  // be no copies in TLS caches.
  Thread::LockGuard lock(lock_);
  for (ScopeImpl* scope : scopes_) {
    removeRejectedStats(scope->central_cache_.counters_, deleted_counters_);
    removeRejectedStats(scope->central_cache_.gauges_, deleted_gauges_);
    removeRejectedStats(scope->central_cache_.histograms_, deleted_histograms_);
  }
}

template <class StatMapClass, class StatListClass>
void ThreadLocalStoreImpl::removeRejectedStats(StatMapClass& map, StatListClass& list) {
  std::vector<StatName> remove_list;
  for (auto& stat : map) {
    if (rejects(stat.first)) {
      remove_list.push_back(stat.first);
    }
  }
  for (StatName stat_name : remove_list) {
    auto iter = map.find(stat_name);
    ASSERT(iter != map.end());
    list.push_back(iter->second); // Save SharedPtr to the list to avoid invalidating refs to stat.
    map.erase(iter);
  }
}

bool ThreadLocalStoreImpl::rejects(StatName stat_name) const {
  // Don't both elaborating the StatName there are no pattern-based
  // exclusions;/inclusions.
  if (stats_matcher_->acceptsAll()) {
    return false;
  }

  // TODO(ambuc): If stats_matcher_ depends on regexes, this operation (on the
  // hot path) could become prohibitively expensive. Revisit this usage in the
  // future.
  //
  // Also note that the elaboration of the stat-name into a string is expensive,
  // so I think it might be better to move the matcher test until after caching,
  // unless its acceptsAll/rejectsAll.
  return stats_matcher_->rejectsAll() || stats_matcher_->rejects(symbolTable().toString(stat_name));
}

std::vector<CounterSharedPtr> ThreadLocalStoreImpl::counters() const {
  // Handle de-dup due to overlapping scopes.
  std::vector<CounterSharedPtr> ret;
  StatNameHashSet names;
  Thread::LockGuard lock(lock_);
  for (ScopeImpl* scope : scopes_) {
    for (auto& counter : scope->central_cache_.counters_) {
      if (names.insert(counter.first).second) {
        ret.push_back(counter.second);
      }
    }
  }

  return ret;
}

ScopePtr ThreadLocalStoreImpl::createScope(const std::string& name) {
  auto new_scope = std::make_unique<ScopeImpl>(*this, name);
  Thread::LockGuard lock(lock_);
  scopes_.emplace(new_scope.get());
  return std::move(new_scope);
}

std::vector<GaugeSharedPtr> ThreadLocalStoreImpl::gauges() const {
  // Handle de-dup due to overlapping scopes.
  std::vector<GaugeSharedPtr> ret;
  StatNameHashSet names;
  Thread::LockGuard lock(lock_);
  for (ScopeImpl* scope : scopes_) {
    for (auto& gauge : scope->central_cache_.gauges_) {
      if (names.insert(gauge.first).second) {
        ret.push_back(gauge.second);
      }
    }
  }

  return ret;
}

std::vector<ParentHistogramSharedPtr> ThreadLocalStoreImpl::histograms() const {
  std::vector<ParentHistogramSharedPtr> ret;
  Thread::LockGuard lock(lock_);
  // TODO(ramaraochavali): As histograms don't share storage, there is a chance of duplicate names
  // here. We need to create global storage for histograms similar to how we have a central storage
  // in shared memory for counters/gauges. In the interim, no de-dup is done here. This may result
  // in histograms with duplicate names, but until shared storage is implemented it's ultimately
  // less confusing for users who have such configs.
  for (ScopeImpl* scope : scopes_) {
    for (const auto& name_histogram_pair : scope->central_cache_.histograms_) {
      const ParentHistogramSharedPtr& parent_hist = name_histogram_pair.second;
      ret.push_back(parent_hist);
    }
  }

  return ret;
}

void ThreadLocalStoreImpl::initializeThreading(Event::Dispatcher& main_thread_dispatcher,
                                               ThreadLocal::Instance& tls) {
  main_thread_dispatcher_ = &main_thread_dispatcher;
  tls_ = tls.allocateSlot();
  tls_->set([](Event::Dispatcher&) -> ThreadLocal::ThreadLocalObjectSharedPtr {
    return std::make_shared<TlsCache>();
  });
}

void ThreadLocalStoreImpl::shutdownThreading() {
  // This will block both future cache fills as well as cache flushes.
  shutting_down_ = true;
}

void ThreadLocalStoreImpl::mergeHistograms(PostMergeCb merge_complete_cb) {
  if (!shutting_down_) {
    ASSERT(!merge_in_progress_);
    merge_in_progress_ = true;
    tls_->runOnAllThreads(
        [this]() -> void {
          for (const auto& scope : tls_->getTyped<TlsCache>().scope_cache_) {
            const TlsCacheEntry& tls_cache_entry = scope.second;
            for (const auto& name_histogram_pair : tls_cache_entry.histograms_) {
              const TlsHistogramSharedPtr& tls_hist = name_histogram_pair.second;
              tls_hist->beginMerge();
            }
          }
        },
        [this, merge_complete_cb]() -> void { mergeInternal(merge_complete_cb); });
  } else {
    // If server is shutting down, just call the callback to allow flush to continue.
    merge_complete_cb();
  }
}

void ThreadLocalStoreImpl::mergeInternal(PostMergeCb merge_complete_cb) {
  if (!shutting_down_) {
    for (const ParentHistogramSharedPtr& histogram : histograms()) {
      histogram->merge();
    }
    merge_complete_cb();
    merge_in_progress_ = false;
  }
}

void ThreadLocalStoreImpl::releaseScopeCrossThread(ScopeImpl* scope) {
  Thread::LockGuard lock(lock_);
  ASSERT(scopes_.count(scope) == 1);
  scopes_.erase(scope);

  // This is called directly from the ScopeImpl destructor, but we can't delay
  // the destruction of scope->central_cache_.central_cache_.rejected_stats_
  // to wait for all the TLS rejected_stats_ caches to be destructed, as those
  // reference elements of SharedStatNameStorageSet. So simply swap out the set
  // contents into a local that we can hold onto until the TLS cache is cleared
  // of all references.
  auto rejected_stats = new StatNameStorageSet;
  rejected_stats->swap(scope->central_cache_.rejected_stats_);
  const uint64_t scope_id = scope->scope_id_;
  auto clean_central_cache = [this, rejected_stats]() {
    rejected_stats->free(symbolTable());
    delete rejected_stats;
  };

  // This can happen from any thread. We post() back to the main thread which will initiate the
  // cache flush operation.
  if (!shutting_down_ && main_thread_dispatcher_) {
    main_thread_dispatcher_->post([this, clean_central_cache, scope_id]() {
      clearScopeFromCaches(scope_id, clean_central_cache);
    });
  } else {
    clean_central_cache();
  }
}

void ThreadLocalStoreImpl::clearScopeFromCaches(uint64_t scope_id,
                                                const Event::PostCb& clean_central_cache) {
  // If we are shutting down we no longer perform cache flushes as workers may be shutting down
  // at the same time.
  if (!shutting_down_) {
    // Perform a cache flush on all threads.
    tls_->runOnAllThreads(
        [this, scope_id]() -> void { tls_->getTyped<TlsCache>().scope_cache_.erase(scope_id); },
        clean_central_cache);
  }
}

absl::string_view ThreadLocalStoreImpl::truncateStatNameIfNeeded(absl::string_view name) {
  // If the main allocator requires stat name truncation, do so now, though any
  // warnings will be printed only if the truncated stat requires a new
  // allocation.
  if (alloc_.requiresBoundedStatNameSize()) {
    const uint64_t max_length = stats_options_.maxNameLength();
    if (name.size() > max_length) {
      ENVOY_LOG_MISC(
          warn,
          "Statistic '{}' is too long with {} characters, it will be truncated to {} characters",
          name, name.size(), max_length);
      name = name.substr(0, max_length);
    }
  }
  return name;
}

std::atomic<uint64_t> ThreadLocalStoreImpl::ScopeImpl::next_scope_id_;

ThreadLocalStoreImpl::ScopeImpl::ScopeImpl(ThreadLocalStoreImpl& parent, const std::string& prefix)
    : scope_id_(next_scope_id_++), parent_(parent),
      prefix_(Utility::sanitizeStatsName(prefix), parent.symbolTable()) {}

ThreadLocalStoreImpl::ScopeImpl::~ScopeImpl() {
  parent_.releaseScopeCrossThread(this);
  prefix_.free(symbolTable());
}

// Manages the truncation and tag-extration of stat names. Tag extraction occurs
// on the original, untruncated name so the extraction can complete properly,
// even if the tag values are partially truncated.
class TagExtraction {
public:
  TagExtraction(ThreadLocalStoreImpl& tls, StatName name) {
    tls.symbolTable().callWithStringView(name, [this, &tls](absl::string_view name_str) {
      tag_extracted_name_ = tls.tagProducer().produceTags(name_str, tags_);
    });
  }

  const std::vector<Tag>& tags() { return tags_; }
  const std::string& tagExtractedName() { return tag_extracted_name_; }

private:
  std::vector<Tag> tags_;
  std::string tag_extracted_name_;
};

bool ThreadLocalStoreImpl::checkAndRememberRejection(StatName name,
                                                     StatNameStorageSet& central_rejected_stats,
                                                     StatNameHashSet* tls_rejected_stats) {
  if (stats_matcher_->acceptsAll()) {
    return false;
  }

  auto iter = central_rejected_stats.find(name);
  const StatNameStorage* rejected_name = nullptr;
  if (iter != central_rejected_stats.end()) {
    rejected_name = &(*iter);
  } else {
    if (rejects(name)) {
      auto insertion = central_rejected_stats.insert(StatNameStorage(name, symbolTable()));
      const StatNameStorage& rejected_name_ref = *(insertion.first);
      rejected_name = &rejected_name_ref;
    }
  }
  if (rejected_name != nullptr) {
    if (tls_rejected_stats != nullptr) {
      tls_rejected_stats->insert(rejected_name->statName());
    }
    return true;
  }
  return false;
}

template <class StatType>
StatType& ThreadLocalStoreImpl::ScopeImpl::safeMakeStat(
    StatName name, StatMap<std::shared_ptr<StatType>>& central_cache_map,
    StatNameStorageSet& central_rejected_stats, MakeStatFn<StatType> make_stat,
    StatMap<std::shared_ptr<StatType>>* tls_cache, StatNameHashSet* tls_rejected_stats,
    StatType& null_stat) {

  // We do name-rejections on the full name, prior to truncation.
  if (tls_rejected_stats != nullptr &&
      tls_rejected_stats->find(name) != tls_rejected_stats->end()) {
    return null_stat;
  }

  // If we have a valid cache entry, return it.
  if (tls_cache) {
    auto pos = tls_cache->find(name);
    if (pos != tls_cache->end()) {
      return *pos->second;
    }
  }

  // We must now look in the central store so we must be locked. We grab a reference to the
  // central store location. It might contain nothing. In this case, we allocate a new stat.
  Thread::LockGuard lock(parent_.lock_);
  auto iter = central_cache_map.find(name);
  std::shared_ptr<StatType>* central_ref = nullptr;
  if (iter != central_cache_map.end()) {
    central_ref = &(iter->second);
  } else if (parent_.checkAndRememberRejection(name, central_rejected_stats, tls_rejected_stats)) {
    // Note that again we do the name-rejection lookup on the untruncated name.
    return null_stat;
  } else {
    TagExtraction extraction(parent_, name);
<<<<<<< HEAD
    // std::shared_ptr<StatType> stat = make_stat(parent_.alloc_, extraction.truncatedStatName(),
    // extraction.tagExtractedName(), extraction.tags());
=======
>>>>>>> 304ec569
    std::shared_ptr<StatType> stat =
        make_stat(parent_.alloc_, name, extraction.tagExtractedName(), extraction.tags());
    if (stat == nullptr) {
      parent_.num_last_resort_stats_.inc();
      stat = make_stat(parent_.heap_allocator_, name, extraction.tagExtractedName(),
                       extraction.tags());
      ASSERT(stat != nullptr);
    }
    central_ref = &central_cache_map[stat->statName()];
    *central_ref = stat;
  }

  // If we have a TLS cache, insert the stat.
  if (tls_cache) {
    tls_cache->insert(std::make_pair((*central_ref)->statName(), *central_ref));
  }

  // Finally we return the reference.
  return **central_ref;
}

Counter& ThreadLocalStoreImpl::ScopeImpl::counterFromStatName(StatName name) {
  if (parent_.rejectsAll()) {
    return parent_.null_counter_;
  }

  // Determine the final name based on the prefix and the passed name.
  //
  // Note that we can do map.find(final_name.c_str()), but we cannot do
  // map[final_name.c_str()] as the char*-keyed maps would then save the pointer
  // to a temporary, and address sanitization errors would follow. Instead we
  // must do a find() first, using the value if it succeeds. If it fails, then
  // after we construct the stat we can insert it into the required maps. This
  // strategy costs an extra hash lookup for each miss, but saves time
  // re-copying the string and significant memory overhead.
  Stats::SymbolTable::StoragePtr final_name = symbolTable().join({prefix_.statName(), name});
  StatName final_stat_name(final_name.get());

  // We now find the TLS cache. This might remain null if we don't have TLS
  // initialized currently.
  StatMap<CounterSharedPtr>* tls_cache = nullptr;
  StatNameHashSet* tls_rejected_stats = nullptr;
  if (!parent_.shutting_down_ && parent_.tls_) {
    TlsCacheEntry& entry = parent_.tls_->getTyped<TlsCache>().scope_cache_[this->scope_id_];
    tls_cache = &entry.counters_;
    tls_rejected_stats = &entry.rejected_stats_;
  }

  return safeMakeStat<Counter>(
      final_stat_name, central_cache_.counters_, central_cache_.rejected_stats_,
      [](StatDataAllocator& allocator, StatName name, absl::string_view tag_extracted_name,
         const std::vector<Tag>& tags) -> CounterSharedPtr {
        return allocator.makeCounter(name, tag_extracted_name, tags);
      },
      tls_cache, tls_rejected_stats, parent_.null_counter_);
}

void ThreadLocalStoreImpl::ScopeImpl::deliverHistogramToSinks(const Histogram& histogram,
                                                              uint64_t value) {
  // Thread local deliveries must be blocked outright for histograms and timers during shutdown.
  // This is because the sinks may end up trying to create new connections via the thread local
  // cluster manager which may already be destroyed (there is no way to sequence this because the
  // cluster manager destroying can create deliveries). We special case this explicitly to avoid
  // having to implement a shutdown() method (or similar) on every TLS object.
  if (parent_.shutting_down_) {
    return;
  }

  for (Sink& sink : parent_.timer_sinks_) {
    sink.onHistogramComplete(histogram, value);
  }
}

Gauge& ThreadLocalStoreImpl::ScopeImpl::gaugeFromStatName(StatName name) {
  if (parent_.rejectsAll()) {
    return parent_.null_gauge_;
  }

  // See comments in counter(). There is no super clean way (via templates or otherwise) to
  // share this code so I'm leaving it largely duplicated for now.
  //
  // Note that we can do map.find(final_name.c_str()), but we cannot do
  // map[final_name.c_str()] as the char*-keyed maps would then save the pointer to
  // a temporary, and address sanitization errors would follow. Instead we must
  // do a find() first, using that if it succeeds. If it fails, then after we
  // construct the stat we can insert it into the required maps.
  Stats::SymbolTable::StoragePtr final_name = symbolTable().join({prefix_.statName(), name});
  StatName final_stat_name(final_name.get());

  StatMap<GaugeSharedPtr>* tls_cache = nullptr;
  StatNameHashSet* tls_rejected_stats = nullptr;
  if (!parent_.shutting_down_ && parent_.tls_) {
    TlsCacheEntry& entry = parent_.tls_->getTyped<TlsCache>().scope_cache_[this->scope_id_];
    tls_cache = &entry.gauges_;
    tls_rejected_stats = &entry.rejected_stats_;
  }

  return safeMakeStat<Gauge>(
      final_stat_name, central_cache_.gauges_, central_cache_.rejected_stats_,
      [](StatDataAllocator& allocator, StatName name, absl::string_view tag_extracted_name,
         const std::vector<Tag>& tags) -> GaugeSharedPtr {
        return allocator.makeGauge(name, tag_extracted_name, tags);
      },
      tls_cache, tls_rejected_stats, parent_.null_gauge_);
}

Histogram& ThreadLocalStoreImpl::ScopeImpl::histogramFromStatName(StatName name) {
  if (parent_.rejectsAll()) {
    return parent_.null_histogram_;
  }

  // See comments in counter(). There is no super clean way (via templates or otherwise) to
  // share this code so I'm leaving it largely duplicated for now.
  //
  // Note that we can do map.find(final_name.c_str()), but we cannot do
  // map[final_name.c_str()] as the char*-keyed maps would then save the pointer to
  // a temporary, and address sanitization errors would follow. Instead we must
  // do a find() first, using that if it succeeds. If it fails, then after we
  // construct the stat we can insert it into the required maps.
  Stats::SymbolTable::StoragePtr final_name = symbolTable().join({prefix_.statName(), name});
  StatName final_stat_name(final_name.get());

  StatMap<ParentHistogramSharedPtr>* tls_cache = nullptr;
  StatNameHashSet* tls_rejected_stats = nullptr;
  if (!parent_.shutting_down_ && parent_.tls_) {
    TlsCacheEntry& entry = parent_.tls_->getTyped<TlsCache>().scope_cache_[this->scope_id_];
    tls_cache = &entry.parent_histograms_;
    auto iter = tls_cache->find(final_stat_name);
    if (iter != tls_cache->end()) {
      return *iter->second;
    }
    tls_rejected_stats = &entry.rejected_stats_;
    if (tls_rejected_stats->find(final_stat_name) != tls_rejected_stats->end()) {
      return parent_.null_histogram_;
    }
  }

  Thread::LockGuard lock(parent_.lock_);
  auto iter = central_cache_.histograms_.find(final_stat_name);
  ParentHistogramImplSharedPtr* central_ref = nullptr;
  if (iter != central_cache_.histograms_.end()) {
    central_ref = &iter->second;
  } else if (parent_.checkAndRememberRejection(final_stat_name, central_cache_.rejected_stats_,
                                               tls_rejected_stats)) {
    return parent_.null_histogram_;
  } else {
    TagExtraction extraction(parent_, final_stat_name);
    auto stat = std::make_shared<ParentHistogramImpl>(
        final_stat_name, parent_, *this, extraction.tagExtractedName(), extraction.tags());
    central_ref = &central_cache_.histograms_[stat->statName()];
    *central_ref = stat;
  }

  if (tls_cache != nullptr) {
    tls_cache->insert(std::make_pair((*central_ref)->statName(), *central_ref));
  }
  return **central_ref;
}

Histogram& ThreadLocalStoreImpl::ScopeImpl::tlsHistogram(StatName name,
                                                         ParentHistogramImpl& parent) {
  // tlsHistogram() is generally not called for a histogram that is rejected by
  // the matcher, so no further rejection-checking is needed at this level.
  // TlsHistogram inherits its reject/accept status from ParentHistogram.

  // See comments in counterFromStatName() which explains the logic here.

  StatMap<TlsHistogramSharedPtr>* tls_cache = nullptr;
  if (!parent_.shutting_down_ && parent_.tls_) {
    tls_cache = &parent_.tls_->getTyped<TlsCache>().scope_cache_[this->scope_id_].histograms_;
    auto iter = tls_cache->find(name);
    if (iter != tls_cache->end()) {
      return *iter->second;
    }
  }

  std::vector<Tag> tags;
  std::string tag_extracted_name =
      parent_.tagProducer().produceTags(symbolTable().toString(name), tags);
  TlsHistogramSharedPtr hist_tls_ptr =
      std::make_shared<ThreadLocalHistogramImpl>(name, tag_extracted_name, tags, symbolTable());

  parent.addTlsHistogram(hist_tls_ptr);

  if (tls_cache) {
    tls_cache->insert(std::make_pair(hist_tls_ptr->statName(), hist_tls_ptr));
  }
  return *hist_tls_ptr;
}

ThreadLocalHistogramImpl::ThreadLocalHistogramImpl(StatName name,
                                                   absl::string_view tag_extracted_name,
                                                   const std::vector<Tag>& tags,
                                                   SymbolTable& symbol_table)
    : MetricImpl(tag_extracted_name, tags, symbol_table), current_active_(0), flags_(0),
      created_thread_id_(std::this_thread::get_id()), name_(name, symbol_table),
      symbol_table_(symbol_table) {
  histograms_[0] = hist_alloc();
  histograms_[1] = hist_alloc();
}

ThreadLocalHistogramImpl::~ThreadLocalHistogramImpl() {
  MetricImpl::clear();
  name_.free(symbolTable());
  hist_free(histograms_[0]);
  hist_free(histograms_[1]);
}

void ThreadLocalHistogramImpl::recordValue(uint64_t value) {
  ASSERT(std::this_thread::get_id() == created_thread_id_);
  hist_insert_intscale(histograms_[current_active_], value, 0, 1);
  flags_ |= Flags::Used;
}

void ThreadLocalHistogramImpl::merge(histogram_t* target) {
  histogram_t** other_histogram = &histograms_[otherHistogramIndex()];
  hist_accumulate(target, other_histogram, 1);
  hist_clear(*other_histogram);
}

ParentHistogramImpl::ParentHistogramImpl(StatName name, Store& parent, TlsScope& tls_scope,
                                         absl::string_view tag_extracted_name,
                                         const std::vector<Tag>& tags)
    : MetricImpl(tag_extracted_name, tags, parent.symbolTable()), parent_(parent),
      tls_scope_(tls_scope), interval_histogram_(hist_alloc()), cumulative_histogram_(hist_alloc()),
      interval_statistics_(interval_histogram_), cumulative_statistics_(cumulative_histogram_),
      merged_(false), name_(name, parent.symbolTable()) {}

ParentHistogramImpl::~ParentHistogramImpl() {
  MetricImpl::clear();
  name_.free(symbolTable());
  hist_free(interval_histogram_);
  hist_free(cumulative_histogram_);
}

void ParentHistogramImpl::recordValue(uint64_t value) {
  Histogram& tls_histogram = tls_scope_.tlsHistogram(statName(), *this);
  tls_histogram.recordValue(value);
  parent_.deliverHistogramToSinks(*this, value);
}

bool ParentHistogramImpl::used() const {
  // Consider ParentHistogram used only if has ever been merged.
  return merged_;
}

void ParentHistogramImpl::merge() {
  Thread::ReleasableLockGuard lock(merge_lock_);
  if (merged_ || usedLockHeld()) {
    hist_clear(interval_histogram_);
    // Here we could copy all the pointers to TLS histograms in the tls_histogram_ list,
    // then release the lock before we do the actual merge. However it is not a big deal
    // because the tls_histogram merge is not that expensive as it is a single histogram
    // merge and adding TLS histograms is rare.
    for (const TlsHistogramSharedPtr& tls_histogram : tls_histograms_) {
      tls_histogram->merge(interval_histogram_);
    }
    // Since TLS merge is done, we can release the lock here.
    lock.release();
    hist_accumulate(cumulative_histogram_, &interval_histogram_, 1);
    cumulative_statistics_.refresh(cumulative_histogram_);
    interval_statistics_.refresh(interval_histogram_);
    merged_ = true;
  }
}

const std::string ParentHistogramImpl::quantileSummary() const {
  if (used()) {
    std::vector<std::string> summary;
    const std::vector<double>& supported_quantiles_ref = interval_statistics_.supportedQuantiles();
    summary.reserve(supported_quantiles_ref.size());
    for (size_t i = 0; i < supported_quantiles_ref.size(); ++i) {
      summary.push_back(fmt::format("P{}({},{})", 100 * supported_quantiles_ref[i],
                                    interval_statistics_.computedQuantiles()[i],
                                    cumulative_statistics_.computedQuantiles()[i]));
    }
    return absl::StrJoin(summary, " ");
  } else {
    return std::string("No recorded values");
  }
}

const std::string ParentHistogramImpl::bucketSummary() const {
  if (used()) {
    std::vector<std::string> bucket_summary;
    const std::vector<double>& supported_buckets = interval_statistics_.supportedBuckets();
    bucket_summary.reserve(supported_buckets.size());
    for (size_t i = 0; i < supported_buckets.size(); ++i) {
      bucket_summary.push_back(fmt::format("B{}({},{})", supported_buckets[i],
                                           interval_statistics_.computedBuckets()[i],
                                           cumulative_statistics_.computedBuckets()[i]));
    }
    return absl::StrJoin(bucket_summary, " ");
  } else {
    return std::string("No recorded values");
  }
}

void ParentHistogramImpl::addTlsHistogram(const TlsHistogramSharedPtr& hist_ptr) {
  Thread::LockGuard lock(merge_lock_);
  tls_histograms_.emplace_back(hist_ptr);
}

bool ParentHistogramImpl::usedLockHeld() const {
  for (const TlsHistogramSharedPtr& tls_histogram : tls_histograms_) {
    if (tls_histogram->used()) {
      return true;
    }
  }
  return false;
}

} // namespace Stats
} // namespace Envoy<|MERGE_RESOLUTION|>--- conflicted
+++ resolved
@@ -341,11 +341,6 @@
     return null_stat;
   } else {
     TagExtraction extraction(parent_, name);
-<<<<<<< HEAD
-    // std::shared_ptr<StatType> stat = make_stat(parent_.alloc_, extraction.truncatedStatName(),
-    // extraction.tagExtractedName(), extraction.tags());
-=======
->>>>>>> 304ec569
     std::shared_ptr<StatType> stat =
         make_stat(parent_.alloc_, name, extraction.tagExtractedName(), extraction.tags());
     if (stat == nullptr) {
