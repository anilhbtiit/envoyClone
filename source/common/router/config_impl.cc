--- conflicted
+++ resolved
@@ -53,32 +53,21 @@
   retry_on_ |= RetryStateImpl::parseRetryGrpcOn(config.retry_policy().retry_on());
 
   for (const auto& host_predicate : config.retry_policy().retry_host_predicate()) {
-<<<<<<< HEAD
     auto& factory =
         ::Envoy::Config::Utility::getAndCheckFactory<Upstream::RetryHostPredicateFactory>(
             host_predicate.name());
 
     auto config = ::Envoy::Config::Utility::translateToFactoryConfig(host_predicate, factory);
-    factory.createHostPredicate(*this, *config);
-=======
-    Registry::FactoryRegistry<Upstream::RetryHostPredicateFactory>::getFactory(
-        host_predicate.name())
-        ->createHostPredicate(*this, host_predicate.config(), num_retries_);
->>>>>>> 9d32e5c2
+    factory.createHostPredicate(*this, *config, num_retries_);
   }
 
   const auto retry_priority = config.retry_policy().retry_priority();
   if (!retry_priority.name().empty()) {
-<<<<<<< HEAD
     auto& factory = ::Envoy::Config::Utility::getAndCheckFactory<Upstream::RetryPriorityFactory>(
         retry_priority.name());
 
     auto config = ::Envoy::Config::Utility::translateToFactoryConfig(retry_priority, factory);
-    factory.createRetryPriority(*this, *config);
-=======
-    Registry::FactoryRegistry<Upstream::RetryPriorityFactory>::getFactory(retry_priority.name())
-        ->createRetryPriority(*this, retry_priority.config(), num_retries_);
->>>>>>> 9d32e5c2
+    factory.createRetryPriority(*this, *config, num_retries_);
   }
 
   auto host_selection_attempts = config.retry_policy().host_selection_retry_max_attempts();
