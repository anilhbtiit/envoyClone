date: Pending

behavior_changes:
# *Changes that are expected to cause an incompatibility if applicable; deployment changes are likely required*
- area: build
  change: |
    official released binary is now built on Ubuntu 20.04, requires glibc >= 2.30.
- area: http
  change: |
    Envoy no longer adds ``content-length: 0`` header when proxying UPGRADE requests without ``content-length`` and ``transfer-encoding`` headers.
    This behavior change can be reverted by setting the ``envoy.reloadable_features.http_skip_adding_content_length_to_upgrade`` runtime flag to false.
- area: tls
  change: |
    Change TLS and QUIC transport sockets to support asynchronous cert validation extension. This behavior change can be reverted by setting runtime guard ``envoy.reloadable_features.tls_async_cert_validation`` to false.
<<<<<<< HEAD
- area: gcp_authn
  change: |
    Add GCP Authentication filter which can be used to fetch authentication tokens from Google Compute Engine(GCE) metadata server.
=======
- area: http
  change: |
    For HTTP/2 and HTTP/3 codecs, all clients now continue sending data upstream after receiving an end of the server
    stream. This supports the server half-close semantics for TCP tunneling with CONNECT as well as bi-directional
    streaming calls. This behavior change can be reverted by setting the
    ``envoy.reloadable_features.http_response_half_close`` runtime flag to false.
>>>>>>> 255af425

minor_behavior_changes:
# *Changes that may cause incompatibilities for some users, but should not for most*
- area: resource_monitors
  change: |
    changed behavior of the fixed heap monitor to count pages allocated to TCMalloc as free memory if it's not used by Envoy. This change can be reverted temporarily by setting the runtime guard ``envoy.reloadable_features.do_not_count_mapped_pages_as_free`` to true.
- area: prometheus_stats
  change: |
    removed blank line for being compatible with OpenMetrics.
- area: quic
  change: |
    changed the timing of QUIC connection writing data in response to incoming packets in non-Windowns platforms. This change can be reverted by setting runtime guard ``envoy.reloadable_features.quic_defer_send_in_response_to_packet`` to false.
- area: original_dst
  change: |
    transparent listener can use original_dst filter without nf_conntrack enabled.
- area: cache_filter
  change: |
    added a completion callback to insertHeaders and insertTrailers in cache interface. Any external cache implementation extensions will need to also add this callback, and call it on completion.

bug_fixes:
# *Changes expected to improve the state of the world and are unlikely to have negative effects*
- area: listener
  change: |
    fixed a bug that doesn't handle of an update for a listener with IPv4-mapped address correctly, and that will lead to a memory leak.
- area: transport_socket
  change: |
    fixed a bug that prevented the tcp stats to be retrieved when running on kernels different than the kernel where Envoy was built.

removed_config_or_runtime:
# *Normally occurs at the end of the* :ref:`deprecation period <deprecated>`
- area: auto_config
  change: |
    removed ``envoy.reloadable_features.correctly_validate_alpn`` and legacy code paths.
- area: grpc
  change: |
    remove ``envoy.reloadable_features.enable_grpc_async_client_cache`` and legacy code paths.
- area: hcm
  change: |
    removed ``envoy.reloadable_features.handle_stream_reset_during_hcm_encoding`` and legacy code paths.
- area: http
  change: |
    removed ``envoy.reloadable_features.proxy_120_103`` and legacy code paths.
- area: http
  change: |
    removed ``envoy.reloadable_features.http2_allow_capacity_increase_by_settings`` and legacy code paths.
- area: http
  change: |
    removed ``envoy.reloadable_features.sanitize_http_header_referer`` and legacy code paths.
- area: lightstep
  change: |
    removed the Lightstep tracer integration, making way for the native OpenTelemetry integration.
- area: listener
  change: |
    removed ``envoy.reloadable_features.internal_address`` and legacy code paths.
- area: router
  change: |
    removed ``envoy.reloadable_features.update_expected_rq_timeout_on_retry`` and legacy code paths.

new_features:
- area: http
  change: |
    added default-false ``envoy.reloadable_features.http1_use_balsa_parser`` for experimental BalsaParser.
  change: |
    added ``envoy.reloadable_features.allow_upstream_filters`` for experimental upstream filters.
- area: dns_resolver
  change: |
    added DNS stats for c-ares DNS resolver. Detailed documentation is available :ref:`here <arch_overview_dns_resolution>`.
- area: gzip
  change: |
    added support for :ref:`max_inflate_ratio<envoy_v3_api_msg_extensions.compression.gzip.decompressor.v3.Gzip>`.
- area: access_log
  change: |
    added downstream handshake timing to connection streamInfo. Can be accessed by custom access loggers.
- area: build
  change: |
    official released binary is now built on Ubuntu 20.04, requires glibc >= 2.30.
- area: listener
  change: |
    added multiple listening addresses in single listener. :ref:`listener additional addresses<envoy_v3_api_field_config.listener.v3.Listener.additional_addresses>`.
- area: load balancer
  change: |
    added a new field to subset load balancer config: :ref:`metadata_fallback_policy<envoy_v3_api_field_config.cluster.v3.Cluster.LbSubsetConfig.metadata_fallback_policy>`.
- area: thrift
  change: |
    added stats for downstream connection close to detect SR drop.
- area: cors
  change: |
    added support for cors PNA. This behavioral change can be temporarily reverted by setting runtime guard ``envoy_reloadable_features_cors_private_network_access`` to false. More details refer to https://developer.chrome.com/blog/private-network-access-preflight.
- area: upstream
  change: |
    added a filter state object to control the destination address in :ref:`ORIGINAL_DST clusters <arch_overview_load_balancing_types_original_destination_request_header_filter_state>`.
- area: upstream
  change: |
    added a new field :ref:`additional_source_addresses <envoy_v3_api_field_config.core.v3.BindConfig.additional_source_addresses>` to the BindConfig, it enables to specify multiple source addresses, and the source address selection is based on target host's address' version.
- area: admin
  change: |
    added new :ref:`/heap_dump <operations_admin_interface_heap_dump>` endpoint to dump heap profile of Envoy.
- area: health check
  change: |
    added :ref:`method <envoy_v3_api_field_config.core.v3.HealthCheck.HttpHealthCheck.method>` support to configure http health check http method.
- area: access_log
  change: |
    updated command operator ``%GRPC_STATUS%`` to suppoprt the snake case.
- area: listener
  change: |
    expose the implementation of :ref:`internal listener <config_internal_listener>` in xDS API.
- area: ratelimit
  change: |
    add support for :ref:`adding response headers <envoy_v3_api_field_extensions.filters.http.ratelimit.v3.RateLimit.response_headers_to_add>` to rate-limited responses.
- area: access_log
  change: |
    added support for number values in substitution format string in json_format.
- area: http
  change: |
    added the expected :ref:`receive <envoy_v3_api_field_config.core.v3.HealthCheck.HttpHealthCheck.receive>` payload check for HTTP health check.
    Added :ref:`response_buffer_size <envoy_v3_api_field_config.core.v3.HealthCheck.HttpHealthCheck.response_buffer_size>` to configure the maximum HTTP health check response buffer size.
- area: lua
  change: |
    added stats for lua filter, please see :ref:`lua filter stats <config_http_filters_lua_stats>`.
- area: subset load balancer
  change: |
    added multiple keys or multiple selectors support for :ref:`single host per subset mode <envoy_v3_api_field_config.cluster.v3.Cluster.LbSubsetConfig.LbSubsetSelector.single_host_per_subset>`.
- area: listener
  change: |
    allow network filters other than HTTP Connection Manager to be created for QUIC listeners.
- area: lua
  change: |
    added an alternative function signature to ``httpCall()`` with ``options`` as an argument. This allows to skip sampling the produced trace span
    by setting ``{["trace_sampled"] = false}`` as the ``options``. And this allows to return multiple header values for same header name by setting
    ``{["return_duplicate_headers"] = true}`` as the ``options``.

deprecated:
- area: http
  change: |
    deprecated :ref:`append <envoy_v3_api_field_config.core.v3.HeaderValueOption.append>` and please use
    :ref:`append_action <envoy_v3_api_field_config.core.v3.HeaderValueOption.append_action>` first.<|MERGE_RESOLUTION|>--- conflicted
+++ resolved
@@ -12,18 +12,15 @@
 - area: tls
   change: |
     Change TLS and QUIC transport sockets to support asynchronous cert validation extension. This behavior change can be reverted by setting runtime guard ``envoy.reloadable_features.tls_async_cert_validation`` to false.
-<<<<<<< HEAD
 - area: gcp_authn
   change: |
     Add GCP Authentication filter which can be used to fetch authentication tokens from Google Compute Engine(GCE) metadata server.
-=======
 - area: http
   change: |
     For HTTP/2 and HTTP/3 codecs, all clients now continue sending data upstream after receiving an end of the server
     stream. This supports the server half-close semantics for TCP tunneling with CONNECT as well as bi-directional
     streaming calls. This behavior change can be reverted by setting the
     ``envoy.reloadable_features.http_response_half_close`` runtime flag to false.
->>>>>>> 255af425
 
 minor_behavior_changes:
 # *Changes that may cause incompatibilities for some users, but should not for most*
