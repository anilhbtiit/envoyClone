#include "server/server.h"

#include <signal.h>

#include <cstdint>
#include <functional>
#include <string>

#include "envoy/event/dispatcher.h"
#include "envoy/event/signal.h"
#include "envoy/event/timer.h"
#include "envoy/network/dns.h"
#include "envoy/network/listener.h"
#include "envoy/server/options.h"
#include "envoy/upstream/cluster_manager.h"

#include "common/api/api_impl.h"
#include "common/common/utility.h"
#include "common/common/version.h"
#include "common/memory/stats.h"
#include "common/network/utility.h"
#include "common/runtime/runtime_impl.h"
#include "common/stats/statsd.h"

#include "server/configuration_impl.h"
#include "server/guarddog_impl.h"
#include "server/test_hooks.h"
#include "server/worker.h"

#include "spdlog/spdlog.h"

namespace Envoy {
namespace Server {

void InitManagerImpl::initialize(std::function<void()> callback) {
  ASSERT(state_ == State::NotInitialized);
  if (targets_.empty()) {
    callback();
    state_ = State::Initialized;
  } else {
    callback_ = callback;
    state_ = State::Initializing;
    for (auto target : targets_) {
      target->initialize([this, target]() -> void {
        ASSERT(std::find(targets_.begin(), targets_.end(), target) != targets_.end());
        targets_.remove(target);
        if (targets_.empty()) {
          state_ = State::Initialized;
          callback_();
        }
      });
    }
  }
}

void InitManagerImpl::registerTarget(Init::Target& target) {
  ASSERT(state_ == State::NotInitialized);
  targets_.push_back(&target);
}

InstanceImpl::InstanceImpl(Options& options, TestHooks& hooks, HotRestart& restarter,
                           Stats::StoreRoot& store, Thread::BasicLockable& access_log_lock,
                           ComponentFactory& component_factory,
                           const LocalInfo::LocalInfo& local_info)
    : options_(options), restarter_(restarter), start_time_(time(nullptr)),
      original_start_time_(start_time_), stats_store_(store),
      server_stats_{ALL_SERVER_STATS(POOL_GAUGE_PREFIX(stats_store_, "server."))},
      handler_(log(), Api::ApiPtr{new Api::Impl(options.fileFlushIntervalMsec())}),
      dns_resolver_(handler_.dispatcher().createDnsResolver()), local_info_(local_info),
      access_log_manager_(handler_.api(), handler_.dispatcher(), access_log_lock, store) {

  failHealthcheck(false);

  uint64_t version_int;
  if (!StringUtil::atoul(VersionInfo::revision().substr(0, 6).c_str(), version_int, 16)) {
    throw EnvoyException("compiled GIT SHA is invalid. Invalid build.");
  }
  server_stats_.version_.set(version_int);

  restarter_.initialize(handler_.dispatcher(), *this);
  drain_manager_ = component_factory.createDrainManager(*this);

  try {
    initialize(options, hooks, component_factory);
  } catch (const EnvoyException& e) {
    log().critical("error initializing configuration '{}': {}", options.configPath(), e.what());
    thread_local_.shutdownThread();
    exit(1);
  }
}

InstanceImpl::~InstanceImpl() { restarter_.shutdown(); }

Upstream::ClusterManager& InstanceImpl::clusterManager() { return config_->clusterManager(); }

Tracing::HttpTracer& InstanceImpl::httpTracer() { return config_->httpTracer(); }

void InstanceImpl::drainListeners() {
  log().warn("closing and draining listeners");
  for (const auto& worker : workers_) {
    Worker& worker_ref = *worker;
    worker->dispatcher().post([&worker_ref]() -> void { worker_ref.handler()->closeListeners(); });
  }

  drain_manager_->startDrainSequence();
}

void InstanceImpl::failHealthcheck(bool fail) {
  // We keep liveness state in shared memory so the parent process sees the same state.
  server_stats_.live_.set(!fail);
}

void InstanceImpl::flushStats() {
  log_debug("flushing stats");
  HotRestart::GetParentStatsInfo info;
  restarter_.getParentStats(info);
  server_stats_.uptime_.set(time(nullptr) - original_start_time_);
  server_stats_.memory_allocated_.set(Memory::Stats::totalCurrentlyAllocated() +
                                      info.memory_allocated_);
  server_stats_.memory_heap_size_.set(Memory::Stats::totalCurrentlyReserved());
  server_stats_.parent_connections_.set(info.num_connections_);
  server_stats_.total_connections_.set(numConnections() + info.num_connections_);
  server_stats_.days_until_first_cert_expiring_.set(
      sslContextManager().daysUntilFirstCertExpires());

  for (Stats::CounterSharedPtr counter : stats_store_.counters()) {
    uint64_t delta = counter->latch();
    if (counter->used()) {
      for (const auto& sink : stat_sinks_) {
        sink->flushCounter(counter->name(), delta);
      }
    }
  }

  for (Stats::GaugeSharedPtr gauge : stats_store_.gauges()) {
    if (gauge->used()) {
      for (const auto& sink : stat_sinks_) {
        sink->flushGauge(gauge->name(), gauge->value());
      }
    }
  }

  stat_flush_timer_->enableTimer(config_->statsFlushInterval());
}

int InstanceImpl::getListenSocketFd(const std::string& address) {
  Network::Address::InstanceConstSharedPtr addr = Network::Utility::resolveUrl(address);
  for (const auto& entry : socket_map_) {
    if (entry.second->localAddress()->asString() == addr->asString()) {
      return entry.second->fd();
    }
  }

  return -1;
}

Network::ListenSocket* InstanceImpl::getListenSocketByIndex(uint32_t index) {
  if (index < config_->listeners().size()) {
    auto it = std::next(config_->listeners().begin(), index);
    return socket_map_[it->get()].get();
  }
  return nullptr;
}

void InstanceImpl::getParentStats(HotRestart::GetParentStatsInfo& info) {
  info.memory_allocated_ = Memory::Stats::totalCurrentlyAllocated();
  info.num_connections_ = numConnections();
}

bool InstanceImpl::healthCheckFailed() { return server_stats_.live_.value() == 0; }

void InstanceImpl::initialize(Options& options, TestHooks& hooks,
                              ComponentFactory& component_factory) {
  log().warn("initializing epoch {} (hot restart version={})", options.restartEpoch(),
             restarter_.version());

  // Handle configuration that needs to take place prior to the main configuration load.
<<<<<<< HEAD
  Json::ObjectPtr config_json = Json::Factory::loadFromFile(options.configPath());
=======
  Json::ObjectSharedPtr config_json = Json::Factory::loadFromFile(options.configPath());
  config_json->validateSchema(Json::Schema::TOP_LEVEL_CONFIG_SCHEMA);
>>>>>>> 63acc95e
  Configuration::InitialImpl initial_config(*config_json);
  log().info("admin address: {}", initial_config.admin().address()->asString());

  HotRestart::ShutdownParentAdminInfo info;
  info.original_start_time_ = original_start_time_;
  restarter_.shutdownParentAdmin(info);
  original_start_time_ = info.original_start_time_;
  admin_.reset(new AdminImpl(initial_config.admin().accessLogPath(),
                             initial_config.admin().profilePath(), options.adminAddressPath(),
                             initial_config.admin().address(), *this));

  admin_scope_ = stats_store_.createScope("listener.admin.");
  handler_.addListener(*admin_, admin_->mutable_socket(), *admin_scope_,
                       Network::ListenerOptions::listenerOptionsWithBindToPort());

  loadServerFlags(initial_config.flagsPath());

  // Workers get created first so they register for thread local updates.
  for (uint32_t i = 0; i < std::max(1U, options.concurrency()); i++) {
    workers_.emplace_back(new Worker(thread_local_, options.fileFlushIntervalMsec()));
  }

  // The main thread is also registered for thread local updates so that code that does not care
  // whether it runs on the main thread or on workers can still use TLS.
  thread_local_.registerThread(handler_.dispatcher(), true);

  // We can now initialize stats for threading.
  stats_store_.initializeThreading(handler_.dispatcher(), thread_local_);

  // Runtime gets initialized before the main configuration since during main configuration
  // load things may grab a reference to the loader for later use.
  runtime_loader_ = component_factory.createRuntime(*this, initial_config);

  // Once we have runtime we can initialize the SSL context manager.
  ssl_context_manager_.reset(new Ssl::ContextManagerImpl(*runtime_loader_));

  cluster_manager_factory_.reset(new Upstream::ProdClusterManagerFactory(
      runtime(), stats(), threadLocal(), random(), dnsResolver(), sslContextManager(), dispatcher(),
      localInfo()));

  // Now the configuration gets parsed. The configuration may start setting thread local data
  // per above. See MainImpl::initialize() for why we do this pointer dance.
  Configuration::MainImpl* main_config =
      new Configuration::MainImpl(*this, *cluster_manager_factory_);
  config_.reset(main_config);
  main_config->initialize(*config_json);

  for (const Configuration::ListenerPtr& listener : config_->listeners()) {
    // For each listener config we share a single TcpListenSocket among all threaded listeners.
    // UdsListenerSockets are not managed and do not participate in hot restart as they are only
    // used for testing.

    // First we try to get the socket from our parent if applicable.

    ASSERT(listener->address()->type() == Network::Address::Type::Ip);
    std::string addr = fmt::format("tcp://{}", listener->address()->asString());
    int fd = restarter_.duplicateParentListenSocket(addr);
    if (fd != -1) {
      log().info("obtained socket for address {} from parent", addr);
      socket_map_[listener.get()].reset(new Network::TcpListenSocket(fd, listener->address()));
    } else {
      socket_map_[listener.get()].reset(
          new Network::TcpListenSocket(listener->address(), listener->bindToPort()));
    }
  }

  // Setup signals.
  sigterm_ = handler_.dispatcher().listenForSignal(SIGTERM, [this]() -> void {
    log().warn("caught SIGTERM");
    restarter_.terminateParent();
    handler_.dispatcher().exit();
  });

  sig_usr_1_ = handler_.dispatcher().listenForSignal(SIGUSR1, [this]() -> void {
    log().warn("caught SIGUSR1");
    access_log_manager_.reopen();
  });

  sig_hup_ = handler_.dispatcher().listenForSignal(SIGHUP, []() -> void {
    log().warn("caught and eating SIGHUP. See documentation for how to hot restart.");
  });

  initializeStatSinks();

  // Some of the stat sinks may need dispatcher support so don't flush until the main loop starts.
  // Just setup the timer.
  stat_flush_timer_ = handler_.dispatcher().createTimer([this]() -> void { flushStats(); });
  stat_flush_timer_->enableTimer(config_->statsFlushInterval());

  // GuardDog (deadlock detection) object and thread setup before workers are
  // started and before our own run() loop runs.
  guard_dog_.reset(
      new Server::GuardDogImpl(*admin_scope_, *config_, ProdMonotonicTimeSource::instance_));

  // Register for cluster manager init notification. We don't start serving worker traffic until
  // upstream clusters are initialized which may involve running the event loop. Note however that
  // this can fire immediately if all clusters have already initialized.
  clusterManager().setInitializedCb([this, &hooks]() -> void {
    log().warn("all clusters initialized. initializing init manager");
    init_manager_.initialize([this, &hooks]() -> void { startWorkers(hooks); });
  });
}

void InstanceImpl::startWorkers(TestHooks& hooks) {
  log().warn("all dependencies initialized. starting workers");
  for (const WorkerPtr& worker : workers_) {
    try {
      worker->initializeConfiguration(*config_, socket_map_, *guard_dog_);
    } catch (const Network::CreateListenerException& e) {
      // It is possible that we fail to start listening on a port, even though we were able to
      // bind to it above. This happens when there is a race between two applications to listen
      // on the same port. In general if we can't initialize the worker configuration just print
      // the error and exit cleanly without crashing.
      log().critical("shutting down due to error initializing worker configuration: {}", e.what());
      shutdown();
    }
  }

  // At this point we are ready to take traffic and all listening ports are up. Notify our parent
  // if applicable that they can stop listening and drain.
  restarter_.drainParentListeners();
  drain_manager_->startParentShutdownSequence();
  hooks.onServerInitialized();
}

Runtime::LoaderPtr InstanceUtil::createRuntime(Instance& server,
                                               Server::Configuration::Initial& config) {
  if (config.runtime()) {
    log().info("runtime symlink: {}", config.runtime()->symlinkRoot());
    log().info("runtime subdirectory: {}", config.runtime()->subdirectory());

    std::string override_subdirectory =
        config.runtime()->overrideSubdirectory() + "/" + server.localInfo().clusterName();
    log().info("runtime override subdirectory: {}", override_subdirectory);

    return Runtime::LoaderPtr{new Runtime::LoaderImpl(
        server.dispatcher(), server.threadLocal(), config.runtime()->symlinkRoot(),
        config.runtime()->subdirectory(), override_subdirectory, server.stats(), server.random())};
  } else {
    return Runtime::LoaderPtr{new Runtime::NullLoaderImpl(server.random())};
  }
}

void InstanceImpl::initializeStatSinks() {
  if (config_->statsdUdpPort().valid()) {
    log().info("statsd UDP port: {}", config_->statsdUdpPort().value());
    stat_sinks_.emplace_back(new Stats::Statsd::UdpStatsdSink(config_->statsdUdpPort().value()));
    stats_store_.addSink(*stat_sinks_.back());
  }

  if (config_->statsdTcpClusterName().valid()) {
    log().info("statsd TCP cluster: {}", config_->statsdTcpClusterName().value());
    stat_sinks_.emplace_back(
        new Stats::Statsd::TcpStatsdSink(local_info_, config_->statsdTcpClusterName().value(),
                                         thread_local_, config_->clusterManager(), stats_store_));
    stats_store_.addSink(*stat_sinks_.back());
  }
}

void InstanceImpl::loadServerFlags(const Optional<std::string>& flags_path) {
  if (!flags_path.valid()) {
    return;
  }

  log().info("server flags path: {}", flags_path.value());
  if (handler_.api().fileExists(flags_path.value() + "/drain")) {
    log().warn("starting server in drain mode");
    failHealthcheck(true);
  }
}

uint64_t InstanceImpl::numConnections() {
  uint64_t num_connections = 0;
  for (const auto& worker : workers_) {
    if (worker->handler()) {
      num_connections += worker->handler()->numConnections();
    }
  }

  return num_connections;
}

void InstanceImpl::run() {
  // Run the main dispatch loop waiting to exit.
  log().warn("starting main dispatch loop");
  auto watchdog = guard_dog_->createWatchDog(Thread::Thread::currentThreadId());
  watchdog->startWatchdog(handler_.dispatcher());
  handler_.dispatcher().run(Event::Dispatcher::RunType::Block);
  log().warn("main dispatch loop exited");
  guard_dog_->stopWatching(watchdog);
  watchdog.reset();

  // Before the workers start exiting we should disable stat threading.
  stats_store_.shutdownThreading();

  // Shutdown all the listeners now that the main dispatch loop is done.
  for (const WorkerPtr& worker : workers_) {
    worker->exit();
  }

  // Only flush if we have not been hot restarted.
  if (stat_flush_timer_) {
    flushStats();
  }

  config_->clusterManager().shutdown();
  handler_.closeConnections();
  thread_local_.shutdownThread();
  log().warn("exiting");
  log().flush();
}

Runtime::Loader& InstanceImpl::runtime() { return *runtime_loader_; }

void InstanceImpl::shutdown() {
  log().warn("shutdown invoked. sending SIGTERM to self");
  kill(getpid(), SIGTERM);
}

void InstanceImpl::shutdownAdmin() {
  log().warn("shutting down admin due to child startup");
  stat_flush_timer_.reset();
  handler_.closeListeners();
  admin_->mutable_socket().close();

  log().warn("terminating parent process");
  restarter_.terminateParent();
}

} // Server
} // Envoy<|MERGE_RESOLUTION|>--- conflicted
+++ resolved
@@ -175,12 +175,7 @@
              restarter_.version());
 
   // Handle configuration that needs to take place prior to the main configuration load.
-<<<<<<< HEAD
-  Json::ObjectPtr config_json = Json::Factory::loadFromFile(options.configPath());
-=======
   Json::ObjectSharedPtr config_json = Json::Factory::loadFromFile(options.configPath());
-  config_json->validateSchema(Json::Schema::TOP_LEVEL_CONFIG_SCHEMA);
->>>>>>> 63acc95e
   Configuration::InitialImpl initial_config(*config_json);
   log().info("admin address: {}", initial_config.admin().address()->asString());
 
