#include "envoy/config/metrics/v2/metrics_service.pb.h"
#include "envoy/service/metrics/v2/metrics_service.pb.h"

#include "common/common/version.h"
#include "common/grpc/codec.h"
#include "common/grpc/common.h"

#include "test/integration/http_integration.h"

#include "gtest/gtest.h"

namespace Envoy {
namespace Stats {
namespace Metrics {

// TODO(htuch): Convert to Grpc::GrpcClientIntegrationParamTest. Needs some fixes for Google gRPC
// client first.
class MetricsServiceIntegrationTest : public HttpIntegrationTest,
                                      public testing::TestWithParam<Network::Address::IpVersion> {
public:
  MetricsServiceIntegrationTest()
      : HttpIntegrationTest(Http::CodecClient::Type::HTTP1, GetParam()) {}

  void createUpstreams() override {
    HttpIntegrationTest::createUpstreams();
    fake_upstreams_.emplace_back(new FakeUpstream(0, FakeHttpConnection::Type::HTTP2, version_));
  }

  void initialize() override {
<<<<<<< HEAD
    config_helper_.addConfigModifier([this](envoy::config::bootstrap::v2::Bootstrap& bootstrap) {
      // metrics_service cluster for Envoy gRPC.
=======
    config_helper_.addConfigModifier([](envoy::api::v2::Bootstrap& bootstrap) {
>>>>>>> 32663c32
      auto* metrics_service_cluster = bootstrap.mutable_static_resources()->add_clusters();
      metrics_service_cluster->MergeFrom(bootstrap.static_resources().clusters()[0]);
      metrics_service_cluster->set_name("metrics_service");
      metrics_service_cluster->mutable_http2_protocol_options();

      auto* metrics_sink = bootstrap.add_stats_sinks();
      metrics_sink->set_name("envoy.metrics_service");
<<<<<<< HEAD
      envoy::config::metrics::v2::MetricsServiceConfig config;
      setGrpcService(*config.mutable_grpc_service(), "metrics_service",
                     fake_upstreams_.back()->localAddress());
=======
      envoy::api::v2::MetricsServiceConfig config;
      config.mutable_grpc_service()->mutable_envoy_grpc()->set_cluster_name("metrics_service");
>>>>>>> 32663c32
      MessageUtil::jsonConvert(config, *metrics_sink->mutable_config());
    });

    HttpIntegrationTest::initialize();
    fake_upstreams_[1]->set_allow_unexpected_disconnects(true);
  }

  void waitForMetricsServiceConnection() {
    fake_metrics_service_connection_ = fake_upstreams_[1]->waitForHttpConnection(*dispatcher_);
  }

  void waitForMetricsStream() {
    metrics_service_request_ = fake_metrics_service_connection_->waitForNewStream(*dispatcher_);
  }

  void waitForMetricsRequest() {
    envoy::service::metrics::v2::StreamMetricsMessage request_msg;
    metrics_service_request_->waitForGrpcMessage(*dispatcher_, request_msg);
    EXPECT_STREQ("POST", metrics_service_request_->headers().Method()->value().c_str());
    EXPECT_STREQ("/envoy.service.metrics.v2.MetricsService/StreamMetrics",
                 metrics_service_request_->headers().Path()->value().c_str());
    EXPECT_STREQ("application/grpc",
                 metrics_service_request_->headers().ContentType()->value().c_str());
    EXPECT_TRUE(request_msg.envoy_metrics_size() > 0);
    const Protobuf::RepeatedPtrField<::io::prometheus::client::MetricFamily>& envoy_metrics =
        request_msg.envoy_metrics();
    bool known_counter_exists = false;
    bool known_gauge_exists = false;
    for (::io::prometheus::client::MetricFamily metrics_family : envoy_metrics) {
      if (metrics_family.name() == "cluster.metrics_service.membership_change" &&
          metrics_family.metric(0).has_counter()) {
        known_counter_exists = true;
        EXPECT_EQ(1, metrics_family.metric(0).counter().value());
      }
      if (metrics_family.name() == "cluster.metrics_service.membership_total" &&
          metrics_family.metric(0).has_gauge()) {
        known_gauge_exists = true;
        EXPECT_EQ(1, metrics_family.metric(0).gauge().value());
      }
      if (known_counter_exists && known_gauge_exists) {
        break;
      }
    }
    EXPECT_TRUE(known_counter_exists);
    EXPECT_TRUE(known_gauge_exists);
  }

  void cleanup() {
    if (fake_metrics_service_connection_ != nullptr) {
      fake_metrics_service_connection_->close();
      fake_metrics_service_connection_->waitForDisconnect();
    }
  }

  FakeHttpConnectionPtr fake_metrics_service_connection_;
  FakeStreamPtr metrics_service_request_;
};

INSTANTIATE_TEST_CASE_P(IpVersions, MetricsServiceIntegrationTest,
                        testing::ValuesIn(TestEnvironment::getIpVersionsForTest()));

// Test a basic full access logging flow.
TEST_P(MetricsServiceIntegrationTest, BasicFlow) {
  initialize();
  waitForMetricsServiceConnection();
  waitForMetricsStream();
  waitForMetricsRequest();
  // Send an empty response and end the stream. This should never happen but make sure nothing
  // breaks and we make a new stream on a follow up request.
  metrics_service_request_->startGrpcStream();
  envoy::service::metrics::v2::StreamMetricsResponse response_msg;
  metrics_service_request_->sendGrpcMessage(response_msg);
  metrics_service_request_->finishGrpcStream(Grpc::Status::Ok);
  test_server_->waitForGaugeEq("cluster.metrics_service.upstream_rq_active", 0);
  cleanup();
}

} // namespace Metrics
} // namespace Stats
} // namespace Envoy<|MERGE_RESOLUTION|>--- conflicted
+++ resolved
@@ -27,12 +27,7 @@
   }
 
   void initialize() override {
-<<<<<<< HEAD
-    config_helper_.addConfigModifier([this](envoy::config::bootstrap::v2::Bootstrap& bootstrap) {
-      // metrics_service cluster for Envoy gRPC.
-=======
-    config_helper_.addConfigModifier([](envoy::api::v2::Bootstrap& bootstrap) {
->>>>>>> 32663c32
+    config_helper_.addConfigModifier([](envoy::config::bootstrap::v2::Bootstrap& bootstrap) {
       auto* metrics_service_cluster = bootstrap.mutable_static_resources()->add_clusters();
       metrics_service_cluster->MergeFrom(bootstrap.static_resources().clusters()[0]);
       metrics_service_cluster->set_name("metrics_service");
@@ -40,14 +35,8 @@
 
       auto* metrics_sink = bootstrap.add_stats_sinks();
       metrics_sink->set_name("envoy.metrics_service");
-<<<<<<< HEAD
       envoy::config::metrics::v2::MetricsServiceConfig config;
-      setGrpcService(*config.mutable_grpc_service(), "metrics_service",
-                     fake_upstreams_.back()->localAddress());
-=======
-      envoy::api::v2::MetricsServiceConfig config;
       config.mutable_grpc_service()->mutable_envoy_grpc()->set_cluster_name("metrics_service");
->>>>>>> 32663c32
       MessageUtil::jsonConvert(config, *metrics_sink->mutable_config());
     });
 
