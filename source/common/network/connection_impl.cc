--- conflicted
+++ resolved
@@ -226,14 +226,10 @@
     // We never ask for both early close and read at the same time. If we are reading, we want to
     // consume all available data.
     file_event_->setEnabled(Event::FileReadyType::Read | Event::FileReadyType::Write);
-<<<<<<< HEAD
     // If the connection has data buffered there's no guarantee there's also data in the kernel
     // which will kick off the filter chain.  Instead fake an event to make sure the buffered data
     // gets processed regardless.
-    if (read_buffer_.length() > 0) {
-=======
     if (read_buffer_->length() > 0) {
->>>>>>> 0d252e1c
       file_event_->activate(Event::FileReadyType::Read);
     }
   }
@@ -272,10 +268,7 @@
     // That code assumes that we never change existing write_buffer_ chain elements between calls
     // to SSL_write(). That code will have to change if we ever copy here.
     write_buffer_->move(data);
-<<<<<<< HEAD
     checkForHighWatermark();
-=======
->>>>>>> 0d252e1c
 
     if (!(state_ & InternalState::Connecting)) {
       file_event_->activate(Event::FileReadyType::Write);
