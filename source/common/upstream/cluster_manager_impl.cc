#include "common/upstream/cluster_manager_impl.h"

#include <chrono>
#include <cstdint>
#include <functional>
#include <list>
#include <string>
#include <vector>

#include "envoy/event/dispatcher.h"
#include "envoy/network/dns.h"
#include "envoy/runtime/runtime.h"

#include "common/common/enum_to_int.h"
#include "common/common/fmt.h"
#include "common/common/utility.h"
#include "common/config/cds_json.h"
#include "common/config/utility.h"
#include "common/filesystem/filesystem_impl.h"
#include "common/grpc/async_client_manager_impl.h"
#include "common/http/async_client_impl.h"
#include "common/http/http1/conn_pool.h"
#include "common/http/http2/conn_pool.h"
#include "common/json/config_schemas.h"
#include "common/network/resolver_impl.h"
#include "common/network/utility.h"
#include "common/protobuf/utility.h"
#include "common/router/shadow_writer_impl.h"
#include "common/upstream/cds_api_impl.h"
#include "common/upstream/load_balancer_impl.h"
#include "common/upstream/original_dst_cluster.h"
#include "common/upstream/ring_hash_lb.h"
#include "common/upstream/subset_lb.h"

namespace Envoy {
namespace Upstream {

void ClusterManagerInitHelper::addCluster(Cluster& cluster) {
  if (state_ == State::AllClustersInitialized) {
    cluster.initialize([this, &cluster] { per_cluster_init_callback_(cluster); });
    return;
  }

  const auto initialize_cb = [&cluster, this] { onClusterInit(cluster); };
  if (cluster.initializePhase() == Cluster::InitializePhase::Primary) {
    primary_init_clusters_.push_back(&cluster);
    cluster.initialize(initialize_cb);
  } else {
    ASSERT(cluster.initializePhase() == Cluster::InitializePhase::Secondary);
    secondary_init_clusters_.push_back(&cluster);
    if (started_secondary_initialize_) {
      // This can happen if we get a second CDS update that adds new clusters after we have
      // already started secondary init. In this case, just immediately initialize.
      cluster.initialize(initialize_cb);
    }
  }

  ENVOY_LOG(debug, "cm init: adding: cluster={} primary={} secondary={}", cluster.info()->name(),
            primary_init_clusters_.size(), secondary_init_clusters_.size());
}

void ClusterManagerInitHelper::onClusterInit(Cluster& cluster) {
  ASSERT(state_ != State::AllClustersInitialized);
  per_cluster_init_callback_(cluster);
  removeCluster(cluster);
}

void ClusterManagerInitHelper::removeCluster(Cluster& cluster) {
  if (state_ == State::AllClustersInitialized) {
    return;
  }

  // There is a remote edge case where we can remove a cluster via CDS that has not yet been
  // initialized. When called via the remove cluster API this code catches that case.
  std::list<Cluster*>* cluster_list;
  if (cluster.initializePhase() == Cluster::InitializePhase::Primary) {
    cluster_list = &primary_init_clusters_;
  } else {
    ASSERT(cluster.initializePhase() == Cluster::InitializePhase::Secondary);
    cluster_list = &secondary_init_clusters_;
  }

  // It is possible that the cluster we are removing has already been initialized, and is not
  // present in the initializer list. If so, this is fine.
  cluster_list->remove(&cluster);
  ENVOY_LOG(debug, "cm init: init complete: cluster={} primary={} secondary={}",
            cluster.info()->name(), primary_init_clusters_.size(), secondary_init_clusters_.size());
  maybeFinishInitialize();
}

void ClusterManagerInitHelper::maybeFinishInitialize() {
  // Do not do anything if we are still doing the initial static load or if we are waiting for
  // CDS initialize.
  if (state_ == State::Loading || state_ == State::WaitingForCdsInitialize) {
    return;
  }

  // If we are still waiting for primary clusters to initialize, do nothing.
  ASSERT(state_ == State::WaitingForStaticInitialize || state_ == State::CdsInitialized);
  if (!primary_init_clusters_.empty()) {
    return;
  }

  // If we are still waiting for secondary clusters to initialize, see if we need to first call
  // initialize on them. This is only done once.
  if (!secondary_init_clusters_.empty()) {
    if (!started_secondary_initialize_) {
      ENVOY_LOG(info, "cm init: initializing secondary clusters");
      started_secondary_initialize_ = true;
      // Cluster::initialize() method can modify the list of secondary_init_clusters_ to remove
      // the item currently being initialized, so we eschew range-based-for and do this complicated
      // dance to increment the iterator before calling initialize.
      for (auto iter = secondary_init_clusters_.begin(); iter != secondary_init_clusters_.end();) {
        Cluster* cluster = *iter;
        ++iter;
        cluster->initialize([cluster, this] { onClusterInit(*cluster); });
      }
    }

    return;
  }

  // At this point, if we are doing static init, and we have CDS, start CDS init. Otherwise, move
  // directly to initialized.
  started_secondary_initialize_ = false;
  if (state_ == State::WaitingForStaticInitialize && cds_) {
    ENVOY_LOG(info, "cm init: initializing cds");
    state_ = State::WaitingForCdsInitialize;
    cds_->initialize();
  } else {
    ENVOY_LOG(info, "cm init: all clusters initialized");
    state_ = State::AllClustersInitialized;
    if (initialized_callback_) {
      initialized_callback_();
    }
  }
}

void ClusterManagerInitHelper::onStaticLoadComplete() {
  ASSERT(state_ == State::Loading);
  state_ = State::WaitingForStaticInitialize;
  maybeFinishInitialize();
}

void ClusterManagerInitHelper::setCds(CdsApi* cds) {
  ASSERT(state_ == State::Loading);
  cds_ = cds;
  if (cds_) {
    cds_->setInitializedCb([this]() -> void {
      ASSERT(state_ == State::WaitingForCdsInitialize);
      state_ = State::CdsInitialized;
      maybeFinishInitialize();
    });
  }
}

void ClusterManagerInitHelper::setInitializedCb(std::function<void()> callback) {
  if (state_ == State::AllClustersInitialized) {
    callback();
  } else {
    initialized_callback_ = callback;
  }
}

ClusterManagerImpl::ClusterManagerImpl(const envoy::config::bootstrap::v2::Bootstrap& bootstrap,
                                       ClusterManagerFactory& factory, Stats::Store& stats,
                                       ThreadLocal::Instance& tls, Runtime::Loader& runtime,
                                       Runtime::RandomGenerator& random,
                                       const LocalInfo::LocalInfo& local_info,
                                       AccessLog::AccessLogManager& log_manager,
                                       Event::Dispatcher& primary_dispatcher)
    : factory_(factory), runtime_(runtime), stats_(stats), tls_(tls.allocateSlot()),
      random_(random), local_info_(local_info), cm_stats_(generateStats(stats)),
      init_helper_([this](Cluster& cluster) { onClusterInit(cluster); }) {
  async_client_manager_ = std::make_unique<Grpc::AsyncClientManagerImpl>(*this, tls);
  const auto& cm_config = bootstrap.cluster_manager();
  if (cm_config.has_outlier_detection()) {
    const std::string event_log_file_path = cm_config.outlier_detection().event_log_path();
    if (!event_log_file_path.empty()) {
      outlier_event_logger_.reset(new Outlier::EventLoggerImpl(log_manager, event_log_file_path,
                                                               ProdSystemTimeSource::instance_,
                                                               ProdMonotonicTimeSource::instance_));
    }
  }

  if (bootstrap.dynamic_resources().deprecated_v1().has_sds_config()) {
    eds_config_.value(bootstrap.dynamic_resources().deprecated_v1().sds_config());
  }

  if (bootstrap.cluster_manager().upstream_bind_config().has_source_address()) {
    source_address_ = Network::Address::resolveProtoSocketAddress(
        bootstrap.cluster_manager().upstream_bind_config().source_address());
  }

  // Cluster loading happens in two phases: first all the primary clusters are loaded, and then all
  // the secondary clusters are loaded. As it currently stands all non-EDS clusters are primary and
  // only EDS clusters are secondary. This two phase loading is done because in v2 configuration
  // each EDS cluster individually sets up a subscription. When this subscription is an API source
  // the cluster will depend on a non-EDS cluster, so the non-EDS clusters must be loaded first.
  for (const auto& cluster : bootstrap.static_resources().clusters()) {
    // First load all the primary clusters.
    if (cluster.type() != envoy::api::v2::Cluster::EDS) {
      loadCluster(cluster, false);
    }
  }

  for (const auto& cluster : bootstrap.static_resources().clusters()) {
    // Now load all the secondary clusters.
    if (cluster.type() == envoy::api::v2::Cluster::EDS) {
      loadCluster(cluster, false);
    }
  }

  // All the static clusters have been loaded. At this point we can check for the
  // existence of the v1 sds backing cluster, and the ads backing cluster.
  // TODO(htuch): Add support for multiple clusters, #1170.
  const ClusterInfoMap loaded_clusters = clusters();
  if (bootstrap.dynamic_resources().deprecated_v1().has_sds_config()) {
    const auto& sds_config = bootstrap.dynamic_resources().deprecated_v1().sds_config();
    switch (sds_config.config_source_specifier_case()) {
    case envoy::api::v2::core::ConfigSource::kPath: {
      Config::Utility::checkFilesystemSubscriptionBackingPath(sds_config.path());
      break;
    }
    case envoy::api::v2::core::ConfigSource::kApiConfigSource: {
      Config::Utility::checkApiConfigSourceSubscriptionBackingCluster(
          loaded_clusters, sds_config.api_config_source());
      break;
    }
    case envoy::api::v2::core::ConfigSource::kAds: {
      // Backing cluster will be checked below
      break;
    }
    default:
<<<<<<< HEAD
      throw EnvoyException(
          "Missing config source specifier in envoy::api::v2::core::ConfigSource for SDS config");
=======
      // Validated by schema.
      NOT_REACHED;
>>>>>>> 8ca7b571
    }
  }

  Optional<std::string> local_cluster_name;
  if (!cm_config.local_cluster_name().empty()) {
    local_cluster_name_ = cm_config.local_cluster_name();
    local_cluster_name.value(cm_config.local_cluster_name());
    if (primary_clusters_.find(local_cluster_name.value()) == primary_clusters_.end()) {
      throw EnvoyException(
          fmt::format("local cluster '{}' must be defined", local_cluster_name.value()));
    }
  }

  // Once the initial set of static bootstrap clusters are created (including the local cluster),
  // we can instantiate the thread local cluster manager.
  tls_->set([this, local_cluster_name](
                Event::Dispatcher& dispatcher) -> ThreadLocal::ThreadLocalObjectSharedPtr {
    return std::make_shared<ThreadLocalClusterManagerImpl>(*this, dispatcher, local_cluster_name);
  });

  // Now setup ADS if needed, this might rely on a primary cluster and the
  // thread local cluster manager.
  if (bootstrap.dynamic_resources().has_ads_config()) {
    ads_mux_.reset(new Config::GrpcMuxImpl(
        bootstrap.node(),
        Config::Utility::factoryForApiConfigSource(
            *async_client_manager_, bootstrap.dynamic_resources().ads_config(), stats)
            ->create(),
        primary_dispatcher,
        *Protobuf::DescriptorPool::generated_pool()->FindMethodByName(
            "envoy.service.discovery.v2.AggregatedDiscoveryService.StreamAggregatedResources")));
  } else {
    ads_mux_.reset(new Config::NullGrpcMuxImpl());
  }

  // We can now potentially create the CDS API once the backing cluster exists.
  if (bootstrap.dynamic_resources().has_cds_config()) {
    cds_api_ = factory_.createCds(bootstrap.dynamic_resources().cds_config(), eds_config_, *this);
    init_helper_.setCds(cds_api_.get());
  } else {
    init_helper_.setCds(nullptr);
  }

  // Proceed to add all static bootstrap clusters to the init manager. This will immediately
  // initialize any primary clusters. Post-init processing further initializes any thread
  // aware load balancer and sets up the per-worker host set updates.
  for (auto& cluster : primary_clusters_) {
    init_helper_.addCluster(*cluster.second.cluster_);
  }

  // Potentially move to secondary initialization on the static bootstrap clusters if all primary
  // clusters have already initialized. (E.g., if all static).
  init_helper_.onStaticLoadComplete();

  ads_mux_->start();

  if (cm_config.has_load_stats_config()) {
    const auto& load_stats_config = cm_config.load_stats_config();
    load_stats_reporter_.reset(new LoadStatsReporter(
        bootstrap.node(), *this, stats,
        Config::Utility::factoryForApiConfigSource(*async_client_manager_, load_stats_config, stats)
            ->create(),
        primary_dispatcher));
  }
}

ClusterManagerStats ClusterManagerImpl::generateStats(Stats::Scope& scope) {
  const std::string final_prefix = "cluster_manager.";
  return {ALL_CLUSTER_MANAGER_STATS(POOL_COUNTER_PREFIX(scope, final_prefix),
                                    POOL_GAUGE_PREFIX(scope, final_prefix))};
}

void ClusterManagerImpl::onClusterInit(Cluster& cluster) {
  // This routine is called when a cluster has finished initializing. The cluster has not yet
  // been setup for cross-thread updates to avoid needless updates during initialization. The order
  // of operations here is important. We start by initializing the thread aware load balancer if
  // needed. This must happen first so cluster updates are heard first by the load balancer.
  auto primary_cluster_data = primary_clusters_.find(cluster.info()->name());
  if (primary_cluster_data->second.thread_aware_lb_ != nullptr) {
    primary_cluster_data->second.thread_aware_lb_->initialize();
  }

  // Now setup for cross-thread updates.
  cluster.prioritySet().addMemberUpdateCb(
      [&cluster, this](uint32_t priority, const std::vector<HostSharedPtr>& hosts_added,
                       const std::vector<HostSharedPtr>& hosts_removed) {
        // This fires when a cluster is about to have an updated member set. We need to send this
        // out to all of the thread local configurations.
        postThreadLocalClusterUpdate(cluster, priority, hosts_added, hosts_removed);
      });

  // Finally, if the cluster has any hosts, post updates cross-thread so the per-thread load
  // balancers are ready.
  for (auto& host_set : cluster.prioritySet().hostSetsPerPriority()) {
    if (host_set->hosts().empty()) {
      continue;
    }
    postThreadLocalClusterUpdate(cluster, host_set->priority(), host_set->hosts(),
                                 std::vector<HostSharedPtr>{});
  }
}

bool ClusterManagerImpl::addOrUpdatePrimaryCluster(const envoy::api::v2::Cluster& cluster) {
  // First we need to see if this new config is new or an update to an existing dynamic cluster.
  // We don't allow updates to statically configured clusters in the main configuration.
  const std::string cluster_name = cluster.name();
  auto existing_cluster = primary_clusters_.find(cluster_name);
  if (existing_cluster != primary_clusters_.end() &&
      (!existing_cluster->second.added_via_api_ ||
       existing_cluster->second.config_hash_ == MessageUtil::hash(cluster))) {
    return false;
  }

  if (existing_cluster != primary_clusters_.end()) {
    init_helper_.removeCluster(*existing_cluster->second.cluster_);
  }

  loadCluster(cluster, true);
  auto& primary_cluster_entry = primary_clusters_.at(cluster_name);
  ENVOY_LOG(info, "add/update cluster {}", cluster_name);
  tls_->runOnAllThreads(
      [
        this, new_cluster = primary_cluster_entry.cluster_->info(),
        thread_aware_lb_factory = primary_cluster_entry.loadBalancerFactory()
      ]()
          ->void {
            ThreadLocalClusterManagerImpl& cluster_manager =
                tls_->getTyped<ThreadLocalClusterManagerImpl>();

            if (cluster_manager.thread_local_clusters_.count(new_cluster->name()) > 0) {
              ENVOY_LOG(debug, "updating TLS cluster {}", new_cluster->name());
            } else {
              ENVOY_LOG(debug, "adding TLS cluster {}", new_cluster->name());
            }

            cluster_manager.thread_local_clusters_[new_cluster->name()].reset(
                new ThreadLocalClusterManagerImpl::ClusterEntry(cluster_manager, new_cluster,
                                                                thread_aware_lb_factory));
          });

  init_helper_.addCluster(*primary_cluster_entry.cluster_);
  return true;
}

bool ClusterManagerImpl::removePrimaryCluster(const std::string& cluster_name) {
  auto existing_cluster = primary_clusters_.find(cluster_name);
  if (existing_cluster == primary_clusters_.end() || !existing_cluster->second.added_via_api_) {
    return false;
  }

  init_helper_.removeCluster(*existing_cluster->second.cluster_);
  primary_clusters_.erase(existing_cluster);
  cm_stats_.cluster_removed_.inc();
  cm_stats_.total_clusters_.set(primary_clusters_.size());
  ENVOY_LOG(info, "removing cluster {}", cluster_name);
  tls_->runOnAllThreads([this, cluster_name]() -> void {
    ThreadLocalClusterManagerImpl& cluster_manager =
        tls_->getTyped<ThreadLocalClusterManagerImpl>();

    ASSERT(cluster_manager.thread_local_clusters_.count(cluster_name) == 1);
    ENVOY_LOG(debug, "removing TLS cluster {}", cluster_name);
    cluster_manager.thread_local_clusters_.erase(cluster_name);
  });

  return true;
}

void ClusterManagerImpl::loadCluster(const envoy::api::v2::Cluster& cluster, bool added_via_api) {
  ClusterSharedPtr new_cluster =
      factory_.clusterFromProto(cluster, *this, outlier_event_logger_, added_via_api);

  if (!added_via_api) {
    if (primary_clusters_.find(new_cluster->info()->name()) != primary_clusters_.end()) {
      throw EnvoyException(
          fmt::format("cluster manager: duplicate cluster '{}'", new_cluster->info()->name()));
    }
  }

  Cluster& primary_cluster_reference = *new_cluster;
  if (new_cluster->healthChecker() != nullptr) {
    new_cluster->healthChecker()->addHostCheckCompleteCb(
        [this](HostSharedPtr host, bool changed_state) {
          if (changed_state && host->healthFlagGet(Host::HealthFlag::FAILED_ACTIVE_HC)) {
            postThreadLocalHealthFailure(host);
          }
        });
  }

  if (new_cluster->outlierDetector() != nullptr) {
    new_cluster->outlierDetector()->addChangedStateCb([this](HostSharedPtr host) {
      if (host->healthFlagGet(Host::HealthFlag::FAILED_OUTLIER_CHECK)) {
        postThreadLocalHealthFailure(host);
      }
    });
  }

  // emplace() will do nothing if the key already exists. Always erase first.
  size_t num_erased = primary_clusters_.erase(primary_cluster_reference.info()->name());
  auto cluster_entry_it = primary_clusters_
                              .emplace(primary_cluster_reference.info()->name(),
                                       PrimaryClusterData{MessageUtil::hash(cluster), added_via_api,
                                                          std::move(new_cluster)})
                              .first;

  // If an LB is thread aware, create it here. The LB is not initialized until cluster pre-init
  // finishes.
  if (primary_cluster_reference.info()->lbType() == LoadBalancerType::RingHash) {
    cluster_entry_it->second.thread_aware_lb_ = std::make_unique<RingHashLoadBalancer>(
        primary_cluster_reference.prioritySet(), primary_cluster_reference.info()->stats(),
        runtime_, random_, primary_cluster_reference.info()->lbRingHashConfig());
  }

  cm_stats_.total_clusters_.set(primary_clusters_.size());
  if (num_erased) {
    cm_stats_.cluster_modified_.inc();
  } else {
    cm_stats_.cluster_added_.inc();
  }
}

ThreadLocalCluster* ClusterManagerImpl::get(const std::string& cluster) {
  ThreadLocalClusterManagerImpl& cluster_manager = tls_->getTyped<ThreadLocalClusterManagerImpl>();

  auto entry = cluster_manager.thread_local_clusters_.find(cluster);
  if (entry != cluster_manager.thread_local_clusters_.end()) {
    return entry->second.get();
  } else {
    return nullptr;
  }
}

Http::ConnectionPool::Instance*
ClusterManagerImpl::httpConnPoolForCluster(const std::string& cluster, ResourcePriority priority,
                                           Http::Protocol protocol, LoadBalancerContext* context) {
  ThreadLocalClusterManagerImpl& cluster_manager = tls_->getTyped<ThreadLocalClusterManagerImpl>();

  auto entry = cluster_manager.thread_local_clusters_.find(cluster);
  if (entry == cluster_manager.thread_local_clusters_.end()) {
    return nullptr;
  }

  // Select a host and create a connection pool for it if it does not already exist.
  return entry->second->connPool(priority, protocol, context);
}

void ClusterManagerImpl::postThreadLocalClusterUpdate(
    const Cluster& primary_cluster, uint32_t priority,
    const std::vector<HostSharedPtr>& hosts_added,
    const std::vector<HostSharedPtr>& hosts_removed) {
  const auto& host_set = primary_cluster.prioritySet().hostSetsPerPriority()[priority];

  HostVectorConstSharedPtr hosts_copy(new std::vector<HostSharedPtr>(host_set->hosts()));
  HostVectorConstSharedPtr healthy_hosts_copy(
      new std::vector<HostSharedPtr>(host_set->healthyHosts()));
  HostListsConstSharedPtr hosts_per_locality_copy(
      new std::vector<std::vector<HostSharedPtr>>(host_set->hostsPerLocality()));
  HostListsConstSharedPtr healthy_hosts_per_locality_copy(
      new std::vector<std::vector<HostSharedPtr>>(host_set->healthyHostsPerLocality()));

  tls_->runOnAllThreads([
    this, name = primary_cluster.info()->name(), priority, hosts_copy, healthy_hosts_copy,
    hosts_per_locality_copy, healthy_hosts_per_locality_copy, hosts_added, hosts_removed
  ]()
                            ->void {
                              ThreadLocalClusterManagerImpl::updateClusterMembership(
                                  name, priority, hosts_copy, healthy_hosts_copy,
                                  hosts_per_locality_copy, healthy_hosts_per_locality_copy,
                                  hosts_added, hosts_removed, *tls_);
                            });
}

void ClusterManagerImpl::postThreadLocalHealthFailure(const HostSharedPtr& host) {
  tls_->runOnAllThreads(
      [this, host] { ThreadLocalClusterManagerImpl::onHostHealthFailure(host, *tls_); });
}

Host::CreateConnectionData ClusterManagerImpl::tcpConnForCluster(const std::string& cluster,
                                                                 LoadBalancerContext* context) {
  ThreadLocalClusterManagerImpl& cluster_manager = tls_->getTyped<ThreadLocalClusterManagerImpl>();

  auto entry = cluster_manager.thread_local_clusters_.find(cluster);
  if (entry == cluster_manager.thread_local_clusters_.end()) {
    throw EnvoyException(fmt::format("unknown cluster '{}'", cluster));
  }

  HostConstSharedPtr logical_host = entry->second->lb_->chooseHost(context);
  if (logical_host) {
    return logical_host->createConnection(cluster_manager.thread_local_dispatcher_, nullptr);
  } else {
    entry->second->cluster_info_->stats().upstream_cx_none_healthy_.inc();
    return {nullptr, nullptr};
  }
}

Http::AsyncClient& ClusterManagerImpl::httpAsyncClientForCluster(const std::string& cluster) {
  ThreadLocalClusterManagerImpl& cluster_manager = tls_->getTyped<ThreadLocalClusterManagerImpl>();
  auto entry = cluster_manager.thread_local_clusters_.find(cluster);
  if (entry != cluster_manager.thread_local_clusters_.end()) {
    return entry->second->http_async_client_;
  } else {
    throw EnvoyException(fmt::format("unknown cluster '{}'", cluster));
  }
}

const std::string ClusterManagerImpl::versionInfo() const {
  if (cds_api_) {
    return cds_api_->versionInfo();
  }
  return "static";
}

ClusterManagerImpl::ThreadLocalClusterManagerImpl::ThreadLocalClusterManagerImpl(
    ClusterManagerImpl& parent, Event::Dispatcher& dispatcher,
    const Optional<std::string>& local_cluster_name)
    : parent_(parent), thread_local_dispatcher_(dispatcher) {
  // If local cluster is defined then we need to initialize it first.
  if (local_cluster_name.valid()) {
    ENVOY_LOG(debug, "adding TLS local cluster {}", local_cluster_name.value());
    auto& local_cluster = parent.primary_clusters_.at(local_cluster_name.value());
    thread_local_clusters_[local_cluster_name.value()].reset(new ClusterEntry(
        *this, local_cluster.cluster_->info(), local_cluster.loadBalancerFactory()));
  }

  local_priority_set_ = local_cluster_name.valid()
                            ? &thread_local_clusters_[local_cluster_name.value()]->priority_set_
                            : nullptr;

  for (auto& cluster : parent.primary_clusters_) {
    // If local cluster name is set then we already initialized this cluster.
    if (local_cluster_name.valid() && local_cluster_name.value() == cluster.first) {
      continue;
    }

    ENVOY_LOG(debug, "adding TLS initial cluster {}", cluster.first);
    ASSERT(thread_local_clusters_.count(cluster.first) == 0);
    thread_local_clusters_[cluster.first].reset(new ClusterEntry(
        *this, cluster.second.cluster_->info(), cluster.second.loadBalancerFactory()));
  }
}

ClusterManagerImpl::ThreadLocalClusterManagerImpl::~ThreadLocalClusterManagerImpl() {
  // Clear out connection pools as well as the thread local cluster map so that we release all
  // primary cluster pointers. Currently we have to free all non-local clusters before we free
  // the local cluster. This is because non-local clusters have a member update callback registered
  // with the local cluster.
  // TODO(mattklein123): The above is sub-optimal and is related to the TODO in
  //                     redis/conn_pool_impl.cc. Will fix at the same time.
  ENVOY_LOG(debug, "shutting down thread local cluster manager");
  host_http_conn_pool_map_.clear();
  for (auto& cluster : thread_local_clusters_) {
    if (&cluster.second->priority_set_ != local_priority_set_) {
      cluster.second.reset();
    }
  }
  thread_local_clusters_.clear();
}

void ClusterManagerImpl::ThreadLocalClusterManagerImpl::drainConnPools(
    const std::vector<HostSharedPtr>& hosts) {
  for (const HostSharedPtr& host : hosts) {
    auto container = host_http_conn_pool_map_.find(host);
    if (container != host_http_conn_pool_map_.end()) {
      drainConnPools(host, container->second);
    }
  }
}

void ClusterManagerImpl::ThreadLocalClusterManagerImpl::drainConnPools(
    HostSharedPtr old_host, ConnPoolsContainer& container) {
  container.drains_remaining_ += container.pools_.size();

  for (const auto& pair : container.pools_) {
    pair.second->addDrainedCallback([this, old_host]() -> void {
      ConnPoolsContainer& container = host_http_conn_pool_map_[old_host];
      ASSERT(container.drains_remaining_ > 0);
      container.drains_remaining_--;
      if (container.drains_remaining_ == 0) {
        for (auto& pair : container.pools_) {
          thread_local_dispatcher_.deferredDelete(std::move(pair.second));
        }
        host_http_conn_pool_map_.erase(old_host);
      }
    });

    // The above addDrainedCallback() drain completion callback might execute immediately. This can
    // then effectively nuke 'container', which means we can't continue to loop on its contents
    // (we're done here).
    if (host_http_conn_pool_map_.count(old_host) == 0) {
      break;
    }
  }
}

void ClusterManagerImpl::ThreadLocalClusterManagerImpl::updateClusterMembership(
    const std::string& name, uint32_t priority, HostVectorConstSharedPtr hosts,
    HostVectorConstSharedPtr healthy_hosts, HostListsConstSharedPtr hosts_per_locality,
    HostListsConstSharedPtr healthy_hosts_per_locality,
    const std::vector<HostSharedPtr>& hosts_added, const std::vector<HostSharedPtr>& hosts_removed,
    ThreadLocal::Slot& tls) {

  ThreadLocalClusterManagerImpl& config = tls.getTyped<ThreadLocalClusterManagerImpl>();

  ASSERT(config.thread_local_clusters_.find(name) != config.thread_local_clusters_.end());
  const auto& cluster_entry = config.thread_local_clusters_[name];
  ENVOY_LOG(debug, "membership update for TLS cluster {}", name);
  cluster_entry->priority_set_.getOrCreateHostSet(priority).updateHosts(
      std::move(hosts), std::move(healthy_hosts), std::move(hosts_per_locality),
      std::move(healthy_hosts_per_locality), hosts_added, hosts_removed);

  // If an LB is thread aware, create a new worker local LB on membership changes.
  if (cluster_entry->lb_factory_ != nullptr) {
    ENVOY_LOG(debug, "re-creating local LB for TLS cluster {}", name);
    cluster_entry->lb_ = cluster_entry->lb_factory_->create();
  }
}

void ClusterManagerImpl::ThreadLocalClusterManagerImpl::onHostHealthFailure(
    const HostSharedPtr& host, ThreadLocal::Slot& tls) {

  // Drain all HTTP connection pool connections in the case of a host health failure. If outlier/
  // health is due to ECMP flow hashing issues for example, a new set of connections might do
  // better.
  // TODO(mattklein123): This function is currently very specific, but in the future when we do
  // more granular host set changes, we should be able to capture single host changes and make them
  // more targeted.
  ThreadLocalClusterManagerImpl& config = tls.getTyped<ThreadLocalClusterManagerImpl>();
  const auto& container = config.host_http_conn_pool_map_.find(host);
  if (container != config.host_http_conn_pool_map_.end()) {
    for (const auto& pair : container->second.pools_) {
      const Http::ConnectionPool::InstancePtr& pool = pair.second;
      pool->drainConnections();
    }
  }
}

ClusterManagerImpl::ThreadLocalClusterManagerImpl::ClusterEntry::ClusterEntry(
    ThreadLocalClusterManagerImpl& parent, ClusterInfoConstSharedPtr cluster,
    const LoadBalancerFactorySharedPtr& lb_factory)
    : parent_(parent), lb_factory_(lb_factory), cluster_info_(cluster),
      http_async_client_(*cluster, parent.parent_.stats_, parent.thread_local_dispatcher_,
                         parent.parent_.local_info_, parent.parent_, parent.parent_.runtime_,
                         parent.parent_.random_,
                         Router::ShadowWriterPtr{new Router::ShadowWriterImpl(parent.parent_)}) {
  priority_set_.getOrCreateHostSet(0);

  // TODO(mattklein123): Consider converting other LBs over to thread local. All of them could
  // benefit given the healthy panic, locality, and priority calculations that take place.
  if (cluster->lbSubsetInfo().isEnabled()) {
    ASSERT(lb_factory_ == nullptr);
    lb_.reset(new SubsetLoadBalancer(cluster->lbType(), priority_set_, parent_.local_priority_set_,
                                     cluster->stats(), parent.parent_.runtime_,
                                     parent.parent_.random_, cluster->lbSubsetInfo(),
                                     cluster->lbRingHashConfig()));
  } else {
    switch (cluster->lbType()) {
    case LoadBalancerType::LeastRequest: {
      ASSERT(lb_factory_ == nullptr);
      lb_.reset(new LeastRequestLoadBalancer(priority_set_, parent_.local_priority_set_,
                                             cluster->stats(), parent.parent_.runtime_,
                                             parent.parent_.random_));
      break;
    }
    case LoadBalancerType::Random: {
      ASSERT(lb_factory_ == nullptr);
      lb_.reset(new RandomLoadBalancer(priority_set_, parent_.local_priority_set_, cluster->stats(),
                                       parent.parent_.runtime_, parent.parent_.random_));
      break;
    }
    case LoadBalancerType::RoundRobin: {
      ASSERT(lb_factory_ == nullptr);
      lb_.reset(new RoundRobinLoadBalancer(priority_set_, parent_.local_priority_set_,
                                           cluster->stats(), parent.parent_.runtime_,
                                           parent.parent_.random_));
      break;
    }
    case LoadBalancerType::RingHash: {
      ASSERT(lb_factory_ != nullptr);
      lb_ = lb_factory_->create();
      break;
    }
    case LoadBalancerType::OriginalDst: {
      ASSERT(lb_factory_ == nullptr);
      lb_.reset(new OriginalDstCluster::LoadBalancer(
          priority_set_, parent.parent_.primary_clusters_.at(cluster->name()).cluster_));
      break;
    }
    }
  }

  priority_set_.addMemberUpdateCb([this](uint32_t, const std::vector<HostSharedPtr>&,
                                         const std::vector<HostSharedPtr>& hosts_removed) -> void {
    // We need to go through and purge any connection pools for hosts that got deleted.
    // Even if two hosts actually point to the same address this will be safe, since if a
    // host is readded it will be a different physical HostSharedPtr.
    parent_.drainConnPools(hosts_removed);
  });
}

ClusterManagerImpl::ThreadLocalClusterManagerImpl::ClusterEntry::~ClusterEntry() {
  // We need to drain all connection pools for the cluster being removed. Then we can remove the
  // cluster.
  //
  // TODO(mattklein123): Optimally, we would just fire member changed callbacks and remove all of
  // the hosts inside of the HostImpl destructor. That is a change with wide implications, so we are
  // going with a more targeted approach for now.
  for (auto& host_set : priority_set_.hostSetsPerPriority()) {
    parent_.drainConnPools(host_set->hosts());
  }
}

Http::ConnectionPool::Instance*
ClusterManagerImpl::ThreadLocalClusterManagerImpl::ClusterEntry::connPool(
    ResourcePriority priority, Http::Protocol protocol, LoadBalancerContext* context) {
  HostConstSharedPtr host = lb_->chooseHost(context);
  if (!host) {
    ENVOY_LOG(debug, "no healthy host for HTTP connection pool");
    cluster_info_->stats().upstream_cx_none_healthy_.inc();
    return nullptr;
  }

  // Inherit socket options from downstream connection, if set.
  Optional<uint32_t> hash_key;

  // Use downstream connection socket options for computing connection pool hash key, if any.
  // This allows socket options to control connection pooling so that connections with
  // different options are not pooled together.
  if (context && context->downstreamConnection()) {
    const Network::ConnectionSocket::OptionsSharedPtr& options =
        context->downstreamConnection()->socketOptions();
    if (options) {
      hash_key.value(options->hashKey());
    }
  }

  ConnPoolsContainer& container = parent_.host_http_conn_pool_map_[host];
  const auto key = container.key(priority, protocol, hash_key.valid() ? hash_key.value() : 0);
  if (!container.pools_[key]) {
    container.pools_[key] = parent_.parent_.factory_.allocateConnPool(
        parent_.thread_local_dispatcher_, host, priority, protocol,
        hash_key.valid() ? context->downstreamConnection()->socketOptions() : nullptr);
  }

  return container.pools_[key].get();
}

ClusterManagerPtr ProdClusterManagerFactory::clusterManagerFromProto(
    const envoy::config::bootstrap::v2::Bootstrap& bootstrap, Stats::Store& stats,
    ThreadLocal::Instance& tls, Runtime::Loader& runtime, Runtime::RandomGenerator& random,
    const LocalInfo::LocalInfo& local_info, AccessLog::AccessLogManager& log_manager) {
  return ClusterManagerPtr{new ClusterManagerImpl(bootstrap, *this, stats, tls, runtime, random,
                                                  local_info, log_manager, primary_dispatcher_)};
}

Http::ConnectionPool::InstancePtr ProdClusterManagerFactory::allocateConnPool(
    Event::Dispatcher& dispatcher, HostConstSharedPtr host, ResourcePriority priority,
    Http::Protocol protocol, const Network::ConnectionSocket::OptionsSharedPtr& options) {
  if (protocol == Http::Protocol::Http2 &&
      runtime_.snapshot().featureEnabled("upstream.use_http2", 100)) {
    return Http::ConnectionPool::InstancePtr{
        new Http::Http2::ProdConnPoolImpl(dispatcher, host, priority, options)};
  } else {
    return Http::ConnectionPool::InstancePtr{
        new Http::Http1::ConnPoolImplProd(dispatcher, host, priority, options)};
  }
}

ClusterSharedPtr ProdClusterManagerFactory::clusterFromProto(
    const envoy::api::v2::Cluster& cluster, ClusterManager& cm,
    Outlier::EventLoggerSharedPtr outlier_event_logger, bool added_via_api) {
  return ClusterImplBase::create(cluster, cm, stats_, tls_, dns_resolver_, ssl_context_manager_,
                                 runtime_, random_, primary_dispatcher_, local_info_,
                                 outlier_event_logger, added_via_api);
}

CdsApiPtr
ProdClusterManagerFactory::createCds(const envoy::api::v2::core::ConfigSource& cds_config,
                                     const Optional<envoy::api::v2::core::ConfigSource>& eds_config,
                                     ClusterManager& cm) {
  return CdsApiImpl::create(cds_config, eds_config, cm, primary_dispatcher_, random_, local_info_,
                            stats_);
}

} // namespace Upstream
} // namespace Envoy<|MERGE_RESOLUTION|>--- conflicted
+++ resolved
@@ -232,13 +232,8 @@
       break;
     }
     default:
-<<<<<<< HEAD
-      throw EnvoyException(
-          "Missing config source specifier in envoy::api::v2::core::ConfigSource for SDS config");
-=======
       // Validated by schema.
       NOT_REACHED;
->>>>>>> 8ca7b571
     }
   }
 
