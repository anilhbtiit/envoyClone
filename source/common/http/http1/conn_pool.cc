#include "common/http/http1/conn_pool.h"

#include <cstdint>
#include <list>
#include <memory>

#include "envoy/event/dispatcher.h"
#include "envoy/event/schedulable_cb.h"
#include "envoy/event/timer.h"
#include "envoy/http/codec.h"
#include "envoy/http/header_map.h"
#include "envoy/upstream/upstream.h"

#include "common/http/codec_client.h"
#include "common/http/codes.h"
#include "common/http/header_utility.h"
#include "common/http/headers.h"
#include "common/runtime/runtime_features.h"

#include "absl/strings/match.h"

namespace Envoy {
namespace Http {
namespace Http1 {

ConnPoolImpl::ConnPoolImpl(Event::Dispatcher& dispatcher, Random::RandomGenerator& random_generator,
                           Upstream::HostConstSharedPtr host, Upstream::ResourcePriority priority,
                           const Network::ConnectionSocket::OptionsSharedPtr& options,
                           const Network::TransportSocketOptionsSharedPtr& transport_socket_options,
                           std::chrono::milliseconds pool_idle_timeout)
    : HttpConnPoolImplBase(std::move(host), std::move(priority), dispatcher, options,
                           transport_socket_options, Protocol::Http11, pool_idle_timeout),
      upstream_ready_cb_(dispatcher_.createSchedulableCallback([this]() {
        upstream_ready_enabled_ = false;
        onUpstreamReady();
      })),
      random_generator_(random_generator) {}

ConnPoolImpl::~ConnPoolImpl() { destructAllConnections(); }

Envoy::ConnectionPool::ActiveClientPtr ConnPoolImpl::instantiateActiveClient() {
  return std::make_unique<ActiveClient>(*this);
}

void ConnPoolImpl::onDownstreamReset(ActiveClient& client) {
  // If we get a downstream reset to an attached client, we just blow it away.
  client.codec_client_->close();
}

void ConnPoolImpl::onResponseComplete(ActiveClient& client) {
  ENVOY_CONN_LOG(debug, "response complete", *client.codec_client_);

  if (!client.stream_wrapper_->encode_complete_) {
    ENVOY_CONN_LOG(debug, "response before request complete", *client.codec_client_);
    onDownstreamReset(client);
  } else if (client.stream_wrapper_->close_connection_ || client.codec_client_->remoteClosed()) {
    ENVOY_CONN_LOG(debug, "saw upstream close connection", *client.codec_client_);
    onDownstreamReset(client);
  } else {
    client.stream_wrapper_.reset();

    if (!pendingStreams().empty() && !upstream_ready_enabled_) {
      upstream_ready_enabled_ = true;
      upstream_ready_cb_->scheduleCallbackCurrentIteration();
    }

    checkForDrained();
  }
}

ConnPoolImpl::StreamWrapper::StreamWrapper(ResponseDecoder& response_decoder, ActiveClient& parent)
    : RequestEncoderWrapper(parent.codec_client_->newStream(*this)),
      ResponseDecoderWrapper(response_decoder), parent_(parent) {
  RequestEncoderWrapper::inner_.getStream().addCallbacks(*this);
}

ConnPoolImpl::StreamWrapper::~StreamWrapper() {
  // Upstream connection might be closed right after response is complete. Setting delay=true
  // here to attach pending requests in next dispatcher loop to handle that case.
  // https://github.com/envoyproxy/envoy/issues/2715
  parent_.parent().onStreamClosed(parent_, true);
}

void ConnPoolImpl::StreamWrapper::onEncodeComplete() { encode_complete_ = true; }

void ConnPoolImpl::StreamWrapper::decodeHeaders(ResponseHeaderMapPtr&& headers, bool end_stream) {
  if (Runtime::runtimeFeatureEnabled("envoy.reloadable_features.fixed_connection_close")) {
    close_connection_ =
        HeaderUtility::shouldCloseConnection(parent_.codec_client_->protocol(), *headers);
    if (close_connection_) {
      parent_.parent_.host()->cluster().stats().upstream_cx_close_notify_.inc();
    }
  } else {
    // If Connection: close OR
    //    Http/1.0 and not Connection: keep-alive OR
    //    Proxy-Connection: close
    if ((absl::EqualsIgnoreCase(headers->getConnectionValue(),
                                Headers::get().ConnectionValues.Close)) ||
        (parent_.codec_client_->protocol() == Protocol::Http10 &&
         !absl::EqualsIgnoreCase(headers->getConnectionValue(),
                                 Headers::get().ConnectionValues.KeepAlive)) ||
        (absl::EqualsIgnoreCase(headers->getProxyConnectionValue(),
                                Headers::get().ConnectionValues.Close))) {
      parent_.parent_.host()->cluster().stats().upstream_cx_close_notify_.inc();
      close_connection_ = true;
    }
  }
  ResponseDecoderWrapper::decodeHeaders(std::move(headers), end_stream);
}

void ConnPoolImpl::StreamWrapper::onDecodeComplete() {
  decode_complete_ = encode_complete_;
  parent_.parent().onResponseComplete(parent_);
}

ConnPoolImpl::ActiveClient::ActiveClient(ConnPoolImpl& parent)
    : Envoy::Http::ActiveClient(
          parent, parent.host_->cluster().maxRequestsPerConnection(),
          1 // HTTP1 always has a concurrent-request-limit of 1 per connection.
      ) {
  parent.host_->cluster().stats().upstream_cx_http1_total_.inc();
}

bool ConnPoolImpl::ActiveClient::closingWithIncompleteStream() const {
  return (stream_wrapper_ != nullptr) && (!stream_wrapper_->decode_complete_);
}

RequestEncoder& ConnPoolImpl::ActiveClient::newStreamEncoder(ResponseDecoder& response_decoder) {
  ASSERT(!stream_wrapper_);
  stream_wrapper_ = std::make_unique<StreamWrapper>(response_decoder, *this);
  return *stream_wrapper_;
}

CodecClientPtr ProdConnPoolImpl::createCodecClient(Upstream::Host::CreateConnectionData& data) {
  CodecClientPtr codec{new CodecClientProd(CodecClient::Type::HTTP1, std::move(data.connection_),
                                           data.host_description_, dispatcher_, random_generator_)};
  return codec;
}

ConnectionPool::InstancePtr
allocateConnPool(Event::Dispatcher& dispatcher, Random::RandomGenerator& random_generator,
                 Upstream::HostConstSharedPtr host, Upstream::ResourcePriority priority,
                 const Network::ConnectionSocket::OptionsSharedPtr& options,
<<<<<<< HEAD
                 const Network::TransportSocketOptionsSharedPtr& transport_socket_options,
                 std::chrono::milliseconds pool_idle_timeout) {
  return std::make_unique<Http::Http1::ProdConnPoolImpl>(
      dispatcher, host, priority, options, transport_socket_options, pool_idle_timeout);
=======
                 const Network::TransportSocketOptionsSharedPtr& transport_socket_options) {
  return std::make_unique<Http::Http1::ProdConnPoolImpl>(
      dispatcher, random_generator, host, priority, options, transport_socket_options);
>>>>>>> 8281dd61
}

} // namespace Http1
} // namespace Http
} // namespace Envoy<|MERGE_RESOLUTION|>--- conflicted
+++ resolved
@@ -141,16 +141,11 @@
 allocateConnPool(Event::Dispatcher& dispatcher, Random::RandomGenerator& random_generator,
                  Upstream::HostConstSharedPtr host, Upstream::ResourcePriority priority,
                  const Network::ConnectionSocket::OptionsSharedPtr& options,
-<<<<<<< HEAD
                  const Network::TransportSocketOptionsSharedPtr& transport_socket_options,
                  std::chrono::milliseconds pool_idle_timeout) {
   return std::make_unique<Http::Http1::ProdConnPoolImpl>(
-      dispatcher, host, priority, options, transport_socket_options, pool_idle_timeout);
-=======
-                 const Network::TransportSocketOptionsSharedPtr& transport_socket_options) {
-  return std::make_unique<Http::Http1::ProdConnPoolImpl>(
-      dispatcher, random_generator, host, priority, options, transport_socket_options);
->>>>>>> 8281dd61
+      dispatcher, random_generator, host, priority, options, transport_socket_options,
+      pool_idle_timeout);
 }
 
 } // namespace Http1
