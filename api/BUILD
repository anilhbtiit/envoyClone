--- conflicted
+++ resolved
@@ -149,11 +149,7 @@
         "//envoy/extensions/filters/http/rbac/v3:pkg",
         "//envoy/extensions/filters/http/router/v3:pkg",
         "//envoy/extensions/filters/http/set_metadata/v3:pkg",
-<<<<<<< HEAD
-        "//envoy/extensions/filters/http/squash/v3:pkg",
         "//envoy/extensions/filters/http/sxg/v3alpha:pkg",
-=======
->>>>>>> 74d5ef8b
         "//envoy/extensions/filters/http/tap/v3:pkg",
         "//envoy/extensions/filters/http/wasm/v3:pkg",
         "//envoy/extensions/filters/listener/http_inspector/v3:pkg",
