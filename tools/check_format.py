--- conflicted
+++ resolved
@@ -325,17 +325,10 @@
   return file_path in JSON_STRING_TO_MESSAGE_WHITELIST
 
 
-<<<<<<< HEAD
-=======
-def whitelistedForStatFromString(file_path):
-  return file_path in STAT_FROM_STRING_WHITELIST
-
-
 def whitelistedForStdRegex(file_path):
   return file_path.startswith("./test") or file_path in STD_REGEX_WHITELIST
 
 
->>>>>>> 6ff0bce8
 def findSubstringAndReturnError(pattern, file_path, error_message):
   with open(file_path) as f:
     text = f.read()
