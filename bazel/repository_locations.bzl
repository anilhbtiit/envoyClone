REPOSITORY_LOCATIONS = dict(
    com_google_absl = dict(
        commit = "6de53819a7173bd446156237a37f53464b7732cc",
        remote = "https://github.com/abseil/abseil-cpp",
    ),
    com_github_bombela_backward = dict(
        commit = "cd1c4bd9e48afe812a0e996d335298c455afcd92",  # v1.3
        remote = "https://github.com/bombela/backward-cpp",
    ),
    com_github_cyan4973_xxhash = dict(
        commit = "7caf8bd76440c75dfe1070d3acfbd7891aea8fca",  # v0.6.4
        remote = "https://github.com/Cyan4973/xxHash",
    ),
    com_github_eile_tclap = dict(
        commit = "3627d9402e529770df9b0edf2aa8c0e0d6c6bb41",  # tclap-1-2-1-release-final
        remote = "https://github.com/eile/tclap",
    ),
    com_github_fmtlib_fmt = dict(
        sha256 = "10a9f184d4d66f135093a08396d3b0a0ebe8d97b79f8b3ddb8559f75fe4fcbc3",
        strip_prefix = "fmt-4.0.0",
        urls = ["https://github.com/fmtlib/fmt/releases/download/4.0.0/fmt-4.0.0.zip"],
    ),
    com_github_gabime_spdlog = dict(
        sha256 = "2081e5df5e87402398847431e16b87c71dd5c4d632314bb976ace8161f4d32de",
        strip_prefix = "spdlog-0.16.2",
        urls = ["https://github.com/gabime/spdlog/archive/v0.16.2.tar.gz"],
    ),
    com_github_gcovr_gcovr = dict(
        commit = "c0d77201039c7b119b18bc7fb991564c602dd75d",
        remote = "https://github.com/gcovr/gcovr",
    ),
    com_github_grpc_grpc = dict(
        commit = "f526a2164f9c1eb816eea420f7201b8dfa278a8f", # v1.8.3
        remote = "https://github.com/grpc/grpc.git",
    ),
    io_opentracing_cpp = dict(
        commit = "e57161e2a4bd1f9d3a8d3edf23185f033bb45f17",
        remote = "https://github.com/opentracing/opentracing-cpp", # v1.2.0
    ),
    com_lightstep_tracer_cpp = dict(
        commit = "6a198acd328f976984699f7272bbec7c8b220f65",
        remote = "https://github.com/lightstep/lightstep-tracer-cpp", # v0.6.1
    ),
    lightstep_vendored_googleapis = dict(
        commit = "d6f78d948c53f3b400bb46996eb3084359914f9b",
        remote = "https://github.com/google/googleapis",
    ),
    com_github_nodejs_http_parser = dict(
        commit = "feae95a3a69f111bc1897b9048d9acbc290992f9",  # v2.7.1
        remote = "https://github.com/nodejs/http-parser",
    ),
    com_github_pallets_jinja = dict(
        commit = "d78a1b079cd985eea7d636f79124ab4fc44cb538",  # 2.9.6
        remote = "https://github.com/pallets/jinja",
    ),
    com_github_pallets_markupsafe = dict(
        commit = "d2a40c41dd1930345628ea9412d97e159f828157",  # 1.0
        remote = "https://github.com/pallets/markupsafe",
    ),
    com_github_tencent_rapidjson = dict(
        commit = "f54b0e47a08782a6131cc3d60f94d038fa6e0a51",  # v1.1.0
        remote = "https://github.com/tencent/rapidjson",
    ),
    com_google_googletest = dict(
        commit = "43863938377a9ea1399c0596269e0890b5c5515a",
        remote = "https://github.com/google/googletest",
    ),
    com_google_protobuf = dict(
        sha256 = "0cc6607e2daa675101e9b7398a436f09167dffb8ca0489b0307ff7260498c13c",
        strip_prefix = "protobuf-3.5.0",
        urls = ["https://github.com/google/protobuf/archive/v3.5.0.tar.gz"],
    ),
    envoy_api = dict(
<<<<<<< HEAD
        commit = "b4a303154703d19f49b63e5529877772ce5da617",
=======
        commit = "0811371f1738a2e5f0cb594b500e9db3b5bd8af8",
>>>>>>> 3122ee83
        remote = "https://github.com/envoyproxy/data-plane-api",
    ),
    grpc_httpjson_transcoding = dict(
        commit = "e4f58aa07b9002befa493a0a82e10f2e98b51fc6",
        remote = "https://github.com/grpc-ecosystem/grpc-httpjson-transcoding",
    ),
    io_bazel_rules_go = dict(
        commit = "4374be38e9a75ff5957c3922adb155d32086fe14",
        remote = "https://github.com/bazelbuild/rules_go",
    ),
    # I'd love to name this `com_github_google_subpar`, but something in the Subpar
    # code assumes its repository name is just `subpar`.
    subpar = dict(
        commit = "eb23aa7a5361cabc02464476dd080389340a5522",  # HEAD
        remote = "https://github.com/google/subpar",
    ),
)<|MERGE_RESOLUTION|>--- conflicted
+++ resolved
@@ -71,11 +71,7 @@
         urls = ["https://github.com/google/protobuf/archive/v3.5.0.tar.gz"],
     ),
     envoy_api = dict(
-<<<<<<< HEAD
-        commit = "b4a303154703d19f49b63e5529877772ce5da617",
-=======
-        commit = "0811371f1738a2e5f0cb594b500e9db3b5bd8af8",
->>>>>>> 3122ee83
+        commit = "040b29a717eb5180c4a6797bb72f5a6ce2731363",
         remote = "https://github.com/envoyproxy/data-plane-api",
     ),
     grpc_httpjson_transcoding = dict(
