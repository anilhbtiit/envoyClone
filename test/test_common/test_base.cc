#include "test/test_common/test_base.h"

#include "common/common/assert.h"
<<<<<<< HEAD
=======

>>>>>>> 28fbbaa7
#include "test/test_common/global.h"

namespace Envoy {

void TestBase::checkSingletonQuiescensce() {
  // Check that all singletons have been destroyed.
  std::string active_singletons = Envoy::Test::Globals::describeActiveSingletons();
  RELEASE_ASSERT(active_singletons.empty(),
                 absl::StrCat("FAIL: Active singletons exist:\n", active_singletons));
}

TestBaseScope::~TestBaseScope() { RELEASE_ASSERT(TestBase::checkSingletonQuiescensce(), "foo"); }

} // namespace Envoy<|MERGE_RESOLUTION|>--- conflicted
+++ resolved
@@ -1,21 +1,18 @@
 #include "test/test_common/test_base.h"
 
 #include "common/common/assert.h"
-<<<<<<< HEAD
-=======
 
->>>>>>> 28fbbaa7
 #include "test/test_common/global.h"
 
 namespace Envoy {
 
-void TestBase::checkSingletonQuiescensce() {
+void TestScope::checkSingletonQuiescensce() {
   // Check that all singletons have been destroyed.
   std::string active_singletons = Envoy::Test::Globals::describeActiveSingletons();
   RELEASE_ASSERT(active_singletons.empty(),
                  absl::StrCat("FAIL: Active singletons exist:\n", active_singletons));
 }
 
-TestBaseScope::~TestBaseScope() { RELEASE_ASSERT(TestBase::checkSingletonQuiescensce(), "foo"); }
+TestScope::~TestScope() { checkSingletonQuiescensce(); }
 
 } // namespace Envoy