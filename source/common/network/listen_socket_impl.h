--- conflicted
+++ resolved
@@ -77,15 +77,9 @@
 template <typename T> class NetworkListenSocket : public ListenSocketImpl {
 public:
   NetworkListenSocket(const Address::InstanceConstSharedPtr& address,
-<<<<<<< HEAD
-                      const Network::Socket::OptionsSharedPtr& options, bool bind_to_port)
-      : ListenSocketImpl(std::move(address->socket(T::type)), address) {
-    RELEASE_ASSERT(io_handle_->fd() != -1, "");
-=======
                       const Network::Socket::OptionsSharedPtr& options)
       : ListenSocketImpl(address->socket(T::type), address) {
-    RELEASE_ASSERT(fd_ != -1, "");
->>>>>>> 00663d89
+    RELEASE_ASSERT(io_handle_->fd() != -1, "");
 
     setPrebindSocketOptions();
 
