<<<<<<< HEAD
BAZEL_SKYLIB_RELEASE = "0.6.0"
BAZEL_SKYLIB_SHA256 = "eb5c57e4c12e68c0c20bc774bfbc60a568e800d025557bc4ea022c6479acc867"

GOGOPROTO_RELEASE = "1.2.0"
GOGOPROTO_SHA256 = "957c8f03cf595525d2a667035d9865a0930b3d446be0ab6eb76972934f925b00"

OPENCENSUS_RELEASE = "0.1.0"
OPENCENSUS_SHA256 = "4fd21cc6de63d7cb979fd749d8101ff425905aa0826fed26019d1c311fcf19a7"

PGV_RELEASE = "0.0.13"
PGV_SHA256 = "dce6c8a43849d2abe4d5e40f16e9a476bca6b7a47e128db4458a52d748f4a5eb"

GOOGLEAPIS_GIT_SHA = "d642131a6e6582fc226caf9893cb7fe7885b3411"  # May 23, 2018
GOOGLEAPIS_SHA = "16f5b2e8bf1e747a32f9a62e211f8f33c94645492e9bbd72458061d9a9de1f63"

PROMETHEUS_GIT_SHA = "99fa1f4be8e564e8a6b613da7fa6f46c9edafc6c"  # Nov 17, 2017
PROMETHEUS_SHA = "783bdaf8ee0464b35ec0c8704871e1e72afa0005c3f3587f65d9d6694bf3911b"

OPENCENSUS_GIT_SHA = "ab82e5fdec8267dc2a726544b10af97675970847"  # May 23, 2018
OPENCENSUS_SHA = "1950f844d9f338ba731897a9bb526f9074c0487b3f274ce2ec3b4feaf0bef7e2"

load("@bazel_tools//tools/build_defs/repo:http.bzl", "http_file")
=======
>>>>>>> 2953babd
load("@bazel_tools//tools/build_defs/repo:http.bzl", "http_archive")
load(":envoy_http_archive.bzl", "envoy_http_archive")
load(":repository_locations.bzl", "REPOSITORY_LOCATIONS")

def api_dependencies():
    envoy_http_archive(
        "bazel_skylib",
        locations = REPOSITORY_LOCATIONS,
    )
    envoy_http_archive(
        "com_lyft_protoc_gen_validate",
        locations = REPOSITORY_LOCATIONS,
    )
<<<<<<< HEAD
    http_file(
        name = "kafka_produce_request_spec",
        sha256 = "e035f70a136ef5a5ef2ff17b52dc10f2eae4ac596639689f5584054909d5816f",
        urls = ["https://raw.githubusercontent.com/apache/kafka/2.2/clients/src/main/resources/common/message/ProduceRequest.json"],
    )
    http_file(
        name = "kafka_fetch_request_spec",
        sha256 = "9209b68fe0295818071c2f644363cf71e6443eb61f8e9d2636412876c5e2bae8",
        urls = ["https://raw.githubusercontent.com/apache/kafka/2.2/clients/src/main/resources/common/message/FetchRequest.json"],
    )
    http_archive(
=======
    envoy_http_archive(
>>>>>>> 2953babd
        name = "googleapis",
        locations = REPOSITORY_LOCATIONS,
        build_file_content = GOOGLEAPIS_BUILD_CONTENT,
    )
    envoy_http_archive(
        name = "com_github_gogo_protobuf",
        locations = REPOSITORY_LOCATIONS,
        build_file_content = GOGOPROTO_BUILD_CONTENT,
    )
    envoy_http_archive(
        name = "prometheus_metrics_model",
        locations = REPOSITORY_LOCATIONS,
        build_file_content = PROMETHEUSMETRICS_BUILD_CONTENT,
    )
    envoy_http_archive(
        name = "io_opencensus_trace",
        locations = REPOSITORY_LOCATIONS,
        build_file_content = OPENCENSUSTRACE_BUILD_CONTENT,
    )

GOOGLEAPIS_BUILD_CONTENT = """
load("@com_google_protobuf//:protobuf.bzl", "cc_proto_library", "py_proto_library")
load("@io_bazel_rules_go//proto:def.bzl", "go_proto_library")

filegroup(
    name = "api_httpbody_protos_src",
    srcs = [
        "google/api/httpbody.proto",
    ],
    visibility = ["//visibility:public"],
)

proto_library(
    name = "api_httpbody_protos_proto",
    srcs = [":api_httpbody_protos_src"],
    deps = ["@com_google_protobuf//:descriptor_proto"],
    visibility = ["//visibility:public"],
)

cc_proto_library(
    name = "api_httpbody_protos",
    srcs = [
        "google/api/httpbody.proto",
    ],
    default_runtime = "@com_google_protobuf//:protobuf",
    protoc = "@com_google_protobuf//:protoc",
    deps = ["@com_google_protobuf//:cc_wkt_protos"],
    visibility = ["//visibility:public"],
)

py_proto_library(
    name = "api_httpbody_protos_py",
    srcs = [
        "google/api/httpbody.proto",
    ],
    include = ".",
    default_runtime = "@com_google_protobuf//:protobuf_python",
    protoc = "@com_google_protobuf//:protoc",
    visibility = ["//visibility:public"],
    deps = ["@com_google_protobuf//:protobuf_python"],
)

go_proto_library(
    name = "api_httpbody_go_proto",
    importpath = "google.golang.org/genproto/googleapis/api/httpbody",
    proto = ":api_httpbody_protos_proto",
    visibility = ["//visibility:public"],
    deps = [
      ":descriptor_go_proto",
    ],
)

filegroup(
    name = "http_api_protos_src",
    srcs = [
        "google/api/annotations.proto",
        "google/api/http.proto",
    ],
    visibility = ["//visibility:public"],
)

go_proto_library(
    name = "descriptor_go_proto",
    importpath = "github.com/golang/protobuf/protoc-gen-go/descriptor",
    proto = "@com_google_protobuf//:descriptor_proto",
    visibility = ["//visibility:public"],
)

proto_library(
    name = "http_api_protos_proto",
    srcs = [":http_api_protos_src"],
    deps = ["@com_google_protobuf//:descriptor_proto"],
    visibility = ["//visibility:public"],
)

cc_proto_library(
    name = "http_api_protos",
    srcs = [
        "google/api/annotations.proto",
        "google/api/http.proto",
    ],
    default_runtime = "@com_google_protobuf//:protobuf",
    protoc = "@com_google_protobuf//:protoc",
    deps = ["@com_google_protobuf//:cc_wkt_protos"],
    visibility = ["//visibility:public"],
)

py_proto_library(
    name = "http_api_protos_py",
    srcs = [
        "google/api/annotations.proto",
        "google/api/http.proto",
    ],
    include = ".",
    default_runtime = "@com_google_protobuf//:protobuf_python",
    protoc = "@com_google_protobuf//:protoc",
    visibility = ["//visibility:public"],
    deps = ["@com_google_protobuf//:protobuf_python"],
)

go_proto_library(
    name = "http_api_go_proto",
    importpath = "google.golang.org/genproto/googleapis/api/annotations",
    proto = ":http_api_protos_proto",
    visibility = ["//visibility:public"],
    deps = [
      ":descriptor_go_proto",
    ],
)

filegroup(
     name = "rpc_status_protos_src",
     srcs = [
         "google/rpc/status.proto",
     ],
     visibility = ["//visibility:public"],
)

proto_library(
     name = "rpc_status_protos_lib",
     srcs = [":rpc_status_protos_src"],
     deps = ["@com_google_protobuf//:any_proto"],
     visibility = ["//visibility:public"],
)

cc_proto_library(
     name = "rpc_status_protos",
     srcs = ["google/rpc/status.proto"],
     default_runtime = "@com_google_protobuf//:protobuf",
     protoc = "@com_google_protobuf//:protoc",
     deps = [
         "@com_google_protobuf//:cc_wkt_protos"
     ],
     visibility = ["//visibility:public"],
)

go_proto_library(
    name = "rpc_status_go_proto",
    importpath = "google.golang.org/genproto/googleapis/rpc/status",
    proto = ":rpc_status_protos_lib",
    visibility = ["//visibility:public"],
    deps = [
      "@com_github_golang_protobuf//ptypes/any:go_default_library",
    ],
)

py_proto_library(
     name = "rpc_status_protos_py",
     srcs = [
         "google/rpc/status.proto",
     ],
     include = ".",
     default_runtime = "@com_google_protobuf//:protobuf_python",
     protoc = "@com_google_protobuf//:protoc",
     visibility = ["//visibility:public"],
     deps = ["@com_google_protobuf//:protobuf_python"],
)
"""

GOGOPROTO_BUILD_CONTENT = """
load("@com_google_protobuf//:protobuf.bzl", "cc_proto_library", "py_proto_library")
load("@io_bazel_rules_go//proto:def.bzl", "go_proto_library")

proto_library(
    name = "gogo_proto",
    srcs = [
        "gogoproto/gogo.proto",
    ],
    deps = [
        "@com_google_protobuf//:descriptor_proto",
    ],
    visibility = ["//visibility:public"],
)

go_proto_library(
    name = "descriptor_go_proto",
    importpath = "github.com/golang/protobuf/protoc-gen-go/descriptor",
    proto = "@com_google_protobuf//:descriptor_proto",
    visibility = ["//visibility:public"],
)

cc_proto_library(
    name = "gogo_proto_cc",
    srcs = [
        "gogoproto/gogo.proto",
    ],
    default_runtime = "@com_google_protobuf//:protobuf",
    protoc = "@com_google_protobuf//:protoc",
    deps = ["@com_google_protobuf//:cc_wkt_protos"],
    visibility = ["//visibility:public"],
)

go_proto_library(
    name = "gogo_proto_go",
    importpath = "gogoproto",
    proto = ":gogo_proto",
    visibility = ["//visibility:public"],
    deps = [
        ":descriptor_go_proto",
    ],
)

py_proto_library(
    name = "gogo_proto_py",
    srcs = [
        "gogoproto/gogo.proto",
    ],
    default_runtime = "@com_google_protobuf//:protobuf_python",
    protoc = "@com_google_protobuf//:protoc",
    visibility = ["//visibility:public"],
    deps = ["@com_google_protobuf//:protobuf_python"],
)
"""

PROMETHEUSMETRICS_BUILD_CONTENT = """
load("@envoy_api//bazel:api_build_system.bzl", "api_proto_library")
load("@io_bazel_rules_go//proto:def.bzl", "go_proto_library")

api_proto_library(
    name = "client_model",
    srcs = [
        "metrics.proto",
    ],
    visibility = ["//visibility:public"],
)

go_proto_library(
    name = "client_model_go_proto",
    importpath = "client_model",
    proto = ":client_model",
    visibility = ["//visibility:public"],
)
"""

OPENCENSUSTRACE_BUILD_CONTENT = """
load("@envoy_api//bazel:api_build_system.bzl", "api_proto_library")
load("@io_bazel_rules_go//proto:def.bzl", "go_proto_library")

api_proto_library(
    name = "trace_model",
    srcs = [
        "trace.proto",
    ],
    visibility = ["//visibility:public"],
)

go_proto_library(
    name = "trace_model_go_proto",
    importpath = "trace_model",
    proto = ":trace_model",
    visibility = ["//visibility:public"],
)
"""<|MERGE_RESOLUTION|>--- conflicted
+++ resolved
@@ -1,28 +1,4 @@
-<<<<<<< HEAD
-BAZEL_SKYLIB_RELEASE = "0.6.0"
-BAZEL_SKYLIB_SHA256 = "eb5c57e4c12e68c0c20bc774bfbc60a568e800d025557bc4ea022c6479acc867"
-
-GOGOPROTO_RELEASE = "1.2.0"
-GOGOPROTO_SHA256 = "957c8f03cf595525d2a667035d9865a0930b3d446be0ab6eb76972934f925b00"
-
-OPENCENSUS_RELEASE = "0.1.0"
-OPENCENSUS_SHA256 = "4fd21cc6de63d7cb979fd749d8101ff425905aa0826fed26019d1c311fcf19a7"
-
-PGV_RELEASE = "0.0.13"
-PGV_SHA256 = "dce6c8a43849d2abe4d5e40f16e9a476bca6b7a47e128db4458a52d748f4a5eb"
-
-GOOGLEAPIS_GIT_SHA = "d642131a6e6582fc226caf9893cb7fe7885b3411"  # May 23, 2018
-GOOGLEAPIS_SHA = "16f5b2e8bf1e747a32f9a62e211f8f33c94645492e9bbd72458061d9a9de1f63"
-
-PROMETHEUS_GIT_SHA = "99fa1f4be8e564e8a6b613da7fa6f46c9edafc6c"  # Nov 17, 2017
-PROMETHEUS_SHA = "783bdaf8ee0464b35ec0c8704871e1e72afa0005c3f3587f65d9d6694bf3911b"
-
-OPENCENSUS_GIT_SHA = "ab82e5fdec8267dc2a726544b10af97675970847"  # May 23, 2018
-OPENCENSUS_SHA = "1950f844d9f338ba731897a9bb526f9074c0487b3f274ce2ec3b4feaf0bef7e2"
-
 load("@bazel_tools//tools/build_defs/repo:http.bzl", "http_file")
-=======
->>>>>>> 2953babd
 load("@bazel_tools//tools/build_defs/repo:http.bzl", "http_archive")
 load(":envoy_http_archive.bzl", "envoy_http_archive")
 load(":repository_locations.bzl", "REPOSITORY_LOCATIONS")
@@ -36,7 +12,26 @@
         "com_lyft_protoc_gen_validate",
         locations = REPOSITORY_LOCATIONS,
     )
-<<<<<<< HEAD
+    envoy_http_archive(
+        name = "googleapis",
+        locations = REPOSITORY_LOCATIONS,
+        build_file_content = GOOGLEAPIS_BUILD_CONTENT,
+    )
+    envoy_http_archive(
+        name = "com_github_gogo_protobuf",
+        locations = REPOSITORY_LOCATIONS,
+        build_file_content = GOGOPROTO_BUILD_CONTENT,
+    )
+    envoy_http_archive(
+        name = "prometheus_metrics_model",
+        locations = REPOSITORY_LOCATIONS,
+        build_file_content = PROMETHEUSMETRICS_BUILD_CONTENT,
+    )
+    envoy_http_archive(
+        name = "io_opencensus_trace",
+        locations = REPOSITORY_LOCATIONS,
+        build_file_content = OPENCENSUSTRACE_BUILD_CONTENT,
+    )
     http_file(
         name = "kafka_produce_request_spec",
         sha256 = "e035f70a136ef5a5ef2ff17b52dc10f2eae4ac596639689f5584054909d5816f",
@@ -46,29 +41,6 @@
         name = "kafka_fetch_request_spec",
         sha256 = "9209b68fe0295818071c2f644363cf71e6443eb61f8e9d2636412876c5e2bae8",
         urls = ["https://raw.githubusercontent.com/apache/kafka/2.2/clients/src/main/resources/common/message/FetchRequest.json"],
-    )
-    http_archive(
-=======
-    envoy_http_archive(
->>>>>>> 2953babd
-        name = "googleapis",
-        locations = REPOSITORY_LOCATIONS,
-        build_file_content = GOOGLEAPIS_BUILD_CONTENT,
-    )
-    envoy_http_archive(
-        name = "com_github_gogo_protobuf",
-        locations = REPOSITORY_LOCATIONS,
-        build_file_content = GOGOPROTO_BUILD_CONTENT,
-    )
-    envoy_http_archive(
-        name = "prometheus_metrics_model",
-        locations = REPOSITORY_LOCATIONS,
-        build_file_content = PROMETHEUSMETRICS_BUILD_CONTENT,
-    )
-    envoy_http_archive(
-        name = "io_opencensus_trace",
-        locations = REPOSITORY_LOCATIONS,
-        build_file_content = OPENCENSUSTRACE_BUILD_CONTENT,
     )
 
 GOOGLEAPIS_BUILD_CONTENT = """
