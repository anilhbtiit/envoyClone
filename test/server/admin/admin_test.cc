--- conflicted
+++ resolved
@@ -142,11 +142,8 @@
   /contention: dump current Envoy mutex contention stats (if enabled)
   /cpuprofiler: enable/disable the CPU profiler
   /drain_listeners: drain listeners
-<<<<<<< HEAD
       graceful: When draining listeners, enter a graceful drain period prior to closing listeners. This behaviour and duration is configurable via server options or CLI
       inboundonly: Drains all inbound listeners. traffic_direction field in envoy_v3_api_msg_config.listener.v3.Listener is used to determine whether a listener is inbound or outbound.
-=======
->>>>>>> 8e64f2b9
   /healthcheck/fail: cause the server to fail health checks
   /healthcheck/ok: cause the server to pass health checks
   /heapprofiler: enable/disable the heap profiler
@@ -157,11 +154,8 @@
   /listeners: print listener info
       format: File format to use; One of (text, json)
   /logging: query/change logging levels
-<<<<<<< HEAD
-      paths: Change multiple logging levels by setting to <logger_name1>=<desired_level1>,<logger_name2>=<desired_level2>.
+      paths: Change multiple logging levels by setting to <logger_name1>:<desired_level1>,<logger_name2>:<desired_level2>.
       level: desired logging level; One of (, trace, debug, info, warning, error, critical, off)
-=======
->>>>>>> 8e64f2b9
   /memory: print current allocation/heap usage
   /quitquitquit: exit the server
   /ready: print server state, return 200 if LIVE, otherwise return 503
