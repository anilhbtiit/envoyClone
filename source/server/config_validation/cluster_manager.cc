#include "server/config_validation/cluster_manager.h"

#include "common/common/utility.h"

namespace Envoy {
namespace Upstream {

ValidationClusterManagerFactory::ValidationClusterManagerFactory(
    Runtime::Loader& runtime, Stats::Store& stats, ThreadLocal::Instance& tls,
    Runtime::RandomGenerator& random, Network::DnsResolverSharedPtr dns_resolver,
    Ssl::ContextManager& ssl_context_manager, Event::Dispatcher& main_thread_dispatcher,
    const LocalInfo::LocalInfo& local_info, Secret::SecretManager& secret_manager, Api::Api& api)
    : ProdClusterManagerFactory(runtime, stats, tls, random, dns_resolver, ssl_context_manager,
                                main_thread_dispatcher, local_info, secret_manager, api) {}

ClusterManagerPtr ValidationClusterManagerFactory::clusterManagerFromProto(
    const envoy::config::bootstrap::v2::Bootstrap& bootstrap, Stats::Store& stats,
    ThreadLocal::Instance& tls, Runtime::Loader& runtime, Runtime::RandomGenerator& random,
    const LocalInfo::LocalInfo& local_info, AccessLog::AccessLogManager& log_manager,
<<<<<<< HEAD
    Server::Admin& admin, Http::CodeStats& code_stats) {
  return std::make_unique<ValidationClusterManager>(bootstrap, *this, stats, tls, runtime, random,
                                                    local_info, log_manager,
                                                    main_thread_dispatcher_, admin, code_stats);
=======
    Server::Admin& admin) {
  return ClusterManagerPtr{new ValidationClusterManager(bootstrap, *this, stats, tls, runtime,
                                                        random, local_info, log_manager,
                                                        main_thread_dispatcher_, admin, api_)};
>>>>>>> bff0167b
}

CdsApiPtr ValidationClusterManagerFactory::createCds(
    const envoy::api::v2::core::ConfigSource& cds_config,
    const absl::optional<envoy::api::v2::core::ConfigSource>& eds_config, ClusterManager& cm) {
  // Create the CdsApiImpl...
  ProdClusterManagerFactory::createCds(cds_config, eds_config, cm);
  // ... and then throw it away, so that we don't actually connect to it.
  return nullptr;
}

ValidationClusterManager::ValidationClusterManager(
    const envoy::config::bootstrap::v2::Bootstrap& bootstrap, ClusterManagerFactory& factory,
    Stats::Store& stats, ThreadLocal::Instance& tls, Runtime::Loader& runtime,
    Runtime::RandomGenerator& random, const LocalInfo::LocalInfo& local_info,
    AccessLog::AccessLogManager& log_manager, Event::Dispatcher& main_thread_dispatcher,
<<<<<<< HEAD
    Server::Admin& admin, Http::CodeStats& code_stats)
    : ClusterManagerImpl(bootstrap, factory, stats, tls, runtime, random, local_info, log_manager,
                         main_thread_dispatcher, admin, code_stats),
=======
    Server::Admin& admin, Api::Api& api)
    : ClusterManagerImpl(bootstrap, factory, stats, tls, runtime, random, local_info, log_manager,
                         main_thread_dispatcher, admin, api),
>>>>>>> bff0167b
      async_client_(main_thread_dispatcher.timeSystem()) {}

Http::ConnectionPool::Instance*
ValidationClusterManager::httpConnPoolForCluster(const std::string&, ResourcePriority,
                                                 Http::Protocol, LoadBalancerContext*) {
  return nullptr;
}

Host::CreateConnectionData
ValidationClusterManager::tcpConnForCluster(const std::string&, LoadBalancerContext*,
                                            Network::TransportSocketOptionsSharedPtr) {
  return Host::CreateConnectionData{nullptr, nullptr};
}

Http::AsyncClient& ValidationClusterManager::httpAsyncClientForCluster(const std::string&) {
  return async_client_;
}

} // namespace Upstream
} // namespace Envoy<|MERGE_RESOLUTION|>--- conflicted
+++ resolved
@@ -17,17 +17,11 @@
     const envoy::config::bootstrap::v2::Bootstrap& bootstrap, Stats::Store& stats,
     ThreadLocal::Instance& tls, Runtime::Loader& runtime, Runtime::RandomGenerator& random,
     const LocalInfo::LocalInfo& local_info, AccessLog::AccessLogManager& log_manager,
-<<<<<<< HEAD
     Server::Admin& admin, Http::CodeStats& code_stats) {
-  return std::make_unique<ValidationClusterManager>(bootstrap, *this, stats, tls, runtime, random,
-                                                    local_info, log_manager,
-                                                    main_thread_dispatcher_, admin, code_stats);
-=======
-    Server::Admin& admin) {
   return ClusterManagerPtr{new ValidationClusterManager(bootstrap, *this, stats, tls, runtime,
                                                         random, local_info, log_manager,
-                                                        main_thread_dispatcher_, admin, api_)};
->>>>>>> bff0167b
+                                                        main_thread_dispatcher_, admin, api_,
+                                                        code_stats)};
 }
 
 CdsApiPtr ValidationClusterManagerFactory::createCds(
@@ -44,15 +38,9 @@
     Stats::Store& stats, ThreadLocal::Instance& tls, Runtime::Loader& runtime,
     Runtime::RandomGenerator& random, const LocalInfo::LocalInfo& local_info,
     AccessLog::AccessLogManager& log_manager, Event::Dispatcher& main_thread_dispatcher,
-<<<<<<< HEAD
-    Server::Admin& admin, Http::CodeStats& code_stats)
+    Server::Admin& admin, Api::Api& api, Http::CodeStats& code_stats)
     : ClusterManagerImpl(bootstrap, factory, stats, tls, runtime, random, local_info, log_manager,
-                         main_thread_dispatcher, admin, code_stats),
-=======
-    Server::Admin& admin, Api::Api& api)
-    : ClusterManagerImpl(bootstrap, factory, stats, tls, runtime, random, local_info, log_manager,
-                         main_thread_dispatcher, admin, api),
->>>>>>> bff0167b
+                         main_thread_dispatcher, admin, api, code_stats),
       async_client_(main_thread_dispatcher.timeSystem()) {}
 
 Http::ConnectionPool::Instance*
