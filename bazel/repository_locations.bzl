REPOSITORY_LOCATIONS = dict(
    boringssl = dict(
        # Use commits from branch "chromium-stable-with-bazel"
        commit = "ab36a84b91b3116bacc85973995504818748d8a9",  # chromium-69.0.3497.81
        remote = "https://github.com/google/boringssl",
    ),
    com_google_absl = dict(
        commit = "92e07e5590752d6b8e67f7f2f86c6286561e8cea",  # 2018-08-01
        remote = "https://github.com/abseil/abseil-cpp",
    ),
    com_github_apache_thrift = dict(
        sha256 = "7d59ac4fdcb2c58037ebd4a9da5f9a49e3e034bf75b3f26d9fe48ba3d8806e6b",
        strip_prefix = "thrift-0.11.0",
        urls = ["https://files.pythonhosted.org/packages/c6/b4/510617906f8e0c5660e7d96fbc5585113f83ad547a3989b80297ac72a74c/thrift-0.11.0.tar.gz"],
    ),
    com_github_bombela_backward = dict(
        sha256 = "ad73be31c5cfcbffbde7d34dba18158a42043a109e7f41946f0b0abd589ed55e",
        strip_prefix = "backward-cpp-1.4",
        urls = ["https://github.com/bombela/backward-cpp/archive/v1.4.tar.gz"],
    ),
    com_github_circonus_labs_libcircllhist = dict(
        commit = "050da53a44dede7bda136b93a9aeef47bd91fa12",  # 2018-07-02
        remote = "https://github.com/circonus-labs/libcircllhist",
    ),
    com_github_cyan4973_xxhash = dict(
        sha256 = "19030315f4fc1b4b2cdb9d7a317069a109f90e39d1fe4c9159b7aaa39030eb95",
        strip_prefix = "xxHash-0.6.5",
        urls = ["https://github.com/Cyan4973/xxHash/archive/v0.6.5.tar.gz"],
    ),
    com_github_eile_tclap = dict(
        sha256 = "f0ede0721dddbb5eba3a47385a6e8681b14f155e1129dd39d1a959411935098f",
        strip_prefix = "tclap-tclap-1-2-1-release-final",
        urls = ["https://github.com/eile/tclap/archive/tclap-1-2-1-release-final.tar.gz"],
    ),
    com_github_fmtlib_fmt = dict(
        sha256 = "46628a2f068d0e33c716be0ed9dcae4370242df135aed663a180b9fd8e36733d",
        strip_prefix = "fmt-4.1.0",
        urls = ["https://github.com/fmtlib/fmt/archive/4.1.0.tar.gz"],
    ),
    com_github_gabime_spdlog = dict(
        sha256 = "94f74fd1b3344733d1db3de2ec22e6cbeb769f93a8baa0d4a22b1f62dc7369f8",
        strip_prefix = "spdlog-0.17.0",
        urls = ["https://github.com/gabime/spdlog/archive/v0.17.0.tar.gz"],
    ),
    com_github_gcovr_gcovr = dict(
        sha256 = "8a60ba6242d67a58320e9e16630d80448ef6d5284fda5fb3eff927b63c8b04a2",
        strip_prefix = "gcovr-3.3",
        urls = ["https://github.com/gcovr/gcovr/archive/3.3.tar.gz"],
    ),
    com_github_google_libprotobuf_mutator = dict(
        commit = "c3d2faf04a1070b0b852b0efdef81e1a81ba925e",  # 2018-03-06
        remote = "https://github.com/google/libprotobuf-mutator",
    ),
    com_github_grpc_grpc = dict(
        sha256 = "c747e4d903f7dcf803be53abed4e4efc5d3e96f6c274ed1dfca7a03fa6f4e36b",
        strip_prefix = "grpc-1.14.2",
        urls = ["https://github.com/grpc/grpc/archive/v1.14.2.tar.gz"],
    ),
    com_github_nanopb_nanopb = dict(
        # From: https://github.com/grpc/grpc/blob/v1.14.0/bazel/grpc_deps.bzl#L123
        sha256 = "8bbbb1e78d4ddb0a1919276924ab10d11b631df48b657d960e0c795a25515735",
        strip_prefix = "nanopb-f8ac463766281625ad710900479130c7fcb4d63b",
        urls = ["https://github.com/nanopb/nanopb/archive/f8ac463766281625ad710900479130c7fcb4d63b.tar.gz"],
    ),
    io_opentracing_cpp = dict(
        commit = "3b36b084a4d7fffc196eac83203cf24dfb8696b3",  # v1.4.2
        remote = "https://github.com/opentracing/opentracing-cpp",
    ),
    com_lightstep_tracer_cpp = dict(
        commit = "ae6a6bba65f8c4d438a6a3ac855751ca8f52e1dc",
        remote = "https://github.com/lightstep/lightstep-tracer-cpp",  # v0.7.1
    ),
    lightstep_vendored_googleapis = dict(
        commit = "d6f78d948c53f3b400bb46996eb3084359914f9b",
        remote = "https://github.com/google/googleapis",
    ),
    com_github_google_jwt_verify = dict(
<<<<<<< HEAD
        commit = "66792a057ec54e4b75c6a2eeda4e98220bd12a9a",
=======
        commit = "4eb9e96485b71e00d43acc7207501caafb085b4a",  # 2018-06-11
>>>>>>> cce8cf8b
        remote = "https://github.com/google/jwt_verify_lib",
    ),
    com_github_nodejs_http_parser = dict(
        # 2018-07-20 snapshot to pick up:
        # A performance fix, nodejs/http-parser PR 422.
        # A bug fix, nodejs/http-parser PR 432.
        # TODO(brian-pane): Upgrade to the next http-parser release once it's available
        commit = "77310eeb839c4251c07184a5db8885a572a08352",
        remote = "https://github.com/nodejs/http-parser",
    ),
    com_github_pallets_jinja = dict(
        sha256 = "0d31d3466c313a9ca014a2d904fed18cdac873a5ba1f7b70b8fd8b206cd860d6",
        strip_prefix = "jinja-2.10",
        urls = ["https://github.com/pallets/jinja/archive/2.10.tar.gz"],
    ),
    com_github_pallets_markupsafe = dict(
        sha256 = "dc3938045d9407a73cf9fdd709e2b1defd0588d50ffc85eb0786c095ec846f15",
        strip_prefix = "markupsafe-1.0",
        urls = ["https://github.com/pallets/markupsafe/archive/1.0.tar.gz"],
    ),
    com_github_tencent_rapidjson = dict(
        sha256 = "bf7ced29704a1e696fbccf2a2b4ea068e7774fa37f6d7dd4039d0787f8bed98e",
        strip_prefix = "rapidjson-1.1.0",
        urls = ["https://github.com/Tencent/rapidjson/archive/v1.1.0.tar.gz"],
    ),
    com_github_twitter_common_lang = dict(
        sha256 = "56d1d266fd4767941d11c27061a57bc1266a3342e551bde3780f9e9eb5ad0ed1",
        strip_prefix = "twitter.common.lang-0.3.9/src",
        urls = ["https://files.pythonhosted.org/packages/08/bc/d6409a813a9dccd4920a6262eb6e5889e90381453a5f58938ba4cf1d9420/twitter.common.lang-0.3.9.tar.gz"],
    ),
    com_github_twitter_common_rpc = dict(
        sha256 = "0792b63fb2fb32d970c2e9a409d3d00633190a22eb185145fe3d9067fdaa4514",
        strip_prefix = "twitter.common.rpc-0.3.9/src",
        urls = ["https://files.pythonhosted.org/packages/be/97/f5f701b703d0f25fbf148992cd58d55b4d08d3db785aad209255ee67e2d0/twitter.common.rpc-0.3.9.tar.gz"],
    ),
    com_github_twitter_common_finagle_thrift = dict(
        sha256 = "1e3a57d11f94f58745e6b83348ecd4fa74194618704f45444a15bc391fde497a",
        strip_prefix = "twitter.common.finagle-thrift-0.3.9/src",
        urls = ["https://files.pythonhosted.org/packages/f9/e7/4f80d582578f8489226370762d2cf6bc9381175d1929eba1754e03f70708/twitter.common.finagle-thrift-0.3.9.tar.gz"],
    ),
    com_google_googletest = dict(
        sha256 = "9bf1fe5182a604b4135edc1a425ae356c9ad15e9b23f9f12a02e80184c3a249c",
        strip_prefix = "googletest-release-1.8.1",
        urls = ["https://github.com/google/googletest/archive/release-1.8.1.tar.gz"],
    ),
    com_google_protobuf = dict(
        # TODO(htuch): Switch back to released versions for protobuf when a release > 3.6.0 happens
        # that includes:
        # - https://github.com/google/protobuf/commit/f35669b8d3f46f7f1236bd21f14d744bba251e60
        # - https://github.com/google/protobuf/commit/6a4fec616ec4b20f54d5fb530808b855cb664390
        commit = "6a4fec616ec4b20f54d5fb530808b855cb664390",
        remote = "https://github.com/google/protobuf",
    ),
    grpc_httpjson_transcoding = dict(
        commit = "05a15e4ecd0244a981fdf0348a76658def62fa9c",  # 2018-05-30
        remote = "https://github.com/grpc-ecosystem/grpc-httpjson-transcoding",
    ),
    io_bazel_rules_go = dict(
        sha256 = "5a89e9c1fe89d45c4a45132fae94bf130842ce3c77e3a735a68f6991d4e00a25",
        strip_prefix = "rules_go-0.11.2",
        urls = ["https://github.com/bazelbuild/rules_go/archive/0.11.2.tar.gz"],
    ),
    six_archive = dict(
        sha256 = "105f8d68616f8248e24bf0e9372ef04d3cc10104f1980f54d57b2ce73a5ad56a",
        strip_prefix = "",
        urls = ["https://pypi.python.org/packages/source/s/six/six-1.10.0.tar.gz#md5=34eed507548117b2ab523ab14b2f8b55"],
    ),
    # I'd love to name this `com_github_google_subpar`, but something in the Subpar
    # code assumes its repository name is just `subpar`.
    subpar = dict(
        sha256 = "eddbfc920e9cd565500370114316757848b672deba06dc2336acfa81b4ac0e6d",
        strip_prefix = "subpar-1.3.0",
        urls = ["https://github.com/google/subpar/archive/1.3.0.tar.gz"],
    ),
)<|MERGE_RESOLUTION|>--- conflicted
+++ resolved
@@ -75,11 +75,7 @@
         remote = "https://github.com/google/googleapis",
     ),
     com_github_google_jwt_verify = dict(
-<<<<<<< HEAD
-        commit = "66792a057ec54e4b75c6a2eeda4e98220bd12a9a",
-=======
-        commit = "4eb9e96485b71e00d43acc7207501caafb085b4a",  # 2018-06-11
->>>>>>> cce8cf8b
+        commit = "66792a057ec54e4b75c6a2eeda4e98220bd12a9a", # 2018-08-17
         remote = "https://github.com/google/jwt_verify_lib",
     ),
     com_github_nodejs_http_parser = dict(
