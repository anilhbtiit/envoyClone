#include "common/http/utility.h"

#include <http_parser.h>

#include <cstdint>
#include <string>
#include <vector>

#include "envoy/config/core/v3/http_uri.pb.h"
#include "envoy/config/core/v3/protocol.pb.h"
#include "envoy/http/header_map.h"

#include "common/buffer/buffer_impl.h"
#include "common/common/assert.h"
#include "common/common/empty_string.h"
#include "common/common/enum_to_int.h"
#include "common/common/fmt.h"
#include "common/common/utility.h"
#include "common/grpc/status.h"
#include "common/http/exception.h"
#include "common/http/header_map_impl.h"
#include "common/http/headers.h"
#include "common/http/message_impl.h"
#include "common/network/utility.h"
#include "common/protobuf/utility.h"
#include "common/runtime/runtime_features.h"

#include "absl/container/node_hash_set.h"
#include "absl/strings/match.h"
#include "absl/strings/numbers.h"
#include "absl/strings/str_cat.h"
#include "absl/strings/str_split.h"
#include "absl/strings/string_view.h"
#include "nghttp2/nghttp2.h"

namespace Envoy {
namespace Http {
namespace Utility {
Http::Status exceptionToStatus(std::function<Http::Status(Buffer::Instance&)> dispatch,
                               Buffer::Instance& data) {
  Http::Status status;
  TRY_NEEDS_AUDIT {
    status = dispatch(data);
    // TODO(#10878): Remove this when exception removal is complete. It is currently in migration,
    // so dispatch may either return an error status or throw an exception. Soon we won't need to
    // catch these exceptions, as all codec errors will be migrated to using error statuses that are
    // returned from dispatch.
  }
  catch (FrameFloodException& e) {
    status = bufferFloodError(e.what());
  }
  catch (CodecProtocolException& e) {
    status = codecProtocolError(e.what());
  }
  catch (PrematureResponseException& e) {
    status = prematureResponseError(e.what(), e.responseCode());
  }
  return status;
}
} // namespace Utility
} // namespace Http
namespace Http2 {
namespace Utility {

namespace {

void validateCustomSettingsParameters(
    const envoy::config::core::v3::Http2ProtocolOptions& options) {
  std::vector<std::string> parameter_collisions, custom_parameter_collisions;
  absl::node_hash_set<nghttp2_settings_entry, SettingsEntryHash, SettingsEntryEquals>
      custom_parameters;
  // User defined and named parameters with the same SETTINGS identifier can not both be set.
  for (const auto& it : options.custom_settings_parameters()) {
    ASSERT(it.identifier().value() <= std::numeric_limits<uint16_t>::max());
    // Check for custom parameter inconsistencies.
    const auto result = custom_parameters.insert(
        {static_cast<int32_t>(it.identifier().value()), it.value().value()});
    if (!result.second) {
      if (result.first->value != it.value().value()) {
        custom_parameter_collisions.push_back(
            absl::StrCat("0x", absl::Hex(it.identifier().value(), absl::kZeroPad2)));
        // Fall through to allow unbatched exceptions to throw first.
      }
    }
    switch (it.identifier().value()) {
    case NGHTTP2_SETTINGS_ENABLE_PUSH:
      if (it.value().value() == 1) {
        throw EnvoyException("server push is not supported by Envoy and can not be enabled via a "
                             "SETTINGS parameter.");
      }
      break;
    case NGHTTP2_SETTINGS_ENABLE_CONNECT_PROTOCOL:
      // An exception is made for `allow_connect` which can't be checked for presence due to the
      // use of a primitive type (bool).
      throw EnvoyException("the \"allow_connect\" SETTINGS parameter must only be configured "
                           "through the named field");
    case NGHTTP2_SETTINGS_HEADER_TABLE_SIZE:
      if (options.has_hpack_table_size()) {
        parameter_collisions.push_back("hpack_table_size");
      }
      break;
    case NGHTTP2_SETTINGS_MAX_CONCURRENT_STREAMS:
      if (options.has_max_concurrent_streams()) {
        parameter_collisions.push_back("max_concurrent_streams");
      }
      break;
    case NGHTTP2_SETTINGS_INITIAL_WINDOW_SIZE:
      if (options.has_initial_stream_window_size()) {
        parameter_collisions.push_back("initial_stream_window_size");
      }
      break;
    default:
      // Ignore unknown parameters.
      break;
    }
  }

  if (!custom_parameter_collisions.empty()) {
    throw EnvoyException(fmt::format(
        "inconsistent HTTP/2 custom SETTINGS parameter(s) detected; identifiers = {{{}}}",
        absl::StrJoin(custom_parameter_collisions, ",")));
  }
  if (!parameter_collisions.empty()) {
    throw EnvoyException(fmt::format(
        "the {{{}}} HTTP/2 SETTINGS parameter(s) can not be configured through both named and "
        "custom parameters",
        absl::StrJoin(parameter_collisions, ",")));
  }
}

} // namespace

const uint32_t OptionsLimits::MIN_HPACK_TABLE_SIZE;
const uint32_t OptionsLimits::DEFAULT_HPACK_TABLE_SIZE;
const uint32_t OptionsLimits::MAX_HPACK_TABLE_SIZE;
const uint32_t OptionsLimits::MIN_MAX_CONCURRENT_STREAMS;
const uint32_t OptionsLimits::DEFAULT_MAX_CONCURRENT_STREAMS;
const uint32_t OptionsLimits::MAX_MAX_CONCURRENT_STREAMS;
const uint32_t OptionsLimits::MIN_INITIAL_STREAM_WINDOW_SIZE;
const uint32_t OptionsLimits::DEFAULT_INITIAL_STREAM_WINDOW_SIZE;
const uint32_t OptionsLimits::MAX_INITIAL_STREAM_WINDOW_SIZE;
const uint32_t OptionsLimits::MIN_INITIAL_CONNECTION_WINDOW_SIZE;
const uint32_t OptionsLimits::DEFAULT_INITIAL_CONNECTION_WINDOW_SIZE;
const uint32_t OptionsLimits::MAX_INITIAL_CONNECTION_WINDOW_SIZE;
const uint32_t OptionsLimits::DEFAULT_MAX_OUTBOUND_FRAMES;
const uint32_t OptionsLimits::DEFAULT_MAX_OUTBOUND_CONTROL_FRAMES;
const uint32_t OptionsLimits::DEFAULT_MAX_CONSECUTIVE_INBOUND_FRAMES_WITH_EMPTY_PAYLOAD;
const uint32_t OptionsLimits::DEFAULT_MAX_INBOUND_PRIORITY_FRAMES_PER_STREAM;
const uint32_t OptionsLimits::DEFAULT_MAX_INBOUND_WINDOW_UPDATE_FRAMES_PER_DATA_FRAME_SENT;

envoy::config::core::v3::Http2ProtocolOptions
initializeAndValidateOptions(const envoy::config::core::v3::Http2ProtocolOptions& options,
                             bool hcm_stream_error_set,
                             const Protobuf::BoolValue& hcm_stream_error) {
  auto ret = initializeAndValidateOptions(options);
  if (Runtime::runtimeFeatureEnabled(
          "envoy.reloadable_features.hcm_stream_error_on_invalid_message") &&
      !options.has_override_stream_error_on_invalid_http_message() && hcm_stream_error_set) {
    ret.mutable_override_stream_error_on_invalid_http_message()->set_value(
        hcm_stream_error.value());
  }
  return ret;
}

envoy::config::core::v3::Http2ProtocolOptions
initializeAndValidateOptions(const envoy::config::core::v3::Http2ProtocolOptions& options) {
  envoy::config::core::v3::Http2ProtocolOptions options_clone(options);
  // This will throw an exception when a custom parameter and a named parameter collide.
  validateCustomSettingsParameters(options);

  if (!options.has_override_stream_error_on_invalid_http_message()) {
    options_clone.mutable_override_stream_error_on_invalid_http_message()->set_value(
        options.stream_error_on_invalid_http_messaging());
  }

  if (!options_clone.has_hpack_table_size()) {
    options_clone.mutable_hpack_table_size()->set_value(OptionsLimits::DEFAULT_HPACK_TABLE_SIZE);
  }
  ASSERT(options_clone.hpack_table_size().value() <= OptionsLimits::MAX_HPACK_TABLE_SIZE);
  if (!options_clone.has_max_concurrent_streams()) {
    options_clone.mutable_max_concurrent_streams()->set_value(
        OptionsLimits::DEFAULT_MAX_CONCURRENT_STREAMS);
  }
  ASSERT(
      options_clone.max_concurrent_streams().value() >= OptionsLimits::MIN_MAX_CONCURRENT_STREAMS &&
      options_clone.max_concurrent_streams().value() <= OptionsLimits::MAX_MAX_CONCURRENT_STREAMS);
  if (!options_clone.has_initial_stream_window_size()) {
    options_clone.mutable_initial_stream_window_size()->set_value(
        OptionsLimits::DEFAULT_INITIAL_STREAM_WINDOW_SIZE);
  }
  ASSERT(options_clone.initial_stream_window_size().value() >=
             OptionsLimits::MIN_INITIAL_STREAM_WINDOW_SIZE &&
         options_clone.initial_stream_window_size().value() <=
             OptionsLimits::MAX_INITIAL_STREAM_WINDOW_SIZE);
  if (!options_clone.has_initial_connection_window_size()) {
    options_clone.mutable_initial_connection_window_size()->set_value(
        OptionsLimits::DEFAULT_INITIAL_CONNECTION_WINDOW_SIZE);
  }
  ASSERT(options_clone.initial_connection_window_size().value() >=
             OptionsLimits::MIN_INITIAL_CONNECTION_WINDOW_SIZE &&
         options_clone.initial_connection_window_size().value() <=
             OptionsLimits::MAX_INITIAL_CONNECTION_WINDOW_SIZE);
  if (!options_clone.has_max_outbound_frames()) {
    options_clone.mutable_max_outbound_frames()->set_value(
        OptionsLimits::DEFAULT_MAX_OUTBOUND_FRAMES);
  }
  if (!options_clone.has_max_outbound_control_frames()) {
    options_clone.mutable_max_outbound_control_frames()->set_value(
        OptionsLimits::DEFAULT_MAX_OUTBOUND_CONTROL_FRAMES);
  }
  if (!options_clone.has_max_consecutive_inbound_frames_with_empty_payload()) {
    options_clone.mutable_max_consecutive_inbound_frames_with_empty_payload()->set_value(
        OptionsLimits::DEFAULT_MAX_CONSECUTIVE_INBOUND_FRAMES_WITH_EMPTY_PAYLOAD);
  }
  if (!options_clone.has_max_inbound_priority_frames_per_stream()) {
    options_clone.mutable_max_inbound_priority_frames_per_stream()->set_value(
        OptionsLimits::DEFAULT_MAX_INBOUND_PRIORITY_FRAMES_PER_STREAM);
  }
  if (!options_clone.has_max_inbound_window_update_frames_per_data_frame_sent()) {
    options_clone.mutable_max_inbound_window_update_frames_per_data_frame_sent()->set_value(
        OptionsLimits::DEFAULT_MAX_INBOUND_WINDOW_UPDATE_FRAMES_PER_DATA_FRAME_SENT);
  }

  return options_clone;
}

} // namespace Utility
} // namespace Http2

namespace Http {

static const char kDefaultPath[] = "/";

// If http_parser encounters an IP address [address] as the host it will set the offset and
// length to point to 'address' rather than '[address]'. Fix this by adjusting the offset
// and length to include the brackets.
// @param absolute_url the absolute URL. This is usually of the form // http://host/path
//        but may be host:port for CONNECT requests
// @param offset the offset for the first character of the host. For IPv6 hosts
//        this will point to the first character inside the brackets and will be
//        adjusted to point at the brackets
// @param len the length of the host-and-port field. For IPv6 hosts this will
//        not include the brackets and will be adjusted to do so.
bool maybeAdjustForIpv6(absl::string_view absolute_url, uint64_t& offset, uint64_t& len) {
  // According to https://tools.ietf.org/html/rfc3986#section-3.2.2 the only way a hostname
  // may begin with '[' is if it's an ipv6 address.
  if (offset == 0 || *(absolute_url.data() + offset - 1) != '[') {
    return false;
  }
  // Start one character sooner and end one character later.
  offset--;
  len += 2;
  // HTTP parser ensures that any [ has a closing ]
  ASSERT(absolute_url.length() >= offset + len);
  return true;
}

bool Utility::Url::initialize(absl::string_view absolute_url, bool is_connect) {
  struct http_parser_url u;
  http_parser_url_init(&u);
  const int result =
      http_parser_parse_url(absolute_url.data(), absolute_url.length(), is_connect, &u);

  if (result != 0) {
    return false;
  }
  if ((u.field_set & (1 << UF_HOST)) != (1 << UF_HOST) &&
      (u.field_set & (1 << UF_SCHEMA)) != (1 << UF_SCHEMA)) {
    return false;
  }
  scheme_ = absl::string_view(absolute_url.data() + u.field_data[UF_SCHEMA].off,
                              u.field_data[UF_SCHEMA].len);

  uint64_t authority_len = u.field_data[UF_HOST].len;
  if ((u.field_set & (1 << UF_PORT)) == (1 << UF_PORT)) {
    authority_len = authority_len + u.field_data[UF_PORT].len + 1;
  }

  uint64_t authority_beginning = u.field_data[UF_HOST].off;
  const bool is_ipv6 = maybeAdjustForIpv6(absolute_url, authority_beginning, authority_len);
  host_and_port_ = absl::string_view(absolute_url.data() + authority_beginning, authority_len);
  if (is_ipv6 && !parseAuthority(host_and_port_).is_ip_address_) {
    return false;
  }

  // RFC allows the absolute-uri to not end in /, but the absolute path form
  // must start with. Determine if there's a non-zero path, and if so determine
  // the length of the path, query params etc.
  uint64_t path_etc_len = absolute_url.length() - (authority_beginning + hostAndPort().length());
  if (path_etc_len > 0) {
    uint64_t path_beginning = authority_beginning + hostAndPort().length();
    path_and_query_params_ = absl::string_view(absolute_url.data() + path_beginning, path_etc_len);
  } else if (!is_connect) {
    ASSERT((u.field_set & (1 << UF_PATH)) == 0);
    path_and_query_params_ = absl::string_view(kDefaultPath, 1);
  }
  return true;
}

void Utility::appendXff(RequestHeaderMap& headers,
                        const Network::Address::Instance& remote_address) {
  if (remote_address.type() != Network::Address::Type::Ip) {
    return;
  }

  headers.appendForwardedFor(remote_address.ip()->addressAsString(), ",");
}

void Utility::appendVia(RequestOrResponseHeaderMap& headers, const std::string& via) {
  // TODO(asraa): Investigate whether it is necessary to append with whitespace here by:
  //     (a) Validating we do not expect whitespace in via headers
  //     (b) Add runtime guarding in case users have upstreams which expect it.
  headers.appendVia(via, ", ");
}

std::string Utility::createSslRedirectPath(const RequestHeaderMap& headers) {
  ASSERT(headers.Host());
  ASSERT(headers.Path());
  return fmt::format("https://{}{}", headers.getHostValue(), headers.getPathValue());
}

Utility::QueryParams Utility::parseQueryString(absl::string_view url) {
  size_t start = url.find('?');
  if (start == std::string::npos) {
    QueryParams params;
    return params;
  }

  start++;
  return parseParameters(url, start, /*decode_params=*/false);
}

Utility::QueryParams Utility::parseAndDecodeQueryString(absl::string_view url) {
  size_t start = url.find('?');
  if (start == std::string::npos) {
    QueryParams params;
    return params;
  }

  start++;
  return parseParameters(url, start, /*decode_params=*/true);
}

Utility::QueryParams Utility::parseFromBody(absl::string_view body) {
  return parseParameters(body, 0, /*decode_params=*/true);
}

Utility::QueryParams Utility::parseParameters(absl::string_view data, size_t start,
                                              bool decode_params) {
  QueryParams params;

  while (start < data.size()) {
    size_t end = data.find('&', start);
    if (end == std::string::npos) {
      end = data.size();
    }
    absl::string_view param(data.data() + start, end - start);

    const size_t equal = param.find('=');
    if (equal != std::string::npos) {
      const auto param_name = StringUtil::subspan(data, start, start + equal);
      const auto param_value = StringUtil::subspan(data, start + equal + 1, end);
      params.emplace(decode_params ? PercentEncoding::decode(param_name) : param_name,
                     decode_params ? PercentEncoding::decode(param_value) : param_value);
    } else {
      params.emplace(StringUtil::subspan(data, start, end), "");
    }

    start = end + 1;
  }

  return params;
}

absl::string_view Utility::findQueryStringStart(const HeaderString& path) {
  absl::string_view path_str = path.getStringView();
  size_t query_offset = path_str.find('?');
  if (query_offset == absl::string_view::npos) {
    query_offset = path_str.length();
  }
  path_str.remove_prefix(query_offset);
  return path_str;
}

std::string Utility::parseCookieValue(const HeaderMap& headers, const std::string& key) {

  std::string ret;

  headers.iterateReverse([&key, &ret](const HeaderEntry& header) -> HeaderMap::Iterate {
    // Find the cookie headers in the request (typically, there's only one).
    if (header.key() == Http::Headers::get().Cookie.get()) {

      // Split the cookie header into individual cookies.
      for (const auto& s : StringUtil::splitToken(header.value().getStringView(), ";")) {
        // Find the key part of the cookie (i.e. the name of the cookie).
        size_t first_non_space = s.find_first_not_of(" ");
        size_t equals_index = s.find('=');
        if (equals_index == absl::string_view::npos) {
          // The cookie is malformed if it does not have an `=`. Continue
          // checking other cookies in this header.
          continue;
        }
        const absl::string_view k = s.substr(first_non_space, equals_index - first_non_space);
        // If the key matches, parse the value from the rest of the cookie string.
        if (k == key) {
          absl::string_view v = s.substr(equals_index + 1, s.size() - 1);

          // Cookie values may be wrapped in double quotes.
          // https://tools.ietf.org/html/rfc6265#section-4.1.1
          if (v.size() >= 2 && v.back() == '"' && v[0] == '"') {
            v = v.substr(1, v.size() - 2);
          }
          ret = std::string{v};
          return HeaderMap::Iterate::Break;
        }
      }
    }
    return HeaderMap::Iterate::Continue;
  });

  return ret;
}

std::string Utility::makeSetCookieValue(const std::string& key, const std::string& value,
                                        const std::string& path, const std::chrono::seconds max_age,
                                        bool httponly) {
  std::string cookie_value;
  // Best effort attempt to avoid numerous string copies.
  cookie_value.reserve(value.size() + path.size() + 30);

  cookie_value = absl::StrCat(key, "=\"", value, "\"");
  if (max_age != std::chrono::seconds::zero()) {
    absl::StrAppend(&cookie_value, "; Max-Age=", max_age.count());
  }
  if (!path.empty()) {
    absl::StrAppend(&cookie_value, "; Path=", path);
  }
  if (httponly) {
    absl::StrAppend(&cookie_value, "; HttpOnly");
  }
  return cookie_value;
}

uint64_t Utility::getResponseStatus(const ResponseHeaderMap& headers) {
  const HeaderEntry* header = headers.Status();
  uint64_t response_code;
  if (!header || !absl::SimpleAtoi(headers.getStatusValue(), &response_code)) {
    throw CodecClientException(":status must be specified and a valid unsigned long");
  }
  return response_code;
}

bool Utility::isUpgrade(const RequestOrResponseHeaderMap& headers) {
  // In firefox the "Connection" request header value is "keep-alive, Upgrade",
  // we should check if it contains the "Upgrade" token.
  return (headers.Upgrade() &&
          Envoy::StringUtil::caseFindToken(headers.getConnectionValue(), ",",
                                           Http::Headers::get().ConnectionValues.Upgrade.c_str()));
}

bool Utility::isH2UpgradeRequest(const RequestHeaderMap& headers) {
  return headers.getMethodValue() == Http::Headers::get().MethodValues.Connect &&
         headers.Protocol() && !headers.Protocol()->value().empty() &&
         headers.Protocol()->value() != Headers::get().ProtocolValues.Bytestream;
}

bool Utility::isWebSocketUpgradeRequest(const RequestHeaderMap& headers) {
  return (isUpgrade(headers) &&
          absl::EqualsIgnoreCase(headers.getUpgradeValue(),
                                 Http::Headers::get().UpgradeValues.WebSocket));
}

Http1Settings
Utility::parseHttp1Settings(const envoy::config::core::v3::Http1ProtocolOptions& config) {
  Http1Settings ret;
  ret.allow_absolute_url_ = PROTOBUF_GET_WRAPPED_OR_DEFAULT(config, allow_absolute_url, true);
  ret.accept_http_10_ = config.accept_http_10();
  ret.default_host_for_http_10_ = config.default_host_for_http_10();
  ret.enable_trailers_ = config.enable_trailers();
  ret.allow_chunked_length_ = config.allow_chunked_length();

  if (config.header_key_format().has_proper_case_words()) {
    ret.header_key_format_ = Http1Settings::HeaderKeyFormat::ProperCase;
  } else {
    ret.header_key_format_ = Http1Settings::HeaderKeyFormat::Default;
  }

  return ret;
}

Http1Settings
Utility::parseHttp1Settings(const envoy::config::core::v3::Http1ProtocolOptions& config,
                            const Protobuf::BoolValue& hcm_stream_error, bool validate_scheme) {
  Http1Settings ret = parseHttp1Settings(config);
  ret.validate_scheme_ = validate_scheme;

  if (config.has_override_stream_error_on_invalid_http_message()) {
    // override_stream_error_on_invalid_http_message, if set, takes precedence over any HCM
    // stream_error_on_invalid_http_message
    ret.stream_error_on_invalid_http_message_ =
        config.override_stream_error_on_invalid_http_message().value();
  } else {
    // fallback to HCM value
    ret.stream_error_on_invalid_http_message_ = hcm_stream_error.value();
  }

  return ret;
}

void Utility::sendLocalReply(const bool& is_reset, StreamDecoderFilterCallbacks& callbacks,
                             const LocalReplyData& local_reply_data) {
  absl::string_view details;
  if (callbacks.streamInfo().responseCodeDetails().has_value()) {
    details = callbacks.streamInfo().responseCodeDetails().value();
  };

  sendLocalReply(
      is_reset,
      Utility::EncodeFunctions{nullptr, nullptr,
                               [&](ResponseHeaderMapPtr&& headers, bool end_stream) -> void {
                                 callbacks.encodeHeaders(std::move(headers), end_stream, details);
                               },
                               [&](Buffer::Instance& data, bool end_stream) -> void {
                                 callbacks.encodeData(data, end_stream);
                               }},
      local_reply_data);
}

void Utility::sendLocalReply(const bool& is_reset, const EncodeFunctions& encode_functions,
                             const LocalReplyData& local_reply_data) {
  // encode_headers() may reset the stream, so the stream must not be reset before calling it.
  ASSERT(!is_reset);

  // rewrite_response will rewrite response code and body text.
  Code response_code = local_reply_data.response_code_;
  std::string body_text(local_reply_data.body_text_);
  absl::string_view content_type(Headers::get().ContentTypeValues.Text);

  ResponseHeaderMapPtr response_headers{createHeaderMap<ResponseHeaderMapImpl>(
      {{Headers::get().Status, std::to_string(enumToInt(response_code))}})};

  if (encode_functions.modify_headers_) {
    encode_functions.modify_headers_(*response_headers);
  }
  if (encode_functions.rewrite_) {
    encode_functions.rewrite_(*response_headers, response_code, body_text, content_type);
  }

  // Respond with a gRPC trailers-only response if the request is gRPC
  if (local_reply_data.is_grpc_) {
    response_headers->setStatus(std::to_string(enumToInt(Code::OK)));
    response_headers->setReferenceContentType(Headers::get().ContentTypeValues.Grpc);
    response_headers->setGrpcStatus(
        std::to_string(enumToInt(local_reply_data.grpc_status_
                                     ? local_reply_data.grpc_status_.value()
                                     : Grpc::Utility::httpToGrpcStatus(enumToInt(response_code)))));
    if (!body_text.empty() && !local_reply_data.is_head_request_) {
      // TODO(dio): Probably it is worth to consider caching the encoded message based on gRPC
      // status.
      // JsonFormatter adds a '\n' at the end. For header value, it should be removed.
      // https://github.com/envoyproxy/envoy/blob/main/source/common/formatter/substitution_formatter.cc#L129
      if (body_text[body_text.length() - 1] == '\n') {
        body_text = body_text.substr(0, body_text.length() - 1);
      }
      response_headers->setGrpcMessage(PercentEncoding::encode(body_text));
    }
    // The `modify_headers` function may have added content-length, remove it.
    response_headers->removeContentLength();
    encode_functions.encode_headers_(std::move(response_headers), true); // Trailers only response
    return;
  }

  if (!body_text.empty()) {
    response_headers->setContentLength(body_text.size());
    // If the `rewrite` function has changed body_text or content-type is not set, set it.
    // This allows `modify_headers` function to set content-type for the body. For example,
    // router.direct_response is calling sendLocalReply and may need to set content-type for
    // the body.
    if (body_text != local_reply_data.body_text_ || response_headers->ContentType() == nullptr) {
      response_headers->setReferenceContentType(content_type);
    }
  } else {
    response_headers->removeContentLength();
    response_headers->removeContentType();
  }

  if (local_reply_data.is_head_request_) {
    encode_functions.encode_headers_(std::move(response_headers), true);
    return;
  }

  encode_functions.encode_headers_(std::move(response_headers), body_text.empty());
  // encode_headers() may have changed the referenced is_reset so we need to test it
  if (!body_text.empty() && !is_reset) {
    Buffer::OwnedImpl buffer(body_text);
    encode_functions.encode_data_(buffer, true);
  }
}

Utility::GetLastAddressFromXffInfo
Utility::getLastAddressFromXFF(const Http::RequestHeaderMap& request_headers,
                               uint32_t num_to_skip) {
  const auto xff_header = request_headers.ForwardedFor();
  if (xff_header == nullptr) {
    return {nullptr, false};
  }

  absl::string_view xff_string(xff_header->value().getStringView());
  static const std::string separator(",");
  // Ignore the last num_to_skip addresses at the end of XFF.
  for (uint32_t i = 0; i < num_to_skip; i++) {
    const std::string::size_type last_comma = xff_string.rfind(separator);
    if (last_comma == std::string::npos) {
      return {nullptr, false};
    }
    xff_string = xff_string.substr(0, last_comma);
  }
  // The text after the last remaining comma, or the entirety of the string if there
  // is no comma, is the requested IP address.
  const std::string::size_type last_comma = xff_string.rfind(separator);
  if (last_comma != std::string::npos && last_comma + separator.size() < xff_string.size()) {
    xff_string = xff_string.substr(last_comma + separator.size());
  }

  // Ignore the whitespace, since they are allowed in HTTP lists (see RFC7239#section-7.1).
  xff_string = StringUtil::ltrim(xff_string);
  xff_string = StringUtil::rtrim(xff_string);

  TRY_NEEDS_AUDIT {
    // This technically requires a copy because inet_pton takes a null terminated string. In
    // practice, we are working with a view at the end of the owning string, and could pass the
    // raw pointer.
    // TODO(mattklein123) PERF: Avoid the copy here.
    return {
        Network::Utility::parseInternetAddress(std::string(xff_string.data(), xff_string.size())),
        last_comma == std::string::npos && num_to_skip == 0};
  }
  catch (const EnvoyException&) {
    return {nullptr, false};
  }
}

bool Utility::sanitizeConnectionHeader(Http::RequestHeaderMap& headers) {
  static const size_t MAX_ALLOWED_NOMINATED_HEADERS = 10;
  static const size_t MAX_ALLOWED_TE_VALUE_SIZE = 256;

  // Remove any headers nominated by the Connection header. The TE header
  // is sanitized and removed only if it's empty after removing unsupported values
  // See https://github.com/envoyproxy/envoy/issues/8623
  const auto& cv = Http::Headers::get().ConnectionValues;
  const auto& connection_header_value = headers.Connection()->value();

  StringUtil::CaseUnorderedSet headers_to_remove{};
  std::vector<absl::string_view> connection_header_tokens =
      StringUtil::splitToken(connection_header_value.getStringView(), ",", false);

  // If we have 10 or more nominated headers, fail this request
  if (connection_header_tokens.size() >= MAX_ALLOWED_NOMINATED_HEADERS) {
    ENVOY_LOG_MISC(trace, "Too many nominated headers in request");
    return false;
  }

  // Split the connection header and evaluate each nominated header
  for (const auto& token : connection_header_tokens) {

    const auto token_sv = StringUtil::trim(token);

    // Build the LowerCaseString for header lookup
    const LowerCaseString lcs_header_to_remove{std::string(token_sv)};

    // If the Connection token value is not a nominated header, ignore it here since
    // the connection header is removed elsewhere when the H1 request is upgraded to H2
    if ((lcs_header_to_remove.get() == cv.Close) ||
        (lcs_header_to_remove.get() == cv.Http2Settings) ||
        (lcs_header_to_remove.get() == cv.KeepAlive) ||
        (lcs_header_to_remove.get() == cv.Upgrade)) {
      continue;
    }

    // By default we will remove any nominated headers
    bool keep_header = false;

    // Determine whether the nominated header contains invalid values
    HeaderMap::GetResult nominated_header;

    if (lcs_header_to_remove == Http::Headers::get().Connection) {
      // Remove the connection header from the nominated tokens if it's self nominated
      // The connection header itself is *not removed*
      ENVOY_LOG_MISC(trace, "Skipping self nominated header [{}]", token_sv);
      keep_header = true;
      headers_to_remove.emplace(token_sv);

    } else if ((lcs_header_to_remove == Http::Headers::get().ForwardedFor) ||
               (lcs_header_to_remove == Http::Headers::get().ForwardedHost) ||
               (lcs_header_to_remove == Http::Headers::get().ForwardedProto) ||
               !token_sv.find(':')) {

      // An attacker could nominate an X-Forwarded* header, and its removal may mask
      // the origin of the incoming request and potentially alter its handling.
      // Additionally, pseudo headers should never be nominated. In both cases, we
      // should fail the request.
      // See: https://nathandavison.com/blog/abusing-http-hop-by-hop-request-headers

      ENVOY_LOG_MISC(trace, "Invalid nomination of {} header", token_sv);
      return false;
    } else {
      // Examine the value of all other nominated headers
      nominated_header = headers.get(lcs_header_to_remove);
    }

    if (!nominated_header.empty()) {
      // NOTE: The TE header is an inline header, so by definition if we operate on it there can
      // only be a single value. In all other cases we remove the nominated header.
      auto nominated_header_value_sv = nominated_header[0]->value().getStringView();

      const bool is_te_header = (lcs_header_to_remove == Http::Headers::get().TE);

      // reject the request if the TE header is too large
      if (is_te_header && (nominated_header_value_sv.size() >= MAX_ALLOWED_TE_VALUE_SIZE)) {
        ENVOY_LOG_MISC(trace, "TE header contains a value that exceeds the allowable length");
        return false;
      }

      if (is_te_header) {
        ASSERT(nominated_header.size() == 1);
        for (const auto& header_value :
             StringUtil::splitToken(nominated_header_value_sv, ",", false)) {

          const absl::string_view header_sv = StringUtil::trim(header_value);

          // If trailers exist in the TE value tokens, keep the header, removing any other values
          // that may exist
          if (StringUtil::CaseInsensitiveCompare()(header_sv,
                                                   Http::Headers::get().TEValues.Trailers)) {
            keep_header = true;
            break;
          }
        }

        if (keep_header) {
          headers.setTE(Http::Headers::get().TEValues.Trailers);
        }
      }
    }

    if (!keep_header) {
      ENVOY_LOG_MISC(trace, "Removing nominated header [{}]", token_sv);
      headers.remove(lcs_header_to_remove);
      headers_to_remove.emplace(token_sv);
    }
  }

  // Lastly remove extra nominated headers from the Connection header
  if (!headers_to_remove.empty()) {
    const std::string new_value = StringUtil::removeTokens(connection_header_value.getStringView(),
                                                           ",", headers_to_remove, ",");

    if (new_value.empty()) {
      headers.removeConnection();
    } else {
      headers.setConnection(new_value);
    }
  }

  return true;
}

const std::string& Utility::getProtocolString(const Protocol protocol) {
  switch (protocol) {
  case Protocol::Http10:
    return Headers::get().ProtocolStrings.Http10String;
  case Protocol::Http11:
    return Headers::get().ProtocolStrings.Http11String;
  case Protocol::Http2:
    return Headers::get().ProtocolStrings.Http2String;
  case Protocol::Http3:
    return Headers::get().ProtocolStrings.Http3String;
  }

  NOT_REACHED_GCOVR_EXCL_LINE;
}

void Utility::extractHostPathFromUri(const absl::string_view& uri, absl::string_view& host,
                                     absl::string_view& path) {
  /**
   *  URI RFC: https://www.ietf.org/rfc/rfc2396.txt
   *
   *  Example:
   *  uri  = "https://example.com:8443/certs"
   *  pos:         ^
   *  host_pos:       ^
   *  path_pos:                       ^
   *  host = "example.com:8443"
   *  path = "/certs"
   */
  const auto pos = uri.find("://");
  // Start position of the host
  const auto host_pos = (pos == std::string::npos) ? 0 : pos + 3;
  // Start position of the path
  const auto path_pos = uri.find("/", host_pos);
  if (path_pos == std::string::npos) {
    // If uri doesn't have "/", the whole string is treated as host.
    host = uri.substr(host_pos);
    path = "/";
  } else {
    host = uri.substr(host_pos, path_pos - host_pos);
    path = uri.substr(path_pos);
  }
}

std::string Utility::localPathFromFilePath(const absl::string_view& file_path) {
  if (file_path.size() >= 3 && file_path[1] == ':' && file_path[2] == '/' &&
      std::isalpha(file_path[0])) {
    return std::string(file_path);
  }
  return absl::StrCat("/", file_path);
}

RequestMessagePtr Utility::prepareHeaders(const envoy::config::core::v3::HttpUri& http_uri) {
  absl::string_view host, path;
  extractHostPathFromUri(http_uri.uri(), host, path);

  RequestMessagePtr message(new RequestMessageImpl());
  message->headers().setPath(path);
  message->headers().setHost(host);

  return message;
}

// TODO(jmarantz): make QueryParams a real class and put this serializer there,
// along with proper URL escaping of the name and value.
std::string Utility::queryParamsToString(const QueryParams& params) {
  std::string out;
  std::string delim = "?";
  for (const auto& p : params) {
    absl::StrAppend(&out, delim, p.first, "=", p.second);
    delim = "&";
  }
  return out;
}

const std::string Utility::resetReasonToString(const Http::StreamResetReason reset_reason) {
  switch (reset_reason) {
  case Http::StreamResetReason::ConnectionFailure:
    return "connection failure";
  case Http::StreamResetReason::ConnectionTermination:
    return "connection termination";
  case Http::StreamResetReason::LocalReset:
    return "local reset";
  case Http::StreamResetReason::LocalRefusedStreamReset:
    return "local refused stream reset";
  case Http::StreamResetReason::Overflow:
    return "overflow";
  case Http::StreamResetReason::RemoteReset:
    return "remote reset";
  case Http::StreamResetReason::RemoteRefusedStreamReset:
    return "remote refused stream reset";
  case Http::StreamResetReason::ConnectError:
    return "remote error with CONNECT request";
  case Http::StreamResetReason::ProtocolError:
    return "protocol error";
  }

  NOT_REACHED_GCOVR_EXCL_LINE;
}

void Utility::transformUpgradeRequestFromH1toH2(RequestHeaderMap& headers) {
  ASSERT(Utility::isUpgrade(headers));

  headers.setReferenceMethod(Http::Headers::get().MethodValues.Connect);
  headers.setProtocol(headers.getUpgradeValue());
  headers.removeUpgrade();
  headers.removeConnection();
  // nghttp2 rejects upgrade requests/responses with content length, so strip
  // any unnecessary content length header.
  if (headers.getContentLengthValue() == "0") {
    headers.removeContentLength();
  }
}

void Utility::transformUpgradeResponseFromH1toH2(ResponseHeaderMap& headers) {
  if (getResponseStatus(headers) == 101) {
    headers.setStatus(200);
  }
  headers.removeUpgrade();
  headers.removeConnection();
  if (headers.getContentLengthValue() == "0") {
    headers.removeContentLength();
  }
}

void Utility::transformUpgradeRequestFromH2toH1(RequestHeaderMap& headers) {
  ASSERT(Utility::isH2UpgradeRequest(headers));

  headers.setReferenceMethod(Http::Headers::get().MethodValues.Get);
  headers.setUpgrade(headers.getProtocolValue());
  headers.setReferenceConnection(Http::Headers::get().ConnectionValues.Upgrade);
  headers.removeProtocol();
}

void Utility::transformUpgradeResponseFromH2toH1(ResponseHeaderMap& headers,
                                                 absl::string_view upgrade) {
  if (getResponseStatus(headers) == 200) {
    headers.setUpgrade(upgrade);
    headers.setReferenceConnection(Http::Headers::get().ConnectionValues.Upgrade);
    headers.setStatus(101);
  }
}

const Router::RouteSpecificFilterConfig*
Utility::resolveMostSpecificPerFilterConfigGeneric(const std::string& filter_name,
                                                   const Router::RouteConstSharedPtr& route) {

  const Router::RouteSpecificFilterConfig* maybe_filter_config{};
  traversePerFilterConfigGeneric(
      filter_name, route, [&maybe_filter_config](const Router::RouteSpecificFilterConfig& cfg) {
        maybe_filter_config = &cfg;
      });
  return maybe_filter_config;
}

void Utility::traversePerFilterConfigGeneric(
    const std::string& filter_name, const Router::RouteConstSharedPtr& route,
    std::function<void(const Router::RouteSpecificFilterConfig&)> cb) {
  if (!route) {
    return;
  }

  const Router::RouteEntry* routeEntry = route->routeEntry();

  if (routeEntry != nullptr) {
    auto maybe_vhost_config = routeEntry->virtualHost().perFilterConfig(filter_name);
    if (maybe_vhost_config != nullptr) {
      cb(*maybe_vhost_config);
    }
  }

  auto maybe_route_config = route->perFilterConfig(filter_name);
  if (maybe_route_config != nullptr) {
    cb(*maybe_route_config);
  }

  if (routeEntry != nullptr) {
    auto maybe_weighted_cluster_config = routeEntry->perFilterConfig(filter_name);
    if (maybe_weighted_cluster_config != nullptr) {
      cb(*maybe_weighted_cluster_config);
    }
  }
}

std::string Utility::PercentEncoding::encode(absl::string_view value,
                                             absl::string_view reserved_chars) {
  absl::flat_hash_set<char> reserved_char_set{reserved_chars.begin(), reserved_chars.end()};
  for (size_t i = 0; i < value.size(); ++i) {
    const char& ch = value[i];
    // The escaping characters are defined in
    // https://github.com/grpc/grpc/blob/master/doc/PROTOCOL-HTTP2.md#responses.
    //
    // We do checking for each char in the string. If the current char is included in the defined
    // escaping characters, we jump to "the slow path" (append the char [encoded or not encoded]
    // to the returned string one by one) started from the current index.
    if (ch < ' ' || ch >= '~' || reserved_char_set.find(ch) != reserved_char_set.end()) {
      return PercentEncoding::encode(value, i, reserved_char_set);
    }
  }
  return std::string(value);
}

std::string Utility::PercentEncoding::encode(absl::string_view value, const size_t index,
                                             const absl::flat_hash_set<char>& reserved_char_set) {
  std::string encoded;
  if (index > 0) {
    absl::StrAppend(&encoded, value.substr(0, index));
  }

  for (size_t i = index; i < value.size(); ++i) {
    const char& ch = value[i];
    if (ch < ' ' || ch >= '~' || reserved_char_set.find(ch) != reserved_char_set.end()) {
      // For consistency, URI producers should use uppercase hexadecimal digits for all
      // percent-encodings. https://tools.ietf.org/html/rfc3986#section-2.1.
      absl::StrAppend(&encoded, fmt::format("%{:02X}", ch));
    } else {
      encoded.push_back(ch);
    }
  }
  return encoded;
}

std::string Utility::PercentEncoding::decode(absl::string_view encoded) {
  std::string decoded;
  decoded.reserve(encoded.size());
  for (size_t i = 0; i < encoded.size(); ++i) {
    char ch = encoded[i];
    if (ch == '%' && i + 2 < encoded.size()) {
      const char& hi = encoded[i + 1];
      const char& lo = encoded[i + 2];
      if (absl::ascii_isdigit(hi)) {
        ch = hi - '0';
      } else {
        ch = absl::ascii_toupper(hi) - 'A' + 10;
      }

      ch *= 16;
      if (absl::ascii_isdigit(lo)) {
        ch += lo - '0';
      } else {
        ch += absl::ascii_toupper(lo) - 'A' + 10;
      }
      i += 2;
    }
    decoded.push_back(ch);
  }
  return decoded;
}

Utility::AuthorityAttributes Utility::parseAuthority(absl::string_view host) {
  // First try to see if there is a port included. This also checks to see that there is not a ']'
  // as the last character which is indicative of an IPv6 address without a port. This is a best
  // effort attempt.
  const auto colon_pos = host.rfind(':');
  absl::string_view host_to_resolve = host;
  absl::optional<uint16_t> port;
  if (colon_pos != absl::string_view::npos && host_to_resolve.back() != ']') {
    const absl::string_view string_view_host = host;
    host_to_resolve = string_view_host.substr(0, colon_pos);
    const auto port_str = string_view_host.substr(colon_pos + 1);
    uint64_t port64;
    if (port_str.empty() || !absl::SimpleAtoi(port_str, &port64) || port64 > 65535) {
      // Just attempt to resolve whatever we were given. This will very likely fail.
      host_to_resolve = host;
    } else {
      port = static_cast<uint16_t>(port64);
    }
  }

  // Now see if this is an IP address. We need to know this because some things (such as setting
  // SNI) are special cased if this is an IP address. Either way, we still go through the normal
  // resolver flow. We could short-circuit the DNS resolver in this case, but the extra code to do
  // so is not worth it since the DNS resolver should handle it for us.
  bool is_ip_address = false;
<<<<<<< HEAD
  TRY_NEEDS_AUDIT {
    absl::string_view potential_ip_address = host_to_resolve;
    // TODO(mattklein123): Optimally we would support bracket parsing in parseInternetAddress(),
    // but we still need to trim the brackets to send the IPv6 address into the DNS resolver. For
    // now, just do all the trimming here, but in the future we should consider whether we can
    // have unified [] handling as low as possible in the stack.
    if (!potential_ip_address.empty() && potential_ip_address.front() == '[' &&
        potential_ip_address.back() == ']') {
      potential_ip_address.remove_prefix(1);
      potential_ip_address.remove_suffix(1);
    }
    Network::Utility::parseInternetAddress(std::string(potential_ip_address));
    is_ip_address = true;
    host_to_resolve = potential_ip_address;
  }
  catch (const EnvoyException&) {
=======
  absl::string_view potential_ip_address = host_to_resolve;
  // TODO(mattklein123): Optimally we would support bracket parsing in parseInternetAddress(),
  // but we still need to trim the brackets to send the IPv6 address into the DNS resolver. For
  // now, just do all the trimming here, but in the future we should consider whether we can
  // have unified [] handling as low as possible in the stack.
  if (!potential_ip_address.empty() && potential_ip_address.front() == '[' &&
      potential_ip_address.back() == ']') {
    potential_ip_address.remove_prefix(1);
    potential_ip_address.remove_suffix(1);
  }
  if (Network::Utility::parseInternetAddressNoThrow(std::string(potential_ip_address)) != nullptr) {
    is_ip_address = true;
    host_to_resolve = potential_ip_address;
>>>>>>> 481c99df
  }

  return {is_ip_address, host_to_resolve, port};
}

} // namespace Http
} // namespace Envoy<|MERGE_RESOLUTION|>--- conflicted
+++ resolved
@@ -1038,24 +1038,6 @@
   // resolver flow. We could short-circuit the DNS resolver in this case, but the extra code to do
   // so is not worth it since the DNS resolver should handle it for us.
   bool is_ip_address = false;
-<<<<<<< HEAD
-  TRY_NEEDS_AUDIT {
-    absl::string_view potential_ip_address = host_to_resolve;
-    // TODO(mattklein123): Optimally we would support bracket parsing in parseInternetAddress(),
-    // but we still need to trim the brackets to send the IPv6 address into the DNS resolver. For
-    // now, just do all the trimming here, but in the future we should consider whether we can
-    // have unified [] handling as low as possible in the stack.
-    if (!potential_ip_address.empty() && potential_ip_address.front() == '[' &&
-        potential_ip_address.back() == ']') {
-      potential_ip_address.remove_prefix(1);
-      potential_ip_address.remove_suffix(1);
-    }
-    Network::Utility::parseInternetAddress(std::string(potential_ip_address));
-    is_ip_address = true;
-    host_to_resolve = potential_ip_address;
-  }
-  catch (const EnvoyException&) {
-=======
   absl::string_view potential_ip_address = host_to_resolve;
   // TODO(mattklein123): Optimally we would support bracket parsing in parseInternetAddress(),
   // but we still need to trim the brackets to send the IPv6 address into the DNS resolver. For
@@ -1069,7 +1051,6 @@
   if (Network::Utility::parseInternetAddressNoThrow(std::string(potential_ip_address)) != nullptr) {
     is_ip_address = true;
     host_to_resolve = potential_ip_address;
->>>>>>> 481c99df
   }
 
   return {is_ip_address, host_to_resolve, port};
