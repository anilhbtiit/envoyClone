#include "envoy/config/cluster/v3/cluster.pb.h"
#include "envoy/config/core/v3/resolver.pb.h"
#include "envoy/extensions/common/dynamic_forward_proxy/v3/dns_cache.pb.h"
#include "envoy/extensions/key_value/file_based/v3/config.pb.validate.h"

#include "source/common/config/utility.h"
#include "source/common/network/resolver_impl.h"
#include "source/extensions/common/dynamic_forward_proxy/dns_cache_impl.h"
#include "source/extensions/common/dynamic_forward_proxy/dns_cache_manager_impl.h"

#include "test/extensions/common/dynamic_forward_proxy/mocks.h"
#include "test/mocks/filesystem/mocks.h"
#include "test/mocks/network/mocks.h"
#include "test/mocks/protobuf/mocks.h"
#include "test/mocks/runtime/mocks.h"
#include "test/mocks/thread_local/mocks.h"
#include "test/test_common/registry.h"
#include "test/test_common/simulated_time_system.h"
#include "test/test_common/test_runtime.h"
#include "test/test_common/utility.h"

using testing::DoAll;
using testing::InSequence;
using testing::Return;
using testing::SaveArg;

namespace Envoy {
namespace Extensions {
namespace Common {
namespace DynamicForwardProxy {
namespace {

class DnsCacheImplTest : public testing::Test, public Event::TestUsingSimulatedTime {
public:
  void initialize(std::vector<std::string> preresolve_hostnames = {}, uint32_t max_hosts = 1024) {
    config_.set_name("foo");
    config_.set_dns_lookup_family(envoy::config::cluster::v3::Cluster::V4_ONLY);
    config_.mutable_max_hosts()->set_value(max_hosts);
    if (!preresolve_hostnames.empty()) {
      for (const auto& hostname : preresolve_hostnames) {
        envoy::config::core::v3::SocketAddress* address = config_.add_preresolve_hostnames();
        address->set_address(hostname);
        address->set_port_value(443);
      }
    }

    EXPECT_CALL(dispatcher_, isThreadSafe).WillRepeatedly(Return(true));

<<<<<<< HEAD
    EXPECT_CALL(dispatcher_, createDnsResolver(_)).WillOnce(Return(resolver_));
    dns_cache_ =
        std::make_unique<DnsCacheImpl>(dispatcher_, tls_, random_, loader_, store_, config_);
=======
    EXPECT_CALL(dispatcher_, createDnsResolver(_, _)).WillOnce(Return(resolver_));
    dns_cache_ = std::make_unique<DnsCacheImpl>(dispatcher_, tls_, random_, filesystem_, loader_,
                                                store_, validation_visitor_, config_);
>>>>>>> 16879db8
    update_callbacks_handle_ = dns_cache_->addUpdateCallbacks(update_callbacks_);
  }

  ~DnsCacheImplTest() override {
    dns_cache_.reset();
    EXPECT_EQ(0, TestUtility::findGauge(store_, "dns_cache.foo.num_hosts")->value());
  }

  void checkStats(uint64_t query_attempt, uint64_t query_success, uint64_t query_failure,
                  uint64_t address_changed, uint64_t added, uint64_t removed, uint64_t num_hosts) {
    const auto counter_value = [this](const std::string& name) {
      return TestUtility::findCounter(store_, "dns_cache.foo." + name)->value();
    };

    EXPECT_EQ(query_attempt, counter_value("dns_query_attempt"));
    EXPECT_EQ(query_success, counter_value("dns_query_success"));
    EXPECT_EQ(query_failure, counter_value("dns_query_failure"));
    EXPECT_EQ(address_changed, counter_value("host_address_changed"));
    EXPECT_EQ(added, counter_value("host_added"));
    EXPECT_EQ(removed, counter_value("host_removed"));
    EXPECT_EQ(num_hosts, TestUtility::findGauge(store_, "dns_cache.foo.num_hosts")->value());
  }

  envoy::extensions::common::dynamic_forward_proxy::v3::DnsCacheConfig config_;
  NiceMock<Event::MockDispatcher> dispatcher_;
  std::shared_ptr<Network::MockDnsResolver> resolver_{std::make_shared<Network::MockDnsResolver>()};
  NiceMock<ThreadLocal::MockInstance> tls_;
  NiceMock<Random::MockRandomGenerator> random_;
  NiceMock<Filesystem::MockInstance> filesystem_;
  NiceMock<Runtime::MockLoader> loader_;
  Stats::IsolatedStoreImpl store_;
  std::unique_ptr<DnsCache> dns_cache_;
  MockUpdateCallbacks update_callbacks_;
  DnsCache::AddUpdateCallbacksHandlePtr update_callbacks_handle_;
  Envoy::ProtobufMessage::MockValidationVisitor validation_visitor_;
};

MATCHER_P3(DnsHostInfoEquals, address, resolved_host, is_ip_address, "") {
  bool equal = address == arg->address()->asString();
  if (!equal) {
    *result_listener << fmt::format("address '{}' != '{}'", address, arg->address()->asString());
    return equal;
  }
  equal &= resolved_host == arg->resolvedHost();
  if (!equal) {
    *result_listener << fmt::format("resolved_host '{}' != '{}'", resolved_host,
                                    arg->resolvedHost());
    return equal;
  }
  equal &= is_ip_address == arg->isIpAddress();
  if (!equal) {
    *result_listener << fmt::format("is_ip_address '{}' != '{}'", is_ip_address,
                                    arg->isIpAddress());
  }
  return equal;
}

MATCHER(DnsHostInfoAddressIsNull, "") { return arg->address() == nullptr; }

MATCHER_P(CustomTypedDnsResolverConfigEquals, expectedTypedDnsResolverConfig, "") {
  return TestUtility::protoEqual(expectedTypedDnsResolverConfig, arg);
}

TEST_F(DnsCacheImplTest, PreresolveSuccess) {
  Network::DnsResolver::ResolveCb resolve_cb;
  std::string hostname = "bar.baz.com";
  EXPECT_CALL(*resolver_, resolve(hostname, _, _))
      .WillOnce(DoAll(SaveArg<2>(&resolve_cb), Return(&resolver_->active_query_)));
  EXPECT_CALL(
      update_callbacks_,
      onDnsHostAddOrUpdate("bar.baz.com", DnsHostInfoEquals("10.0.0.1:443", "bar.baz.com", false)));

  initialize({"bar.baz.com"} /* preresolve_hostnames */);

  resolve_cb(Network::DnsResolver::ResolutionStatus::Success,
             TestUtility::makeDnsResponse({"10.0.0.1"}));
  checkStats(1 /* attempt */, 1 /* success */, 0 /* failure */, 1 /* address changed */,
             1 /* added */, 0 /* removed */, 1 /* num hosts */);

  MockLoadDnsCacheEntryCallbacks callbacks;
  auto result = dns_cache_->loadDnsCacheEntry("bar.baz.com", 80, callbacks);
  EXPECT_EQ(DnsCache::LoadDnsCacheEntryStatus::InCache, result.status_);
  EXPECT_EQ(result.handle_, nullptr);
  EXPECT_NE(absl::nullopt, result.host_info_);
}

TEST_F(DnsCacheImplTest, PreresolveFailure) {
  EXPECT_THROW_WITH_MESSAGE(
      initialize({"bar.baz.com"} /* preresolve_hostnames */, 0 /* max_hosts */), EnvoyException,
      "DNS Cache [foo] configured with preresolve_hostnames=1 larger than max_hosts=0");
}

// Basic successful resolution and then re-resolution.
TEST_F(DnsCacheImplTest, ResolveSuccess) {
  initialize();
  InSequence s;

  MockLoadDnsCacheEntryCallbacks callbacks;
  Network::DnsResolver::ResolveCb resolve_cb;
  Event::MockTimer* resolve_timer = new Event::MockTimer(&dispatcher_);
  Event::MockTimer* timeout_timer = new Event::MockTimer(&dispatcher_);
  EXPECT_CALL(*timeout_timer, enableTimer(std::chrono::milliseconds(5000), nullptr));
  EXPECT_CALL(*resolver_, resolve("foo.com", _, _))
      .WillOnce(DoAll(SaveArg<2>(&resolve_cb), Return(&resolver_->active_query_)));
  auto result = dns_cache_->loadDnsCacheEntry("foo.com", 80, callbacks);
  EXPECT_EQ(DnsCache::LoadDnsCacheEntryStatus::Loading, result.status_);
  EXPECT_NE(result.handle_, nullptr);
  EXPECT_EQ(absl::nullopt, result.host_info_);

  checkStats(1 /* attempt */, 0 /* success */, 0 /* failure */, 0 /* address changed */,
             1 /* added */, 0 /* removed */, 1 /* num hosts */);

  EXPECT_CALL(*timeout_timer, disableTimer());
  EXPECT_CALL(update_callbacks_,
              onDnsHostAddOrUpdate("foo.com", DnsHostInfoEquals("10.0.0.1:80", "foo.com", false)));
  EXPECT_CALL(callbacks,
              onLoadDnsCacheComplete(DnsHostInfoEquals("10.0.0.1:80", "foo.com", false)));
  EXPECT_CALL(*resolve_timer, enableTimer(std::chrono::milliseconds(60000), _));
  resolve_cb(Network::DnsResolver::ResolutionStatus::Success,
             TestUtility::makeDnsResponse({"10.0.0.1"}));

  checkStats(1 /* attempt */, 1 /* success */, 0 /* failure */, 1 /* address changed */,
             1 /* added */, 0 /* removed */, 1 /* num hosts */);

  // Re-resolve timer.
  EXPECT_CALL(*timeout_timer, enableTimer(std::chrono::milliseconds(5000), nullptr));
  EXPECT_CALL(*resolver_, resolve("foo.com", _, _))
      .WillOnce(DoAll(SaveArg<2>(&resolve_cb), Return(&resolver_->active_query_)));
  resolve_timer->invokeCallback();

  checkStats(2 /* attempt */, 1 /* success */, 0 /* failure */, 1 /* address changed */,
             1 /* added */, 0 /* removed */, 1 /* num hosts */);

  // Address does not change.
  EXPECT_CALL(*timeout_timer, disableTimer());
  EXPECT_CALL(*resolve_timer, enableTimer(std::chrono::milliseconds(60000), _));
  resolve_cb(Network::DnsResolver::ResolutionStatus::Success,
             TestUtility::makeDnsResponse({"10.0.0.1"}));

  checkStats(2 /* attempt */, 2 /* success */, 0 /* failure */, 1 /* address changed */,
             1 /* added */, 0 /* removed */, 1 /* num hosts */);

  // Re-resolve timer.
  EXPECT_CALL(*timeout_timer, enableTimer(std::chrono::milliseconds(5000), nullptr));
  EXPECT_CALL(*resolver_, resolve("foo.com", _, _))
      .WillOnce(DoAll(SaveArg<2>(&resolve_cb), Return(&resolver_->active_query_)));
  resolve_timer->invokeCallback();

  checkStats(3 /* attempt */, 2 /* success */, 0 /* failure */, 1 /* address changed */,
             1 /* added */, 0 /* removed */, 1 /* num hosts */);

  // Address does change.
  EXPECT_CALL(*timeout_timer, disableTimer());
  EXPECT_CALL(update_callbacks_,
              onDnsHostAddOrUpdate("foo.com", DnsHostInfoEquals("10.0.0.2:80", "foo.com", false)));
  EXPECT_CALL(*resolve_timer, enableTimer(std::chrono::milliseconds(60000), _));
  resolve_cb(Network::DnsResolver::ResolutionStatus::Success,
             TestUtility::makeDnsResponse({"10.0.0.2"}));

  checkStats(3 /* attempt */, 3 /* success */, 0 /* failure */, 2 /* address changed */,
             1 /* added */, 0 /* removed */, 1 /* num hosts */);
}

// Ipv4 address.
TEST_F(DnsCacheImplTest, Ipv4Address) {
  initialize();
  InSequence s;

  MockLoadDnsCacheEntryCallbacks callbacks;
  Network::DnsResolver::ResolveCb resolve_cb;
  Event::MockTimer* resolve_timer = new Event::MockTimer(&dispatcher_);
  Event::MockTimer* timeout_timer = new Event::MockTimer(&dispatcher_);
  EXPECT_CALL(*timeout_timer, enableTimer(std::chrono::milliseconds(5000), nullptr));
  EXPECT_CALL(*resolver_, resolve("127.0.0.1", _, _))
      .WillOnce(DoAll(SaveArg<2>(&resolve_cb), Return(&resolver_->active_query_)));
  auto result = dns_cache_->loadDnsCacheEntry("127.0.0.1", 80, callbacks);
  EXPECT_EQ(DnsCache::LoadDnsCacheEntryStatus::Loading, result.status_);
  EXPECT_NE(result.handle_, nullptr);
  EXPECT_EQ(absl::nullopt, result.host_info_);

  EXPECT_CALL(*timeout_timer, disableTimer());
  EXPECT_CALL(
      update_callbacks_,
      onDnsHostAddOrUpdate("127.0.0.1", DnsHostInfoEquals("127.0.0.1:80", "127.0.0.1", true)));
  EXPECT_CALL(callbacks,
              onLoadDnsCacheComplete(DnsHostInfoEquals("127.0.0.1:80", "127.0.0.1", true)));
  EXPECT_CALL(*resolve_timer, enableTimer(std::chrono::milliseconds(60000), _));
  resolve_cb(Network::DnsResolver::ResolutionStatus::Success,
             TestUtility::makeDnsResponse({"127.0.0.1"}));
}

// Ipv4 address with port.
TEST_F(DnsCacheImplTest, Ipv4AddressWithPort) {
  initialize();
  InSequence s;

  MockLoadDnsCacheEntryCallbacks callbacks;
  Network::DnsResolver::ResolveCb resolve_cb;
  Event::MockTimer* resolve_timer = new Event::MockTimer(&dispatcher_);
  Event::MockTimer* timeout_timer = new Event::MockTimer(&dispatcher_);
  EXPECT_CALL(*timeout_timer, enableTimer(std::chrono::milliseconds(5000), nullptr));
  EXPECT_CALL(*resolver_, resolve("127.0.0.1", _, _))
      .WillOnce(DoAll(SaveArg<2>(&resolve_cb), Return(&resolver_->active_query_)));
  auto result = dns_cache_->loadDnsCacheEntry("127.0.0.1:10000", 80, callbacks);
  EXPECT_EQ(DnsCache::LoadDnsCacheEntryStatus::Loading, result.status_);
  EXPECT_NE(result.handle_, nullptr);
  EXPECT_EQ(absl::nullopt, result.host_info_);

  EXPECT_CALL(*timeout_timer, disableTimer());
  EXPECT_CALL(update_callbacks_,
              onDnsHostAddOrUpdate("127.0.0.1:10000",
                                   DnsHostInfoEquals("127.0.0.1:10000", "127.0.0.1", true)));
  EXPECT_CALL(callbacks,
              onLoadDnsCacheComplete(DnsHostInfoEquals("127.0.0.1:10000", "127.0.0.1", true)));
  EXPECT_CALL(*resolve_timer, enableTimer(std::chrono::milliseconds(60000), _));
  resolve_cb(Network::DnsResolver::ResolutionStatus::Success,
             TestUtility::makeDnsResponse({"127.0.0.1"}));
}

// Ipv6 address.
TEST_F(DnsCacheImplTest, Ipv6Address) {
  initialize();
  InSequence s;

  MockLoadDnsCacheEntryCallbacks callbacks;
  Network::DnsResolver::ResolveCb resolve_cb;
  Event::MockTimer* resolve_timer = new Event::MockTimer(&dispatcher_);
  Event::MockTimer* timeout_timer = new Event::MockTimer(&dispatcher_);
  EXPECT_CALL(*timeout_timer, enableTimer(std::chrono::milliseconds(5000), nullptr));
  EXPECT_CALL(*resolver_, resolve("::1", _, _))
      .WillOnce(DoAll(SaveArg<2>(&resolve_cb), Return(&resolver_->active_query_)));
  auto result = dns_cache_->loadDnsCacheEntry("[::1]", 80, callbacks);
  EXPECT_EQ(DnsCache::LoadDnsCacheEntryStatus::Loading, result.status_);
  EXPECT_NE(result.handle_, nullptr);
  EXPECT_EQ(absl::nullopt, result.host_info_);

  EXPECT_CALL(*timeout_timer, disableTimer());
  EXPECT_CALL(update_callbacks_,
              onDnsHostAddOrUpdate("[::1]", DnsHostInfoEquals("[::1]:80", "::1", true)));
  EXPECT_CALL(callbacks, onLoadDnsCacheComplete(DnsHostInfoEquals("[::1]:80", "::1", true)));
  EXPECT_CALL(*resolve_timer, enableTimer(std::chrono::milliseconds(60000), _));
  resolve_cb(Network::DnsResolver::ResolutionStatus::Success,
             TestUtility::makeDnsResponse({"::1"}));
}

// Ipv6 address with port.
TEST_F(DnsCacheImplTest, Ipv6AddressWithPort) {
  initialize();
  InSequence s;

  MockLoadDnsCacheEntryCallbacks callbacks;
  Network::DnsResolver::ResolveCb resolve_cb;
  Event::MockTimer* resolve_timer = new Event::MockTimer(&dispatcher_);
  Event::MockTimer* timeout_timer = new Event::MockTimer(&dispatcher_);
  EXPECT_CALL(*timeout_timer, enableTimer(std::chrono::milliseconds(5000), nullptr));
  EXPECT_CALL(*resolver_, resolve("::1", _, _))
      .WillOnce(DoAll(SaveArg<2>(&resolve_cb), Return(&resolver_->active_query_)));
  auto result = dns_cache_->loadDnsCacheEntry("[::1]:10000", 80, callbacks);
  EXPECT_EQ(DnsCache::LoadDnsCacheEntryStatus::Loading, result.status_);
  EXPECT_NE(result.handle_, nullptr);
  EXPECT_EQ(absl::nullopt, result.host_info_);

  EXPECT_CALL(*timeout_timer, disableTimer());
  EXPECT_CALL(update_callbacks_,
              onDnsHostAddOrUpdate("[::1]:10000", DnsHostInfoEquals("[::1]:10000", "::1", true)));
  EXPECT_CALL(callbacks, onLoadDnsCacheComplete(DnsHostInfoEquals("[::1]:10000", "::1", true)));
  EXPECT_CALL(*resolve_timer, enableTimer(std::chrono::milliseconds(60000), _));
  resolve_cb(Network::DnsResolver::ResolutionStatus::Success,
             TestUtility::makeDnsResponse({"::1"}));
}

// TTL purge test.
TEST_F(DnsCacheImplTest, TTL) {
  initialize();
  InSequence s;

  MockLoadDnsCacheEntryCallbacks callbacks;
  Network::DnsResolver::ResolveCb resolve_cb;
  Event::MockTimer* resolve_timer = new Event::MockTimer(&dispatcher_);
  Event::MockTimer* timeout_timer = new Event::MockTimer(&dispatcher_);
  EXPECT_CALL(*timeout_timer, enableTimer(std::chrono::milliseconds(5000), nullptr));
  EXPECT_CALL(*resolver_, resolve("foo.com", _, _))
      .WillOnce(DoAll(SaveArg<2>(&resolve_cb), Return(&resolver_->active_query_)));
  auto result = dns_cache_->loadDnsCacheEntry("foo.com", 80, callbacks);
  EXPECT_EQ(DnsCache::LoadDnsCacheEntryStatus::Loading, result.status_);
  EXPECT_NE(result.handle_, nullptr);
  EXPECT_EQ(absl::nullopt, result.host_info_);

  checkStats(1 /* attempt */, 0 /* success */, 0 /* failure */, 0 /* address changed */,
             1 /* added */, 0 /* removed */, 1 /* num hosts */);

  EXPECT_CALL(*timeout_timer, disableTimer());
  EXPECT_CALL(update_callbacks_,
              onDnsHostAddOrUpdate("foo.com", DnsHostInfoEquals("10.0.0.1:80", "foo.com", false)));
  EXPECT_CALL(callbacks,
              onLoadDnsCacheComplete(DnsHostInfoEquals("10.0.0.1:80", "foo.com", false)));
  EXPECT_CALL(*resolve_timer, enableTimer(std::chrono::milliseconds(60000), _));
  resolve_cb(Network::DnsResolver::ResolutionStatus::Success,
             TestUtility::makeDnsResponse({"10.0.0.1"}, std::chrono::seconds(0)));

  checkStats(1 /* attempt */, 1 /* success */, 0 /* failure */, 1 /* address changed */,
             1 /* added */, 0 /* removed */, 1 /* num hosts */);

  // Re-resolve with ~60s passed. TTL should still be OK at default of 5 minutes.
  simTime().advanceTimeWait(std::chrono::milliseconds(60001));
  EXPECT_CALL(*timeout_timer, enableTimer(std::chrono::milliseconds(5000), nullptr));
  EXPECT_CALL(*resolver_, resolve("foo.com", _, _))
      .WillOnce(DoAll(SaveArg<2>(&resolve_cb), Return(&resolver_->active_query_)));
  resolve_timer->invokeCallback();
  checkStats(2 /* attempt */, 1 /* success */, 0 /* failure */, 1 /* address changed */,
             1 /* added */, 0 /* removed */, 1 /* num hosts */);

  EXPECT_CALL(*timeout_timer, disableTimer());
  EXPECT_CALL(*resolve_timer, enableTimer(std::chrono::milliseconds(60000), _));
  resolve_cb(Network::DnsResolver::ResolutionStatus::Success,
             TestUtility::makeDnsResponse({"10.0.0.1"}));
  checkStats(2 /* attempt */, 2 /* success */, 0 /* failure */, 1 /* address changed */,
             1 /* added */, 0 /* removed */, 1 /* num hosts */);

  // Re-resolve with ~5m passed. This is not realistic as we would have re-resolved many times
  // during this period but it's good enough for the test.
  simTime().advanceTimeWait(std::chrono::milliseconds(300000));
  EXPECT_CALL(update_callbacks_, onDnsHostRemove("foo.com"));
  resolve_timer->invokeCallback();
  checkStats(2 /* attempt */, 2 /* success */, 0 /* failure */, 1 /* address changed */,
             1 /* added */, 1 /* removed */, 0 /* num hosts */);

  // Make sure we don't get a cache hit the next time the host is requested.
  resolve_timer = new Event::MockTimer(&dispatcher_);
  timeout_timer = new Event::MockTimer(&dispatcher_);
  EXPECT_CALL(*timeout_timer, enableTimer(std::chrono::milliseconds(5000), nullptr));
  EXPECT_CALL(*resolver_, resolve("foo.com", _, _))
      .WillOnce(DoAll(SaveArg<2>(&resolve_cb), Return(&resolver_->active_query_)));
  result = dns_cache_->loadDnsCacheEntry("foo.com", 80, callbacks);
  EXPECT_EQ(DnsCache::LoadDnsCacheEntryStatus::Loading, result.status_);
  EXPECT_NE(result.handle_, nullptr);
  EXPECT_EQ(absl::nullopt, result.host_info_);
  checkStats(3 /* attempt */, 2 /* success */, 0 /* failure */, 1 /* address changed */,
             2 /* added */, 1 /* removed */, 1 /* num hosts */);
}

// TTL purge test with different refresh/TTL parameters.
TEST_F(DnsCacheImplTest, TTLWithCustomParameters) {
  *config_.mutable_dns_refresh_rate() = Protobuf::util::TimeUtil::SecondsToDuration(30);
  *config_.mutable_host_ttl() = Protobuf::util::TimeUtil::SecondsToDuration(60);
  *config_.mutable_dns_query_timeout() = Protobuf::util::TimeUtil::SecondsToDuration(1);
  initialize();
  InSequence s;

  MockLoadDnsCacheEntryCallbacks callbacks;
  Network::DnsResolver::ResolveCb resolve_cb;
  Event::MockTimer* resolve_timer = new Event::MockTimer(&dispatcher_);
  Event::MockTimer* timeout_timer = new Event::MockTimer(&dispatcher_);
  EXPECT_CALL(*timeout_timer, enableTimer(std::chrono::milliseconds(1000), nullptr));
  EXPECT_CALL(*resolver_, resolve("foo.com", _, _))
      .WillOnce(DoAll(SaveArg<2>(&resolve_cb), Return(&resolver_->active_query_)));
  auto result = dns_cache_->loadDnsCacheEntry("foo.com", 80, callbacks);
  EXPECT_EQ(DnsCache::LoadDnsCacheEntryStatus::Loading, result.status_);
  EXPECT_NE(result.handle_, nullptr);
  EXPECT_EQ(absl::nullopt, result.host_info_);

  EXPECT_CALL(*timeout_timer, disableTimer());
  EXPECT_CALL(update_callbacks_,
              onDnsHostAddOrUpdate("foo.com", DnsHostInfoEquals("10.0.0.1:80", "foo.com", false)));
  EXPECT_CALL(callbacks,
              onLoadDnsCacheComplete(DnsHostInfoEquals("10.0.0.1:80", "foo.com", false)));
  EXPECT_CALL(*resolve_timer, enableTimer(std::chrono::milliseconds(30000), _));
  resolve_cb(Network::DnsResolver::ResolutionStatus::Success,
             TestUtility::makeDnsResponse({"10.0.0.1"}, std::chrono::seconds(0)));

  // Re-resolve with ~30s passed. TTL should still be OK at 60s.
  simTime().advanceTimeWait(std::chrono::milliseconds(30001));
  EXPECT_CALL(*timeout_timer, enableTimer(std::chrono::milliseconds(1000), nullptr));
  EXPECT_CALL(*resolver_, resolve("foo.com", _, _))
      .WillOnce(DoAll(SaveArg<2>(&resolve_cb), Return(&resolver_->active_query_)));
  resolve_timer->invokeCallback();
  EXPECT_CALL(*timeout_timer, disableTimer());
  EXPECT_CALL(*resolve_timer, enableTimer(std::chrono::milliseconds(30000), _));
  resolve_cb(Network::DnsResolver::ResolutionStatus::Success,
             TestUtility::makeDnsResponse({"10.0.0.1"}));

  // Re-resolve with ~30s passed. TTL should expire.
  simTime().advanceTimeWait(std::chrono::milliseconds(30001));
  EXPECT_CALL(update_callbacks_, onDnsHostRemove("foo.com"));
  resolve_timer->invokeCallback();
}

// Resolve that completes inline without any callback.
TEST_F(DnsCacheImplTest, InlineResolve) {
  initialize();
  InSequence s;

  MockLoadDnsCacheEntryCallbacks callbacks;
  Event::PostCb post_cb;
  EXPECT_CALL(dispatcher_, post(_)).WillOnce(SaveArg<0>(&post_cb));
  auto result = dns_cache_->loadDnsCacheEntry("localhost", 80, callbacks);
  EXPECT_EQ(DnsCache::LoadDnsCacheEntryStatus::Loading, result.status_);
  EXPECT_NE(result.handle_, nullptr);
  EXPECT_EQ(absl::nullopt, result.host_info_);

  Event::MockTimer* resolve_timer = new Event::MockTimer(&dispatcher_);
  Event::MockTimer* timeout_timer = new Event::MockTimer(&dispatcher_);
  EXPECT_CALL(*timeout_timer, enableTimer(std::chrono::milliseconds(5000), nullptr));
  EXPECT_CALL(*resolver_, resolve("localhost", _, _))
      .WillOnce(Invoke([](const std::string&, Network::DnsLookupFamily,
                          Network::DnsResolver::ResolveCb callback) {
        callback(Network::DnsResolver::ResolutionStatus::Success,
                 TestUtility::makeDnsResponse({"127.0.0.1"}));
        return nullptr;
      }));
  EXPECT_CALL(*timeout_timer, disableTimer());
  EXPECT_CALL(
      update_callbacks_,
      onDnsHostAddOrUpdate("localhost", DnsHostInfoEquals("127.0.0.1:80", "localhost", false)));
  EXPECT_CALL(callbacks,
              onLoadDnsCacheComplete(DnsHostInfoEquals("127.0.0.1:80", "localhost", false)));
  EXPECT_CALL(*resolve_timer, enableTimer(std::chrono::milliseconds(60000), _));
  post_cb();
}

// Resolve timeout.
TEST_F(DnsCacheImplTest, ResolveTimeout) {
  initialize();
  InSequence s;

  MockLoadDnsCacheEntryCallbacks callbacks;
  Network::DnsResolver::ResolveCb resolve_cb;
  Event::MockTimer* resolve_timer = new Event::MockTimer(&dispatcher_);
  Event::MockTimer* timeout_timer = new Event::MockTimer(&dispatcher_);
  EXPECT_CALL(*timeout_timer, enableTimer(std::chrono::milliseconds(5000), nullptr));
  EXPECT_CALL(*resolver_, resolve("foo.com", _, _))
      .WillOnce(DoAll(SaveArg<2>(&resolve_cb), Return(&resolver_->active_query_)));
  auto result = dns_cache_->loadDnsCacheEntry("foo.com", 80, callbacks);
  EXPECT_EQ(DnsCache::LoadDnsCacheEntryStatus::Loading, result.status_);
  EXPECT_NE(result.handle_, nullptr);
  EXPECT_EQ(absl::nullopt, result.host_info_);
  checkStats(1 /* attempt */, 0 /* success */, 0 /* failure */, 0 /* address changed */,
             1 /* added */, 0 /* removed */, 1 /* num hosts */);

  EXPECT_CALL(resolver_->active_query_, cancel(Network::ActiveDnsQuery::CancelReason::Timeout));
  EXPECT_CALL(*timeout_timer, disableTimer());
  EXPECT_CALL(update_callbacks_, onDnsHostAddOrUpdate(_, _)).Times(0);
  EXPECT_CALL(callbacks, onLoadDnsCacheComplete(DnsHostInfoAddressIsNull()));
  EXPECT_CALL(*resolve_timer, enableTimer(std::chrono::milliseconds(60000), _));
  timeout_timer->invokeCallback();
  checkStats(1 /* attempt */, 0 /* success */, 1 /* failure */, 0 /* address changed */,
             1 /* added */, 0 /* removed */, 1 /* num hosts */);
  EXPECT_EQ(1, TestUtility::findCounter(store_, "dns_cache.foo.dns_query_timeout")->value());
}

// Resolve failure that returns no addresses.
TEST_F(DnsCacheImplTest, ResolveFailure) {
  initialize();
  InSequence s;

  MockLoadDnsCacheEntryCallbacks callbacks;
  Network::DnsResolver::ResolveCb resolve_cb;
  Event::MockTimer* resolve_timer = new Event::MockTimer(&dispatcher_);
  Event::MockTimer* timeout_timer = new Event::MockTimer(&dispatcher_);
  EXPECT_CALL(*timeout_timer, enableTimer(std::chrono::milliseconds(5000), nullptr));
  EXPECT_CALL(*resolver_, resolve("foo.com", _, _))
      .WillOnce(DoAll(SaveArg<2>(&resolve_cb), Return(&resolver_->active_query_)));
  auto result = dns_cache_->loadDnsCacheEntry("foo.com", 80, callbacks);
  EXPECT_EQ(DnsCache::LoadDnsCacheEntryStatus::Loading, result.status_);
  EXPECT_NE(result.handle_, nullptr);
  EXPECT_EQ(absl::nullopt, result.host_info_);
  checkStats(1 /* attempt */, 0 /* success */, 0 /* failure */, 0 /* address changed */,
             1 /* added */, 0 /* removed */, 1 /* num hosts */);

  EXPECT_CALL(*timeout_timer, disableTimer());
  EXPECT_CALL(update_callbacks_, onDnsHostAddOrUpdate(_, _)).Times(0);
  EXPECT_CALL(callbacks, onLoadDnsCacheComplete(DnsHostInfoAddressIsNull()));
  EXPECT_CALL(*resolve_timer, enableTimer(std::chrono::milliseconds(60000), _));
  resolve_cb(Network::DnsResolver::ResolutionStatus::Failure, TestUtility::makeDnsResponse({}));
  checkStats(1 /* attempt */, 0 /* success */, 1 /* failure */, 0 /* address changed */,
             1 /* added */, 0 /* removed */, 1 /* num hosts */);

  result = dns_cache_->loadDnsCacheEntry("foo.com", 80, callbacks);
  EXPECT_EQ(DnsCache::LoadDnsCacheEntryStatus::InCache, result.status_);
  EXPECT_EQ(result.handle_, nullptr);
  ASSERT_NE(absl::nullopt, result.host_info_);
  ASSERT_NE(nullptr, *result.host_info_);
  EXPECT_EQ(nullptr, (*result.host_info_)->address());

  // Re-resolve with ~5m passed. This is not realistic as we would have re-resolved many times
  // during this period but it's good enough for the test.
  simTime().advanceTimeWait(std::chrono::milliseconds(300001));
  // Because resolution failed for the host, onDnsHostAddOrUpdate was not called.
  // Therefore, onDnsHostRemove should not be called either.
  EXPECT_CALL(update_callbacks_, onDnsHostRemove(_)).Times(0);
  resolve_timer->invokeCallback();
  // DnsCacheImpl state is updated accordingly: the host is removed.
  checkStats(1 /* attempt */, 0 /* success */, 1 /* failure */, 0 /* address changed */,
             1 /* added */, 1 /* removed */, 0 /* num hosts */);
}

TEST_F(DnsCacheImplTest, ResolveFailureWithFailureRefreshRate) {
  *config_.mutable_dns_failure_refresh_rate()->mutable_base_interval() =
      Protobuf::util::TimeUtil::SecondsToDuration(7);
  *config_.mutable_dns_failure_refresh_rate()->mutable_max_interval() =
      Protobuf::util::TimeUtil::SecondsToDuration(10);
  initialize();
  InSequence s;

  MockLoadDnsCacheEntryCallbacks callbacks;
  Network::DnsResolver::ResolveCb resolve_cb;
  Event::MockTimer* resolve_timer = new Event::MockTimer(&dispatcher_);
  Event::MockTimer* timeout_timer = new Event::MockTimer(&dispatcher_);
  EXPECT_CALL(*timeout_timer, enableTimer(std::chrono::milliseconds(5000), nullptr));
  EXPECT_CALL(*resolver_, resolve("foo.com", _, _))
      .WillOnce(DoAll(SaveArg<2>(&resolve_cb), Return(&resolver_->active_query_)));
  auto result = dns_cache_->loadDnsCacheEntry("foo.com", 80, callbacks);
  EXPECT_EQ(DnsCache::LoadDnsCacheEntryStatus::Loading, result.status_);
  EXPECT_NE(result.handle_, nullptr);
  EXPECT_EQ(absl::nullopt, result.host_info_);
  checkStats(1 /* attempt */, 0 /* success */, 0 /* failure */, 0 /* address changed */,
             1 /* added */, 0 /* removed */, 1 /* num hosts */);

  EXPECT_CALL(*timeout_timer, disableTimer());
  EXPECT_CALL(update_callbacks_, onDnsHostAddOrUpdate(_, _)).Times(0);
  EXPECT_CALL(callbacks, onLoadDnsCacheComplete(DnsHostInfoAddressIsNull()));
  ON_CALL(random_, random()).WillByDefault(Return(8000));
  EXPECT_CALL(*resolve_timer, enableTimer(std::chrono::milliseconds(1000), _));
  resolve_cb(Network::DnsResolver::ResolutionStatus::Failure, TestUtility::makeDnsResponse({}));
  checkStats(1 /* attempt */, 0 /* success */, 1 /* failure */, 0 /* address changed */,
             1 /* added */, 0 /* removed */, 1 /* num hosts */);

  result = dns_cache_->loadDnsCacheEntry("foo.com", 80, callbacks);
  EXPECT_EQ(DnsCache::LoadDnsCacheEntryStatus::InCache, result.status_);
  EXPECT_EQ(result.handle_, nullptr);
  ASSERT_NE(absl::nullopt, result.host_info_);
  ASSERT_NE(nullptr, *result.host_info_);
  EXPECT_EQ(nullptr, (*result.host_info_)->address());

  // Re-resolve with ~5m passed. This is not realistic as we would have re-resolved many times
  // during this period but it's good enough for the test.
  simTime().advanceTimeWait(std::chrono::milliseconds(300001));
  // Because resolution failed for the host, onDnsHostAddOrUpdate was not called.
  // Therefore, onDnsHostRemove should not be called either.
  EXPECT_CALL(update_callbacks_, onDnsHostRemove(_)).Times(0);
  resolve_timer->invokeCallback();
  // DnsCacheImpl state is updated accordingly: the host is removed.
  checkStats(1 /* attempt */, 0 /* success */, 1 /* failure */, 0 /* address changed */,
             1 /* added */, 1 /* removed */, 0 /* num hosts */);
}

TEST_F(DnsCacheImplTest, ResolveSuccessWithEmptyResult) {
  initialize();
  InSequence s;

  MockLoadDnsCacheEntryCallbacks callbacks;
  Network::DnsResolver::ResolveCb resolve_cb;
  Event::MockTimer* resolve_timer = new Event::MockTimer(&dispatcher_);
  Event::MockTimer* timeout_timer = new Event::MockTimer(&dispatcher_);
  EXPECT_CALL(*timeout_timer, enableTimer(std::chrono::milliseconds(5000), nullptr));
  EXPECT_CALL(*resolver_, resolve("foo.com", _, _))
      .WillOnce(DoAll(SaveArg<2>(&resolve_cb), Return(&resolver_->active_query_)));
  auto result = dns_cache_->loadDnsCacheEntry("foo.com", 80, callbacks);
  EXPECT_EQ(DnsCache::LoadDnsCacheEntryStatus::Loading, result.status_);
  EXPECT_NE(result.handle_, nullptr);
  EXPECT_EQ(absl::nullopt, result.host_info_);
  checkStats(1 /* attempt */, 0 /* success */, 0 /* failure */, 0 /* address changed */,
             1 /* added */, 0 /* removed */, 1 /* num hosts */);

  // A successful empty resolution DOES NOT update the host information.
  EXPECT_CALL(*timeout_timer, disableTimer());
  EXPECT_CALL(update_callbacks_, onDnsHostAddOrUpdate(_, _)).Times(0);
  EXPECT_CALL(callbacks, onLoadDnsCacheComplete(DnsHostInfoAddressIsNull()));
  EXPECT_CALL(*resolve_timer, enableTimer(std::chrono::milliseconds(60000), _));
  resolve_cb(Network::DnsResolver::ResolutionStatus::Success, TestUtility::makeDnsResponse({}));
  checkStats(1 /* attempt */, 1 /* success */, 0 /* failure */, 0 /* address changed */,
             1 /* added */, 0 /* removed */, 1 /* num hosts */);

  result = dns_cache_->loadDnsCacheEntry("foo.com", 80, callbacks);
  EXPECT_EQ(DnsCache::LoadDnsCacheEntryStatus::InCache, result.status_);
  EXPECT_EQ(result.handle_, nullptr);
  ASSERT_NE(absl::nullopt, result.host_info_);
  ASSERT_NE(nullptr, *result.host_info_);
  EXPECT_EQ(nullptr, (*result.host_info_)->address());

  // Re-resolve with ~5m passed. This is not realistic as we would have re-resolved many times
  // during this period but it's good enough for the test.
  simTime().advanceTimeWait(std::chrono::milliseconds(300001));
  // Because resolution failed for the host, onDnsHostAddOrUpdate was not called.
  // Therefore, onDnsHostRemove should not be called either.
  EXPECT_CALL(update_callbacks_, onDnsHostRemove(_)).Times(0);
  resolve_timer->invokeCallback();
  // DnsCacheImpl state is updated accordingly: the host is removed.
  checkStats(1 /* attempt */, 1 /* success */, 0 /* failure */, 0 /* address changed */,
             1 /* added */, 1 /* removed */, 0 /* num hosts */);
}

// Cancel a cache load before the resolve completes.
TEST_F(DnsCacheImplTest, CancelResolve) {
  initialize();
  InSequence s;

  MockLoadDnsCacheEntryCallbacks callbacks;
  Network::DnsResolver::ResolveCb resolve_cb;
  EXPECT_CALL(*resolver_, resolve("foo.com", _, _))
      .WillOnce(DoAll(SaveArg<2>(&resolve_cb), Return(&resolver_->active_query_)));
  auto result = dns_cache_->loadDnsCacheEntry("foo.com", 80, callbacks);
  EXPECT_EQ(DnsCache::LoadDnsCacheEntryStatus::Loading, result.status_);
  EXPECT_NE(result.handle_, nullptr);
  EXPECT_EQ(absl::nullopt, result.host_info_);

  result.handle_.reset();
  EXPECT_CALL(update_callbacks_,
              onDnsHostAddOrUpdate("foo.com", DnsHostInfoEquals("10.0.0.1:80", "foo.com", false)));
  resolve_cb(Network::DnsResolver::ResolutionStatus::Success,
             TestUtility::makeDnsResponse({"10.0.0.1"}));
}

// Two cache loads that are trying to resolve the same host. Make sure we only do a single resolve
// and fire both callbacks on completion.
TEST_F(DnsCacheImplTest, MultipleResolveSameHost) {
  initialize();
  InSequence s;

  MockLoadDnsCacheEntryCallbacks callbacks1;
  Network::DnsResolver::ResolveCb resolve_cb;
  EXPECT_CALL(*resolver_, resolve("foo.com", _, _))
      .WillOnce(DoAll(SaveArg<2>(&resolve_cb), Return(&resolver_->active_query_)));
  auto result1 = dns_cache_->loadDnsCacheEntry("foo.com", 80, callbacks1);
  EXPECT_EQ(DnsCache::LoadDnsCacheEntryStatus::Loading, result1.status_);
  EXPECT_NE(result1.handle_, nullptr);
  EXPECT_EQ(absl::nullopt, result1.host_info_);

  MockLoadDnsCacheEntryCallbacks callbacks2;
  auto result2 = dns_cache_->loadDnsCacheEntry("foo.com", 80, callbacks2);
  EXPECT_EQ(DnsCache::LoadDnsCacheEntryStatus::Loading, result2.status_);
  EXPECT_NE(result2.handle_, nullptr);
  EXPECT_EQ(absl::nullopt, result2.host_info_);

  EXPECT_CALL(update_callbacks_,
              onDnsHostAddOrUpdate("foo.com", DnsHostInfoEquals("10.0.0.1:80", "foo.com", false)));
  EXPECT_CALL(callbacks2,
              onLoadDnsCacheComplete(DnsHostInfoEquals("10.0.0.1:80", "foo.com", false)));
  EXPECT_CALL(callbacks1,
              onLoadDnsCacheComplete(DnsHostInfoEquals("10.0.0.1:80", "foo.com", false)));
  resolve_cb(Network::DnsResolver::ResolutionStatus::Success,
             TestUtility::makeDnsResponse({"10.0.0.1"}));
}

// Two cache loads that are resolving different hosts.
TEST_F(DnsCacheImplTest, MultipleResolveDifferentHost) {
  initialize();
  InSequence s;

  MockLoadDnsCacheEntryCallbacks callbacks1;
  Network::DnsResolver::ResolveCb resolve_cb1;
  EXPECT_CALL(*resolver_, resolve("foo.com", _, _))
      .WillOnce(DoAll(SaveArg<2>(&resolve_cb1), Return(&resolver_->active_query_)));
  auto result1 = dns_cache_->loadDnsCacheEntry("foo.com", 80, callbacks1);
  EXPECT_EQ(DnsCache::LoadDnsCacheEntryStatus::Loading, result1.status_);
  EXPECT_NE(result1.handle_, nullptr);
  EXPECT_EQ(absl::nullopt, result1.host_info_);
  EXPECT_EQ(dns_cache_->getHost("foo.com"), absl::nullopt);

  MockLoadDnsCacheEntryCallbacks callbacks2;
  Network::DnsResolver::ResolveCb resolve_cb2;
  EXPECT_CALL(*resolver_, resolve("bar.com", _, _))
      .WillOnce(DoAll(SaveArg<2>(&resolve_cb2), Return(&resolver_->active_query_)));
  auto result2 = dns_cache_->loadDnsCacheEntry("bar.com", 443, callbacks2);
  EXPECT_EQ(DnsCache::LoadDnsCacheEntryStatus::Loading, result2.status_);
  EXPECT_NE(result2.handle_, nullptr);
  EXPECT_EQ(absl::nullopt, result2.host_info_);
  EXPECT_EQ(dns_cache_->getHost("bar.com"), absl::nullopt);

  EXPECT_CALL(update_callbacks_,
              onDnsHostAddOrUpdate("bar.com", DnsHostInfoEquals("10.0.0.1:443", "bar.com", false)));
  EXPECT_CALL(callbacks2,
              onLoadDnsCacheComplete(DnsHostInfoEquals("10.0.0.1:443", "bar.com", false)));
  resolve_cb2(Network::DnsResolver::ResolutionStatus::Success,
              TestUtility::makeDnsResponse({"10.0.0.1"}));

  EXPECT_CALL(update_callbacks_,
              onDnsHostAddOrUpdate("foo.com", DnsHostInfoEquals("10.0.0.2:80", "foo.com", false)));
  EXPECT_CALL(callbacks1,
              onLoadDnsCacheComplete(DnsHostInfoEquals("10.0.0.2:80", "foo.com", false)));
  resolve_cb1(Network::DnsResolver::ResolutionStatus::Success,
              TestUtility::makeDnsResponse({"10.0.0.2"}));

  absl::flat_hash_map<std::string, DnsHostInfoSharedPtr> hosts;
  dns_cache_->iterateHostMap(
      [&](absl::string_view host, const DnsHostInfoSharedPtr& info) { hosts.emplace(host, info); });
  EXPECT_EQ(2, hosts.size());
  EXPECT_THAT(hosts["bar.com"], DnsHostInfoEquals("10.0.0.1:443", "bar.com", false));
  EXPECT_THAT(hosts["foo.com"], DnsHostInfoEquals("10.0.0.2:80", "foo.com", false));

  EXPECT_TRUE(dns_cache_->getHost("bar.com").has_value());
  EXPECT_THAT(dns_cache_->getHost("bar.com").value(),
              DnsHostInfoEquals("10.0.0.1:443", "bar.com", false));
  EXPECT_TRUE(dns_cache_->getHost("foo.com").has_value());
  EXPECT_THAT(dns_cache_->getHost("foo.com").value(),
              DnsHostInfoEquals("10.0.0.2:80", "foo.com", false));
  EXPECT_EQ(dns_cache_->getHost("baz.com"), absl::nullopt);
}

// A successful resolve followed by a cache hit.
TEST_F(DnsCacheImplTest, CacheHit) {
  initialize();
  InSequence s;

  MockLoadDnsCacheEntryCallbacks callbacks;
  Network::DnsResolver::ResolveCb resolve_cb;
  EXPECT_CALL(*resolver_, resolve("foo.com", _, _))
      .WillOnce(DoAll(SaveArg<2>(&resolve_cb), Return(&resolver_->active_query_)));
  auto result = dns_cache_->loadDnsCacheEntry("foo.com", 80, callbacks);
  EXPECT_EQ(DnsCache::LoadDnsCacheEntryStatus::Loading, result.status_);
  EXPECT_NE(result.handle_, nullptr);
  EXPECT_EQ(absl::nullopt, result.host_info_);

  EXPECT_CALL(update_callbacks_,
              onDnsHostAddOrUpdate("foo.com", DnsHostInfoEquals("10.0.0.1:80", "foo.com", false)));
  EXPECT_CALL(callbacks,
              onLoadDnsCacheComplete(DnsHostInfoEquals("10.0.0.1:80", "foo.com", false)));
  resolve_cb(Network::DnsResolver::ResolutionStatus::Success,
             TestUtility::makeDnsResponse({"10.0.0.1"}));

  result = dns_cache_->loadDnsCacheEntry("foo.com", 80, callbacks);
  EXPECT_EQ(DnsCache::LoadDnsCacheEntryStatus::InCache, result.status_);
  EXPECT_EQ(result.handle_, nullptr);
  ASSERT_NE(absl::nullopt, result.host_info_);
  EXPECT_THAT(*result.host_info_, DnsHostInfoEquals("10.0.0.1:80", "foo.com", false));
}

// Make sure we destroy active queries if the cache goes away.
TEST_F(DnsCacheImplTest, CancelActiveQueriesOnDestroy) {
  initialize();
  InSequence s;

  MockLoadDnsCacheEntryCallbacks callbacks;
  Network::DnsResolver::ResolveCb resolve_cb;
  EXPECT_CALL(*resolver_, resolve("foo.com", _, _))
      .WillOnce(DoAll(SaveArg<2>(&resolve_cb), Return(&resolver_->active_query_)));
  auto result = dns_cache_->loadDnsCacheEntry("foo.com", 80, callbacks);
  EXPECT_EQ(DnsCache::LoadDnsCacheEntryStatus::Loading, result.status_);
  EXPECT_NE(result.handle_, nullptr);
  EXPECT_EQ(absl::nullopt, result.host_info_);

  EXPECT_CALL(resolver_->active_query_,
              cancel(Network::ActiveDnsQuery::CancelReason::QueryAbandoned));
  dns_cache_.reset();
}

// Invalid port
TEST_F(DnsCacheImplTest, InvalidPort) {
  initialize();
  InSequence s;

  MockLoadDnsCacheEntryCallbacks callbacks;
  Network::DnsResolver::ResolveCb resolve_cb;
  EXPECT_CALL(*resolver_, resolve("foo.com:abc", _, _))
      .WillOnce(DoAll(SaveArg<2>(&resolve_cb), Return(&resolver_->active_query_)));
  auto result = dns_cache_->loadDnsCacheEntry("foo.com:abc", 80, callbacks);
  EXPECT_EQ(DnsCache::LoadDnsCacheEntryStatus::Loading, result.status_);
  EXPECT_NE(result.handle_, nullptr);
  EXPECT_EQ(absl::nullopt, result.host_info_);

  EXPECT_CALL(update_callbacks_, onDnsHostAddOrUpdate(_, _)).Times(0);
  EXPECT_CALL(callbacks, onLoadDnsCacheComplete(DnsHostInfoAddressIsNull()));
  resolve_cb(Network::DnsResolver::ResolutionStatus::Success, TestUtility::makeDnsResponse({}));
}

// Max host overflow.
TEST_F(DnsCacheImplTest, MaxHostOverflow) {
  initialize({} /* preresolve_hostnames */, 0 /* max_hosts */);
  InSequence s;

  MockLoadDnsCacheEntryCallbacks callbacks;
  auto result = dns_cache_->loadDnsCacheEntry("foo.com", 80, callbacks);
  EXPECT_EQ(DnsCache::LoadDnsCacheEntryStatus::Overflow, result.status_);
  EXPECT_EQ(result.handle_, nullptr);
  EXPECT_EQ(absl::nullopt, result.host_info_);
  EXPECT_EQ(1, TestUtility::findCounter(store_, "dns_cache.foo.host_overflow")->value());
}

TEST_F(DnsCacheImplTest, CircuitBreakersNotInvoked) {
  initialize();

  auto raii_ptr = dns_cache_->canCreateDnsRequest();
  EXPECT_NE(raii_ptr.get(), nullptr);
}

TEST_F(DnsCacheImplTest, DnsCacheCircuitBreakersOverflow) {
  config_.mutable_dns_cache_circuit_breaker()->mutable_max_pending_requests()->set_value(0);
  initialize();

  auto raii_ptr = dns_cache_->canCreateDnsRequest();
  EXPECT_EQ(raii_ptr.get(), nullptr);
  EXPECT_EQ(1, TestUtility::findCounter(store_, "dns_cache.foo.dns_rq_pending_overflow")->value());
}

TEST_F(DnsCacheImplTest, UseTcpForDnsLookupsOptionSetDeprecatedField) {
  initialize();
  config_.set_use_tcp_for_dns_lookups(true);
<<<<<<< HEAD
  envoy::config::core::v3::TypedExtensionConfig typed_dns_resolver_config;
  EXPECT_CALL(dispatcher_, createDnsResolver(_))
      .WillOnce(DoAll(SaveArg<0>(&typed_dns_resolver_config), Return(resolver_)));
  DnsCacheImpl dns_cache_(dispatcher_, tls_, random_, loader_, store_, config_);
  envoy::extensions::network::dns_resolver::cares::v3::CaresDnsResolverConfig cares;
  typed_dns_resolver_config.typed_config().UnpackTo(&cares);
=======
  envoy::config::core::v3::DnsResolverOptions dns_resolver_options;
  EXPECT_CALL(dispatcher_, createDnsResolver(_, _))
      .WillOnce(DoAll(SaveArg<1>(&dns_resolver_options), Return(resolver_)));
  DnsCacheImpl dns_cache_(dispatcher_, tls_, random_, filesystem_, loader_, store_,
                          validation_visitor_, config_);
>>>>>>> 16879db8
  // `true` here means dns_resolver_options.use_tcp_for_dns_lookups is set to true.
  EXPECT_EQ(true, cares.dns_resolver_options().use_tcp_for_dns_lookups());
}

TEST_F(DnsCacheImplTest, UseTcpForDnsLookupsOptionSet) {
  initialize();
  config_.mutable_dns_resolution_config()
      ->mutable_dns_resolver_options()
      ->set_use_tcp_for_dns_lookups(true);
<<<<<<< HEAD
  envoy::config::core::v3::TypedExtensionConfig typed_dns_resolver_config;
  EXPECT_CALL(dispatcher_, createDnsResolver(_))
      .WillOnce(DoAll(SaveArg<0>(&typed_dns_resolver_config), Return(resolver_)));
  DnsCacheImpl dns_cache_(dispatcher_, tls_, random_, loader_, store_, config_);
  envoy::extensions::network::dns_resolver::cares::v3::CaresDnsResolverConfig cares;
  typed_dns_resolver_config.typed_config().UnpackTo(&cares);
=======
  envoy::config::core::v3::DnsResolverOptions dns_resolver_options;
  EXPECT_CALL(dispatcher_, createDnsResolver(_, _))
      .WillOnce(DoAll(SaveArg<1>(&dns_resolver_options), Return(resolver_)));
  DnsCacheImpl dns_cache_(dispatcher_, tls_, random_, filesystem_, loader_, store_,
                          validation_visitor_, config_);
>>>>>>> 16879db8
  // `true` here means dns_resolver_options.use_tcp_for_dns_lookups is set to true.
  EXPECT_EQ(true, cares.dns_resolver_options().use_tcp_for_dns_lookups());
}

TEST_F(DnsCacheImplTest, NoDefaultSearchDomainOptionSet) {
  initialize();
  config_.mutable_dns_resolution_config()
      ->mutable_dns_resolver_options()
      ->set_no_default_search_domain(true);
<<<<<<< HEAD
  envoy::config::core::v3::TypedExtensionConfig typed_dns_resolver_config;
  EXPECT_CALL(dispatcher_, createDnsResolver(_))
      .WillOnce(DoAll(SaveArg<0>(&typed_dns_resolver_config), Return(resolver_)));
  DnsCacheImpl dns_cache_(dispatcher_, tls_, random_, loader_, store_, config_);
  envoy::extensions::network::dns_resolver::cares::v3::CaresDnsResolverConfig cares;
  typed_dns_resolver_config.typed_config().UnpackTo(&cares);
=======
  envoy::config::core::v3::DnsResolverOptions dns_resolver_options;
  EXPECT_CALL(dispatcher_, createDnsResolver(_, _))
      .WillOnce(DoAll(SaveArg<1>(&dns_resolver_options), Return(resolver_)));
  DnsCacheImpl dns_cache_(dispatcher_, tls_, random_, filesystem_, loader_, store_,
                          validation_visitor_, config_);
>>>>>>> 16879db8
  // `true` here means dns_resolver_options.no_default_search_domain is set to true.
  EXPECT_EQ(true, cares.dns_resolver_options().no_default_search_domain());
}

TEST_F(DnsCacheImplTest, UseTcpForDnsLookupsOptionUnSet) {
  initialize();
<<<<<<< HEAD
  envoy::config::core::v3::TypedExtensionConfig typed_dns_resolver_config;
  EXPECT_CALL(dispatcher_, createDnsResolver(_))
      .WillOnce(DoAll(SaveArg<0>(&typed_dns_resolver_config), Return(resolver_)));
  DnsCacheImpl dns_cache_(dispatcher_, tls_, random_, loader_, store_, config_);
  envoy::extensions::network::dns_resolver::cares::v3::CaresDnsResolverConfig cares;
  typed_dns_resolver_config.typed_config().UnpackTo(&cares);
=======
  envoy::config::core::v3::DnsResolverOptions dns_resolver_options;
  EXPECT_CALL(dispatcher_, createDnsResolver(_, _))
      .WillOnce(DoAll(SaveArg<1>(&dns_resolver_options), Return(resolver_)));
  DnsCacheImpl dns_cache_(dispatcher_, tls_, random_, filesystem_, loader_, store_,
                          validation_visitor_, config_);
>>>>>>> 16879db8
  // `false` here means dns_resolver_options.use_tcp_for_dns_lookups is set to false.
  EXPECT_EQ(false, cares.dns_resolver_options().use_tcp_for_dns_lookups());
}

TEST_F(DnsCacheImplTest, NoDefaultSearchDomainOptionUnSet) {
  initialize();
<<<<<<< HEAD
  envoy::config::core::v3::TypedExtensionConfig typed_dns_resolver_config;
  EXPECT_CALL(dispatcher_, createDnsResolver(_))
      .WillOnce(DoAll(SaveArg<0>(&typed_dns_resolver_config), Return(resolver_)));
  DnsCacheImpl dns_cache_(dispatcher_, tls_, random_, loader_, store_, config_);
  envoy::extensions::network::dns_resolver::cares::v3::CaresDnsResolverConfig cares;
  typed_dns_resolver_config.typed_config().UnpackTo(&cares);
=======
  envoy::config::core::v3::DnsResolverOptions dns_resolver_options;
  EXPECT_CALL(dispatcher_, createDnsResolver(_, _))
      .WillOnce(DoAll(SaveArg<1>(&dns_resolver_options), Return(resolver_)));
  DnsCacheImpl dns_cache_(dispatcher_, tls_, random_, filesystem_, loader_, store_,
                          validation_visitor_, config_);
>>>>>>> 16879db8
  // `false` here means dns_resolver_options.no_default_search_domain is set to false.
  EXPECT_EQ(false, cares.dns_resolver_options().no_default_search_domain());
}

// DNS cache manager config tests.
TEST(DnsCacheManagerImplTest, LoadViaConfig) {
  NiceMock<Event::MockDispatcher> dispatcher;
  NiceMock<ThreadLocal::MockInstance> tls;
  NiceMock<Random::MockRandomGenerator> random;
  NiceMock<Runtime::MockLoader> loader;
  Stats::IsolatedStoreImpl store;
  NiceMock<Filesystem::MockInstance> filesystem;
  Envoy::ProtobufMessage::MockValidationVisitor visitor;
  DnsCacheManagerImpl cache_manager(dispatcher, tls, random, filesystem, loader, store, visitor);

  envoy::extensions::common::dynamic_forward_proxy::v3::DnsCacheConfig config1;
  config1.set_name("foo");

  auto cache1 = cache_manager.getCache(config1);
  EXPECT_NE(cache1, nullptr);

  envoy::extensions::common::dynamic_forward_proxy::v3::DnsCacheConfig config2;
  config2.set_name("foo");
  EXPECT_EQ(cache1, cache_manager.getCache(config2));

  envoy::extensions::common::dynamic_forward_proxy::v3::DnsCacheConfig config3;
  config3.set_name("bar");
  auto cache2 = cache_manager.getCache(config3);
  EXPECT_NE(cache2, nullptr);
  EXPECT_NE(cache1, cache2);

  envoy::extensions::common::dynamic_forward_proxy::v3::DnsCacheConfig config4;
  config4.set_name("foo");
  config4.set_dns_lookup_family(envoy::config::cluster::v3::Cluster::V6_ONLY);
  EXPECT_THROW_WITH_MESSAGE(cache_manager.getCache(config4), EnvoyException,
                            "config specified DNS cache 'foo' with different settings");
}

TEST(DnsCacheConfigOptionsTest, EmtpyDnsResolutionConfig) {
  NiceMock<Event::MockDispatcher> dispatcher;
  std::shared_ptr<Network::MockDnsResolver> resolver{std::make_shared<Network::MockDnsResolver>()};
  NiceMock<ThreadLocal::MockInstance> tls;
  NiceMock<Random::MockRandomGenerator> random;
  NiceMock<Runtime::MockLoader> loader;
  Stats::IsolatedStoreImpl store;

  envoy::extensions::common::dynamic_forward_proxy::v3::DnsCacheConfig config;
  envoy::config::core::v3::TypedExtensionConfig empty_typed_dns_resolver_config;
  envoy::extensions::network::dns_resolver::cares::v3::CaresDnsResolverConfig cares;
  empty_typed_dns_resolver_config.mutable_typed_config()->PackFrom(cares);
  empty_typed_dns_resolver_config.set_name(Envoy::Network::CaresDnsResolver);
  EXPECT_CALL(dispatcher, createDnsResolver(
                              CustomTypedDnsResolverConfigEquals(empty_typed_dns_resolver_config)))
      .WillOnce(Return(resolver));
  NiceMock<Filesystem::MockInstance> filesystem;
  Envoy::ProtobufMessage::MockValidationVisitor visitor;
  DnsCacheImpl dns_cache(dispatcher, tls, random, filesystem, loader, store, visitor, config);
}

// Test dns_resolution_config is in place, use it.
TEST(DnsCacheConfigOptionsTest, NonEmptyDnsResolutionConfig) {
  NiceMock<Event::MockDispatcher> dispatcher;
  std::shared_ptr<Network::MockDnsResolver> resolver{std::make_shared<Network::MockDnsResolver>()};
  NiceMock<ThreadLocal::MockInstance> tls;
  NiceMock<Random::MockRandomGenerator> random;
  NiceMock<Runtime::MockLoader> loader;
  Stats::IsolatedStoreImpl store;
  envoy::extensions::common::dynamic_forward_proxy::v3::DnsCacheConfig config;

  envoy::config::core::v3::Address* dns_resolvers =
      config.mutable_dns_resolution_config()->add_resolvers();
  dns_resolvers->mutable_socket_address()->set_address("1.2.3.4");
  dns_resolvers->mutable_socket_address()->set_port_value(8080);

  envoy::config::core::v3::TypedExtensionConfig typed_dns_resolver_config;
  envoy::extensions::network::dns_resolver::cares::v3::CaresDnsResolverConfig cares;
  cares.add_resolvers()->MergeFrom(*dns_resolvers);
  typed_dns_resolver_config.mutable_typed_config()->PackFrom(cares);
  typed_dns_resolver_config.set_name(Envoy::Network::CaresDnsResolver);
  EXPECT_CALL(dispatcher,
              createDnsResolver(CustomTypedDnsResolverConfigEquals(typed_dns_resolver_config)))
      .WillOnce(Return(resolver));
  DnsCacheImpl dns_cache_(dispatcher, tls, random, loader, store, config);
}

// Test dns_resolution_config is in place, use it and overriding use_tcp_for_dns_lookups.
TEST(DnsCacheConfigOptionsTest, NonEmptyDnsResolutionConfigOverridingUseTcp) {
  NiceMock<Event::MockDispatcher> dispatcher;
  std::shared_ptr<Network::MockDnsResolver> resolver{std::make_shared<Network::MockDnsResolver>()};
  NiceMock<ThreadLocal::MockInstance> tls;
  NiceMock<Random::MockRandomGenerator> random;
  NiceMock<Runtime::MockLoader> loader;
  Stats::IsolatedStoreImpl store;
  envoy::extensions::common::dynamic_forward_proxy::v3::DnsCacheConfig config;

  // setup use_tcp
  config.set_use_tcp_for_dns_lookups(false);

  // setup dns_resolution_config
  envoy::config::core::v3::Address* dns_resolvers =
      config.mutable_dns_resolution_config()->add_resolvers();
  dns_resolvers->mutable_socket_address()->set_address("1.2.3.4");
  dns_resolvers->mutable_socket_address()->set_port_value(8080);
  config.mutable_dns_resolution_config()
      ->mutable_dns_resolver_options()
      ->set_use_tcp_for_dns_lookups(true);
  config.mutable_dns_resolution_config()
      ->mutable_dns_resolver_options()
      ->set_no_default_search_domain(true);

  // setup expected typed config parameter
  envoy::config::core::v3::TypedExtensionConfig typed_dns_resolver_config;
  envoy::extensions::network::dns_resolver::cares::v3::CaresDnsResolverConfig cares;
  cares.add_resolvers()->MergeFrom(*dns_resolvers);
  cares.mutable_dns_resolver_options()->set_use_tcp_for_dns_lookups(true);
  cares.mutable_dns_resolver_options()->set_no_default_search_domain(true);
  typed_dns_resolver_config.mutable_typed_config()->PackFrom(cares);
  typed_dns_resolver_config.set_name(Envoy::Network::CaresDnsResolver);

  EXPECT_CALL(dispatcher,
              createDnsResolver(CustomTypedDnsResolverConfigEquals(typed_dns_resolver_config)))
      .WillOnce(Return(resolver));
  DnsCacheImpl dns_cache_(dispatcher, tls, random, loader, store, config);
}

// Test the case that the typed_dns_resolver_config is specified, and it overrides all
// other configuration, like config.dns_resolution_config, and config.use_tcp_for_dns_lookups.
TEST(DnsCacheConfigOptionsTest, NonEmptyTypedDnsResolverConfig) {
  NiceMock<Event::MockDispatcher> dispatcher;
  std::shared_ptr<Network::MockDnsResolver> resolver{std::make_shared<Network::MockDnsResolver>()};
  NiceMock<ThreadLocal::MockInstance> tls;
  NiceMock<Random::MockRandomGenerator> random;
  NiceMock<Runtime::MockLoader> loader;
  Stats::IsolatedStoreImpl store;
  envoy::extensions::common::dynamic_forward_proxy::v3::DnsCacheConfig config;

  // setup dns_resolution_config
  envoy::config::core::v3::Address* dns_resolvers =
      config.mutable_dns_resolution_config()->add_resolvers();
  dns_resolvers->mutable_socket_address()->set_address("1.2.3.4");
  dns_resolvers->mutable_socket_address()->set_port_value(8080);
  config.mutable_dns_resolution_config()
      ->mutable_dns_resolver_options()
      ->set_use_tcp_for_dns_lookups(false);
  config.mutable_dns_resolution_config()
      ->mutable_dns_resolver_options()
      ->set_no_default_search_domain(false);

  // setup use_tcp_for_dns_lookups
  config.set_use_tcp_for_dns_lookups(false);

  // setup typed_dns_resolver_config
  auto resolvers = envoy::config::core::v3::Address();
  resolvers.mutable_socket_address()->set_address("5.6.7.8");
  resolvers.mutable_socket_address()->set_port_value(9090);
  envoy::extensions::network::dns_resolver::cares::v3::CaresDnsResolverConfig cares;
  cares.add_resolvers()->MergeFrom(resolvers);
  cares.mutable_dns_resolver_options()->set_use_tcp_for_dns_lookups(true);
  cares.mutable_dns_resolver_options()->set_no_default_search_domain(true);
  config.mutable_typed_dns_resolver_config()->mutable_typed_config()->PackFrom(cares);
  config.mutable_typed_dns_resolver_config()->set_name(Envoy::Network::CaresDnsResolver);

  // setup the expected function call parameter.
  envoy::config::core::v3::TypedExtensionConfig expected_typed_dns_resolver_config;
  expected_typed_dns_resolver_config.mutable_typed_config()->PackFrom(cares);
  expected_typed_dns_resolver_config.set_name(Envoy::Network::CaresDnsResolver);

  EXPECT_CALL(dispatcher, createDnsResolver(CustomTypedDnsResolverConfigEquals(
                              expected_typed_dns_resolver_config)))
      .WillOnce(Return(resolver));
  NiceMock<Filesystem::MockInstance> filesystem;
  Envoy::ProtobufMessage::MockValidationVisitor visitor;
  DnsCacheImpl dns_cache_(dispatcher, tls, random, filesystem, loader, store, visitor, config);
}

// Note: this test is done here, rather than a TYPED_TEST_SUITE in
// //test/common/config:utility_test, because we did not want to include an extension type in
// non-extension test suites.
// TODO(junr03): I ran into problems with templatizing this test and macro expansion.
// I spent too much time trying to figure this out. So for the moment I have copied this test body
// here. I will spend some more time fixing this, but wanted to land unblocking functionality first.
TEST(UtilityTest, PrepareDnsRefreshStrategy) {
  NiceMock<Random::MockRandomGenerator> random;

  {
    // dns_failure_refresh_rate not set.
    envoy::extensions::common::dynamic_forward_proxy::v3::DnsCacheConfig dns_cache_config;
    BackOffStrategyPtr strategy = Config::Utility::prepareDnsRefreshStrategy<
        envoy::extensions::common::dynamic_forward_proxy::v3::DnsCacheConfig>(dns_cache_config,
                                                                              5000, random);
    EXPECT_NE(nullptr, dynamic_cast<FixedBackOffStrategy*>(strategy.get()));
  }

  {
    // dns_failure_refresh_rate set.
    envoy::extensions::common::dynamic_forward_proxy::v3::DnsCacheConfig dns_cache_config;
    dns_cache_config.mutable_dns_failure_refresh_rate()->mutable_base_interval()->set_seconds(7);
    dns_cache_config.mutable_dns_failure_refresh_rate()->mutable_max_interval()->set_seconds(10);
    BackOffStrategyPtr strategy = Config::Utility::prepareDnsRefreshStrategy<
        envoy::extensions::common::dynamic_forward_proxy::v3::DnsCacheConfig>(dns_cache_config,
                                                                              5000, random);
    EXPECT_NE(nullptr, dynamic_cast<JitteredExponentialBackOffStrategy*>(strategy.get()));
  }

  {
    // dns_failure_refresh_rate set with invalid max_interval.
    envoy::extensions::common::dynamic_forward_proxy::v3::DnsCacheConfig dns_cache_config;
    dns_cache_config.mutable_dns_failure_refresh_rate()->mutable_base_interval()->set_seconds(7);
    dns_cache_config.mutable_dns_failure_refresh_rate()->mutable_max_interval()->set_seconds(2);
    EXPECT_THROW_WITH_REGEX(
        Config::Utility::prepareDnsRefreshStrategy<
            envoy::extensions::common::dynamic_forward_proxy::v3::DnsCacheConfig>(dns_cache_config,
                                                                                  5000, random),
        EnvoyException,
        "dns_failure_refresh_rate must have max_interval greater than "
        "or equal to the base_interval");
  }
}

TEST_F(DnsCacheImplTest, ResolveSuccessWithCaching) {
  // Configure the cache.
  MockKeyValueStoreFactory factory;
  EXPECT_CALL(factory, createEmptyConfigProto()).WillRepeatedly(Invoke([]() {
    return std::make_unique<
        envoy::extensions::key_value::file_based::v3::FileBasedKeyValueStoreConfig>();
  }));
  MockKeyValueStore* store{};
  EXPECT_CALL(factory, createStore(_, _, _, _)).WillOnce(Invoke([&store]() {
    auto ret = std::make_unique<NiceMock<MockKeyValueStore>>();
    store = ret.get();
    // Make sure there's an attempt to load from the key value store.
    EXPECT_CALL(*store, iterate);
    return ret;
  }));

  Registry::InjectFactory<KeyValueStoreFactory> injector(factory);
  config_.mutable_key_value_config()->mutable_config()->set_name("mock_key_value_store_factory");

  initialize();
  InSequence s;
  ASSERT(store != nullptr);

  MockLoadDnsCacheEntryCallbacks callbacks;
  Network::DnsResolver::ResolveCb resolve_cb;
  Event::MockTimer* resolve_timer = new Event::MockTimer(&dispatcher_);
  Event::MockTimer* timeout_timer = new Event::MockTimer(&dispatcher_);
  EXPECT_CALL(*timeout_timer, enableTimer(std::chrono::milliseconds(5000), nullptr));
  EXPECT_CALL(*resolver_, resolve("foo.com", _, _))
      .WillOnce(DoAll(SaveArg<2>(&resolve_cb), Return(&resolver_->active_query_)));
  auto result = dns_cache_->loadDnsCacheEntry("foo.com", 80, callbacks);
  EXPECT_EQ(DnsCache::LoadDnsCacheEntryStatus::Loading, result.status_);
  EXPECT_NE(result.handle_, nullptr);
  EXPECT_EQ(absl::nullopt, result.host_info_);

  checkStats(1 /* attempt */, 0 /* success */, 0 /* failure */, 0 /* address changed */,
             1 /* added */, 0 /* removed */, 1 /* num hosts */);

  EXPECT_CALL(*timeout_timer, disableTimer());
  // Make sure the store gets the first insert.
  EXPECT_CALL(*store, addOrUpdate("foo.com", "10.0.0.1:80"));
  EXPECT_CALL(update_callbacks_,
              onDnsHostAddOrUpdate("foo.com", DnsHostInfoEquals("10.0.0.1:80", "foo.com", false)));
  EXPECT_CALL(callbacks,
              onLoadDnsCacheComplete(DnsHostInfoEquals("10.0.0.1:80", "foo.com", false)));
  EXPECT_CALL(*resolve_timer, enableTimer(std::chrono::milliseconds(60000), _));
  resolve_cb(Network::DnsResolver::ResolutionStatus::Success,
             TestUtility::makeDnsResponse({"10.0.0.1"}));

  checkStats(1 /* attempt */, 1 /* success */, 0 /* failure */, 1 /* address changed */,
             1 /* added */, 0 /* removed */, 1 /* num hosts */);

  // Re-resolve timer.
  EXPECT_CALL(*timeout_timer, enableTimer(std::chrono::milliseconds(5000), nullptr));
  EXPECT_CALL(*resolver_, resolve("foo.com", _, _))
      .WillOnce(DoAll(SaveArg<2>(&resolve_cb), Return(&resolver_->active_query_)));
  resolve_timer->invokeCallback();

  checkStats(2 /* attempt */, 1 /* success */, 0 /* failure */, 1 /* address changed */,
             1 /* added */, 0 /* removed */, 1 /* num hosts */);

  // Address does not change.
  EXPECT_CALL(*timeout_timer, disableTimer());
  EXPECT_CALL(*resolve_timer, enableTimer(std::chrono::milliseconds(60000), _));
  resolve_cb(Network::DnsResolver::ResolutionStatus::Success,
             TestUtility::makeDnsResponse({"10.0.0.1"}));

  checkStats(2 /* attempt */, 2 /* success */, 0 /* failure */, 1 /* address changed */,
             1 /* added */, 0 /* removed */, 1 /* num hosts */);

  // Re-resolve timer.
  EXPECT_CALL(*timeout_timer, enableTimer(std::chrono::milliseconds(5000), nullptr));
  EXPECT_CALL(*resolver_, resolve("foo.com", _, _))
      .WillOnce(DoAll(SaveArg<2>(&resolve_cb), Return(&resolver_->active_query_)));
  resolve_timer->invokeCallback();

  checkStats(3 /* attempt */, 2 /* success */, 0 /* failure */, 1 /* address changed */,
             1 /* added */, 0 /* removed */, 1 /* num hosts */);

  EXPECT_CALL(*timeout_timer, disableTimer());
  // Make sure the store gets the updated address.
  EXPECT_CALL(*store, addOrUpdate("foo.com", "10.0.0.2:80"));
  EXPECT_CALL(update_callbacks_,
              onDnsHostAddOrUpdate("foo.com", DnsHostInfoEquals("10.0.0.2:80", "foo.com", false)));
  EXPECT_CALL(*resolve_timer, enableTimer(std::chrono::milliseconds(60000), _));
  resolve_cb(Network::DnsResolver::ResolutionStatus::Success,
             TestUtility::makeDnsResponse({"10.0.0.2"}));

  checkStats(3 /* attempt */, 3 /* success */, 0 /* failure */, 2 /* address changed */,
             1 /* added */, 0 /* removed */, 1 /* num hosts */);
}

} // namespace
} // namespace DynamicForwardProxy
} // namespace Common
} // namespace Extensions
} // namespace Envoy<|MERGE_RESOLUTION|>--- conflicted
+++ resolved
@@ -46,15 +46,9 @@
 
     EXPECT_CALL(dispatcher_, isThreadSafe).WillRepeatedly(Return(true));
 
-<<<<<<< HEAD
     EXPECT_CALL(dispatcher_, createDnsResolver(_)).WillOnce(Return(resolver_));
-    dns_cache_ =
-        std::make_unique<DnsCacheImpl>(dispatcher_, tls_, random_, loader_, store_, config_);
-=======
-    EXPECT_CALL(dispatcher_, createDnsResolver(_, _)).WillOnce(Return(resolver_));
     dns_cache_ = std::make_unique<DnsCacheImpl>(dispatcher_, tls_, random_, filesystem_, loader_,
                                                 store_, validation_visitor_, config_);
->>>>>>> 16879db8
     update_callbacks_handle_ = dns_cache_->addUpdateCallbacks(update_callbacks_);
   }
 
@@ -852,20 +846,14 @@
 TEST_F(DnsCacheImplTest, UseTcpForDnsLookupsOptionSetDeprecatedField) {
   initialize();
   config_.set_use_tcp_for_dns_lookups(true);
-<<<<<<< HEAD
   envoy::config::core::v3::TypedExtensionConfig typed_dns_resolver_config;
   EXPECT_CALL(dispatcher_, createDnsResolver(_))
       .WillOnce(DoAll(SaveArg<0>(&typed_dns_resolver_config), Return(resolver_)));
-  DnsCacheImpl dns_cache_(dispatcher_, tls_, random_, loader_, store_, config_);
+  DnsCacheImpl dns_cache_(dispatcher_, tls_, random_, filesystem_, loader_, store_,
+                          validation_visitor_, config_);
   envoy::extensions::network::dns_resolver::cares::v3::CaresDnsResolverConfig cares;
   typed_dns_resolver_config.typed_config().UnpackTo(&cares);
-=======
-  envoy::config::core::v3::DnsResolverOptions dns_resolver_options;
-  EXPECT_CALL(dispatcher_, createDnsResolver(_, _))
-      .WillOnce(DoAll(SaveArg<1>(&dns_resolver_options), Return(resolver_)));
-  DnsCacheImpl dns_cache_(dispatcher_, tls_, random_, filesystem_, loader_, store_,
-                          validation_visitor_, config_);
->>>>>>> 16879db8
+
   // `true` here means dns_resolver_options.use_tcp_for_dns_lookups is set to true.
   EXPECT_EQ(true, cares.dns_resolver_options().use_tcp_for_dns_lookups());
 }
@@ -875,20 +863,14 @@
   config_.mutable_dns_resolution_config()
       ->mutable_dns_resolver_options()
       ->set_use_tcp_for_dns_lookups(true);
-<<<<<<< HEAD
+
   envoy::config::core::v3::TypedExtensionConfig typed_dns_resolver_config;
   EXPECT_CALL(dispatcher_, createDnsResolver(_))
       .WillOnce(DoAll(SaveArg<0>(&typed_dns_resolver_config), Return(resolver_)));
-  DnsCacheImpl dns_cache_(dispatcher_, tls_, random_, loader_, store_, config_);
+  DnsCacheImpl dns_cache_(dispatcher_, tls_, random_, filesystem_, loader_, store_,
+                          validation_visitor_, config_);
   envoy::extensions::network::dns_resolver::cares::v3::CaresDnsResolverConfig cares;
   typed_dns_resolver_config.typed_config().UnpackTo(&cares);
-=======
-  envoy::config::core::v3::DnsResolverOptions dns_resolver_options;
-  EXPECT_CALL(dispatcher_, createDnsResolver(_, _))
-      .WillOnce(DoAll(SaveArg<1>(&dns_resolver_options), Return(resolver_)));
-  DnsCacheImpl dns_cache_(dispatcher_, tls_, random_, filesystem_, loader_, store_,
-                          validation_visitor_, config_);
->>>>>>> 16879db8
   // `true` here means dns_resolver_options.use_tcp_for_dns_lookups is set to true.
   EXPECT_EQ(true, cares.dns_resolver_options().use_tcp_for_dns_lookups());
 }
@@ -898,60 +880,45 @@
   config_.mutable_dns_resolution_config()
       ->mutable_dns_resolver_options()
       ->set_no_default_search_domain(true);
-<<<<<<< HEAD
+
   envoy::config::core::v3::TypedExtensionConfig typed_dns_resolver_config;
   EXPECT_CALL(dispatcher_, createDnsResolver(_))
       .WillOnce(DoAll(SaveArg<0>(&typed_dns_resolver_config), Return(resolver_)));
-  DnsCacheImpl dns_cache_(dispatcher_, tls_, random_, loader_, store_, config_);
+  DnsCacheImpl dns_cache_(dispatcher_, tls_, random_, filesystem_, loader_, store_,
+                          validation_visitor_, config_);
   envoy::extensions::network::dns_resolver::cares::v3::CaresDnsResolverConfig cares;
   typed_dns_resolver_config.typed_config().UnpackTo(&cares);
-=======
-  envoy::config::core::v3::DnsResolverOptions dns_resolver_options;
-  EXPECT_CALL(dispatcher_, createDnsResolver(_, _))
-      .WillOnce(DoAll(SaveArg<1>(&dns_resolver_options), Return(resolver_)));
-  DnsCacheImpl dns_cache_(dispatcher_, tls_, random_, filesystem_, loader_, store_,
-                          validation_visitor_, config_);
->>>>>>> 16879db8
+
   // `true` here means dns_resolver_options.no_default_search_domain is set to true.
   EXPECT_EQ(true, cares.dns_resolver_options().no_default_search_domain());
 }
 
 TEST_F(DnsCacheImplTest, UseTcpForDnsLookupsOptionUnSet) {
   initialize();
-<<<<<<< HEAD
+
   envoy::config::core::v3::TypedExtensionConfig typed_dns_resolver_config;
   EXPECT_CALL(dispatcher_, createDnsResolver(_))
       .WillOnce(DoAll(SaveArg<0>(&typed_dns_resolver_config), Return(resolver_)));
-  DnsCacheImpl dns_cache_(dispatcher_, tls_, random_, loader_, store_, config_);
+  DnsCacheImpl dns_cache_(dispatcher_, tls_, random_, filesystem_, loader_, store_,
+                          validation_visitor_, config_);
   envoy::extensions::network::dns_resolver::cares::v3::CaresDnsResolverConfig cares;
   typed_dns_resolver_config.typed_config().UnpackTo(&cares);
-=======
-  envoy::config::core::v3::DnsResolverOptions dns_resolver_options;
-  EXPECT_CALL(dispatcher_, createDnsResolver(_, _))
-      .WillOnce(DoAll(SaveArg<1>(&dns_resolver_options), Return(resolver_)));
-  DnsCacheImpl dns_cache_(dispatcher_, tls_, random_, filesystem_, loader_, store_,
-                          validation_visitor_, config_);
->>>>>>> 16879db8
+
   // `false` here means dns_resolver_options.use_tcp_for_dns_lookups is set to false.
   EXPECT_EQ(false, cares.dns_resolver_options().use_tcp_for_dns_lookups());
 }
 
 TEST_F(DnsCacheImplTest, NoDefaultSearchDomainOptionUnSet) {
   initialize();
-<<<<<<< HEAD
+
   envoy::config::core::v3::TypedExtensionConfig typed_dns_resolver_config;
   EXPECT_CALL(dispatcher_, createDnsResolver(_))
       .WillOnce(DoAll(SaveArg<0>(&typed_dns_resolver_config), Return(resolver_)));
-  DnsCacheImpl dns_cache_(dispatcher_, tls_, random_, loader_, store_, config_);
+  DnsCacheImpl dns_cache_(dispatcher_, tls_, random_, filesystem_, loader_, store_,
+                          validation_visitor_, config_);
   envoy::extensions::network::dns_resolver::cares::v3::CaresDnsResolverConfig cares;
   typed_dns_resolver_config.typed_config().UnpackTo(&cares);
-=======
-  envoy::config::core::v3::DnsResolverOptions dns_resolver_options;
-  EXPECT_CALL(dispatcher_, createDnsResolver(_, _))
-      .WillOnce(DoAll(SaveArg<1>(&dns_resolver_options), Return(resolver_)));
-  DnsCacheImpl dns_cache_(dispatcher_, tls_, random_, filesystem_, loader_, store_,
-                          validation_visitor_, config_);
->>>>>>> 16879db8
+
   // `false` here means dns_resolver_options.no_default_search_domain is set to false.
   EXPECT_EQ(false, cares.dns_resolver_options().no_default_search_domain());
 }
