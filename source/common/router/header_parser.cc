#include "source/common/router/header_parser.h"

#include <cctype>
#include <memory>
#include <regex>
#include <string>

#include "envoy/config/core/v3/base.pb.h"

#include "source/common/common/assert.h"
#include "source/common/formatter/substitution_formatter.h"
#include "source/common/http/header_utility.h"
#include "source/common/http/headers.h"
#include "source/common/json/json_loader.h"
#include "source/common/protobuf/utility.h"

#include "absl/strings/str_cat.h"
#include "absl/strings/str_replace.h"

namespace Envoy {
namespace Router {

namespace {

enum class ParserState {
  Literal,                   // processing literal data
  VariableName,              // consuming a %VAR% name
  ExpectArray,               // expect starting [ in %VAR([...])%
  ExpectString,              // expect starting " in array of strings
  String,                    // consuming an array element string
  ExpectArrayDelimiterOrEnd, // expect array delimiter (,) or end of array (])
  ExpectArgsEnd,             // expect closing ) in %VAR(...)%
  ExpectVariableEnd          // expect closing % in %VAR(...)%
};

std::string unescape(absl::string_view sv) { return absl::StrReplaceAll(sv, {{"%%", "%"}}); }

HttpHeaderFormatterPtr
parseHttpHeaderFormatter(const envoy::config::core::v3::HeaderValue& header_value, bool append) {
  const std::string& key = header_value.key();
  // PGV constraints provide this guarantee.
  ASSERT(!key.empty());
  // We reject :path/:authority rewriting, there is already a well defined mechanism to
  // perform this in the RouteAction, and doing this via request_headers_to_add
  // will cause us to have to worry about interaction with other aspects of the
  // RouteAction, e.g. prefix rewriting. We also reject other :-prefixed
  // headers, since it seems dangerous and there doesn't appear a use case.
  // Host is disallowed as it created confusing and inconsistent behaviors for
  // HTTP/1 and HTTP/2. It could arguably be allowed on the response path.
  if (!Http::HeaderUtility::isModifiableHeader(key)) {
    throw EnvoyException(":-prefixed or host headers may not be modified");
  }

  // UPSTREAM_METADATA and DYNAMIC_METADATA must be translated from JSON ["a", "b"] format to colon
  // format (a:b)
  std::string final_header_value = HeaderParser::translateMetadataFormat(header_value.value());
  // Change PER_REQUEST_STATE to FILTER_STATE.
  final_header_value = HeaderParser::translatePerRequestState(final_header_value);

  // Let the substitution formatter parse the final_header_value.
  return std::make_unique<HttpHeaderFormatterImpl>(
      std::make_unique<Envoy::Formatter::FormatterImpl>(final_header_value, true), append);
}

// Implements a state machine to parse custom headers. Each character of the custom header format
// is either literal text (with % escaped as %%) or part of a %VAR% or %VAR(["args"])% expression.
// The statement machine does minimal validation of the arguments (if any) and does not know the
// names of valid variables. Interpretation of the variable name and arguments is delegated to
// StreamInfoHeaderFormatter.
<<<<<<< HEAD
// TODO(cpakulski): parseInternal function is executed only when
// envoy_reloadable_features_unified_header_formatter runtime guard is false. When the guard is
// deprecated, parseInternal function is not needed anymore.
HeaderFormatterPtr parseInternal(const envoy::config::core::v3::HeaderValue& header_value,
                                 bool append) {
=======
HeaderFormatterPtr parseInternal(const envoy::config::core::v3::HeaderValue& header_value) {
>>>>>>> 4549e514
  const std::string& key = header_value.key();
  // PGV constraints provide this guarantee.
  ASSERT(!key.empty());
  // We reject :path/:authority rewriting, there is already a well defined mechanism to
  // perform this in the RouteAction, and doing this via request_headers_to_add
  // will cause us to have to worry about interaction with other aspects of the
  // RouteAction, e.g. prefix rewriting. We also reject other :-prefixed
  // headers, since it seems dangerous and there doesn't appear a use case.
  // Host is disallowed as it created confusing and inconsistent behaviors for
  // HTTP/1 and HTTP/2. It could arguably be allowed on the response path.
  if (!Http::HeaderUtility::isModifiableHeader(key)) {
    throw EnvoyException(":-prefixed or host headers may not be modified");
  }

  absl::string_view format(header_value.value());
  if (format.empty()) {
    return std::make_unique<PlainHeaderFormatter>("");
  }

  std::vector<HeaderFormatterPtr> formatters;

  size_t pos = 0, start = 0;
  ParserState state = ParserState::Literal;
  do {
    const char ch = format[pos];
    const bool has_next_ch = (pos + 1) < format.size();

    switch (state) {
    case ParserState::Literal:
      // Searching for start of %VARIABLE% expression.
      if (ch != '%') {
        break;
      }

      if (!has_next_ch) {
        throw EnvoyException(
            fmt::format("Invalid header configuration. Un-escaped % at position {}", pos));
      }

      if (format[pos + 1] == '%') {
        // Escaped %, skip next character.
        pos++;
        break;
      }

      // Un-escaped %: start of variable name. Create a formatter for preceding characters, if
      // any.
      state = ParserState::VariableName;
      if (pos > start) {
        absl::string_view literal = format.substr(start, pos - start);
        formatters.emplace_back(new PlainHeaderFormatter(unescape(literal)));
      }
      start = pos + 1;
      break;

    case ParserState::VariableName:
      // Consume "VAR" from "%VAR%" or "%VAR(...)%"
      if (ch == '%') {
        // Found complete variable name, add formatter.
        formatters.emplace_back(new StreamInfoHeaderFormatter(format.substr(start, pos - start)));
        start = pos + 1;
        state = ParserState::Literal;
        break;
      }

      if (ch == '(') {
        // Variable with arguments, search for start of arg array.
        state = ParserState::ExpectArray;
      }
      break;

    case ParserState::ExpectArray:
      // Skip over whitespace searching for the start of JSON array args.
      if (ch == '[') {
        // Search for first argument string
        state = ParserState::ExpectString;
      } else if (!isspace(ch)) {
        // Consume it as a string argument.
        state = ParserState::String;
      }
      break;

    case ParserState::ExpectArrayDelimiterOrEnd:
      // Skip over whitespace searching for a comma or close bracket.
      if (ch == ',') {
        state = ParserState::ExpectString;
      } else if (ch == ']') {
        state = ParserState::ExpectArgsEnd;
      } else if (!isspace(ch)) {
        throw EnvoyException(fmt::format(
            "Invalid header configuration. Expecting ',', ']', or whitespace after '{}', but "
            "found '{}'",
            absl::StrCat(format.substr(start, pos - start)), ch));
      }
      break;

    case ParserState::ExpectString:
      // Skip over whitespace looking for the starting quote of a JSON string.
      if (ch == '"') {
        state = ParserState::String;
      } else if (!isspace(ch)) {
        throw EnvoyException(fmt::format(
            "Invalid header configuration. Expecting '\"' or whitespace after '{}', but found '{}'",
            absl::StrCat(format.substr(start, pos - start)), ch));
      }
      break;

    case ParserState::String:
      // Consume a JSON string (ignoring backslash-escaped chars).
      if (ch == '\\') {
        if (!has_next_ch) {
          throw EnvoyException(fmt::format(
              "Invalid header configuration. Un-terminated backslash in JSON string after '{}'",
              absl::StrCat(format.substr(start, pos - start))));
        }

        // Skip escaped char.
        pos++;
      } else if (ch == ')') {
        state = ParserState::ExpectVariableEnd;
      } else if (ch == '"') {
        state = ParserState::ExpectArrayDelimiterOrEnd;
      }
      break;

    case ParserState::ExpectArgsEnd:
      // Search for the closing paren of a %VAR(...)% expression.
      if (ch == ')') {
        state = ParserState::ExpectVariableEnd;
      } else if (!isspace(ch)) {
        throw EnvoyException(fmt::format(
            "Invalid header configuration. Expecting ')' or whitespace after '{}', but found '{}'",
            absl::StrCat(format.substr(start, pos - start)), ch));
      }
      break;

    case ParserState::ExpectVariableEnd:
      // Search for closing % of a %VAR(...)% expression
      if (ch == '%') {
        formatters.emplace_back(new StreamInfoHeaderFormatter(format.substr(start, pos - start)));
        start = pos + 1;
        state = ParserState::Literal;
        break;
      }

      if (!isspace(ch)) {
        throw EnvoyException(fmt::format(
            "Invalid header configuration. Expecting '%' or whitespace after '{}', but found '{}'",
            absl::StrCat(format.substr(start, pos - start)), ch));
      }
      break;
    }
  } while (++pos < format.size());

  if (state != ParserState::Literal) {
    // Parsing terminated mid-variable.
    throw EnvoyException(
        fmt::format("Invalid header configuration. Un-terminated variable expression '{}'",
                    absl::StrCat(format.substr(start, pos - start))));
  }

  if (pos > start) {
    // Trailing constant data.
    absl::string_view literal = format.substr(start, pos - start);
    formatters.emplace_back(new PlainHeaderFormatter(unescape(literal)));
  }

  ASSERT(!formatters.empty());

  if (formatters.size() == 1) {
    return std::move(formatters[0]);
  }

  return std::make_unique<CompoundHeaderFormatter>(std::move(formatters));
}

} // namespace

HeaderParserPtr
HeaderParser::configure(const Protobuf::RepeatedPtrField<HeaderValueOption>& headers_to_add) {
  HeaderParserPtr header_parser(new HeaderParser());

  for (const auto& header_value_option : headers_to_add) {
<<<<<<< HEAD
    const bool append = PROTOBUF_GET_WRAPPED_OR_DEFAULT(header_value_option, append, true);
    HttpHeaderFormatterPtr header_formatter;
    if (Runtime::runtimeFeatureEnabled("envoy.reloadable_features.unified_header_formatter")) {
      header_formatter = parseHttpHeaderFormatter(header_value_option.header(), append);
    } else {
      // Use "old" implementation of header formatters.
      header_formatter = std::make_unique<HttpHeaderFormatterBridge>(
          parseInternal(header_value_option.header(), append), append);
    }
=======
    HeaderAppendAction append_action;

    if (header_value_option.has_append()) {
      // 'append' is set and ensure the 'append_action' value is equal to the default value.
      if (header_value_option.append_action() != HeaderValueOption::APPEND_IF_EXISTS_OR_ADD) {
        throw EnvoyException("Both append and append_action are set and it's not allowed");
      }

      append_action = header_value_option.append().value()
                          ? HeaderValueOption::APPEND_IF_EXISTS_OR_ADD
                          : HeaderValueOption::OVERWRITE_IF_EXISTS_OR_ADD;
    } else {
      append_action = header_value_option.append_action();
    }

    HeaderFormatterPtr header_formatter = parseInternal(header_value_option.header());
>>>>>>> 4549e514
    header_parser->headers_to_add_.emplace_back(
        Http::LowerCaseString(header_value_option.header().key()),
        HeadersToAddEntry{std::move(header_formatter), header_value_option.header().value(),
                          append_action, header_value_option.keep_empty_value()});
  }

  return header_parser;
}

HeaderParserPtr HeaderParser::configure(
    const Protobuf::RepeatedPtrField<envoy::config::core::v3::HeaderValue>& headers_to_add,
    HeaderAppendAction append_action) {
  HeaderParserPtr header_parser(new HeaderParser());

  for (const auto& header_value : headers_to_add) {
<<<<<<< HEAD
    HttpHeaderFormatterPtr header_formatter;
    if (Runtime::runtimeFeatureEnabled("envoy.reloadable_features.unified_header_formatter")) {
      header_formatter = parseHttpHeaderFormatter(header_value, append);
    } else {
      // Use "old" implementation of header formatters.
      header_formatter =
          std::make_unique<HttpHeaderFormatterBridge>(parseInternal(header_value, append), append);
    }
=======
    HeaderFormatterPtr header_formatter = parseInternal(header_value);
>>>>>>> 4549e514
    header_parser->headers_to_add_.emplace_back(
        Http::LowerCaseString(header_value.key()),
        HeadersToAddEntry{std::move(header_formatter), header_value.value(), append_action});
  }

  return header_parser;
}

HeaderParserPtr
HeaderParser::configure(const Protobuf::RepeatedPtrField<HeaderValueOption>& headers_to_add,
                        const Protobuf::RepeatedPtrField<std::string>& headers_to_remove) {
  HeaderParserPtr header_parser = configure(headers_to_add);

  for (const auto& header : headers_to_remove) {
    // We reject :-prefix (e.g. :path) removal here. This is dangerous, since other aspects of
    // request finalization assume their existence and they are needed for well-formedness in most
    // cases.
    if (!Http::HeaderUtility::isRemovableHeader(header)) {
      throw EnvoyException(":-prefixed or host headers may not be removed");
    }
    header_parser->headers_to_remove_.emplace_back(header);
  }

  return header_parser;
}

void HeaderParser::evaluateHeaders(Http::HeaderMap& headers,
                                   const Http::RequestHeaderMap& request_headers,
                                   const Http::ResponseHeaderMap& response_headers,
                                   const StreamInfo::StreamInfo& stream_info) const {
  evaluateHeaders(headers, request_headers, response_headers, &stream_info);
}

void HeaderParser::evaluateHeaders(Http::HeaderMap& headers,
                                   const Http::RequestHeaderMap& request_headers,
                                   const Http::ResponseHeaderMap& response_headers,
                                   const StreamInfo::StreamInfo* stream_info) const {
  // Removing headers in the headers_to_remove_ list first makes
  // remove-before-add the default behavior as expected by users.
  for (const auto& header : headers_to_remove_) {
    headers.remove(header);
  }

  for (const auto& [key, entry] : headers_to_add_) {
    const std::string value =
        stream_info != nullptr
            ? entry.formatter_->format(request_headers, response_headers, *stream_info)
            : entry.original_value_;
    if (!value.empty() || entry.add_if_empty_) {
      switch (entry.append_action_) {
        PANIC_ON_PROTO_ENUM_SENTINEL_VALUES;
      case HeaderValueOption::APPEND_IF_EXISTS_OR_ADD:
        headers.addReferenceKey(key, value);
        break;
      case HeaderValueOption::ADD_IF_ABSENT:
        if (auto header_entry = headers.get(key); header_entry.empty()) {
          headers.addReferenceKey(key, value);
        }
        break;
      case HeaderValueOption::OVERWRITE_IF_EXISTS_OR_ADD:
        headers.setReferenceKey(key, value);
        break;
      }
    }
  }
}

Http::HeaderTransforms HeaderParser::getHeaderTransforms(const StreamInfo::StreamInfo& stream_info,
                                                         bool do_formatting) const {
  Http::HeaderTransforms transforms;
  auto empty_req_map = Http::RequestHeaderMapImpl::create();
  auto empty_response_map = Http::ResponseHeaderMapImpl::create();

  for (const auto& [key, entry] : headers_to_add_) {
    if (do_formatting) {
      const std::string value =
          entry.formatter_->format(*empty_req_map, *empty_response_map, stream_info);
      if (!value.empty() || entry.add_if_empty_) {
        switch (entry.append_action_) {
        case HeaderValueOption::APPEND_IF_EXISTS_OR_ADD:
          transforms.headers_to_append_or_add.push_back({key, value});
          break;
        case HeaderValueOption::OVERWRITE_IF_EXISTS_OR_ADD:
          transforms.headers_to_overwrite_or_add.push_back({key, value});
          break;
        case HeaderValueOption::ADD_IF_ABSENT:
          transforms.headers_to_add_if_absent.push_back({key, value});
          break;
        default:
          break;
        }
      }
    } else {
      switch (entry.append_action_) {
      case HeaderValueOption::APPEND_IF_EXISTS_OR_ADD:
        transforms.headers_to_append_or_add.push_back({key, entry.original_value_});
        break;
      case HeaderValueOption::OVERWRITE_IF_EXISTS_OR_ADD:
        transforms.headers_to_overwrite_or_add.push_back({key, entry.original_value_});
        break;
      case HeaderValueOption::ADD_IF_ABSENT:
        transforms.headers_to_add_if_absent.push_back({key, entry.original_value_});
        break;
      default:
        break;
      }
    }
  }

  transforms.headers_to_remove = headers_to_remove_;

  return transforms;
}

} // namespace Router
} // namespace Envoy<|MERGE_RESOLUTION|>--- conflicted
+++ resolved
@@ -36,7 +36,7 @@
 std::string unescape(absl::string_view sv) { return absl::StrReplaceAll(sv, {{"%%", "%"}}); }
 
 HttpHeaderFormatterPtr
-parseHttpHeaderFormatter(const envoy::config::core::v3::HeaderValue& header_value, bool append) {
+parseHttpHeaderFormatter(const envoy::config::core::v3::HeaderValue& header_value) {
   const std::string& key = header_value.key();
   // PGV constraints provide this guarantee.
   ASSERT(!key.empty());
@@ -59,7 +59,7 @@
 
   // Let the substitution formatter parse the final_header_value.
   return std::make_unique<HttpHeaderFormatterImpl>(
-      std::make_unique<Envoy::Formatter::FormatterImpl>(final_header_value, true), append);
+      std::make_unique<Envoy::Formatter::FormatterImpl>(final_header_value, true), true);
 }
 
 // Implements a state machine to parse custom headers. Each character of the custom header format
@@ -67,15 +67,10 @@
 // The statement machine does minimal validation of the arguments (if any) and does not know the
 // names of valid variables. Interpretation of the variable name and arguments is delegated to
 // StreamInfoHeaderFormatter.
-<<<<<<< HEAD
 // TODO(cpakulski): parseInternal function is executed only when
 // envoy_reloadable_features_unified_header_formatter runtime guard is false. When the guard is
 // deprecated, parseInternal function is not needed anymore.
-HeaderFormatterPtr parseInternal(const envoy::config::core::v3::HeaderValue& header_value,
-                                 bool append) {
-=======
 HeaderFormatterPtr parseInternal(const envoy::config::core::v3::HeaderValue& header_value) {
->>>>>>> 4549e514
   const std::string& key = header_value.key();
   // PGV constraints provide this guarantee.
   ASSERT(!key.empty());
@@ -259,17 +254,6 @@
   HeaderParserPtr header_parser(new HeaderParser());
 
   for (const auto& header_value_option : headers_to_add) {
-<<<<<<< HEAD
-    const bool append = PROTOBUF_GET_WRAPPED_OR_DEFAULT(header_value_option, append, true);
-    HttpHeaderFormatterPtr header_formatter;
-    if (Runtime::runtimeFeatureEnabled("envoy.reloadable_features.unified_header_formatter")) {
-      header_formatter = parseHttpHeaderFormatter(header_value_option.header(), append);
-    } else {
-      // Use "old" implementation of header formatters.
-      header_formatter = std::make_unique<HttpHeaderFormatterBridge>(
-          parseInternal(header_value_option.header(), append), append);
-    }
-=======
     HeaderAppendAction append_action;
 
     if (header_value_option.has_append()) {
@@ -285,8 +269,14 @@
       append_action = header_value_option.append_action();
     }
 
-    HeaderFormatterPtr header_formatter = parseInternal(header_value_option.header());
->>>>>>> 4549e514
+    HttpHeaderFormatterPtr header_formatter;
+    if (Runtime::runtimeFeatureEnabled("envoy.reloadable_features.unified_header_formatter")) {
+      header_formatter = parseHttpHeaderFormatter(header_value_option.header());
+    } else {
+      // Use "old" implementation of header formatters.
+      header_formatter =
+          std::make_unique<HttpHeaderFormatterBridge>(parseInternal(header_value_option.header()));
+    }
     header_parser->headers_to_add_.emplace_back(
         Http::LowerCaseString(header_value_option.header().key()),
         HeadersToAddEntry{std::move(header_formatter), header_value_option.header().value(),
@@ -302,18 +292,13 @@
   HeaderParserPtr header_parser(new HeaderParser());
 
   for (const auto& header_value : headers_to_add) {
-<<<<<<< HEAD
     HttpHeaderFormatterPtr header_formatter;
     if (Runtime::runtimeFeatureEnabled("envoy.reloadable_features.unified_header_formatter")) {
-      header_formatter = parseHttpHeaderFormatter(header_value, append);
+      header_formatter = parseHttpHeaderFormatter(header_value);
     } else {
       // Use "old" implementation of header formatters.
-      header_formatter =
-          std::make_unique<HttpHeaderFormatterBridge>(parseInternal(header_value, append), append);
-    }
-=======
-    HeaderFormatterPtr header_formatter = parseInternal(header_value);
->>>>>>> 4549e514
+      header_formatter = std::make_unique<HttpHeaderFormatterBridge>(parseInternal(header_value));
+    }
     header_parser->headers_to_add_.emplace_back(
         Http::LowerCaseString(header_value.key()),
         HeadersToAddEntry{std::move(header_formatter), header_value.value(), append_action});
