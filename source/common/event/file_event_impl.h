#pragma once

#include <event2/event.h>

#include <cstdint>

#include "envoy/event/file_event.h"

#include "common/event/dispatcher_impl.h"
#include "common/event/event_impl_base.h"

namespace Envoy {
<<<<<<< HEAD
namespace Network {
class BufferedIoSocketHandleImpl;
}

=======

namespace Network {
class BufferedIoSocketHandleImpl;
}
>>>>>>> 812a288b
namespace Event {

/**
 * Implementation of FileEvent for libevent that uses persistent events and
 * assumes the user will read/write until EAGAIN is returned from the file.
 */
class FileEventImpl : public FileEvent, ImplBase {
public:
  FileEventImpl(DispatcherImpl& dispatcher, os_fd_t fd, FileReadyCb cb, FileTriggerType trigger,
                uint32_t events);

  // Event::FileEvent
  void activate(uint32_t events) override;
  void setEnabled(uint32_t events) override;

private:
  void assignEvents(uint32_t events, event_base* base);
  void mergeInjectedEventsAndRunCb(uint32_t events);

  FileReadyCb cb_;
  os_fd_t fd_;
  FileTriggerType trigger_;

  // Injected FileReadyType events that were scheduled by recent calls to activate() and are pending
  // delivery.
  uint32_t injected_activation_events_{};
  // Used to schedule delayed event activation. Armed iff pending_activation_events_ != 0.
  SchedulableCallbackPtr activation_cb_;
  // Latched "envoy.reloadable_features.activate_fds_next_event_loop" runtime feature. If true, fd
  // events scheduled via activate are evaluated in the next iteration of the event loop after
  // polling and activating new fd events.
  const bool activate_fd_events_next_event_loop_;
};

// Forward declare for friend class.
class UserSpaceFileEventFactory;

// The interface of populating event watcher and obtaining the active events. The events includes
// Read, Write and Closed.
class EventListener {
public:
  virtual ~EventListener() = default;

  // Provide the activated events.
  virtual uint32_t triggeredEvents() PURE;
  virtual uint32_t getAndClearEphemeralEvents() PURE;

  // Callbacks of the event operation.
  virtual void onEventEnabled(uint32_t enabled_events) PURE;
  virtual void onEventActivated(uint32_t activated_events) PURE;
};

// Return the enabled events except EV_CLOSED. This implementation is generally good since only
<<<<<<< HEAD
// epoll supports EV_CLOSED but the entire envoy code base supports other pollers. The event owner
// must assume EV_CLOSED is never activated. Also event owner must tolerat that OS could notify events
// which are not actually triggered.
class DefaultEventListener : public EventListener {
public:
  ~DefaultEventListener() override = default;
  uint32_t triggeredEvents() override {
    ENVOY_LOG_MISC(debug,
                   "lambdai: user file event listener triggered events {} on {} and schedule next",
                   pending_events_, static_cast<void*>(this));

    return pending_events_ & (~Event::FileReadyType::Closed);
  }
  void onEventEnabled(uint32_t enabled_events) override {
    ENVOY_LOG_MISC(
        debug, "lambdai: user file event listener set enabled events {} on {} and schedule next",
        pending_events_, static_cast<void*>(this));
    pending_events_ = enabled_events;
  }
  void onEventActivated(uint32_t activated_events) override {
    ephermal_events_ |= activated_events;
  }
=======
// epoll supports EV_CLOSED but the entire envoy code base supports another poller. The event owner
// must assume EV_CLOSED is never activated. Also event owner must tolerate that OS could notify
// events which are not actually triggered.
class DefaultEventListener : public EventListener {
public:
  ~DefaultEventListener() override = default;

  // Return both read and write.
  uint32_t triggeredEvents() override { return pending_events_ & (~Event::FileReadyType::Closed); }

  void onEventEnabled(uint32_t enabled_events) override { pending_events_ = enabled_events; }

  void onEventActivated(uint32_t activated_events) override {
    ephermal_events_ |= activated_events;
  }

>>>>>>> 812a288b
  uint32_t getAndClearEphemeralEvents() override {
    auto res = ephermal_events_;
    ephermal_events_ = 0;
    return res;
  }

private:
  // The persisted interested events and ready events.
  uint32_t pending_events_{};
  // The events set by activate() and will be cleared after the io callback.
  uint32_t ephermal_events_{};
};

// A FileEvent implementation which is
<<<<<<< HEAD
class UserSpaceFileEventImpl : public FileEvent {
public:
  ~UserSpaceFileEventImpl() override {
    // if (schedulable_.enabled()) {
    schedulable_.cancel();
    //}
=======
class UserSpaceFileEventImpl : public FileEvent, Logger::Loggable<Logger::Id::io> {
public:
  ~UserSpaceFileEventImpl() override {
    if (schedulable_.enabled()) {
      schedulable_.cancel();
    }
>>>>>>> 812a288b
    ASSERT(event_counter_ == 1);
    --event_counter_;
  }

  // Event::FileEvent
  void activate(uint32_t events) override {
    event_listener_.onEventActivated(events);
    if (!schedulable_.enabled()) {
      schedulable_.scheduleCallbackNextIteration();
    }
  }

  void setEnabled(uint32_t events) override {
    event_listener_.onEventEnabled(events);
<<<<<<< HEAD
    if (!schedulable_.enabled()) {
      schedulable_.scheduleCallbackNextIteration();
      ENVOY_LOG_MISC(debug, "lambdai: user file event setEnabled {} on {} and schedule next",
                     events, static_cast<void*>(this));
      return;
    }
    ENVOY_LOG_MISC(debug, "lambdai: user file event setEnabled {} on {} and but not schedule next",
                   events, static_cast<void*>(this));
=======
    bool was_enabled = schedulable_.enabled();
    if (!was_enabled) {
      schedulable_.scheduleCallbackNextIteration();
    }
    ENVOY_LOG(trace, "User space file event {} setEnabled {} on {}. Will {} reschedule.",
              static_cast<void*>(this), was_enabled ? "not " : "");
>>>>>>> 812a288b
  }

  EventListener& getEventListener() { return event_listener_; }
  void onEvents() { cb_(); }
  friend class UserSpaceFileEventFactory;
  friend class Network::BufferedIoSocketHandleImpl;

private:
  UserSpaceFileEventImpl(Event::FileReadyCb cb, uint32_t events,
                         SchedulableCallback& schedulable_cb, int& event_counter)
      : schedulable_(schedulable_cb), cb_([this, cb]() {
          auto all_events = getEventListener().triggeredEvents();
          auto ephemeral_events = getEventListener().getAndClearEphemeralEvents();
<<<<<<< HEAD
          ENVOY_LOG_MISC(debug, "lambdai: us event {} cb allevents = {}, ephermal events = {}",
                         static_cast<void*>(this), all_events, ephemeral_events);
=======
          ENVOY_LOG(trace,
                    "User space event {} invokes callbacks on allevents = {}, ephermal events = {}",
                    static_cast<void*>(this), all_events, ephemeral_events);
>>>>>>> 812a288b
          cb(all_events | ephemeral_events);
        }),
        event_counter_(event_counter) {
    event_listener_.onEventEnabled(events);
  }
  DefaultEventListener event_listener_;
  SchedulableCallback& schedulable_;
  std::function<void()> cb_;
  int& event_counter_;
};

class UserSpaceFileEventFactory {
public:
  static std::unique_ptr<UserSpaceFileEventImpl>
  createUserSpaceFileEventImpl(Event::Dispatcher&, Event::FileReadyCb cb, Event::FileTriggerType,
                               uint32_t events, SchedulableCallback& scheduable_cb,
                               int& event_counter) {
    return std::unique_ptr<UserSpaceFileEventImpl>(
        new UserSpaceFileEventImpl(cb, events, scheduable_cb, event_counter));
  }
};

} // namespace Event
} // namespace Envoy<|MERGE_RESOLUTION|>--- conflicted
+++ resolved
@@ -10,17 +10,10 @@
 #include "common/event/event_impl_base.h"
 
 namespace Envoy {
-<<<<<<< HEAD
-namespace Network {
-class BufferedIoSocketHandleImpl;
-}
-
-=======
 
 namespace Network {
 class BufferedIoSocketHandleImpl;
 }
->>>>>>> 812a288b
 namespace Event {
 
 /**
@@ -74,30 +67,6 @@
 };
 
 // Return the enabled events except EV_CLOSED. This implementation is generally good since only
-<<<<<<< HEAD
-// epoll supports EV_CLOSED but the entire envoy code base supports other pollers. The event owner
-// must assume EV_CLOSED is never activated. Also event owner must tolerat that OS could notify events
-// which are not actually triggered.
-class DefaultEventListener : public EventListener {
-public:
-  ~DefaultEventListener() override = default;
-  uint32_t triggeredEvents() override {
-    ENVOY_LOG_MISC(debug,
-                   "lambdai: user file event listener triggered events {} on {} and schedule next",
-                   pending_events_, static_cast<void*>(this));
-
-    return pending_events_ & (~Event::FileReadyType::Closed);
-  }
-  void onEventEnabled(uint32_t enabled_events) override {
-    ENVOY_LOG_MISC(
-        debug, "lambdai: user file event listener set enabled events {} on {} and schedule next",
-        pending_events_, static_cast<void*>(this));
-    pending_events_ = enabled_events;
-  }
-  void onEventActivated(uint32_t activated_events) override {
-    ephermal_events_ |= activated_events;
-  }
-=======
 // epoll supports EV_CLOSED but the entire envoy code base supports another poller. The event owner
 // must assume EV_CLOSED is never activated. Also event owner must tolerate that OS could notify
 // events which are not actually triggered.
@@ -106,15 +75,24 @@
   ~DefaultEventListener() override = default;
 
   // Return both read and write.
-  uint32_t triggeredEvents() override { return pending_events_ & (~Event::FileReadyType::Closed); }
+  uint32_t triggeredEvents() override {
+    ENVOY_LOG_MISC(debug,
+                   "lambdai: user file event listener triggered events {} on {} and schedule next",
+                   pending_events_, static_cast<void*>(this));
+    return pending_events_ & (~Event::FileReadyType::Closed);
+  }
 
-  void onEventEnabled(uint32_t enabled_events) override { pending_events_ = enabled_events; }
+  void onEventEnabled(uint32_t enabled_events) override {
+    ENVOY_LOG_MISC(
+        debug, "lambdai: user file event listener set enabled events {} on {} and schedule next",
+        pending_events_, static_cast<void*>(this));
+    pending_events_ = enabled_events;
+  }
 
   void onEventActivated(uint32_t activated_events) override {
     ephermal_events_ |= activated_events;
   }
 
->>>>>>> 812a288b
   uint32_t getAndClearEphemeralEvents() override {
     auto res = ephermal_events_;
     ephermal_events_ = 0;
@@ -129,21 +107,12 @@
 };
 
 // A FileEvent implementation which is
-<<<<<<< HEAD
-class UserSpaceFileEventImpl : public FileEvent {
-public:
-  ~UserSpaceFileEventImpl() override {
-    // if (schedulable_.enabled()) {
-    schedulable_.cancel();
-    //}
-=======
 class UserSpaceFileEventImpl : public FileEvent, Logger::Loggable<Logger::Id::io> {
 public:
   ~UserSpaceFileEventImpl() override {
     if (schedulable_.enabled()) {
       schedulable_.cancel();
     }
->>>>>>> 812a288b
     ASSERT(event_counter_ == 1);
     --event_counter_;
   }
@@ -158,23 +127,12 @@
 
   void setEnabled(uint32_t events) override {
     event_listener_.onEventEnabled(events);
-<<<<<<< HEAD
-    if (!schedulable_.enabled()) {
-      schedulable_.scheduleCallbackNextIteration();
-      ENVOY_LOG_MISC(debug, "lambdai: user file event setEnabled {} on {} and schedule next",
-                     events, static_cast<void*>(this));
-      return;
-    }
-    ENVOY_LOG_MISC(debug, "lambdai: user file event setEnabled {} on {} and but not schedule next",
-                   events, static_cast<void*>(this));
-=======
     bool was_enabled = schedulable_.enabled();
     if (!was_enabled) {
       schedulable_.scheduleCallbackNextIteration();
     }
     ENVOY_LOG(trace, "User space file event {} setEnabled {} on {}. Will {} reschedule.",
               static_cast<void*>(this), was_enabled ? "not " : "");
->>>>>>> 812a288b
   }
 
   EventListener& getEventListener() { return event_listener_; }
@@ -188,14 +146,9 @@
       : schedulable_(schedulable_cb), cb_([this, cb]() {
           auto all_events = getEventListener().triggeredEvents();
           auto ephemeral_events = getEventListener().getAndClearEphemeralEvents();
-<<<<<<< HEAD
-          ENVOY_LOG_MISC(debug, "lambdai: us event {} cb allevents = {}, ephermal events = {}",
-                         static_cast<void*>(this), all_events, ephemeral_events);
-=======
           ENVOY_LOG(trace,
                     "User space event {} invokes callbacks on allevents = {}, ephermal events = {}",
                     static_cast<void*>(this), all_events, ephemeral_events);
->>>>>>> 812a288b
           cb(all_events | ephemeral_events);
         }),
         event_counter_(event_counter) {
