--- conflicted
+++ resolved
@@ -1149,8 +1149,11 @@
   }
 
   // Check for a route that matches the request.
-<<<<<<< HEAD
   for (auto route = routes_.begin(); route != routes_.end(); ++route) {
+    if (!headers.Path() && !route->supportsPathlessHeaders()) {
+      continue;
+    }
+
     RouteConstSharedPtr route_entry = (*route)->matches(headers, stream_info, random_value);
     if (nullptr == route_entry) {
       continue;
@@ -1169,15 +1172,6 @@
         return nullptr;
       }
       continue;
-=======
-  for (const RouteEntryImplBaseConstSharedPtr& route : routes_) {
-    if (!headers.Path() && !route->supportsPathlessHeaders()) {
-      continue;
-    }
-    RouteConstSharedPtr route_entry = route->matches(headers, stream_info, random_value);
-    if (nullptr != route_entry) {
-      return route_entry;
->>>>>>> 0b0213fd
     }
 
     return route_entry;
