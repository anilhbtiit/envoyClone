--- conflicted
+++ resolved
@@ -36,18 +36,13 @@
     return [
         "-Djava.library.path=library/common/jni:test/common/jni",
         "-Denvoy_jni_library_name={}".format(lib_name),
-<<<<<<< HEAD
-        "-Xcheck:jni",
+        # TODO(RyanTheOptimist): Uncomment this when when
+        # https://github.com/envoyproxy/envoy/issues/28981 is fixed.
+        # "-Xcheck:jni",
     ] + select({
         "@envoy//bazel:disable_google_grpc": ["-Denvoy_jni_google_grpc_disabled=true"],
         "//conditions:default": [],
     })
-=======
-        # TODO(RyanTheOptimist): Uncomment this when when
-        # https://github.com/envoyproxy/envoy/issues/28981 is fixed.
-        # "-Xcheck:jni",
-    ]
->>>>>>> 14e139e6
 
 # A basic macro to make it easier to declare and run kotlin tests which depend on a JNI lib
 # This will create the native .so binary (for linux) and a .jnilib (for macOS) look up
