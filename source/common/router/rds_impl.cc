--- conflicted
+++ resolved
@@ -16,7 +16,6 @@
 #include "common/common/assert.h"
 #include "common/common/fmt.h"
 #include "common/config/api_version.h"
-#include "common/config/type_url_loader.h"
 #include "common/config/utility.h"
 #include "common/config/version_converter.h"
 #include "common/http/header_map_impl.h"
@@ -76,11 +75,10 @@
       stat_prefix_(stat_prefix), stats_({ALL_RDS_STATS(POOL_COUNTER(*scope_))}),
       route_config_provider_manager_(route_config_provider_manager),
       manager_identifier_(manager_identifier) {
-  const auto type_url = Envoy::Config::loadTypeUrl<RdsRouteConfigSubscription>(
-      rds.config_source().resource_api_version());
+  const auto resource_name = getResourceName(rds.config_source().resource_api_version());
   subscription_ =
       factory_context.clusterManager().subscriptionFactory().subscriptionFromConfigSource(
-          rds.config_source(), Grpc::Common::typeUrl(API_NO_BOOST(type_url)), *scope_, *this);
+          rds.config_source(), Grpc::Common::typeUrl(API_NO_BOOST(resource_name)), *scope_, *this);
   config_update_info_ =
       std::make_unique<RouteConfigUpdateReceiverImpl>(factory_context.timeSource(), validator);
 }
@@ -218,25 +216,6 @@
   return true;
 }
 
-<<<<<<< HEAD
-=======
-std::string
-RdsRouteConfigSubscription::loadTypeUrl(envoy::config::core::v3::ApiVersion resource_api_version) {
-  switch (resource_api_version) {
-  // automatically set api version as V2
-  case envoy::config::core::v3::ApiVersion::AUTO:
-  case envoy::config::core::v3::ApiVersion::V2:
-    return Grpc::Common::typeUrl(
-        API_NO_BOOST(envoy::api::v2::RouteConfiguration().GetDescriptor()->full_name()));
-  case envoy::config::core::v3::ApiVersion::V3:
-    return Grpc::Common::typeUrl(
-        API_NO_BOOST(envoy::config::route::v3::RouteConfiguration().GetDescriptor()->full_name()));
-  default:
-    NOT_REACHED_GCOVR_EXCL_LINE;
-  }
-}
-
->>>>>>> 17b2d04d
 RdsRouteConfigProviderImpl::RdsRouteConfigProviderImpl(
     RdsRouteConfigSubscriptionSharedPtr&& subscription,
     Server::Configuration::FactoryContext& factory_context)
