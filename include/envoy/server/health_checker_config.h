--- conflicted
+++ resolved
@@ -73,25 +73,10 @@
   createCustomHealthChecker(const envoy::config::core::v3alpha::HealthCheck& config,
                             HealthCheckerFactoryContext& context) PURE;
 
-<<<<<<< HEAD
-  /**
-   * @return std::string the identifying name for a particular implementation of a custom health
-   * checker produced by the factory.
-   */
-  virtual std::string name() PURE;
-
-  /**
-   * @return std::string the identifying category name for objects
-   * created by this factory. Used for automatic registration with
-   * FactoryCategoryRegistry.
-   */
-  static std::string category() {
+  std::string category() const override {
     static const char FACTORY_CATEGORY[] = "health_checkers";
     return FACTORY_CATEGORY;
   }
-=======
-  std::string category() const override { return "health_checkers"; }
->>>>>>> ab6f9ba0
 };
 
 } // namespace Configuration
