--- conflicted
+++ resolved
@@ -292,7 +292,6 @@
     proto = ":trace_model",
     visibility = ["//visibility:public"],
 )
-<<<<<<< HEAD
 
 go_proto_library(
     name = "trace_config_go_proto",
@@ -300,8 +299,4 @@
     proto = ":trace_config",
     visibility = ["//visibility:public"],
 )
-        """,
-    )
-=======
-"""
->>>>>>> 1f9e2fd6
+"""