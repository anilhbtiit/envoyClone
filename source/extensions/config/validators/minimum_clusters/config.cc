--- conflicted
+++ resolved
@@ -36,13 +36,8 @@
 /**
  * Static registration for this config validator factory. @see RegisterFactory.
  */
-<<<<<<< HEAD
-REGISTER_FACTORY_D(MinimumClustersValidatorFactory, Envoy::Config::ConfigValidatorFactory,
-                   "envoy.config.validators.minimum_clusters");
-=======
 LEGACY_REGISTER_FACTORY(MinimumClustersValidatorFactory, Envoy::Config::ConfigValidatorFactory,
                         "envoy.config.validators.minimum_clusters");
->>>>>>> 2ce0bf39
 
 } // namespace Validators
 } // namespace Config
