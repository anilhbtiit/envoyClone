syntax = "proto3";

package envoy.api.v3alpha.core;

option java_outer_classname = "HealthCheckProto";
option java_multiple_files = true;
option java_package = "io.envoyproxy.envoy.api.v3alpha.core";

import "envoy/api/v3alpha/core/base.proto";
import "envoy/type/v3alpha/http.proto";
import "envoy/type/v3alpha/range.proto";

import "google/protobuf/any.proto";
import "google/protobuf/duration.proto";
import "google/protobuf/struct.proto";
import "google/protobuf/wrappers.proto";

import "validate/validate.proto";

// [#protodoc-title: Health check]
// * Health checking :ref:`architecture overview <arch_overview_health_checking>`.
// * If health checking is configured for a cluster, additional statistics are emitted. They are
//   documented :ref:`here <config_cluster_manager_cluster_stats>`.

// Endpoint health status.
enum HealthStatus {
  // The health status is not known. This is interpreted by Envoy as *HEALTHY*.
  UNKNOWN = 0;

  // Healthy.
  HEALTHY = 1;

  // Unhealthy.
  UNHEALTHY = 2;

  // Connection draining in progress. E.g.,
  // `<https://aws.amazon.com/blogs/aws/elb-connection-draining-remove-instances-from-service-with-care/>`_
  // or
  // `<https://cloud.google.com/compute/docs/load-balancing/enabling-connection-draining>`_.
  // This is interpreted by Envoy as *UNHEALTHY*.
  DRAINING = 3;

  // Health check timed out. This is part of HDS and is interpreted by Envoy as
  // *UNHEALTHY*.
  TIMEOUT = 4;

  // Degraded.
  DEGRADED = 5;
}

// [#next-free-field: 21]
message HealthCheck {
  // Describes the encoding of the payload bytes in the payload.
  message Payload {
    oneof payload {
      option (validate.required) = true;

      // Hex encoded payload. E.g., "000000FF".
      string text = 1 [(validate.rules).string = {min_bytes: 1}];

      // [#not-implemented-hide:] Binary payload.
      bytes binary = 2;
    }
  }

<<<<<<< HEAD
  // [#comment:next free field: 10]
=======
>>>>>>> 80657f88
  // [#next-free-field: 11]
  message HttpHealthCheck {
    reserved 7;

    reserved "use_http2";

    // The value of the host header in the HTTP health check request. If
    // left empty (default value), the name of the cluster this health check is associated
    // with will be used.
    string host = 1;

    // Specifies the HTTP path that will be requested during health checking. For example
    // */healthcheck*.
    string path = 2 [(validate.rules).string = {min_bytes: 1}];

    // [#not-implemented-hide:] HTTP specific payload.
    Payload send = 3;

    // [#not-implemented-hide:] HTTP specific response.
    Payload receive = 4;

    // An optional service name parameter which is used to validate the identity of
    // the health checked cluster. See the :ref:`architecture overview
    // <arch_overview_health_checking_identity>` for more information.
    string service_name = 5;

    // Specifies a list of HTTP headers that should be added to each request that is sent to the
    // health checked cluster. For more information, including details on header value syntax, see
    // the documentation on :ref:`custom request headers
    // <config_http_conn_man_headers_custom_request_headers>`.
    repeated HeaderValueOption request_headers_to_add = 6
        [(validate.rules).repeated = {max_items: 1000}];

    // Specifies a list of HTTP headers that should be removed from each request that is sent to the
    // health checked cluster.
    repeated string request_headers_to_remove = 8;

    // Specifies a list of HTTP response statuses considered healthy. If provided, replaces default
    // 200-only policy - 200 must be included explicitly as needed. Ranges follow half-open
    // semantics of :ref:`Int64Range <envoy_api_msg_type.v3alpha.Int64Range>`.
    repeated type.v3alpha.Int64Range expected_statuses = 9;

    // Use specified application protocol for health checks. This is to replace
    // :ref:`use_http2
    // <envoy_api_field_api.v3alpha.core.HealthCheck.HttpHealthCheck.use_http2>` in light of
    // HTTP3.
    type.v3alpha.CodecClientType codec_client_type = 10
        [(validate.rules).enum = {defined_only: true}];
  }

  message TcpHealthCheck {
    // Empty payloads imply a connect-only health check.
    Payload send = 1;

    // When checking the response, “fuzzy” matching is performed such that each
    // binary block must be found, and in the order specified, but not
    // necessarily contiguous.
    repeated Payload receive = 2;
  }

  message RedisHealthCheck {
    // If set, optionally perform ``EXISTS <key>`` instead of ``PING``. A return value
    // from Redis of 0 (does not exist) is considered a passing healthcheck. A return value other
    // than 0 is considered a failure. This allows the user to mark a Redis instance for maintenance
    // by setting the specified key to any value and waiting for traffic to drain.
    string key = 1;
  }

  // `grpc.health.v1.Health
  // <https://github.com/grpc/grpc/blob/master/src/proto/grpc/health/v1/health.proto>`_-based
  // healthcheck. See `gRPC doc <https://github.com/grpc/grpc/blob/master/doc/health-checking.md>`_
  // for details.
  message GrpcHealthCheck {
    // An optional service name parameter which will be sent to gRPC service in
    // `grpc.health.v1.HealthCheckRequest
    // <https://github.com/grpc/grpc/blob/master/src/proto/grpc/health/v1/health.proto#L20>`_.
    // message. See `gRPC health-checking overview
    // <https://github.com/grpc/grpc/blob/master/doc/health-checking.md>`_ for more information.
    string service_name = 1;

    // The value of the :authority header in the gRPC health check request. If
    // left empty (default value), the name of the cluster this health check is associated
    // with will be used.
    string authority = 2;
  }

  // Custom health check.
  message CustomHealthCheck {
    reserved 2;

    reserved "config";

    // The registered name of the custom health checker.
    string name = 1 [(validate.rules).string = {min_bytes: 1}];

    // A custom health checker specific configuration which depends on the custom health checker
    // being instantiated. See :api:`envoy/config/health_checker` for reference.
    oneof config_type {
      google.protobuf.Any typed_config = 3;
    }
  }

  reserved 10;

  // The time to wait for a health check response. If the timeout is reached the
  // health check attempt will be considered a failure.
  google.protobuf.Duration timeout = 1 [(validate.rules).duration = {
    required: true
    gt {}
  }];

  // The interval between health checks.
  google.protobuf.Duration interval = 2 [(validate.rules).duration = {
    required: true
    gt {}
  }];

  // An optional jitter amount in milliseconds. If specified, Envoy will start health
  // checking after for a random time in ms between 0 and initial_jitter. This only
  // applies to the first health check.
  google.protobuf.Duration initial_jitter = 20;

  // An optional jitter amount in milliseconds. If specified, during every
  // interval Envoy will add interval_jitter to the wait time.
  google.protobuf.Duration interval_jitter = 3;

  // An optional jitter amount as a percentage of interval_ms. If specified,
  // during every interval Envoy will add interval_ms *
  // interval_jitter_percent / 100 to the wait time.
  //
  // If interval_jitter_ms and interval_jitter_percent are both set, both of
  // them will be used to increase the wait time.
  uint32 interval_jitter_percent = 18;

  // The number of unhealthy health checks required before a host is marked
  // unhealthy. Note that for *http* health checking if a host responds with 503
  // this threshold is ignored and the host is considered unhealthy immediately.
  google.protobuf.UInt32Value unhealthy_threshold = 4;

  // The number of healthy health checks required before a host is marked
  // healthy. Note that during startup, only a single successful health check is
  // required to mark a host healthy.
  google.protobuf.UInt32Value healthy_threshold = 5;

  // [#not-implemented-hide:] Non-serving port for health checking.
  google.protobuf.UInt32Value alt_port = 6;

  // Reuse health check connection between health checks. Default is true.
  google.protobuf.BoolValue reuse_connection = 7;

  oneof health_checker {
    option (validate.required) = true;

    // HTTP health check.
    HttpHealthCheck http_health_check = 8;

    // TCP health check.
    TcpHealthCheck tcp_health_check = 9;

    // gRPC health check.
    GrpcHealthCheck grpc_health_check = 11;

    // Custom health check.
    CustomHealthCheck custom_health_check = 13;
  }

  // The "no traffic interval" is a special health check interval that is used when a cluster has
  // never had traffic routed to it. This lower interval allows cluster information to be kept up to
  // date, without sending a potentially large amount of active health checking traffic for no
  // reason. Once a cluster has been used for traffic routing, Envoy will shift back to using the
  // standard health check interval that is defined. Note that this interval takes precedence over
  // any other.
  //
  // The default value for "no traffic interval" is 60 seconds.
  google.protobuf.Duration no_traffic_interval = 12 [(validate.rules).duration = {gt {}}];

  // The "unhealthy interval" is a health check interval that is used for hosts that are marked as
  // unhealthy. As soon as the host is marked as healthy, Envoy will shift back to using the
  // standard health check interval that is defined.
  //
  // The default value for "unhealthy interval" is the same as "interval".
  google.protobuf.Duration unhealthy_interval = 14 [(validate.rules).duration = {gt {}}];

  // The "unhealthy edge interval" is a special health check interval that is used for the first
  // health check right after a host is marked as unhealthy. For subsequent health checks
  // Envoy will shift back to using either "unhealthy interval" if present or the standard health
  // check interval that is defined.
  //
  // The default value for "unhealthy edge interval" is the same as "unhealthy interval".
  google.protobuf.Duration unhealthy_edge_interval = 15 [(validate.rules).duration = {gt {}}];

  // The "healthy edge interval" is a special health check interval that is used for the first
  // health check right after a host is marked as healthy. For subsequent health checks
  // Envoy will shift back to using the standard health check interval that is defined.
  //
  // The default value for "healthy edge interval" is the same as the default interval.
  google.protobuf.Duration healthy_edge_interval = 16 [(validate.rules).duration = {gt {}}];

  // Specifies the path to the :ref:`health check event log <arch_overview_health_check_logging>`.
  // If empty, no event log will be written.
  string event_log_path = 17;

  // If set to true, health check failure events will always be logged. If set to false, only the
  // initial health check failure event will be logged.
  // The default value is false.
  bool always_log_health_check_failures = 19;
}<|MERGE_RESOLUTION|>--- conflicted
+++ resolved
@@ -63,10 +63,6 @@
     }
   }
 
-<<<<<<< HEAD
-  // [#comment:next free field: 10]
-=======
->>>>>>> 80657f88
   // [#next-free-field: 11]
   message HttpHealthCheck {
     reserved 7;
