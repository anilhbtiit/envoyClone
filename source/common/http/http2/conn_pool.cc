--- conflicted
+++ resolved
@@ -259,10 +259,6 @@
 ConnPoolImpl::ActiveClient::ActiveClient(ConnPoolImpl& parent)
     : parent_(parent),
       connect_timer_(parent_.dispatcher_.createTimer([this]() -> void { onConnectTimeout(); })) {
-<<<<<<< HEAD
-=======
-
->>>>>>> f1a4942b
   parent_.conn_connect_ms_ = std::make_unique<Stats::Timespan>(
       parent_.host_->cluster().stats().upstream_cx_connect_ms_, parent_.dispatcher_.timeSystem());
   Upstream::Host::CreateConnectionData data =
