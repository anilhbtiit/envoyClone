#include "test/integration/fake_upstream.h"

#include <chrono>
#include <cstdint>
#include <memory>
#include <string>

#include "envoy/event/timer.h"

#include "common/api/api_impl.h"
#include "common/buffer/buffer_impl.h"
#include "common/common/fmt.h"
#include "common/http/header_map_impl.h"
#include "common/http/http1/codec_impl.h"
#include "common/http/http2/codec_impl.h"
#include "common/network/address_impl.h"
#include "common/network/listen_socket_impl.h"
#include "common/network/raw_buffer_socket.h"
#include "common/network/socket_option_factory.h"
#include "common/network/utility.h"

#include "server/connection_handler_impl.h"

#include "extensions/transport_sockets/tls/ssl_socket.h"

#include "test/integration/utility.h"
#include "test/test_common/network_utility.h"
#include "test/test_common/printers.h"
#include "test/test_common/utility.h"

#include "absl/strings/str_cat.h"

using namespace std::chrono_literals;

using std::chrono::milliseconds;
using testing::AssertionFailure;
using testing::AssertionResult;
using testing::AssertionSuccess;

namespace Envoy {
FakeStream::FakeStream(FakeHttpConnection& parent, Http::ResponseEncoder& encoder,
                       Event::TestTimeSystem& time_system)
    : parent_(parent), encoder_(encoder), time_system_(time_system) {
  encoder.getStream().addCallbacks(*this);
}

void FakeStream::decodeHeaders(Http::RequestHeaderMapPtr&& headers, bool end_stream) {
  Thread::LockGuard lock(lock_);
  headers_ = std::move(headers);
  setEndStream(end_stream);
  decoder_event_.notifyOne();
}

void FakeStream::decodeData(Buffer::Instance& data, bool end_stream) {
  received_data_ = true;
  Thread::LockGuard lock(lock_);
  body_.add(data);
  setEndStream(end_stream);
  decoder_event_.notifyOne();
}

void FakeStream::decodeTrailers(Http::RequestTrailerMapPtr&& trailers) {
  Thread::LockGuard lock(lock_);
  setEndStream(true);
  trailers_ = std::move(trailers);
  decoder_event_.notifyOne();
}

void FakeStream::decodeMetadata(Http::MetadataMapPtr&& metadata_map_ptr) {
  for (const auto& metadata : *metadata_map_ptr) {
    duplicated_metadata_key_count_[metadata.first]++;
    metadata_map_.insert(metadata);
  }
}

void FakeStream::encode100ContinueHeaders(const Http::ResponseHeaderMap& headers) {
  std::shared_ptr<Http::ResponseHeaderMap> headers_copy(
      Http::createHeaderMap<Http::ResponseHeaderMapImpl>(headers));
  parent_.connection().dispatcher().post(
      [this, headers_copy]() -> void { encoder_.encode100ContinueHeaders(*headers_copy); });
}

void FakeStream::encodeHeaders(const Http::HeaderMap& headers, bool end_stream) {
  std::shared_ptr<Http::ResponseHeaderMap> headers_copy(
      Http::createHeaderMap<Http::ResponseHeaderMapImpl>(headers));
  if (add_served_by_header_) {
    headers_copy->addCopy(Http::LowerCaseString("x-served-by"),
                          parent_.connection().localAddress()->asString());
  }

  parent_.connection().dispatcher().post([this, headers_copy, end_stream]() -> void {
    encoder_.encodeHeaders(*headers_copy, end_stream);
  });
}

void FakeStream::encodeData(absl::string_view data, bool end_stream) {
  parent_.connection().dispatcher().post([this, data, end_stream]() -> void {
    Buffer::OwnedImpl fake_data(data.data(), data.size());
    encoder_.encodeData(fake_data, end_stream);
  });
}

void FakeStream::encodeData(uint64_t size, bool end_stream) {
  parent_.connection().dispatcher().post([this, size, end_stream]() -> void {
    Buffer::OwnedImpl data(std::string(size, 'a'));
    encoder_.encodeData(data, end_stream);
  });
}

void FakeStream::encodeData(Buffer::Instance& data, bool end_stream) {
  std::shared_ptr<Buffer::Instance> data_copy = std::make_shared<Buffer::OwnedImpl>(data);
  parent_.connection().dispatcher().post(
      [this, data_copy, end_stream]() -> void { encoder_.encodeData(*data_copy, end_stream); });
}

void FakeStream::encodeTrailers(const Http::HeaderMap& trailers) {
  std::shared_ptr<Http::ResponseTrailerMap> trailers_copy(
      Http::createHeaderMap<Http::ResponseTrailerMapImpl>(trailers));
  parent_.connection().dispatcher().post(
      [this, trailers_copy]() -> void { encoder_.encodeTrailers(*trailers_copy); });
}

void FakeStream::encodeResetStream() {
  parent_.connection().dispatcher().post(
      [this]() -> void { encoder_.getStream().resetStream(Http::StreamResetReason::LocalReset); });
}

void FakeStream::encodeMetadata(const Http::MetadataMapVector& metadata_map_vector) {
  parent_.connection().dispatcher().post(
      [this, &metadata_map_vector]() -> void { encoder_.encodeMetadata(metadata_map_vector); });
}

void FakeStream::readDisable(bool disable) {
  parent_.connection().dispatcher().post(
      [this, disable]() -> void { encoder_.getStream().readDisable(disable); });
}

void FakeStream::onResetStream(Http::StreamResetReason, absl::string_view) {
  Thread::LockGuard lock(lock_);
  saw_reset_ = true;
  decoder_event_.notifyOne();
}

AssertionResult FakeStream::waitForHeadersComplete(milliseconds timeout) {
  Thread::LockGuard lock(lock_);
  auto end_time = time_system_.monotonicTime() + timeout;
  while (!headers_) {
    if (time_system_.monotonicTime() >= end_time) {
      return AssertionFailure() << "Timed out waiting for headers.";
    }
    time_system_.waitFor(lock_, decoder_event_, 5ms);
  }
  return AssertionSuccess();
}

AssertionResult FakeStream::waitForData(Event::Dispatcher& client_dispatcher, uint64_t body_length,
                                        milliseconds timeout) {
  Thread::LockGuard lock(lock_);
  auto start_time = time_system_.monotonicTime();
  while (bodyLength() < body_length) {
    if (time_system_.monotonicTime() >= start_time + timeout) {
      return AssertionFailure() << "Timed out waiting for data.";
    }
    time_system_.waitFor(lock_, decoder_event_, 5ms);
    if (bodyLength() < body_length) {
      // Run the client dispatcher since we may need to process window updates, etc.
      client_dispatcher.run(Event::Dispatcher::RunType::NonBlock);
    }
  }
  return AssertionSuccess();
}

AssertionResult FakeStream::waitForData(Event::Dispatcher& client_dispatcher,
                                        absl::string_view data, milliseconds timeout) {
  auto succeeded = waitForData(client_dispatcher, data.length(), timeout);
  if (succeeded) {
    Buffer::OwnedImpl buffer(data.data(), data.length());
    if (!TestUtility::buffersEqual(body(), buffer)) {
      return AssertionFailure() << body().toString() << " not equal to " << data;
    }
  }
  return succeeded;
}

AssertionResult FakeStream::waitForEndStream(Event::Dispatcher& client_dispatcher,
                                             milliseconds timeout) {
  Thread::LockGuard lock(lock_);
  auto start_time = time_system_.monotonicTime();
  while (!end_stream_) {
    if (time_system_.monotonicTime() >= start_time + timeout) {
      return AssertionFailure() << "Timed out waiting for end of stream.";
    }
    time_system_.waitFor(lock_, decoder_event_, 5ms);
    if (!end_stream_) {
      // Run the client dispatcher since we may need to process window updates, etc.
      client_dispatcher.run(Event::Dispatcher::RunType::NonBlock);
    }
  }
  return AssertionSuccess();
}

AssertionResult FakeStream::waitForReset(milliseconds timeout) {
  Thread::LockGuard lock(lock_);
  auto start_time = time_system_.monotonicTime();
  while (!saw_reset_) {
    if (time_system_.monotonicTime() >= start_time + timeout) {
      return AssertionFailure() << "Timed out waiting for reset.";
    }
    // Safe since CondVar::waitFor won't throw.
    time_system_.waitFor(lock_, decoder_event_, 5ms);
  }
  return AssertionSuccess();
}

void FakeStream::startGrpcStream() {
  encodeHeaders(Http::TestResponseHeaderMapImpl{{":status", "200"}}, false);
}

void FakeStream::finishGrpcStream(Grpc::Status::GrpcStatus status) {
  encodeTrailers(
      Http::TestHeaderMapImpl{{"grpc-status", std::to_string(static_cast<uint32_t>(status))}});
}

// The TestHttp1ServerConnectionImpl outlives its underlying Network::Connection
// so must not access the Connection on teardown. To achieve this, clear the
// read disable calls to avoid checking / editing the Connection blocked state.
class TestHttp1ServerConnectionImpl : public Http::Http1::ServerConnectionImpl {
public:
  using Http::Http1::ServerConnectionImpl::ServerConnectionImpl;

  void onMessageComplete() override {
    ServerConnectionImpl::onMessageComplete();

    if (activeRequest().has_value() && activeRequest().value().request_decoder_) {
      // Undo the read disable from the base class - we have many tests which
      // waitForDisconnect after a full request has been read which will not
      // receive the disconnect if reading is disabled.
      activeRequest().value().response_encoder_.readDisable(false);
    }
  }
  ~TestHttp1ServerConnectionImpl() override {
    if (activeRequest().has_value()) {
      activeRequest().value().response_encoder_.clearReadDisableCallsForTests();
    }
  }
};

FakeHttpConnection::FakeHttpConnection(
    SharedConnectionWrapper& shared_connection, Stats::Store& store, Type type,
    Event::TestTimeSystem& time_system, uint32_t max_request_headers_kb,
    uint32_t max_request_headers_count,
    envoy::config::core::v3::HttpProtocolOptions::HeadersWithUnderscoresAction
        headers_with_underscores_action,
    Http::Context& http_context)
    : FakeConnectionBase(shared_connection, time_system), http_context_(http_context) {
  if (type == Type::HTTP1) {
    Http::Http1Settings http1_settings;
    // For the purpose of testing, we always have the upstream encode the trailers if any
    http1_settings.enable_trailers_ = true;
<<<<<<< HEAD
    codec_ = std::make_unique<Http::Http1::ServerConnectionImpl>(
        shared_connection_.connection(), store, http_context_.codecStatNames(), *this,
        http1_settings, max_request_headers_kb, max_request_headers_count,
        headers_with_underscores_action);
=======
    codec_ = std::make_unique<TestHttp1ServerConnectionImpl>(
        shared_connection_.connection(), store, *this, http1_settings, max_request_headers_kb,
        max_request_headers_count, headers_with_underscores_action);
>>>>>>> a250a871
  } else {
    envoy::config::core::v3::Http2ProtocolOptions http2_options =
        ::Envoy::Http2::Utility::initializeAndValidateOptions(
            envoy::config::core::v3::Http2ProtocolOptions());
    http2_options.set_allow_connect(true);
    http2_options.set_allow_metadata(true);
    codec_ = std::make_unique<Http::Http2::ServerConnectionImpl>(
        shared_connection_.connection(), *this, store, http2_options, max_request_headers_kb,
        max_request_headers_count, headers_with_underscores_action);
    ASSERT(type == Type::HTTP2);
  }

  shared_connection_.connection().addReadFilter(
      Network::ReadFilterSharedPtr{new ReadFilter(*this)});
}

AssertionResult FakeConnectionBase::close(std::chrono::milliseconds timeout) {
  return shared_connection_.executeOnDispatcher(
      [](Network::Connection& connection) {
        connection.close(Network::ConnectionCloseType::FlushWrite);
      },
      timeout);
}

AssertionResult FakeConnectionBase::readDisable(bool disable, std::chrono::milliseconds timeout) {
  return shared_connection_.executeOnDispatcher(
      [disable](Network::Connection& connection) { connection.readDisable(disable); }, timeout);
}

AssertionResult FakeConnectionBase::enableHalfClose(bool enable,
                                                    std::chrono::milliseconds timeout) {
  return shared_connection_.executeOnDispatcher(
      [enable](Network::Connection& connection) { connection.enableHalfClose(enable); }, timeout);
}

Http::RequestDecoder& FakeHttpConnection::newStream(Http::ResponseEncoder& encoder, bool) {
  Thread::LockGuard lock(lock_);
  new_streams_.emplace_back(new FakeStream(*this, encoder, time_system_));
  connection_event_.notifyOne();
  return *new_streams_.back();
}

AssertionResult FakeConnectionBase::waitForDisconnect(bool ignore_spurious_events,
                                                      milliseconds timeout) {
  ENVOY_LOG(trace, "FakeConnectionBase waiting for disconnect");
  auto end_time = time_system_.monotonicTime() + timeout;
  Thread::LockGuard lock(lock_);
  while (shared_connection_.connected()) {
    if (time_system_.monotonicTime() >= end_time) {
      return AssertionFailure() << "Timed out waiting for disconnect.";
    }
    Thread::CondVar::WaitStatus status = time_system_.waitFor(lock_, connection_event_, 5ms);
    // The default behavior of waitForDisconnect is to assume the test cleanly
    // calls waitForData, waitForNewStream, etc. to handle all events on the
    // connection. If the caller explicitly notes that other events should be
    // ignored, continue looping until a disconnect is detected. Otherwise fall
    // through and hit the assert below.
    if ((status == Thread::CondVar::WaitStatus::NoTimeout) && !ignore_spurious_events) {
      break;
    }
  }

  if (shared_connection_.connected()) {
    return AssertionFailure() << "Expected disconnect, but got a different event.";
  }
  ENVOY_LOG(trace, "FakeConnectionBase done waiting for disconnect");
  return AssertionSuccess();
}

AssertionResult FakeConnectionBase::waitForHalfClose(bool ignore_spurious_events,
                                                     milliseconds timeout) {
  auto end_time = time_system_.monotonicTime() + timeout;
  Thread::LockGuard lock(lock_);
  while (!half_closed_) {
    if (time_system_.monotonicTime() >= end_time) {
      return AssertionFailure() << "Timed out waiting for half close.";
    }
    Thread::CondVar::WaitStatus status = time_system_.waitFor(lock_, connection_event_, 5ms);
    // The default behavior of waitForHalfClose is to assume the test cleanly
    // calls waitForData, waitForNewStream, etc. to handle all events on the
    // connection. If the caller explicitly notes that other events should be
    // ignored, continue looping until a disconnect is detected. Otherwise fall
    // through and hit the assert below.
    if (status == Thread::CondVar::WaitStatus::NoTimeout && !ignore_spurious_events) {
      break;
    }
  }

  return half_closed_
             ? AssertionSuccess()
             : (AssertionFailure() << "Expected half close event, but got a different event.");
}

AssertionResult FakeHttpConnection::waitForNewStream(Event::Dispatcher& client_dispatcher,
                                                     FakeStreamPtr& stream,
                                                     bool ignore_spurious_events,
                                                     milliseconds timeout) {
  auto end_time = time_system_.monotonicTime() + timeout;
  Thread::LockGuard lock(lock_);
  while (new_streams_.empty()) {
    if (time_system_.monotonicTime() >= end_time) {
      return AssertionFailure() << "Timed out waiting for new stream.";
    }
    Thread::CondVar::WaitStatus status = time_system_.waitFor(lock_, connection_event_, 5ms);
    // As with waitForDisconnect, by default, waitForNewStream returns after the next event.
    // If the caller explicitly notes other events should be ignored, it will instead actually
    // wait for the next new stream, ignoring other events such as onData()
    if (status == Thread::CondVar::WaitStatus::NoTimeout && !ignore_spurious_events) {
      break;
    }
    if (new_streams_.empty()) {
      // Run the client dispatcher since we may need to process window updates, etc.
      client_dispatcher.run(Event::Dispatcher::RunType::NonBlock);
    }
  }

  if (new_streams_.empty()) {
    return AssertionFailure() << "Expected new stream event, but got a different event.";
  }
  stream = std::move(new_streams_.front());
  new_streams_.pop_front();
  return AssertionSuccess();
}

FakeUpstream::FakeUpstream(const std::string& uds_path, FakeHttpConnection::Type type,
                           Event::TestTimeSystem& time_system, Http::Context& http_context)
    : FakeUpstream(Network::Test::createRawBufferSocketFactory(),
                   Network::SocketPtr{new Network::UdsListenSocket(
                       std::make_shared<Network::Address::PipeInstance>(uds_path))},
                   type, time_system, http_context, false) {
  ENVOY_LOG(info, "starting fake server on unix domain socket {}", uds_path);
}

static Network::SocketPtr
makeTcpListenSocket(const Network::Address::InstanceConstSharedPtr& address) {
  return std::make_unique<Network::TcpListenSocket>(address, nullptr, true);
}

static Network::SocketPtr makeTcpListenSocket(uint32_t port, Network::Address::IpVersion version) {
  return makeTcpListenSocket(
      Network::Utility::parseInternetAddress(Network::Test::getAnyAddressString(version), port));
}

static Network::SocketPtr
makeUdpListenSocket(const Network::Address::InstanceConstSharedPtr& address) {
  auto socket = std::make_unique<Network::UdpListenSocket>(address, nullptr, true);
  // TODO(mattklein123): These options are set in multiple locations. We should centralize them for
  // UDP listeners.
  socket->addOptions(Network::SocketOptionFactory::buildIpPacketInfoOptions());
  socket->addOptions(Network::SocketOptionFactory::buildRxQueueOverFlowOptions());
  return socket;
}

FakeUpstream::FakeUpstream(const Network::Address::InstanceConstSharedPtr& address,
                           FakeHttpConnection::Type type, Event::TestTimeSystem& time_system,
                           Http::Context& http_context, bool enable_half_close,
                           bool udp_fake_upstream)
    : FakeUpstream(Network::Test::createRawBufferSocketFactory(),
                   udp_fake_upstream ? makeUdpListenSocket(address) : makeTcpListenSocket(address),
                   type, time_system, http_context, enable_half_close) {
  ENVOY_LOG(info, "starting fake server on socket {}:{}. Address version is {}. UDP={}",
            address->ip()->addressAsString(), address->ip()->port(),
            Network::Test::addressVersionAsString(address->ip()->version()), udp_fake_upstream);
}

FakeUpstream::FakeUpstream(uint32_t port, FakeHttpConnection::Type type,
                           Network::Address::IpVersion version, Event::TestTimeSystem& time_system,
                           Http::Context& http_context, bool enable_half_close)
    : FakeUpstream(Network::Test::createRawBufferSocketFactory(),
                   makeTcpListenSocket(port, version), type, time_system, http_context,
                   enable_half_close) {
  ENVOY_LOG(info, "starting fake server on port {}. Address version is {}",
            localAddress()->ip()->port(), Network::Test::addressVersionAsString(version));
}

FakeUpstream::FakeUpstream(Network::TransportSocketFactoryPtr&& transport_socket_factory,
                           uint32_t port, FakeHttpConnection::Type type,
                           Network::Address::IpVersion version, Event::TestTimeSystem& time_system,
                           Http::Context& http_context)
    : FakeUpstream(std::move(transport_socket_factory), makeTcpListenSocket(port, version), type,
                   time_system, http_context, false) {
  ENVOY_LOG(info, "starting fake SSL server on port {}. Address version is {}",
            localAddress()->ip()->port(), Network::Test::addressVersionAsString(version));
}

FakeUpstream::FakeUpstream(Network::TransportSocketFactoryPtr&& transport_socket_factory,
                           Network::SocketPtr&& listen_socket, FakeHttpConnection::Type type,
                           Event::TestTimeSystem& time_system, Http::Context& http_context,
                           bool enable_half_close)
    : http_type_(type), http_context_(http_context),
      socket_(Network::SocketSharedPtr(listen_socket.release())),
      socket_factory_(std::make_shared<FakeListenSocketFactory>(socket_)),
      api_(Api::createApiForTest(stats_store_)), time_system_(time_system),
      dispatcher_(api_->allocateDispatcher("fake_upstream")),
      handler_(new Server::ConnectionHandlerImpl(*dispatcher_)),
      allow_unexpected_disconnects_(false), read_disable_on_new_connection_(true),
      enable_half_close_(enable_half_close), listener_(*this),
      filter_chain_(Network::Test::createEmptyFilterChain(std::move(transport_socket_factory))) {
  thread_ = api_->threadFactory().createThread([this]() -> void { threadRoutine(); });
  server_initialized_.waitReady();
}

FakeUpstream::~FakeUpstream() { cleanUp(); };

void FakeUpstream::cleanUp() {
  if (thread_.get()) {
    dispatcher_->exit();
    thread_->join();
    thread_.reset();
  }
}

bool FakeUpstream::createNetworkFilterChain(Network::Connection& connection,
                                            const std::vector<Network::FilterFactoryCb>&) {
  Thread::LockGuard lock(lock_);
  if (read_disable_on_new_connection_) {
    connection.readDisable(true);
  }
  auto connection_wrapper =
      std::make_unique<QueuedConnectionWrapper>(connection, allow_unexpected_disconnects_);
  connection_wrapper->moveIntoListBack(std::move(connection_wrapper), new_connections_);
  upstream_event_.notifyOne();
  return true;
}

bool FakeUpstream::createListenerFilterChain(Network::ListenerFilterManager&) { return true; }

void FakeUpstream::createUdpListenerFilterChain(Network::UdpListenerFilterManager& udp_listener,
                                                Network::UdpReadFilterCallbacks& callbacks) {
  udp_listener.addReadFilter(std::make_unique<FakeUpstreamUdpFilter>(*this, callbacks));
}

void FakeUpstream::threadRoutine() {
  handler_->addListener(absl::nullopt, listener_);
  server_initialized_.setReady();
  dispatcher_->run(Event::Dispatcher::RunType::Block);
  handler_.reset();
  {
    Thread::LockGuard lock(lock_);
    new_connections_.clear();
    consumed_connections_.clear();
  }
}

AssertionResult FakeUpstream::waitForHttpConnection(
    Event::Dispatcher& client_dispatcher, FakeHttpConnectionPtr& connection, milliseconds timeout,
    uint32_t max_request_headers_kb, uint32_t max_request_headers_count,
    envoy::config::core::v3::HttpProtocolOptions::HeadersWithUnderscoresAction
        headers_with_underscores_action) {
  Event::TestTimeSystem& time_system = timeSystem();
  auto end_time = time_system.monotonicTime() + timeout;
  {
    Thread::LockGuard lock(lock_);
    while (new_connections_.empty()) {
      if (time_system.monotonicTime() >= end_time) {
        return AssertionFailure() << "Timed out waiting for new connection.";
      }
      time_system_.waitFor(lock_, upstream_event_, 5ms);
      if (new_connections_.empty()) {
        // Run the client dispatcher since we may need to process window updates, etc.
        client_dispatcher.run(Event::Dispatcher::RunType::NonBlock);
      }
    }

    if (new_connections_.empty()) {
      return AssertionFailure() << "Got a new connection event, but didn't create a connection.";
    }
    connection = std::make_unique<FakeHttpConnection>(
        consumeConnection(), stats_store_, http_type_, time_system, max_request_headers_kb,
        max_request_headers_count, headers_with_underscores_action, http_context_);
  }
  VERIFY_ASSERTION(connection->initialize());
  if (read_disable_on_new_connection_) {
    VERIFY_ASSERTION(connection->readDisable(false));
  }
  return AssertionSuccess();
}

AssertionResult
FakeUpstream::waitForHttpConnection(Event::Dispatcher& client_dispatcher,
                                    std::vector<std::unique_ptr<FakeUpstream>>& upstreams,
                                    FakeHttpConnectionPtr& connection, milliseconds timeout) {
  if (upstreams.empty()) {
    return AssertionFailure() << "No upstreams configured.";
  }
  Event::TestTimeSystem& time_system = upstreams[0]->timeSystem();
  auto end_time = time_system.monotonicTime() + timeout;
  while (time_system.monotonicTime() < end_time) {
    for (auto& it : upstreams) {
      FakeUpstream& upstream = *it;
      Thread::ReleasableLockGuard lock(upstream.lock_);
      if (upstream.new_connections_.empty()) {
        time_system.waitFor(upstream.lock_, upstream.upstream_event_, 5ms);
      }

      if (upstream.new_connections_.empty()) {
        // Run the client dispatcher since we may need to process window updates, etc.
        client_dispatcher.run(Event::Dispatcher::RunType::NonBlock);
      } else {
        connection = std::make_unique<FakeHttpConnection>(
            upstream.consumeConnection(), upstream.stats_store_, upstream.http_type_,
            upstream.timeSystem(), Http::DEFAULT_MAX_REQUEST_HEADERS_KB,
            Http::DEFAULT_MAX_HEADERS_COUNT, envoy::config::core::v3::HttpProtocolOptions::ALLOW,
            upstream.http_context_);
        lock.release();
        VERIFY_ASSERTION(connection->initialize());
        VERIFY_ASSERTION(connection->readDisable(false));
        return AssertionSuccess();
      }
    }
  }
  return AssertionFailure() << "Timed out waiting for HTTP connection.";
}

AssertionResult FakeUpstream::waitForRawConnection(FakeRawConnectionPtr& connection,
                                                   milliseconds timeout) {
  {
    Thread::LockGuard lock(lock_);
    if (new_connections_.empty()) {
      ENVOY_LOG(debug, "waiting for raw connection");
      time_system_.waitFor(lock_, upstream_event_,
                           timeout); // Safe since CondVar::waitFor won't throw.
    }

    if (new_connections_.empty()) {
      return AssertionFailure() << "Timed out waiting for raw connection";
    }
    connection = std::make_unique<FakeRawConnection>(consumeConnection(), timeSystem());
  }
  VERIFY_ASSERTION(connection->initialize());
  VERIFY_ASSERTION(connection->readDisable(false));
  VERIFY_ASSERTION(connection->enableHalfClose(enable_half_close_));
  return AssertionSuccess();
}

SharedConnectionWrapper& FakeUpstream::consumeConnection() {
  ASSERT(!new_connections_.empty());
  auto* const connection_wrapper = new_connections_.front().get();
  connection_wrapper->set_parented();
  connection_wrapper->moveBetweenLists(new_connections_, consumed_connections_);
  return connection_wrapper->shared_connection();
}

testing::AssertionResult FakeUpstream::waitForUdpDatagram(Network::UdpRecvData& data_to_fill,
                                                          std::chrono::milliseconds timeout) {
  Thread::LockGuard lock(lock_);
  auto end_time = time_system_.monotonicTime() + timeout;
  while (received_datagrams_.empty()) {
    if (time_system_.monotonicTime() >= end_time) {
      return AssertionFailure() << "Timed out waiting for UDP datagram.";
    }
    time_system_.waitFor(lock_, upstream_event_, 5ms); // Safe since CondVar::waitFor won't throw.
  }
  data_to_fill = std::move(received_datagrams_.front());
  received_datagrams_.pop_front();
  return AssertionSuccess();
}

void FakeUpstream::onRecvDatagram(Network::UdpRecvData& data) {
  Thread::LockGuard lock(lock_);
  received_datagrams_.emplace_back(std::move(data));
  upstream_event_.notifyOne();
}

void FakeUpstream::sendUdpDatagram(const std::string& buffer,
                                   const Network::Address::InstanceConstSharedPtr& peer) {
  dispatcher_->post([this, buffer, peer] {
    const auto rc = Network::Utility::writeToSocket(socket_->ioHandle(), Buffer::OwnedImpl(buffer),
                                                    nullptr, *peer);
    EXPECT_TRUE(rc.rc_ == buffer.length());
  });
}

AssertionResult FakeRawConnection::waitForData(uint64_t num_bytes, std::string* data,
                                               milliseconds timeout) {
  Thread::LockGuard lock(lock_);
  ENVOY_LOG(debug, "waiting for {} bytes of data", num_bytes);
  auto end_time = time_system_.monotonicTime() + timeout;
  while (data_.size() != num_bytes) {
    if (time_system_.monotonicTime() >= end_time) {
      return AssertionFailure() << "Timed out waiting for data.";
    }
    time_system_.waitFor(lock_, connection_event_, 5ms); // Safe since CondVar::waitFor won't throw.
  }
  if (data != nullptr) {
    *data = data_;
  }
  return AssertionSuccess();
}

AssertionResult
FakeRawConnection::waitForData(const std::function<bool(const std::string&)>& data_validator,
                               std::string* data, milliseconds timeout) {
  Thread::LockGuard lock(lock_);
  ENVOY_LOG(debug, "waiting for data");
  auto end_time = time_system_.monotonicTime() + timeout;
  while (!data_validator(data_)) {
    if (time_system_.monotonicTime() >= end_time) {
      return AssertionFailure() << "Timed out waiting for data.";
    }
    time_system_.waitFor(lock_, connection_event_, 5ms); // Safe since CondVar::waitFor won't throw.
  }
  if (data != nullptr) {
    *data = data_;
  }
  return AssertionSuccess();
}

AssertionResult FakeRawConnection::write(const std::string& data, bool end_stream,
                                         milliseconds timeout) {
  return shared_connection_.executeOnDispatcher(
      [&data, end_stream](Network::Connection& connection) {
        Buffer::OwnedImpl to_write(data);
        connection.write(to_write, end_stream);
      },
      timeout);
}

Network::FilterStatus FakeRawConnection::ReadFilter::onData(Buffer::Instance& data,
                                                            bool end_stream) {
  Thread::LockGuard lock(parent_.lock_);
  ENVOY_LOG(debug, "got {} bytes, end_stream {}", data.length(), end_stream);
  parent_.data_.append(data.toString());
  parent_.half_closed_ = end_stream;
  data.drain(data.length());
  parent_.connection_event_.notifyOne();
  return Network::FilterStatus::StopIteration;
}
} // namespace Envoy<|MERGE_RESOLUTION|>--- conflicted
+++ resolved
@@ -257,16 +257,10 @@
     Http::Http1Settings http1_settings;
     // For the purpose of testing, we always have the upstream encode the trailers if any
     http1_settings.enable_trailers_ = true;
-<<<<<<< HEAD
-    codec_ = std::make_unique<Http::Http1::ServerConnectionImpl>(
+    codec_ = std::make_unique<TestHttp1ServerConnectionImpl>(
         shared_connection_.connection(), store, http_context_.codecStatNames(), *this,
         http1_settings, max_request_headers_kb, max_request_headers_count,
         headers_with_underscores_action);
-=======
-    codec_ = std::make_unique<TestHttp1ServerConnectionImpl>(
-        shared_connection_.connection(), store, *this, http1_settings, max_request_headers_kb,
-        max_request_headers_count, headers_with_underscores_action);
->>>>>>> a250a871
   } else {
     envoy::config::core::v3::Http2ProtocolOptions http2_options =
         ::Envoy::Http2::Utility::initializeAndValidateOptions(
