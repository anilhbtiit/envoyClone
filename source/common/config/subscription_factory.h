--- conflicted
+++ resolved
@@ -34,11 +34,7 @@
       const envoy::api::v2::core::ConfigSource& config, const LocalInfo::LocalInfo& local_info,
       Event::Dispatcher& dispatcher, Upstream::ClusterManager& cm, Runtime::RandomGenerator& random,
       Stats::Scope& scope, const std::string& rest_method, const std::string& grpc_method,
-<<<<<<< HEAD
-      absl::string_view type_url, Api::Api& api, bool is_delta);
-=======
-      absl::string_view type_url, Api::Api& api, SubscriptionCallbacks& callbacks);
->>>>>>> de02e59e
+      absl::string_view type_url, Api::Api& api, SubscriptionCallbacks& callbacks, bool is_delta);
 };
 
 } // namespace Config
