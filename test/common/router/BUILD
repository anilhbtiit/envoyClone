licenses(["notice"])  # Apache 2

load(
    "//bazel:envoy_build_system.bzl",
    "envoy_cc_fuzz_test",
    "envoy_cc_test",
    "envoy_cc_test_binary",
    "envoy_cc_test_library",
    "envoy_directory_genrule",
    "envoy_package",
    "envoy_proto_library",
)

envoy_package()

envoy_cc_test(
    name = "config_impl_test",
    deps = [":config_impl_test_lib"],
)

envoy_cc_test_library(
    name = "config_impl_test_lib",
    srcs = ["config_impl_test.cc"],
    deps = [
        ":route_fuzz_proto_cc_proto",
        "//source/common/config:metadata_lib",
        "//source/common/http:header_map_lib",
        "//source/common/http:headers_lib",
        "//source/common/router:config_lib",
        "//source/extensions/filters/http/common:empty_http_filter_config_lib",
        "//test/fuzz:utility_lib",
        "//test/mocks/server:server_mocks",
        "//test/test_common:environment_lib",
        "//test/test_common:registry_lib",
        "//test/test_common:utility_lib",
        "@envoy_api//envoy/api/v2:pkg_cc_proto",
        "@envoy_api//envoy/api/v2/route:pkg_cc_proto",
        "@envoy_api//envoy/type:pkg_cc_proto",
    ],
)

envoy_proto_library(
    name = "header_parser_fuzz_proto",
    srcs = ["header_parser_fuzz.proto"],
    deps = [
        "//test/fuzz:common_proto",
        "@envoy_api//envoy/api/v2/core:pkg",
    ],
)

envoy_cc_fuzz_test(
    name = "header_parser_fuzz_test",
    srcs = ["header_parser_fuzz_test.cc"],
    corpus = "header_parser_corpus",
    deps = [
        ":header_parser_fuzz_proto_cc_proto",
        "//source/common/http:header_map_lib",
        "//source/common/router:header_parser_lib",
        "//test/fuzz:utility_lib",
    ],
)

envoy_cc_test(
    name = "rds_impl_test",
    srcs = ["rds_impl_test.cc"],
    deps = [
        "//source/common/config:utility_lib",
        "//source/common/json:json_loader_lib",
        "//source/common/router:rds_lib",
        "//source/server/http:admin_lib",
        "//test/mocks/local_info:local_info_mocks",
        "//test/mocks/server:server_mocks",
        "//test/mocks/thread_local:thread_local_mocks",
        "//test/mocks/upstream:upstream_mocks",
        "//test/test_common:simulated_time_system_lib",
        "//test/test_common:utility_lib",
        "@envoy_api//envoy/admin/v2alpha:pkg_cc_proto",
        "@envoy_api//envoy/api/v2:pkg_cc_proto",
        "@envoy_api//envoy/config/filter/network/http_connection_manager/v2:pkg_cc_proto",
    ],
)

envoy_cc_test(
    name = "scoped_config_impl_test",
    srcs = ["scoped_config_impl_test.cc"],
    external_deps = [
        "abseil_strings",
    ],
    deps = [
        "//source/common/router:scoped_config_lib",
        "//test/mocks/router:router_mocks",
        "//test/test_common:utility_lib",
        "@envoy_api//envoy/api/v2:pkg_cc_proto",
        "@envoy_api//envoy/config/filter/network/http_connection_manager/v2:pkg_cc_proto",
    ],
)

envoy_cc_test(
    name = "scoped_rds_test",
    srcs = ["scoped_rds_test.cc"],
    external_deps = [
        "abseil_strings",
    ],
    deps = [
        "//include/envoy/config:subscription_interface",
        "//include/envoy/init:manager_interface",
        "//source/common/config:utility_lib",
        "//source/common/http:message_lib",
        "//source/common/json:json_loader_lib",
        "//source/common/router:scoped_rds_lib",
        "//source/server/http:admin_lib",
        "//test/mocks/config:config_mocks",
        "//test/mocks/init:init_mocks",
        "//test/mocks/router:router_mocks",
        "//test/mocks/server:server_mocks",
        "//test/test_common:simulated_time_system_lib",
        "//test/test_common:utility_lib",
        "@envoy_api//envoy/admin/v2alpha:pkg_cc_proto",
        "@envoy_api//envoy/api/v2:pkg_cc_proto",
        "@envoy_api//envoy/api/v2/core:pkg_cc_proto",
        "@envoy_api//envoy/config/filter/network/http_connection_manager/v2:pkg_cc_proto",
    ],
)

envoy_cc_test(
    name = "vhds_test",
    srcs = ["vhds_test.cc"],
    deps = [
        "//source/common/config:utility_lib",
        "//source/common/protobuf",
        "//source/common/router:rds_lib",
        "//source/common/router:vhds_lib",
        "//source/server/http:admin_lib",
        "//test/mocks/config:config_mocks",
        "//test/mocks/local_info:local_info_mocks",
        "//test/mocks/server:server_mocks",
        "//test/mocks/thread_local:thread_local_mocks",
        "//test/mocks/upstream:upstream_mocks",
        "//test/test_common:simulated_time_system_lib",
        "//test/test_common:utility_lib",
        "@envoy_api//envoy/api/v2:pkg_cc_proto",
        "@envoy_api//envoy/api/v2/route:pkg_cc_proto",
    ],
)

envoy_cc_test(
    name = "retry_state_impl_test",
    srcs = ["retry_state_impl_test.cc"],
    deps = [
        "//source/common/http:header_map_lib",
        "//source/common/router:retry_state_lib",
        "//source/common/upstream:resource_manager_lib",
        "//test/mocks/router:router_mocks",
        "//test/mocks/runtime:runtime_mocks",
        "//test/mocks/upstream:upstream_mocks",
        "//test/test_common:utility_lib",
        "@envoy_api//envoy/api/v2/route:pkg_cc_proto",
    ],
)

envoy_proto_library(
    name = "route_fuzz_proto",
    srcs = ["route_fuzz.proto"],
    deps = [
        "//test/fuzz:common_proto",
        "@envoy_api//envoy/api/v2:pkg",
    ],
)

# envoy_cc_test_binary is generating mostly static binary regardless of config
envoy_cc_test_binary(
    name = "config_impl_test_static",
    deps = [
        ":config_impl_test_lib",
        "//test:main",
    ],
)

sh_binary(
    name = "corpus_from_config_impl_sh",
    srcs = ["corpus_from_config_impl.sh"],
)

envoy_directory_genrule(
    name = "corpus_from_config_impl",
    testonly = 1,
    srcs = [
        # This is deliberately in srcs, since we run into host/target confusion
        # otherwise in oss-fuzz builds.
        ":config_impl_test_static",
    ],
    cmd = " ".join([
        "$(location corpus_from_config_impl_sh)",
        "$(location //test/common/router:config_impl_test_static)",
    ]),
    tools = [":corpus_from_config_impl_sh"],
)

filegroup(
    name = "route_corpus",
    testonly = 1,
    srcs = select({
        # TODO(asraa): Clean this up for cross-compilation. Right now we assume
        # the host and target are the same on x86 builds, so we only execute the
        # corpus generation binary on x86 platforms.
        "//bazel:x86": [":corpus_from_config_impl"],
        "//conditions:default": [],
    }) + glob([
        "route_corpus/**",
    ]),
)

envoy_cc_fuzz_test(
    name = "route_fuzz_test",
    srcs = ["route_fuzz_test.cc"],
    corpus = ":route_corpus",
    deps = [
        ":route_fuzz_proto_cc_proto",
        "//source/common/router:config_lib",
        "//test/fuzz:utility_lib",
        "//test/mocks/server:server_mocks",
        "@envoy_api//envoy/api/v2:pkg_cc_proto",
        "@envoy_api//envoy/api/v2/route:pkg_cc_proto",
    ],
)

envoy_cc_test(
    name = "router_ratelimit_test",
    srcs = ["router_ratelimit_test.cc"],
    deps = [
        "//source/common/http:header_map_lib",
        "//source/common/protobuf:utility_lib",
        "//source/common/router:config_lib",
        "//source/common/router:router_ratelimit_lib",
        "//test/mocks/http:http_mocks",
        "//test/mocks/ratelimit:ratelimit_mocks",
        "//test/mocks/router:router_mocks",
        "//test/mocks/server:server_mocks",
        "//test/test_common:utility_lib",
        "@envoy_api//envoy/api/v2:pkg_cc_proto",
        "@envoy_api//envoy/api/v2/route:pkg_cc_proto",
    ],
)

envoy_cc_test(
    name = "router_test",
    srcs = ["router_test.cc"],
    deps = [
        "//source/common/buffer:buffer_lib",
        "//source/common/http:context_lib",
        "//source/common/network:application_protocol_lib",
        "//source/common/network:utility_lib",
        "//source/common/router:router_lib",
        "//source/common/upstream:upstream_includes",
        "//source/common/upstream:upstream_lib",
        "//test/common/http:common_lib",
        "//test/mocks/http:http_mocks",
        "//test/mocks/local_info:local_info_mocks",
        "//test/mocks/network:network_mocks",
        "//test/mocks/router:router_mocks",
        "//test/mocks/runtime:runtime_mocks",
        "//test/mocks/ssl:ssl_mocks",
        "//test/mocks/upstream:upstream_mocks",
        "//test/test_common:environment_lib",
        "//test/test_common:simulated_time_system_lib",
        "//test/test_common:test_runtime_lib",
        "//test/test_common:utility_lib",
<<<<<<< HEAD
        "@envoy_api//envoy/api/v2/auth:pkg_cc_proto",
=======
        "@envoy_api//envoy/api/v2/core:pkg_cc_proto",
        "@envoy_api//envoy/type:pkg_cc_proto",
>>>>>>> 6d816ad9
    ],
)

envoy_cc_test(
    name = "router_upstream_log_test",
    srcs = ["router_upstream_log_test.cc"],
    external_deps = ["abseil_optional"],
    deps = [
        "//source/common/buffer:buffer_lib",
        "//source/common/network:utility_lib",
        "//source/common/router:router_lib",
        "//source/common/upstream:upstream_includes",
        "//source/common/upstream:upstream_lib",
        "//source/extensions/access_loggers/file:config",
        "//test/common/http:common_lib",
        "//test/mocks/access_log:access_log_mocks",
        "//test/mocks/filesystem:filesystem_mocks",
        "//test/mocks/http:http_mocks",
        "//test/mocks/local_info:local_info_mocks",
        "//test/mocks/network:network_mocks",
        "//test/mocks/router:router_mocks",
        "//test/mocks/runtime:runtime_mocks",
        "//test/mocks/server:server_mocks",
        "//test/mocks/ssl:ssl_mocks",
        "//test/mocks/upstream:upstream_mocks",
        "//test/test_common:utility_lib",
        "@envoy_api//envoy/api/v2/core:pkg_cc_proto",
        "@envoy_api//envoy/config/filter/accesslog/v2:pkg_cc_proto",
        "@envoy_api//envoy/config/filter/http/router/v2:pkg_cc_proto",
    ],
)

envoy_cc_test(
    name = "shadow_writer_impl_test",
    srcs = ["shadow_writer_impl_test.cc"],
    deps = [
        "//source/common/http:headers_lib",
        "//source/common/http:message_lib",
        "//source/common/router:shadow_writer_lib",
        "//test/mocks/upstream:upstream_mocks",
    ],
)

envoy_cc_test(
    name = "header_formatter_test",
    srcs = ["header_formatter_test.cc"],
    deps = [
        "//source/common/config:metadata_lib",
        "//source/common/router:header_formatter_lib",
        "//source/common/router:header_parser_lib",
        "//source/common/router:string_accessor_lib",
        "//source/common/stream_info:filter_state_lib",
        "//test/common/stream_info:test_int_accessor_lib",
        "//test/mocks/http:http_mocks",
        "//test/mocks/ssl:ssl_mocks",
        "//test/mocks/stream_info:stream_info_mocks",
        "//test/mocks/upstream:upstream_mocks",
        "//test/test_common:utility_lib",
        "@envoy_api//envoy/api/v2:pkg_cc_proto",
        "@envoy_api//envoy/api/v2/core:pkg_cc_proto",
        "@envoy_api//envoy/api/v2/route:pkg_cc_proto",
    ],
)

envoy_cc_test(
    name = "string_accessor_impl_test",
    srcs = ["string_accessor_impl_test.cc"],
    deps = [
        "//source/common/router:string_accessor_lib",
    ],
)<|MERGE_RESOLUTION|>--- conflicted
+++ resolved
@@ -265,12 +265,9 @@
         "//test/test_common:simulated_time_system_lib",
         "//test/test_common:test_runtime_lib",
         "//test/test_common:utility_lib",
-<<<<<<< HEAD
         "@envoy_api//envoy/api/v2/auth:pkg_cc_proto",
-=======
         "@envoy_api//envoy/api/v2/core:pkg_cc_proto",
         "@envoy_api//envoy/type:pkg_cc_proto",
->>>>>>> 6d816ad9
     ],
 )
 
