#include <cstdint>
#include <string>

#include "envoy/router/router.h"

#include "common/network/utility.h"
#include "common/upstream/ring_hash_lb.h"
#include "common/upstream/upstream_impl.h"

#include "test/common/upstream/utility.h"
#include "test/mocks/runtime/mocks.h"
#include "test/mocks/upstream/mocks.h"

#include "gmock/gmock.h"
#include "gtest/gtest.h"

using testing::NiceMock;
using testing::Return;
using testing::_;

namespace Envoy {
namespace Upstream {

class TestLoadBalancerContext : public LoadBalancerContext {
public:
  TestLoadBalancerContext(uint64_t hash_key) : hash_key_(hash_key) {}

  // Upstream::LoadBalancerContext
<<<<<<< HEAD
  Optional<uint64_t> computeHashKey() override { return hash_key_; }
=======
  Optional<uint64_t> hashKey() const override { return hash_key_; }
  const Router::MetadataMatchCriteria* metadataMatchCriteria() const override { return nullptr; }
>>>>>>> ff6fccb9
  const Network::Connection* downstreamConnection() const override { return nullptr; }

  Optional<uint64_t> hash_key_;
};

class RingHashLoadBalancerTest : public testing::Test {
public:
  RingHashLoadBalancerTest() : stats_(ClusterInfoImpl::generateStats(stats_store_)) {}

  NiceMock<MockCluster> cluster_;
  Stats::IsolatedStoreImpl stats_store_;
  ClusterStats stats_;
  NiceMock<Runtime::MockLoader> runtime_;
  NiceMock<Runtime::MockRandomGenerator> random_;
  RingHashLoadBalancer lb_{cluster_, stats_, runtime_, random_};
};

TEST_F(RingHashLoadBalancerTest, NoHost) { EXPECT_EQ(nullptr, lb_.chooseHost(nullptr)); };

TEST_F(RingHashLoadBalancerTest, Basic) {
  cluster_.hosts_ = {makeTestHost(cluster_.info_, "tcp://127.0.0.1:80"),
                     makeTestHost(cluster_.info_, "tcp://127.0.0.1:81"),
                     makeTestHost(cluster_.info_, "tcp://127.0.0.1:82"),
                     makeTestHost(cluster_.info_, "tcp://127.0.0.1:83"),
                     makeTestHost(cluster_.info_, "tcp://127.0.0.1:84"),
                     makeTestHost(cluster_.info_, "tcp://127.0.0.1:85")};
  cluster_.healthy_hosts_ = cluster_.hosts_;

  ON_CALL(runtime_.snapshot_, getInteger("upstream.ring_hash.min_ring_size", _))
      .WillByDefault(Return(12));
  cluster_.runCallbacks({}, {});

  // This is the hash ring built using the default hash (probably murmur2) on GCC 5.4.
  // TODO(mattklein123): Compile in and use murmur3 or city so we know exactly
  // what we are going to get.
  // ring hash: host=127.0.0.1:85 hash=1358027074129602068
  // ring hash: host=127.0.0.1:83 hash=4361834613929391114
  // ring hash: host=127.0.0.1:84 hash=7224494972555149682
  // ring hash: host=127.0.0.1:81 hash=7701421856454313576
  // ring hash: host=127.0.0.1:82 hash=8649315368077433379
  // ring hash: host=127.0.0.1:84 hash=8739448859063030639
  // ring hash: host=127.0.0.1:81 hash=9887544217113020895
  // ring hash: host=127.0.0.1:82 hash=10150910876324007731
  // ring hash: host=127.0.0.1:83 hash=15168472011420622455
  // ring hash: host=127.0.0.1:80 hash=15427156902705414897
  // ring hash: host=127.0.0.1:85 hash=16375050414328759093
  // ring hash: host=127.0.0.1:80 hash=17613279263364193813
  {
    TestLoadBalancerContext context(0);
    EXPECT_EQ(cluster_.hosts_[5], lb_.chooseHost(&context));
  }
  {
    TestLoadBalancerContext context(std::numeric_limits<uint64_t>::max());
    EXPECT_EQ(cluster_.hosts_[5], lb_.chooseHost(&context));
  }
  {
    TestLoadBalancerContext context(1358027074129602068);
    EXPECT_EQ(cluster_.hosts_[5], lb_.chooseHost(&context));
  }
  {
    TestLoadBalancerContext context(1358027074129602069);
    EXPECT_EQ(cluster_.hosts_[3], lb_.chooseHost(&context));
  }
  {
    EXPECT_CALL(random_, random()).WillOnce(Return(10150910876324007730UL));
    EXPECT_EQ(cluster_.hosts_[2], lb_.chooseHost(nullptr));
  }
  EXPECT_EQ(0UL, stats_.lb_healthy_panic_.value());

  cluster_.healthy_hosts_.clear();
  cluster_.runCallbacks({}, {});
  {
    TestLoadBalancerContext context(0);
    EXPECT_EQ(cluster_.hosts_[5], lb_.chooseHost(&context));
  }
  EXPECT_EQ(1UL, stats_.lb_healthy_panic_.value());
}

TEST_F(RingHashLoadBalancerTest, UnevenHosts) {
  cluster_.hosts_ = {makeTestHost(cluster_.info_, "tcp://127.0.0.1:80"),
                     makeTestHost(cluster_.info_, "tcp://127.0.0.1:81")};
  ON_CALL(runtime_.snapshot_, getInteger("upstream.ring_hash.min_ring_size", _))
      .WillByDefault(Return(3));
  cluster_.runCallbacks({}, {});

  // This is the hash ring built using the default hash (probably murmur2) on GCC 5.4.
  // TODO(mattklein123): Compile in and use murmur3 or city so we know exactly
  // what we are going to get.
  // ring hash: host=127.0.0.1:81 hash=7701421856454313576
  // ring hash: host=127.0.0.1:81 hash=9887544217113020895
  // ring hash: host=127.0.0.1:80 hash=15427156902705414897
  // ring hash: host=127.0.0.1:80 hash=17613279263364193813
  {
    TestLoadBalancerContext context(0);
    EXPECT_EQ(cluster_.hosts_[1], lb_.chooseHost(&context));
  }

  cluster_.hosts_ = {makeTestHost(cluster_.info_, "tcp://127.0.0.1:81"),
                     makeTestHost(cluster_.info_, "tcp://127.0.0.1:82")};
  cluster_.runCallbacks({}, {});

  // This is the hash ring built using the default hash (probably murmur2) on GCC 5.4.
  // TODO(mattklein123): Compile in and use murmur3 or city so we know exactly
  // what we are going to get.
  // ring hash: host=127.0.0.1:81 hash=7701421856454313576
  // ring hash: host=127.0.0.1:82 hash=8649315368077433379
  // ring hash: host=127.0.0.1:81 hash=9887544217113020895
  // ring hash: host=127.0.0.1:82 hash=10150910876324007731
  {
    TestLoadBalancerContext context(0);
    EXPECT_EQ(cluster_.hosts_[0], lb_.chooseHost(&context));
  }
}

} // namespace Upstream
} // namespace Envoy<|MERGE_RESOLUTION|>--- conflicted
+++ resolved
@@ -26,12 +26,8 @@
   TestLoadBalancerContext(uint64_t hash_key) : hash_key_(hash_key) {}
 
   // Upstream::LoadBalancerContext
-<<<<<<< HEAD
   Optional<uint64_t> computeHashKey() override { return hash_key_; }
-=======
-  Optional<uint64_t> hashKey() const override { return hash_key_; }
   const Router::MetadataMatchCriteria* metadataMatchCriteria() const override { return nullptr; }
->>>>>>> ff6fccb9
   const Network::Connection* downstreamConnection() const override { return nullptr; }
 
   Optional<uint64_t> hash_key_;
