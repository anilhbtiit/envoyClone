--- conflicted
+++ resolved
@@ -744,9 +744,9 @@
   // will never transition from false to true.
   bool can_use_http3 =
       !transport_socket_options_ || !transport_socket_options_->http11ProxyInfo().has_value();
-<<<<<<< HEAD
-  UpstreamRequestPtr upstream_request = std::make_unique<UpstreamRequest>(
-      *this, std::move(generic_conn_pool), can_send_early_data, can_use_http3);
+  UpstreamRequestPtr upstream_request =
+      std::make_unique<UpstreamRequest>(*this, std::move(generic_conn_pool), can_send_early_data,
+                                        can_use_http3, false /*enable_half_close*/);
   if (retry_state_ && retry_state_->shouldRetryOnConnectionFailure() &&
       Runtime::runtimeFeatureEnabled("envoy.restart_features.ensure_connection_retry")) {
     upstream_request->addUpstreamCallbacks(*this);
@@ -756,11 +756,6 @@
     original_buffer_limit_ = callbacks_->decoderBufferLimit();
     callbacks_->setDecoderBufferLimit(retry_connection_failure_buffer_limit_);
   }
-=======
-  UpstreamRequestPtr upstream_request =
-      std::make_unique<UpstreamRequest>(*this, std::move(generic_conn_pool), can_send_early_data,
-                                        can_use_http3, false /*enable_half_close*/);
->>>>>>> 0e26285c
   LinkedList::moveIntoList(std::move(upstream_request), upstream_requests_);
   upstream_requests_.front()->acceptHeadersFromRouter(end_stream);
   if (streaming_shadows_) {
@@ -2032,17 +2027,12 @@
     cleanup();
     return;
   }
-<<<<<<< HEAD
-  UpstreamRequestPtr upstream_request = std::make_unique<UpstreamRequest>(
-      *this, std::move(generic_conn_pool), can_send_early_data, can_use_http3);
-  if (retry_state_ && retry_state_->shouldRetryOnConnectionFailure() && wait_for_connect_) {
-    upstream_request->addUpstreamCallbacks(*this);
-  }
-=======
   UpstreamRequestPtr upstream_request =
       std::make_unique<UpstreamRequest>(*this, std::move(generic_conn_pool), can_send_early_data,
                                         can_use_http3, false /*enable_tcp_tunneling*/);
->>>>>>> 0e26285c
+  if (retry_state_ && retry_state_->shouldRetryOnConnectionFailure() && wait_for_connect_) {
+    upstream_request->addUpstreamCallbacks(*this);
+  }
 
   if (include_attempt_count_in_request_) {
     downstream_headers_->setEnvoyAttemptCount(attempt_count_);
