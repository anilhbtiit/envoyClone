--- conflicted
+++ resolved
@@ -1,11 +1,8 @@
 #pragma once
 
-<<<<<<< HEAD
-#include "envoy/config/core/v3/protocol.pb.h"
-=======
 #include <functional>
 
->>>>>>> c93d486c
+#include "envoy/config/core/v3/protocol.pb.h"
 #include "envoy/event/dispatcher.h"
 #include "envoy/network/connection.h"
 
@@ -129,13 +126,10 @@
         std::reference_wrapper<const envoy::config::core::v3::Http3ProtocolOptions>(http3_options);
   }
 
-<<<<<<< HEAD
-=======
   void setCodecStats(Http::Http3::CodecStats& stats) {
     codec_stats_ = std::reference_wrapper<Http::Http3::CodecStats>(stats);
   }
 
->>>>>>> c93d486c
 protected:
   // Propagate connection close to network_connection_callbacks_.
   void onConnectionCloseEvent(const quic::QuicConnectionCloseFrame& frame,
@@ -147,10 +141,7 @@
 
   EnvoyQuicConnection* quic_connection_{nullptr};
 
-<<<<<<< HEAD
-=======
   absl::optional<std::reference_wrapper<Http::Http3::CodecStats>> codec_stats_;
->>>>>>> c93d486c
   absl::optional<std::reference_wrapper<const envoy::config::core::v3::Http3ProtocolOptions>>
       http3_options_;
 
