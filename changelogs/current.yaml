date: Pending

behavior_changes:
# *Changes that are expected to cause an incompatibility if applicable; deployment changes are likely required*
- area: http
  change: |
    Remove the hop by hop TE header from downstream request headers if it's not set to ``trailers``, else keep it. This change can be
    temporarily reverted by setting ``envoy.reloadable_features.sanitize_te`` to false.
- area: stats
  change: |
    The runtime flag ``envoy.reloadable_features.enable_include_histograms`` is now enabled by default.
    This causes the ``includeHistogram()`` method on ``Stats::SinkPredicates`` to filter histograms to
    be flushed to stat sinks.
- area: http2
  change: |
    Changes the default value of ``envoy.reloadable_features.http2_use_oghttp2`` to ``false``. This changes the codec used for HTTP/2
    requests and responses. A number of users have reported issues with oghttp2 including issue 32611 and issue 32401 This behavior
    can be reverted by setting the feature to ``true``.
- area: eds
  change: |
    Enabling caching caching of EDS assignments when used with ADS by default (introduced in Envoy v1.28).
    Prior to this change, Envoy required that EDS assignments were sent after an EDS cluster was updated.
    If no EDS assignment was received for the cluster, it ended up with an empty assignment.
    Following this change, after a cluster update, Envoy waits for an EDS assignment until
    :ref:`initial_fetch_timeout <envoy_v3_api_field_config.core.v3.ConfigSource.initial_fetch_timeout>` times out, and will then apply
    the cached assignment and finish updating the warmed cluster. This change temporarily disabled by setting
    the runtime flag ``envoy.restart_features.use_eds_cache_for_ads`` to ``false``.

minor_behavior_changes:
# *Changes that may cause incompatibilities for some users, but should not for most*
- area: sockets
  change: |
    Failure to create an upstream socket should now result in clean connection failure rather than failing a release assert. This behavior
    can be temporarily reverted by setting runtime feature ``envoy.restart_features_.allow_client_socket_creation_failure`` to false.
- area: adaptive concurrency filter stats
  change: |
    Multiply the gradient value stat by 1000 to make it more granular (values will range between 500 and 2000).
- area: quic
  change: |
    :ref:`Server preferred address <envoy_v3_api_field_config.listener.v3.QuicProtocolOptions.server_preferred_address_config>` is
    now sent to non-quiche quic clients when configured. This behavior can be disabled with runtime flag
    ``envoy.reloadable_features.quic_send_server_preferred_address_to_all_clients``.
- area: dns
  change: |
    Allowing <envoy_v3_api_field_extensions.common.dynamic_forward_proxy.v3.DnsCacheConfig.dns_min_refresh_rate>` to go as low as 1s.
- area: upstream
  change: |
    Upstream now excludes hosts set to ``DRAINING`` state via EDS from load balancing and panic routing
    threshold calculation. This feature can be disabled by setting
    ``envoy.reloadable_features.exclude_host_in_eds_status_draining`` to false.
- area: golang
  change: |
    Change ``RegisterHttpFilterConfigFactoryAndParser`` to ``RegisterHttpFilterFactoryAndConfigParser``.
- area: QUIC
  change: |
    Port migration is default turned off. QUIC client connections will no longer attempt to migrate to a new port when connections
    is degrading. Can be manually turned on via
    :ref:`port_migration <envoy_v3_api_field_config.core.v3.QuicProtocolOptions.num_timeouts_to_trigger_port_migration>`.
- area: QUIC
  change: |
    Make each upstream connection to read as many as 32 packets in each event loop. This feature can be disabled by setting
    ``envoy.reloadable_features.quic_upstream_reads_fixed_number_packets`` to false.
- area: aws
  change: |
    AWS region string is now retrieved from environment and profile consistently within aws_request_signer and
    grpc_credentials/aws_iam extensions. Region field in aws_request_signer is now optional, explicitly configured
    xDS region will take preference. aws_request_signer documentation now reflects the region chain.
- area: http
  change: |
    Enable obsolete line folding in BalsaParser (for behavior parity with http-parser, the
    previously used HTTP/1 parser).
- area: proxy status
  change: |
    Add more conversion in the proxy status utility. It can be disabled by the runtime guard
    ``envoy.reloadable_features.proxy_status_mapping_more_core_response_flags``.

bug_fixes:
# *Changes expected to improve the state of the world and are unlikely to have negative effects*
- area: http3_upstream
  change: |
    Fixing a bug with HTTP/3 upstream using a non-threadsafe cache cross-thread. Bumping HTTP/3 support down
    to alpha as the severity of this bug indicates it is both not in use and not GA quality code.
- area: tracers
  change: |
    use unary RPC calls for OpenTelemetry trace exports, rather than client-side streaming connections.
- area: stateful_session
  change: |
    Support 0 TTL for proto-encoded cookies, which disables cookie expiration by Envoy.
- area: load balancing
  change: |
    Added randomization in locality load-balancing initialization. This helps desynchronizing Envoys across
    a fleet by randomizing the scheduler starting point. This can be temporarily reverted by setting runtime guard
    ``envoy.reloadable_features.edf_lb_locality_scheduler_init_fix`` to false.
- area: load balancing
  change: |
    Added randomization in host load-balancing initialization. This helps desynchronizing Envoys across
    a fleet by randomizing the scheduler starting point. This can be temporarily reverted by setting runtime guard
    ``envoy.reloadable_features.edf_lb_host_scheduler_init_fix`` to false.
- area: UDP and TCP tunneling
  change: |
    fixed a bug where second HTTP response headers received would cause Envoy to crash in cases where
    ``propagate_response_headers`` and retry configurations are enabled at the same time, and an upstream
    request is retried multiple times.
- area: xds
  change: |
    Reject xDS configurations where the rate-limit's :ref:`fill_rate <envoy_v3_api_field_config.core.v3.RateLimitSettings.fill_rate>`
    is set to Infinity or NaN.
- area: tracing
  change: |
    Prevent Envoy from crashing at start up when the OpenTelemetry environment resource detector cannot detect any attributes.
- area: proxy protocol
  change: |
    Fixed a crash when Envoy is configured for PROXY protocol on both a listener and cluster, and the listener receives
    a PROXY protocol header with address type LOCAL (typically used for health checks).
- area: url matching
  change: |
    Fixed excessive CPU utilization when using regex URL template matcher.
- area: http
  change: |
    Fixed crash when HTTP request idle and per try timeouts occurs within backoff interval.
- area: quic
  change: |
    Fixed crash bug with QUIC upstream + X.509v1 certificates.
- area: proxy_protocol
  change: |
    Fix crash due to uncaught exception when the operating system does not support an address type (such as IPv6) that is
    received in a proxy protocol header. Connections will instead be dropped/reset.
- area: proxy_protocol
  change: |
    Fixed a bug where TLVs with non utf8 characters were inserted as protobuf values into filter metadata circumventing
    ext_authz checks when ``failure_mode_allow`` is set to ``true``.
- area: tls
  change: |
    Fix crash due to uncaught exception when the operating system does not support an address type (such as IPv6) that is
    received in an mTLS client cert IP SAN. These SANs will be ignored. This applies only when using formatter
    ``%DOWNSTREAM_PEER_IP_SAN%``.
- area: tcp_proxy
  change: |
    When tunneling TCP over HTTP, closed the downstream connection (for writing only) when upstream trailers are read
    to support half close semantics during TCP tunneling.
    This behavioral change can be temporarily reverted by setting runtime guard
    ``envoy.reloadable_features.tcp_tunneling_send_downstream_fin_on_upstream_trailers`` to false.
- area: jwt_authn
  change: |
    Fixed JWT extractor, which concatenated headers with a comma, resultig in invalid tokens.
- area: router
  change: |
    Fix a timing issue when upstream requests are empty when decoding data and send local reply when that happens. This is
    controlled by ``envoy_reloadable_features_send_local_reply_when_no_buffer_and_upstream_request``.
- area: deps
  change: |
    Updated QUICHE dependencies to incorporate fixes for https://github.com/envoyproxy/envoy/issues/32401.
- area: tracing
  change: |
    Dynatrace resource detector: Only log warning message when no enrichment attributes are found.

removed_config_or_runtime:
# *Normally occurs at the end of the* :ref:`deprecation period <deprecated>`
- area: http
  change: |
    Removed ``envoy.reloadable_features.allow_absolute_url_with_mixed_scheme`` runtime flag and legacy code paths.
- area: active health check
  change: |
    Removed ``envoy.reloadable_features.keep_endpoint_active_hc_status_on_locality_update`` runtime flag and legacy code paths.
- area: http1
  change: |
    Removed ``envoy.reloadable_features.http1_allow_codec_error_response_after_1xx_headers`` runtime flag and legacy code paths.
- area: overload manager
  change: |
    removed ``envoy.reloadable_features.overload_manager_error_unknown_action`` and legacy code paths.
- area: http
  change: |
    Removed ``envoy_reloadable_features_append_xfh_idempotent`` runtime flag and legacy code paths.
- area: resource_monitors
  change: |
    removed ``envoy.reloadable_features.count_unused_mapped_pages_as_free`` runtime flag  and legacy code paths.
- area: aws
  change: |
    Removed ``envoy.reloadable_features.enable_aws_credentials_file`` runtime flag and legacy code paths.
- area: upstream
  change: |
    removed ``envoy_reloadable_features_initialize_upstream_filters`` and legacy code paths.

new_features:
- area: ext_proc
  change: |
    Added
    :ref:`grpc_initial_metadata <envoy_v3_api_field_extensions.filters.http.ext_proc.v3.ExtProcOverrides.grpc_initial_metadata>`
    config API to allow extending inherited metadata from
    :ref:`ExternalProcessor.grpc_service <envoy_v3_api_field_extensions.filters.http.ext_proc.v3.ExternalProcessor.grpc_service>`
    and
    :ref:`ExtProcOverrides.grpc_service <envoy_v3_api_field_extensions.filters.http.ext_proc.v3.ExtProcOverrides.grpc_service>`
    with the new or updated values.
- area: aws_request_signing
  change: |
    Update ``aws_request_signing`` filter to support use as an upstream HTTP filter. This allows successful calculation of
    signatures after the forwarding stage has completed, particularly if the path element is modified.
- area: aws_lambda
  change: |
    Update ``aws_lambda`` filter to support use as an upstream HTTP filter. This allows successful calculation of
    signatures after the forwarding stage has completed, particularly if the path element is modified.
- area: grpc reverse bridge
  change: |
    Change HTTP status to 200 to respect the gRPC protocol. This may cause problems for incorrect gRPC clients expecting the filter
    to preserve HTTP 1.1 responses.  This behavioral change can be temporarily reverted by setting runtime guard
    ``envoy.reloadable_features.grpc_http1_reverse_bridge_change_http_status`` to false.
- area: quic
  change: |
    Added QUIC protocol option :ref:`send_disable_active_migration
    <envoy_v3_api_field_config.listener.v3.QuicProtocolOptions.send_disable_active_migration>` to make the server send clients a transport
    parameter to discourage client endpoints from active migration.
- area: quic
  change: |
    Added support for QUIC listeners to :ref:`choose certificates based on SNI <arch_overview_ssl_cert_select>` and load certificates
    from formats other than PEM, such as :ref:`pkcs12 <envoy_v3_api_field_extensions.transport_sockets.tls.v3.TlsCertificate.pkcs12>`.
    This behavior can be disabled with runtime flag ``envoy.restart_features.quic_handle_certs_with_shared_tls_code``.
- area: ext_proc
  change: |
    implemented
    :ref:`request_attributes <envoy_v3_api_field_extensions.filters.http.ext_proc.v3.ExternalProcessor.request_attributes>`
    and
    :ref:`response_attributes <envoy_v3_api_field_extensions.filters.http.ext_proc.v3.ExternalProcessor.response_attributes>`
    config APIs to enable sending and receiving attributes to/from the external processing server.
- area: access log
  change: |
    added support for :ref:`%UPSTREAM_CONNECTION_ID% <config_access_log_format_upstream_connection_id>` for the upstream connection
    identifier.
- area: aws_lambda
  change: |
    Added :ref:`host_rewrite <envoy_v3_api_field_extensions.filters.http.aws_lambda.v3.Config.host_rewrite>` config to be used
    during signature.
- area: ext_proc
  change: |
    added
    :ref:`metadata_options <envoy_v3_api_field_extensions.filters.http.ext_proc.v3.ExternalProcessor.metadata_options>`
    config API to enable sending and receiving metadata from/to the external processing server. Both typed and untyped dynamic
    metadata may be sent to the server. If
    :ref:`receiving_namespaces <envoy_v3_api_field_extensions.filters.http.ext_proc.v3.MetadataOptions.receiving_namespaces>`
    is defined, returned metadata may be written to the specified allowed namespaces.
- area: wasm
  change: |
    added ``verify_signature`` foreign function to verify cryptographic signatures.
- area: monitoring
  change: |
    Add ``Envoy::ExecutionContext``, which is notified by ``ScopeTrackerScopeState``'s constructor and destructor. This feature is
    disabled by default, it can be enabled by runtime feature flag ``envoy.restart_features.enable_execution_context``. For more details,
    please see https://github.com/envoyproxy/envoy/issues/32012.
- area: rbac
  change: |
    Added :ref:`uri_template<envoy_v3_api_field_config.rbac.v3.Permission.uri_template>` which uses existing
    :ref:`UriTemplateMatchConfig<envoy_v3_api_msg_extensions.path.match.uri_template.v3.UriTemplateMatchConfig>`
    to allow use of glob patterns for URI path matching in RBAC.
- area: upstream
  change: |
    Added :ref:`selection_method <envoy_v3_api_msg_extensions.load_balancing_policies.least_request.v3.LeastRequest>`
    option to the least request load balancer. If set to ``FULL_SCAN``,
    Envoy will select the host with the fewest active requests from the entire host set rather than
    :ref:`choice_count <envoy_v3_api_msg_extensions.load_balancing_policies.least_request.v3.LeastRequest>`
    random choices.
- area: access_loggers
  change: |
    Added :ref:`Fluentd access logger <envoy_v3_api_msg_extensions.access_loggers.fluentd.v3.FluentdAccessLogConfig>`
    to support flushing access logs in `Fluentd format <https://github.com/fluent/fluentd/wiki/Forward-Protocol-Specification-v1>`_.
- area: redis
  change: |
    Added support for the ``ECHO`` command.
- area: tcp_proxy
  change: |
    added an option to dynamically set a per downstream connection idle timeout period object under the key
    ``envoy.tcp_proxy.per_connection_idle_timeout_ms``. If this filter state value exists, it will override the idle timeout
    specified in the filter configuration and the default idle timeout.
- area: load shed point
  change: |
    Added load shed point ``envoy.load_shed_points.hcm_ondata_creating_codec`` that closes connections before creating codec if
    Envoy is under pressure, typically memory.
- area: overload
  change: |
    added a :ref:`configuration option
    <envoy_v3_api_field_extensions.filters.network.http_connection_manager.v3.HttpConnectionManager.append_local_overload>` to add
    ``x-envoy-local-overloaded`` header when Overload Manager is triggered.
- area: tracing
  change: |
    Added support to configure a Dynatrace sampler for the OpenTelemetry tracer.
- area: tracing
  change: |
    Added User-Agent header to OTLP trace exporters according to the OpenTelemetry specification.
<<<<<<< HEAD
- area: jwt_authn
  change: |
    Added
    :ref:`subjects <envoy_v3_api_field_extensions.filters.http.jwt_authn.v3.JwtProvider.subjects>` to allow restrictions
    of subjects a ``JwtProvider`` can assert.
=======
- area: tracing
  change: |
    Added support for variant span attribute type for the OpenTelemetry tracer.
- area: oauth
  change: |
    :ref:`deny_redirect_matcher <envoy_v3_api_field_extensions.filters.http.oauth2.v3.OAuth2Config.deny_redirect_matcher>`
    to support disabling authorization redirects for specific requests, e.g. AJAX requests.
>>>>>>> 459f7191

deprecated:
- area: listener
  change: |
    deprecated runtime key ``overload.global_downstream_max_connections`` in favor of :ref:`downstream connections monitor
    <envoy_v3_api_msg_extensions.resource_monitors.downstream_connections.v3.DownstreamConnectionsConfig>`.
- area: tracing
  change: |
    deprecated :ref:`split_spans_for_request <envoy_v3_api_field_config.trace.v3.ZipkinConfig.split_spans_for_request>`
    in favor of :ref:`spawn_upstream_span
    <envoy_v3_api_field_extensions.filters.network.http_connection_manager.v3.HttpConnectionManager.Tracing.spawn_upstream_span>`.<|MERGE_RESOLUTION|>--- conflicted
+++ resolved
@@ -284,21 +284,18 @@
 - area: tracing
   change: |
     Added User-Agent header to OTLP trace exporters according to the OpenTelemetry specification.
-<<<<<<< HEAD
+- area: tracing
+  change: |
+    Added support for variant span attribute type for the OpenTelemetry tracer.
+- area: oauth
+  change: |
+    :ref:`deny_redirect_matcher <envoy_v3_api_field_extensions.filters.http.oauth2.v3.OAuth2Config.deny_redirect_matcher>`
+    to support disabling authorization redirects for specific requests, e.g. AJAX requests.
 - area: jwt_authn
   change: |
     Added
     :ref:`subjects <envoy_v3_api_field_extensions.filters.http.jwt_authn.v3.JwtProvider.subjects>` to allow restrictions
     of subjects a ``JwtProvider`` can assert.
-=======
-- area: tracing
-  change: |
-    Added support for variant span attribute type for the OpenTelemetry tracer.
-- area: oauth
-  change: |
-    :ref:`deny_redirect_matcher <envoy_v3_api_field_extensions.filters.http.oauth2.v3.OAuth2Config.deny_redirect_matcher>`
-    to support disabling authorization redirects for specific requests, e.g. AJAX requests.
->>>>>>> 459f7191
 
 deprecated:
 - area: listener
