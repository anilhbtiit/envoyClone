--- conflicted
+++ resolved
@@ -80,13 +80,8 @@
         Common::Redis::RedisCommandStats::createRedisCommandStats(stats_.symbolTable());
 
     client_ = ClientImpl::create(host_, dispatcher_, Common::Redis::EncoderPtr{encoder_}, *this,
-<<<<<<< HEAD
-                                 *config_, redis_command_stats_, stats_, false);
+                                 *config_, redis_command_stats_, *stats_.rootScope(), false);
     EXPECT_EQ(1UL, host_->cluster_.trafficStats()->upstream_cx_total_.value());
-=======
-                                 *config_, redis_command_stats_, *stats_.rootScope(), false);
-    EXPECT_EQ(1UL, host_->cluster_.traffic_stats_->upstream_cx_total_.value());
->>>>>>> 2ce96952
     EXPECT_EQ(1UL, host_->stats_.cx_total_.value());
     EXPECT_EQ(false, client_->active());
 
