--- conflicted
+++ resolved
@@ -350,11 +350,7 @@
   }
   bool includeVirtualHostRateLimits() const override { return include_vh_rate_limits_; }
   const envoy::api::v2::core::Metadata& metadata() const override { return metadata_; }
-<<<<<<< HEAD
-  const ::Envoy::Config::TypedMetadata& typedMetadata() const override { return typed_metadata_; }
-=======
   const Envoy::Config::TypedMetadata& typedMetadata() const override { return typed_metadata_; }
->>>>>>> 46bb1ce9
   const PathMatchCriterion& pathMatchCriterion() const override { return *this; }
   bool includeAttemptCount() const override { return vhost_.includeAttemptCount(); }
 
@@ -461,11 +457,7 @@
       return parent_->includeVirtualHostRateLimits();
     }
     const envoy::api::v2::core::Metadata& metadata() const override { return parent_->metadata(); }
-<<<<<<< HEAD
-    const ::Envoy::Config::TypedMetadata& typedMetadata() const override {
-=======
     const Envoy::Config::TypedMetadata& typedMetadata() const override {
->>>>>>> 46bb1ce9
       return parent_->typedMetadata();
     }
     const PathMatchCriterion& pathMatchCriterion() const override {
@@ -583,11 +575,7 @@
   HeaderParserPtr request_headers_parser_;
   HeaderParserPtr response_headers_parser_;
   envoy::api::v2::core::Metadata metadata_;
-<<<<<<< HEAD
-  ::Envoy::Config::TypedMetadataImpl<RouteTypedMetadataFactory> typed_metadata_;
-=======
   Envoy::Config::TypedMetadataImpl<HttpRouteTypedMetadataFactory> typed_metadata_;
->>>>>>> 46bb1ce9
   const bool match_grpc_;
 
   // TODO(danielhochman): refactor multimap into unordered_map since JSON is unordered map.
