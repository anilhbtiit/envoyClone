#pragma once

#include "envoy/protobuf/message_validator.h"
#include "envoy/stats/stats.h"

#include "gmock/gmock.h"

namespace Envoy {
namespace ProtobufMessage {

class MockValidationVisitor : public ValidationVisitor {
public:
  MockValidationVisitor();
  ~MockValidationVisitor() override;

  MOCK_METHOD(void, onUnknownField, (absl::string_view));
<<<<<<< HEAD
  MOCK_METHOD(void, onDeprecatedField, (absl::string_view));
  MOCK_METHOD(void, onUnexpectedField, (absl::string_view, Stats::Counter*, const ValidationType&));
=======

  bool skipValidation() override { return skip_validation_; }

  void setSkipValidation(bool s) { skip_validation_ = s; }

private:
  bool skip_validation_ = false;
>>>>>>> ed6a1b8b
};

class MockValidationContext : public ValidationContext {
public:
  MockValidationContext();
  ~MockValidationContext() override;

  MOCK_METHOD(ValidationVisitor&, staticValidationVisitor, ());
  MOCK_METHOD(ValidationVisitor&, dynamicValidationVisitor, ());

  MockValidationVisitor static_validation_visitor_;
  MockValidationVisitor dynamic_validation_visitor_;
};

} // namespace ProtobufMessage
} // namespace Envoy<|MERGE_RESOLUTION|>--- conflicted
+++ resolved
@@ -14,10 +14,6 @@
   ~MockValidationVisitor() override;
 
   MOCK_METHOD(void, onUnknownField, (absl::string_view));
-<<<<<<< HEAD
-  MOCK_METHOD(void, onDeprecatedField, (absl::string_view));
-  MOCK_METHOD(void, onUnexpectedField, (absl::string_view, Stats::Counter*, const ValidationType&));
-=======
 
   bool skipValidation() override { return skip_validation_; }
 
@@ -25,7 +21,8 @@
 
 private:
   bool skip_validation_ = false;
->>>>>>> ed6a1b8b
+  MOCK_METHOD(void, onDeprecatedField, (absl::string_view));
+  MOCK_METHOD(void, onUnexpectedField, (absl::string_view, Stats::Counter*, const ValidationType&));
 };
 
 class MockValidationContext : public ValidationContext {
