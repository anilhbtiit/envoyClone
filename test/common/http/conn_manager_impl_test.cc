--- conflicted
+++ resolved
@@ -64,28 +64,10 @@
 
 class HttpConnectionManagerImplTest : public testing::Test, public ConnectionManagerConfig {
 public:
-<<<<<<< HEAD
-  struct RouteConfigProvider : public Router::RouteConfigProvider {
-    RouteConfigProvider(TimeSource& time_source) : time_source_(time_source) {}
-
-    // Router::RouteConfigProvider
-    Router::ConfigConstSharedPtr config() override { return route_config_; }
-    absl::optional<ConfigInfo> configInfo() const override { return {}; }
-    SystemTime lastUpdated() const override { return time_source_.systemTime(); }
-    void onConfigUpdate() override {}
-
-    TimeSource& time_source_;
-    std::shared_ptr<Router::MockConfig> route_config_{new NiceMock<Router::MockConfig>()};
-  };
-
-  HttpConnectionManagerImplTest()
-      : route_config_provider_(test_time_.timeSystem()), http_context_(fake_stats_.symbolTable()),
-        access_log_path_("dummy_path"),
-=======
   HttpConnectionManagerImplTest()
       : route_config_provider_(test_time_.timeSystem()),
-        scoped_route_config_provider_(test_time_.timeSystem()), access_log_path_("dummy_path"),
->>>>>>> 6adaa22c
+        scoped_route_config_provider_(test_time_.timeSystem()),
+        http_context_(fake_stats_.symbolTable()), access_log_path_("dummy_path"),
         access_logs_{
             AccessLog::InstanceSharedPtr{new Extensions::AccessLoggers::File::FileAccessLog(
                 access_log_path_, {}, AccessLog::AccessLogFormatUtils::defaultAccessLogFormatter(),
