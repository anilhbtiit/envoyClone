#include "source/server/hot_restarting_base.h"

#include "source/common/api/os_sys_calls_impl.h"
#include "source/common/common/mem_block_builder.h"
#include "source/common/common/safe_memcpy.h"
#include "source/common/common/utility.h"
#include "source/common/network/address_impl.h"
#include "source/common/stats/utility.h"

namespace Envoy {
namespace Server {

using HotRestartMessage = envoy::HotRestartMessage;

static constexpr uint64_t MaxSendmsgSize = 4096;
static constexpr absl::Duration CONNECTION_REFUSED_RETRY_DELAY = absl::Seconds(1);
static constexpr int SENDMSG_MAX_RETRIES = 10;

<<<<<<< HEAD
HotRestartingBase::RpcStream::~RpcStream() {
=======
RpcStream::~RpcStream() {
>>>>>>> 3596fd34
  if (domain_socket_ != -1) {
    Api::OsSysCalls& os_sys_calls = Api::OsSysCallsSingleton::get();
    Api::SysCallIntResult result = os_sys_calls.close(domain_socket_);
    ASSERT(result.return_value_ == 0);
  }
}

<<<<<<< HEAD
void HotRestartingBase::RpcStream::initDomainSocketAddress(sockaddr_un* address) {
=======
void RpcStream::initDomainSocketAddress(sockaddr_un* address) {
>>>>>>> 3596fd34
  memset(address, 0, sizeof(*address));
  address->sun_family = AF_UNIX;
}

<<<<<<< HEAD
sockaddr_un HotRestartingBase::RpcStream::createDomainSocketAddress(uint64_t id,
                                                                    const std::string& role,
                                                                    const std::string& socket_path,
                                                                    mode_t socket_mode) {
=======
sockaddr_un RpcStream::createDomainSocketAddress(uint64_t id, const std::string& role,
                                                 const std::string& socket_path,
                                                 mode_t socket_mode) {
>>>>>>> 3596fd34
  // Right now we only allow a maximum of 3 concurrent envoy processes to be running. When the third
  // starts up it will kill the oldest parent.
  static constexpr uint64_t MaxConcurrentProcesses = 3;
  id = id % MaxConcurrentProcesses;
  sockaddr_un address;
  initDomainSocketAddress(&address);
  Network::Address::PipeInstance addr(
      fmt::format(fmt::runtime(socket_path + "_{}_{}"), role, base_id_ + id), socket_mode, nullptr);
  safeMemcpy(&address, &(addr.getSockAddr()));
  fchmod(domain_socket_, socket_mode);

  return address;
}

<<<<<<< HEAD
void HotRestartingBase::RpcStream::bindDomainSocket(uint64_t id, const std::string& role,
                                                    const std::string& socket_path,
                                                    mode_t socket_mode) {
=======
void RpcStream::bindDomainSocket(uint64_t id, const std::string& role,
                                 const std::string& socket_path, mode_t socket_mode) {
>>>>>>> 3596fd34
  Api::OsSysCalls& os_sys_calls = Api::OsSysCallsSingleton::get();
  // This actually creates the socket and binds it. We use the socket in datagram mode so we can
  // easily read single messages.
  domain_socket_ = socket(AF_UNIX, SOCK_DGRAM | SOCK_NONBLOCK, 0);
  sockaddr_un address = createDomainSocketAddress(id, role, socket_path, socket_mode);
  unlink(address.sun_path);
  Api::SysCallIntResult result =
      os_sys_calls.bind(domain_socket_, reinterpret_cast<sockaddr*>(&address), sizeof(address));
  if (result.return_value_ != 0) {
    const auto msg = fmt::format(
        "unable to bind domain socket with base_id={}, id={}, errno={} (see --base-id option)",
        base_id_, id, result.errno_);
    if (result.errno_ == SOCKET_ERROR_ADDR_IN_USE) {
      throw HotRestartDomainSocketInUseException(msg);
    }
    throw EnvoyException(msg);
  }
}

<<<<<<< HEAD
void HotRestartingBase::RpcStream::sendHotRestartMessage(sockaddr_un& address,
                                                         const HotRestartMessage& proto) {
=======
void RpcStream::sendHotRestartMessage(sockaddr_un& address, const HotRestartMessage& proto) {
>>>>>>> 3596fd34
  Api::OsSysCalls& os_sys_calls = Api::OsSysCallsSingleton::get();
  const uint64_t serialized_size = proto.ByteSizeLong();
  const uint64_t total_size = sizeof(uint64_t) + serialized_size;
  // Fill with uint64_t 'length' followed by the serialized HotRestartMessage.
  std::vector<uint8_t> send_buf;
  send_buf.resize(total_size);
  *reinterpret_cast<uint64_t*>(send_buf.data()) = htobe64(serialized_size);
  RELEASE_ASSERT(proto.SerializeWithCachedSizesToArray(send_buf.data() + sizeof(uint64_t)),
                 "failed to serialize a HotRestartMessage");

  RELEASE_ASSERT(fcntl(domain_socket_, F_SETFL, 0) != -1,
                 fmt::format("Set domain socket blocking failed, errno = {}", errno));

  uint8_t* next_byte_to_send = send_buf.data();
  uint64_t sent = 0;
  while (sent < total_size) {
    const uint64_t cur_chunk_size = std::min(MaxSendmsgSize, total_size - sent);
    iovec iov[1];
    iov[0].iov_base = next_byte_to_send;
    iov[0].iov_len = cur_chunk_size;
    next_byte_to_send += cur_chunk_size;
    sent += cur_chunk_size;
    msghdr message;
    memset(&message, 0, sizeof(message));
    message.msg_name = &address;
    message.msg_namelen = sizeof(address);
    message.msg_iov = iov;
    message.msg_iovlen = 1;

    // Control data stuff, only relevant for the fd passing done with PassListenSocketReply.
    uint8_t control_buffer[CMSG_SPACE(sizeof(int))];
    if (replyIsExpectedType(&proto, HotRestartMessage::Reply::kPassListenSocket) &&
        proto.reply().pass_listen_socket().fd() != -1) {
      memset(control_buffer, 0, CMSG_SPACE(sizeof(int)));
      message.msg_control = control_buffer;
      message.msg_controllen = CMSG_SPACE(sizeof(int));
      cmsghdr* control_message = CMSG_FIRSTHDR(&message);
      control_message->cmsg_level = SOL_SOCKET;
      control_message->cmsg_type = SCM_RIGHTS;
      control_message->cmsg_len = CMSG_LEN(sizeof(int));
      *reinterpret_cast<int*>(CMSG_DATA(control_message)) = proto.reply().pass_listen_socket().fd();
      ASSERT(sent == total_size, "an fd passing message was too long for one sendmsg().");
    }

    // A transient connection refused error probably means the old process is not ready.
    int saved_errno = 0;
    int rc = 0;
    bool sent = false;
    for (int i = 0; i < SENDMSG_MAX_RETRIES; i++) {
      auto result = os_sys_calls.sendmsg(domain_socket_, &message, 0);
      rc = result.return_value_;
      saved_errno = result.errno_;

      if (rc == static_cast<int>(cur_chunk_size)) {
        sent = true;
        break;
      }

      if (saved_errno == ECONNREFUSED) {
        ENVOY_LOG(error, "hot restart sendmsg() connection refused, retrying");
        absl::SleepFor(CONNECTION_REFUSED_RETRY_DELAY);
        continue;
      }

      RELEASE_ASSERT(false, fmt::format("hot restart sendmsg() failed: returned {}, errno {}", rc,
                                        saved_errno));
    }

    if (!sent) {
      RELEASE_ASSERT(false, fmt::format("hot restart sendmsg() failed: returned {}, errno {}", rc,
                                        saved_errno));
    }
  }

  RELEASE_ASSERT(fcntl(domain_socket_, F_SETFL, O_NONBLOCK) != -1,
                 fmt::format("Set domain socket nonblocking failed, errno = {}", errno));
}

<<<<<<< HEAD
bool HotRestartingBase::RpcStream::replyIsExpectedType(
    const HotRestartMessage* proto, HotRestartMessage::Reply::ReplyCase oneof_type) const {
=======
bool RpcStream::replyIsExpectedType(const HotRestartMessage* proto,
                                    HotRestartMessage::Reply::ReplyCase oneof_type) const {
>>>>>>> 3596fd34
  return proto != nullptr && proto->requestreply_case() == HotRestartMessage::kReply &&
         proto->reply().reply_case() == oneof_type;
}

// Pull the cloned fd, if present, out of the control data and write it into the
// PassListenSocketReply proto; the higher level code will see a listening fd that Just Works. We
// should only get control data in a PassListenSocketReply, it should only be the fd passing type,
// and there should only be one at a time. Crash on any other control data.
<<<<<<< HEAD
void HotRestartingBase::RpcStream::getPassedFdIfPresent(HotRestartMessage* out, msghdr* message) {
=======
void RpcStream::getPassedFdIfPresent(HotRestartMessage* out, msghdr* message) {
>>>>>>> 3596fd34
  cmsghdr* cmsg = CMSG_FIRSTHDR(message);
  if (cmsg != nullptr) {
    RELEASE_ASSERT(cmsg->cmsg_level == SOL_SOCKET && cmsg->cmsg_type == SCM_RIGHTS &&
                       replyIsExpectedType(out, HotRestartMessage::Reply::kPassListenSocket),
                   "recvmsg() came with control data when the message's purpose was not to pass a "
                   "file descriptor.");

    out->mutable_reply()->mutable_pass_listen_socket()->set_fd(
        *reinterpret_cast<int*>(CMSG_DATA(cmsg)));

    RELEASE_ASSERT(CMSG_NXTHDR(message, cmsg) == nullptr,
                   "More than one control data on a single hot restart recvmsg().");
  }
}

// While in use, recv_buf_ is always >= MaxSendmsgSize. In between messages, it is kept empty,
// to be grown back to MaxSendmsgSize at the start of the next message.
<<<<<<< HEAD
void HotRestartingBase::RpcStream::initRecvBufIfNewMessage() {
=======
void RpcStream::initRecvBufIfNewMessage() {
>>>>>>> 3596fd34
  if (recv_buf_.empty()) {
    ASSERT(cur_msg_recvd_bytes_ == 0);
    ASSERT(!expected_proto_length_.has_value());
    recv_buf_.resize(MaxSendmsgSize);
  }
}

// Must only be called when recv_buf_ contains a full proto. Returns that proto, and resets all of
// our receive-buffering state back to empty, to await a new message.
<<<<<<< HEAD
std::unique_ptr<HotRestartMessage> HotRestartingBase::RpcStream::parseProtoAndResetState() {
=======
std::unique_ptr<HotRestartMessage> RpcStream::parseProtoAndResetState() {
>>>>>>> 3596fd34
  auto ret = std::make_unique<HotRestartMessage>();
  RELEASE_ASSERT(
      ret->ParseFromArray(recv_buf_.data() + sizeof(uint64_t), expected_proto_length_.value()),
      "failed to parse a HotRestartMessage.");
  recv_buf_.resize(0);
  cur_msg_recvd_bytes_ = 0;
  expected_proto_length_.reset();
  return ret;
}

<<<<<<< HEAD
std::unique_ptr<HotRestartMessage>
HotRestartingBase::RpcStream::receiveHotRestartMessage(Blocking block) {
=======
std::unique_ptr<HotRestartMessage> RpcStream::receiveHotRestartMessage(Blocking block) {
>>>>>>> 3596fd34
  // By default the domain socket is non blocking. If we need to block, make it blocking first.
  if (block == Blocking::Yes) {
    RELEASE_ASSERT(fcntl(domain_socket_, F_SETFL, 0) != -1,
                   fmt::format("Set domain socket blocking failed, errno = {}", errno));
  }

  initRecvBufIfNewMessage();

  iovec iov[1];
  msghdr message;
  uint8_t control_buffer[CMSG_SPACE(sizeof(int))];
  std::unique_ptr<HotRestartMessage> ret = nullptr;
  Api::OsSysCalls& os_sys_calls = Api::OsSysCallsSingleton::get();
  while (!ret) {
    iov[0].iov_base = recv_buf_.data() + cur_msg_recvd_bytes_;
    iov[0].iov_len = MaxSendmsgSize;

    // We always setup to receive an FD even though most messages do not pass one.
    memset(control_buffer, 0, CMSG_SPACE(sizeof(int)));
    memset(&message, 0, sizeof(message));
    message.msg_iov = iov;
    message.msg_iovlen = 1;
    message.msg_control = control_buffer;
    message.msg_controllen = CMSG_SPACE(sizeof(int));

<<<<<<< HEAD
    const Api::SysCallSizeResult recv_result = os_sys_calls.recvmsg(domain_socket_, &message, 0);
    if (block == Blocking::No && recv_result.return_value_ == -1 &&
        recv_result.errno_ == SOCKET_ERROR_AGAIN) {
=======
    const int recvmsg_rc = recvmsg(domain_socket_, &message, 0);
    if (block == Blocking::No && recvmsg_rc == -1 && errno == SOCKET_ERROR_AGAIN) {
>>>>>>> 3596fd34
      return nullptr;
    }
    RELEASE_ASSERT(recv_result.return_value_ != -1,
                   fmt::format("recvmsg() returned -1, errno = {}", recv_result.errno_));
    RELEASE_ASSERT(message.msg_flags == 0,
                   fmt::format("recvmsg() left msg_flags = {}", message.msg_flags));
    cur_msg_recvd_bytes_ += recv_result.return_value_;

    // If we don't already know 'length', we're at the start of a new length+protobuf message!
    if (!expected_proto_length_.has_value()) {
      // We are not ok with messages so fragmented that the length doesn't even come in one piece.
      RELEASE_ASSERT(recv_result.return_value_ >= 8, "received a brokenly tiny message fragment.");

      expected_proto_length_ = be64toh(*reinterpret_cast<uint64_t*>(recv_buf_.data()));
      // Expand the buffer from its default 4096 if this message is going to be longer.
      if (expected_proto_length_.value() > MaxSendmsgSize - sizeof(uint64_t)) {
        recv_buf_.resize(expected_proto_length_.value() + sizeof(uint64_t));
        cur_msg_recvd_bytes_ = recv_result.return_value_;
      }
    }
    // If we have received beyond the end of the current in-flight proto, then next is misaligned.
    RELEASE_ASSERT(cur_msg_recvd_bytes_ <= sizeof(uint64_t) + expected_proto_length_.value(),
                   "received a length+protobuf message not aligned to start of sendmsg().");

    if (cur_msg_recvd_bytes_ == sizeof(uint64_t) + expected_proto_length_.value()) {
      ret = parseProtoAndResetState();
    }
  }

  // Turn non-blocking back on if we made it blocking.
  if (block == Blocking::Yes) {
    RELEASE_ASSERT(fcntl(domain_socket_, F_SETFL, O_NONBLOCK) != -1,
                   fmt::format("Set domain socket nonblocking failed, errno = {}", errno));
  }
  getPassedFdIfPresent(ret.get(), &message);
  return ret;
}

Stats::Gauge& HotRestartingBase::hotRestartGeneration(Stats::Scope& scope) {
  // Track the hot-restart generation. Using gauge's accumulate semantics,
  // the increments will be combined across hot-restart. This may be useful
  // at some point, though the main motivation for this stat is to enable
  // an integration test showing that dynamic stat-names can be coalesced
  // across hot-restarts. There's no other reason this particular stat-name
  // needs to be created dynamically.
  //
  // Note also, this stat cannot currently be represented as a counter due to
  // the way stats get latched on sink update. See the comment in
  // InstanceUtil::flushMetricsToSinks.
  return Stats::Utility::gaugeFromElements(scope,
                                           {Stats::DynamicName("server.hot_restart_generation")},
                                           Stats::Gauge::ImportMode::Accumulate);
}

} // namespace Server
} // namespace Envoy<|MERGE_RESOLUTION|>--- conflicted
+++ resolved
@@ -16,11 +16,7 @@
 static constexpr absl::Duration CONNECTION_REFUSED_RETRY_DELAY = absl::Seconds(1);
 static constexpr int SENDMSG_MAX_RETRIES = 10;
 
-<<<<<<< HEAD
-HotRestartingBase::RpcStream::~RpcStream() {
-=======
 RpcStream::~RpcStream() {
->>>>>>> 3596fd34
   if (domain_socket_ != -1) {
     Api::OsSysCalls& os_sys_calls = Api::OsSysCallsSingleton::get();
     Api::SysCallIntResult result = os_sys_calls.close(domain_socket_);
@@ -28,25 +24,14 @@
   }
 }
 
-<<<<<<< HEAD
-void HotRestartingBase::RpcStream::initDomainSocketAddress(sockaddr_un* address) {
-=======
 void RpcStream::initDomainSocketAddress(sockaddr_un* address) {
->>>>>>> 3596fd34
   memset(address, 0, sizeof(*address));
   address->sun_family = AF_UNIX;
 }
 
-<<<<<<< HEAD
-sockaddr_un HotRestartingBase::RpcStream::createDomainSocketAddress(uint64_t id,
-                                                                    const std::string& role,
-                                                                    const std::string& socket_path,
-                                                                    mode_t socket_mode) {
-=======
 sockaddr_un RpcStream::createDomainSocketAddress(uint64_t id, const std::string& role,
                                                  const std::string& socket_path,
                                                  mode_t socket_mode) {
->>>>>>> 3596fd34
   // Right now we only allow a maximum of 3 concurrent envoy processes to be running. When the third
   // starts up it will kill the oldest parent.
   static constexpr uint64_t MaxConcurrentProcesses = 3;
@@ -61,14 +46,8 @@
   return address;
 }
 
-<<<<<<< HEAD
-void HotRestartingBase::RpcStream::bindDomainSocket(uint64_t id, const std::string& role,
-                                                    const std::string& socket_path,
-                                                    mode_t socket_mode) {
-=======
 void RpcStream::bindDomainSocket(uint64_t id, const std::string& role,
                                  const std::string& socket_path, mode_t socket_mode) {
->>>>>>> 3596fd34
   Api::OsSysCalls& os_sys_calls = Api::OsSysCallsSingleton::get();
   // This actually creates the socket and binds it. We use the socket in datagram mode so we can
   // easily read single messages.
@@ -88,12 +67,7 @@
   }
 }
 
-<<<<<<< HEAD
-void HotRestartingBase::RpcStream::sendHotRestartMessage(sockaddr_un& address,
-                                                         const HotRestartMessage& proto) {
-=======
 void RpcStream::sendHotRestartMessage(sockaddr_un& address, const HotRestartMessage& proto) {
->>>>>>> 3596fd34
   Api::OsSysCalls& os_sys_calls = Api::OsSysCallsSingleton::get();
   const uint64_t serialized_size = proto.ByteSizeLong();
   const uint64_t total_size = sizeof(uint64_t) + serialized_size;
@@ -172,13 +146,8 @@
                  fmt::format("Set domain socket nonblocking failed, errno = {}", errno));
 }
 
-<<<<<<< HEAD
-bool HotRestartingBase::RpcStream::replyIsExpectedType(
-    const HotRestartMessage* proto, HotRestartMessage::Reply::ReplyCase oneof_type) const {
-=======
 bool RpcStream::replyIsExpectedType(const HotRestartMessage* proto,
                                     HotRestartMessage::Reply::ReplyCase oneof_type) const {
->>>>>>> 3596fd34
   return proto != nullptr && proto->requestreply_case() == HotRestartMessage::kReply &&
          proto->reply().reply_case() == oneof_type;
 }
@@ -187,11 +156,7 @@
 // PassListenSocketReply proto; the higher level code will see a listening fd that Just Works. We
 // should only get control data in a PassListenSocketReply, it should only be the fd passing type,
 // and there should only be one at a time. Crash on any other control data.
-<<<<<<< HEAD
-void HotRestartingBase::RpcStream::getPassedFdIfPresent(HotRestartMessage* out, msghdr* message) {
-=======
 void RpcStream::getPassedFdIfPresent(HotRestartMessage* out, msghdr* message) {
->>>>>>> 3596fd34
   cmsghdr* cmsg = CMSG_FIRSTHDR(message);
   if (cmsg != nullptr) {
     RELEASE_ASSERT(cmsg->cmsg_level == SOL_SOCKET && cmsg->cmsg_type == SCM_RIGHTS &&
@@ -209,11 +174,7 @@
 
 // While in use, recv_buf_ is always >= MaxSendmsgSize. In between messages, it is kept empty,
 // to be grown back to MaxSendmsgSize at the start of the next message.
-<<<<<<< HEAD
-void HotRestartingBase::RpcStream::initRecvBufIfNewMessage() {
-=======
 void RpcStream::initRecvBufIfNewMessage() {
->>>>>>> 3596fd34
   if (recv_buf_.empty()) {
     ASSERT(cur_msg_recvd_bytes_ == 0);
     ASSERT(!expected_proto_length_.has_value());
@@ -223,11 +184,7 @@
 
 // Must only be called when recv_buf_ contains a full proto. Returns that proto, and resets all of
 // our receive-buffering state back to empty, to await a new message.
-<<<<<<< HEAD
-std::unique_ptr<HotRestartMessage> HotRestartingBase::RpcStream::parseProtoAndResetState() {
-=======
 std::unique_ptr<HotRestartMessage> RpcStream::parseProtoAndResetState() {
->>>>>>> 3596fd34
   auto ret = std::make_unique<HotRestartMessage>();
   RELEASE_ASSERT(
       ret->ParseFromArray(recv_buf_.data() + sizeof(uint64_t), expected_proto_length_.value()),
@@ -238,12 +195,7 @@
   return ret;
 }
 
-<<<<<<< HEAD
-std::unique_ptr<HotRestartMessage>
-HotRestartingBase::RpcStream::receiveHotRestartMessage(Blocking block) {
-=======
 std::unique_ptr<HotRestartMessage> RpcStream::receiveHotRestartMessage(Blocking block) {
->>>>>>> 3596fd34
   // By default the domain socket is non blocking. If we need to block, make it blocking first.
   if (block == Blocking::Yes) {
     RELEASE_ASSERT(fcntl(domain_socket_, F_SETFL, 0) != -1,
@@ -269,14 +221,9 @@
     message.msg_control = control_buffer;
     message.msg_controllen = CMSG_SPACE(sizeof(int));
 
-<<<<<<< HEAD
     const Api::SysCallSizeResult recv_result = os_sys_calls.recvmsg(domain_socket_, &message, 0);
     if (block == Blocking::No && recv_result.return_value_ == -1 &&
         recv_result.errno_ == SOCKET_ERROR_AGAIN) {
-=======
-    const int recvmsg_rc = recvmsg(domain_socket_, &message, 0);
-    if (block == Blocking::No && recvmsg_rc == -1 && errno == SOCKET_ERROR_AGAIN) {
->>>>>>> 3596fd34
       return nullptr;
     }
     RELEASE_ASSERT(recv_result.return_value_ != -1,
