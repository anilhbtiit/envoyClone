--- conflicted
+++ resolved
@@ -140,12 +140,9 @@
       const StreamInfo::StreamInfo& streamInfo() const override { return stream_info_; }
       void setDelayedCloseTimeout(std::chrono::milliseconds) override {}
       absl::string_view transportFailureReason() const override { return EMPTY_STRING; }
-<<<<<<< HEAD
       std::string transportProtocol() const override { return EMPTY_STRING; }
       bool startSecureTransport() override { return false; }
-=======
       absl::optional<std::chrono::milliseconds> lastRoundTripTime() const override { return {}; };
->>>>>>> c4e9c4cd
 
       SyntheticReadCallbacks& parent_;
       StreamInfo::StreamInfoImpl stream_info_;
