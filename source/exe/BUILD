licenses(["notice"])  # Apache 2

load(
    "//bazel:envoy_build_system.bzl",
    "envoy_cc_binary",
    "envoy_cc_library",
    "envoy_package",
)

envoy_package()

alias(
    name = "envoy",
    actual = ":envoy-static",
)

envoy_cc_binary(
    name = "envoy-static",
    stamped = True,
    deps = ["envoy_main_lib"],
)

envoy_cc_library(
    name = "envoy_common_lib",
    deps = [
        "//source/common/event:libevent_lib",
        "//source/common/local_info:local_info_lib",
        "//source/common/network:utility_lib",
        "//source/common/stats:thread_local_store_lib",
        "//source/server:drain_manager_lib",
        "//source/server:options_lib",
        "//source/server:server_lib",
        "//source/server:test_hooks_lib",
        "//source/server/config/http:buffer_lib",
        "//source/server/config/http:dynamo_lib",
        "//source/server/config/http:fault_lib",
        "//source/server/config/http:grpc_http1_bridge_lib",
        "//source/server/config/http:ratelimit_lib",
        "//source/server/config/http:router_lib",
        "//source/server/config/network:client_ssl_auth_lib",
        "//source/server/config/network:echo_lib",
        "//source/server/config/network:http_connection_manager_lib",
        "//source/server/config/network:mongo_proxy_lib",
        "//source/server/config/network:ratelimit_lib",
        "//source/server/config/network:redis_proxy_lib",
        "//source/server/config/network:tcp_proxy_lib",
        "//source/server/http:health_check_lib",
    ],
)

envoy_cc_library(
    name = "envoy_main_lib",
    srcs = ["main.cc"],
    deps = [
        "//source/common/common:compiler_requirements_lib",
        ":envoy_common_lib",
        ":hot_restart_lib",
<<<<<<< HEAD
        "//source/server/config_validation:hot_restart_lib",
        "//source/server/config_validation:server_lib",
    ],
=======
    ] + select({
        "//bazel:disable_signal_trace": [],
        "//conditions:default": [":sigaction_lib"],
    }),
>>>>>>> a6cfa250
)

envoy_cc_library(
    name = "hot_restart_lib",
    srcs = ["hot_restart.cc"],
    hdrs = ["hot_restart.h"],
    deps = [
        "//include/envoy/event:dispatcher_interface",
        "//include/envoy/event:file_event_interface",
        "//include/envoy/server:hot_restart_interface",
        "//include/envoy/server:instance_interface",
        "//include/envoy/server:options_interface",
        "//source/common/common:assert_lib",
        "//source/common/common:utility_lib",
        "//source/common/stats:stats_lib",
    ],
)

envoy_cc_library(
    name = "sigaction_lib",
    srcs = ["signal_action.cc"],
    hdrs = ["signal_action.h"],
    tags = ["backtrace"],
    deps = [
        "//source/common/common:assert_lib",
        "//source/common/common:non_copyable",
        "//source/server:backtrace_lib",
    ],
)<|MERGE_RESOLUTION|>--- conflicted
+++ resolved
@@ -55,16 +55,12 @@
         "//source/common/common:compiler_requirements_lib",
         ":envoy_common_lib",
         ":hot_restart_lib",
-<<<<<<< HEAD
         "//source/server/config_validation:hot_restart_lib",
         "//source/server/config_validation:server_lib",
-    ],
-=======
     ] + select({
         "//bazel:disable_signal_trace": [],
         "//conditions:default": [":sigaction_lib"],
     }),
->>>>>>> a6cfa250
 )
 
 envoy_cc_library(
