#include <cstddef>

#include "library/cc/engine_builder.h"
#include "library/common/api/c_types.h"
#include "library/common/data/utility.h"
#include "library/common/engine.h"
#include "library/common/extensions/filters/http/platform_bridge/c_types.h"
#include "library/common/extensions/key_value/platform/c_types.h"
#include "library/common/jni/android_network_utility.h"
#include "library/common/jni/import/jni_import.h"
#include "library/common/jni/jni_support.h"
#include "library/common/jni/jni_utility.h"
#include "library/common/jni/types/exception.h"
#include "library/common/jni/types/java_virtual_machine.h"
#include "library/common/main_interface.h"
#include "library/common/types/managed_envoy_headers.h"

using Envoy::Platform::EngineBuilder;

// NOLINT(namespace-envoy)

JNIEXPORT jint JNICALL JNI_OnLoad(JavaVM* vm, void* reserved) {
  const auto result = Envoy::JNI::JavaVirtualMachine::initialize(vm);
  if (result != JNI_OK) {
    return result;
  }

  return Envoy::JNI::JavaVirtualMachine::getJNIVersion();
}

// JniLibrary

static void jvm_on_engine_running(void* context) {
  if (context == nullptr) {
    return;
  }

  jni_log("[Envoy]", "jvm_on_engine_running");
  JNIEnv* env = get_env();
  jobject j_context = static_cast<jobject>(context);
  jclass jcls_JvmonEngineRunningContext = env->GetObjectClass(j_context);
  jmethodID jmid_onEngineRunning = env->GetMethodID(
      jcls_JvmonEngineRunningContext, "invokeOnEngineRunning", "()Ljava/lang/Object;");
  env->CallObjectMethod(j_context, jmid_onEngineRunning);

  env->DeleteLocalRef(jcls_JvmonEngineRunningContext);
  // TODO(goaway): This isn't re-used by other engine callbacks, so it's safe to delete here.
  // This will need to be updated for https://github.com/envoyproxy/envoy-mobile/issues/332
  env->DeleteGlobalRef(j_context);
}

static void jvm_on_log(envoy_data data, const void* context) {
  if (context == nullptr) {
    return;
  }

  JNIEnv* env = get_env();
  jstring str = native_data_to_string(env, data);

  jobject j_context = static_cast<jobject>(const_cast<void*>(context));
  jclass jcls_JvmLoggerContext = env->GetObjectClass(j_context);
  jmethodID jmid_onLog = env->GetMethodID(jcls_JvmLoggerContext, "log", "(Ljava/lang/String;)V");
  env->CallVoidMethod(j_context, jmid_onLog, str);

  release_envoy_data(data);
  env->DeleteLocalRef(str);
  env->DeleteLocalRef(jcls_JvmLoggerContext);
}

static void jvm_on_exit(void*) {
  jni_log("[Envoy]", "library is exiting");
  // Note that this is not dispatched because the thread that
  // needs to be detached is the engine thread.
  // This function is called from the context of the engine's
  // thread due to it being posted to the engine's event dispatcher.
  Envoy::JNI::JavaVirtualMachine::detachCurrentThread();
}

static void jvm_on_track(envoy_map events, const void* context) {
  jni_log("[Envoy]", "jvm_on_track");
  if (context == nullptr) {
    return;
  }

  JNIEnv* env = get_env();
  jobject events_hashmap = native_map_to_map(env, events);

  jobject j_context = static_cast<jobject>(const_cast<void*>(context));
  jclass jcls_EnvoyEventTracker = env->GetObjectClass(j_context);
  jmethodID jmid_onTrack = env->GetMethodID(jcls_EnvoyEventTracker, "track", "(Ljava/util/Map;)V");
  env->CallVoidMethod(j_context, jmid_onTrack, events_hashmap);

  release_envoy_map(events);
  env->DeleteLocalRef(events_hashmap);
  env->DeleteLocalRef(jcls_EnvoyEventTracker);
}

extern "C" JNIEXPORT jlong JNICALL Java_io_envoyproxy_envoymobile_engine_JniLibrary_initEngine(
    JNIEnv* env, jclass, jobject on_start_context, jobject envoy_logger_context,
    jobject j_event_tracker) {
  jobject retained_on_start_context =
      env->NewGlobalRef(on_start_context); // Required to keep context in memory
  envoy_engine_callbacks native_callbacks = {jvm_on_engine_running, jvm_on_exit,
                                             retained_on_start_context};

  const jobject retained_logger_context = env->NewGlobalRef(envoy_logger_context);
  envoy_logger logger = {nullptr, nullptr, nullptr};
  if (envoy_logger_context != nullptr) {
    logger = envoy_logger{jvm_on_log, jni_delete_const_global_ref, retained_logger_context};
  }

  envoy_event_tracker event_tracker = {nullptr, nullptr};
  if (j_event_tracker != nullptr) {
    // TODO(goaway): The retained_context leaks, but it's tied to the life of the engine.
    // This will need to be updated for https://github.com/envoyproxy/envoy-mobile/issues/332.
    jobject retained_context = env->NewGlobalRef(j_event_tracker);
    jni_log_fmt("[Envoy]", "retained_context: %p", retained_context);
    event_tracker.track = jvm_on_track;
    event_tracker.context = retained_context;
  }

  return init_engine(native_callbacks, logger, event_tracker);
}

extern "C" JNIEXPORT jint JNICALL Java_io_envoyproxy_envoymobile_engine_JniLibrary_runEngine(
    JNIEnv* env, jclass, jlong engine, jstring config, jlong bootstrap_ptr, jstring log_level) {
  const char* string_config = env->GetStringUTFChars(config, nullptr);
  const char* string_log_level = env->GetStringUTFChars(log_level, nullptr);
  // This should be either 0 (null) or a pointer generated by createBootstrap.
  // As documented in JniLibrary.java, take ownership.
  std::unique_ptr<envoy::config::bootstrap::v3::Bootstrap> bootstrap(
      reinterpret_cast<envoy::config::bootstrap::v3::Bootstrap*>(bootstrap_ptr));

  jint result;
  if (!bootstrap) {
    result = run_engine(engine, string_config, string_log_level, "");
  } else {
    auto options = std::make_unique<Envoy::OptionsImpl>();
    options->setConfigProto(std::move(bootstrap));
    options->setLogLevel(options->parseAndValidateLogLevel(string_log_level));
    options->setConcurrency(1);
    result = reinterpret_cast<Envoy::Engine*>(engine)->run(std::move(options));
  }

  env->ReleaseStringUTFChars(config, string_config);
  env->ReleaseStringUTFChars(log_level, string_log_level);
  return result;
}

extern "C" JNIEXPORT void JNICALL Java_io_envoyproxy_envoymobile_engine_JniLibrary_terminateEngine(
    JNIEnv* env, jclass, jlong engine_handle) {
  terminate_engine(static_cast<envoy_engine_t>(engine_handle), /* release */ false);
}

extern "C" JNIEXPORT jint JNICALL Java_io_envoyproxy_envoymobile_engine_JniLibrary_recordCounterInc(
    JNIEnv* env,
    jclass, // class
    jlong engine, jstring elements, jobjectArray tags, jint count) {
  const char* native_elements = env->GetStringUTFChars(elements, nullptr);
  jint result = record_counter_inc(engine, native_elements, to_native_tags(env, tags), count);
  env->ReleaseStringUTFChars(elements, native_elements);
  return result;
}

extern "C" JNIEXPORT void JNICALL
Java_io_envoyproxy_envoymobile_engine_JniLibrary_flushStats(JNIEnv* env,
                                                            jclass, // class
                                                            jlong engine) {
  jni_log("[Envoy]", "flushStats");
  flush_stats(engine);
}

extern "C" JNIEXPORT jstring JNICALL
Java_io_envoyproxy_envoymobile_engine_JniLibrary_dumpStats(JNIEnv* env,
                                                           jclass, // class
                                                           jlong engine) {
  jni_log("[Envoy]", "dumpStats");
  envoy_data data;
  jint result = dump_stats(engine, &data);
  if (result != ENVOY_SUCCESS) {
    return env->NewStringUTF("");
  }

  jstring str = native_data_to_string(env, data);
  release_envoy_data(data);

  return str;
}

// JvmCallbackContext

static void passHeaders(const char* method, const Envoy::Types::ManagedEnvoyHeaders& headers,
                        jobject j_context) {
  JNIEnv* env = get_env();
  jclass jcls_JvmCallbackContext = env->GetObjectClass(j_context);
  jmethodID jmid_passHeader = env->GetMethodID(jcls_JvmCallbackContext, method, "([B[BZ)V");
  jboolean start_headers = JNI_TRUE;

  for (envoy_map_size_t i = 0; i < headers.get().length; i++) {
    // Note: this is just an initial implementation, and we will pass a more optimized structure in
    // the future.
    // Note: the JNI function NewStringUTF would appear to be an appealing option here, except it
    // requires a null-terminated *modified* UTF-8 string.

    // Create platform byte array for header key
    jbyteArray j_key = native_data_to_array(env, headers.get().entries[i].key);
    // Create platform byte array for header value
    jbyteArray j_value = native_data_to_array(env, headers.get().entries[i].value);

    // Pass this header pair to the platform
    env->CallVoidMethod(j_context, jmid_passHeader, j_key, j_value, start_headers);
    env->DeleteLocalRef(j_key);
    env->DeleteLocalRef(j_value);

    // We don't release local refs currently because we've pushed a large enough frame, but we could
    // consider this and/or periodically popping the frame.
    start_headers = JNI_FALSE;
  }

  env->DeleteLocalRef(jcls_JvmCallbackContext);
}

// Platform callback implementation
// These methods call jvm methods which means the local references created will not be
// released automatically. Manual bookkeeping is required for these methods.

static void* jvm_on_headers(const char* method, const Envoy::Types::ManagedEnvoyHeaders& headers,
                            bool end_stream, envoy_stream_intel stream_intel, void* context) {
  jni_log("[Envoy]", "jvm_on_headers");
  JNIEnv* env = get_env();
  jobject j_context = static_cast<jobject>(context);
  passHeaders("passHeader", headers, j_context);

  jclass jcls_JvmCallbackContext = env->GetObjectClass(j_context);
  jmethodID jmid_onHeaders =
      env->GetMethodID(jcls_JvmCallbackContext, method, "(JZ[J)Ljava/lang/Object;");

  jlongArray j_stream_intel = native_stream_intel_to_array(env, stream_intel);
  // Note: be careful of JVM types. Before we casted to jlong we were getting integer problems.
  // TODO: make this cast safer.
  jobject result = env->CallObjectMethod(j_context, jmid_onHeaders, (jlong)headers.get().length,
                                         end_stream ? JNI_TRUE : JNI_FALSE, j_stream_intel);
  // TODO(Augustyniak): Pass the name of the filter in here so that we can instrument the origin of
  // the JNI exception better.
  bool exception_cleared = Envoy::JNI::Exception::checkAndClear(method);

  env->DeleteLocalRef(j_stream_intel);
  env->DeleteLocalRef(jcls_JvmCallbackContext);

  if (!exception_cleared) {
    return result;
  }

  // Create a "no operation" result:
  //  1. Tell the filter chain to continue the iteration.
  //  2. Return headers received on as method's input as part of the method's output.
  jclass jcls_object_array = env->FindClass("java/lang/Object");
  jobjectArray noopResult = env->NewObjectArray(2, jcls_object_array, NULL);

  jclass jcls_int = env->FindClass("java/lang/Integer");
  jmethodID jmid_intInit = env->GetMethodID(jcls_int, "<init>", "(I)V");
  jobject j_status = env->NewObject(jcls_int, jmid_intInit, 0);
  // Set status to "0" (FilterHeadersStatus::Continue). Signal that the intent
  // is to continue the iteration of the filter chain.
  env->SetObjectArrayElement(noopResult, 0, j_status);

  // Since the "on headers" call threw an exception set input headers as output headers.
  env->SetObjectArrayElement(noopResult, 1, ToJavaArrayOfObjectArray(env, headers));

  env->DeleteLocalRef(jcls_object_array);
  env->DeleteLocalRef(jcls_int);

  return noopResult;
}

static void* jvm_on_response_headers(envoy_headers headers, bool end_stream,
                                     envoy_stream_intel stream_intel, void* context) {
  const auto managed_headers = Envoy::Types::ManagedEnvoyHeaders(headers);
  return jvm_on_headers("onResponseHeaders", managed_headers, end_stream, stream_intel, context);
}

static envoy_filter_headers_status
jvm_http_filter_on_request_headers(envoy_headers input_headers, bool end_stream,
                                   envoy_stream_intel stream_intel, const void* context) {
  JNIEnv* env = get_env();
  const auto headers = Envoy::Types::ManagedEnvoyHeaders(input_headers);
  jobjectArray result = static_cast<jobjectArray>(jvm_on_headers(
      "onRequestHeaders", headers, end_stream, stream_intel, const_cast<void*>(context)));

  if (result == NULL || env->GetArrayLength(result) < 2) {
    env->DeleteLocalRef(result);
    return (envoy_filter_headers_status){/*status*/ kEnvoyFilterHeadersStatusStopIteration,
                                         /*headers*/ {}};
  }

  jobject status = env->GetObjectArrayElement(result, 0);
  jobjectArray j_headers = static_cast<jobjectArray>(env->GetObjectArrayElement(result, 1));

  int unboxed_status = unbox_integer(env, status);
  envoy_headers native_headers = to_native_headers(env, j_headers);

  env->DeleteLocalRef(result);
  env->DeleteLocalRef(status);
  env->DeleteLocalRef(j_headers);

  return (envoy_filter_headers_status){/*status*/ unboxed_status,
                                       /*headers*/ native_headers};
}

static envoy_filter_headers_status
jvm_http_filter_on_response_headers(envoy_headers input_headers, bool end_stream,
                                    envoy_stream_intel stream_intel, const void* context) {
  JNIEnv* env = get_env();
  const auto headers = Envoy::Types::ManagedEnvoyHeaders(input_headers);
  jobjectArray result = static_cast<jobjectArray>(jvm_on_headers(
      "onResponseHeaders", headers, end_stream, stream_intel, const_cast<void*>(context)));

  if (result == NULL || env->GetArrayLength(result) < 2) {
    env->DeleteLocalRef(result);
    return (envoy_filter_headers_status){/*status*/ kEnvoyFilterHeadersStatusStopIteration,
                                         /*headers*/ {}};
  }

  jobject status = env->GetObjectArrayElement(result, 0);
  jobjectArray j_headers = static_cast<jobjectArray>(env->GetObjectArrayElement(result, 1));

  int unboxed_status = unbox_integer(env, status);
  envoy_headers native_headers = to_native_headers(env, j_headers);

  env->DeleteLocalRef(result);
  env->DeleteLocalRef(status);
  env->DeleteLocalRef(j_headers);

  return (envoy_filter_headers_status){/*status*/ unboxed_status,
                                       /*headers*/ native_headers};
}

static void* jvm_on_data(const char* method, envoy_data data, bool end_stream,
                         envoy_stream_intel stream_intel, void* context) {
  jni_log("[Envoy]", "jvm_on_data");
  JNIEnv* env = get_env();
  jobject j_context = static_cast<jobject>(context);

  jclass jcls_JvmCallbackContext = env->GetObjectClass(j_context);
  jmethodID jmid_onData =
      env->GetMethodID(jcls_JvmCallbackContext, method, "([BZ[J)Ljava/lang/Object;");

  jbyteArray j_data = native_data_to_array(env, data);
  jlongArray j_stream_intel = native_stream_intel_to_array(env, stream_intel);
  jobject result = env->CallObjectMethod(j_context, jmid_onData, j_data,
                                         end_stream ? JNI_TRUE : JNI_FALSE, j_stream_intel);

  env->DeleteLocalRef(j_stream_intel);
  env->DeleteLocalRef(j_data);
  env->DeleteLocalRef(jcls_JvmCallbackContext);
  release_envoy_data(data);

  return result;
}

static void* jvm_on_response_data(envoy_data data, bool end_stream, envoy_stream_intel stream_intel,
                                  void* context) {
  return jvm_on_data("onResponseData", data, end_stream, stream_intel, context);
}

static envoy_filter_data_status jvm_http_filter_on_request_data(envoy_data data, bool end_stream,
                                                                envoy_stream_intel stream_intel,
                                                                const void* context) {
  JNIEnv* env = get_env();
  jobjectArray result = static_cast<jobjectArray>(
      jvm_on_data("onRequestData", data, end_stream, stream_intel, const_cast<void*>(context)));

  if (result == NULL || env->GetArrayLength(result) < 2) {
    env->DeleteLocalRef(result);
    return (envoy_filter_data_status){/*status*/ kEnvoyFilterHeadersStatusStopIteration,
                                      /*data*/ {},
                                      /*pending_headers*/ {}};
  }

  jobject status = env->GetObjectArrayElement(result, 0);
  jobject j_data = static_cast<jobjectArray>(env->GetObjectArrayElement(result, 1));

  int unboxed_status = unbox_integer(env, status);
  envoy_data native_data = buffer_to_native_data(env, j_data);

  envoy_headers* pending_headers = nullptr;
  // Avoid out-of-bounds access to array when checking for optional pending entities.
  if (unboxed_status == kEnvoyFilterDataStatusResumeIteration) {
    jobjectArray j_headers = static_cast<jobjectArray>(env->GetObjectArrayElement(result, 2));
    pending_headers = to_native_headers_ptr(env, j_headers);
    env->DeleteLocalRef(j_headers);
  }

  env->DeleteLocalRef(result);
  env->DeleteLocalRef(status);
  env->DeleteLocalRef(j_data);

  return (envoy_filter_data_status){/*status*/ unboxed_status,
                                    /*data*/ native_data,
                                    /*pending_headers*/ pending_headers};
}

static envoy_filter_data_status jvm_http_filter_on_response_data(envoy_data data, bool end_stream,
                                                                 envoy_stream_intel stream_intel,
                                                                 const void* context) {
  JNIEnv* env = get_env();
  jobjectArray result = static_cast<jobjectArray>(
      jvm_on_data("onResponseData", data, end_stream, stream_intel, const_cast<void*>(context)));

  if (result == NULL || env->GetArrayLength(result) < 2) {
    env->DeleteLocalRef(result);
    return (envoy_filter_data_status){/*status*/ kEnvoyFilterHeadersStatusStopIteration,
                                      /*data*/ {},
                                      /*pending_headers*/ {}};
  }

  jobject status = env->GetObjectArrayElement(result, 0);
  jobject j_data = static_cast<jobjectArray>(env->GetObjectArrayElement(result, 1));

  int unboxed_status = unbox_integer(env, status);
  envoy_data native_data = buffer_to_native_data(env, j_data);

  envoy_headers* pending_headers = nullptr;
  // Avoid out-of-bounds access to array when checking for optional pending entities.
  if (unboxed_status == kEnvoyFilterDataStatusResumeIteration) {
    jobjectArray j_headers = static_cast<jobjectArray>(env->GetObjectArrayElement(result, 2));
    pending_headers = to_native_headers_ptr(env, j_headers);
    env->DeleteLocalRef(j_headers);
  }

  env->DeleteLocalRef(result);
  env->DeleteLocalRef(status);
  env->DeleteLocalRef(j_data);

  return (envoy_filter_data_status){/*status*/ unboxed_status,
                                    /*data*/ native_data,
                                    /*pending_headers*/ pending_headers};
}

static void* jvm_on_metadata(envoy_headers metadata, envoy_stream_intel stream_intel,
                             void* context) {
  jni_log("[Envoy]", "jvm_on_metadata");
  jni_log("[Envoy]", std::to_string(metadata.length).c_str());
  return nullptr;
}

static void* jvm_on_trailers(const char* method, envoy_headers trailers,
                             envoy_stream_intel stream_intel, void* context) {
  jni_log("[Envoy]", "jvm_on_trailers");

  JNIEnv* env = get_env();
  jobject j_context = static_cast<jobject>(context);
  passHeaders("passHeader", trailers, j_context);

  jclass jcls_JvmCallbackContext = env->GetObjectClass(j_context);
  jmethodID jmid_onTrailers =
      env->GetMethodID(jcls_JvmCallbackContext, method, "(J[J)Ljava/lang/Object;");

  jlongArray j_stream_intel = native_stream_intel_to_array(env, stream_intel);
  // Note: be careful of JVM types. Before we casted to jlong we were getting integer problems.
  // TODO: make this cast safer.
  // TODO(Augustyniak): check for pending exceptions after returning from JNI call.
  jobject result =
      env->CallObjectMethod(j_context, jmid_onTrailers, (jlong)trailers.length, j_stream_intel);

  env->DeleteLocalRef(j_stream_intel);
  env->DeleteLocalRef(jcls_JvmCallbackContext);

  return result;
}

static void* jvm_on_response_trailers(envoy_headers trailers, envoy_stream_intel stream_intel,
                                      void* context) {
  return jvm_on_trailers("onResponseTrailers", trailers, stream_intel, context);
}

static envoy_filter_trailers_status
jvm_http_filter_on_request_trailers(envoy_headers trailers, envoy_stream_intel stream_intel,
                                    const void* context) {
  JNIEnv* env = get_env();
  jobjectArray result = static_cast<jobjectArray>(
      jvm_on_trailers("onRequestTrailers", trailers, stream_intel, const_cast<void*>(context)));

  if (result == NULL || env->GetArrayLength(result) < 2) {
    env->DeleteLocalRef(result);
    return (envoy_filter_trailers_status){/*status*/ kEnvoyFilterHeadersStatusStopIteration,
                                          /*trailers*/ {},
                                          /*pending_headers*/ {},
                                          /*pending_data*/ {}};
  }

  jobject status = env->GetObjectArrayElement(result, 0);
  jobjectArray j_trailers = static_cast<jobjectArray>(env->GetObjectArrayElement(result, 1));

  int unboxed_status = unbox_integer(env, status);
  envoy_headers native_trailers = to_native_headers(env, j_trailers);

  envoy_headers* pending_headers = nullptr;
  envoy_data* pending_data = nullptr;
  // Avoid out-of-bounds access to array when checking for optional pending entities.
  if (unboxed_status == kEnvoyFilterTrailersStatusResumeIteration) {
    jobjectArray j_headers = static_cast<jobjectArray>(env->GetObjectArrayElement(result, 2));
    pending_headers = to_native_headers_ptr(env, j_headers);
    env->DeleteLocalRef(j_headers);

    jobject j_data = static_cast<jobject>(env->GetObjectArrayElement(result, 3));
    pending_data = buffer_to_native_data_ptr(env, j_data);
    env->DeleteLocalRef(j_data);
  }

  env->DeleteLocalRef(result);
  env->DeleteLocalRef(status);
  env->DeleteLocalRef(j_trailers);

  return (envoy_filter_trailers_status){/*status*/ unboxed_status,
                                        /*trailers*/ native_trailers,
                                        /*pending_headers*/ pending_headers,
                                        /*pending_data*/ pending_data};
}

static envoy_filter_trailers_status
jvm_http_filter_on_response_trailers(envoy_headers trailers, envoy_stream_intel stream_intel,
                                     const void* context) {
  JNIEnv* env = get_env();
  jobjectArray result = static_cast<jobjectArray>(
      jvm_on_trailers("onResponseTrailers", trailers, stream_intel, const_cast<void*>(context)));

  if (result == NULL || env->GetArrayLength(result) < 2) {
    env->DeleteLocalRef(result);
    return (envoy_filter_trailers_status){/*status*/ kEnvoyFilterHeadersStatusStopIteration,
                                          /*trailers*/ {},
                                          /*pending_headers*/ {},
                                          /*pending_data*/ {}};
  }

  jobject status = env->GetObjectArrayElement(result, 0);
  jobjectArray j_trailers = static_cast<jobjectArray>(env->GetObjectArrayElement(result, 1));

  int unboxed_status = unbox_integer(env, status);
  envoy_headers native_trailers = to_native_headers(env, j_trailers);

  envoy_headers* pending_headers = nullptr;
  envoy_data* pending_data = nullptr;
  // Avoid out-of-bounds access to array when checking for optional pending entities.
  if (unboxed_status == kEnvoyFilterTrailersStatusResumeIteration) {
    jobjectArray j_headers = static_cast<jobjectArray>(env->GetObjectArrayElement(result, 2));
    pending_headers = to_native_headers_ptr(env, j_headers);
    env->DeleteLocalRef(j_headers);

    jobject j_data = static_cast<jobject>(env->GetObjectArrayElement(result, 3));
    pending_data = buffer_to_native_data_ptr(env, j_data);
    env->DeleteLocalRef(j_data);
  }

  env->DeleteLocalRef(result);
  env->DeleteLocalRef(status);
  env->DeleteLocalRef(j_trailers);

  return (envoy_filter_trailers_status){/*status*/ unboxed_status,
                                        /*trailers*/ native_trailers,
                                        /*pending_headers*/ pending_headers,
                                        /*pending_data*/ pending_data};
}

static void jvm_http_filter_set_request_callbacks(envoy_http_filter_callbacks callbacks,
                                                  const void* context) {

  jni_log("[Envoy]", "jvm_http_filter_set_request_callbacks");

  JNIEnv* env = get_env();
  jobject j_context = static_cast<jobject>(const_cast<void*>(context));
  jclass jcls_JvmCallbackContext = env->GetObjectClass(j_context);

  envoy_http_filter_callbacks* on_heap_callbacks =
      static_cast<envoy_http_filter_callbacks*>(safe_malloc(sizeof(envoy_http_filter_callbacks)));
  *on_heap_callbacks = callbacks;
  jlong callback_handle = reinterpret_cast<jlong>(on_heap_callbacks);

  jmethodID jmid_setRequestFilterCallbacks =
      env->GetMethodID(jcls_JvmCallbackContext, "setRequestFilterCallbacks", "(J)V");
  env->CallVoidMethod(j_context, jmid_setRequestFilterCallbacks, callback_handle);

  env->DeleteLocalRef(jcls_JvmCallbackContext);
}

static void jvm_http_filter_set_response_callbacks(envoy_http_filter_callbacks callbacks,
                                                   const void* context) {

  jni_log("[Envoy]", "jvm_http_filter_set_response_callbacks");

  JNIEnv* env = get_env();
  jobject j_context = static_cast<jobject>(const_cast<void*>(context));
  jclass jcls_JvmCallbackContext = env->GetObjectClass(j_context);

  envoy_http_filter_callbacks* on_heap_callbacks =
      static_cast<envoy_http_filter_callbacks*>(safe_malloc(sizeof(envoy_http_filter_callbacks)));
  *on_heap_callbacks = callbacks;
  jlong callback_handle = reinterpret_cast<jlong>(on_heap_callbacks);

  jmethodID jmid_setResponseFilterCallbacks =
      env->GetMethodID(jcls_JvmCallbackContext, "setResponseFilterCallbacks", "(J)V");
  env->CallVoidMethod(j_context, jmid_setResponseFilterCallbacks, callback_handle);

  env->DeleteLocalRef(jcls_JvmCallbackContext);
}

static envoy_filter_resume_status
jvm_http_filter_on_resume(const char* method, envoy_headers* headers, envoy_data* data,
                          envoy_headers* trailers, bool end_stream, envoy_stream_intel stream_intel,
                          const void* context) {
  jni_log("[Envoy]", "jvm_on_resume");

  JNIEnv* env = get_env();
  jobject j_context = static_cast<jobject>(const_cast<void*>(context));
  jlong headers_length = -1;
  if (headers) {
    headers_length = (jlong)headers->length;
    passHeaders("passHeader", *headers, j_context);
  }
  jbyteArray j_in_data = nullptr;
  if (data) {
    j_in_data = native_data_to_array(env, *data);
  }
  jlong trailers_length = -1;
  if (trailers) {
    trailers_length = (jlong)trailers->length;
    passHeaders("passTrailer", *trailers, j_context);
  }
  jlongArray j_stream_intel = native_stream_intel_to_array(env, stream_intel);

  jclass jcls_JvmCallbackContext = env->GetObjectClass(j_context);
  jmethodID jmid_onResume =
      env->GetMethodID(jcls_JvmCallbackContext, method, "(J[BJZ[J)Ljava/lang/Object;");
  // Note: be careful of JVM types. Before we casted to jlong we were getting integer problems.
  // TODO: make this cast safer.
  jobjectArray result = static_cast<jobjectArray>(
      env->CallObjectMethod(j_context, jmid_onResume, headers_length, j_in_data, trailers_length,
                            end_stream ? JNI_TRUE : JNI_FALSE, j_stream_intel));

  env->DeleteLocalRef(jcls_JvmCallbackContext);
  env->DeleteLocalRef(j_stream_intel);
  if (j_in_data != nullptr) {
    env->DeleteLocalRef(j_in_data);
  }

  jobject status = env->GetObjectArrayElement(result, 0);
  jobjectArray j_headers = static_cast<jobjectArray>(env->GetObjectArrayElement(result, 1));
  jobject j_data = static_cast<jobject>(env->GetObjectArrayElement(result, 2));
  jobjectArray j_trailers = static_cast<jobjectArray>(env->GetObjectArrayElement(result, 3));

  int unboxed_status = unbox_integer(env, status);
  envoy_headers* pending_headers = to_native_headers_ptr(env, j_headers);
  envoy_data* pending_data = buffer_to_native_data_ptr(env, j_data);
  envoy_headers* pending_trailers = to_native_headers_ptr(env, j_trailers);

  env->DeleteLocalRef(result);
  env->DeleteLocalRef(status);
  env->DeleteLocalRef(j_headers);
  env->DeleteLocalRef(j_data);
  env->DeleteLocalRef(j_trailers);

  return (envoy_filter_resume_status){/*status*/ unboxed_status,
                                      /*pending_headers*/ pending_headers,
                                      /*pending_data*/ pending_data,
                                      /*pending_trailers*/ pending_trailers};
}

static envoy_filter_resume_status
jvm_http_filter_on_resume_request(envoy_headers* headers, envoy_data* data, envoy_headers* trailers,
                                  bool end_stream, envoy_stream_intel stream_intel,
                                  const void* context) {
  return jvm_http_filter_on_resume("onResumeRequest", headers, data, trailers, end_stream,
                                   stream_intel, context);
}

static envoy_filter_resume_status
jvm_http_filter_on_resume_response(envoy_headers* headers, envoy_data* data,
                                   envoy_headers* trailers, bool end_stream,
                                   envoy_stream_intel stream_intel, const void* context) {
  return jvm_http_filter_on_resume("onResumeResponse", headers, data, trailers, end_stream,
                                   stream_intel, context);
}

static void* call_jvm_on_complete(envoy_stream_intel stream_intel,
                                  envoy_final_stream_intel final_stream_intel, void* context) {
  jni_log("[Envoy]", "jvm_on_complete");

  JNIEnv* env = get_env();
  jobject j_context = static_cast<jobject>(context);

  jclass jcls_JvmObserverContext = env->GetObjectClass(j_context);
  jmethodID jmid_onComplete =
      env->GetMethodID(jcls_JvmObserverContext, "onComplete", "([J[J)Ljava/lang/Object;");

  jlongArray j_stream_intel = native_stream_intel_to_array(env, stream_intel);
  jlongArray j_final_stream_intel = native_final_stream_intel_to_array(env, final_stream_intel);
  jobject result =
      env->CallObjectMethod(j_context, jmid_onComplete, j_stream_intel, j_final_stream_intel);

  Envoy::JNI::Exception::checkAndClear();

  env->DeleteLocalRef(j_stream_intel);
  env->DeleteLocalRef(j_final_stream_intel);
  env->DeleteLocalRef(jcls_JvmObserverContext);
  return result;
}

static void* call_jvm_on_error(envoy_error error, envoy_stream_intel stream_intel,
                               envoy_final_stream_intel final_stream_intel, void* context) {
  jni_log("[Envoy]", "jvm_on_error");
  JNIEnv* env = get_env();
  jobject j_context = static_cast<jobject>(context);

  jclass jcls_JvmObserverContext = env->GetObjectClass(j_context);
  jmethodID jmid_onError =
      env->GetMethodID(jcls_JvmObserverContext, "onError", "(I[BI[J[J)Ljava/lang/Object;");

  jbyteArray j_error_message = native_data_to_array(env, error.message);
  jlongArray j_stream_intel = native_stream_intel_to_array(env, stream_intel);
  jlongArray j_final_stream_intel = native_final_stream_intel_to_array(env, final_stream_intel);

  jobject result = env->CallObjectMethod(j_context, jmid_onError, error.error_code, j_error_message,
                                         error.attempt_count, j_stream_intel, j_final_stream_intel);

  Envoy::JNI::Exception::checkAndClear();

  env->DeleteLocalRef(j_stream_intel);
  env->DeleteLocalRef(j_final_stream_intel);
  env->DeleteLocalRef(j_error_message);
  env->DeleteLocalRef(jcls_JvmObserverContext);
  release_envoy_error(error);
  return result;
}

static void* jvm_on_error(envoy_error error, envoy_stream_intel stream_intel,
                          envoy_final_stream_intel final_stream_intel, void* context) {
  void* result = call_jvm_on_error(error, stream_intel, final_stream_intel, context);
  jni_delete_global_ref(context);
  return result;
}

static void* call_jvm_on_cancel(envoy_stream_intel stream_intel,
                                envoy_final_stream_intel final_stream_intel, void* context) {
  jni_log("[Envoy]", "jvm_on_cancel");

  JNIEnv* env = get_env();
  jobject j_context = static_cast<jobject>(context);

  jclass jcls_JvmObserverContext = env->GetObjectClass(j_context);
  jmethodID jmid_onCancel =
      env->GetMethodID(jcls_JvmObserverContext, "onCancel", "([J[J)Ljava/lang/Object;");

  jlongArray j_stream_intel = native_stream_intel_to_array(env, stream_intel);
  jlongArray j_final_stream_intel = native_final_stream_intel_to_array(env, final_stream_intel);

  jobject result =
      env->CallObjectMethod(j_context, jmid_onCancel, j_stream_intel, j_final_stream_intel);

  Envoy::JNI::Exception::checkAndClear();

  env->DeleteLocalRef(j_stream_intel);
  env->DeleteLocalRef(j_final_stream_intel);
  env->DeleteLocalRef(jcls_JvmObserverContext);
  return result;
}

static void* jvm_on_complete(envoy_stream_intel stream_intel,
                             envoy_final_stream_intel final_stream_intel, void* context) {
  void* result = call_jvm_on_complete(stream_intel, final_stream_intel, context);
  jni_delete_global_ref(context);
  return result;
}

static void* jvm_on_cancel(envoy_stream_intel stream_intel,
                           envoy_final_stream_intel final_stream_intel, void* context) {
  void* result = call_jvm_on_cancel(stream_intel, final_stream_intel, context);
  jni_delete_global_ref(context);
  return result;
}

static void jvm_http_filter_on_error(envoy_error error, envoy_stream_intel stream_intel,
                                     envoy_final_stream_intel final_stream_intel,
                                     const void* context) {
  call_jvm_on_error(error, stream_intel, final_stream_intel, const_cast<void*>(context));
}

static void jvm_http_filter_on_cancel(envoy_stream_intel stream_intel,
                                      envoy_final_stream_intel final_stream_intel,
                                      const void* context) {
  call_jvm_on_cancel(stream_intel, final_stream_intel, const_cast<void*>(context));
}

static void* jvm_on_send_window_available(envoy_stream_intel stream_intel, void* context) {
  jni_log("[Envoy]", "jvm_on_send_window_available");

  JNIEnv* env = get_env();
  jobject j_context = static_cast<jobject>(context);

  jclass jcls_JvmObserverContext = env->GetObjectClass(j_context);
  jmethodID jmid_onSendWindowAvailable =
      env->GetMethodID(jcls_JvmObserverContext, "onSendWindowAvailable", "([J)Ljava/lang/Object;");

  jlongArray j_stream_intel = native_stream_intel_to_array(env, stream_intel);

  jobject result = env->CallObjectMethod(j_context, jmid_onSendWindowAvailable, j_stream_intel);

  env->DeleteLocalRef(j_stream_intel);
  env->DeleteLocalRef(jcls_JvmObserverContext);
  return result;
}

// JvmKeyValueStoreContext
static envoy_data jvm_kv_store_read(envoy_data key, const void* context) {
  jni_log("[Envoy]", "jvm_kv_store_read");
  JNIEnv* env = get_env();

  jobject j_context = static_cast<jobject>(const_cast<void*>(context));

  jclass jcls_JvmKeyValueStoreContext = env->GetObjectClass(j_context);
  jmethodID jmid_read = env->GetMethodID(jcls_JvmKeyValueStoreContext, "read", "([B)[B");
  jbyteArray j_key = native_data_to_array(env, key);
  jbyteArray j_value = (jbyteArray)env->CallObjectMethod(j_context, jmid_read, j_key);
  envoy_data native_data = array_to_native_data(env, j_value);

  env->DeleteLocalRef(j_value);
  env->DeleteLocalRef(j_key);
  env->DeleteLocalRef(jcls_JvmKeyValueStoreContext);

  return native_data;
}

static void jvm_kv_store_remove(envoy_data key, const void* context) {
  jni_log("[Envoy]", "jvm_kv_store_remove");
  JNIEnv* env = get_env();

  jobject j_context = static_cast<jobject>(const_cast<void*>(context));

  jclass jcls_JvmKeyValueStoreContext = env->GetObjectClass(j_context);
  jmethodID jmid_remove = env->GetMethodID(jcls_JvmKeyValueStoreContext, "remove", "([B)V");
  jbyteArray j_key = native_data_to_array(env, key);
  env->CallVoidMethod(j_context, jmid_remove, j_key);

  env->DeleteLocalRef(j_key);
  env->DeleteLocalRef(jcls_JvmKeyValueStoreContext);
}

static void jvm_kv_store_save(envoy_data key, envoy_data value, const void* context) {
  jni_log("[Envoy]", "jvm_kv_store_save");
  JNIEnv* env = get_env();

  jobject j_context = static_cast<jobject>(const_cast<void*>(context));

  jclass jcls_JvmKeyValueStoreContext = env->GetObjectClass(j_context);
  jmethodID jmid_save = env->GetMethodID(jcls_JvmKeyValueStoreContext, "save", "([B[B)V");
  jbyteArray j_key = native_data_to_array(env, key);
  jbyteArray j_value = native_data_to_array(env, value);
  env->CallVoidMethod(j_context, jmid_save, j_key, j_value);

  env->DeleteLocalRef(j_value);
  env->DeleteLocalRef(j_key);
  env->DeleteLocalRef(jcls_JvmKeyValueStoreContext);
}

// JvmFilterFactoryContext

static const void* jvm_http_filter_init(const void* context) {
  jni_log("[Envoy]", "jvm_filter_init");

  JNIEnv* env = get_env();

  envoy_http_filter* c_filter = static_cast<envoy_http_filter*>(const_cast<void*>(context));
  jobject j_context = static_cast<jobject>(const_cast<void*>(c_filter->static_context));

  jni_log_fmt("[Envoy]", "j_context: %p", j_context);

  jclass jcls_JvmFilterFactoryContext = env->GetObjectClass(j_context);
  jmethodID jmid_create = env->GetMethodID(jcls_JvmFilterFactoryContext, "create",
                                           "()Lio/envoyproxy/envoymobile/engine/JvmFilterContext;");

  jobject j_filter = env->CallObjectMethod(j_context, jmid_create);
  jni_log_fmt("[Envoy]", "j_filter: %p", j_filter);
  jobject retained_filter = env->NewGlobalRef(j_filter);

  env->DeleteLocalRef(jcls_JvmFilterFactoryContext);
  env->DeleteLocalRef(j_filter);

  return retained_filter;
}

// EnvoyStringAccessor

static envoy_data jvm_get_string(const void* context) {
  JNIEnv* env = get_env();
  jobject j_context = static_cast<jobject>(const_cast<void*>(context));
  jclass jcls_JvmStringAccessorContext = env->GetObjectClass(j_context);
  jmethodID jmid_getString =
      env->GetMethodID(jcls_JvmStringAccessorContext, "getEnvoyString", "()[B");
  jbyteArray j_data = (jbyteArray)env->CallObjectMethod(j_context, jmid_getString);
  envoy_data native_data = array_to_native_data(env, j_data);

  env->DeleteLocalRef(jcls_JvmStringAccessorContext);
  env->DeleteLocalRef(j_data);

  return native_data;
}

// EnvoyHTTPStream

extern "C" JNIEXPORT jlong JNICALL Java_io_envoyproxy_envoymobile_engine_JniLibrary_initStream(
    JNIEnv* env, jclass, jlong engine_handle) {

  return init_stream(static_cast<envoy_engine_t>(engine_handle));
}

extern "C" JNIEXPORT jint JNICALL Java_io_envoyproxy_envoymobile_engine_JniLibrary_startStream(
    JNIEnv* env, jclass, jlong engine_handle, jlong stream_handle, jobject j_context,
    jboolean explicit_flow_control) {

  // TODO: To be truly safe we may need stronger guarantees of operation ordering on this ref.
  jobject retained_context = env->NewGlobalRef(j_context);
  envoy_http_callbacks native_callbacks = {jvm_on_response_headers,
                                           jvm_on_response_data,
                                           jvm_on_metadata,
                                           jvm_on_response_trailers,
                                           jvm_on_error,
                                           jvm_on_complete,
                                           jvm_on_cancel,
                                           jvm_on_send_window_available,
                                           retained_context};
  envoy_status_t result = start_stream(static_cast<envoy_engine_t>(engine_handle),
                                       static_cast<envoy_stream_t>(stream_handle), native_callbacks,
                                       explicit_flow_control);
  if (result != ENVOY_SUCCESS) {
    env->DeleteGlobalRef(retained_context); // No callbacks are fired and we need to release
  }
  return result;
}

// EnvoyKeyValueStore

extern "C" JNIEXPORT jint JNICALL
Java_io_envoyproxy_envoymobile_engine_JniLibrary_registerKeyValueStore(JNIEnv* env, jclass,
                                                                       jstring name,
                                                                       jobject j_context) {

  // TODO(goaway): The java context here leaks, but it's tied to the life of the engine.
  // This will need to be updated for https://github.com/envoyproxy/envoy-mobile/issues/332
  jni_log("[Envoy]", "registerKeyValueStore");
  jni_log_fmt("[Envoy]", "j_context: %p", j_context);
  jobject retained_context = env->NewGlobalRef(j_context);
  jni_log_fmt("[Envoy]", "retained_context: %p", retained_context);
  envoy_kv_store* api = (envoy_kv_store*)safe_malloc(sizeof(envoy_kv_store));
  api->save = jvm_kv_store_save;
  api->read = jvm_kv_store_read;
  api->remove = jvm_kv_store_remove;
  api->context = retained_context;

  envoy_status_t result = register_platform_api(env->GetStringUTFChars(name, nullptr), api);
  return result;
}

// EnvoyHTTPFilter

extern "C" JNIEXPORT jint JNICALL
Java_io_envoyproxy_envoymobile_engine_JniLibrary_registerFilterFactory(JNIEnv* env, jclass,
                                                                       jstring filter_name,
                                                                       jobject j_context) {

  // TODO(goaway): Everything here leaks, but it's all be tied to the life of the engine.
  // This will need to be updated for https://github.com/envoyproxy/envoy-mobile/issues/332
  jni_log("[Envoy]", "registerFilterFactory");
  jni_log_fmt("[Envoy]", "j_context: %p", j_context);
  jobject retained_context = env->NewGlobalRef(j_context);
  jni_log_fmt("[Envoy]", "retained_context: %p", retained_context);
  envoy_http_filter* api = (envoy_http_filter*)safe_malloc(sizeof(envoy_http_filter));
  api->init_filter = jvm_http_filter_init;
  api->on_request_headers = jvm_http_filter_on_request_headers;
  api->on_request_data = jvm_http_filter_on_request_data;
  api->on_request_trailers = jvm_http_filter_on_request_trailers;
  api->on_response_headers = jvm_http_filter_on_response_headers;
  api->on_response_data = jvm_http_filter_on_response_data;
  api->on_response_trailers = jvm_http_filter_on_response_trailers;
  api->set_request_callbacks = jvm_http_filter_set_request_callbacks;
  api->on_resume_request = jvm_http_filter_on_resume_request;
  api->set_response_callbacks = jvm_http_filter_set_response_callbacks;
  api->on_resume_response = jvm_http_filter_on_resume_response;
  api->on_cancel = jvm_http_filter_on_cancel;
  api->on_error = jvm_http_filter_on_error;
  api->release_filter = jni_delete_const_global_ref;
  api->static_context = retained_context;
  api->instance_context = nullptr;

  envoy_status_t result = register_platform_api(env->GetStringUTFChars(filter_name, nullptr), api);
  return result;
}

extern "C" JNIEXPORT void JNICALL
Java_io_envoyproxy_envoymobile_engine_EnvoyHTTPFilterCallbacksImpl_callResumeIteration(
    JNIEnv* env, jclass, jlong callback_handle, jobject j_context) {
  jni_log("[Envoy]", "callResumeIteration");
  // Context is only passed here to ensure it's not inadvertently gc'd during execution of this
  // function. To be extra safe, do an explicit retain with a GlobalRef.
  jobject retained_context = env->NewGlobalRef(j_context);
  envoy_http_filter_callbacks* callbacks =
      reinterpret_cast<envoy_http_filter_callbacks*>(callback_handle);
  callbacks->resume_iteration(callbacks->callback_context);
  env->DeleteGlobalRef(retained_context);
}

extern "C" JNIEXPORT void JNICALL
Java_io_envoyproxy_envoymobile_engine_EnvoyHTTPFilterCallbacksImpl_callResetIdleTimer(
    JNIEnv* env, jclass, jlong callback_handle, jobject j_context) {
  jni_log("[Envoy]", "callResetIdleTimer");
  // Context is only passed here to ensure it's not inadvertently gc'd during execution of this
  // function. To be extra safe, do an explicit retain with a GlobalRef.
  jobject retained_context = env->NewGlobalRef(j_context);
  envoy_http_filter_callbacks* callbacks =
      reinterpret_cast<envoy_http_filter_callbacks*>(callback_handle);
  callbacks->reset_idle(callbacks->callback_context);
  env->DeleteGlobalRef(retained_context);
}

extern "C" JNIEXPORT void JNICALL
Java_io_envoyproxy_envoymobile_engine_EnvoyHTTPFilterCallbacksImpl_callReleaseCallbacks(
    JNIEnv* env, jclass, jlong callback_handle) {
  jni_log("[Envoy]", "callReleaseCallbacks");
  envoy_http_filter_callbacks* callbacks =
      reinterpret_cast<envoy_http_filter_callbacks*>(callback_handle);
  callbacks->release_callbacks(callbacks->callback_context);
  free(callbacks);
}

// EnvoyHTTPStream

extern "C" JNIEXPORT jint JNICALL Java_io_envoyproxy_envoymobile_engine_JniLibrary_readData(
    JNIEnv* env, jclass, jlong engine_handle, jlong stream_handle, jlong byte_count) {
  return read_data(static_cast<envoy_engine_t>(engine_handle),
                   static_cast<envoy_stream_t>(stream_handle), byte_count);
}

// The Java counterpart guarantees to invoke this method with a non-null direct ByteBuffer where the
// provided length is between 0 and ByteBuffer.capacity(), inclusively.
extern "C" JNIEXPORT jint JNICALL Java_io_envoyproxy_envoymobile_engine_JniLibrary_sendData(
    JNIEnv* env, jclass, jlong engine_handle, jlong stream_handle, jobject data, jint length,
    jboolean end_stream) {
  if (end_stream) {
    jni_log("[Envoy]", "jvm_send_data_end_stream");
  }
  return send_data(static_cast<envoy_engine_t>(engine_handle),
                   static_cast<envoy_stream_t>(stream_handle),
                   buffer_to_native_data(env, data, length), end_stream);
}

// The Java counterpart guarantees to invoke this method with a non-null jbyteArray where the
// provided length is between 0 and the size of the jbyteArray, inclusively. And given that this
// jbyteArray comes from a ByteBuffer, it is also guaranteed that its length will not be greater
// than 2^31 - this is why the length type is jint.
extern "C" JNIEXPORT jint JNICALL
Java_io_envoyproxy_envoymobile_engine_JniLibrary_sendDataByteArray(JNIEnv* env, jclass,
                                                                   jlong engine_handle,
                                                                   jlong stream_handle,
                                                                   jbyteArray data, jint length,
                                                                   jboolean end_stream) {
  if (end_stream) {
    jni_log("[Envoy]", "jvm_send_data_end_stream");
  }
  return send_data(static_cast<envoy_engine_t>(engine_handle),
                   static_cast<envoy_stream_t>(stream_handle),
                   array_to_native_data(env, data, length), end_stream);
}

extern "C" JNIEXPORT jint JNICALL Java_io_envoyproxy_envoymobile_engine_JniLibrary_sendHeaders(
    JNIEnv* env, jclass, jlong engine_handle, jlong stream_handle, jobjectArray headers,
    jboolean end_stream) {
  return send_headers(static_cast<envoy_engine_t>(engine_handle),
                      static_cast<envoy_stream_t>(stream_handle), to_native_headers(env, headers),
                      end_stream);
}

extern "C" JNIEXPORT jint JNICALL Java_io_envoyproxy_envoymobile_engine_JniLibrary_sendTrailers(
    JNIEnv* env, jclass, jlong engine_handle, jlong stream_handle, jobjectArray trailers) {
  jni_log("[Envoy]", "jvm_send_trailers");
  return send_trailers(static_cast<envoy_engine_t>(engine_handle),
                       static_cast<envoy_stream_t>(stream_handle),
                       to_native_headers(env, trailers));
}

extern "C" JNIEXPORT jint JNICALL Java_io_envoyproxy_envoymobile_engine_JniLibrary_resetStream(
    JNIEnv* env, jclass, jlong engine_handle, jlong stream_handle) {
  return reset_stream(static_cast<envoy_engine_t>(engine_handle),
                      static_cast<envoy_stream_t>(stream_handle));
}

// EnvoyStringAccessor

extern "C" JNIEXPORT jint JNICALL
Java_io_envoyproxy_envoymobile_engine_JniLibrary_registerStringAccessor(JNIEnv* env, jclass,
                                                                        jstring accessor_name,
                                                                        jobject j_context) {

  // TODO(goaway): The retained_context leaks, but it's tied to the life of the engine.
  // This will need to be updated for https://github.com/envoyproxy/envoy-mobile/issues/332.
  jobject retained_context = env->NewGlobalRef(j_context);

  envoy_string_accessor* string_accessor =
      (envoy_string_accessor*)safe_malloc(sizeof(envoy_string_accessor));
  string_accessor->get_string = jvm_get_string;
  string_accessor->context = retained_context;

  envoy_status_t result =
      register_platform_api(env->GetStringUTFChars(accessor_name, nullptr), string_accessor);
  return result;
}

// Takes a jstring from Java, converts it to a C++ string, calls the supplied
// setter on it.
void setString(JNIEnv* env, jstring java_string, EngineBuilder* builder,
               EngineBuilder& (EngineBuilder::*setter)(std::string)) {
  if (!java_string) {
    return;
  }
  const char* native_java_string = env->GetStringUTFChars(java_string, nullptr);
  std::string java_string_str(native_java_string);
  if (!java_string_str.empty()) {
    (builder->*setter)(java_string_str);
    env->ReleaseStringUTFChars(java_string, native_java_string);
  }
}

// Convert jstring to std::string
std::string getCppString(JNIEnv* env, jstring java_string) {
  if (!java_string) {
    return "";
  }
  const char* native_java_string = env->GetStringUTFChars(java_string, nullptr);
  std::string cpp_string(native_java_string);
  env->ReleaseStringUTFChars(java_string, native_java_string);
  return cpp_string;
}

// Converts a java byte array to a C++ string.
std::string javaByteArrayToString(JNIEnv* env, jbyteArray j_data) {
  size_t data_length = static_cast<size_t>(env->GetArrayLength(j_data));
  char* critical_data = static_cast<char*>(env->GetPrimitiveArrayCritical(j_data, 0));
  std::string ret(critical_data, data_length);
  env->ReleasePrimitiveArrayCritical(j_data, critical_data, 0);
  return ret;
}

// Converts a java object array to C++ vector of of strings.
std::vector<std::string> javaObjectArrayToStringVector(JNIEnv* env, jobjectArray entries) {
  std::vector<std::string> ret;
  // Note that headers is a flattened array of key/value pairs.
  // Therefore, the length of the native header array is n envoy_data or n/2 envoy_map_entry.
  envoy_map_size_t length = env->GetArrayLength(entries);
  if (length == 0) {
    return ret;
  }

  for (envoy_map_size_t i = 0; i < length; ++i) {
    // Copy native byte array for header key
    jbyteArray j_str = static_cast<jbyteArray>(env->GetObjectArrayElement(entries, i));
    std::string str = javaByteArrayToString(env, j_str);
    ret.push_back(javaByteArrayToString(env, j_str));
    env->DeleteLocalRef(j_str);
  }

  return ret;
}

// Converts a java object array to C++ vector of pairs of strings.
std::vector<std::pair<std::string, std::string>>
javaObjectArrayToStringPairVector(JNIEnv* env, jobjectArray entries) {
  std::vector<std::pair<std::string, std::string>> ret;
  // Note that headers is a flattened array of key/value pairs.
  // Therefore, the length of the native header array is n envoy_data or n/2 envoy_map_entry.
  envoy_map_size_t length = env->GetArrayLength(entries);
  if (length == 0) {
    return ret;
  }

  for (envoy_map_size_t i = 0; i < length; i += 2) {
    // Copy native byte array for header key
    jbyteArray j_key = static_cast<jbyteArray>(env->GetObjectArrayElement(entries, i));
    jbyteArray j_value = static_cast<jbyteArray>(env->GetObjectArrayElement(entries, i + 1));
    std::string first = javaByteArrayToString(env, j_key);
    std::string second = javaByteArrayToString(env, j_value);
    ret.push_back(std::make_pair(first, second));

    env->DeleteLocalRef(j_key);
    env->DeleteLocalRef(j_value);
  }

  return ret;
}

void configureBuilder(
    JNIEnv* env, jstring grpc_stats_domain, jboolean admin_interface_enabled,
    jlong connect_timeout_seconds, jlong dns_refresh_seconds,
    jlong dns_failure_refresh_seconds_base, jlong dns_failure_refresh_seconds_max,
    jlong dns_query_timeout_seconds, jlong dns_min_refresh_seconds,
    jobjectArray dns_preresolve_hostnames, jboolean enable_dns_cache,
    jlong dns_cache_save_interval_seconds, jboolean enable_drain_post_dns_refresh,
    jboolean enable_http3, jboolean enable_gzip_decompression, jboolean enable_brotli_decompression,
    jboolean enable_socket_tagging, jboolean enable_interface_binding,
    jlong h2_connection_keepalive_idle_interval_milliseconds,
    jlong h2_connection_keepalive_timeout_seconds, jlong max_connections_per_host,
    jlong stats_flush_seconds, jlong stream_idle_timeout_seconds,
    jlong per_try_idle_timeout_seconds, jstring app_version, jstring app_id,
    jboolean trust_chain_verification, jobjectArray filter_chain, jobjectArray stat_sinks,
    jboolean enable_platform_certificates_validation, jobjectArray runtime_guards,
    jstring rtds_layer_name, jlong rtds_timeout_seconds, jstring ads_address, jlong ads_port,
    jstring ads_token, jlong ads_token_lifetime, jstring ads_root_certs, jstring node_id,
    jstring node_region, jstring node_zone, jstring node_sub_zone, jstring cds_resources_locator,
    jlong cds_timeout_seconds, jboolean enable_cds, Envoy::Platform::EngineBuilder& builder) {
  builder.addConnectTimeoutSeconds((connect_timeout_seconds));
  builder.addDnsRefreshSeconds((dns_refresh_seconds));
  builder.addDnsFailureRefreshSeconds((dns_failure_refresh_seconds_base),
                                      (dns_failure_refresh_seconds_max));
  builder.addDnsQueryTimeoutSeconds((dns_query_timeout_seconds));
  builder.addDnsMinRefreshSeconds((dns_min_refresh_seconds));
  builder.enableDnsCache(enable_dns_cache == JNI_TRUE, dns_cache_save_interval_seconds);
  builder.addMaxConnectionsPerHost((max_connections_per_host));
  builder.addH2ConnectionKeepaliveIdleIntervalMilliseconds(
      (h2_connection_keepalive_idle_interval_milliseconds));
  builder.addH2ConnectionKeepaliveTimeoutSeconds((h2_connection_keepalive_timeout_seconds));

  setString(env, app_version, &builder, &EngineBuilder::setAppVersion);
  setString(env, app_id, &builder, &EngineBuilder::setAppId);
  builder.setDeviceOs("Android");

  builder.setStreamIdleTimeoutSeconds((stream_idle_timeout_seconds));
  builder.setPerTryIdleTimeoutSeconds((per_try_idle_timeout_seconds));
#ifdef ENVOY_ADMIN_FUNCTIONALITY
  builder.enableAdminInterface(admin_interface_enabled == JNI_TRUE);
#endif
  builder.enableGzipDecompression(enable_gzip_decompression == JNI_TRUE);
  builder.enableBrotliDecompression(enable_brotli_decompression == JNI_TRUE);
  builder.enableSocketTagging(enable_socket_tagging == JNI_TRUE);
#ifdef ENVOY_ENABLE_QUIC
  builder.enableHttp3(enable_http3 == JNI_TRUE);
#endif
  builder.enableInterfaceBinding(enable_interface_binding == JNI_TRUE);
  builder.enableDrainPostDnsRefresh(enable_drain_post_dns_refresh == JNI_TRUE);
  builder.enforceTrustChainVerification(trust_chain_verification == JNI_TRUE);
  builder.enablePlatformCertificatesValidation(enable_platform_certificates_validation == JNI_TRUE);
  builder.setForceAlwaysUsev6(true);

  auto guards = javaObjectArrayToStringPairVector(env, runtime_guards);
  for (std::pair<std::string, std::string>& entry : guards) {
    builder.setRuntimeGuard(entry.first, entry.second == "true");
  }

  auto filters = javaObjectArrayToStringPairVector(env, filter_chain);
  for (std::pair<std::string, std::string>& filter : filters) {
    builder.addNativeFilter(filter.first, filter.second);
  }

  std::vector<std::string> sinks = javaObjectArrayToStringVector(env, stat_sinks);

#ifdef ENVOY_MOBILE_STATS_REPORTING
  builder.addStatsSinks(std::move(sinks));
  builder.addStatsFlushSeconds((stats_flush_seconds));
  setString(env, grpc_stats_domain, &builder, &EngineBuilder::addGrpcStatsDomain);
#endif

  std::vector<std::string> hostnames = javaObjectArrayToStringVector(env, dns_preresolve_hostnames);
  builder.addDnsPreresolveHostnames(hostnames);
#ifdef ENVOY_GOOGLE_GRPC
  std::string native_rtds_layer_name = getCppString(env, rtds_layer_name);
  if (!native_rtds_layer_name.empty()) {
    builder.addRtdsLayer(native_rtds_layer_name, rtds_timeout_seconds);
  }
  std::string native_node_id = getCppString(env, node_id);
  if (!native_node_id.empty()) {
    builder.setNodeId(native_node_id);
  }
  std::string native_node_region = getCppString(env, node_region);
  if (!native_node_region.empty()) {
    builder.setNodeLocality(native_node_region, getCppString(env, node_zone),
                            getCppString(env, node_sub_zone));
  }
  std::string native_ads_address = getCppString(env, ads_address);
  if (!native_ads_address.empty()) {
    builder.setAggregatedDiscoveryService(native_ads_address, ads_port,
                                          getCppString(env, ads_token), ads_token_lifetime,
                                          getCppString(env, ads_root_certs));
  }
  if (enable_cds == JNI_TRUE) {
    builder.addCdsLayer(getCppString(env, cds_resources_locator), cds_timeout_seconds);
  }
#endif
}

extern "C" JNIEXPORT jlong JNICALL Java_io_envoyproxy_envoymobile_engine_JniLibrary_createBootstrap(
    JNIEnv* env, jclass, jstring grpc_stats_domain, jboolean admin_interface_enabled,
    jlong connect_timeout_seconds, jlong dns_refresh_seconds,
    jlong dns_failure_refresh_seconds_base, jlong dns_failure_refresh_seconds_max,
    jlong dns_query_timeout_seconds, jlong dns_min_refresh_seconds,
    jobjectArray dns_preresolve_hostnames, jboolean enable_dns_cache,
    jlong dns_cache_save_interval_seconds, jboolean enable_drain_post_dns_refresh,
    jboolean enable_http3, jboolean enable_gzip_decompression, jboolean enable_brotli_decompression,
    jboolean enable_socket_tagging, jboolean enable_interface_binding,
    jlong h2_connection_keepalive_idle_interval_milliseconds,
    jlong h2_connection_keepalive_timeout_seconds, jlong max_connections_per_host,
    jlong stats_flush_seconds, jlong stream_idle_timeout_seconds,
    jlong per_try_idle_timeout_seconds, jstring app_version, jstring app_id,
    jboolean trust_chain_verification, jobjectArray filter_chain, jobjectArray stat_sinks,
    jboolean enable_platform_certificates_validation, jobjectArray runtime_guards,
    jstring rtds_layer_name, jlong rtds_timeout_seconds, jstring ads_address, jlong ads_port,
    jstring ads_token, jlong ads_token_lifetime, jstring ads_root_certs, jstring node_id,
    jstring node_region, jstring node_zone, jstring node_sub_zone, jstring cds_resources_locator,
    jlong cds_timeout_seconds, jboolean enable_cds) {
  Envoy::Platform::EngineBuilder builder;

  configureBuilder(
      env, grpc_stats_domain, admin_interface_enabled, connect_timeout_seconds, dns_refresh_seconds,
      dns_failure_refresh_seconds_base, dns_failure_refresh_seconds_max, dns_query_timeout_seconds,
      dns_min_refresh_seconds, dns_preresolve_hostnames, enable_dns_cache,
      dns_cache_save_interval_seconds, enable_drain_post_dns_refresh, enable_http3,
      enable_gzip_decompression, enable_brotli_decompression, enable_socket_tagging,
<<<<<<< HEAD
      enable_happy_eyeballs, enable_interface_binding,
      h2_connection_keepalive_idle_interval_milliseconds, h2_connection_keepalive_timeout_seconds,
      max_connections_per_host, stats_flush_seconds, stream_idle_timeout_seconds,
      per_try_idle_timeout_seconds, app_version, app_id, trust_chain_verification, filter_chain,
      stat_sinks, enable_platform_certificates_validation, runtime_guards, rtds_layer_name,
=======
      enable_interface_binding, h2_connection_keepalive_idle_interval_milliseconds,
      h2_connection_keepalive_timeout_seconds, max_connections_per_host, stats_flush_seconds,
      stream_idle_timeout_seconds, per_try_idle_timeout_seconds, app_version, app_id,
      trust_chain_verification, filter_chain, stat_sinks, enable_platform_certificates_validation,
      enable_skip_dns_lookup_for_proxied_requests, runtime_guards, rtds_layer_name,
>>>>>>> e0a67c15
      rtds_timeout_seconds, ads_address, ads_port, ads_token, ads_token_lifetime, ads_root_certs,
      node_id, node_region, node_zone, node_sub_zone, cds_resources_locator, cds_timeout_seconds,
      enable_cds, builder);

  return reinterpret_cast<intptr_t>(builder.generateBootstrap().release());
}

extern "C" JNIEXPORT jint JNICALL
Java_io_envoyproxy_envoymobile_engine_JniLibrary_resetConnectivityState(JNIEnv* env,
                                                                        jclass, // class
                                                                        jlong engine) {
  jni_log("[Envoy]", "resetConnectivityState");
  return reset_connectivity_state(engine);
}

extern "C" JNIEXPORT jint JNICALL
Java_io_envoyproxy_envoymobile_engine_JniLibrary_setPreferredNetwork(JNIEnv* env,
                                                                     jclass, // class
                                                                     jlong engine, jint network) {
  jni_log("[Envoy]", "setting preferred network");
  return set_preferred_network(static_cast<envoy_engine_t>(engine),
                               static_cast<envoy_network_t>(network));
}

extern "C" JNIEXPORT jint JNICALL Java_io_envoyproxy_envoymobile_engine_JniLibrary_setProxySettings(
    JNIEnv* env,
    jclass, // class
    jlong engine, jstring host, jint port) {
  jni_log("[Envoy]", "setProxySettings");

  const char* native_host = env->GetStringUTFChars(host, nullptr);
  const uint16_t native_port = static_cast<uint16_t>(port);

  envoy_status_t result =
      set_proxy_settings(static_cast<envoy_engine_t>(engine), native_host, native_port);

  env->ReleaseStringUTFChars(host, native_host);
  return result;
}

static void jvm_add_test_root_certificate(const uint8_t* cert, size_t len) {
  jni_log("[Envoy]", "jvm_add_test_root_certificate");
  JNIEnv* env = get_env();
  jclass jcls_AndroidNetworkLibrary =
      find_class("io.envoyproxy.envoymobile.utilities.AndroidNetworkLibrary");
  jmethodID jmid_addTestRootCertificate =
      env->GetStaticMethodID(jcls_AndroidNetworkLibrary, "addTestRootCertificate", "([B)V");

  jbyteArray cert_array = ToJavaByteArray(env, cert, len);
  env->CallStaticVoidMethod(jcls_AndroidNetworkLibrary, jmid_addTestRootCertificate, cert_array);
  env->DeleteLocalRef(cert_array);
  env->DeleteLocalRef(jcls_AndroidNetworkLibrary);
}

static void jvm_clear_test_root_certificate() {
  jni_log("[Envoy]", "jvm_clear_test_root_certificate");
  JNIEnv* env = get_env();
  jclass jcls_AndroidNetworkLibrary =
      find_class("io.envoyproxy.envoymobile.utilities.AndroidNetworkLibrary");
  jmethodID jmid_clearTestRootCertificates =
      env->GetStaticMethodID(jcls_AndroidNetworkLibrary, "clearTestRootCertificates", "()V");

  env->CallStaticVoidMethod(jcls_AndroidNetworkLibrary, jmid_clearTestRootCertificates);
  env->DeleteLocalRef(jcls_AndroidNetworkLibrary);
}

extern "C" JNIEXPORT jobject JNICALL
Java_io_envoyproxy_envoymobile_engine_JniLibrary_callCertificateVerificationFromNative(
    JNIEnv* env, jclass, jobjectArray certChain, jbyteArray jauthType, jbyteArray jhost) {
  std::vector<std::string> cert_chain;
  std::string auth_type;
  std::string host;

  JavaArrayOfByteArrayToStringVector(env, certChain, &cert_chain);
  JavaArrayOfByteToString(env, jauthType, &auth_type);
  JavaArrayOfByteToString(env, jhost, &host);

  return call_jvm_verify_x509_cert_chain(env, cert_chain, auth_type, host);
}

extern "C" JNIEXPORT void JNICALL
Java_io_envoyproxy_envoymobile_engine_JniLibrary_callAddTestRootCertificateFromNative(
    JNIEnv* env, jclass, jbyteArray jcert) {
  std::vector<uint8_t> cert;
  JavaArrayOfByteToBytesVector(env, jcert, &cert);
  jvm_add_test_root_certificate(cert.data(), cert.size());
}

extern "C" JNIEXPORT void JNICALL
Java_io_envoyproxy_envoymobile_engine_JniLibrary_callClearTestRootCertificateFromNative(JNIEnv*,
                                                                                        jclass) {
  jvm_clear_test_root_certificate();
}<|MERGE_RESOLUTION|>--- conflicted
+++ resolved
@@ -1319,22 +1319,13 @@
       dns_min_refresh_seconds, dns_preresolve_hostnames, enable_dns_cache,
       dns_cache_save_interval_seconds, enable_drain_post_dns_refresh, enable_http3,
       enable_gzip_decompression, enable_brotli_decompression, enable_socket_tagging,
-<<<<<<< HEAD
-      enable_happy_eyeballs, enable_interface_binding,
-      h2_connection_keepalive_idle_interval_milliseconds, h2_connection_keepalive_timeout_seconds,
-      max_connections_per_host, stats_flush_seconds, stream_idle_timeout_seconds,
-      per_try_idle_timeout_seconds, app_version, app_id, trust_chain_verification, filter_chain,
-      stat_sinks, enable_platform_certificates_validation, runtime_guards, rtds_layer_name,
-=======
       enable_interface_binding, h2_connection_keepalive_idle_interval_milliseconds,
       h2_connection_keepalive_timeout_seconds, max_connections_per_host, stats_flush_seconds,
       stream_idle_timeout_seconds, per_try_idle_timeout_seconds, app_version, app_id,
       trust_chain_verification, filter_chain, stat_sinks, enable_platform_certificates_validation,
-      enable_skip_dns_lookup_for_proxied_requests, runtime_guards, rtds_layer_name,
->>>>>>> e0a67c15
-      rtds_timeout_seconds, ads_address, ads_port, ads_token, ads_token_lifetime, ads_root_certs,
-      node_id, node_region, node_zone, node_sub_zone, cds_resources_locator, cds_timeout_seconds,
-      enable_cds, builder);
+      runtime_guards, rtds_layer_name, rtds_timeout_seconds, ads_address, ads_port, ads_token,
+      ads_token_lifetime, ads_root_certs, node_id, node_region, node_zone, node_sub_zone,
+      cds_resources_locator, cds_timeout_seconds, enable_cds, builder);
 
   return reinterpret_cast<intptr_t>(builder.generateBootstrap().release());
 }
