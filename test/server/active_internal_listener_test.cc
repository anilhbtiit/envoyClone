--- conflicted
+++ resolved
@@ -117,13 +117,10 @@
   Network::MockConnectionSocket* accepted_socket = new NiceMock<Network::MockConnectionSocket>();
   NiceMock<Network::MockIoHandle> io_handle;
   EXPECT_CALL(*accepted_socket, ioHandle()).WillRepeatedly(ReturnRef(io_handle));
-<<<<<<< HEAD
-=======
   EXPECT_CALL(io_handle, recv)
       .WillOnce(Return(ByMove(Api::IoCallUint64Result(
           0, Api::IoErrorPtr(Network::IoSocketError::getIoSocketEagainInstance(),
                              Network::IoSocketError::deleteIoError)))));
->>>>>>> 74a32f3a
   EXPECT_CALL(io_handle, isOpen()).WillOnce(Return(true));
 
   EXPECT_CALL(filter_chain_factory_, createListenerFilterChain(_))
