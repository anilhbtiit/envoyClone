#pragma once

#include <functional>

#include "envoy/api/api.h"
#include "envoy/config/core/v3/config_source.pb.h"
#include "envoy/config/subscription.h"
#include "envoy/config/subscription_factory.h"
#include "envoy/event/dispatcher.h"
#include "envoy/extensions/transport_sockets/tls/v3/cert.pb.h"
#include "envoy/init/manager.h"
#include "envoy/local_info/local_info.h"
#include "envoy/runtime/runtime.h"
#include "envoy/secret/secret_callbacks.h"
#include "envoy/secret/secret_provider.h"
#include "envoy/server/transport_socket_config.h"
#include "envoy/service/discovery/v3/discovery.pb.h"
#include "envoy/stats/stats.h"
#include "envoy/upstream/cluster_manager.h"

#include "common/common/callback_impl.h"
#include "common/common/cleanup.h"
#include "common/config/utility.h"
#include "common/init/target_impl.h"
#include "common/ssl/certificate_validation_context_config_impl.h"
#include "common/ssl/tls_certificate_config_impl.h"

namespace Envoy {
namespace Secret {

/**
 * SDS API implementation that fetches secrets from SDS server via Subscription.
 */
class SdsApi : public Config::SubscriptionCallbacks {
public:
  struct SecretData {
    const std::string resource_name_;
    std::string version_info_;
    SystemTime last_updated_;
  };

  SdsApi(envoy::config::core::v3::ConfigSource sds_config, absl::string_view sds_config_name,
         Config::SubscriptionFactory& subscription_factory, TimeSource& time_source,
         ProtobufMessage::ValidationVisitor& validation_visitor, Stats::Store& stats,
         Init::Manager& init_manager, std::function<void()> destructor_cb);

  SecretData secretData();

protected:
  // Creates new secrets.
  virtual void setSecret(const envoy::extensions::transport_sockets::tls::v3::Secret&) PURE;
  virtual void validateConfig(const envoy::extensions::transport_sockets::tls::v3::Secret&) PURE;
  Common::CallbackManager<> update_callback_manager_;

  // Config::SubscriptionCallbacks
  void onConfigUpdate(const Protobuf::RepeatedPtrField<ProtobufWkt::Any>& resources,
                      const std::string& version_info) override;
  void onConfigUpdate(const Protobuf::RepeatedPtrField<envoy::service::discovery::v3::Resource>&,
                      const Protobuf::RepeatedPtrField<std::string>&, const std::string&) override;
  void onConfigUpdateFailed(Envoy::Config::ConfigUpdateFailureReason reason,
                            const EnvoyException* e) override;
  std::string resourceName(const ProtobufWkt::Any& resource) override {
    return MessageUtil::anyConvert<envoy::extensions::transport_sockets::tls::v3::Secret>(resource)
        .name();
  }
<<<<<<< HEAD
  void updateCluster() override;
  static std::string loadTypeUrl(envoy::config::core::v3alpha::ApiVersion resource_api_version);
=======
  static std::string loadTypeUrl(envoy::config::core::v3::ApiVersion resource_api_version);
>>>>>>> 17b2d04d

private:
  void validateUpdateSize(int num_resources);
  void initialize();
  Init::TargetImpl init_target_;
  Stats::Store& stats_;

  const envoy::config::core::v3::ConfigSource sds_config_;
  std::unique_ptr<Config::Subscription> subscription_;
  const std::string sds_config_name_;

  uint64_t secret_hash_;
  Cleanup clean_up_;
  ProtobufMessage::ValidationVisitor& validation_visitor_;
  Config::SubscriptionFactory& subscription_factory_;
  TimeSource& time_source_;
  SecretData secret_data_;
  size_t cluster_index_ = 0;
};

class TlsCertificateSdsApi;
class CertificateValidationContextSdsApi;
class TlsSessionTicketKeysSdsApi;
using TlsCertificateSdsApiSharedPtr = std::shared_ptr<TlsCertificateSdsApi>;
using CertificateValidationContextSdsApiSharedPtr =
    std::shared_ptr<CertificateValidationContextSdsApi>;
using TlsSessionTicketKeysSdsApiSharedPtr = std::shared_ptr<TlsSessionTicketKeysSdsApi>;

/**
 * TlsCertificateSdsApi implementation maintains and updates dynamic TLS certificate secrets.
 */
class TlsCertificateSdsApi : public SdsApi, public TlsCertificateConfigProvider {
public:
  static TlsCertificateSdsApiSharedPtr
  create(Server::Configuration::TransportSocketFactoryContext& secret_provider_context,
         const envoy::config::core::v3::ConfigSource& sds_config,
         const std::string& sds_config_name, std::function<void()> destructor_cb) {
    // We need to do this early as we invoke the subscription factory during initialization, which
    // is too late to throw.
    Config::Utility::checkLocalInfo("TlsCertificateSdsApi", secret_provider_context.localInfo());
    return std::make_shared<TlsCertificateSdsApi>(
        sds_config, sds_config_name, secret_provider_context.clusterManager().subscriptionFactory(),
        secret_provider_context.dispatcher().timeSource(),
        secret_provider_context.messageValidationVisitor(), secret_provider_context.stats(),
        *secret_provider_context.initManager(), destructor_cb);
  }

  TlsCertificateSdsApi(const envoy::config::core::v3::ConfigSource& sds_config,
                       const std::string& sds_config_name,
                       Config::SubscriptionFactory& subscription_factory, TimeSource& time_source,
                       ProtobufMessage::ValidationVisitor& validation_visitor, Stats::Store& stats,
                       Init::Manager& init_manager, std::function<void()> destructor_cb)
      : SdsApi(sds_config, sds_config_name, subscription_factory, time_source, validation_visitor,
               stats, init_manager, std::move(destructor_cb)) {}

  // SecretProvider
  const envoy::extensions::transport_sockets::tls::v3::TlsCertificate* secret() const override {
    return tls_certificate_secrets_.get();
  }
  Common::CallbackHandle* addValidationCallback(
      std::function<void(const envoy::extensions::transport_sockets::tls::v3::TlsCertificate&)>)
      override {
    return nullptr;
  }
  Common::CallbackHandle* addUpdateCallback(std::function<void()> callback) override {
    return update_callback_manager_.add(callback);
  }

protected:
  void setSecret(const envoy::extensions::transport_sockets::tls::v3::Secret& secret) override {
    tls_certificate_secrets_ =
        std::make_unique<envoy::extensions::transport_sockets::tls::v3::TlsCertificate>(
            secret.tls_certificate());
  }
  void validateConfig(const envoy::extensions::transport_sockets::tls::v3::Secret&) override {}

private:
  TlsCertificatePtr tls_certificate_secrets_;
};

/**
 * CertificateValidationContextSdsApi implementation maintains and updates dynamic certificate
 * validation context secrets.
 */
class CertificateValidationContextSdsApi : public SdsApi,
                                           public CertificateValidationContextConfigProvider {
public:
  static CertificateValidationContextSdsApiSharedPtr
  create(Server::Configuration::TransportSocketFactoryContext& secret_provider_context,
         const envoy::config::core::v3::ConfigSource& sds_config,
         const std::string& sds_config_name, std::function<void()> destructor_cb) {
    // We need to do this early as we invoke the subscription factory during initialization, which
    // is too late to throw.
    Config::Utility::checkLocalInfo("CertificateValidationContextSdsApi",
                                    secret_provider_context.localInfo());
    return std::make_shared<CertificateValidationContextSdsApi>(
        sds_config, sds_config_name, secret_provider_context.clusterManager().subscriptionFactory(),
        secret_provider_context.dispatcher().timeSource(),
        secret_provider_context.messageValidationVisitor(), secret_provider_context.stats(),
        *secret_provider_context.initManager(), destructor_cb);
  }
  CertificateValidationContextSdsApi(const envoy::config::core::v3::ConfigSource& sds_config,
                                     const std::string& sds_config_name,
                                     Config::SubscriptionFactory& subscription_factory,
                                     TimeSource& time_source,
                                     ProtobufMessage::ValidationVisitor& validation_visitor,
                                     Stats::Store& stats, Init::Manager& init_manager,
                                     std::function<void()> destructor_cb)
      : SdsApi(sds_config, sds_config_name, subscription_factory, time_source, validation_visitor,
               stats, init_manager, std::move(destructor_cb)) {}

  // SecretProvider
  const envoy::extensions::transport_sockets::tls::v3::CertificateValidationContext*
  secret() const override {
    return certificate_validation_context_secrets_.get();
  }
  Common::CallbackHandle* addUpdateCallback(std::function<void()> callback) override {
    return update_callback_manager_.add(callback);
  }

  Common::CallbackHandle* addValidationCallback(
      std::function<
          void(const envoy::extensions::transport_sockets::tls::v3::CertificateValidationContext&)>
          callback) override {
    return validation_callback_manager_.add(callback);
  }

protected:
  void setSecret(const envoy::extensions::transport_sockets::tls::v3::Secret& secret) override {
    certificate_validation_context_secrets_ = std::make_unique<
        envoy::extensions::transport_sockets::tls::v3::CertificateValidationContext>(
        secret.validation_context());
  }

  void
  validateConfig(const envoy::extensions::transport_sockets::tls::v3::Secret& secret) override {
    validation_callback_manager_.runCallbacks(secret.validation_context());
  }

private:
  CertificateValidationContextPtr certificate_validation_context_secrets_;
  Common::CallbackManager<
      const envoy::extensions::transport_sockets::tls::v3::CertificateValidationContext&>
      validation_callback_manager_;
};

/**
 * TlsSessionTicketKeysSdsApi implementation maintains and updates dynamic tls session ticket keys
 * secrets.
 */
class TlsSessionTicketKeysSdsApi : public SdsApi, public TlsSessionTicketKeysConfigProvider {
public:
  static TlsSessionTicketKeysSdsApiSharedPtr
  create(Server::Configuration::TransportSocketFactoryContext& secret_provider_context,
         const envoy::config::core::v3::ConfigSource& sds_config,
         const std::string& sds_config_name, std::function<void()> destructor_cb) {
    // We need to do this early as we invoke the subscription factory during initialization, which
    // is too late to throw.
    Config::Utility::checkLocalInfo("TlsSessionTicketKeysSdsApi",
                                    secret_provider_context.localInfo());
    return std::make_shared<TlsSessionTicketKeysSdsApi>(
        sds_config, sds_config_name, secret_provider_context.clusterManager().subscriptionFactory(),
        secret_provider_context.dispatcher().timeSource(),
        secret_provider_context.messageValidationVisitor(), secret_provider_context.stats(),
        *secret_provider_context.initManager(), destructor_cb);
  }

  TlsSessionTicketKeysSdsApi(const envoy::config::core::v3::ConfigSource& sds_config,
                             const std::string& sds_config_name,
                             Config::SubscriptionFactory& subscription_factory,
                             TimeSource& time_source,
                             ProtobufMessage::ValidationVisitor& validation_visitor,
                             Stats::Store& stats, Init::Manager& init_manager,
                             std::function<void()> destructor_cb)
      : SdsApi(sds_config, sds_config_name, subscription_factory, time_source, validation_visitor,
               stats, init_manager, std::move(destructor_cb)) {}

  // SecretProvider
  const envoy::extensions::transport_sockets::tls::v3::TlsSessionTicketKeys*
  secret() const override {
    return tls_session_ticket_keys_.get();
  }

  Common::CallbackHandle* addUpdateCallback(std::function<void()> callback) override {
    return update_callback_manager_.add(callback);
  }

  Common::CallbackHandle* addValidationCallback(
      std::function<
          void(const envoy::extensions::transport_sockets::tls::v3::TlsSessionTicketKeys&)>
          callback) override {
    return validation_callback_manager_.add(callback);
  }

protected:
  void setSecret(const envoy::extensions::transport_sockets::tls::v3::Secret& secret) override {
    tls_session_ticket_keys_ =
        std::make_unique<envoy::extensions::transport_sockets::tls::v3::TlsSessionTicketKeys>(
            secret.session_ticket_keys());
  }

  void
  validateConfig(const envoy::extensions::transport_sockets::tls::v3::Secret& secret) override {
    validation_callback_manager_.runCallbacks(secret.session_ticket_keys());
  }

private:
  Secret::TlsSessionTicketKeysPtr tls_session_ticket_keys_;
  Common::CallbackManager<
      const envoy::extensions::transport_sockets::tls::v3::TlsSessionTicketKeys&>
      validation_callback_manager_;
};

} // namespace Secret
} // namespace Envoy<|MERGE_RESOLUTION|>--- conflicted
+++ resolved
@@ -63,12 +63,8 @@
     return MessageUtil::anyConvert<envoy::extensions::transport_sockets::tls::v3::Secret>(resource)
         .name();
   }
-<<<<<<< HEAD
   void updateCluster() override;
-  static std::string loadTypeUrl(envoy::config::core::v3alpha::ApiVersion resource_api_version);
-=======
   static std::string loadTypeUrl(envoy::config::core::v3::ApiVersion resource_api_version);
->>>>>>> 17b2d04d
 
 private:
   void validateUpdateSize(int num_resources);
@@ -86,7 +82,7 @@
   Config::SubscriptionFactory& subscription_factory_;
   TimeSource& time_source_;
   SecretData secret_data_;
-  size_t cluster_index_ = 0;
+  int cluster_index_ = 0;
 };
 
 class TlsCertificateSdsApi;
