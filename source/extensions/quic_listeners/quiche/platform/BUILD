licenses(["notice"])  # Apache 2

load(
    "//bazel:envoy_build_system.bzl",
    "envoy_cc_library",
    "envoy_cc_test_library",
    "envoy_package",
)

envoy_package()

# Build targets in this package are part of the QUICHE platform implementation,
# are are not to be consumed or referenced directly by other Envoy code. The
# only consumers should be build rules under @com_googlesource_quiche//..., and
# tests. In a monorepo, this would be enforced via visibility attribute, but
# Bazel does not support limiting visibility to specific external dependencies.

# TODO: add build target for quic_platform_impl_lib

envoy_cc_library(
    name = "flags_impl_lib",
    srcs = ["flags_impl.cc"],
    hdrs = [
        "flags_impl.h",
        "flags_list.h",
    ],
    external_deps = [
        "abseil_base",
        "abseil_synchronization",
    ],
    visibility = ["//visibility:public"],
)

envoy_cc_library(
    name = "string_utils_lib",
    srcs = ["string_utils.cc"],
    hdrs = ["string_utils.h"],
    external_deps = ["abseil_str_format"],
    visibility = ["//visibility:private"],
    deps = [
        "//source/common/common:assert_lib",
        "//source/common/common:base64_lib",
    ],
)

envoy_cc_library(
    name = "http2_platform_impl_lib",
    hdrs = [
        "http2_arraysize_impl.h",
        "http2_bug_tracker_impl.h",
        "http2_containers_impl.h",
        "http2_estimate_memory_usage_impl.h",
        "http2_export_impl.h",
        "http2_flag_utils_impl.h",
        "http2_flags_impl.h",
        "http2_logging_impl.h",
        "http2_macros_impl.h",
        "http2_optional_impl.h",
        "http2_ptr_util_impl.h",
        "http2_string_impl.h",
        "http2_string_piece_impl.h",
        "http2_string_utils_impl.h",
    ],
    external_deps = [
        "abseil_base",
        "abseil_optional",
        "abseil_str_format",
    ],
    visibility = ["//visibility:public"],
    deps = [
        ":flags_impl_lib",
        ":quic_platform_logging_impl_lib",
        ":string_utils_lib",
    ],
)

envoy_cc_library(
    name = "quic_platform_export_impl_lib",
    hdrs = ["quic_export_impl.h"],
    visibility = ["//visibility:public"],
)

envoy_cc_library(
    name = "quic_platform_logging_impl_lib",
    srcs = ["quic_logging_impl.cc"],
    hdrs = [
        "quic_bug_tracker_impl.h",
        "quic_logging_impl.h",
    ],
    visibility = ["//visibility:public"],
    deps = ["//source/common/common:assert_lib"],
)

envoy_cc_library(
    name = "quic_platform_base_impl_lib",
    hdrs = [
        "quic_aligned_impl.h",
        "quic_arraysize_impl.h",
        "quic_client_stats_impl.h",
        "quic_containers_impl.h",
        "quic_endian_impl.h",
        "quic_estimate_memory_usage_impl.h",
        "quic_fallthrough_impl.h",
        "quic_flag_utils_impl.h",
        "quic_flags_impl.h",
        "quic_iovec_impl.h",
        "quic_map_util_impl.h",
        "quic_prefetch_impl.h",
        "quic_ptr_util_impl.h",
        "quic_reference_counted_impl.h",
        "quic_server_stats_impl.h",
        "quic_stack_trace_impl.h",
        "quic_str_cat_impl.h",
        "quic_stream_buffer_allocator_impl.h",
        "quic_string_piece_impl.h",
        "quic_text_utils_impl.h",
        "quic_uint128_impl.h",
    ],
    external_deps = [
        "abseil_base",
        "abseil_hash",
        "abseil_inlined_vector",
        "abseil_memory",
        "abseil_node_hash_map",
        "abseil_node_hash_set",
        "googletest",
    ],
    visibility = ["//visibility:public"],
    deps = [
        ":flags_impl_lib",
        ":string_utils_lib",
        "//source/common/common:assert_lib",
        "//source/common/common:byte_order_lib",
        "//source/server:backtrace_lib",
        "@com_googlesource_quiche//:quic_core_buffer_allocator_lib",
        "@com_googlesource_quiche//:quic_platform_export",
        "@com_googlesource_quiche//:quiche_common_platform",
    ],
)

envoy_cc_library(
    name = "quic_platform_impl_lib",
    srcs = [
        "quic_cert_utils_impl.cc",
        "quic_file_utils_impl.cc",
        "quic_hostname_utils_impl.cc",
    ],
    hdrs = [
        "quic_cert_utils_impl.h",
        "quic_file_utils_impl.h",
        "quic_hostname_utils_impl.h",
        "quic_mutex_impl.h",
        "quic_pcc_sender_impl.h",
        "quic_string_utils_impl.h",
    ],
    external_deps = [
        "quiche_quic_platform_base",
        "abseil_str_format",
        "abseil_synchronization",
        "abseil_time",
        "ssl",
    ],
    visibility = ["//visibility:public"],
    deps = [
        "//source/common/common:assert_lib",
        "//source/common/filesystem:directory_lib",
        "//source/common/filesystem:filesystem_lib",
        "//source/common/http:utility_lib",
    ],
)

envoy_cc_library(
<<<<<<< HEAD
    name = "envoy_quic_clock_lib",
    srcs = ["envoy_quic_clock.cc"],
    hdrs = ["envoy_quic_clock.h"],
    visibility = ["//visibility:public"],
    deps = [
        "//include/envoy/event:timer_interface",
        "@com_googlesource_quiche//:quic_platform",
=======
    name = "quiche_common_platform_impl_lib",
    hdrs = [
        "quiche_logging_impl.h",
        "quiche_ptr_util_impl.h",
        "quiche_unordered_containers_impl.h",
    ],
    external_deps = [
        "abseil_hash",
        "abseil_node_hash_map",
    ],
    visibility = ["//visibility:public"],
    deps = [
        ":quic_platform_logging_impl_lib",
>>>>>>> ec38ecb8
    ],
)

envoy_cc_library(
<<<<<<< HEAD
=======
    name = "quic_platform_sleep_impl_lib",
    hdrs = ["quic_sleep_impl.h"],
    visibility = ["//visibility:public"],
    deps = ["@com_googlesource_quiche//:quic_core_time_lib"],
)

envoy_cc_library(
>>>>>>> ec38ecb8
    name = "spdy_platform_impl_lib",
    hdrs = [
        "spdy_arraysize_impl.h",
        "spdy_bug_tracker_impl.h",
        "spdy_containers_impl.h",
        "spdy_endianness_util_impl.h",
        "spdy_estimate_memory_usage_impl.h",
        "spdy_export_impl.h",
        "spdy_flags_impl.h",
        "spdy_logging_impl.h",
        "spdy_macros_impl.h",
        "spdy_mem_slice_impl.h",
        "spdy_ptr_util_impl.h",
        "spdy_string_impl.h",
        "spdy_string_piece_impl.h",
        "spdy_string_utils_impl.h",
        "spdy_test_helpers_impl.h",
        "spdy_test_utils_prod_impl.h",
    ],
    external_deps = [
        "abseil_base",
        "abseil_hash",
        "abseil_inlined_vector",
        "abseil_memory",
        "abseil_str_format",
    ],
    visibility = ["//visibility:public"],
    deps = [
        ":flags_impl_lib",
        ":quic_platform_logging_impl_lib",
        ":string_utils_lib",
        "//source/common/common:assert_lib",
        "@com_googlesource_quiche//:quiche_common_lib",
    ],
)

envoy_cc_library(
    name = "spdy_platform_unsafe_arena_impl_lib",
    hdrs = ["spdy_unsafe_arena_impl.h"],
    visibility = ["//visibility:public"],
    deps = ["@com_googlesource_quiche//:spdy_simple_arena_lib"],
)<|MERGE_RESOLUTION|>--- conflicted
+++ resolved
@@ -170,7 +170,6 @@
 )
 
 envoy_cc_library(
-<<<<<<< HEAD
     name = "envoy_quic_clock_lib",
     srcs = ["envoy_quic_clock.cc"],
     hdrs = ["envoy_quic_clock.h"],
@@ -178,7 +177,10 @@
     deps = [
         "//include/envoy/event:timer_interface",
         "@com_googlesource_quiche//:quic_platform",
-=======
+    ],
+)
+
+envoy_cc_library(
     name = "quiche_common_platform_impl_lib",
     hdrs = [
         "quiche_logging_impl.h",
@@ -192,13 +194,10 @@
     visibility = ["//visibility:public"],
     deps = [
         ":quic_platform_logging_impl_lib",
->>>>>>> ec38ecb8
-    ],
-)
-
-envoy_cc_library(
-<<<<<<< HEAD
-=======
+    ],
+)
+
+envoy_cc_library(
     name = "quic_platform_sleep_impl_lib",
     hdrs = ["quic_sleep_impl.h"],
     visibility = ["//visibility:public"],
@@ -206,7 +205,6 @@
 )
 
 envoy_cc_library(
->>>>>>> ec38ecb8
     name = "spdy_platform_impl_lib",
     hdrs = [
         "spdy_arraysize_impl.h",
