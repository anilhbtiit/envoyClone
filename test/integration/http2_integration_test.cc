#include "test/integration/http2_integration_test.h"

#include <string>

#include "common/buffer/buffer_impl.h"
#include "common/http/header_map_impl.h"

#include "test/integration/utility.h"
#include "test/mocks/http/mocks.h"
#include "test/test_common/network_utility.h"
#include "test/test_common/printers.h"
#include "test/test_common/utility.h"

#include "gtest/gtest.h"

using ::testing::HasSubstr;
using ::testing::MatchesRegex;

namespace Envoy {

INSTANTIATE_TEST_SUITE_P(IpVersions, Http2IntegrationTest,
                         testing::ValuesIn(TestEnvironment::getIpVersionsForTest()),
                         TestUtility::ipTestParamsToString);

TEST_P(Http2IntegrationTest, RouterRequestAndResponseWithBodyNoBuffer) {
  testRouterRequestAndResponseWithBody(1024, 512, false);
}

TEST_P(Http2IntegrationTest, FlowControlOnAndGiantBody) {
  config_helper_.setBufferLimits(1024, 1024); // Set buffer limits upstream and downstream.
  testRouterRequestAndResponseWithBody(1024 * 1024, 1024 * 1024, false);
}

TEST_P(Http2IntegrationTest, RouterHeaderOnlyRequestAndResponseNoBuffer) {
  testRouterHeaderOnlyRequestAndResponse();
}

TEST_P(Http2IntegrationTest, RouterRequestAndResponseLargeHeaderNoBuffer) {
  testRouterRequestAndResponseWithBody(1024, 512, true);
}

TEST_P(Http2IntegrationTest, RouterUpstreamDisconnectBeforeRequestcomplete) {
  testRouterUpstreamDisconnectBeforeRequestComplete();
}

TEST_P(Http2IntegrationTest, RouterUpstreamDisconnectBeforeResponseComplete) {
  testRouterUpstreamDisconnectBeforeResponseComplete();
}

TEST_P(Http2IntegrationTest, RouterDownstreamDisconnectBeforeRequestComplete) {
  testRouterDownstreamDisconnectBeforeRequestComplete();
}

TEST_P(Http2IntegrationTest, RouterDownstreamDisconnectBeforeResponseComplete) {
  testRouterDownstreamDisconnectBeforeResponseComplete();
}

TEST_P(Http2IntegrationTest, RouterUpstreamResponseBeforeRequestComplete) {
  testRouterUpstreamResponseBeforeRequestComplete();
}

TEST_P(Http2IntegrationTest, Retry) { testRetry(); }

TEST_P(Http2IntegrationTest, RetryAttemptCount) { testRetryAttemptCountHeader(); }

static std::string response_metadata_filter = R"EOF(
name: response-metadata-filter
config: {}
)EOF";

<<<<<<< HEAD
static std::string response_metadata_filter = R"EOF(
name: response-metadata-filter
config: {}
)EOF";

void verifyExpectedMetadata(Http::MetadataMap metadata_map, std::set<std::string> keys) {
  for (const auto key : keys) {
    // keys are the same as their corresponding values.
    EXPECT_EQ(metadata_map.find(key)->second, key);
  }
  EXPECT_EQ(metadata_map.size(), keys.size());
}

=======
>>>>>>> 22a9b8c5
// Verifies metadata can be sent at different locations of the responses.
TEST_P(Http2MetadataIntegrationTest, ProxyMetadataInResponse) {
  initialize();
  codec_client_ = makeHttpConnection(lookupPort("http"));

  // Sends the first request.
  auto response = codec_client_->makeRequestWithBody(default_request_headers_, 10);
  waitForNextUpstreamRequest();

  // Sends metadata before response header.
  const std::string key = "key";
  std::string value = std::string(80 * 1024, '1');
  Http::MetadataMap metadata_map = {{key, value}};
  Http::MetadataMapPtr metadata_map_ptr = std::make_unique<Http::MetadataMap>(metadata_map);
  Http::MetadataMapVector metadata_map_vector;
  metadata_map_vector.push_back(std::move(metadata_map_ptr));
  upstream_request_->encodeMetadata(metadata_map_vector);
  upstream_request_->encodeHeaders(default_response_headers_, false);
  upstream_request_->encodeData(12, true);

  // Verifies metadata is received by the client.
  response->waitForEndStream();
  ASSERT_TRUE(response->complete());
  EXPECT_EQ(response->metadata_map().find(key)->second, value);

  // Sends the second request.
  response = codec_client_->makeRequestWithBody(default_request_headers_, 10);
  waitForNextUpstreamRequest();

  // Sends metadata after response header followed by an empty data frame with end_stream true.
  value = std::string(10, '2');
  upstream_request_->encodeHeaders(default_response_headers_, false);
  metadata_map = {{key, value}};
  metadata_map_ptr = std::make_unique<Http::MetadataMap>(metadata_map);
  metadata_map_vector.erase(metadata_map_vector.begin());
  metadata_map_vector.push_back(std::move(metadata_map_ptr));
  upstream_request_->encodeMetadata(metadata_map_vector);
  upstream_request_->encodeData(0, true);

  // Verifies metadata is received by the client.
  response->waitForEndStream();
  ASSERT_TRUE(response->complete());
  EXPECT_EQ(response->metadata_map().find(key)->second, value);

  // Sends the third request.
  response = codec_client_->makeRequestWithBody(default_request_headers_, 10);
  waitForNextUpstreamRequest();

  // Sends metadata after response header and before data.
  value = std::string(10, '3');
  upstream_request_->encodeHeaders(default_response_headers_, false);
  metadata_map = {{key, value}};
  metadata_map_ptr = std::make_unique<Http::MetadataMap>(metadata_map);
  metadata_map_vector.erase(metadata_map_vector.begin());
  metadata_map_vector.push_back(std::move(metadata_map_ptr));
  upstream_request_->encodeMetadata(metadata_map_vector);
  upstream_request_->encodeData(10, true);

  // Verifies metadata is received by the client.
  response->waitForEndStream();
  ASSERT_TRUE(response->complete());
  EXPECT_EQ(response->metadata_map().find(key)->second, value);

  // Sends the fourth request.
  response = codec_client_->makeRequestWithBody(default_request_headers_, 10);
  waitForNextUpstreamRequest();

  // Sends metadata between data frames.
  value = std::string(10, '4');
  upstream_request_->encodeHeaders(default_response_headers_, false);
  upstream_request_->encodeData(10, false);
  metadata_map = {{key, value}};
  metadata_map_ptr = std::make_unique<Http::MetadataMap>(metadata_map);
  metadata_map_vector.erase(metadata_map_vector.begin());
  metadata_map_vector.push_back(std::move(metadata_map_ptr));
  upstream_request_->encodeMetadata(metadata_map_vector);
  upstream_request_->encodeData(10, true);

  // Verifies metadata is received by the client.
  response->waitForEndStream();
  ASSERT_TRUE(response->complete());
  EXPECT_EQ(response->metadata_map().find(key)->second, value);

  // Sends the fifth request.
  response = codec_client_->makeRequestWithBody(default_request_headers_, 10);
  waitForNextUpstreamRequest();

  // Sends metadata after the last non-empty data frames.
  value = std::string(10, '5');
  upstream_request_->encodeHeaders(default_response_headers_, false);
  upstream_request_->encodeData(10, false);
  metadata_map = {{key, value}};
  metadata_map_ptr = std::make_unique<Http::MetadataMap>(metadata_map);
  metadata_map_vector.erase(metadata_map_vector.begin());
  metadata_map_vector.push_back(std::move(metadata_map_ptr));
  upstream_request_->encodeMetadata(metadata_map_vector);
  upstream_request_->encodeData(0, true);

  // Verifies metadata is received by the client.
  response->waitForEndStream();
  ASSERT_TRUE(response->complete());
  EXPECT_EQ(response->metadata_map().find(key)->second, value);

  // Sends the sixth request.
  response = codec_client_->makeRequestWithBody(default_request_headers_, 10);
  waitForNextUpstreamRequest();

  // Sends metadata before reset.
  value = std::string(10, '6');
  upstream_request_->encodeHeaders(default_response_headers_, false);
  upstream_request_->encodeData(10, false);
  metadata_map = {{key, value}};
  metadata_map_ptr = std::make_unique<Http::MetadataMap>(metadata_map);
  metadata_map_vector.erase(metadata_map_vector.begin());
  metadata_map_vector.push_back(std::move(metadata_map_ptr));
  upstream_request_->encodeMetadata(metadata_map_vector);
  upstream_request_->encodeResetStream();

  // Verifies stream is reset.
  response->waitForReset();
  ASSERT_FALSE(response->complete());
}

TEST_P(Http2MetadataIntegrationTest, ProxyMultipleMetadata) {
  initialize();
  codec_client_ = makeHttpConnection(lookupPort("http"));

  // Sends a request.
  auto response = codec_client_->makeRequestWithBody(default_request_headers_, 10);
  waitForNextUpstreamRequest();

  const int size = 4;
  std::vector<Http::MetadataMapVector> multiple_vecs(size);
  for (int i = 0; i < size; i++) {
    Runtime::RandomGeneratorImpl random;
    int value_size = random.random() % Http::METADATA_MAX_PAYLOAD_SIZE + 1;
    Http::MetadataMap metadata_map = {{std::string(i, 'a'), std::string(value_size, 'b')}};
    Http::MetadataMapPtr metadata_map_ptr = std::make_unique<Http::MetadataMap>(metadata_map);
    multiple_vecs[i].push_back(std::move(metadata_map_ptr));
  }
  upstream_request_->encodeMetadata(multiple_vecs[0]);
  upstream_request_->encodeHeaders(default_response_headers_, false);
  upstream_request_->encodeMetadata(multiple_vecs[1]);
  upstream_request_->encodeData(12, false);
  upstream_request_->encodeMetadata(multiple_vecs[2]);
  upstream_request_->encodeData(12, false);
  upstream_request_->encodeMetadata(multiple_vecs[3]);
  upstream_request_->encodeData(12, true);

  // Verifies multiple metadata are received by the client.
  response->waitForEndStream();
  ASSERT_TRUE(response->complete());
  for (int i = 0; i < size; i++) {
    for (const auto& metadata : *multiple_vecs[i][0]) {
      EXPECT_EQ(response->metadata_map().find(metadata.first)->second, metadata.second);
    }
  }
  EXPECT_EQ(response->metadata_map().size(), multiple_vecs.size());
}
<<<<<<< HEAD

TEST_P(Http2MetadataIntegrationTest, ProxyInvalidMetadata) {
  initialize();
  codec_client_ = makeHttpConnection(lookupPort("http"));

  // Sends a request.
  auto response = codec_client_->makeRequestWithBody(default_request_headers_, 10);
  waitForNextUpstreamRequest();

  // Sends over-sized metadata before response header.
  const std::string key = "key";
  std::string value = std::string(1024 * 1024, 'a');
  Http::MetadataMap metadata_map = {{key, value}};
  Http::MetadataMapPtr metadata_map_ptr = std::make_unique<Http::MetadataMap>(metadata_map);
  Http::MetadataMapVector metadata_map_vector;
  metadata_map_vector.push_back(std::move(metadata_map_ptr));
  upstream_request_->encodeMetadata(metadata_map_vector);
  upstream_request_->encodeHeaders(default_response_headers_, false);
  upstream_request_->encodeMetadata(metadata_map_vector);
  upstream_request_->encodeData(12, false);
  upstream_request_->encodeMetadata(metadata_map_vector);
  upstream_request_->encodeData(12, true);

  // Verifies metadata is not received by the client.
  response->waitForEndStream();
  ASSERT_TRUE(response->complete());
  EXPECT_EQ(response->metadata_map().size(), 0);
}

TEST_P(Http2MetadataIntegrationTest, TestResponseMetadata) {
  addFilters({response_metadata_filter});
  config_helper_.addConfigModifier(
      [&](envoy::config::filter::network::http_connection_manager::v2::HttpConnectionManager& hcm)
          -> void { hcm.set_proxy_100_continue(true); });

  initialize();
  codec_client_ = makeHttpConnection(lookupPort("http"));

  // Upstream responds with headers.
  auto response = codec_client_->makeRequestWithBody(default_request_headers_, 10);
  waitForNextUpstreamRequest();
  upstream_request_->encodeHeaders(default_response_headers_, true);

  response->waitForEndStream();
  ASSERT_TRUE(response->complete());
  // Verify metadata added in encodeHeaders(): "headers", "duplicate" and "keep".
  std::set<std::string> expected_metadata_keys = {"headers", "duplicate", "keep"};
  verifyExpectedMetadata(response->metadata_map(), expected_metadata_keys);

  // Upstream responds with headers and data.
  response = codec_client_->makeRequestWithBody(default_request_headers_, 10);
  waitForNextUpstreamRequest();
  upstream_request_->encodeHeaders(default_response_headers_, false);
  upstream_request_->encodeData(100, true);

  response->waitForEndStream();
  ASSERT_TRUE(response->complete());
  // Verify metadata added in encodeHeaders(): "headers" and "duplicate" and metadata added in
  // encodeData(): "data" and "duplicate" are received by the client. Note that "remove" is
  // consumed.
  expected_metadata_keys.insert("data");
  verifyExpectedMetadata(response->metadata_map(), expected_metadata_keys);
  EXPECT_EQ(response->keyCount("duplicate"), 2);
  EXPECT_EQ(response->keyCount("keep"), 2);

  // Upstream responds with headers, data and trailers.
  response = codec_client_->makeRequestWithBody(default_request_headers_, 10);
  waitForNextUpstreamRequest();
  upstream_request_->encodeHeaders(default_response_headers_, false);
  upstream_request_->encodeData(10, false);
  Http::TestHeaderMapImpl response_trailers{{"response", "trailer"}};
  upstream_request_->encodeTrailers(response_trailers);

  response->waitForEndStream();
  ASSERT_TRUE(response->complete());
  // Verify metadata added in encodeHeaders(): "headers" and "duplicate", and metadata added in
  // encodeData(): "data" and "duplicate", and metadata added in encodeTrailer(): "trailers" and
  // "duplicate" are received by the client. Note that "remove" is consumed.
  expected_metadata_keys.insert("trailers");
  verifyExpectedMetadata(response->metadata_map(), expected_metadata_keys);
  EXPECT_EQ(response->keyCount("duplicate"), 3);
  EXPECT_EQ(response->keyCount("keep"), 4);

  // Upstream responds with headers, 100-continue and data.
  response = codec_client_->makeRequestWithBody(Http::TestHeaderMapImpl{{":method", "GET"},
                                                                        {":path", "/dynamo/url"},
                                                                        {":scheme", "http"},
                                                                        {":authority", "host"},
                                                                        {"expect", "100-continue"}},
                                                10);

  waitForNextUpstreamRequest();
  upstream_request_->encode100ContinueHeaders(Http::TestHeaderMapImpl{{":status", "100"}});
  response->waitForContinueHeaders();
  upstream_request_->encodeHeaders(default_response_headers_, false);
  upstream_request_->encodeData(100, true);

  response->waitForEndStream();
  ASSERT_TRUE(response->complete());
  // Verify metadata added in encodeHeaders: "headers" and "duplicate", and metadata added in
  // encodeData(): "data" and "duplicate", and metadata added in encode100Continue(): "100-continue"
  // and "duplicate" are received by the client. Note that "remove" is consumed.
  expected_metadata_keys.erase("trailers");
  expected_metadata_keys.insert("100-continue");
  verifyExpectedMetadata(response->metadata_map(), expected_metadata_keys);
  EXPECT_EQ(response->keyCount("duplicate"), 4);
  EXPECT_EQ(response->keyCount("keep"), 4);

  // Upstream responds with headers and metadata that will not be consumed.
  response = codec_client_->makeRequestWithBody(default_request_headers_, 10);
  waitForNextUpstreamRequest();
  Http::MetadataMap metadata_map = {{"aaa", "aaa"}};
  Http::MetadataMapPtr metadata_map_ptr = std::make_unique<Http::MetadataMap>(metadata_map);
  Http::MetadataMapVector metadata_map_vector;
  metadata_map_vector.push_back(std::move(metadata_map_ptr));
  upstream_request_->encodeMetadata(metadata_map_vector);
  upstream_request_->encodeHeaders(default_response_headers_, true);

  response->waitForEndStream();
  ASSERT_TRUE(response->complete());
  // Verify metadata added in encodeHeaders(): "headers" and "duplicate", and metadata added in
  // encodeMetadata(): "aaa", "keep" and "duplicate" are received by the client. Note that "remove"
  // is consumed.
  expected_metadata_keys.erase("data");
  expected_metadata_keys.erase("100-continue");
  expected_metadata_keys.insert("aaa");
  verifyExpectedMetadata(response->metadata_map(), expected_metadata_keys);
  EXPECT_EQ(response->keyCount("keep"), 2);

  // Upstream responds with headers, data and metadata that will be consumed.
  response = codec_client_->makeRequestWithBody(default_request_headers_, 10);
  waitForNextUpstreamRequest();
  metadata_map = {{"consume", "consume"}, {"remove", "remove"}};
  metadata_map_ptr = std::make_unique<Http::MetadataMap>(metadata_map);
  metadata_map_vector.clear();
  metadata_map_vector.push_back(std::move(metadata_map_ptr));
  upstream_request_->encodeMetadata(metadata_map_vector);
  upstream_request_->encodeHeaders(default_response_headers_, false);
  upstream_request_->encodeData(100, true);

  response->waitForEndStream();
  ASSERT_TRUE(response->complete());
  // Verify metadata added in encodeHeaders(): "headers" and "duplicate", and metadata added in
  // encodeData(): "data", "duplicate", and metadata added in encodeMetadata(): "keep", "duplicate",
  // "replace" are received by the client. Note that key "remove" and "consume" are consumed.
  expected_metadata_keys.erase("aaa");
  expected_metadata_keys.insert("data");
  expected_metadata_keys.insert("replace");
  verifyExpectedMetadata(response->metadata_map(), expected_metadata_keys);
  EXPECT_EQ(response->keyCount("duplicate"), 2);
  EXPECT_EQ(response->keyCount("keep"), 3);
}
=======
>>>>>>> 22a9b8c5

TEST_P(Http2MetadataIntegrationTest, ProxyInvalidMetadata) {
  initialize();
  codec_client_ = makeHttpConnection(lookupPort("http"));

  // Sends a request.
  auto response = codec_client_->makeRequestWithBody(default_request_headers_, 10);
  waitForNextUpstreamRequest();

  // Sends over-sized metadata before response header.
  const std::string key = "key";
  std::string value = std::string(1024 * 1024, 'a');
  Http::MetadataMap metadata_map = {{key, value}};
  Http::MetadataMapPtr metadata_map_ptr = std::make_unique<Http::MetadataMap>(metadata_map);
  Http::MetadataMapVector metadata_map_vector;
  metadata_map_vector.push_back(std::move(metadata_map_ptr));
  upstream_request_->encodeMetadata(metadata_map_vector);
  upstream_request_->encodeHeaders(default_response_headers_, false);
  upstream_request_->encodeMetadata(metadata_map_vector);
  upstream_request_->encodeData(12, false);
  upstream_request_->encodeMetadata(metadata_map_vector);
  upstream_request_->encodeData(12, true);

  // Verifies metadata is not received by the client.
  response->waitForEndStream();
  ASSERT_TRUE(response->complete());
  EXPECT_EQ(response->metadata_map().size(), 0);
}

<<<<<<< HEAD
// Verifies small metadata can be sent at different locations of a request.
TEST_P(Http2MetadataIntegrationTest, ProxySmallMetadataInRequest) {
  initialize();
  codec_client_ = makeHttpConnection(lookupPort("http"));

  auto encoder_decoder = codec_client_->startRequest(default_request_headers_);
  request_encoder_ = &encoder_decoder.first;
  auto response = std::move(encoder_decoder.second);
  Http::MetadataMap metadata_map = {{"key", "value"}};
  codec_client_->sendMetadata(*request_encoder_, metadata_map);
  codec_client_->sendData(*request_encoder_, 1, false);
  codec_client_->sendMetadata(*request_encoder_, metadata_map);
  codec_client_->sendData(*request_encoder_, 1, false);
  codec_client_->sendMetadata(*request_encoder_, metadata_map);
  Http::TestHeaderMapImpl request_trailers{{"request", "trailer"}};
  codec_client_->sendTrailers(*request_encoder_, request_trailers);

  waitForNextUpstreamRequest();

  // Verifies metadata is received by upstream.
  upstream_request_->encodeHeaders(default_response_headers_, true);
  EXPECT_EQ(upstream_request_->metadata_map().find("key")->second, "value");
  EXPECT_EQ(upstream_request_->metadata_map().size(), 1);
  EXPECT_EQ(upstream_request_->duplicated_metadata_key_count().find("key")->second, 3);

  response->waitForEndStream();
  ASSERT_TRUE(response->complete());
}

// Verifies large metadata can be sent at different locations of a request.
TEST_P(Http2MetadataIntegrationTest, ProxyLargeMetadataInRequest) {
  initialize();
  codec_client_ = makeHttpConnection(lookupPort("http"));

  auto encoder_decoder = codec_client_->startRequest(default_request_headers_);
  request_encoder_ = &encoder_decoder.first;
  auto response = std::move(encoder_decoder.second);
  std::string value = std::string(80 * 1024, '1');
  Http::MetadataMap metadata_map = {{"key", value}};
  codec_client_->sendMetadata(*request_encoder_, metadata_map);
  codec_client_->sendData(*request_encoder_, 1, false);
  codec_client_->sendMetadata(*request_encoder_, metadata_map);
  codec_client_->sendData(*request_encoder_, 1, false);
  codec_client_->sendMetadata(*request_encoder_, metadata_map);
  Http::TestHeaderMapImpl request_trailers{{"request", "trailer"}};
  codec_client_->sendTrailers(*request_encoder_, request_trailers);

  waitForNextUpstreamRequest();

  // Verifies metadata is received upstream.
  upstream_request_->encodeHeaders(default_response_headers_, true);
  EXPECT_EQ(upstream_request_->metadata_map().find("key")->second, value);
  EXPECT_EQ(upstream_request_->metadata_map().size(), 1);
  EXPECT_EQ(upstream_request_->duplicated_metadata_key_count().find("key")->second, 3);

  response->waitForEndStream();
  ASSERT_TRUE(response->complete());
}

TEST_P(Http2MetadataIntegrationTest, RequestMetadataReachSizeLimit) {
  initialize();
  codec_client_ = makeHttpConnection(lookupPort("http"));
  fake_upstreams_[0]->set_allow_unexpected_disconnects(true);

  auto encoder_decoder = codec_client_->startRequest(default_request_headers_);
  request_encoder_ = &encoder_decoder.first;
  auto response = std::move(encoder_decoder.second);
  std::string value = std::string(10 * 1024, '1');
  Http::MetadataMap metadata_map = {{"key", value}};
  codec_client_->sendMetadata(*request_encoder_, metadata_map);
  codec_client_->sendData(*request_encoder_, 1, false);
  codec_client_->sendMetadata(*request_encoder_, metadata_map);
  codec_client_->sendData(*request_encoder_, 1, false);
  for (int i = 0; i < 200; i++) {
    codec_client_->sendMetadata(*request_encoder_, metadata_map);
    if (codec_client_->disconnected()) {
      break;
    }
  }

  // Verifies client connection will be closed.
  codec_client_->waitForDisconnect();
  ASSERT_FALSE(response->complete());
}

static std::string request_metadata_filter = R"EOF(
name: request-metadata-filter
config: {}
)EOF";

TEST_P(Http2MetadataIntegrationTest, ConsumeAndInsertRequestMetadata) {
  addFilters({request_metadata_filter});
  config_helper_.addConfigModifier(
      [&](envoy::config::filter::network::http_connection_manager::v2::HttpConnectionManager& hcm)
          -> void { hcm.set_proxy_100_continue(true); });

  initialize();
  codec_client_ = makeHttpConnection(lookupPort("http"));

  // Sends a headers only request.
  auto response = codec_client_->makeHeaderOnlyRequest(default_request_headers_);
  waitForNextUpstreamRequest();

  upstream_request_->encodeHeaders(default_response_headers_, true);
  response->waitForEndStream();
  ASSERT_TRUE(response->complete());
  // Verifies a headers metadata added.
  std::set<std::string> expected_metadata_keys = {"headers"};
  expected_metadata_keys.insert("metadata");
  verifyExpectedMetadata(upstream_request_->metadata_map(), expected_metadata_keys);

  // Sends a headers only request with metadata. An empty data frame carries end_stream.
  auto encoder_decoder = codec_client_->startRequest(default_request_headers_);
  request_encoder_ = &encoder_decoder.first;
  response = std::move(encoder_decoder.second);
  Http::MetadataMap metadata_map = {{"consume", "consume"}};
  codec_client_->sendMetadata(*request_encoder_, metadata_map);
  codec_client_->sendData(*request_encoder_, 0, true);
  waitForNextUpstreamRequest();

  upstream_request_->encodeHeaders(default_response_headers_, true);
  response->waitForEndStream();
  ASSERT_TRUE(response->complete());
  expected_metadata_keys.insert("data");
  expected_metadata_keys.insert("metadata");
  expected_metadata_keys.insert("replace");
  verifyExpectedMetadata(upstream_request_->metadata_map(), expected_metadata_keys);
  EXPECT_EQ(upstream_request_->duplicated_metadata_key_count().find("metadata")->second, 3);
  // Verifies zero length data received, and end_stream is true.
  EXPECT_EQ(true, upstream_request_->receivedData());
  EXPECT_EQ(0, upstream_request_->bodyLength());
  EXPECT_EQ(true, upstream_request_->complete());

  // Sends headers, data, metadata and trailer.
  auto encoder_decoder_2 = codec_client_->startRequest(default_request_headers_);
  request_encoder_ = &encoder_decoder_2.first;
  response = std::move(encoder_decoder_2.second);
  codec_client_->sendData(*request_encoder_, 10, false);
  metadata_map = {{"consume", "consume"}};
  codec_client_->sendMetadata(*request_encoder_, metadata_map);
  Http::TestHeaderMapImpl request_trailers{{"trailer", "trailer"}};
  codec_client_->sendTrailers(*request_encoder_, request_trailers);
  waitForNextUpstreamRequest();

  upstream_request_->encodeHeaders(default_response_headers_, true);
  response->waitForEndStream();
  ASSERT_TRUE(response->complete());
  expected_metadata_keys.insert("trailers");
  verifyExpectedMetadata(upstream_request_->metadata_map(), expected_metadata_keys);
  EXPECT_EQ(upstream_request_->duplicated_metadata_key_count().find("metadata")->second, 4);

  // Sends headers, large data, metadata. Large data triggers decodeData() multiple times, and each
  // time, a "data" metadata is added.
  auto encoder_decoder_3 = codec_client_->startRequest(default_request_headers_);
  request_encoder_ = &encoder_decoder_3.first;
  response = std::move(encoder_decoder_3.second);
  codec_client_->sendData(*request_encoder_, 100000, false);
  codec_client_->sendMetadata(*request_encoder_, metadata_map);
  codec_client_->sendData(*request_encoder_, 100000, true);
  waitForNextUpstreamRequest();

  upstream_request_->encodeHeaders(default_response_headers_, true);
  response->waitForEndStream();
  ASSERT_TRUE(response->complete());

  expected_metadata_keys.erase("trailers");
  verifyExpectedMetadata(upstream_request_->metadata_map(), expected_metadata_keys);
  EXPECT_GE(upstream_request_->duplicated_metadata_key_count().find("data")->second, 2);
  EXPECT_GE(upstream_request_->duplicated_metadata_key_count().find("metadata")->second, 3);

  // Sends multiple metadata.
  auto encoder_decoder_4 = codec_client_->startRequest(default_request_headers_);
  request_encoder_ = &encoder_decoder_4.first;
  response = std::move(encoder_decoder_4.second);
  metadata_map = {{"metadata1", "metadata1"}};
  codec_client_->sendMetadata(*request_encoder_, metadata_map);
  codec_client_->sendData(*request_encoder_, 10, false);
  metadata_map = {{"metadata2", "metadata2"}};
  codec_client_->sendMetadata(*request_encoder_, metadata_map);
  metadata_map = {{"consume", "consume"}};
  codec_client_->sendMetadata(*request_encoder_, metadata_map);
  codec_client_->sendTrailers(*request_encoder_, request_trailers);
  waitForNextUpstreamRequest();

  upstream_request_->encodeHeaders(default_response_headers_, true);
  response->waitForEndStream();
  ASSERT_TRUE(response->complete());
  expected_metadata_keys.insert("metadata1");
  expected_metadata_keys.insert("metadata2");
  expected_metadata_keys.insert("trailers");
  EXPECT_EQ(upstream_request_->duplicated_metadata_key_count().find("metadata")->second, 6);
}

static std::string decode_headers_only = R"EOF(
name: decode-headers-only
config: {}
)EOF";

TEST_P(Http2MetadataIntegrationTest, DecodeHeaderOnlyRequestWithRequestMetadata) {
  addFilters({request_metadata_filter, decode_headers_only});
  config_helper_.addConfigModifier(
      [&](envoy::config::filter::network::http_connection_manager::v2::HttpConnectionManager& hcm)
          -> void { hcm.set_proxy_100_continue(true); });

  initialize();
  codec_client_ = makeHttpConnection(lookupPort("http"));

  // Sends a request with body. Only headers will pass through filters.
  auto response =
      codec_client_->makeRequestWithBody(Http::TestHeaderMapImpl{{":method", "POST"},
                                                                 {":path", "/test/long/url"},
                                                                 {":scheme", "http"},
                                                                 {":authority", "host"}},
                                         128);
  waitForNextUpstreamRequest();

  upstream_request_->encodeHeaders(default_response_headers_, true);
  response->waitForEndStream();
  ASSERT_TRUE(response->complete());
  // Verifies a headers metadata added.
  std::set<std::string> expected_metadata_keys = {"headers"};
  expected_metadata_keys.insert("metadata");
  verifyExpectedMetadata(upstream_request_->metadata_map(), expected_metadata_keys);

  // Verifies zero length data received, and end_stream is true.
  EXPECT_EQ(true, upstream_request_->receivedData());
  EXPECT_EQ(0, upstream_request_->bodyLength());
  EXPECT_EQ(true, upstream_request_->complete());
}

TEST_P(Http2IntegrationTest, EnvoyHandlingDuplicate100Continue) {
  testEnvoyHandling100Continue(true);
=======
void verifyExpectedMetadata(Http::MetadataMap metadata_map, std::set<std::string> keys) {
  for (const auto key : keys) {
    // keys are the same as their corresponding values.
    EXPECT_EQ(metadata_map.find(key)->second, key);
  }
  EXPECT_EQ(metadata_map.size(), keys.size());
>>>>>>> 22a9b8c5
}

TEST_P(Http2MetadataIntegrationTest, TestResponseMetadata) {

  addFilters({response_metadata_filter});
  config_helper_.addConfigModifier(
      [&](envoy::config::filter::network::http_connection_manager::v2::HttpConnectionManager& hcm)
          -> void { hcm.set_proxy_100_continue(true); });

  initialize();
  codec_client_ = makeHttpConnection(lookupPort("http"));

  // Upstream responds with headers.
  auto response = codec_client_->makeRequestWithBody(default_request_headers_, 10);
  waitForNextUpstreamRequest();
  upstream_request_->encodeHeaders(default_response_headers_, true);

  response->waitForEndStream();
  ASSERT_TRUE(response->complete());
  // Verify metadata added in encodeHeaders(): "headers", "duplicate" and "keep".
  std::set<std::string> expected_metadata_keys = {"headers", "duplicate", "keep"};
  verifyExpectedMetadata(response->metadata_map(), expected_metadata_keys);

  // Upstream responds with headers and data.
  response = codec_client_->makeRequestWithBody(default_request_headers_, 10);
  waitForNextUpstreamRequest();
  upstream_request_->encodeHeaders(default_response_headers_, false);
  upstream_request_->encodeData(100, true);

  response->waitForEndStream();
  ASSERT_TRUE(response->complete());
  // Verify metadata added in encodeHeaders(): "headers" and "duplicate" and metadata added in
  // encodeData(): "data" and "duplicate" are received by the client. Note that "remove" is
  // consumed.
  expected_metadata_keys.insert("data");
  verifyExpectedMetadata(response->metadata_map(), expected_metadata_keys);
  EXPECT_EQ(response->keyCount("duplicate"), 2);
  EXPECT_EQ(response->keyCount("keep"), 2);

  // Upstream responds with headers, data and trailers.
  response = codec_client_->makeRequestWithBody(default_request_headers_, 10);
  waitForNextUpstreamRequest();
  upstream_request_->encodeHeaders(default_response_headers_, false);
  upstream_request_->encodeData(10, false);
  Http::TestHeaderMapImpl response_trailers{{"response", "trailer"}};
  upstream_request_->encodeTrailers(response_trailers);

  response->waitForEndStream();
  ASSERT_TRUE(response->complete());
  // Verify metadata added in encodeHeaders(): "headers" and "duplicate", and metadata added in
  // encodeData(): "data" and "duplicate", and metadata added in encodeTrailer(): "trailers" and
  // "duplicate" are received by the client. Note that "remove" is consumed.
  expected_metadata_keys.insert("trailers");
  verifyExpectedMetadata(response->metadata_map(), expected_metadata_keys);
  EXPECT_EQ(response->keyCount("duplicate"), 3);
  EXPECT_EQ(response->keyCount("keep"), 4);

  // Upstream responds with headers, 100-continue and data.
  response = codec_client_->makeRequestWithBody(Http::TestHeaderMapImpl{{":method", "GET"},
                                                                        {":path", "/dynamo/url"},
                                                                        {":scheme", "http"},
                                                                        {":authority", "host"},
                                                                        {"expect", "100-continue"}},
                                                10);

  waitForNextUpstreamRequest();
  upstream_request_->encode100ContinueHeaders(Http::TestHeaderMapImpl{{":status", "100"}});
  response->waitForContinueHeaders();
  upstream_request_->encodeHeaders(default_response_headers_, false);
  upstream_request_->encodeData(100, true);

  response->waitForEndStream();
  ASSERT_TRUE(response->complete());
  // Verify metadata added in encodeHeaders: "headers" and "duplicate", and metadata added in
  // encodeData(): "data" and "duplicate", and metadata added in encode100Continue(): "100-continue"
  // and "duplicate" are received by the client. Note that "remove" is consumed.
  expected_metadata_keys.erase("trailers");
  expected_metadata_keys.insert("100-continue");
  verifyExpectedMetadata(response->metadata_map(), expected_metadata_keys);
  EXPECT_EQ(response->keyCount("duplicate"), 4);
  EXPECT_EQ(response->keyCount("keep"), 4);

  // Upstream responds with headers and metadata that will not be consumed.
  response = codec_client_->makeRequestWithBody(default_request_headers_, 10);
  waitForNextUpstreamRequest();
  Http::MetadataMap metadata_map = {{"aaa", "aaa"}};
  Http::MetadataMapPtr metadata_map_ptr = std::make_unique<Http::MetadataMap>(metadata_map);
  Http::MetadataMapVector metadata_map_vector;
  metadata_map_vector.push_back(std::move(metadata_map_ptr));
  upstream_request_->encodeMetadata(metadata_map_vector);
  upstream_request_->encodeHeaders(default_response_headers_, true);

  response->waitForEndStream();
  ASSERT_TRUE(response->complete());
  // Verify metadata added in encodeHeaders(): "headers" and "duplicate", and metadata added in
  // encodeMetadata(): "aaa", "keep" and "duplicate" are received by the client. Note that "remove"
  // is consumed.
  expected_metadata_keys.erase("data");
  expected_metadata_keys.erase("100-continue");
  expected_metadata_keys.insert("aaa");
  verifyExpectedMetadata(response->metadata_map(), expected_metadata_keys);
  EXPECT_EQ(response->keyCount("keep"), 2);

  // Upstream responds with headers, data and metadata that will be consumed.
  response = codec_client_->makeRequestWithBody(default_request_headers_, 10);
  waitForNextUpstreamRequest();
  metadata_map = {{"consume", "consume"}, {"remove", "remove"}};
  metadata_map_ptr = std::make_unique<Http::MetadataMap>(metadata_map);
  metadata_map_vector.clear();
  metadata_map_vector.push_back(std::move(metadata_map_ptr));
  upstream_request_->encodeMetadata(metadata_map_vector);
  upstream_request_->encodeHeaders(default_response_headers_, false);
  upstream_request_->encodeData(100, true);

  response->waitForEndStream();
  ASSERT_TRUE(response->complete());
  // Verify metadata added in encodeHeaders(): "headers" and "duplicate", and metadata added in
  // encodeData(): "data", "duplicate", and metadata added in encodeMetadata(): "keep", "duplicate",
  // "replace" are received by the client. Note that key "remove" and "consume" are consumed.
  expected_metadata_keys.erase("aaa");
  expected_metadata_keys.insert("data");
  expected_metadata_keys.insert("replace");
  verifyExpectedMetadata(response->metadata_map(), expected_metadata_keys);
  EXPECT_EQ(response->keyCount("duplicate"), 2);
  EXPECT_EQ(response->keyCount("keep"), 3);
}

TEST_P(Http2MetadataIntegrationTest, ProxyMultipleMetadataReachSizeLimit) {
  initialize();
  codec_client_ = makeHttpConnection(lookupPort("http"));

  // Sends a request.
  auto response = codec_client_->makeRequestWithBody(default_request_headers_, 10);
  waitForNextUpstreamRequest();

  // Sends multiple metadata after response header until max size limit is reached.
  upstream_request_->encodeHeaders(default_response_headers_, false);
  const int size = 200;
  std::vector<Http::MetadataMapVector> multiple_vecs(size);
  for (int i = 0; i < size; i++) {
    Http::MetadataMap metadata_map = {{"key", std::string(10000, 'a')}};
    Http::MetadataMapPtr metadata_map_ptr = std::make_unique<Http::MetadataMap>(metadata_map);
    multiple_vecs[i].push_back(std::move(metadata_map_ptr));
    upstream_request_->encodeMetadata(multiple_vecs[i]);
  }
  upstream_request_->encodeData(12, true);

  // Verifies reset is received.
  response->waitForReset();
  ASSERT_FALSE(response->complete());
}

TEST_P(Http2IntegrationTest, GrpcRouterNotFound) {
  config_helper_.setDefaultHostAndRoute("foo.com", "/found");
  initialize();

  BufferingStreamDecoderPtr response = IntegrationUtil::makeSingleRequest(
      lookupPort("http"), "POST", "/service/notfound", "", downstream_protocol_, version_, "host",
      Http::Headers::get().ContentTypeValues.Grpc);
  ASSERT_TRUE(response->complete());
  EXPECT_STREQ("200", response->headers().Status()->value().c_str());
  EXPECT_EQ(Http::Headers::get().ContentTypeValues.Grpc,
            response->headers().ContentType()->value().c_str());
  EXPECT_STREQ("12", response->headers().GrpcStatus()->value().c_str());
}

TEST_P(Http2IntegrationTest, GrpcRetry) { testGrpcRetry(); }

TEST_P(Http2IntegrationTest, BadMagic) {
  initialize();
  Buffer::OwnedImpl buffer("hello");
  std::string response;
  RawConnectionDriver connection(
      lookupPort("http"), buffer,
      [&](Network::ClientConnection&, const Buffer::Instance& data) -> void {
        response.append(data.toString());
      },
      version_);

  connection.run();
  EXPECT_EQ("", response);
}

TEST_P(Http2IntegrationTest, BadFrame) {
  initialize();
  Buffer::OwnedImpl buffer("PRI * HTTP/2.0\r\n\r\nSM\r\n\r\nhelloworldcauseanerror");
  std::string response;
  RawConnectionDriver connection(
      lookupPort("http"), buffer,
      [&](Network::ClientConnection&, const Buffer::Instance& data) -> void {
        response.append(data.toString());
      },
      version_);

  connection.run();
  EXPECT_TRUE(response.find("SETTINGS expected") != std::string::npos);
}

// Send client headers, a GoAway and then a body and ensure the full request and
// response are received.
TEST_P(Http2IntegrationTest, GoAway) {
  config_helper_.addFilter(ConfigHelper::DEFAULT_HEALTH_CHECK_FILTER);
  initialize();

  codec_client_ = makeHttpConnection(lookupPort("http"));
  auto encoder_decoder = codec_client_->startRequest(Http::TestHeaderMapImpl{
      {":method", "GET"}, {":path", "/healthcheck"}, {":scheme", "http"}, {":authority", "host"}});
  request_encoder_ = &encoder_decoder.first;
  auto response = std::move(encoder_decoder.second);
  codec_client_->goAway();
  codec_client_->sendData(*request_encoder_, 0, true);
  response->waitForEndStream();
  codec_client_->close();

  EXPECT_TRUE(response->complete());
  EXPECT_STREQ("200", response->headers().Status()->value().c_str());
}

TEST_P(Http2IntegrationTest, Trailers) { testTrailers(1024, 2048); }

TEST_P(Http2IntegrationTest, TrailersGiantBody) { testTrailers(1024 * 1024, 1024 * 1024); }

TEST_P(Http2IntegrationTest, GrpcRequestTimeout) {
  config_helper_.addConfigModifier(
      [&](envoy::config::filter::network::http_connection_manager::v2::HttpConnectionManager& hcm)
          -> void {
        auto* route_config = hcm.mutable_route_config();
        auto* virtual_host = route_config->mutable_virtual_hosts(0);
        auto* route = virtual_host->mutable_routes(0);
        route->mutable_route()->mutable_max_grpc_timeout()->set_seconds(60 * 60);
      });
  initialize();

  // Envoy will close some number of connections when request times out.
  // Make sure they don't cause assertion failures when we ignore them.
  fake_upstreams_[0]->set_allow_unexpected_disconnects(true);
  codec_client_ = makeHttpConnection(lookupPort("http"));
  // With upstream request timeout Envoy should send a gRPC-Status "DEADLINE EXCEEDED".
  // TODO: Properly map request timeout to "DEADLINE EXCEEDED" instead of "SERVICE UNAVAILABLE".
  auto response = codec_client_->makeHeaderOnlyRequest(
      Http::TestHeaderMapImpl{{":method", "POST"},
                              {":path", "/test/long/url"},
                              {":scheme", "http"},
                              {":authority", "host"},
                              {"te", "trailers"},
                              {"grpc-timeout", "1S"}, // 1 Second
                              {"content-type", "application/grpc"}});
  response->waitForEndStream();
  EXPECT_TRUE(response->complete());
  EXPECT_STREQ("200", response->headers().Status()->value().c_str());
  EXPECT_NE(response->headers().GrpcStatus(), nullptr);
  EXPECT_STREQ("14", response->headers().GrpcStatus()->value().c_str()); // Service Unavailable
  EXPECT_LT(0, test_server_->counter("cluster.cluster_0.upstream_rq_timeout")->value());
}

// Interleave two requests and responses and make sure that idle timeout is handled correctly.
TEST_P(Http2IntegrationTest, IdleTimeoutWithSimultaneousRequests) {
  FakeHttpConnectionPtr fake_upstream_connection1;
  FakeHttpConnectionPtr fake_upstream_connection2;
  Http::StreamEncoder* encoder1;
  Http::StreamEncoder* encoder2;
  FakeStreamPtr upstream_request1;
  FakeStreamPtr upstream_request2;
  int32_t request1_bytes = 1024;
  int32_t request2_bytes = 512;

  config_helper_.addConfigModifier([](envoy::config::bootstrap::v2::Bootstrap& bootstrap) {
    auto* static_resources = bootstrap.mutable_static_resources();
    auto* cluster = static_resources->mutable_clusters(0);
    auto* http_protocol_options = cluster->mutable_common_http_protocol_options();
    auto* idle_time_out = http_protocol_options->mutable_idle_timeout();
    std::chrono::milliseconds timeout(1000);
    auto seconds = std::chrono::duration_cast<std::chrono::seconds>(timeout);
    idle_time_out->set_seconds(seconds.count());
  });

  initialize();

  codec_client_ = makeHttpConnection(lookupPort("http"));

  // Start request 1
  auto encoder_decoder =
      codec_client_->startRequest(Http::TestHeaderMapImpl{{":method", "POST"},
                                                          {":path", "/test/long/url"},
                                                          {":scheme", "http"},
                                                          {":authority", "host"}});
  encoder1 = &encoder_decoder.first;
  auto response1 = std::move(encoder_decoder.second);

  ASSERT_TRUE(fake_upstreams_[0]->waitForHttpConnection(*dispatcher_, fake_upstream_connection1));
  ASSERT_TRUE(fake_upstream_connection1->waitForNewStream(*dispatcher_, upstream_request1));

  // Start request 2
  auto encoder_decoder2 =
      codec_client_->startRequest(Http::TestHeaderMapImpl{{":method", "POST"},
                                                          {":path", "/test/long/url"},
                                                          {":scheme", "http"},
                                                          {":authority", "host"}});
  encoder2 = &encoder_decoder2.first;
  auto response2 = std::move(encoder_decoder2.second);
  ASSERT_TRUE(fake_upstreams_[0]->waitForHttpConnection(*dispatcher_, fake_upstream_connection2));
  ASSERT_TRUE(fake_upstream_connection2->waitForNewStream(*dispatcher_, upstream_request2));

  // Finish request 1
  codec_client_->sendData(*encoder1, request1_bytes, true);
  ASSERT_TRUE(upstream_request1->waitForEndStream(*dispatcher_));

  // Finish request i2
  codec_client_->sendData(*encoder2, request2_bytes, true);
  ASSERT_TRUE(upstream_request2->waitForEndStream(*dispatcher_));

  // Respond to request 2
  upstream_request2->encodeHeaders(Http::TestHeaderMapImpl{{":status", "200"}}, false);
  upstream_request2->encodeData(request2_bytes, true);
  response2->waitForEndStream();
  EXPECT_TRUE(upstream_request2->complete());
  EXPECT_EQ(request2_bytes, upstream_request2->bodyLength());
  EXPECT_TRUE(response2->complete());
  EXPECT_STREQ("200", response2->headers().Status()->value().c_str());
  EXPECT_EQ(request2_bytes, response2->body().size());

  // Validate that idle time is not kicked in.
  EXPECT_EQ(0, test_server_->counter("cluster.cluster_0.upstream_cx_idle_timeout")->value());
  EXPECT_NE(0, test_server_->counter("cluster.cluster_0.upstream_cx_total")->value());

  // Respond to request 1
  upstream_request1->encodeHeaders(Http::TestHeaderMapImpl{{":status", "200"}}, false);
  upstream_request1->encodeData(request1_bytes, true);
  response1->waitForEndStream();
  EXPECT_TRUE(upstream_request1->complete());
  EXPECT_EQ(request1_bytes, upstream_request1->bodyLength());
  EXPECT_TRUE(response1->complete());
  EXPECT_STREQ("200", response1->headers().Status()->value().c_str());
  EXPECT_EQ(request1_bytes, response1->body().size());

  // Do not send any requests and validate idle timeout kicks in after both the requests are done.
  ASSERT_TRUE(fake_upstream_connection1->waitForDisconnect());
  ASSERT_TRUE(fake_upstream_connection2->waitForDisconnect());
  test_server_->waitForCounterGe("cluster.cluster_0.upstream_cx_idle_timeout", 2);
}

// Test request mirroring / shadowing with an HTTP/2 downstream and a request with a body.
TEST_P(Http2IntegrationTest, RequestMirrorWithBody) {
  config_helper_.addConfigModifier(
      [&](envoy::config::filter::network::http_connection_manager::v2::HttpConnectionManager& hcm)
          -> void {
        hcm.mutable_route_config()
            ->mutable_virtual_hosts(0)
            ->mutable_routes(0)
            ->mutable_route()
            ->mutable_request_mirror_policy()
            ->set_cluster("cluster_0");
      });

  initialize();
  codec_client_ = makeHttpConnection(lookupPort("http"));

  // Send request with body.
  IntegrationStreamDecoderPtr request =
      codec_client_->makeRequestWithBody(Http::TestHeaderMapImpl{{":method", "POST"},
                                                                 {":path", "/test/long/url"},
                                                                 {":scheme", "http"},
                                                                 {":authority", "host"}},
                                         "hello");

  // Wait for the first request as well as the shadow.
  waitForNextUpstreamRequest();

  FakeHttpConnectionPtr fake_upstream_connection2;
  FakeStreamPtr upstream_request2;
  ASSERT_TRUE(fake_upstreams_[0]->waitForHttpConnection(*dispatcher_, fake_upstream_connection2));
  ASSERT_TRUE(fake_upstream_connection2->waitForNewStream(*dispatcher_, upstream_request2));
  ASSERT_TRUE(upstream_request2->waitForEndStream(*dispatcher_));

  // Make sure both requests have a body. Also check the shadow for the shadow headers.
  EXPECT_EQ("hello", upstream_request_->body().toString());
  EXPECT_EQ("hello", upstream_request2->body().toString());
  EXPECT_EQ("host-shadow", upstream_request2->headers().Host()->value().getStringView());

  upstream_request_->encodeHeaders(Http::TestHeaderMapImpl{{":status", "200"}}, true);
  upstream_request2->encodeHeaders(Http::TestHeaderMapImpl{{":status", "200"}}, true);
  request->waitForEndStream();
  EXPECT_EQ("200", request->headers().Status()->value().getStringView());

  // Cleanup.
  ASSERT_TRUE(fake_upstream_connection2->close());
  ASSERT_TRUE(fake_upstream_connection2->waitForDisconnect());
}

// Interleave two requests and responses and make sure the HTTP2 stack handles this correctly.
void Http2IntegrationTest::simultaneousRequest(int32_t request1_bytes, int32_t request2_bytes) {
  FakeHttpConnectionPtr fake_upstream_connection1;
  FakeHttpConnectionPtr fake_upstream_connection2;
  Http::StreamEncoder* encoder1;
  Http::StreamEncoder* encoder2;
  FakeStreamPtr upstream_request1;
  FakeStreamPtr upstream_request2;
  initialize();
  codec_client_ = makeHttpConnection(lookupPort("http"));

  // Start request 1
  auto encoder_decoder =
      codec_client_->startRequest(Http::TestHeaderMapImpl{{":method", "POST"},
                                                          {":path", "/test/long/url"},
                                                          {":scheme", "http"},
                                                          {":authority", "host"}});
  encoder1 = &encoder_decoder.first;
  auto response1 = std::move(encoder_decoder.second);

  ASSERT_TRUE(fake_upstreams_[0]->waitForHttpConnection(*dispatcher_, fake_upstream_connection1));
  ASSERT_TRUE(fake_upstream_connection1->waitForNewStream(*dispatcher_, upstream_request1));

  // Start request 2
  auto encoder_decoder2 =
      codec_client_->startRequest(Http::TestHeaderMapImpl{{":method", "POST"},
                                                          {":path", "/test/long/url"},
                                                          {":scheme", "http"},
                                                          {":authority", "host"}});
  encoder2 = &encoder_decoder2.first;
  auto response2 = std::move(encoder_decoder2.second);
  ASSERT_TRUE(fake_upstreams_[0]->waitForHttpConnection(*dispatcher_, fake_upstream_connection2));
  ASSERT_TRUE(fake_upstream_connection2->waitForNewStream(*dispatcher_, upstream_request2));

  // Finish request 1
  codec_client_->sendData(*encoder1, request1_bytes, true);
  ASSERT_TRUE(upstream_request1->waitForEndStream(*dispatcher_));

  // Finish request 2
  codec_client_->sendData(*encoder2, request2_bytes, true);
  ASSERT_TRUE(upstream_request2->waitForEndStream(*dispatcher_));

  // Respond to request 2
  upstream_request2->encodeHeaders(Http::TestHeaderMapImpl{{":status", "200"}}, false);
  upstream_request2->encodeData(request2_bytes, true);
  response2->waitForEndStream();
  EXPECT_TRUE(upstream_request2->complete());
  EXPECT_EQ(request2_bytes, upstream_request2->bodyLength());
  EXPECT_TRUE(response2->complete());
  EXPECT_STREQ("200", response2->headers().Status()->value().c_str());
  EXPECT_EQ(request2_bytes, response2->body().size());

  // Respond to request 1
  upstream_request1->encodeHeaders(Http::TestHeaderMapImpl{{":status", "200"}}, false);
  upstream_request1->encodeData(request2_bytes, true);
  response1->waitForEndStream();
  EXPECT_TRUE(upstream_request1->complete());
  EXPECT_EQ(request1_bytes, upstream_request1->bodyLength());
  EXPECT_TRUE(response1->complete());
  EXPECT_STREQ("200", response1->headers().Status()->value().c_str());
  EXPECT_EQ(request2_bytes, response1->body().size());

  // Cleanup both downstream and upstream
  ASSERT_TRUE(fake_upstream_connection1->close());
  ASSERT_TRUE(fake_upstream_connection1->waitForDisconnect());
  ASSERT_TRUE(fake_upstream_connection2->close());
  ASSERT_TRUE(fake_upstream_connection2->waitForDisconnect());
  codec_client_->close();
}

TEST_P(Http2IntegrationTest, SimultaneousRequest) { simultaneousRequest(1024, 512); }

TEST_P(Http2IntegrationTest, SimultaneousRequestWithBufferLimits) {
  config_helper_.setBufferLimits(1024, 1024); // Set buffer limits upstream and downstream.
  simultaneousRequest(1024 * 32, 1024 * 16);
}

// Test downstream connection delayed close processing.
TEST_P(Http2IntegrationTest, DelayedCloseAfterBadFrame) {
  initialize();
  Buffer::OwnedImpl buffer("PRI * HTTP/2.0\r\n\r\nSM\r\n\r\nhelloworldcauseanerror");
  std::string response;
  RawConnectionDriver connection(
      lookupPort("http"), buffer,
      [&](Network::ClientConnection& connection, const Buffer::Instance& data) -> void {
        response.append(data.toString());
        connection.dispatcher().exit();
      },
      version_);

  connection.run();
  EXPECT_THAT(response, HasSubstr("SETTINGS expected"));
  // Due to the multiple dispatchers involved (one for the RawConnectionDriver and another for the
  // Envoy server), it's possible the delayed close timer could fire and close the server socket
  // prior to the data callback above firing. Therefore, we may either still be connected, or have
  // received a remote close.
  if (connection.last_connection_event() == Network::ConnectionEvent::Connected) {
    connection.run();
  }
  EXPECT_EQ(connection.last_connection_event(), Network::ConnectionEvent::RemoteClose);
  EXPECT_EQ(test_server_->counter("http.config_test.downstream_cx_delayed_close_timeout")->value(),
            1);
}

// Test disablement of delayed close processing on downstream connections.
TEST_P(Http2IntegrationTest, DelayedCloseDisabled) {
  config_helper_.addConfigModifier(
      [](envoy::config::filter::network::http_connection_manager::v2::HttpConnectionManager& hcm) {
        hcm.mutable_delayed_close_timeout()->set_seconds(0);
      });
  initialize();
  Buffer::OwnedImpl buffer("PRI * HTTP/2.0\r\n\r\nSM\r\n\r\nhelloworldcauseanerror");
  std::string response;
  RawConnectionDriver connection(
      lookupPort("http"), buffer,
      [&](Network::ClientConnection& connection, const Buffer::Instance& data) -> void {
        response.append(data.toString());
        connection.dispatcher().exit();
      },
      version_);

  connection.run();
  EXPECT_THAT(response, HasSubstr("SETTINGS expected"));
  // Due to the multiple dispatchers involved (one for the RawConnectionDriver and another for the
  // Envoy server), it's possible for the 'connection' to receive the data and exit the dispatcher
  // prior to the FIN being received from the server.
  if (connection.last_connection_event() == Network::ConnectionEvent::Connected) {
    connection.run();
  }
  EXPECT_EQ(connection.last_connection_event(), Network::ConnectionEvent::RemoteClose);
  EXPECT_EQ(test_server_->counter("http.config_test.downstream_cx_delayed_close_timeout")->value(),
            0);
}

Http2RingHashIntegrationTest::Http2RingHashIntegrationTest() {
  config_helper_.addConfigModifier([&](envoy::config::bootstrap::v2::Bootstrap& bootstrap) -> void {
    auto* cluster = bootstrap.mutable_static_resources()->mutable_clusters(0);
    cluster->clear_hosts();
    cluster->set_lb_policy(envoy::api::v2::Cluster_LbPolicy_RING_HASH);
    for (int i = 0; i < num_upstreams_; i++) {
      auto* socket = cluster->add_hosts()->mutable_socket_address();
      socket->set_address(Network::Test::getLoopbackAddressString(version_));
    }
  });
}

Http2RingHashIntegrationTest::~Http2RingHashIntegrationTest() {
  if (codec_client_) {
    codec_client_->close();
    codec_client_ = nullptr;
  }
  for (auto it = fake_upstream_connections_.begin(); it != fake_upstream_connections_.end(); ++it) {
    AssertionResult result = (*it)->close();
    RELEASE_ASSERT(result, result.message());
    result = (*it)->waitForDisconnect();
    RELEASE_ASSERT(result, result.message());
  }
}

void Http2RingHashIntegrationTest::createUpstreams() {
  for (int i = 0; i < num_upstreams_; i++) {
    fake_upstreams_.emplace_back(
        new FakeUpstream(0, FakeHttpConnection::Type::HTTP1, version_, timeSystem()));
  }
}

INSTANTIATE_TEST_SUITE_P(IpVersions, Http2RingHashIntegrationTest,
                         testing::ValuesIn(TestEnvironment::getIpVersionsForTest()),
                         TestUtility::ipTestParamsToString);

INSTANTIATE_TEST_SUITE_P(IpVersions, Http2MetadataIntegrationTest,
                         testing::ValuesIn(TestEnvironment::getIpVersionsForTest()),
                         TestUtility::ipTestParamsToString);

void Http2RingHashIntegrationTest::sendMultipleRequests(
    int request_bytes, Http::TestHeaderMapImpl headers,
    std::function<void(IntegrationStreamDecoder&)> cb) {
  TestRandomGenerator rand;
  const uint32_t num_requests = 50;
  std::vector<Http::StreamEncoder*> encoders;
  std::vector<IntegrationStreamDecoderPtr> responses;
  std::vector<FakeStreamPtr> upstream_requests;

  initialize();

  codec_client_ = makeHttpConnection(lookupPort("http"));
  for (uint32_t i = 0; i < num_requests; ++i) {
    auto encoder_decoder = codec_client_->startRequest(headers);
    encoders.push_back(&encoder_decoder.first);
    responses.push_back(std::move(encoder_decoder.second));
    codec_client_->sendData(*encoders[i], request_bytes, true);
  }

  for (uint32_t i = 0; i < num_requests; ++i) {
    FakeHttpConnectionPtr fake_upstream_connection;
    ASSERT_TRUE(FakeUpstream::waitForHttpConnection(*dispatcher_, fake_upstreams_,
                                                    fake_upstream_connection));
    // As data and streams are interwoven, make sure waitForNewStream()
    // ignores incoming data and waits for actual stream establishment.
    upstream_requests.emplace_back();
    ASSERT_TRUE(
        fake_upstream_connection->waitForNewStream(*dispatcher_, upstream_requests.back(), true));
    upstream_requests.back()->setAddServedByHeader(true);
    fake_upstream_connections_.push_back(std::move(fake_upstream_connection));
  }

  for (uint32_t i = 0; i < num_requests; ++i) {
    ASSERT_TRUE(upstream_requests[i]->waitForEndStream(*dispatcher_));
    upstream_requests[i]->encodeHeaders(Http::TestHeaderMapImpl{{":status", "200"}}, false);
    upstream_requests[i]->encodeData(rand.random() % (1024 * 2), true);
  }

  for (uint32_t i = 0; i < num_requests; ++i) {
    responses[i]->waitForEndStream();
    EXPECT_TRUE(upstream_requests[i]->complete());
    EXPECT_EQ(request_bytes, upstream_requests[i]->bodyLength());

    EXPECT_TRUE(responses[i]->complete());
    cb(*responses[i]);
  }
}

TEST_P(Http2RingHashIntegrationTest, CookieRoutingNoCookieNoTtl) {
  config_helper_.addConfigModifier(
      [&](envoy::config::filter::network::http_connection_manager::v2::HttpConnectionManager& hcm)
          -> void {
        auto* hash_policy = hcm.mutable_route_config()
                                ->mutable_virtual_hosts(0)
                                ->mutable_routes(0)
                                ->mutable_route()
                                ->add_hash_policy();
        auto* cookie = hash_policy->mutable_cookie();
        cookie->set_name("foo");
      });

  // This test is non-deterministic, so make it extremely unlikely that not all
  // upstreams get hit.
  num_upstreams_ = 2;
  std::set<std::string> served_by;
  sendMultipleRequests(
      1024,
      Http::TestHeaderMapImpl{{":method", "POST"},
                              {":path", "/test/long/url"},
                              {":scheme", "http"},
                              {":authority", "host"}},
      [&](IntegrationStreamDecoder& response) {
        EXPECT_STREQ("200", response.headers().Status()->value().c_str());
        EXPECT_TRUE(response.headers().get(Http::Headers::get().SetCookie) == nullptr);
        served_by.insert(
            response.headers().get(Http::LowerCaseString("x-served-by"))->value().c_str());
      });
  EXPECT_EQ(served_by.size(), num_upstreams_);
}

TEST_P(Http2RingHashIntegrationTest, CookieRoutingNoCookieWithNonzeroTtlSet) {
  config_helper_.addConfigModifier(
      [&](envoy::config::filter::network::http_connection_manager::v2::HttpConnectionManager& hcm)
          -> void {
        auto* hash_policy = hcm.mutable_route_config()
                                ->mutable_virtual_hosts(0)
                                ->mutable_routes(0)
                                ->mutable_route()
                                ->add_hash_policy();
        auto* cookie = hash_policy->mutable_cookie();
        cookie->set_name("foo");
        cookie->mutable_ttl()->set_seconds(15);
      });

  std::set<std::string> set_cookies;
  sendMultipleRequests(
      1024,
      Http::TestHeaderMapImpl{{":method", "POST"},
                              {":path", "/test/long/url"},
                              {":scheme", "http"},
                              {":authority", "host"}},
      [&](IntegrationStreamDecoder& response) {
        EXPECT_STREQ("200", response.headers().Status()->value().c_str());
        std::string value = response.headers().get(Http::Headers::get().SetCookie)->value().c_str();
        set_cookies.insert(value);
        EXPECT_THAT(value, MatchesRegex("foo=.*; Max-Age=15; HttpOnly"));
      });
  EXPECT_EQ(set_cookies.size(), 1);
}

TEST_P(Http2RingHashIntegrationTest, CookieRoutingNoCookieWithZeroTtlSet) {
  config_helper_.addConfigModifier(
      [&](envoy::config::filter::network::http_connection_manager::v2::HttpConnectionManager& hcm)
          -> void {
        auto* hash_policy = hcm.mutable_route_config()
                                ->mutable_virtual_hosts(0)
                                ->mutable_routes(0)
                                ->mutable_route()
                                ->add_hash_policy();
        auto* cookie = hash_policy->mutable_cookie();
        cookie->set_name("foo");
        cookie->mutable_ttl();
      });

  std::set<std::string> set_cookies;
  sendMultipleRequests(
      1024,
      Http::TestHeaderMapImpl{{":method", "POST"},
                              {":path", "/test/long/url"},
                              {":scheme", "http"},
                              {":authority", "host"}},
      [&](IntegrationStreamDecoder& response) {
        EXPECT_STREQ("200", response.headers().Status()->value().c_str());
        std::string value = response.headers().get(Http::Headers::get().SetCookie)->value().c_str();
        set_cookies.insert(value);
        EXPECT_THAT(value, MatchesRegex("^foo=.*$"));
      });
  EXPECT_EQ(set_cookies.size(), 1);
}

TEST_P(Http2RingHashIntegrationTest, CookieRoutingWithCookieNoTtl) {
  config_helper_.addConfigModifier(
      [&](envoy::config::filter::network::http_connection_manager::v2::HttpConnectionManager& hcm)
          -> void {
        auto* hash_policy = hcm.mutable_route_config()
                                ->mutable_virtual_hosts(0)
                                ->mutable_routes(0)
                                ->mutable_route()
                                ->add_hash_policy();
        auto* cookie = hash_policy->mutable_cookie();
        cookie->set_name("foo");
      });

  std::set<std::string> served_by;
  sendMultipleRequests(
      1024,
      Http::TestHeaderMapImpl{{":method", "POST"},
                              {"cookie", "foo=bar"},
                              {":path", "/test/long/url"},
                              {":scheme", "http"},
                              {":authority", "host"}},
      [&](IntegrationStreamDecoder& response) {
        EXPECT_STREQ("200", response.headers().Status()->value().c_str());
        EXPECT_TRUE(response.headers().get(Http::Headers::get().SetCookie) == nullptr);
        served_by.insert(
            response.headers().get(Http::LowerCaseString("x-served-by"))->value().c_str());
      });
  EXPECT_EQ(served_by.size(), 1);
}

TEST_P(Http2RingHashIntegrationTest, CookieRoutingWithCookieWithTtlSet) {
  config_helper_.addConfigModifier(
      [&](envoy::config::filter::network::http_connection_manager::v2::HttpConnectionManager& hcm)
          -> void {
        auto* hash_policy = hcm.mutable_route_config()
                                ->mutable_virtual_hosts(0)
                                ->mutable_routes(0)
                                ->mutable_route()
                                ->add_hash_policy();
        auto* cookie = hash_policy->mutable_cookie();
        cookie->set_name("foo");
        cookie->mutable_ttl()->set_seconds(15);
      });

  std::set<std::string> served_by;
  sendMultipleRequests(
      1024,
      Http::TestHeaderMapImpl{{":method", "POST"},
                              {"cookie", "foo=bar"},
                              {":path", "/test/long/url"},
                              {":scheme", "http"},
                              {":authority", "host"}},
      [&](IntegrationStreamDecoder& response) {
        EXPECT_STREQ("200", response.headers().Status()->value().c_str());
        EXPECT_TRUE(response.headers().get(Http::Headers::get().SetCookie) == nullptr);
        served_by.insert(
            response.headers().get(Http::LowerCaseString("x-served-by"))->value().c_str());
      });
  EXPECT_EQ(served_by.size(), 1);
}

} // namespace Envoy<|MERGE_RESOLUTION|>--- conflicted
+++ resolved
@@ -68,22 +68,6 @@
 config: {}
 )EOF";
 
-<<<<<<< HEAD
-static std::string response_metadata_filter = R"EOF(
-name: response-metadata-filter
-config: {}
-)EOF";
-
-void verifyExpectedMetadata(Http::MetadataMap metadata_map, std::set<std::string> keys) {
-  for (const auto key : keys) {
-    // keys are the same as their corresponding values.
-    EXPECT_EQ(metadata_map.find(key)->second, key);
-  }
-  EXPECT_EQ(metadata_map.size(), keys.size());
-}
-
-=======
->>>>>>> 22a9b8c5
 // Verifies metadata can be sent at different locations of the responses.
 TEST_P(Http2MetadataIntegrationTest, ProxyMetadataInResponse) {
   initialize();
@@ -243,7 +227,6 @@
   }
   EXPECT_EQ(response->metadata_map().size(), multiple_vecs.size());
 }
-<<<<<<< HEAD
 
 TEST_P(Http2MetadataIntegrationTest, ProxyInvalidMetadata) {
   initialize();
@@ -273,6 +256,14 @@
   EXPECT_EQ(response->metadata_map().size(), 0);
 }
 
+void verifyExpectedMetadata(Http::MetadataMap metadata_map, std::set<std::string> keys) {
+  for (const auto key : keys) {
+    // keys are the same as their corresponding values.
+    EXPECT_EQ(metadata_map.find(key)->second, key);
+  }
+  EXPECT_EQ(metadata_map.size(), keys.size());
+}
+
 TEST_P(Http2MetadataIntegrationTest, TestResponseMetadata) {
   addFilters({response_metadata_filter});
   config_helper_.addConfigModifier(
@@ -396,10 +387,8 @@
   EXPECT_EQ(response->keyCount("duplicate"), 2);
   EXPECT_EQ(response->keyCount("keep"), 3);
 }
-=======
->>>>>>> 22a9b8c5
-
-TEST_P(Http2MetadataIntegrationTest, ProxyInvalidMetadata) {
+
+TEST_P(Http2MetadataIntegrationTest, ProxyMultipleMetadataReachSizeLimit) {
   initialize();
   codec_client_ = makeHttpConnection(lookupPort("http"));
 
@@ -407,27 +396,23 @@
   auto response = codec_client_->makeRequestWithBody(default_request_headers_, 10);
   waitForNextUpstreamRequest();
 
-  // Sends over-sized metadata before response header.
-  const std::string key = "key";
-  std::string value = std::string(1024 * 1024, 'a');
-  Http::MetadataMap metadata_map = {{key, value}};
-  Http::MetadataMapPtr metadata_map_ptr = std::make_unique<Http::MetadataMap>(metadata_map);
-  Http::MetadataMapVector metadata_map_vector;
-  metadata_map_vector.push_back(std::move(metadata_map_ptr));
-  upstream_request_->encodeMetadata(metadata_map_vector);
+  // Sends multiple metadata after response header until max size limit is reached.
   upstream_request_->encodeHeaders(default_response_headers_, false);
-  upstream_request_->encodeMetadata(metadata_map_vector);
-  upstream_request_->encodeData(12, false);
-  upstream_request_->encodeMetadata(metadata_map_vector);
+  const int size = 200;
+  std::vector<Http::MetadataMapVector> multiple_vecs(size);
+  for (int i = 0; i < size; i++) {
+    Http::MetadataMap metadata_map = {{"key", std::string(10000, 'a')}};
+    Http::MetadataMapPtr metadata_map_ptr = std::make_unique<Http::MetadataMap>(metadata_map);
+    multiple_vecs[i].push_back(std::move(metadata_map_ptr));
+    upstream_request_->encodeMetadata(multiple_vecs[i]);
+  }
   upstream_request_->encodeData(12, true);
 
-  // Verifies metadata is not received by the client.
-  response->waitForEndStream();
-  ASSERT_TRUE(response->complete());
-  EXPECT_EQ(response->metadata_map().size(), 0);
-}
-
-<<<<<<< HEAD
+  // Verifies reset is received.
+  response->waitForReset();
+  ASSERT_FALSE(response->complete());
+}
+
 // Verifies small metadata can be sent at different locations of a request.
 TEST_P(Http2MetadataIntegrationTest, ProxySmallMetadataInRequest) {
   initialize();
@@ -656,168 +641,6 @@
   EXPECT_EQ(true, upstream_request_->receivedData());
   EXPECT_EQ(0, upstream_request_->bodyLength());
   EXPECT_EQ(true, upstream_request_->complete());
-}
-
-TEST_P(Http2IntegrationTest, EnvoyHandlingDuplicate100Continue) {
-  testEnvoyHandling100Continue(true);
-=======
-void verifyExpectedMetadata(Http::MetadataMap metadata_map, std::set<std::string> keys) {
-  for (const auto key : keys) {
-    // keys are the same as their corresponding values.
-    EXPECT_EQ(metadata_map.find(key)->second, key);
-  }
-  EXPECT_EQ(metadata_map.size(), keys.size());
->>>>>>> 22a9b8c5
-}
-
-TEST_P(Http2MetadataIntegrationTest, TestResponseMetadata) {
-
-  addFilters({response_metadata_filter});
-  config_helper_.addConfigModifier(
-      [&](envoy::config::filter::network::http_connection_manager::v2::HttpConnectionManager& hcm)
-          -> void { hcm.set_proxy_100_continue(true); });
-
-  initialize();
-  codec_client_ = makeHttpConnection(lookupPort("http"));
-
-  // Upstream responds with headers.
-  auto response = codec_client_->makeRequestWithBody(default_request_headers_, 10);
-  waitForNextUpstreamRequest();
-  upstream_request_->encodeHeaders(default_response_headers_, true);
-
-  response->waitForEndStream();
-  ASSERT_TRUE(response->complete());
-  // Verify metadata added in encodeHeaders(): "headers", "duplicate" and "keep".
-  std::set<std::string> expected_metadata_keys = {"headers", "duplicate", "keep"};
-  verifyExpectedMetadata(response->metadata_map(), expected_metadata_keys);
-
-  // Upstream responds with headers and data.
-  response = codec_client_->makeRequestWithBody(default_request_headers_, 10);
-  waitForNextUpstreamRequest();
-  upstream_request_->encodeHeaders(default_response_headers_, false);
-  upstream_request_->encodeData(100, true);
-
-  response->waitForEndStream();
-  ASSERT_TRUE(response->complete());
-  // Verify metadata added in encodeHeaders(): "headers" and "duplicate" and metadata added in
-  // encodeData(): "data" and "duplicate" are received by the client. Note that "remove" is
-  // consumed.
-  expected_metadata_keys.insert("data");
-  verifyExpectedMetadata(response->metadata_map(), expected_metadata_keys);
-  EXPECT_EQ(response->keyCount("duplicate"), 2);
-  EXPECT_EQ(response->keyCount("keep"), 2);
-
-  // Upstream responds with headers, data and trailers.
-  response = codec_client_->makeRequestWithBody(default_request_headers_, 10);
-  waitForNextUpstreamRequest();
-  upstream_request_->encodeHeaders(default_response_headers_, false);
-  upstream_request_->encodeData(10, false);
-  Http::TestHeaderMapImpl response_trailers{{"response", "trailer"}};
-  upstream_request_->encodeTrailers(response_trailers);
-
-  response->waitForEndStream();
-  ASSERT_TRUE(response->complete());
-  // Verify metadata added in encodeHeaders(): "headers" and "duplicate", and metadata added in
-  // encodeData(): "data" and "duplicate", and metadata added in encodeTrailer(): "trailers" and
-  // "duplicate" are received by the client. Note that "remove" is consumed.
-  expected_metadata_keys.insert("trailers");
-  verifyExpectedMetadata(response->metadata_map(), expected_metadata_keys);
-  EXPECT_EQ(response->keyCount("duplicate"), 3);
-  EXPECT_EQ(response->keyCount("keep"), 4);
-
-  // Upstream responds with headers, 100-continue and data.
-  response = codec_client_->makeRequestWithBody(Http::TestHeaderMapImpl{{":method", "GET"},
-                                                                        {":path", "/dynamo/url"},
-                                                                        {":scheme", "http"},
-                                                                        {":authority", "host"},
-                                                                        {"expect", "100-continue"}},
-                                                10);
-
-  waitForNextUpstreamRequest();
-  upstream_request_->encode100ContinueHeaders(Http::TestHeaderMapImpl{{":status", "100"}});
-  response->waitForContinueHeaders();
-  upstream_request_->encodeHeaders(default_response_headers_, false);
-  upstream_request_->encodeData(100, true);
-
-  response->waitForEndStream();
-  ASSERT_TRUE(response->complete());
-  // Verify metadata added in encodeHeaders: "headers" and "duplicate", and metadata added in
-  // encodeData(): "data" and "duplicate", and metadata added in encode100Continue(): "100-continue"
-  // and "duplicate" are received by the client. Note that "remove" is consumed.
-  expected_metadata_keys.erase("trailers");
-  expected_metadata_keys.insert("100-continue");
-  verifyExpectedMetadata(response->metadata_map(), expected_metadata_keys);
-  EXPECT_EQ(response->keyCount("duplicate"), 4);
-  EXPECT_EQ(response->keyCount("keep"), 4);
-
-  // Upstream responds with headers and metadata that will not be consumed.
-  response = codec_client_->makeRequestWithBody(default_request_headers_, 10);
-  waitForNextUpstreamRequest();
-  Http::MetadataMap metadata_map = {{"aaa", "aaa"}};
-  Http::MetadataMapPtr metadata_map_ptr = std::make_unique<Http::MetadataMap>(metadata_map);
-  Http::MetadataMapVector metadata_map_vector;
-  metadata_map_vector.push_back(std::move(metadata_map_ptr));
-  upstream_request_->encodeMetadata(metadata_map_vector);
-  upstream_request_->encodeHeaders(default_response_headers_, true);
-
-  response->waitForEndStream();
-  ASSERT_TRUE(response->complete());
-  // Verify metadata added in encodeHeaders(): "headers" and "duplicate", and metadata added in
-  // encodeMetadata(): "aaa", "keep" and "duplicate" are received by the client. Note that "remove"
-  // is consumed.
-  expected_metadata_keys.erase("data");
-  expected_metadata_keys.erase("100-continue");
-  expected_metadata_keys.insert("aaa");
-  verifyExpectedMetadata(response->metadata_map(), expected_metadata_keys);
-  EXPECT_EQ(response->keyCount("keep"), 2);
-
-  // Upstream responds with headers, data and metadata that will be consumed.
-  response = codec_client_->makeRequestWithBody(default_request_headers_, 10);
-  waitForNextUpstreamRequest();
-  metadata_map = {{"consume", "consume"}, {"remove", "remove"}};
-  metadata_map_ptr = std::make_unique<Http::MetadataMap>(metadata_map);
-  metadata_map_vector.clear();
-  metadata_map_vector.push_back(std::move(metadata_map_ptr));
-  upstream_request_->encodeMetadata(metadata_map_vector);
-  upstream_request_->encodeHeaders(default_response_headers_, false);
-  upstream_request_->encodeData(100, true);
-
-  response->waitForEndStream();
-  ASSERT_TRUE(response->complete());
-  // Verify metadata added in encodeHeaders(): "headers" and "duplicate", and metadata added in
-  // encodeData(): "data", "duplicate", and metadata added in encodeMetadata(): "keep", "duplicate",
-  // "replace" are received by the client. Note that key "remove" and "consume" are consumed.
-  expected_metadata_keys.erase("aaa");
-  expected_metadata_keys.insert("data");
-  expected_metadata_keys.insert("replace");
-  verifyExpectedMetadata(response->metadata_map(), expected_metadata_keys);
-  EXPECT_EQ(response->keyCount("duplicate"), 2);
-  EXPECT_EQ(response->keyCount("keep"), 3);
-}
-
-TEST_P(Http2MetadataIntegrationTest, ProxyMultipleMetadataReachSizeLimit) {
-  initialize();
-  codec_client_ = makeHttpConnection(lookupPort("http"));
-
-  // Sends a request.
-  auto response = codec_client_->makeRequestWithBody(default_request_headers_, 10);
-  waitForNextUpstreamRequest();
-
-  // Sends multiple metadata after response header until max size limit is reached.
-  upstream_request_->encodeHeaders(default_response_headers_, false);
-  const int size = 200;
-  std::vector<Http::MetadataMapVector> multiple_vecs(size);
-  for (int i = 0; i < size; i++) {
-    Http::MetadataMap metadata_map = {{"key", std::string(10000, 'a')}};
-    Http::MetadataMapPtr metadata_map_ptr = std::make_unique<Http::MetadataMap>(metadata_map);
-    multiple_vecs[i].push_back(std::move(metadata_map_ptr));
-    upstream_request_->encodeMetadata(multiple_vecs[i]);
-  }
-  upstream_request_->encodeData(12, true);
-
-  // Verifies reset is received.
-  response->waitForReset();
-  ASSERT_FALSE(response->complete());
 }
 
 TEST_P(Http2IntegrationTest, GrpcRouterNotFound) {
