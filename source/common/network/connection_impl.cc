--- conflicted
+++ resolved
@@ -70,12 +70,7 @@
 }
 
 ConnectionImpl::~ConnectionImpl() {
-<<<<<<< HEAD
-  ASSERT(ioHandle() == -1, "ConnectionImpl was unexpectedly torn down without being closed.");
-=======
-  ASSERT(fd() == -1 && delayed_close_timer_ == nullptr,
-         "ConnectionImpl was unexpectedly torn down without being closed.");
->>>>>>> 4ef8562b
+  ASSERT(ioHandle() == -1 && delayed_close_timer_ == nullptr, "ConnectionImpl was unexpectedly torn down without being closed.");
 
   // In general we assume that owning code has called close() previously to the destructor being
   // run. This generally must be done so that callbacks run in the correct context (vs. deferred
