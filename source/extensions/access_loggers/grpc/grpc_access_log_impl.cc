#include "source/extensions/access_loggers/grpc/grpc_access_log_impl.h"

#include <chrono>

#include "envoy/data/accesslog/v3/accesslog.pb.h"
#include "envoy/extensions/access_loggers/grpc/v3/als.pb.h"
#include "envoy/grpc/async_client_manager.h"
#include "envoy/local_info/local_info.h"

#include "source/common/config/utility.h"
#include "source/common/grpc/typed_async_client.h"

namespace Envoy {
namespace Extensions {
namespace AccessLoggers {
namespace GrpcCommon {

GrpcAccessLoggerImpl::GrpcAccessLoggerImpl(
    const Grpc::RawAsyncClientSharedPtr& client,
    const envoy::extensions::access_loggers::grpc::v3::CommonGrpcAccessLogConfig& config,
    std::chrono::milliseconds buffer_flush_interval_msec, uint64_t max_buffer_size_bytes,
<<<<<<< HEAD
    Event::Dispatcher& dispatcher, const LocalInfo::LocalInfo& local_info, Stats::Scope& scope,
    envoy::config::core::v3::ApiVersion transport_api_version)
    : GrpcAccessLogger(
          std::move(client), buffer_flush_interval_msec, max_buffer_size_bytes, dispatcher, scope,
          GRPC_LOG_STATS_PREFIX.data(),
          Grpc::VersionedMethods("envoy.service.accesslog.v3.AccessLogService.StreamAccessLogs",
                                 "envoy.service.accesslog.v2.AccessLogService.StreamAccessLogs")
              .getMethodDescriptorForVersion(transport_api_version),
          transport_api_version),
      // TODO(shikugawa): configure approximate_critical_message_size_bytes
      approximate_critical_message_size_bytes_(max_buffer_size_bytes), log_name_(config.log_name()),
      local_info_(local_info) {
  critical_client_ = std::make_unique<CriticalAccessLoggerGrpcClientImpl<
      envoy::service::accesslog::v3::BufferedCriticalAccessLogsMessage>>(
      client,
      *Protobuf::DescriptorPool::generated_pool()->FindMethodByName(
          "envoy.service.accesslog.v3.AccessLogService.BufferedCriticalAccessLogs"),
      dispatcher, scope, PROTOBUF_GET_MS_OR_DEFAULT(config, message_ack_timeout, 5000),
      PROTOBUF_GET_WRAPPED_OR_DEFAULT(config, pending_critical_buffer_size_bytes, 16384),
      transport_api_version);
}
=======
    Event::Dispatcher& dispatcher, const LocalInfo::LocalInfo& local_info, Stats::Scope& scope)
    : GrpcAccessLogger(std::move(client), buffer_flush_interval_msec, max_buffer_size_bytes,
                       dispatcher, scope, GRPC_LOG_STATS_PREFIX,
                       *Protobuf::DescriptorPool::generated_pool()->FindMethodByName(
                           "envoy.service.accesslog.v3.AccessLogService.StreamAccessLogs")),
      log_name_(log_name), local_info_(local_info) {}
>>>>>>> 00b53998

void GrpcAccessLoggerImpl::addEntry(envoy::data::accesslog::v3::HTTPAccessLogEntry&& entry) {
  message_.mutable_http_logs()->mutable_log_entry()->Add(std::move(entry));
}

void GrpcAccessLoggerImpl::addEntry(envoy::data::accesslog::v3::TCPAccessLogEntry&& entry) {
  message_.mutable_tcp_logs()->mutable_log_entry()->Add(std::move(entry));
}

void GrpcAccessLoggerImpl::addCriticalMessageEntry(
    envoy::data::accesslog::v3::HTTPAccessLogEntry&& entry) {
  critical_message_.mutable_message()->mutable_http_logs()->mutable_log_entry()->Add(
      std::move(entry));
}

void GrpcAccessLoggerImpl::addCriticalMessageEntry(
    envoy::data::accesslog::v3::TCPAccessLogEntry&& entry) {
  critical_message_.mutable_message()->mutable_tcp_logs()->mutable_log_entry()->Add(
      std::move(entry));
}

bool GrpcAccessLoggerImpl::isEmpty() {
  return !message_.has_http_logs() && !message_.has_tcp_logs();
}

bool GrpcAccessLoggerImpl::isCriticalMessageEmpty() {
  return !critical_message_.message().has_http_logs() &&
         !critical_message_.message().has_tcp_logs();
}

void GrpcAccessLoggerImpl::flushCriticalMessage() {
  if (critical_client_ == nullptr || isCriticalMessageEmpty()) {
    return;
  }
  if (!critical_client_->isStreamStarted()) {
    initCriticalMessage();
  }

  approximate_critical_message_size_bytes_ = 0;
  critical_client_->flush(critical_message_);
  clearCriticalMessage();
}

void GrpcAccessLoggerImpl::logCritical(envoy::data::accesslog::v3::HTTPAccessLogEntry&& entry) {
  approximate_critical_message_size_bytes_ += entry.ByteSizeLong();
  addCriticalMessageEntry(std::move(entry));

  if (approximate_critical_message_size_bytes_ >= max_critical_buffer_size_bytes_) {
    flushCriticalMessage();
  }
}

void GrpcAccessLoggerImpl::initMessage() {
  auto* identifier = message_.mutable_identifier();
  *identifier->mutable_node() = local_info_.node();
  identifier->set_log_name(log_name_);
}

void GrpcAccessLoggerImpl::initCriticalMessage() {
  auto* identifier = critical_message_.mutable_message()->mutable_identifier();
  *identifier->mutable_node() = local_info_.node();
  identifier->set_log_name(log_name_);
}

GrpcAccessLoggerCacheImpl::GrpcAccessLoggerCacheImpl(Grpc::AsyncClientManager& async_client_manager,
                                                     Stats::Scope& scope,
                                                     ThreadLocal::SlotAllocator& tls,
                                                     const LocalInfo::LocalInfo& local_info)
    : GrpcAccessLoggerCache(async_client_manager, scope, tls), local_info_(local_info) {}

GrpcAccessLoggerImpl::SharedPtr GrpcAccessLoggerCacheImpl::createLogger(
    const envoy::extensions::access_loggers::grpc::v3::CommonGrpcAccessLogConfig& config,
    const Grpc::RawAsyncClientSharedPtr& client,
    std::chrono::milliseconds buffer_flush_interval_msec, uint64_t max_buffer_size_bytes,
    Event::Dispatcher& dispatcher, Stats::Scope& scope) {
<<<<<<< HEAD
  return std::make_shared<GrpcAccessLoggerImpl>(client, config, buffer_flush_interval_msec,
                                                max_buffer_size_bytes, dispatcher, local_info_,
                                                scope, transport_version);
=======
  return std::make_shared<GrpcAccessLoggerImpl>(client, config.log_name(),
                                                buffer_flush_interval_msec, max_buffer_size_bytes,
                                                dispatcher, local_info_, scope);
>>>>>>> 00b53998
}

} // namespace GrpcCommon
} // namespace AccessLoggers
} // namespace Extensions
} // namespace Envoy<|MERGE_RESOLUTION|>--- conflicted
+++ resolved
@@ -19,17 +19,11 @@
     const Grpc::RawAsyncClientSharedPtr& client,
     const envoy::extensions::access_loggers::grpc::v3::CommonGrpcAccessLogConfig& config,
     std::chrono::milliseconds buffer_flush_interval_msec, uint64_t max_buffer_size_bytes,
-<<<<<<< HEAD
-    Event::Dispatcher& dispatcher, const LocalInfo::LocalInfo& local_info, Stats::Scope& scope,
-    envoy::config::core::v3::ApiVersion transport_api_version)
-    : GrpcAccessLogger(
-          std::move(client), buffer_flush_interval_msec, max_buffer_size_bytes, dispatcher, scope,
-          GRPC_LOG_STATS_PREFIX.data(),
-          Grpc::VersionedMethods("envoy.service.accesslog.v3.AccessLogService.StreamAccessLogs",
-                                 "envoy.service.accesslog.v2.AccessLogService.StreamAccessLogs")
-              .getMethodDescriptorForVersion(transport_api_version),
-          transport_api_version),
-      // TODO(shikugawa): configure approximate_critical_message_size_bytes
+    Event::Dispatcher& dispatcher, const LocalInfo::LocalInfo& local_info, Stats::Scope& scope)
+    : GrpcAccessLogger(std::move(client), buffer_flush_interval_msec, max_buffer_size_bytes,
+                       dispatcher, scope, GRPC_LOG_STATS_PREFIX.data(),
+                       *Protobuf::DescriptorPool::generated_pool()->FindMethodByName(
+                           "envoy.service.accesslog.v3.AccessLogService.StreamAccessLogs")),
       approximate_critical_message_size_bytes_(max_buffer_size_bytes), log_name_(config.log_name()),
       local_info_(local_info) {
   critical_client_ = std::make_unique<CriticalAccessLoggerGrpcClientImpl<
@@ -38,17 +32,8 @@
       *Protobuf::DescriptorPool::generated_pool()->FindMethodByName(
           "envoy.service.accesslog.v3.AccessLogService.BufferedCriticalAccessLogs"),
       dispatcher, scope, PROTOBUF_GET_MS_OR_DEFAULT(config, message_ack_timeout, 5000),
-      PROTOBUF_GET_WRAPPED_OR_DEFAULT(config, pending_critical_buffer_size_bytes, 16384),
-      transport_api_version);
+      PROTOBUF_GET_WRAPPED_OR_DEFAULT(config, pending_critical_buffer_size_bytes, 16384));
 }
-=======
-    Event::Dispatcher& dispatcher, const LocalInfo::LocalInfo& local_info, Stats::Scope& scope)
-    : GrpcAccessLogger(std::move(client), buffer_flush_interval_msec, max_buffer_size_bytes,
-                       dispatcher, scope, GRPC_LOG_STATS_PREFIX,
-                       *Protobuf::DescriptorPool::generated_pool()->FindMethodByName(
-                           "envoy.service.accesslog.v3.AccessLogService.StreamAccessLogs")),
-      log_name_(log_name), local_info_(local_info) {}
->>>>>>> 00b53998
 
 void GrpcAccessLoggerImpl::addEntry(envoy::data::accesslog::v3::HTTPAccessLogEntry&& entry) {
   message_.mutable_http_logs()->mutable_log_entry()->Add(std::move(entry));
@@ -124,15 +109,9 @@
     const Grpc::RawAsyncClientSharedPtr& client,
     std::chrono::milliseconds buffer_flush_interval_msec, uint64_t max_buffer_size_bytes,
     Event::Dispatcher& dispatcher, Stats::Scope& scope) {
-<<<<<<< HEAD
   return std::make_shared<GrpcAccessLoggerImpl>(client, config, buffer_flush_interval_msec,
                                                 max_buffer_size_bytes, dispatcher, local_info_,
-                                                scope, transport_version);
-=======
-  return std::make_shared<GrpcAccessLoggerImpl>(client, config.log_name(),
-                                                buffer_flush_interval_msec, max_buffer_size_bytes,
-                                                dispatcher, local_info_, scope);
->>>>>>> 00b53998
+                                                scope);
 }
 
 } // namespace GrpcCommon
