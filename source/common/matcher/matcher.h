#pragma once

#include <functional>
#include <memory>
#include <variant>

#include "envoy/config/common/matcher/v3/matcher.pb.h"
#include "envoy/config/core/v3/extension.pb.h"
#include "envoy/config/typed_config.h"
#include "envoy/matcher/matcher.h"

#include "source/common/common/assert.h"
#include "source/common/config/utility.h"
#include "source/common/matcher/exact_map_matcher.h"
#include "source/common/matcher/field_matcher.h"
#include "source/common/matcher/list_matcher.h"
#include "source/common/matcher/validation_visitor.h"
#include "source/common/matcher/value_input_matcher.h"

#include "absl/strings/string_view.h"
#include "absl/types/optional.h"

namespace Envoy {
namespace Matcher {

template <class ProtoType> class ActionBase : public Action {
public:
  absl::string_view typeUrl() const override { return staticTypeUrl(); }

  static absl::string_view staticTypeUrl() {
    const static std::string typeUrl = ProtoType().GetTypeName();

    return typeUrl;
  }
};

struct MaybeMatchResult {
  const ActionFactoryCb result_;
  const MatchState match_state_;
};

// TODO(snowp): Make this a class that tracks the progress to speed up subsequent traversals.
template <class DataType>
static inline MaybeMatchResult evaluateMatch(MatchTree<DataType>& match_tree,
                                             const DataType& data) {
  const auto result = match_tree.match(data);
  if (result.match_state_ == MatchState::UnableToMatch) {
    return MaybeMatchResult{nullptr, MatchState::UnableToMatch};
  }

  if (!result.on_match_) {
    return {nullptr, MatchState::MatchComplete};
  }

  if (result.on_match_->matcher_) {
    return evaluateMatch(*result.on_match_->matcher_, data);
  }

  return MaybeMatchResult{result.on_match_->action_cb_, MatchState::MatchComplete};
}

template <class DataType> using FieldMatcherFactoryCb = std::function<FieldMatcherPtr<DataType>()>;

/**
 * Recursively constructs a MatchTree from a protobuf configuration.
 * @param DataType the type used as a source for DataInputs
 * @param ActionFactoryContext the context provided to Action factories
 */
template <class DataType, class ActionFactoryContext>
class MatchTreeFactory : public OnMatchFactory<DataType> {
public:
  MatchTreeFactory(ActionFactoryContext& context,
                   Server::Configuration::ServerFactoryContext& factory_context,
                   MatchTreeValidationVisitor<DataType>& validation_visitor)
      : action_factory_context_(context), server_factory_context_(factory_context),
        validation_visitor_(validation_visitor) {}

  // TODO(snowp): Remove this type parameter once we only have one Matcher proto.
  template <class MatcherType> MatchTreeFactoryCb<DataType> create(const MatcherType& config) {
    switch (config.matcher_type_case()) {
    case MatcherType::kMatcherTree:
      return createTreeMatcher(config);
    case MatcherType::kMatcherList:
      return createListMatcher(config);
    case MatcherType::MATCHER_TYPE_NOT_SET:
      IS_ENVOY_BUG("match fail");
      return nullptr;
    }
    return nullptr;
  }

  absl::optional<OnMatchFactoryCb<DataType>>
  createOnMatch(const xds::type::matcher::v3::Matcher::OnMatch& on_match) override {
    return createOnMatchBase(on_match);
  }

  absl::optional<OnMatchFactoryCb<DataType>>
  createOnMatch(const envoy::config::common::matcher::v3::Matcher::OnMatch& on_match) override {
    return createOnMatchBase(on_match);
  }

private:
  template <class MatcherType>
  MatchTreeFactoryCb<DataType> createListMatcher(const MatcherType& config) {
    std::vector<std::pair<FieldMatcherFactoryCb<DataType>, OnMatchFactoryCb<DataType>>>
        matcher_factories;
    matcher_factories.reserve(config.matcher_list().matchers().size());
    for (const auto& matcher : config.matcher_list().matchers()) {
      matcher_factories.push_back(std::make_pair(
          createFieldMatcher<typename MatcherType::MatcherList::Predicate>(matcher.predicate()),
          *createOnMatch(matcher.on_match())));
    }

    auto on_no_match = createOnMatch(config.on_no_match());

    return [matcher_factories, on_no_match]() {
      auto list_matcher = std::make_unique<ListMatcher<DataType>>(
          on_no_match ? absl::make_optional((*on_no_match)()) : absl::nullopt);

      for (const auto& matcher : matcher_factories) {
        list_matcher->addMatcher(matcher.first(), matcher.second());
      }

      return list_matcher;
    };
  }

  template <class MatcherT, class PredicateType, class FieldPredicateType>
  FieldMatcherFactoryCb<DataType> createAggregateFieldMatcherFactoryCb(
      const Protobuf::RepeatedPtrField<FieldPredicateType>& predicates) {
    std::vector<FieldMatcherFactoryCb<DataType>> sub_matchers;
    for (const auto& predicate : predicates) {
      sub_matchers.emplace_back(createFieldMatcher<PredicateType>(predicate));
    }

    return [sub_matchers]() {
      std::vector<FieldMatcherPtr<DataType>> matchers;
      matchers.reserve(sub_matchers.size());
      for (const auto& factory_cb : sub_matchers) {
        matchers.emplace_back(factory_cb());
      }

      return std::make_unique<MatcherT>(std::move(matchers));
    };
  }

  template <class PredicateType, class FieldMatcherType>
  FieldMatcherFactoryCb<DataType> createFieldMatcher(const FieldMatcherType& field_predicate) {
    switch (field_predicate.match_type_case()) {
    case (PredicateType::kSinglePredicate): {
      auto data_input = createDataInput(field_predicate.single_predicate().input());
      auto input_matcher = createInputMatcher(field_predicate.single_predicate());

      return [data_input, input_matcher]() {
        return std::make_unique<SingleFieldMatcher<DataType>>(data_input(), input_matcher());
      };
    }
    case (PredicateType::kOrMatcher):
      return createAggregateFieldMatcherFactoryCb<AnyFieldMatcher<DataType>, PredicateType>(
          field_predicate.or_matcher().predicate());
    case (PredicateType::kAndMatcher):
      return createAggregateFieldMatcherFactoryCb<AllFieldMatcher<DataType>, PredicateType>(
          field_predicate.and_matcher().predicate());
    case (PredicateType::kNotMatcher): {
      auto matcher_factory = createFieldMatcher<PredicateType>(field_predicate.not_matcher());

      return [matcher_factory]() {
        return std::make_unique<NotFieldMatcher<DataType>>(matcher_factory());
      };
    }
    case PredicateType::MATCH_TYPE_NOT_SET:
      PANIC_DUE_TO_PROTO_UNSET;
    }
    PANIC_DUE_TO_CORRUPT_ENUM;
  }

  template <class MatcherType>
  MatchTreeFactoryCb<DataType> createTreeMatcher(const MatcherType& matcher) {
    auto data_input = createDataInput(matcher.matcher_tree().input());
    switch (matcher.matcher_tree().tree_type_case()) {
    case MatcherType::MatcherTree::kExactMatchMap: {
      std::vector<std::pair<std::string, OnMatchFactoryCb<DataType>>> match_children;
      match_children.reserve(matcher.matcher_tree().exact_match_map().map().size());

      for (const auto& children : matcher.matcher_tree().exact_match_map().map()) {
        match_children.push_back(
            std::make_pair(children.first, *MatchTreeFactory::createOnMatch(children.second)));
      }

      auto on_no_match = createOnMatch(matcher.on_no_match());

      return [match_children, data_input, on_no_match]() {
        auto multimap_matcher = std::make_unique<ExactMapMatcher<DataType>>(
            data_input(), on_no_match ? absl::make_optional((*on_no_match)()) : absl::nullopt);
        for (const auto& children : match_children) {
          multimap_matcher->addChild(children.first, children.second());
        }
        return multimap_matcher;
      };
    }
    case MatcherType::MatcherTree::kPrefixMatchMap:
<<<<<<< HEAD
      PANIC("unexpected matcher type");
    case MatcherType::MatcherTree::kCustomMatch:
      PANIC("unexpected matcher type");
    case MatcherType::MatcherTree::TREE_TYPE_NOT_SET:
      PANIC("unexpected matcher type");
=======
      PANIC("unsupported");
    case MatcherType::MatcherTree::kCustomMatch: {
      auto& factory = Config::Utility::getAndCheckFactory<CustomMatcherFactory<DataType>>(
          matcher.matcher_tree().custom_match());
      ProtobufTypes::MessagePtr message = Config::Utility::translateAnyToFactoryConfig(
          matcher.matcher_tree().custom_match().typed_config(),
          server_factory_context_.messageValidationVisitor(), factory);
      return factory.createCustomMatcherFactoryCb(*message, server_factory_context_, data_input,
                                                  *this);
    }
    default:
      PANIC("unsupported");
>>>>>>> d3ef83a5
    }
    PANIC_DUE_TO_CORRUPT_ENUM;
  }

  template <class OnMatchType>
  absl::optional<OnMatchFactoryCb<DataType>> createOnMatchBase(const OnMatchType& on_match) {
    if (on_match.has_matcher()) {
      return [matcher_factory = create(on_match.matcher())]() {
        return OnMatch<DataType>{{}, matcher_factory()};
      };
    } else if (on_match.has_action()) {
      auto& factory = Config::Utility::getAndCheckFactory<ActionFactory<ActionFactoryContext>>(
          on_match.action());
      ProtobufTypes::MessagePtr message = Config::Utility::translateAnyToFactoryConfig(
          on_match.action().typed_config(), server_factory_context_.messageValidationVisitor(),
          factory);

      auto action_factory = factory.createActionFactoryCb(
          *message, action_factory_context_, server_factory_context_.messageValidationVisitor());
      return [action_factory] { return OnMatch<DataType>{action_factory, {}}; };
    }

    return absl::nullopt;
  }

  // Wrapper around a CommonProtocolInput that allows it to be used as a DataInput<DataType>.
  class CommonProtocolInputWrapper : public DataInput<DataType> {
  public:
    explicit CommonProtocolInputWrapper(CommonProtocolInputPtr&& common_protocol_input)
        : common_protocol_input_(std::move(common_protocol_input)) {}

    DataInputGetResult get(const DataType&) const override {
      return DataInputGetResult{DataInputGetResult::DataAvailability::AllDataAvailable,
                                common_protocol_input_->get()};
    }

  private:
    const CommonProtocolInputPtr common_protocol_input_;
  };

  template <class TypedExtensionConfigType>
  DataInputFactoryCb<DataType> createDataInput(const TypedExtensionConfigType& config) {
    auto* factory = Config::Utility::getFactory<DataInputFactory<DataType>>(config);
    if (factory != nullptr) {
      validation_visitor_.validateDataInput(*factory, config.typed_config().type_url());

      ProtobufTypes::MessagePtr message = Config::Utility::translateAnyToFactoryConfig(
          config.typed_config(), server_factory_context_.messageValidationVisitor(), *factory);
      auto data_input = factory->createDataInputFactoryCb(
          *message, server_factory_context_.messageValidationVisitor());
      return data_input;
    }

    // If the provided config doesn't match a typed input, assume that this is one of the common
    // inputs.
    auto& common_input_factory =
        Config::Utility::getAndCheckFactory<CommonProtocolInputFactory>(config);
    ProtobufTypes::MessagePtr message = Config::Utility::translateAnyToFactoryConfig(
        config.typed_config(), server_factory_context_.messageValidationVisitor(),
        common_input_factory);
    auto common_input = common_input_factory.createCommonProtocolInputFactoryCb(
        *message, server_factory_context_.messageValidationVisitor());
    return
        [common_input]() { return std::make_unique<CommonProtocolInputWrapper>(common_input()); };
  }

  template <class SinglePredicateType>
  InputMatcherFactoryCb createInputMatcher(const SinglePredicateType& predicate) {
    switch (predicate.matcher_case()) {
    case SinglePredicateType::kValueMatch:
      return [value_match = predicate.value_match()]() {
        return std::make_unique<StringInputMatcher<std::decay_t<decltype(value_match)>>>(
            value_match);
      };
    case SinglePredicateType::kCustomMatch: {
      auto& factory =
          Config::Utility::getAndCheckFactory<InputMatcherFactory>(predicate.custom_match());
      ProtobufTypes::MessagePtr message = Config::Utility::translateAnyToFactoryConfig(
          predicate.custom_match().typed_config(),
          server_factory_context_.messageValidationVisitor(), factory);
      return factory.createInputMatcherFactoryCb(*message, server_factory_context_);
    }
    case SinglePredicateType::MATCHER_NOT_SET:
      PANIC_DUE_TO_PROTO_UNSET;
    }
    PANIC_DUE_TO_CORRUPT_ENUM;
  }

  const std::string stats_prefix_;
  ActionFactoryContext& action_factory_context_;
  Server::Configuration::ServerFactoryContext& server_factory_context_;
  MatchTreeValidationVisitor<DataType>& validation_visitor_;
};
} // namespace Matcher
} // namespace Envoy<|MERGE_RESOLUTION|>--- conflicted
+++ resolved
@@ -199,14 +199,9 @@
       };
     }
     case MatcherType::MatcherTree::kPrefixMatchMap:
-<<<<<<< HEAD
-      PANIC("unexpected matcher type");
-    case MatcherType::MatcherTree::kCustomMatch:
       PANIC("unexpected matcher type");
     case MatcherType::MatcherTree::TREE_TYPE_NOT_SET:
       PANIC("unexpected matcher type");
-=======
-      PANIC("unsupported");
     case MatcherType::MatcherTree::kCustomMatch: {
       auto& factory = Config::Utility::getAndCheckFactory<CustomMatcherFactory<DataType>>(
           matcher.matcher_tree().custom_match());
@@ -215,10 +210,6 @@
           server_factory_context_.messageValidationVisitor(), factory);
       return factory.createCustomMatcherFactoryCb(*message, server_factory_context_, data_input,
                                                   *this);
-    }
-    default:
-      PANIC("unsupported");
->>>>>>> d3ef83a5
     }
     PANIC_DUE_TO_CORRUPT_ENUM;
   }
