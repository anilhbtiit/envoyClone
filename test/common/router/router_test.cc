#include <chrono>
#include <cstdint>
#include <string>

#include "envoy/config/core/v3/base.pb.h"
#include "envoy/extensions/transport_sockets/tls/v3/cert.pb.h"
#include "envoy/type/v3/percent.pb.h"

#include "common/buffer/buffer_impl.h"
#include "common/common/empty_string.h"
#include "common/config/metadata.h"
#include "common/config/well_known_names.h"
#include "common/http/context_impl.h"
#include "common/network/application_protocol.h"
#include "common/network/socket_option_factory.h"
#include "common/network/upstream_server_name.h"
#include "common/network/upstream_subject_alt_names.h"
#include "common/network/utility.h"
#include "common/router/config_impl.h"
#include "common/router/debug_config.h"
#include "common/router/router.h"
#include "common/stream_info/uint32_accessor_impl.h"
#include "common/tracing/http_tracer_impl.h"
#include "common/upstream/upstream_impl.h"

#include "test/common/http/common.h"
#include "test/mocks/http/mocks.h"
#include "test/mocks/local_info/mocks.h"
#include "test/mocks/network/mocks.h"
#include "test/mocks/router/mocks.h"
#include "test/mocks/runtime/mocks.h"
#include "test/mocks/ssl/mocks.h"
#include "test/mocks/tracing/mocks.h"
#include "test/mocks/upstream/mocks.h"
#include "test/test_common/environment.h"
#include "test/test_common/printers.h"
#include "test/test_common/simulated_time_system.h"
#include "test/test_common/test_runtime.h"
#include "test/test_common/utility.h"

#include "gmock/gmock.h"
#include "gtest/gtest.h"

using testing::_;
using testing::AnyNumber;
using testing::AssertionFailure;
using testing::AssertionResult;
using testing::AssertionSuccess;
using testing::AtLeast;
using testing::Eq;
using testing::InSequence;
using testing::Invoke;
using testing::Matcher;
using testing::MockFunction;
using testing::NiceMock;
using testing::Property;
using testing::Return;
using testing::ReturnPointee;
using testing::ReturnRef;
using testing::StartsWith;

namespace Envoy {
namespace Router {

class RouterTestFilter : public Filter {
public:
  using Filter::Filter;
  // Filter
  RetryStatePtr createRetryState(const RetryPolicy&, Http::RequestHeaderMap&,
                                 const Upstream::ClusterInfo&, Runtime::Loader&,
                                 Runtime::RandomGenerator&, Event::Dispatcher&,
                                 Upstream::ResourcePriority) override {
    EXPECT_EQ(nullptr, retry_state_);
    retry_state_ = new NiceMock<MockRetryState>();
    if (reject_all_hosts_) {
      // Set up RetryState to always reject the host
      ON_CALL(*retry_state_, shouldSelectAnotherHost(_)).WillByDefault(Return(true));
    }
    return RetryStatePtr{retry_state_};
  }

  const Network::Connection* downstreamConnection() const override {
    return &downstream_connection_;
  }

  NiceMock<Network::MockConnection> downstream_connection_;
  MockRetryState* retry_state_{};
  bool reject_all_hosts_ = false;
};

class RouterTestBase : public testing::Test {
public:
  RouterTestBase(bool start_child_span, bool suppress_envoy_headers,
                 Protobuf::RepeatedPtrField<std::string> strict_headers_to_check)
      : http_context_(stats_store_.symbolTable()), shadow_writer_(new MockShadowWriter()),
        config_("test.", local_info_, stats_store_, cm_, runtime_, random_,
                ShadowWriterPtr{shadow_writer_}, true, start_child_span, suppress_envoy_headers,
                false, std::move(strict_headers_to_check), test_time_.timeSystem(), http_context_),
        router_(config_) {
    router_.setDecoderFilterCallbacks(callbacks_);
    upstream_locality_.set_zone("to_az");

    ON_CALL(*cm_.conn_pool_.host_, address()).WillByDefault(Return(host_address_));
    ON_CALL(*cm_.conn_pool_.host_, locality()).WillByDefault(ReturnRef(upstream_locality_));
    router_.downstream_connection_.local_address_ = host_address_;
    router_.downstream_connection_.remote_address_ =
        Network::Utility::parseInternetAddressAndPort("1.2.3.4:80");

    // Make the "system time" non-zero, because 0 is considered invalid by DateUtil.
    test_time_.setMonotonicTime(std::chrono::milliseconds(50));

    // Allow any number of setTrackedObject calls for the dispatcher strict mock.
    EXPECT_CALL(callbacks_.dispatcher_, setTrackedObject(_)).Times(AnyNumber());
  }

  void expectResponseTimerCreate() {
    response_timeout_ = new Event::MockTimer(&callbacks_.dispatcher_);
    EXPECT_CALL(*response_timeout_, enableTimer(_, _));
    EXPECT_CALL(*response_timeout_, disableTimer());
  }

  void expectPerTryTimerCreate() {
    per_try_timeout_ = new Event::MockTimer(&callbacks_.dispatcher_);
    EXPECT_CALL(*per_try_timeout_, enableTimer(_, _));
    EXPECT_CALL(*per_try_timeout_, disableTimer());
  }

  AssertionResult verifyHostUpstreamStats(uint64_t success, uint64_t error) {
    if (success != cm_.conn_pool_.host_->stats_.rq_success_.value()) {
      return AssertionFailure() << fmt::format("rq_success {} does not match expected {}",
                                               cm_.conn_pool_.host_->stats_.rq_success_.value(),
                                               success);
    }
    if (error != cm_.conn_pool_.host_->stats_.rq_error_.value()) {
      return AssertionFailure() << fmt::format("rq_error {} does not match expected {}",
                                               cm_.conn_pool_.host_->stats_.rq_error_.value(),
                                               error);
    }
    return AssertionSuccess();
  }

  void verifyMetadataMatchCriteriaFromRequest(bool route_entry_has_match) {
    ProtobufWkt::Struct request_struct, route_struct;
    ProtobufWkt::Value val;

    // Populate metadata like StreamInfo.setDynamicMetadata() would.
    auto& fields_map = *request_struct.mutable_fields();
    val.set_string_value("v3.1");
    fields_map["version"] = val;
    val.set_string_value("devel");
    fields_map["stage"] = val;
    (*callbacks_.stream_info_.metadata_
          .mutable_filter_metadata())[Envoy::Config::MetadataFilters::get().ENVOY_LB] =
        request_struct;

    // Populate route entry's metadata which will be overridden.
    val.set_string_value("v3.0");
    fields_map = *request_struct.mutable_fields();
    fields_map["version"] = val;
    MetadataMatchCriteriaImpl route_entry_matches(route_struct);

    if (route_entry_has_match) {
      ON_CALL(callbacks_.route_->route_entry_, metadataMatchCriteria())
          .WillByDefault(Return(&route_entry_matches));
    } else {
      ON_CALL(callbacks_.route_->route_entry_, metadataMatchCriteria())
          .WillByDefault(Return(nullptr));
    }

    EXPECT_CALL(cm_, httpConnPoolForCluster(_, _, _, _))
        .WillOnce(
            Invoke([&](const std::string&, Upstream::ResourcePriority, Http::Protocol,
                       Upstream::LoadBalancerContext* context) -> Http::ConnectionPool::Instance* {
              auto match = context->metadataMatchCriteria()->metadataMatchCriteria();
              EXPECT_EQ(match.size(), 2);
              auto it = match.begin();

              // Note: metadataMatchCriteria() keeps its entries sorted, so the order for checks
              // below matters.

              // `stage` was only set by the request, not by the route entry.
              EXPECT_EQ((*it)->name(), "stage");
              EXPECT_EQ((*it)->value().value().string_value(), "devel");
              it++;

              // `version` should be what came from the request, overriding the route entry.
              EXPECT_EQ((*it)->name(), "version");
              EXPECT_EQ((*it)->value().value().string_value(), "v3.1");

              // When metadataMatchCriteria() is computed from dynamic metadata, the result should
              // be cached.
              EXPECT_EQ(context->metadataMatchCriteria(), context->metadataMatchCriteria());

              return &cm_.conn_pool_;
            }));
    EXPECT_CALL(cm_.conn_pool_, newStream(_, _)).WillOnce(Return(&cancellable_));
    expectResponseTimerCreate();

    Http::TestRequestHeaderMapImpl headers;
    HttpTestUtility::addDefaultHeaders(headers);
    router_.decodeHeaders(headers, true);

    // When the router filter gets reset we should cancel the pool request.
    EXPECT_CALL(cancellable_, cancel());
    router_.onDestroy();
  }

<<<<<<< HEAD
  void verifyAttemptCountInResponseBasic(bool set_include_attempt_count_in_response,
                                         absl::optional<int> preset_count, int expected_count) {
    setIncludeAttemptCountInResponse(set_include_attempt_count_in_response);

    NiceMock<Http::MockRequestEncoder> encoder1;
    Http::ResponseDecoder* response_decoder = nullptr;
    EXPECT_CALL(cm_.conn_pool_, newStream(_, _))
        .WillOnce(Invoke(
            [&](Http::ResponseDecoder& decoder,
                Http::ConnectionPool::Callbacks& callbacks) -> Http::ConnectionPool::Cancellable* {
              response_decoder = &decoder;
              callbacks.onPoolReady(encoder1, cm_.conn_pool_.host_, upstream_stream_info_);
              return nullptr;
            }));
=======
  void verifyAttemptCountBasic(bool set_include_attempt_count, absl::optional<int> preset_count,
                               int expected_count) {
    setIncludeAttemptCount(set_include_attempt_count);

    EXPECT_CALL(cm_.conn_pool_, newStream(_, _)).WillOnce(Return(&cancellable_));
>>>>>>> 6fb0dc87
    expectResponseTimerCreate();

    Http::TestRequestHeaderMapImpl headers;
    HttpTestUtility::addDefaultHeaders(headers);
<<<<<<< HEAD
    router_.decodeHeaders(headers, true);

    Http::ResponseHeaderMapPtr response_headers(
        new Http::TestResponseHeaderMapImpl{{":status", "200"}});
    if (preset_count) {
      response_headers->setEnvoyAttemptCount(preset_count.value());
    }

    EXPECT_CALL(cm_.conn_pool_.host_->outlier_detector_, putHttpResponseCode(200));
    EXPECT_CALL(callbacks_, encodeHeaders_(_, true))
        .WillOnce(Invoke([expected_count](Http::ResponseHeaderMap& headers, bool) {
          EXPECT_EQ(
              expected_count,
              atoi(std::string(headers.EnvoyAttemptCount()->value().getStringView()).c_str()));
        }));
    response_decoder->decodeHeaders(std::move(response_headers), true);
    EXPECT_TRUE(verifyHostUpstreamStats(1, 0));
=======
    if (preset_count) {
      headers.setEnvoyAttemptCount(preset_count.value());
    }
    router_.decodeHeaders(headers, true);

    EXPECT_EQ(expected_count,
              atoi(std::string(headers.EnvoyAttemptCount()->value().getStringView()).c_str()));

    // When the router filter gets reset we should cancel the pool request.
    EXPECT_CALL(cancellable_, cancel());
    router_.onDestroy();
    EXPECT_TRUE(verifyHostUpstreamStats(0, 0));
>>>>>>> 6fb0dc87
  }

  void sendRequest(bool end_stream = true) {
    if (end_stream) {
      EXPECT_CALL(callbacks_.dispatcher_, createTimer_(_)).Times(1);
    }
    EXPECT_CALL(cm_.conn_pool_, newStream(_, _))
        .WillOnce(Invoke(
            [&](Http::ResponseDecoder& decoder,
                Http::ConnectionPool::Callbacks& callbacks) -> Http::ConnectionPool::Cancellable* {
              response_decoder_ = &decoder;
              EXPECT_CALL(callbacks_.dispatcher_, setTrackedObject(_)).Times(testing::AtLeast(2));
              callbacks.onPoolReady(original_encoder_, cm_.conn_pool_.host_, upstream_stream_info_);
              return nullptr;
            }));
    HttpTestUtility::addDefaultHeaders(default_request_headers_);
    router_.decodeHeaders(default_request_headers_, end_stream);
  }

  void enableRedirects() {
    ON_CALL(callbacks_.route_->route_entry_, internalRedirectAction())
        .WillByDefault(Return(InternalRedirectAction::Handle));
    ON_CALL(callbacks_, connection()).WillByDefault(Return(&connection_));
    setMaxInternalRedirects(1);
  }

  void setMaxInternalRedirects(uint32_t max_internal_redirects) {
    ON_CALL(callbacks_.route_->route_entry_, maxInternalRedirects())
        .WillByDefault(Return(max_internal_redirects));
  }

  void setIncludeAttemptCountInResponse(bool include) {
    ON_CALL(callbacks_.route_->route_entry_, includeAttemptCountInResponse())
        .WillByDefault(Return(include));
  }

  void setNumPreviousRedirect(uint32_t num_previous_redirects) {
    callbacks_.streamInfo().filterState()->setData(
        "num_internal_redirects",
        std::make_shared<StreamInfo::UInt32AccessorImpl>(num_previous_redirects),
        StreamInfo::FilterState::StateType::Mutable,
        StreamInfo::FilterState::LifeSpan::DownstreamRequest);
  }

  void setIncludeAttemptCount(bool include) {
    ON_CALL(callbacks_.route_->route_entry_, includeAttemptCount()).WillByDefault(Return(include));
  }

  void enableHedgeOnPerTryTimeout() {
    callbacks_.route_->route_entry_.hedge_policy_.hedge_on_per_try_timeout_ = true;
    callbacks_.route_->route_entry_.hedge_policy_.additional_request_chance_ =
        envoy::type::v3::FractionalPercent{};
    callbacks_.route_->route_entry_.hedge_policy_.additional_request_chance_.set_numerator(0);
    callbacks_.route_->route_entry_.hedge_policy_.additional_request_chance_.set_denominator(
        envoy::type::v3::FractionalPercent::HUNDRED);
  }

  void testAppendCluster(absl::optional<Http::LowerCaseString> cluster_header_name);
  void testAppendUpstreamHost(absl::optional<Http::LowerCaseString> hostname_header_name,
                              absl::optional<Http::LowerCaseString> host_address_header_name);
  void testDoNotForward(absl::optional<Http::LowerCaseString> not_forwarded_header_name);

  Event::SimulatedTimeSystem test_time_;
  std::string upstream_zone_{"to_az"};
  envoy::config::core::v3::Locality upstream_locality_;
  NiceMock<Stats::MockIsolatedStatsStore> stats_store_;
  NiceMock<Upstream::MockClusterManager> cm_;
  NiceMock<Runtime::MockLoader> runtime_;
  NiceMock<Runtime::MockRandomGenerator> random_;
  Http::ConnectionPool::MockCancellable cancellable_;
  Http::ContextImpl http_context_;
  NiceMock<Http::MockStreamDecoderFilterCallbacks> callbacks_;
  MockShadowWriter* shadow_writer_;
  NiceMock<LocalInfo::MockLocalInfo> local_info_;
  FilterConfig config_;
  RouterTestFilter router_;
  Event::MockTimer* response_timeout_{};
  Event::MockTimer* per_try_timeout_{};
  Network::Address::InstanceConstSharedPtr host_address_{
      Network::Utility::resolveUrl("tcp://10.0.0.5:9211")};
  NiceMock<Http::MockRequestEncoder> original_encoder_;
  NiceMock<Http::MockRequestEncoder> second_encoder_;
  NiceMock<Network::MockConnection> connection_;
  Http::ResponseDecoder* response_decoder_ = nullptr;
  Http::TestRequestHeaderMapImpl default_request_headers_;
  Http::ResponseHeaderMapPtr redirect_headers_{
      new Http::TestResponseHeaderMapImpl{{":status", "302"}, {"location", "http://www.foo.com"}}};
  NiceMock<Tracing::MockSpan> span_;
  NiceMock<StreamInfo::MockStreamInfo> upstream_stream_info_;
};

class RouterTest : public RouterTestBase {
public:
  RouterTest() : RouterTestBase(false, false, Protobuf::RepeatedPtrField<std::string>{}) {
    EXPECT_CALL(callbacks_, activeSpan()).WillRepeatedly(ReturnRef(span_));
  };
};

class RouterTestSuppressEnvoyHeaders : public RouterTestBase {
public:
  RouterTestSuppressEnvoyHeaders()
      : RouterTestBase(false, true, Protobuf::RepeatedPtrField<std::string>{}) {}
};

TEST_F(RouterTest, UpdateServerNameFilterState) {
  NiceMock<StreamInfo::MockStreamInfo> stream_info;
  auto dummy_option = absl::make_optional<envoy::config::core::v3::UpstreamHttpProtocolOptions>();
  dummy_option.value().set_auto_sni(true);
  ON_CALL(*cm_.thread_local_cluster_.cluster_.info_, upstreamHttpProtocolOptions())
      .WillByDefault(ReturnRef(dummy_option));
  ON_CALL(callbacks_.stream_info_, filterState())
      .WillByDefault(ReturnRef(stream_info.filterState()));
  EXPECT_CALL(cm_.conn_pool_, newStream(_, _)).WillOnce(Return(&cancellable_));
  stream_info.filterState()->setData(Network::UpstreamServerName::key(),
                                     std::make_unique<Network::UpstreamServerName>("dummy"),
                                     StreamInfo::FilterState::StateType::Mutable);
  expectResponseTimerCreate();

  Http::TestRequestHeaderMapImpl headers;

  HttpTestUtility::addDefaultHeaders(headers);
  router_.decodeHeaders(headers, true);
  EXPECT_EQ("host",
            stream_info.filterState()
                ->getDataReadOnly<Network::UpstreamServerName>(Network::UpstreamServerName::key())
                .value());
  EXPECT_CALL(cancellable_, cancel());
  router_.onDestroy();
  EXPECT_TRUE(verifyHostUpstreamStats(0, 0));
}

TEST_F(RouterTest, UpdateSubjectAltNamesFilterState) {
  NiceMock<StreamInfo::MockStreamInfo> stream_info;
  auto dummy_option = absl::make_optional<envoy::config::core::v3::UpstreamHttpProtocolOptions>();
  dummy_option.value().set_auto_san_validation(true);
  ON_CALL(*cm_.thread_local_cluster_.cluster_.info_, upstreamHttpProtocolOptions())
      .WillByDefault(ReturnRef(dummy_option));
  ON_CALL(callbacks_.stream_info_, filterState())
      .WillByDefault(ReturnRef(stream_info.filterState()));
  EXPECT_CALL(cm_.conn_pool_, newStream(_, _)).WillOnce(Return(&cancellable_));
  expectResponseTimerCreate();

  Http::TestRequestHeaderMapImpl headers;

  HttpTestUtility::addDefaultHeaders(headers);
  router_.decodeHeaders(headers, true);
  EXPECT_EQ("host", stream_info.filterState()
                        ->getDataReadOnly<Network::UpstreamSubjectAltNames>(
                            Network::UpstreamSubjectAltNames::key())
                        .value()[0]);
  EXPECT_CALL(cancellable_, cancel());
  router_.onDestroy();
  EXPECT_TRUE(verifyHostUpstreamStats(0, 0));
}

TEST_F(RouterTest, RouteNotFound) {
  EXPECT_CALL(callbacks_.stream_info_, setResponseFlag(StreamInfo::ResponseFlag::NoRouteFound));

  Http::TestRequestHeaderMapImpl headers;
  HttpTestUtility::addDefaultHeaders(headers);
  EXPECT_CALL(callbacks_, route()).WillOnce(Return(nullptr));

  router_.decodeHeaders(headers, true);
  EXPECT_EQ(1UL, stats_store_.counter("test.no_route").value());
  EXPECT_TRUE(verifyHostUpstreamStats(0, 0));
  EXPECT_EQ(callbacks_.details_, "route_not_found");
}

TEST_F(RouterTest, ClusterNotFound) {
  EXPECT_CALL(callbacks_.stream_info_, setResponseFlag(StreamInfo::ResponseFlag::NoRouteFound));

  Http::TestRequestHeaderMapImpl headers;
  HttpTestUtility::addDefaultHeaders(headers);
  ON_CALL(cm_, get(_)).WillByDefault(Return(nullptr));
  router_.decodeHeaders(headers, true);
  EXPECT_EQ(1UL, stats_store_.counter("test.no_cluster").value());
  EXPECT_TRUE(verifyHostUpstreamStats(0, 0));
  EXPECT_EQ(callbacks_.details_, "cluster_not_found");
}

TEST_F(RouterTest, PoolFailureWithPriority) {
  ON_CALL(callbacks_.route_->route_entry_, priority())
      .WillByDefault(Return(Upstream::ResourcePriority::High));
  EXPECT_CALL(cm_, httpConnPoolForCluster(_, Upstream::ResourcePriority::High, _, &router_));
  EXPECT_CALL(cm_.conn_pool_, newStream(_, _))
      .WillOnce(Invoke([&](Http::StreamDecoder&, Http::ConnectionPool::Callbacks& callbacks)
                           -> Http::ConnectionPool::Cancellable* {
        callbacks.onPoolFailure(Http::ConnectionPool::PoolFailureReason::ConnectionFailure,
                                absl::string_view(), cm_.conn_pool_.host_);
        return nullptr;
      }));

  Http::TestResponseHeaderMapImpl response_headers{
      {":status", "503"}, {"content-length", "91"}, {"content-type", "text/plain"}};
  EXPECT_CALL(callbacks_, encodeHeaders_(HeaderMapEqualRef(&response_headers), false));
  EXPECT_CALL(callbacks_, encodeData(_, true));
  EXPECT_CALL(callbacks_.stream_info_,
              setResponseFlag(StreamInfo::ResponseFlag::UpstreamConnectionFailure));
  EXPECT_CALL(callbacks_.stream_info_, onUpstreamHostSelected(_))
      .WillOnce(Invoke([&](const Upstream::HostDescriptionConstSharedPtr host) -> void {
        EXPECT_EQ(host_address_, host->address());
      }));

  Http::TestRequestHeaderMapImpl headers;
  HttpTestUtility::addDefaultHeaders(headers);
  router_.decodeHeaders(headers, true);
  EXPECT_TRUE(verifyHostUpstreamStats(0, 1));
  EXPECT_EQ(callbacks_.details_, "upstream_reset_before_response_started{connection failure}");
}

TEST_F(RouterTest, Http1Upstream) {
  EXPECT_CALL(*cm_.thread_local_cluster_.cluster_.info_, upstreamHttpProtocol(_))
      .WillOnce(Return(Http::Protocol::Http11));

  EXPECT_CALL(cm_, httpConnPoolForCluster(_, _, Http::Protocol::Http11, _));
  EXPECT_CALL(cm_.conn_pool_, newStream(_, _)).WillOnce(Return(&cancellable_));
  expectResponseTimerCreate();

  Http::TestRequestHeaderMapImpl headers;
  HttpTestUtility::addDefaultHeaders(headers);
  EXPECT_CALL(callbacks_.route_->route_entry_, finalizeRequestHeaders(_, _, true));
  EXPECT_CALL(span_, injectContext(_));
  router_.decodeHeaders(headers, true);
  EXPECT_EQ("10", headers.get_("x-envoy-expected-rq-timeout-ms"));

  // When the router filter gets reset we should cancel the pool request.
  EXPECT_CALL(cancellable_, cancel());
  router_.onDestroy();
  EXPECT_TRUE(verifyHostUpstreamStats(0, 0));
}

// We don't get x-envoy-expected-rq-timeout-ms or an indication to insert
// x-envoy-original-path in the basic upstream test when Envoy header
// suppression is configured.
TEST_F(RouterTestSuppressEnvoyHeaders, Http1Upstream) {
  EXPECT_CALL(*cm_.thread_local_cluster_.cluster_.info_, upstreamHttpProtocol(_))
      .WillOnce(Return(Http::Protocol::Http11));

  EXPECT_CALL(cm_, httpConnPoolForCluster(_, _, Http::Protocol::Http11, _));
  EXPECT_CALL(cm_.conn_pool_, newStream(_, _)).WillOnce(Return(&cancellable_));
  expectResponseTimerCreate();

  Http::TestRequestHeaderMapImpl headers;
  HttpTestUtility::addDefaultHeaders(headers);
  EXPECT_CALL(callbacks_.route_->route_entry_, finalizeRequestHeaders(_, _, false));
  router_.decodeHeaders(headers, true);
  EXPECT_FALSE(headers.has("x-envoy-expected-rq-timeout-ms"));

  // When the router filter gets reset we should cancel the pool request.
  EXPECT_CALL(cancellable_, cancel());
  router_.onDestroy();
  EXPECT_TRUE(verifyHostUpstreamStats(0, 0));
}

TEST_F(RouterTest, Http2Upstream) {
  EXPECT_CALL(*cm_.thread_local_cluster_.cluster_.info_, upstreamHttpProtocol(_))
      .WillOnce(Return(Http::Protocol::Http2));

  EXPECT_CALL(cm_, httpConnPoolForCluster(_, _, Http::Protocol::Http2, _));
  EXPECT_CALL(cm_.conn_pool_, newStream(_, _)).WillOnce(Return(&cancellable_));
  expectResponseTimerCreate();

  Http::TestRequestHeaderMapImpl headers;
  HttpTestUtility::addDefaultHeaders(headers);
  EXPECT_CALL(span_, injectContext(_));
  router_.decodeHeaders(headers, true);

  // When the router filter gets reset we should cancel the pool request.
  EXPECT_CALL(cancellable_, cancel());
  router_.onDestroy();
  EXPECT_TRUE(verifyHostUpstreamStats(0, 0));
}

TEST_F(RouterTest, HashPolicy) {
  ON_CALL(callbacks_.route_->route_entry_, hashPolicy())
      .WillByDefault(Return(&callbacks_.route_->route_entry_.hash_policy_));
  EXPECT_CALL(callbacks_.route_->route_entry_.hash_policy_, generateHash(_, _, _, _))
      .WillOnce(Return(absl::optional<uint64_t>(10)));
  EXPECT_CALL(cm_, httpConnPoolForCluster(_, _, _, _))
      .WillOnce(
          Invoke([&](const std::string&, Upstream::ResourcePriority, Http::Protocol,
                     Upstream::LoadBalancerContext* context) -> Http::ConnectionPool::Instance* {
            EXPECT_EQ(10UL, context->computeHashKey().value());
            return &cm_.conn_pool_;
          }));
  EXPECT_CALL(cm_.conn_pool_, newStream(_, _)).WillOnce(Return(&cancellable_));
  expectResponseTimerCreate();

  Http::TestRequestHeaderMapImpl headers;
  HttpTestUtility::addDefaultHeaders(headers);
  router_.decodeHeaders(headers, true);

  // When the router filter gets reset we should cancel the pool request.
  EXPECT_CALL(cancellable_, cancel());
  router_.onDestroy();
  EXPECT_TRUE(verifyHostUpstreamStats(0, 0));
}

TEST_F(RouterTest, HashPolicyNoHash) {
  ON_CALL(callbacks_.route_->route_entry_, hashPolicy())
      .WillByDefault(Return(&callbacks_.route_->route_entry_.hash_policy_));
  EXPECT_CALL(callbacks_.route_->route_entry_.hash_policy_, generateHash(_, _, _, _))
      .WillOnce(Return(absl::optional<uint64_t>()));
  EXPECT_CALL(cm_, httpConnPoolForCluster(_, _, _, &router_))
      .WillOnce(
          Invoke([&](const std::string&, Upstream::ResourcePriority, Http::Protocol,
                     Upstream::LoadBalancerContext* context) -> Http::ConnectionPool::Instance* {
            EXPECT_FALSE(context->computeHashKey());
            return &cm_.conn_pool_;
          }));
  EXPECT_CALL(cm_.conn_pool_, newStream(_, _)).WillOnce(Return(&cancellable_));
  expectResponseTimerCreate();

  Http::TestRequestHeaderMapImpl headers;
  HttpTestUtility::addDefaultHeaders(headers);
  router_.decodeHeaders(headers, true);

  // When the router filter gets reset we should cancel the pool request.
  EXPECT_CALL(cancellable_, cancel());
  router_.onDestroy();
  EXPECT_TRUE(verifyHostUpstreamStats(0, 0));
}

TEST_F(RouterTest, HashKeyNoHashPolicy) {
  ON_CALL(callbacks_.route_->route_entry_, hashPolicy()).WillByDefault(Return(nullptr));
  EXPECT_FALSE(router_.computeHashKey().has_value());
}

TEST_F(RouterTest, AddCookie) {
  ON_CALL(callbacks_.route_->route_entry_, hashPolicy())
      .WillByDefault(Return(&callbacks_.route_->route_entry_.hash_policy_));
  NiceMock<Http::MockRequestEncoder> encoder;
  Http::ResponseDecoder* response_decoder = nullptr;

  EXPECT_CALL(cm_.conn_pool_, newStream(_, _))
      .WillOnce(Invoke(
          [&](Http::ResponseDecoder& decoder,
              Http::ConnectionPool::Callbacks& callbacks) -> Http::ConnectionPool::Cancellable* {
            response_decoder = &decoder;
            callbacks.onPoolReady(encoder, cm_.conn_pool_.host_, upstream_stream_info_);
            return &cancellable_;
          }));

  EXPECT_CALL(cm_, httpConnPoolForCluster(_, _, _, _))
      .WillOnce(
          Invoke([&](const std::string&, Upstream::ResourcePriority, Http::Protocol,
                     Upstream::LoadBalancerContext* context) -> Http::ConnectionPool::Instance* {
            EXPECT_EQ(10UL, context->computeHashKey().value());
            return &cm_.conn_pool_;
          }));

  std::string cookie_value;
  EXPECT_CALL(callbacks_.route_->route_entry_.hash_policy_, generateHash(_, _, _, _))
      .WillOnce(Invoke([&](const Network::Address::Instance*, const Http::HeaderMap&,
                           const Http::HashPolicy::AddCookieCallback add_cookie,
                           const StreamInfo::FilterStateSharedPtr) {
        cookie_value = add_cookie("foo", "", std::chrono::seconds(1337));
        return absl::optional<uint64_t>(10);
      }));

  EXPECT_CALL(callbacks_, encodeHeaders_(_, _))
      .WillOnce(Invoke([&](const Http::HeaderMap& headers, const bool) -> void {
        EXPECT_EQ(std::string{headers.get(Http::Headers::get().SetCookie)->value().getStringView()},
                  "foo=\"" + cookie_value + "\"; Max-Age=1337; HttpOnly");
      }));
  expectResponseTimerCreate();

  Http::TestRequestHeaderMapImpl headers;
  HttpTestUtility::addDefaultHeaders(headers);
  router_.decodeHeaders(headers, true);

  absl::string_view rc_details2 = "via_upstream";
  EXPECT_CALL(callbacks_.stream_info_, setResponseCodeDetails(rc_details2));
  Http::ResponseHeaderMapPtr response_headers(
      new Http::TestResponseHeaderMapImpl{{":status", "200"}});
  response_decoder->decodeHeaders(std::move(response_headers), true);
  // When the router filter gets reset we should cancel the pool request.
  router_.onDestroy();
}

TEST_F(RouterTest, AddCookieNoDuplicate) {
  ON_CALL(callbacks_.route_->route_entry_, hashPolicy())
      .WillByDefault(Return(&callbacks_.route_->route_entry_.hash_policy_));
  NiceMock<Http::MockRequestEncoder> encoder;
  Http::ResponseDecoder* response_decoder = nullptr;

  EXPECT_CALL(cm_.conn_pool_, newStream(_, _))
      .WillOnce(Invoke(
          [&](Http::ResponseDecoder& decoder,
              Http::ConnectionPool::Callbacks& callbacks) -> Http::ConnectionPool::Cancellable* {
            response_decoder = &decoder;
            callbacks.onPoolReady(encoder, cm_.conn_pool_.host_, upstream_stream_info_);
            return &cancellable_;
          }));

  EXPECT_CALL(cm_, httpConnPoolForCluster(_, _, _, _))
      .WillOnce(
          Invoke([&](const std::string&, Upstream::ResourcePriority, Http::Protocol,
                     Upstream::LoadBalancerContext* context) -> Http::ConnectionPool::Instance* {
            EXPECT_EQ(10UL, context->computeHashKey().value());
            return &cm_.conn_pool_;
          }));

  EXPECT_CALL(callbacks_.route_->route_entry_.hash_policy_, generateHash(_, _, _, _))
      .WillOnce(Invoke([&](const Network::Address::Instance*, const Http::HeaderMap&,
                           const Http::HashPolicy::AddCookieCallback add_cookie,
                           const StreamInfo::FilterStateSharedPtr) {
        // this should be ignored
        add_cookie("foo", "", std::chrono::seconds(1337));
        return absl::optional<uint64_t>(10);
      }));

  EXPECT_CALL(callbacks_, encodeHeaders_(_, _))
      .WillOnce(Invoke([&](const Http::HeaderMap& headers, const bool) -> void {
        EXPECT_EQ(headers.get(Http::Headers::get().SetCookie)->value().getStringView(), "foo=baz");
      }));
  expectResponseTimerCreate();

  Http::TestRequestHeaderMapImpl headers;
  HttpTestUtility::addDefaultHeaders(headers);
  router_.decodeHeaders(headers, true);

  Http::ResponseHeaderMapPtr response_headers(
      new Http::TestResponseHeaderMapImpl{{":status", "200"}, {"set-cookie", "foo=baz"}});
  response_decoder->decodeHeaders(std::move(response_headers), true);
  // When the router filter gets reset we should cancel the pool request.
  router_.onDestroy();
}

TEST_F(RouterTest, AddMultipleCookies) {
  ON_CALL(callbacks_.route_->route_entry_, hashPolicy())
      .WillByDefault(Return(&callbacks_.route_->route_entry_.hash_policy_));
  NiceMock<Http::MockRequestEncoder> encoder;
  Http::ResponseDecoder* response_decoder = nullptr;

  EXPECT_CALL(cm_.conn_pool_, newStream(_, _))
      .WillOnce(Invoke(
          [&](Http::ResponseDecoder& decoder,
              Http::ConnectionPool::Callbacks& callbacks) -> Http::ConnectionPool::Cancellable* {
            response_decoder = &decoder;
            callbacks.onPoolReady(encoder, cm_.conn_pool_.host_, upstream_stream_info_);
            return &cancellable_;
          }));

  EXPECT_CALL(cm_, httpConnPoolForCluster(_, _, _, _))
      .WillOnce(
          Invoke([&](const std::string&, Upstream::ResourcePriority, Http::Protocol,
                     Upstream::LoadBalancerContext* context) -> Http::ConnectionPool::Instance* {
            EXPECT_EQ(10UL, context->computeHashKey().value());
            return &cm_.conn_pool_;
          }));

  std::string choco_c, foo_c;
  EXPECT_CALL(callbacks_.route_->route_entry_.hash_policy_, generateHash(_, _, _, _))
      .WillOnce(Invoke([&](const Network::Address::Instance*, const Http::HeaderMap&,
                           const Http::HashPolicy::AddCookieCallback add_cookie,
                           const StreamInfo::FilterStateSharedPtr) {
        choco_c = add_cookie("choco", "", std::chrono::seconds(15));
        foo_c = add_cookie("foo", "/path", std::chrono::seconds(1337));
        return absl::optional<uint64_t>(10);
      }));

  EXPECT_CALL(callbacks_, encodeHeaders_(_, _))
      .WillOnce(Invoke([&](const Http::HeaderMap& headers, const bool) -> void {
        MockFunction<void(const std::string&)> cb;
        EXPECT_CALL(cb, Call("foo=\"" + foo_c + "\"; Max-Age=1337; Path=/path; HttpOnly"));
        EXPECT_CALL(cb, Call("choco=\"" + choco_c + "\"; Max-Age=15; HttpOnly"));

        headers.iterate(
            [](const Http::HeaderEntry& header, void* context) -> Http::HeaderMap::Iterate {
              if (header.key() == Http::Headers::get().SetCookie.get()) {
                static_cast<MockFunction<void(const std::string&)>*>(context)->Call(
                    std::string(header.value().getStringView()));
              }
              return Http::HeaderMap::Iterate::Continue;
            },
            &cb);
      }));
  expectResponseTimerCreate();

  Http::TestRequestHeaderMapImpl headers;
  HttpTestUtility::addDefaultHeaders(headers);
  router_.decodeHeaders(headers, true);

  Http::ResponseHeaderMapPtr response_headers(
      new Http::TestResponseHeaderMapImpl{{":status", "200"}});
  response_decoder->decodeHeaders(std::move(response_headers), true);
  router_.onDestroy();
}

TEST_F(RouterTest, MetadataNoOp) { EXPECT_EQ(nullptr, router_.metadataMatchCriteria()); }

TEST_F(RouterTest, MetadataMatchCriteria) {
  ON_CALL(callbacks_.route_->route_entry_, metadataMatchCriteria())
      .WillByDefault(Return(&callbacks_.route_->route_entry_.metadata_matches_criteria_));
  EXPECT_CALL(cm_, httpConnPoolForCluster(_, _, _, _))
      .WillOnce(
          Invoke([&](const std::string&, Upstream::ResourcePriority, Http::Protocol,
                     Upstream::LoadBalancerContext* context) -> Http::ConnectionPool::Instance* {
            EXPECT_EQ(context->metadataMatchCriteria(),
                      &callbacks_.route_->route_entry_.metadata_matches_criteria_);
            return &cm_.conn_pool_;
          }));
  EXPECT_CALL(cm_.conn_pool_, newStream(_, _)).WillOnce(Return(&cancellable_));
  expectResponseTimerCreate();

  Http::TestRequestHeaderMapImpl headers;
  HttpTestUtility::addDefaultHeaders(headers);
  router_.decodeHeaders(headers, true);

  // When the router filter gets reset we should cancel the pool request.
  EXPECT_CALL(cancellable_, cancel());
  router_.onDestroy();
}

TEST_F(RouterTest, MetadataMatchCriteriaFromRequest) {
  verifyMetadataMatchCriteriaFromRequest(true);
}

TEST_F(RouterTest, MetadataMatchCriteriaFromRequestNoRouteEntryMatch) {
  verifyMetadataMatchCriteriaFromRequest(false);
}

TEST_F(RouterTest, NoMetadataMatchCriteria) {
  ON_CALL(callbacks_.route_->route_entry_, metadataMatchCriteria()).WillByDefault(Return(nullptr));
  EXPECT_CALL(cm_, httpConnPoolForCluster(_, _, _, _))
      .WillOnce(
          Invoke([&](const std::string&, Upstream::ResourcePriority, Http::Protocol,
                     Upstream::LoadBalancerContext* context) -> Http::ConnectionPool::Instance* {
            EXPECT_EQ(context->metadataMatchCriteria(), nullptr);
            return &cm_.conn_pool_;
          }));
  EXPECT_CALL(cm_.conn_pool_, newStream(_, _)).WillOnce(Return(&cancellable_));
  expectResponseTimerCreate();

  Http::TestRequestHeaderMapImpl headers;
  HttpTestUtility::addDefaultHeaders(headers);
  router_.decodeHeaders(headers, true);

  // When the router filter gets reset we should cancel the pool request.
  EXPECT_CALL(cancellable_, cancel());
  router_.onDestroy();
}

TEST_F(RouterTest, CancelBeforeBoundToPool) {
  EXPECT_CALL(cm_.conn_pool_, newStream(_, _)).WillOnce(Return(&cancellable_));
  expectResponseTimerCreate();

  Http::TestRequestHeaderMapImpl headers;
  HttpTestUtility::addDefaultHeaders(headers);
  router_.decodeHeaders(headers, true);

  // When the router filter gets reset we should cancel the pool request.
  EXPECT_CALL(cancellable_, cancel());
  router_.onDestroy();
  EXPECT_TRUE(verifyHostUpstreamStats(0, 0));
}

TEST_F(RouterTest, NoHost) {
  EXPECT_CALL(cm_, httpConnPoolForCluster(_, _, _, _)).WillOnce(Return(nullptr));

  Http::TestResponseHeaderMapImpl response_headers{
      {":status", "503"}, {"content-length", "19"}, {"content-type", "text/plain"}};
  EXPECT_CALL(callbacks_, encodeHeaders_(HeaderMapEqualRef(&response_headers), false));
  EXPECT_CALL(callbacks_, encodeData(_, true));
  EXPECT_CALL(callbacks_.stream_info_,
              setResponseFlag(StreamInfo::ResponseFlag::NoHealthyUpstream));

  Http::TestRequestHeaderMapImpl headers;
  HttpTestUtility::addDefaultHeaders(headers);
  router_.decodeHeaders(headers, true);
  EXPECT_EQ(0U, cm_.thread_local_cluster_.cluster_.info_->stats_store_
                    .counter("upstream_rq_maintenance_mode")
                    .value());
  EXPECT_TRUE(verifyHostUpstreamStats(0, 0));
  EXPECT_EQ(callbacks_.details_, "no_healthy_upstream");
}

TEST_F(RouterTest, MaintenanceMode) {
  EXPECT_CALL(*cm_.thread_local_cluster_.cluster_.info_, maintenanceMode()).WillOnce(Return(true));

  Http::TestResponseHeaderMapImpl response_headers{{":status", "503"},
                                                   {"content-length", "16"},
                                                   {"content-type", "text/plain"},
                                                   {"x-envoy-overloaded", "true"}};
  EXPECT_CALL(callbacks_, encodeHeaders_(HeaderMapEqualRef(&response_headers), false));
  EXPECT_CALL(callbacks_, encodeData(_, true));
  EXPECT_CALL(callbacks_.stream_info_, setResponseFlag(StreamInfo::ResponseFlag::UpstreamOverflow));
  EXPECT_CALL(span_, injectContext(_)).Times(0);

  Http::TestRequestHeaderMapImpl headers;
  HttpTestUtility::addDefaultHeaders(headers);
  router_.decodeHeaders(headers, true);
  EXPECT_EQ(1U, cm_.thread_local_cluster_.cluster_.info_->stats_store_
                    .counter("upstream_rq_maintenance_mode")
                    .value());
  EXPECT_TRUE(verifyHostUpstreamStats(0, 0));
  EXPECT_EQ(1U, cm_.thread_local_cluster_.cluster_.info_->load_report_stats_store_
                    .counter("upstream_rq_dropped")
                    .value());
  EXPECT_EQ(callbacks_.details_, "maintenance_mode");
}

// Validate that we don't set x-envoy-overloaded when Envoy header suppression
// is enabled.
TEST_F(RouterTestSuppressEnvoyHeaders, MaintenanceMode) {
  EXPECT_CALL(*cm_.thread_local_cluster_.cluster_.info_, maintenanceMode()).WillOnce(Return(true));

  Http::TestResponseHeaderMapImpl response_headers{
      {":status", "503"}, {"content-length", "16"}, {"content-type", "text/plain"}};
  EXPECT_CALL(callbacks_, encodeHeaders_(HeaderMapEqualRef(&response_headers), false));
  EXPECT_CALL(callbacks_, encodeData(_, true));
  EXPECT_CALL(callbacks_.stream_info_, setResponseFlag(StreamInfo::ResponseFlag::UpstreamOverflow));

  Http::TestRequestHeaderMapImpl headers;
  HttpTestUtility::addDefaultHeaders(headers);
  router_.decodeHeaders(headers, true);
}

TEST_F(RouterTest, ResponseCodeDetailsSetByUpstream) {
  NiceMock<Http::MockRequestEncoder> encoder1;
  Http::ResponseDecoder* response_decoder = nullptr;
  EXPECT_CALL(cm_.conn_pool_, newStream(_, _))
      .WillOnce(Invoke(
          [&](Http::ResponseDecoder& decoder,
              Http::ConnectionPool::Callbacks& callbacks) -> Http::ConnectionPool::Cancellable* {
            response_decoder = &decoder;
            callbacks.onPoolReady(encoder1, cm_.conn_pool_.host_, upstream_stream_info_);
            return nullptr;
          }));
  expectResponseTimerCreate();

  Http::TestRequestHeaderMapImpl headers;
  HttpTestUtility::addDefaultHeaders(headers);
  router_.decodeHeaders(headers, true);

  Http::ResponseHeaderMapPtr response_headers(
      new Http::TestResponseHeaderMapImpl{{":status", "200"}});
  absl::string_view rc_details = StreamInfo::ResponseCodeDetails::get().ViaUpstream;
  EXPECT_CALL(callbacks_.stream_info_, setResponseCodeDetails(rc_details));
  response_decoder->decodeHeaders(std::move(response_headers), true);
  EXPECT_TRUE(verifyHostUpstreamStats(1, 0));
}

// Validate that x-envoy-upstream-service-time is added on a regular
// request/response path.
TEST_F(RouterTest, EnvoyUpstreamServiceTime) {
  NiceMock<Http::MockRequestEncoder> encoder1;
  Http::ResponseDecoder* response_decoder = nullptr;
  EXPECT_CALL(cm_.conn_pool_, newStream(_, _))
      .WillOnce(Invoke(
          [&](Http::ResponseDecoder& decoder,
              Http::ConnectionPool::Callbacks& callbacks) -> Http::ConnectionPool::Cancellable* {
            response_decoder = &decoder;
            callbacks.onPoolReady(encoder1, cm_.conn_pool_.host_, upstream_stream_info_);
            return nullptr;
          }));
  expectResponseTimerCreate();

  Http::TestRequestHeaderMapImpl headers;
  HttpTestUtility::addDefaultHeaders(headers);
  router_.decodeHeaders(headers, true);

  Http::ResponseHeaderMapPtr response_headers(
      new Http::TestResponseHeaderMapImpl{{":status", "200"}});
  EXPECT_CALL(cm_.conn_pool_.host_->outlier_detector_, putHttpResponseCode(200));
  EXPECT_CALL(callbacks_, encodeHeaders_(_, true))
      .WillOnce(Invoke([](Http::HeaderMap& headers, bool) {
        EXPECT_NE(nullptr, headers.get(Http::Headers::get().EnvoyUpstreamServiceTime));
      }));
  response_decoder->decodeHeaders(std::move(response_headers), true);
  EXPECT_TRUE(verifyHostUpstreamStats(1, 0));
}

<<<<<<< HEAD
// Validate that x-envoy-attempt-count is added when option is true.
TEST_F(RouterTest, EnvoyAttemptCountInResponse) {
  verifyAttemptCountInResponseBasic(
      /* set_include_attempt_count_in_response */ true,
      /* preset_count */ absl::nullopt,
      /* expected_count */ 1);
}

// Validate that x-envoy-attempt-count is overwritten by the router on response headers, if the
// header is sent from the upstream and the option is set to true.
TEST_F(RouterTest, EnvoyAttemptCountInResponseOverwritten) {
  verifyAttemptCountInResponseBasic(
      /* set_include_attempt_count_in_response */ true,
      /* preset_count */ 123,
      /* expected_count */ 1);
}

// Validate that x-envoy-attempt-count is not overwritten by the router on response headers, if the
// header is sent from the upstream and the option is not set to true.
TEST_F(RouterTest, EnvoyAttemptCountInResponseNotOverwritten) {
  verifyAttemptCountInResponseBasic(
      /* set_include_attempt_count_in_response */ false,
      /* preset_count */ 123,
      /* expected_count */ 123);
}

// Validate that we don't set x-envoy-attempt-count in responses before an upstream attempt is made.
TEST_F(RouterTestSuppressEnvoyHeaders, EnvoyAttemptCountInResponseNotPresent) {
  setIncludeAttemptCountInResponse(true);

  EXPECT_CALL(*cm_.thread_local_cluster_.cluster_.info_, maintenanceMode()).WillOnce(Return(true));

  Http::TestResponseHeaderMapImpl response_headers{
      {":status", "503"}, {"content-length", "16"}, {"content-type", "text/plain"}};
  EXPECT_CALL(callbacks_, encodeHeaders_(HeaderMapEqualRef(&response_headers), false));
  EXPECT_CALL(callbacks_, encodeData(_, true));
  EXPECT_CALL(callbacks_.stream_info_, setResponseFlag(StreamInfo::ResponseFlag::UpstreamOverflow));

  Http::TestRequestHeaderMapImpl headers;
  HttpTestUtility::addDefaultHeaders(headers);
  router_.decodeHeaders(headers, true);
}

// Validate that x-envoy-attempt-count is present in local replies after an upstream attempt is
// made.
TEST_F(RouterTest, EnvoyAttemptCountInResponsePresentWithLocalReply) {
  setIncludeAttemptCountInResponse(true);

  EXPECT_CALL(cm_.conn_pool_, newStream(_, _))
      .WillOnce(Invoke([&](Http::StreamDecoder&, Http::ConnectionPool::Callbacks& callbacks)
                           -> Http::ConnectionPool::Cancellable* {
        callbacks.onPoolFailure(Http::ConnectionPool::PoolFailureReason::ConnectionFailure,
                                absl::string_view(), cm_.conn_pool_.host_);
        return nullptr;
      }));

  Http::TestResponseHeaderMapImpl response_headers{{":status", "503"},
                                                   {"content-length", "91"},
                                                   {"content-type", "text/plain"},
                                                   {"x-envoy-attempt-count", "1"}};
  EXPECT_CALL(callbacks_, encodeHeaders_(HeaderMapEqualRef(&response_headers), false));
  EXPECT_CALL(callbacks_, encodeData(_, true));
  EXPECT_CALL(callbacks_.stream_info_,
              setResponseFlag(StreamInfo::ResponseFlag::UpstreamConnectionFailure));
  EXPECT_CALL(callbacks_.stream_info_, onUpstreamHostSelected(_))
      .WillOnce(Invoke([&](const Upstream::HostDescriptionConstSharedPtr host) -> void {
        EXPECT_EQ(host_address_, host->address());
      }));

  Http::TestRequestHeaderMapImpl headers;
  HttpTestUtility::addDefaultHeaders(headers);
  router_.decodeHeaders(headers, true);
  EXPECT_TRUE(verifyHostUpstreamStats(0, 1));
  EXPECT_EQ(callbacks_.details_, "upstream_reset_before_response_started{connection failure}");
}

// Validate that the x-envoy-attempt-count header in the downstream response reflects the number of
// of upstream requests that occurred when retries take place.
TEST_F(RouterTest, EnvoyAttemptCountInResponseWithRetries) {
  setIncludeAttemptCountInResponse(true);
=======
// Validate that x-envoy-attempt-count is added to request headers when the option is true.
TEST_F(RouterTest, EnvoyAttemptCountInRequest) {
  verifyAttemptCountBasic(
      /* set_include_attempt_count */ true,
      /* preset_count*/ absl::nullopt,
      /* expected_count */ 1);
}

// Validate that x-envoy-attempt-count is overwritten by the router on request headers, if the
// header is sent from the downstream and the option is set to true.
TEST_F(RouterTest, EnvoyAttemptCountInRequestOverwritten) {
  verifyAttemptCountBasic(
      /* set_include_attempt_count */ true,
      /* preset_count*/ 123,
      /* expected_count */ 1);
}

// Validate that x-envoy-attempt-count is not overwritten by the router on request headers, if the
// header is sent from the downstream and the option is set to false.
TEST_F(RouterTest, EnvoyAttemptCountInRequestNotOverwritten) {
  verifyAttemptCountBasic(
      /* set_include_attempt_count */ false,
      /* preset_count*/ 123,
      /* expected_count */ 123);
}

TEST_F(RouterTest, EnvoyAttemptCountInRequestUpdatedInRetries) {
  setIncludeAttemptCount(true);
>>>>>>> 6fb0dc87

  NiceMock<Http::MockRequestEncoder> encoder1;
  Http::ResponseDecoder* response_decoder = nullptr;
  EXPECT_CALL(cm_.conn_pool_, newStream(_, _))
      .WillOnce(Invoke(
          [&](Http::ResponseDecoder& decoder,
              Http::ConnectionPool::Callbacks& callbacks) -> Http::ConnectionPool::Cancellable* {
            response_decoder = &decoder;
            callbacks.onPoolReady(encoder1, cm_.conn_pool_.host_, upstream_stream_info_);
            return nullptr;
          }));
  expectResponseTimerCreate();

  Http::TestRequestHeaderMapImpl headers{{"x-envoy-retry-on", "5xx"}, {"x-envoy-internal", "true"}};
  HttpTestUtility::addDefaultHeaders(headers);
  router_.decodeHeaders(headers, true);

<<<<<<< HEAD
=======
  // Initial request has 1 attempt.
  EXPECT_EQ(1, atoi(std::string(headers.EnvoyAttemptCount()->value().getStringView()).c_str()));

>>>>>>> 6fb0dc87
  // 5xx response.
  router_.retry_state_->expectHeadersRetry();
  Http::ResponseHeaderMapPtr response_headers1(
      new Http::TestResponseHeaderMapImpl{{":status", "503"}});
  EXPECT_CALL(cm_.conn_pool_.host_->outlier_detector_, putHttpResponseCode(503));
  response_decoder->decodeHeaders(std::move(response_headers1), true);
  EXPECT_TRUE(verifyHostUpstreamStats(0, 1));

  // We expect the 5xx response to kick off a new request.
  EXPECT_CALL(encoder1.stream_, resetStream(_)).Times(0);
  NiceMock<Http::MockRequestEncoder> encoder2;
  EXPECT_CALL(cm_.conn_pool_, newStream(_, _))
      .WillOnce(Invoke(
          [&](Http::ResponseDecoder& decoder,
              Http::ConnectionPool::Callbacks& callbacks) -> Http::ConnectionPool::Cancellable* {
            response_decoder = &decoder;
            callbacks.onPoolReady(encoder2, cm_.conn_pool_.host_, upstream_stream_info_);
            return nullptr;
          }));
  router_.retry_state_->callback_();

<<<<<<< HEAD
=======
  // The retry should cause the header to increase to 2.
  EXPECT_EQ(2, atoi(std::string(headers.EnvoyAttemptCount()->value().getStringView()).c_str()));

>>>>>>> 6fb0dc87
  // Normal response.
  EXPECT_CALL(*router_.retry_state_, shouldRetryHeaders(_, _)).WillOnce(Return(RetryStatus::No));
  EXPECT_CALL(cm_.conn_pool_.host_->health_checker_, setUnhealthy()).Times(0);
  Http::ResponseHeaderMapPtr response_headers2(
      new Http::TestResponseHeaderMapImpl{{":status", "200"}});
  EXPECT_CALL(cm_.conn_pool_.host_->outlier_detector_, putHttpResponseCode(200));
<<<<<<< HEAD
  EXPECT_CALL(callbacks_, encodeHeaders_(_, true))
      .WillOnce(Invoke([](Http::ResponseHeaderMap& headers, bool) {
        // Because a retry happened the number of attempts in the response headers should be 2.
        EXPECT_EQ(2,
                  atoi(std::string(headers.EnvoyAttemptCount()->value().getStringView()).c_str()));
      }));
=======
>>>>>>> 6fb0dc87
  response_decoder->decodeHeaders(std::move(response_headers2), true);
  EXPECT_TRUE(verifyHostUpstreamStats(1, 1));
}

// Validate that the cluster is appended to the response when configured.
void RouterTestBase::testAppendCluster(absl::optional<Http::LowerCaseString> cluster_header_name) {
  auto debug_config = std::make_unique<DebugConfig>(
      /* append_cluster */ true,
      /* cluster_header */ cluster_header_name,
      /* append_upstream_host */ false,
      /* hostname_header */ absl::nullopt,
      /* host_address_header */ absl::nullopt,
      /* do_not_forward */ false,
      /* not_forwarded_header */ absl::nullopt);
  callbacks_.streamInfo().filterState()->setData(DebugConfig::key(), std::move(debug_config),
                                                 StreamInfo::FilterState::StateType::ReadOnly,
                                                 StreamInfo::FilterState::LifeSpan::FilterChain);

  NiceMock<Http::MockRequestEncoder> encoder;
  Http::ResponseDecoder* response_decoder = nullptr;
  EXPECT_CALL(cm_.conn_pool_, newStream(_, _))
      .WillOnce(Invoke(
          [&](Http::ResponseDecoder& decoder,
              Http::ConnectionPool::Callbacks& callbacks) -> Http::ConnectionPool::Cancellable* {
            response_decoder = &decoder;
            callbacks.onPoolReady(encoder, cm_.conn_pool_.host_, upstream_stream_info_);
            return nullptr;
          }));
  expectResponseTimerCreate();

  Http::TestRequestHeaderMapImpl headers;
  HttpTestUtility::addDefaultHeaders(headers);
  router_.decodeHeaders(headers, true);

  Http::ResponseHeaderMapPtr response_headers(
      new Http::TestResponseHeaderMapImpl{{":status", "200"}});
  EXPECT_CALL(cm_.conn_pool_.host_->outlier_detector_, putHttpResponseCode(200));
  EXPECT_CALL(callbacks_, encodeHeaders_(_, true))
      .WillOnce(Invoke([&cluster_header_name](Http::HeaderMap& headers, bool) {
        const Http::HeaderEntry* cluster_header =
            headers.get(cluster_header_name.value_or(Http::Headers::get().EnvoyCluster));
        EXPECT_NE(nullptr, cluster_header);
        EXPECT_EQ("fake_cluster", cluster_header->value().getStringView());
      }));
  response_decoder->decodeHeaders(std::move(response_headers), true);
  EXPECT_TRUE(verifyHostUpstreamStats(1, 0));
}

// Append cluster with default header name.
TEST_F(RouterTest, AppendCluster0) { testAppendCluster(absl::nullopt); }

// Append cluster with custom header name.
TEST_F(RouterTest, AppendCluster1) {
  testAppendCluster(absl::make_optional(Http::LowerCaseString("x-custom-cluster")));
}

// Validate that the upstream hostname and address are appended to the response when configured.
void RouterTestBase::testAppendUpstreamHost(
    absl::optional<Http::LowerCaseString> hostname_header_name,
    absl::optional<Http::LowerCaseString> host_address_header_name) {
  auto debug_config = std::make_unique<DebugConfig>(
      /* append_cluster */ false,
      /* cluster_header */ absl::nullopt,
      /* append_upstream_host */ true,
      /* hostname_header */ hostname_header_name,
      /* host_address_header */ host_address_header_name,
      /* do_not_forward */ false,
      /* not_forwarded_header */ absl::nullopt);
  callbacks_.streamInfo().filterState()->setData(DebugConfig::key(), std::move(debug_config),
                                                 StreamInfo::FilterState::StateType::ReadOnly,
                                                 StreamInfo::FilterState::LifeSpan::FilterChain);
  cm_.conn_pool_.host_->hostname_ = "scooby.doo";

  NiceMock<Http::MockRequestEncoder> encoder;
  Http::ResponseDecoder* response_decoder = nullptr;
  EXPECT_CALL(cm_.conn_pool_, newStream(_, _))
      .WillOnce(Invoke(
          [&](Http::ResponseDecoder& decoder,
              Http::ConnectionPool::Callbacks& callbacks) -> Http::ConnectionPool::Cancellable* {
            response_decoder = &decoder;
            callbacks.onPoolReady(encoder, cm_.conn_pool_.host_, upstream_stream_info_);
            return nullptr;
          }));
  expectResponseTimerCreate();

  Http::TestRequestHeaderMapImpl headers;
  HttpTestUtility::addDefaultHeaders(headers);
  router_.decodeHeaders(headers, true);

  Http::ResponseHeaderMapPtr response_headers(
      new Http::TestResponseHeaderMapImpl{{":status", "200"}});
  EXPECT_CALL(cm_.conn_pool_.host_->outlier_detector_, putHttpResponseCode(200));
  EXPECT_CALL(callbacks_, encodeHeaders_(_, true))
      .WillOnce(Invoke([&hostname_header_name, &host_address_header_name](Http::HeaderMap& headers,
                                                                          bool) {
        const Http::HeaderEntry* hostname_header =
            headers.get(hostname_header_name.value_or(Http::Headers::get().EnvoyUpstreamHostname));
        EXPECT_NE(nullptr, hostname_header);
        EXPECT_EQ("scooby.doo", hostname_header->value().getStringView());

        const Http::HeaderEntry* host_address_header = headers.get(
            host_address_header_name.value_or(Http::Headers::get().EnvoyUpstreamHostAddress));
        EXPECT_NE(nullptr, host_address_header);
        EXPECT_EQ("10.0.0.5:9211", host_address_header->value().getStringView());
      }));
  response_decoder->decodeHeaders(std::move(response_headers), true);
  EXPECT_TRUE(verifyHostUpstreamStats(1, 0));
}

// Append hostname and address with default header names.
TEST_F(RouterTest, AppendUpstreamHost00) { testAppendUpstreamHost(absl::nullopt, absl::nullopt); }

// Append hostname and address with custom host address header name.
TEST_F(RouterTest, AppendUpstreamHost01) {
  testAppendUpstreamHost(
      absl::nullopt, absl::make_optional(Http::LowerCaseString("x-custom-upstream-host-address")));
}

// Append hostname and address with custom hostname header name.
TEST_F(RouterTest, AppendUpstreamHost10) {
  testAppendUpstreamHost(absl::make_optional(Http::LowerCaseString("x-custom-upstream-hostname")),
                         absl::nullopt);
}

// Append hostname and address with custom header names.
TEST_F(RouterTest, AppendUpstreamHost11) {
  testAppendUpstreamHost(
      absl::make_optional(Http::LowerCaseString("x-custom-upstream-hostname")),
      absl::make_optional(Http::LowerCaseString("x-custom-upstream-host-address")));
}

// Validate that the request is not forwarded upstream when configured.
void RouterTestBase::testDoNotForward(
    absl::optional<Http::LowerCaseString> not_forwarded_header_name) {
  auto debug_config = std::make_unique<DebugConfig>(
      /* append_cluster */ false,
      /* cluster_header */ absl::nullopt,
      /* append_upstream_host */ false,
      /* hostname_header */ absl::nullopt,
      /* host_address_header */ absl::nullopt,
      /* do_not_forward */ true,
      /* not_forwarded_header */ not_forwarded_header_name);
  callbacks_.streamInfo().filterState()->setData(DebugConfig::key(), std::move(debug_config),
                                                 StreamInfo::FilterState::StateType::ReadOnly,
                                                 StreamInfo::FilterState::LifeSpan::FilterChain);

  Http::TestResponseHeaderMapImpl response_headers{
      {":status", "204"},
      {not_forwarded_header_name.value_or(Http::Headers::get().EnvoyNotForwarded).get(), "true"}};
  EXPECT_CALL(callbacks_, encodeHeaders_(HeaderMapEqualRef(&response_headers), true));

  Http::TestRequestHeaderMapImpl headers;
  HttpTestUtility::addDefaultHeaders(headers);
  router_.decodeHeaders(headers, true);
  EXPECT_TRUE(verifyHostUpstreamStats(0, 0));
}

// Do not forward, with default not-forwarded header name
TEST_F(RouterTest, DoNotForward0) { testDoNotForward(absl::nullopt); }

// Do not forward, with custom not-forwarded header name
TEST_F(RouterTest, DoNotForward1) {
  testDoNotForward(absl::make_optional(Http::LowerCaseString("x-custom-not-forwarded")));
}

// Validate that all DebugConfig options play nicely with each other.
TEST_F(RouterTest, AllDebugConfig) {
  auto debug_config = std::make_unique<DebugConfig>(
      /* append_cluster */ true,
      /* cluster_header */ absl::nullopt,
      /* append_upstream_host */ true,
      /* hostname_header */ absl::nullopt,
      /* host_address_header */ absl::nullopt,
      /* do_not_forward */ true,
      /* not_forwarded_header */ absl::nullopt);
  callbacks_.streamInfo().filterState()->setData(DebugConfig::key(), std::move(debug_config),
                                                 StreamInfo::FilterState::StateType::ReadOnly,
                                                 StreamInfo::FilterState::LifeSpan::FilterChain);
  cm_.conn_pool_.host_->hostname_ = "scooby.doo";

  Http::TestResponseHeaderMapImpl response_headers{
      {":status", "204"},
      {"x-envoy-cluster", "fake_cluster"},
      {"x-envoy-upstream-hostname", "scooby.doo"},
      {"x-envoy-upstream-host-address", "10.0.0.5:9211"},
      {"x-envoy-not-forwarded", "true"}};
  EXPECT_CALL(callbacks_, encodeHeaders_(HeaderMapEqualRef(&response_headers), true));

  Http::TestRequestHeaderMapImpl headers;
  HttpTestUtility::addDefaultHeaders(headers);
  router_.decodeHeaders(headers, true);
  EXPECT_TRUE(verifyHostUpstreamStats(0, 0));
}

// Validate that x-envoy-upstream-service-time is not added when Envoy header
// suppression is enabled.
// TODO(htuch): Probably should be TEST_P with
// RouterTest.EnvoyUpstreamServiceTime, this is getting verbose..
TEST_F(RouterTestSuppressEnvoyHeaders, EnvoyUpstreamServiceTime) {
  NiceMock<Http::MockRequestEncoder> encoder1;
  Http::ResponseDecoder* response_decoder = nullptr;
  EXPECT_CALL(cm_.conn_pool_, newStream(_, _))
      .WillOnce(Invoke(
          [&](Http::ResponseDecoder& decoder,
              Http::ConnectionPool::Callbacks& callbacks) -> Http::ConnectionPool::Cancellable* {
            response_decoder = &decoder;
            callbacks.onPoolReady(encoder1, cm_.conn_pool_.host_, upstream_stream_info_);
            return nullptr;
          }));
  expectResponseTimerCreate();

  Http::TestRequestHeaderMapImpl headers;
  HttpTestUtility::addDefaultHeaders(headers);
  router_.decodeHeaders(headers, true);

  Http::ResponseHeaderMapPtr response_headers(
      new Http::TestResponseHeaderMapImpl{{":status", "200"}});
  EXPECT_CALL(cm_.conn_pool_.host_->outlier_detector_, putHttpResponseCode(200));
  Http::TestHeaderMapImpl downstream_response_headers{{":status", "200"},
                                                      {"x-envoy-upstream-service-time", "0"}};
  EXPECT_CALL(callbacks_, encodeHeaders_(_, true))
      .WillOnce(Invoke([](Http::HeaderMap& headers, bool) {
        EXPECT_EQ(nullptr, headers.get(Http::Headers::get().EnvoyUpstreamServiceTime));
      }));
  response_decoder->decodeHeaders(std::move(response_headers), true);
  EXPECT_TRUE(verifyHostUpstreamStats(1, 0));
}

TEST_F(RouterTest, NoRetriesOverflow) {
  NiceMock<Http::MockRequestEncoder> encoder1;
  Http::ResponseDecoder* response_decoder = nullptr;
  EXPECT_CALL(cm_.conn_pool_, newStream(_, _))
      .WillOnce(Invoke(
          [&](Http::ResponseDecoder& decoder,
              Http::ConnectionPool::Callbacks& callbacks) -> Http::ConnectionPool::Cancellable* {
            response_decoder = &decoder;
            callbacks.onPoolReady(encoder1, cm_.conn_pool_.host_, upstream_stream_info_);
            return nullptr;
          }));
  expectResponseTimerCreate();

  Http::TestRequestHeaderMapImpl headers{{"x-envoy-retry-on", "5xx"}, {"x-envoy-internal", "true"}};
  HttpTestUtility::addDefaultHeaders(headers);
  router_.decodeHeaders(headers, true);

  // 5xx response.
  router_.retry_state_->expectHeadersRetry();
  Http::ResponseHeaderMapPtr response_headers1(
      new Http::TestResponseHeaderMapImpl{{":status", "503"}});
  EXPECT_CALL(cm_.conn_pool_.host_->outlier_detector_, putHttpResponseCode(503));
  response_decoder->decodeHeaders(std::move(response_headers1), true);
  EXPECT_TRUE(verifyHostUpstreamStats(0, 1));

  // We expect the 5xx response to kick off a new request.
  EXPECT_CALL(encoder1.stream_, resetStream(_)).Times(0);
  NiceMock<Http::MockRequestEncoder> encoder2;
  EXPECT_CALL(cm_.conn_pool_, newStream(_, _))
      .WillOnce(Invoke(
          [&](Http::ResponseDecoder& decoder,
              Http::ConnectionPool::Callbacks& callbacks) -> Http::ConnectionPool::Cancellable* {
            response_decoder = &decoder;
            callbacks.onPoolReady(encoder2, cm_.conn_pool_.host_, upstream_stream_info_);
            return nullptr;
          }));
  router_.retry_state_->callback_();

  // RetryOverflow kicks in.
  EXPECT_CALL(callbacks_.stream_info_, setResponseFlag(StreamInfo::ResponseFlag::UpstreamOverflow));
  EXPECT_CALL(*router_.retry_state_, shouldRetryHeaders(_, _))
      .WillOnce(Return(RetryStatus::NoOverflow));
  EXPECT_CALL(cm_.conn_pool_.host_->health_checker_, setUnhealthy()).Times(0);
  Http::ResponseHeaderMapPtr response_headers2(
      new Http::TestResponseHeaderMapImpl{{":status", "503"}});
  EXPECT_CALL(cm_.conn_pool_.host_->outlier_detector_, putHttpResponseCode(503));
  response_decoder->decodeHeaders(std::move(response_headers2), true);
  EXPECT_TRUE(verifyHostUpstreamStats(0, 2));
}

TEST_F(RouterTest, ResetDuringEncodeHeaders) {
  NiceMock<Http::MockRequestEncoder> encoder;
  Http::ResponseDecoder* response_decoder = nullptr;
  EXPECT_CALL(cm_.conn_pool_, newStream(_, _))
      .WillOnce(Invoke(
          [&](Http::ResponseDecoder& decoder,
              Http::ConnectionPool::Callbacks& callbacks) -> Http::ConnectionPool::Cancellable* {
            response_decoder = &decoder;
            callbacks.onPoolReady(encoder, cm_.conn_pool_.host_, upstream_stream_info_);
            return nullptr;
          }));

  EXPECT_CALL(callbacks_, removeDownstreamWatermarkCallbacks(_));
  EXPECT_CALL(callbacks_, addDownstreamWatermarkCallbacks(_));
  EXPECT_CALL(encoder, encodeHeaders(_, true))
      .WillOnce(Invoke([&](const Http::HeaderMap&, bool) -> void {
        encoder.stream_.resetStream(Http::StreamResetReason::RemoteReset);
      }));

  Http::TestRequestHeaderMapImpl headers;
  HttpTestUtility::addDefaultHeaders(headers);
  // First connection is successful and reset happens later on.
  EXPECT_CALL(cm_.conn_pool_.host_->outlier_detector_,
              putResult(Upstream::Outlier::Result::LocalOriginConnectSuccess,
                        absl::optional<uint64_t>(absl::nullopt)));
  EXPECT_CALL(cm_.conn_pool_.host_->outlier_detector_,
              putResult(Upstream::Outlier::Result::LocalOriginConnectFailed, _));
  router_.decodeHeaders(headers, true);
  EXPECT_TRUE(verifyHostUpstreamStats(0, 1));
}

TEST_F(RouterTest, UpstreamTimeout) {
  NiceMock<Http::MockRequestEncoder> encoder;
  Http::ResponseDecoder* response_decoder = nullptr;
  EXPECT_CALL(cm_.conn_pool_, newStream(_, _))
      .WillOnce(Invoke(
          [&](Http::ResponseDecoder& decoder,
              Http::ConnectionPool::Callbacks& callbacks) -> Http::ConnectionPool::Cancellable* {
            response_decoder = &decoder;
            callbacks.onPoolReady(encoder, cm_.conn_pool_.host_, upstream_stream_info_);
            return nullptr;
          }));
  EXPECT_CALL(callbacks_.stream_info_, onUpstreamHostSelected(_))
      .WillOnce(Invoke([&](const Upstream::HostDescriptionConstSharedPtr host) -> void {
        EXPECT_EQ(host_address_, host->address());
      }));

  expectResponseTimerCreate();

  Http::TestRequestHeaderMapImpl headers{{"x-envoy-retry-on", "5xx"}, {"x-envoy-internal", "true"}};
  HttpTestUtility::addDefaultHeaders(headers);
  router_.decodeHeaders(headers, false);
  Buffer::OwnedImpl data;
  router_.decodeData(data, true);

  EXPECT_CALL(callbacks_.stream_info_,
              setResponseFlag(StreamInfo::ResponseFlag::UpstreamRequestTimeout));
  EXPECT_CALL(encoder.stream_, resetStream(Http::StreamResetReason::LocalReset));
  Http::TestResponseHeaderMapImpl response_headers{
      {":status", "504"}, {"content-length", "24"}, {"content-type", "text/plain"}};
  EXPECT_CALL(callbacks_, encodeHeaders_(HeaderMapEqualRef(&response_headers), false));
  EXPECT_CALL(callbacks_, encodeData(_, true));
  EXPECT_CALL(*router_.retry_state_, shouldRetryReset(_, _)).Times(0);
  EXPECT_CALL(cm_.conn_pool_.host_->outlier_detector_,
              putResult(Upstream::Outlier::Result::LocalOriginTimeout, _));
  response_timeout_->invokeCallback();

  EXPECT_EQ(1U,
            cm_.thread_local_cluster_.cluster_.info_->stats_store_.counter("upstream_rq_timeout")
                .value());
  EXPECT_EQ(1UL, cm_.conn_pool_.host_->stats().rq_timeout_.value());
  EXPECT_TRUE(verifyHostUpstreamStats(0, 1));
}

// Verify the timeout budget histograms are filled out correctly when using a
// global and per-try timeout in a successful request.
TEST_F(RouterTest, TimeoutBudgetHistogramStat) {
  NiceMock<Http::MockRequestEncoder> encoder;
  Http::ResponseDecoder* response_decoder = nullptr;
  EXPECT_CALL(cm_.conn_pool_, newStream(_, _))
      .WillOnce(Invoke(
          [&](Http::ResponseDecoder& decoder,
              Http::ConnectionPool::Callbacks& callbacks) -> Http::ConnectionPool::Cancellable* {
            response_decoder = &decoder;
            callbacks.onPoolReady(encoder, cm_.conn_pool_.host_, upstream_stream_info_);
            return nullptr;
          }));
  expectPerTryTimerCreate();
  expectResponseTimerCreate();

  Http::TestRequestHeaderMapImpl headers{{"x-envoy-upstream-rq-timeout-ms", "400"},
                                         {"x-envoy-upstream-rq-per-try-timeout-ms", "200"}};
  HttpTestUtility::addDefaultHeaders(headers);
  router_.decodeHeaders(headers, false);
  Buffer::OwnedImpl data;
  router_.decodeData(data, true);

  // Global timeout budget used.
  EXPECT_CALL(
      cm_.thread_local_cluster_.cluster_.info_->timeout_budget_stats_store_,
      deliverHistogramToSinks(
          Property(&Stats::Metric::name, "upstream_rq_timeout_budget_percent_used"), 20ull));
  // Per-try budget used.
  EXPECT_CALL(cm_.thread_local_cluster_.cluster_.info_->timeout_budget_stats_store_,
              deliverHistogramToSinks(
                  Property(&Stats::Metric::name, "upstream_rq_timeout_budget_per_try_percent_used"),
                  40ull));

  Http::ResponseHeaderMapPtr response_headers(
      new Http::TestResponseHeaderMapImpl{{":status", "200"}});
  response_decoder->decodeHeaders(std::move(response_headers), false);
  test_time_.sleep(std::chrono::milliseconds(80));
  response_decoder->decodeData(data, true);
}

// Verify the timeout budget histograms are filled out correctly when using a
// global and per-try timeout in a failed request.
TEST_F(RouterTest, TimeoutBudgetHistogramStatFailure) {
  NiceMock<Http::MockRequestEncoder> encoder;
  Http::ResponseDecoder* response_decoder = nullptr;
  EXPECT_CALL(cm_.conn_pool_, newStream(_, _))
      .WillOnce(Invoke(
          [&](Http::ResponseDecoder& decoder,
              Http::ConnectionPool::Callbacks& callbacks) -> Http::ConnectionPool::Cancellable* {
            response_decoder = &decoder;
            callbacks.onPoolReady(encoder, cm_.conn_pool_.host_, upstream_stream_info_);
            return nullptr;
          }));
  expectPerTryTimerCreate();
  expectResponseTimerCreate();

  Http::TestRequestHeaderMapImpl headers{{"x-envoy-upstream-rq-timeout-ms", "400"},
                                         {"x-envoy-upstream-rq-per-try-timeout-ms", "200"}};
  HttpTestUtility::addDefaultHeaders(headers);
  router_.decodeHeaders(headers, false);
  Buffer::OwnedImpl data;
  router_.decodeData(data, true);

  // Global timeout budget used.
  EXPECT_CALL(
      cm_.thread_local_cluster_.cluster_.info_->timeout_budget_stats_store_,
      deliverHistogramToSinks(
          Property(&Stats::Metric::name, "upstream_rq_timeout_budget_percent_used"), 20ull));
  // Per-try budget used.
  EXPECT_CALL(cm_.thread_local_cluster_.cluster_.info_->timeout_budget_stats_store_,
              deliverHistogramToSinks(
                  Property(&Stats::Metric::name, "upstream_rq_timeout_budget_per_try_percent_used"),
                  40ull));

  Http::ResponseHeaderMapPtr response_headers(
      new Http::TestResponseHeaderMapImpl{{":status", "500"}});
  response_decoder->decodeHeaders(std::move(response_headers), false);
  test_time_.sleep(std::chrono::milliseconds(80));
  response_decoder->decodeData(data, true);
}

// Verify the timeout budget histograms are filled out correctly when only using a global timeout.
TEST_F(RouterTest, TimeoutBudgetHistogramStatOnlyGlobal) {
  NiceMock<Http::MockRequestEncoder> encoder;
  Http::ResponseDecoder* response_decoder = nullptr;
  EXPECT_CALL(cm_.conn_pool_, newStream(_, _))
      .WillOnce(Invoke(
          [&](Http::ResponseDecoder& decoder,
              Http::ConnectionPool::Callbacks& callbacks) -> Http::ConnectionPool::Cancellable* {
            response_decoder = &decoder;
            callbacks.onPoolReady(encoder, cm_.conn_pool_.host_, upstream_stream_info_);
            return nullptr;
          }));
  expectPerTryTimerCreate();

  Http::TestRequestHeaderMapImpl headers{{"x-envoy-upstream-rq-timeout-ms", "200"}};
  HttpTestUtility::addDefaultHeaders(headers);
  router_.decodeHeaders(headers, false);
  Buffer::OwnedImpl data;
  router_.decodeData(data, true);

  // Global timeout budget used.
  EXPECT_CALL(
      cm_.thread_local_cluster_.cluster_.info_->timeout_budget_stats_store_,
      deliverHistogramToSinks(
          Property(&Stats::Metric::name, "upstream_rq_timeout_budget_percent_used"), 40ull));
  // Per-try budget used is zero out of an infinite timeout.
  EXPECT_CALL(
      cm_.thread_local_cluster_.cluster_.info_->timeout_budget_stats_store_,
      deliverHistogramToSinks(
          Property(&Stats::Metric::name, "upstream_rq_timeout_budget_per_try_percent_used"), 0ull));

  Http::ResponseHeaderMapPtr response_headers(
      new Http::TestResponseHeaderMapImpl{{":status", "200"}});
  response_decoder->decodeHeaders(std::move(response_headers), false);
  test_time_.sleep(std::chrono::milliseconds(80));
  response_decoder->decodeData(data, true);
}

// Verify the timeout budget histograms are filled out correctly across retries.
TEST_F(RouterTest, TimeoutBudgetHistogramStatDuringRetries) {
  NiceMock<Http::MockRequestEncoder> encoder1;
  Http::ResponseDecoder* response_decoder1 = nullptr;
  EXPECT_CALL(cm_.conn_pool_, newStream(_, _))
      .WillOnce(Invoke(
          [&](Http::ResponseDecoder& decoder,
              Http::ConnectionPool::Callbacks& callbacks) -> Http::ConnectionPool::Cancellable* {
            response_decoder1 = &decoder;
            callbacks.onPoolReady(encoder1, cm_.conn_pool_.host_, upstream_stream_info_);
            return nullptr;
          }));
  expectPerTryTimerCreate();
  expectResponseTimerCreate();

  Http::TestRequestHeaderMapImpl headers{{"x-envoy-retry-on", "5xx"},
                                         {"x-envoy-upstream-rq-timeout-ms", "400"},
                                         {"x-envoy-upstream-rq-per-try-timeout-ms", "100"}};
  HttpTestUtility::addDefaultHeaders(headers);
  router_.decodeHeaders(headers, false);
  Buffer::OwnedImpl data;
  router_.decodeData(data, true);

  // Per-try budget used on the first request.
  EXPECT_CALL(cm_.thread_local_cluster_.cluster_.info_->timeout_budget_stats_store_,
              deliverHistogramToSinks(
                  Property(&Stats::Metric::name, "upstream_rq_timeout_budget_per_try_percent_used"),
                  100ull));
  // Global timeout histogram does not fire on the first request.
  EXPECT_CALL(cm_.thread_local_cluster_.cluster_.info_->timeout_budget_stats_store_,
              deliverHistogramToSinks(
                  Property(&Stats::Metric::name, "upstream_rq_timeout_budget_percent_used"), _))
      .Times(0);

  // Per-try timeout.
  test_time_.sleep(std::chrono::milliseconds(100));
  router_.retry_state_->expectHeadersRetry();
  Http::ResponseHeaderMapPtr response_headers1(
      new Http::TestResponseHeaderMapImpl{{":status", "504"}});
  EXPECT_CALL(cm_.conn_pool_.host_->outlier_detector_, putHttpResponseCode(504));
  response_decoder1->decodeHeaders(std::move(response_headers1), true);
  EXPECT_TRUE(verifyHostUpstreamStats(0, 1));

  // We expect the 5xx response to kick off a new request.
  EXPECT_CALL(encoder1.stream_, resetStream(_)).Times(0);
  NiceMock<Http::MockRequestEncoder> encoder2;
  Http::ResponseDecoder* response_decoder2 = nullptr;
  EXPECT_CALL(cm_.conn_pool_, newStream(_, _))
      .WillOnce(Invoke(
          [&](Http::ResponseDecoder& decoder,
              Http::ConnectionPool::Callbacks& callbacks) -> Http::ConnectionPool::Cancellable* {
            response_decoder2 = &decoder;
            callbacks.onPoolReady(encoder2, cm_.conn_pool_.host_, upstream_stream_info_);
            return nullptr;
          }));
  expectPerTryTimerCreate();
  router_.retry_state_->callback_();

  // Per-try budget exhausted on the second try.
  EXPECT_CALL(cm_.thread_local_cluster_.cluster_.info_->timeout_budget_stats_store_,
              deliverHistogramToSinks(
                  Property(&Stats::Metric::name, "upstream_rq_timeout_budget_per_try_percent_used"),
                  100ull));
  // Global timeout percentage used across both tries.
  EXPECT_CALL(
      cm_.thread_local_cluster_.cluster_.info_->timeout_budget_stats_store_,
      deliverHistogramToSinks(
          Property(&Stats::Metric::name, "upstream_rq_timeout_budget_percent_used"), 50ull));

  // Trigger second request failure.
  EXPECT_CALL(callbacks_.stream_info_,
              setResponseFlag(StreamInfo::ResponseFlag::UpstreamRequestTimeout));
  EXPECT_CALL(encoder2.stream_, resetStream(Http::StreamResetReason::LocalReset));
  Http::TestResponseHeaderMapImpl response_headers{
      {":status", "504"}, {"content-length", "24"}, {"content-type", "text/plain"}};
  test_time_.sleep(std::chrono::milliseconds(100));
  EXPECT_CALL(callbacks_, encodeHeaders_(HeaderMapEqualRef(&response_headers), false));
  EXPECT_CALL(callbacks_, encodeData(_, true));
  EXPECT_CALL(*router_.retry_state_, shouldRetryReset(_, _)).Times(1);
  EXPECT_CALL(cm_.conn_pool_.host_->outlier_detector_,
              putResult(Upstream::Outlier::Result::LocalOriginTimeout, _));
  per_try_timeout_->invokeCallback();

  EXPECT_EQ(1U, cm_.thread_local_cluster_.cluster_.info_->stats_store_
                    .counter("upstream_rq_per_try_timeout")
                    .value());
  EXPECT_EQ(1UL, cm_.conn_pool_.host_->stats().rq_timeout_.value());
  EXPECT_TRUE(verifyHostUpstreamStats(0, 2));
}

// Verify the timeout budget histograms are filled out correctly when the global timeout occurs
// during a retry.
TEST_F(RouterTest, TimeoutBudgetHistogramStatDuringGlobalTimeout) {
  NiceMock<Http::MockRequestEncoder> encoder1;
  Http::ResponseDecoder* response_decoder1 = nullptr;
  EXPECT_CALL(cm_.conn_pool_, newStream(_, _))
      .WillOnce(Invoke(
          [&](Http::ResponseDecoder& decoder,
              Http::ConnectionPool::Callbacks& callbacks) -> Http::ConnectionPool::Cancellable* {
            response_decoder1 = &decoder;
            callbacks.onPoolReady(encoder1, cm_.conn_pool_.host_, upstream_stream_info_);
            return nullptr;
          }));
  expectPerTryTimerCreate();
  expectResponseTimerCreate();

  Http::TestRequestHeaderMapImpl headers{{"x-envoy-retry-on", "5xx"},
                                         {"x-envoy-upstream-rq-timeout-ms", "400"},
                                         {"x-envoy-upstream-rq-per-try-timeout-ms", "320"}};
  HttpTestUtility::addDefaultHeaders(headers);
  router_.decodeHeaders(headers, false);
  Buffer::OwnedImpl data;
  router_.decodeData(data, true);

  // Per-try budget used on the first request.
  EXPECT_CALL(cm_.thread_local_cluster_.cluster_.info_->timeout_budget_stats_store_,
              deliverHistogramToSinks(
                  Property(&Stats::Metric::name, "upstream_rq_timeout_budget_per_try_percent_used"),
                  50ull));
  // Global timeout histogram does not fire on the first request.
  EXPECT_CALL(cm_.thread_local_cluster_.cluster_.info_->timeout_budget_stats_store_,
              deliverHistogramToSinks(
                  Property(&Stats::Metric::name, "upstream_rq_timeout_budget_percent_used"), _))
      .Times(0);

  // 5xx response.
  router_.retry_state_->expectHeadersRetry();
  Http::ResponseHeaderMapPtr response_headers1(
      new Http::TestResponseHeaderMapImpl{{":status", "503"}});
  EXPECT_CALL(cm_.conn_pool_.host_->outlier_detector_, putHttpResponseCode(503));
  test_time_.sleep(std::chrono::milliseconds(160));
  response_decoder1->decodeHeaders(std::move(response_headers1), true);
  EXPECT_TRUE(verifyHostUpstreamStats(0, 1));

  // We expect the 5xx response to kick off a new request.
  EXPECT_CALL(encoder1.stream_, resetStream(_)).Times(0);
  NiceMock<Http::MockRequestEncoder> encoder2;
  Http::ResponseDecoder* response_decoder2 = nullptr;
  EXPECT_CALL(cm_.conn_pool_, newStream(_, _))
      .WillOnce(Invoke(
          [&](Http::ResponseDecoder& decoder,
              Http::ConnectionPool::Callbacks& callbacks) -> Http::ConnectionPool::Cancellable* {
            response_decoder2 = &decoder;
            callbacks.onPoolReady(encoder2, cm_.conn_pool_.host_, upstream_stream_info_);
            return nullptr;
          }));
  expectPerTryTimerCreate();
  router_.retry_state_->callback_();

  // Global timeout was hit, fires 100.
  EXPECT_CALL(
      cm_.thread_local_cluster_.cluster_.info_->timeout_budget_stats_store_,
      deliverHistogramToSinks(
          Property(&Stats::Metric::name, "upstream_rq_timeout_budget_percent_used"), 100ull));
  // Per-try budget used on the second request won't fire because the global timeout was hit.
  EXPECT_CALL(
      cm_.thread_local_cluster_.cluster_.info_->timeout_budget_stats_store_,
      deliverHistogramToSinks(
          Property(&Stats::Metric::name, "upstream_rq_timeout_budget_per_try_percent_used"), _))
      .Times(0);

  // Trigger global timeout.
  EXPECT_CALL(callbacks_.stream_info_,
              setResponseFlag(StreamInfo::ResponseFlag::UpstreamRequestTimeout));
  EXPECT_CALL(encoder2.stream_, resetStream(Http::StreamResetReason::LocalReset));
  Http::TestResponseHeaderMapImpl response_headers{
      {":status", "504"}, {"content-length", "24"}, {"content-type", "text/plain"}};
  test_time_.sleep(std::chrono::milliseconds(240));
  EXPECT_CALL(callbacks_, encodeHeaders_(HeaderMapEqualRef(&response_headers), false));
  EXPECT_CALL(callbacks_, encodeData(_, true));
  EXPECT_CALL(*router_.retry_state_, shouldRetryReset(_, _)).Times(0);
  EXPECT_CALL(cm_.conn_pool_.host_->outlier_detector_,
              putResult(Upstream::Outlier::Result::LocalOriginTimeout, _));
  response_timeout_->invokeCallback();

  EXPECT_EQ(1U,
            cm_.thread_local_cluster_.cluster_.info_->stats_store_.counter("upstream_rq_timeout")
                .value());
  EXPECT_EQ(1UL, cm_.conn_pool_.host_->stats().rq_timeout_.value());
  EXPECT_TRUE(verifyHostUpstreamStats(0, 2));
}

// Validate gRPC OK response stats are sane when response is trailers only.
TEST_F(RouterTest, GrpcOkTrailersOnly) {
  NiceMock<Http::MockRequestEncoder> encoder1;
  Http::ResponseDecoder* response_decoder = nullptr;
  EXPECT_CALL(cm_.conn_pool_, newStream(_, _))
      .WillOnce(Invoke(
          [&](Http::ResponseDecoder& decoder,
              Http::ConnectionPool::Callbacks& callbacks) -> Http::ConnectionPool::Cancellable* {
            response_decoder = &decoder;
            callbacks.onPoolReady(encoder1, cm_.conn_pool_.host_, upstream_stream_info_);
            return nullptr;
          }));
  expectResponseTimerCreate();

  Http::TestRequestHeaderMapImpl headers{{"content-type", "application/grpc"},
                                         {"grpc-timeout", "20S"}};
  HttpTestUtility::addDefaultHeaders(headers);
  router_.decodeHeaders(headers, true);

  Http::ResponseHeaderMapPtr response_headers(
      new Http::TestResponseHeaderMapImpl{{":status", "200"}, {"grpc-status", "0"}});
  EXPECT_CALL(cm_.conn_pool_.host_->outlier_detector_, putHttpResponseCode(200));
  response_decoder->decodeHeaders(std::move(response_headers), true);
  EXPECT_TRUE(verifyHostUpstreamStats(1, 0));
}

// Validate gRPC AlreadyExists response stats are sane when response is trailers only.
TEST_F(RouterTest, GrpcAlreadyExistsTrailersOnly) {
  NiceMock<Http::MockRequestEncoder> encoder1;
  Http::ResponseDecoder* response_decoder = nullptr;
  EXPECT_CALL(cm_.conn_pool_, newStream(_, _))
      .WillOnce(Invoke(
          [&](Http::ResponseDecoder& decoder,
              Http::ConnectionPool::Callbacks& callbacks) -> Http::ConnectionPool::Cancellable* {
            response_decoder = &decoder;
            callbacks.onPoolReady(encoder1, cm_.conn_pool_.host_, upstream_stream_info_);
            return nullptr;
          }));
  expectResponseTimerCreate();

  Http::TestRequestHeaderMapImpl headers{{"content-type", "application/grpc"},
                                         {"grpc-timeout", "20S"}};
  HttpTestUtility::addDefaultHeaders(headers);
  router_.decodeHeaders(headers, true);

  Http::ResponseHeaderMapPtr response_headers(
      new Http::TestResponseHeaderMapImpl{{":status", "200"}, {"grpc-status", "6"}});
  EXPECT_CALL(cm_.conn_pool_.host_->outlier_detector_, putHttpResponseCode(409));
  response_decoder->decodeHeaders(std::move(response_headers), true);
  EXPECT_TRUE(verifyHostUpstreamStats(1, 0));
}

// Validate gRPC Unavailable response stats are sane when response is trailers only.
TEST_F(RouterTest, GrpcOutlierDetectionUnavailableStatusCode) {
  NiceMock<Http::MockRequestEncoder> encoder1;
  Http::ResponseDecoder* response_decoder = nullptr;
  EXPECT_CALL(cm_.conn_pool_, newStream(_, _))
      .WillOnce(Invoke(
          [&](Http::ResponseDecoder& decoder,
              Http::ConnectionPool::Callbacks& callbacks) -> Http::ConnectionPool::Cancellable* {
            response_decoder = &decoder;
            callbacks.onPoolReady(encoder1, cm_.conn_pool_.host_, upstream_stream_info_);
            return nullptr;
          }));
  expectResponseTimerCreate();

  Http::TestRequestHeaderMapImpl headers{{"content-type", "application/grpc"},
                                         {"grpc-timeout", "20S"}};
  HttpTestUtility::addDefaultHeaders(headers);
  router_.decodeHeaders(headers, true);

  Http::ResponseHeaderMapPtr response_headers(
      new Http::TestResponseHeaderMapImpl{{":status", "200"}, {"grpc-status", "14"}});
  // Outlier detector will use the gRPC response status code.
  EXPECT_CALL(cm_.conn_pool_.host_->outlier_detector_, putHttpResponseCode(503));
  response_decoder->decodeHeaders(std::move(response_headers), true);
  EXPECT_TRUE(verifyHostUpstreamStats(0, 1));
}

// Validate gRPC Internal response stats are sane when response is trailers only.
TEST_F(RouterTest, GrpcInternalTrailersOnly) {
  NiceMock<Http::MockRequestEncoder> encoder1;
  Http::ResponseDecoder* response_decoder = nullptr;
  EXPECT_CALL(cm_.conn_pool_, newStream(_, _))
      .WillOnce(Invoke(
          [&](Http::ResponseDecoder& decoder,
              Http::ConnectionPool::Callbacks& callbacks) -> Http::ConnectionPool::Cancellable* {
            response_decoder = &decoder;
            callbacks.onPoolReady(encoder1, cm_.conn_pool_.host_, upstream_stream_info_);
            return nullptr;
          }));
  expectResponseTimerCreate();

  Http::TestRequestHeaderMapImpl headers{{"content-type", "application/grpc"},
                                         {"grpc-timeout", "20S"}};
  HttpTestUtility::addDefaultHeaders(headers);
  router_.decodeHeaders(headers, true);

  Http::ResponseHeaderMapPtr response_headers(
      new Http::TestResponseHeaderMapImpl{{":status", "200"}, {"grpc-status", "13"}});
  EXPECT_CALL(cm_.conn_pool_.host_->outlier_detector_, putHttpResponseCode(500));
  response_decoder->decodeHeaders(std::move(response_headers), true);
  EXPECT_TRUE(verifyHostUpstreamStats(0, 1));
}

// Validate gRPC response stats are sane when response is ended in a DATA
// frame.
TEST_F(RouterTest, GrpcDataEndStream) {
  NiceMock<Http::MockRequestEncoder> encoder1;
  Http::ResponseDecoder* response_decoder = nullptr;
  EXPECT_CALL(cm_.conn_pool_, newStream(_, _))
      .WillOnce(Invoke(
          [&](Http::ResponseDecoder& decoder,
              Http::ConnectionPool::Callbacks& callbacks) -> Http::ConnectionPool::Cancellable* {
            response_decoder = &decoder;
            callbacks.onPoolReady(encoder1, cm_.conn_pool_.host_, upstream_stream_info_);
            return nullptr;
          }));
  expectResponseTimerCreate();

  Http::TestRequestHeaderMapImpl headers{{"content-type", "application/grpc"},
                                         {"grpc-timeout", "20S"}};
  HttpTestUtility::addDefaultHeaders(headers);
  router_.decodeHeaders(headers, true);

  Http::ResponseHeaderMapPtr response_headers(
      new Http::TestResponseHeaderMapImpl{{":status", "200"}});
  EXPECT_CALL(cm_.conn_pool_.host_->outlier_detector_, putHttpResponseCode(200));
  response_decoder->decodeHeaders(std::move(response_headers), false);
  EXPECT_TRUE(verifyHostUpstreamStats(0, 0));
  Buffer::OwnedImpl data;
  response_decoder->decodeData(data, true);
  EXPECT_TRUE(verifyHostUpstreamStats(0, 1));
}

// Validate gRPC response stats are sane when response is reset after initial
// response HEADERS.
TEST_F(RouterTest, GrpcReset) {
  NiceMock<Http::MockRequestEncoder> encoder1;
  Http::ResponseDecoder* response_decoder = nullptr;
  EXPECT_CALL(cm_.conn_pool_, newStream(_, _))
      .WillOnce(Invoke(
          [&](Http::ResponseDecoder& decoder,
              Http::ConnectionPool::Callbacks& callbacks) -> Http::ConnectionPool::Cancellable* {
            response_decoder = &decoder;
            callbacks.onPoolReady(encoder1, cm_.conn_pool_.host_, upstream_stream_info_);
            return nullptr;
          }));
  expectResponseTimerCreate();

  Http::TestRequestHeaderMapImpl headers{{"content-type", "application/grpc"},
                                         {"grpc-timeout", "20S"}};
  HttpTestUtility::addDefaultHeaders(headers);
  router_.decodeHeaders(headers, true);

  Http::ResponseHeaderMapPtr response_headers(
      new Http::TestResponseHeaderMapImpl{{":status", "200"}});
  EXPECT_CALL(cm_.conn_pool_.host_->outlier_detector_, putHttpResponseCode(200));
  response_decoder->decodeHeaders(std::move(response_headers), false);
  EXPECT_TRUE(verifyHostUpstreamStats(0, 0));
  EXPECT_CALL(cm_.conn_pool_.host_->outlier_detector_,
              putResult(Upstream::Outlier::Result::LocalOriginConnectFailed, _));
  encoder1.stream_.resetStream(Http::StreamResetReason::RemoteReset);
  EXPECT_TRUE(verifyHostUpstreamStats(0, 1));
  EXPECT_EQ(1UL, stats_store_.counter("test.rq_reset_after_downstream_response_started").value());
}

// Validate gRPC OK response stats are sane when response is not trailers only.
TEST_F(RouterTest, GrpcOk) {
  NiceMock<Http::MockRequestEncoder> encoder1;
  Http::ResponseDecoder* response_decoder = nullptr;
  EXPECT_CALL(cm_.conn_pool_, newStream(_, _))
      .WillOnce(Invoke(
          [&](Http::ResponseDecoder& decoder,
              Http::ConnectionPool::Callbacks& callbacks) -> Http::ConnectionPool::Cancellable* {
            response_decoder = &decoder;
            callbacks.onPoolReady(encoder1, cm_.conn_pool_.host_, upstream_stream_info_);
            return nullptr;
          }));
  expectResponseTimerCreate();

  Http::TestRequestHeaderMapImpl headers{{"content-type", "application/grpc"},
                                         {"grpc-timeout", "20S"}};
  HttpTestUtility::addDefaultHeaders(headers);
  router_.decodeHeaders(headers, true);

  EXPECT_CALL(callbacks_.dispatcher_, setTrackedObject(_)).Times(2);
  Http::ResponseHeaderMapPtr response_headers(
      new Http::TestResponseHeaderMapImpl{{":status", "200"}});
  EXPECT_CALL(cm_.conn_pool_.host_->outlier_detector_, putHttpResponseCode(200));
  response_decoder->decodeHeaders(std::move(response_headers), false);
  EXPECT_TRUE(verifyHostUpstreamStats(0, 0));

  EXPECT_CALL(callbacks_.dispatcher_, setTrackedObject(_)).Times(2);
  Http::ResponseTrailerMapPtr response_trailers(
      new Http::TestResponseTrailerMapImpl{{"grpc-status", "0"}});
  response_decoder->decodeTrailers(std::move(response_trailers));
  EXPECT_TRUE(verifyHostUpstreamStats(1, 0));
}

// Validate gRPC Internal response stats are sane when response is not trailers only.
TEST_F(RouterTest, GrpcInternal) {
  NiceMock<Http::MockRequestEncoder> encoder1;
  Http::ResponseDecoder* response_decoder = nullptr;
  EXPECT_CALL(cm_.conn_pool_, newStream(_, _))
      .WillOnce(Invoke(
          [&](Http::ResponseDecoder& decoder,
              Http::ConnectionPool::Callbacks& callbacks) -> Http::ConnectionPool::Cancellable* {
            response_decoder = &decoder;
            callbacks.onPoolReady(encoder1, cm_.conn_pool_.host_, upstream_stream_info_);
            return nullptr;
          }));
  expectResponseTimerCreate();

  Http::TestRequestHeaderMapImpl headers{{"content-type", "application/grpc"},
                                         {"grpc-timeout", "20S"}};
  HttpTestUtility::addDefaultHeaders(headers);
  router_.decodeHeaders(headers, true);

  Http::ResponseHeaderMapPtr response_headers(
      new Http::TestResponseHeaderMapImpl{{":status", "200"}});
  EXPECT_CALL(cm_.conn_pool_.host_->outlier_detector_, putHttpResponseCode(200));
  response_decoder->decodeHeaders(std::move(response_headers), false);
  EXPECT_TRUE(verifyHostUpstreamStats(0, 0));
  Http::ResponseTrailerMapPtr response_trailers(
      new Http::TestResponseTrailerMapImpl{{"grpc-status", "13"}});
  response_decoder->decodeTrailers(std::move(response_trailers));
  EXPECT_TRUE(verifyHostUpstreamStats(0, 1));
}

TEST_F(RouterTest, UpstreamTimeoutWithAltResponse) {
  NiceMock<Http::MockRequestEncoder> encoder;
  Http::ResponseDecoder* response_decoder = nullptr;
  EXPECT_CALL(cm_.conn_pool_, newStream(_, _))
      .WillOnce(Invoke(
          [&](Http::ResponseDecoder& decoder,
              Http::ConnectionPool::Callbacks& callbacks) -> Http::ConnectionPool::Cancellable* {
            response_decoder = &decoder;
            callbacks.onPoolReady(encoder, cm_.conn_pool_.host_, upstream_stream_info_);
            return nullptr;
          }));
  EXPECT_CALL(callbacks_.stream_info_, onUpstreamHostSelected(_))
      .WillOnce(Invoke([&](const Upstream::HostDescriptionConstSharedPtr host) -> void {
        EXPECT_EQ(host_address_, host->address());
      }));

  expectResponseTimerCreate();

  Http::TestRequestHeaderMapImpl headers{{"x-envoy-upstream-rq-timeout-alt-response", "204"},
                                         {"x-envoy-internal", "true"}};
  HttpTestUtility::addDefaultHeaders(headers);
  router_.decodeHeaders(headers, false);
  Buffer::OwnedImpl data;
  router_.decodeData(data, true);

  EXPECT_CALL(callbacks_.stream_info_,
              setResponseFlag(StreamInfo::ResponseFlag::UpstreamRequestTimeout));
  EXPECT_CALL(encoder.stream_, resetStream(Http::StreamResetReason::LocalReset));
  Http::TestResponseHeaderMapImpl response_headers{{":status", "204"}};
  EXPECT_CALL(callbacks_, encodeHeaders_(HeaderMapEqualRef(&response_headers), true));
  EXPECT_CALL(*router_.retry_state_, shouldRetryReset(_, _)).Times(0);
  EXPECT_CALL(
      cm_.conn_pool_.host_->outlier_detector_,
      putResult(Upstream::Outlier::Result::LocalOriginTimeout, absl::optional<uint64_t>(204)));
  response_timeout_->invokeCallback();

  EXPECT_EQ(1U,
            cm_.thread_local_cluster_.cluster_.info_->stats_store_.counter("upstream_rq_timeout")
                .value());
  EXPECT_EQ(1UL, cm_.conn_pool_.host_->stats().rq_timeout_.value());
  EXPECT_TRUE(verifyHostUpstreamStats(0, 1));
}

// Verifies that the per try timeout is initialized once the downstream request has been read.
TEST_F(RouterTest, UpstreamPerTryTimeout) {
  NiceMock<Http::MockRequestEncoder> encoder;
  Http::ResponseDecoder* response_decoder = nullptr;
  EXPECT_CALL(cm_.conn_pool_, newStream(_, _))
      .WillOnce(Invoke(
          [&](Http::ResponseDecoder& decoder,
              Http::ConnectionPool::Callbacks& callbacks) -> Http::ConnectionPool::Cancellable* {
            response_decoder = &decoder;
            callbacks.onPoolReady(encoder, cm_.conn_pool_.host_, upstream_stream_info_);
            return nullptr;
          }));
  EXPECT_CALL(callbacks_.stream_info_, onUpstreamHostSelected(_))
      .WillOnce(Invoke([&](const Upstream::HostDescriptionConstSharedPtr host) -> void {
        EXPECT_EQ(host_address_, host->address());
      }));

  Http::TestRequestHeaderMapImpl headers{{"x-envoy-internal", "true"},
                                         {"x-envoy-upstream-rq-per-try-timeout-ms", "5"}};
  HttpTestUtility::addDefaultHeaders(headers);
  router_.decodeHeaders(headers, false);

  // We verify that both timeouts are started after decodeData(_, true) is called. This
  // verifies that we are not starting the initial per try timeout on the first onPoolReady.
  expectPerTryTimerCreate();
  expectResponseTimerCreate();

  Buffer::OwnedImpl data;
  router_.decodeData(data, true);

  EXPECT_CALL(callbacks_.stream_info_,
              setResponseFlag(StreamInfo::ResponseFlag::UpstreamRequestTimeout));
  EXPECT_CALL(encoder.stream_, resetStream(Http::StreamResetReason::LocalReset));
  Http::TestResponseHeaderMapImpl response_headers{
      {":status", "504"}, {"content-length", "24"}, {"content-type", "text/plain"}};
  EXPECT_CALL(callbacks_, encodeHeaders_(HeaderMapEqualRef(&response_headers), false));
  EXPECT_CALL(callbacks_, encodeData(_, true));
  EXPECT_CALL(
      cm_.conn_pool_.host_->outlier_detector_,
      putResult(Upstream::Outlier::Result::LocalOriginTimeout, absl::optional<uint64_t>(504)));
  per_try_timeout_->invokeCallback();

  EXPECT_EQ(1U, cm_.thread_local_cluster_.cluster_.info_->stats_store_
                    .counter("upstream_rq_per_try_timeout")
                    .value());
  EXPECT_EQ(1UL, cm_.conn_pool_.host_->stats().rq_timeout_.value());
  EXPECT_TRUE(verifyHostUpstreamStats(0, 1));
}

// Verifies that the per try timeout starts when onPoolReady is called when it occurs
// after the downstream request has been read.
TEST_F(RouterTest, UpstreamPerTryTimeoutDelayedPoolReady) {
  NiceMock<Http::MockRequestEncoder> encoder;
  Http::ResponseDecoder* response_decoder = nullptr;
  Http::ConnectionPool::Callbacks* pool_callbacks;
  EXPECT_CALL(cm_.conn_pool_, newStream(_, _))
      .WillOnce(Invoke(
          [&](Http::ResponseDecoder& decoder,
              Http::ConnectionPool::Callbacks& callbacks) -> Http::ConnectionPool::Cancellable* {
            response_decoder = &decoder;
            pool_callbacks = &callbacks;
            return nullptr;
          }));

  Http::TestRequestHeaderMapImpl headers{{"x-envoy-internal", "true"},
                                         {"x-envoy-upstream-rq-per-try-timeout-ms", "5"}};
  HttpTestUtility::addDefaultHeaders(headers);
  router_.decodeHeaders(headers, false);

  // Global timeout starts when decodeData(_, true) is called.
  expectResponseTimerCreate();
  Buffer::OwnedImpl data;
  router_.decodeData(data, true);

  // Per try timeout starts when onPoolReady is called.
  expectPerTryTimerCreate();
  EXPECT_CALL(callbacks_.stream_info_, onUpstreamHostSelected(_))
      .WillOnce(Invoke([&](const Upstream::HostDescriptionConstSharedPtr host) -> void {
        EXPECT_EQ(host_address_, host->address());
      }));

  pool_callbacks->onPoolReady(encoder, cm_.conn_pool_.host_, upstream_stream_info_);

  EXPECT_CALL(callbacks_.stream_info_,
              setResponseFlag(StreamInfo::ResponseFlag::UpstreamRequestTimeout));
  EXPECT_CALL(encoder.stream_, resetStream(Http::StreamResetReason::LocalReset));
  Http::TestResponseHeaderMapImpl response_headers{
      {":status", "504"}, {"content-length", "24"}, {"content-type", "text/plain"}};
  EXPECT_CALL(callbacks_, encodeHeaders_(HeaderMapEqualRef(&response_headers), false));
  EXPECT_CALL(callbacks_, encodeData(_, true));
  EXPECT_CALL(cm_.conn_pool_.host_->outlier_detector_,
              putResult(Upstream::Outlier::Result::LocalOriginTimeout, _));
  per_try_timeout_->invokeCallback();

  EXPECT_EQ(1U, cm_.thread_local_cluster_.cluster_.info_->stats_store_
                    .counter("upstream_rq_per_try_timeout")
                    .value());
  EXPECT_EQ(1UL, cm_.conn_pool_.host_->stats().rq_timeout_.value());
  EXPECT_TRUE(verifyHostUpstreamStats(0, 1));
}

// Ensures that the per try callback is not set until the stream becomes available.
TEST_F(RouterTest, UpstreamPerTryTimeoutExcludesNewStream) {
  InSequence s;
  NiceMock<Http::MockRequestEncoder> encoder;
  Http::ResponseDecoder* response_decoder = nullptr;
  Http::ConnectionPool::Callbacks* pool_callbacks;

  EXPECT_CALL(cm_.conn_pool_, newStream(_, _))
      .WillOnce(Invoke(
          [&](Http::ResponseDecoder& decoder,
              Http::ConnectionPool::Callbacks& callbacks) -> Http::ConnectionPool::Cancellable* {
            response_decoder = &decoder;
            pool_callbacks = &callbacks;
            return nullptr;
          }));

  response_timeout_ = new Event::MockTimer(&callbacks_.dispatcher_);
  EXPECT_CALL(*response_timeout_, enableTimer(_, _));

  EXPECT_CALL(callbacks_.stream_info_, onUpstreamHostSelected(_))
      .WillOnce(Invoke([&](const Upstream::HostDescriptionConstSharedPtr host) -> void {
        EXPECT_EQ(host_address_, host->address());
      }));

  Http::TestRequestHeaderMapImpl headers{{"x-envoy-internal", "true"},
                                         {"x-envoy-upstream-rq-per-try-timeout-ms", "5"}};
  HttpTestUtility::addDefaultHeaders(headers);
  router_.decodeHeaders(headers, false);
  Buffer::OwnedImpl data;
  router_.decodeData(data, true);

  per_try_timeout_ = new Event::MockTimer(&callbacks_.dispatcher_);
  EXPECT_CALL(*per_try_timeout_, enableTimer(_, _));
  // The per try timeout timer should not be started yet.
  pool_callbacks->onPoolReady(encoder, cm_.conn_pool_.host_, upstream_stream_info_);

  EXPECT_CALL(encoder.stream_, resetStream(Http::StreamResetReason::LocalReset));
  EXPECT_CALL(cm_.conn_pool_.host_->outlier_detector_,
              putResult(Upstream::Outlier::Result::LocalOriginTimeout, _));
  EXPECT_CALL(*per_try_timeout_, disableTimer());
  EXPECT_CALL(*response_timeout_, disableTimer());
  EXPECT_CALL(callbacks_.stream_info_,
              setResponseFlag(StreamInfo::ResponseFlag::UpstreamRequestTimeout));
  Http::TestResponseHeaderMapImpl response_headers{
      {":status", "504"}, {"content-length", "24"}, {"content-type", "text/plain"}};
  EXPECT_CALL(callbacks_, encodeHeaders_(HeaderMapEqualRef(&response_headers), false));
  EXPECT_CALL(callbacks_, encodeData(_, true));
  per_try_timeout_->invokeCallback();

  EXPECT_EQ(1U, cm_.thread_local_cluster_.cluster_.info_->stats_store_
                    .counter("upstream_rq_per_try_timeout")
                    .value());
  EXPECT_EQ(1UL, cm_.conn_pool_.host_->stats().rq_timeout_.value());
  EXPECT_TRUE(verifyHostUpstreamStats(0, 1));
}

// Tests that a retry is sent after the first request hits the per try timeout, but then
// headers received in response to the first request are still used (and the 2nd request
// canceled).
TEST_F(RouterTest, HedgedPerTryTimeoutFirstRequestSucceeds) {
  enableHedgeOnPerTryTimeout();

  NiceMock<Http::MockRequestEncoder> encoder1;
  Http::ResponseDecoder* response_decoder1 = nullptr;
  EXPECT_CALL(cm_.conn_pool_, newStream(_, _))
      .WillOnce(Invoke(
          [&](Http::ResponseDecoder& decoder,
              Http::ConnectionPool::Callbacks& callbacks) -> Http::ConnectionPool::Cancellable* {
            response_decoder1 = &decoder;
            EXPECT_CALL(*router_.retry_state_, onHostAttempted(_));
            callbacks.onPoolReady(encoder1, cm_.conn_pool_.host_, upstream_stream_info_);
            return nullptr;
          }));
  EXPECT_CALL(cm_.conn_pool_.host_->outlier_detector_,
              putResult(Upstream::Outlier::Result::LocalOriginConnectSuccess,
                        absl::optional<uint64_t>(absl::nullopt)))
      .Times(2);
  expectPerTryTimerCreate();
  expectResponseTimerCreate();

  Http::TestRequestHeaderMapImpl headers{{"x-envoy-upstream-rq-per-try-timeout-ms", "5"}};
  HttpTestUtility::addDefaultHeaders(headers);
  router_.decodeHeaders(headers, true);

  EXPECT_CALL(
      cm_.conn_pool_.host_->outlier_detector_,
      putResult(Upstream::Outlier::Result::LocalOriginTimeout, absl::optional<uint64_t>(504)));
  EXPECT_CALL(encoder1.stream_, resetStream(_)).Times(0);
  NiceMock<Http::MockRequestEncoder> encoder2;
  Http::ResponseDecoder* response_decoder2 = nullptr;
  router_.retry_state_->expectHedgedPerTryTimeoutRetry();
  per_try_timeout_->invokeCallback();

  EXPECT_CALL(cm_.conn_pool_, newStream(_, _))
      .WillOnce(Invoke(
          [&](Http::ResponseDecoder& decoder,
              Http::ConnectionPool::Callbacks& callbacks) -> Http::ConnectionPool::Cancellable* {
            response_decoder2 = &decoder;
            EXPECT_CALL(*router_.retry_state_, onHostAttempted(_));
            callbacks.onPoolReady(encoder2, cm_.conn_pool_.host_, upstream_stream_info_);
            return nullptr;
          }));
  expectPerTryTimerCreate();
  router_.retry_state_->callback_();

  // We should not have updated any stats yet because no requests have been
  // canceled
  EXPECT_TRUE(verifyHostUpstreamStats(0, 0));

  // Now write a 200 back. We expect the 2nd stream to be reset and stats to be
  // incremented properly.
  Http::ResponseHeaderMapPtr response_headers(
      new Http::TestResponseHeaderMapImpl{{":status", "200"}});
  EXPECT_CALL(cm_.conn_pool_.host_->outlier_detector_, putHttpResponseCode(200));
  EXPECT_CALL(encoder1.stream_, resetStream(_)).Times(0);
  EXPECT_CALL(encoder2.stream_, resetStream(_));

  EXPECT_CALL(callbacks_, encodeHeaders_(_, _))
      .WillOnce(Invoke([&](Http::ResponseHeaderMap& headers, bool end_stream) -> void {
        EXPECT_EQ(headers.Status()->value(), "200");
        EXPECT_TRUE(end_stream);
      }));
  response_decoder1->decodeHeaders(std::move(response_headers), true);
  EXPECT_TRUE(verifyHostUpstreamStats(1, 0));

  // TODO: Verify hedge stats here once they are implemented.
}

// Tests that an upstream request is reset even if it can't be retried as long as there is
// another in-flight request we're waiting on.
// Sequence:
// 1) first upstream request per try timeout
// 2) second upstream request sent
// 3) second upstream request gets 5xx, retries exhausted, assert it's reset
// 4) first upstream request gets 2xx
TEST_F(RouterTest, HedgedPerTryTimeoutResetsOnBadHeaders) {
  enableHedgeOnPerTryTimeout();

  NiceMock<Http::MockRequestEncoder> encoder1;
  Http::ResponseDecoder* response_decoder1 = nullptr;
  EXPECT_CALL(cm_.conn_pool_, newStream(_, _))
      .WillOnce(Invoke(
          [&](Http::ResponseDecoder& decoder,
              Http::ConnectionPool::Callbacks& callbacks) -> Http::ConnectionPool::Cancellable* {
            response_decoder1 = &decoder;
            EXPECT_CALL(*router_.retry_state_, onHostAttempted(_));
            callbacks.onPoolReady(encoder1, cm_.conn_pool_.host_, upstream_stream_info_);
            return nullptr;
          }));
  EXPECT_CALL(cm_.conn_pool_.host_->outlier_detector_,
              putResult(Upstream::Outlier::Result::LocalOriginConnectSuccess,
                        absl::optional<uint64_t>(absl::nullopt)))
      .Times(2);
  expectPerTryTimerCreate();
  expectResponseTimerCreate();

  Http::TestRequestHeaderMapImpl headers{{"x-envoy-upstream-rq-per-try-timeout-ms", "5"}};
  HttpTestUtility::addDefaultHeaders(headers);
  router_.decodeHeaders(headers, true);

  EXPECT_CALL(
      cm_.conn_pool_.host_->outlier_detector_,
      putResult(Upstream::Outlier::Result::LocalOriginTimeout, absl::optional<uint64_t>(504)));
  EXPECT_CALL(encoder1.stream_, resetStream(_)).Times(0);
  NiceMock<Http::MockRequestEncoder> encoder2;
  Http::ResponseDecoder* response_decoder2 = nullptr;
  router_.retry_state_->expectHedgedPerTryTimeoutRetry();
  per_try_timeout_->invokeCallback();

  EXPECT_CALL(cm_.conn_pool_, newStream(_, _))
      .WillOnce(Invoke(
          [&](Http::ResponseDecoder& decoder,
              Http::ConnectionPool::Callbacks& callbacks) -> Http::ConnectionPool::Cancellable* {
            response_decoder2 = &decoder;
            EXPECT_CALL(*router_.retry_state_, onHostAttempted(_));
            callbacks.onPoolReady(encoder2, cm_.conn_pool_.host_, upstream_stream_info_);
            return nullptr;
          }));
  expectPerTryTimerCreate();
  router_.retry_state_->callback_();

  // We should not have updated any stats yet because no requests have been
  // canceled
  EXPECT_TRUE(verifyHostUpstreamStats(0, 0));

  // Now write a 5xx back on the 2nd request with no retries remaining. The 2nd request
  // should be reset immediately.
  Http::ResponseHeaderMapPtr bad_response_headers(
      new Http::TestResponseHeaderMapImpl{{":status", "500"}});
  EXPECT_CALL(cm_.conn_pool_.host_->outlier_detector_, putHttpResponseCode(500));
  EXPECT_CALL(encoder1.stream_, resetStream(_)).Times(0);
  EXPECT_CALL(encoder2.stream_, resetStream(_));
  EXPECT_CALL(*router_.retry_state_, shouldRetryHeaders(_, _))
      .WillOnce(Return(RetryStatus::NoOverflow));
  // Not end_stream, otherwise we wouldn't need to reset.
  response_decoder2->decodeHeaders(std::move(bad_response_headers), false);

  // Now write a 200 back. We expect the 2nd stream to be reset and stats to be
  // incremented properly.
  Http::ResponseHeaderMapPtr response_headers(
      new Http::TestResponseHeaderMapImpl{{":status", "200"}});
  EXPECT_CALL(cm_.conn_pool_.host_->outlier_detector_, putHttpResponseCode(200));
  EXPECT_CALL(encoder1.stream_, resetStream(_)).Times(0);

  EXPECT_CALL(callbacks_, encodeHeaders_(_, _))
      .WillOnce(Invoke([&](Http::ResponseHeaderMap& headers, bool end_stream) -> void {
        EXPECT_EQ(headers.Status()->value(), "200");
        EXPECT_TRUE(end_stream);
      }));
  response_decoder1->decodeHeaders(std::move(response_headers), true);
  EXPECT_TRUE(verifyHostUpstreamStats(1, 1));

  // TODO: Verify hedge stats here once they are implemented.
}

// Three requests sent: 1) 5xx error, 2) per try timeout, 3) gets good response
// headers.
TEST_F(RouterTest, HedgedPerTryTimeoutThirdRequestSucceeds) {
  enableHedgeOnPerTryTimeout();

  NiceMock<Http::MockRequestEncoder> encoder1;
  Http::ResponseDecoder* response_decoder1 = nullptr;
  EXPECT_CALL(cm_.conn_pool_, newStream(_, _))
      .WillOnce(Invoke(
          [&](Http::ResponseDecoder& decoder,
              Http::ConnectionPool::Callbacks& callbacks) -> Http::ConnectionPool::Cancellable* {
            response_decoder1 = &decoder;
            EXPECT_CALL(*router_.retry_state_, onHostAttempted(_));
            callbacks.onPoolReady(encoder1, cm_.conn_pool_.host_, upstream_stream_info_);
            return nullptr;
          }));
  expectResponseTimerCreate();
  expectPerTryTimerCreate();

  Http::TestRequestHeaderMapImpl headers{{"x-envoy-upstream-rq-per-try-timeout-ms", "5"}};
  HttpTestUtility::addDefaultHeaders(headers);
  router_.decodeHeaders(headers, true);

  EXPECT_CALL(encoder1.stream_, resetStream(_)).Times(0);

  Http::ResponseHeaderMapPtr response_headers1(
      new Http::TestResponseHeaderMapImpl{{":status", "500"}});
  // Local origin connect success happens for first and third try.
  EXPECT_CALL(cm_.conn_pool_.host_->outlier_detector_,
              putResult(Upstream::Outlier::Result::LocalOriginConnectSuccess,
                        absl::optional<uint64_t>(absl::nullopt)))
      .Times(2);
  EXPECT_CALL(cm_.conn_pool_.host_->outlier_detector_, putHttpResponseCode(500));
  EXPECT_CALL(encoder1.stream_, resetStream(_)).Times(0);
  EXPECT_CALL(callbacks_, encodeHeaders_(_, _)).Times(0);
  router_.retry_state_->expectHeadersRetry();
  response_decoder1->decodeHeaders(std::move(response_headers1), true);

  NiceMock<Http::MockRequestEncoder> encoder2;
  Http::ResponseDecoder* response_decoder2 = nullptr;
  EXPECT_CALL(cm_.conn_pool_, newStream(_, _))
      .WillOnce(Invoke(
          [&](Http::ResponseDecoder& decoder,
              Http::ConnectionPool::Callbacks& callbacks) -> Http::ConnectionPool::Cancellable* {
            response_decoder2 = &decoder;
            EXPECT_CALL(*router_.retry_state_, onHostAttempted(_));
            callbacks.onPoolReady(encoder2, cm_.conn_pool_.host_, upstream_stream_info_);
            return nullptr;
          }));
  expectPerTryTimerCreate();
  router_.retry_state_->callback_();

  EXPECT_TRUE(verifyHostUpstreamStats(0, 1));

  // Now trigger a per try timeout on the 2nd request, expect a 3rd
  router_.retry_state_->expectHedgedPerTryTimeoutRetry();
  EXPECT_CALL(
      cm_.conn_pool_.host_->outlier_detector_,
      putResult(Upstream::Outlier::Result::LocalOriginTimeout, absl::optional<uint64_t>(504)));
  NiceMock<Http::MockRequestEncoder> encoder3;
  Http::ResponseDecoder* response_decoder3 = nullptr;
  EXPECT_CALL(cm_.conn_pool_, newStream(_, _))
      .WillOnce(Invoke(
          [&](Http::ResponseDecoder& decoder,
              Http::ConnectionPool::Callbacks& callbacks) -> Http::ConnectionPool::Cancellable* {
            response_decoder3 = &decoder;
            EXPECT_CALL(*router_.retry_state_, onHostAttempted(_));
            callbacks.onPoolReady(encoder3, cm_.conn_pool_.host_, upstream_stream_info_);
            return nullptr;
          }));

  EXPECT_CALL(callbacks_, encodeHeaders_(_, _)).Times(0);
  per_try_timeout_->invokeCallback();
  expectPerTryTimerCreate();
  router_.retry_state_->callback_();
  EXPECT_TRUE(verifyHostUpstreamStats(0, 1));

  // Now write a 200 back. We expect the 2nd stream to be reset and stats to be
  // incremented properly.
  Http::ResponseHeaderMapPtr response_headers2(
      new Http::TestResponseHeaderMapImpl{{":status", "200"}});
  EXPECT_CALL(cm_.conn_pool_.host_->outlier_detector_, putHttpResponseCode(200));
  EXPECT_CALL(encoder1.stream_, resetStream(_)).Times(0);
  EXPECT_CALL(encoder2.stream_, resetStream(_));
  EXPECT_CALL(encoder3.stream_, resetStream(_)).Times(0);

  EXPECT_CALL(callbacks_, encodeHeaders_(_, _))
      .WillOnce(Invoke([&](Http::ResponseHeaderMap& headers, bool end_stream) -> void {
        EXPECT_EQ(headers.Status()->value(), "200");
        EXPECT_TRUE(end_stream);
      }));
  EXPECT_CALL(*router_.retry_state_, shouldRetryHeaders(_, _)).WillOnce(Return(RetryStatus::No));
  response_decoder3->decodeHeaders(std::move(response_headers2), true);
  EXPECT_TRUE(verifyHostUpstreamStats(1, 1));

  // TODO: Verify hedge stats here once they are implemented.
}

// First request times out and is retried, and then a response is received.
// Make sure we don't attempt to retry because we already retried for timeout.
TEST_F(RouterTest, RetryOnlyOnceForSameUpstreamRequest) {
  enableHedgeOnPerTryTimeout();

  NiceMock<Http::MockRequestEncoder> encoder1;
  Http::ResponseDecoder* response_decoder1 = nullptr;
  EXPECT_CALL(cm_.conn_pool_, newStream(_, _))
      .WillOnce(Invoke(
          [&](Http::ResponseDecoder& decoder,
              Http::ConnectionPool::Callbacks& callbacks) -> Http::ConnectionPool::Cancellable* {
            response_decoder1 = &decoder;
            EXPECT_CALL(*router_.retry_state_, onHostAttempted(_));
            callbacks.onPoolReady(encoder1, cm_.conn_pool_.host_, upstream_stream_info_);
            return nullptr;
          }));
  EXPECT_CALL(cm_.conn_pool_.host_->outlier_detector_,
              putResult(Upstream::Outlier::Result::LocalOriginConnectSuccess,
                        absl::optional<uint64_t>(absl::nullopt)))
      .Times(2);
  expectPerTryTimerCreate();
  expectResponseTimerCreate();

  Http::TestRequestHeaderMapImpl headers{{"x-envoy-upstream-rq-per-try-timeout-ms", "5"}};
  HttpTestUtility::addDefaultHeaders(headers);
  router_.decodeHeaders(headers, true);

  EXPECT_CALL(encoder1.stream_, resetStream(_)).Times(0);

  EXPECT_CALL(
      cm_.conn_pool_.host_->outlier_detector_,
      putResult(Upstream::Outlier::Result::LocalOriginTimeout, absl::optional<uint64_t>(504)));
  router_.retry_state_->expectHedgedPerTryTimeoutRetry();
  per_try_timeout_->invokeCallback();

  NiceMock<Http::MockRequestEncoder> encoder2;
  Http::ResponseDecoder* response_decoder2 = nullptr;
  EXPECT_CALL(cm_.conn_pool_, newStream(_, _))
      .WillOnce(Invoke(
          [&](Http::ResponseDecoder& decoder,
              Http::ConnectionPool::Callbacks& callbacks) -> Http::ConnectionPool::Cancellable* {
            response_decoder2 = &decoder;
            EXPECT_CALL(*router_.retry_state_, onHostAttempted(_));
            callbacks.onPoolReady(encoder2, cm_.conn_pool_.host_, upstream_stream_info_);
            return nullptr;
          }));

  expectPerTryTimerCreate();
  router_.retry_state_->callback_();

  // Now send a 5xx back and make sure we don't ask whether we should retry it.
  Http::ResponseHeaderMapPtr response_headers1(
      new Http::TestResponseHeaderMapImpl{{":status", "500"}});
  EXPECT_CALL(cm_.conn_pool_.host_->outlier_detector_, putHttpResponseCode(500));
  EXPECT_CALL(*router_.retry_state_, shouldRetryHeaders(_, _)).Times(0);
  EXPECT_CALL(*router_.retry_state_, wouldRetryFromHeaders(_)).WillOnce(Return(true));
  response_decoder1->decodeHeaders(std::move(response_headers1), true);

  EXPECT_CALL(
      cm_.conn_pool_.host_->outlier_detector_,
      putResult(Upstream::Outlier::Result::LocalOriginTimeout, absl::optional<uint64_t>(504)));

  response_timeout_->invokeCallback();
}

// Sequence: upstream request hits soft per try timeout and is retried, and
// then "bad" response headers come back before the retry has been scheduled.
// Ensures that the "bad" headers are not sent downstream because there is
// still an attempt pending.
TEST_F(RouterTest, BadHeadersDroppedIfPreviousRetryScheduled) {
  enableHedgeOnPerTryTimeout();

  NiceMock<Http::MockRequestEncoder> encoder1;
  Http::ResponseDecoder* response_decoder1 = nullptr;
  EXPECT_CALL(cm_.conn_pool_, newStream(_, _))
      .WillOnce(Invoke(
          [&](Http::ResponseDecoder& decoder,
              Http::ConnectionPool::Callbacks& callbacks) -> Http::ConnectionPool::Cancellable* {
            response_decoder1 = &decoder;
            EXPECT_CALL(*router_.retry_state_, onHostAttempted(_));
            callbacks.onPoolReady(encoder1, cm_.conn_pool_.host_, upstream_stream_info_);
            return nullptr;
          }));
  EXPECT_CALL(cm_.conn_pool_.host_->outlier_detector_,
              putResult(Upstream::Outlier::Result::LocalOriginConnectSuccess,
                        absl::optional<uint64_t>(absl::nullopt)))
      .Times(2);
  expectPerTryTimerCreate();
  expectResponseTimerCreate();

  Http::TestRequestHeaderMapImpl headers{{"x-envoy-upstream-rq-per-try-timeout-ms", "5"}};
  HttpTestUtility::addDefaultHeaders(headers);
  router_.decodeHeaders(headers, true);

  EXPECT_CALL(encoder1.stream_, resetStream(_)).Times(0);

  EXPECT_CALL(
      cm_.conn_pool_.host_->outlier_detector_,
      putResult(Upstream::Outlier::Result::LocalOriginTimeout, absl::optional<uint64_t>(504)));
  router_.retry_state_->expectHedgedPerTryTimeoutRetry();
  per_try_timeout_->invokeCallback();

  expectPerTryTimerCreate();

  // Now send a 5xx back and make sure we don't ask whether we should retry it
  // and also that we don't respond downstream with it.
  Http::ResponseHeaderMapPtr response_headers1(
      new Http::TestResponseHeaderMapImpl{{":status", "500"}});
  EXPECT_CALL(cm_.conn_pool_.host_->outlier_detector_, putHttpResponseCode(500));
  EXPECT_CALL(*router_.retry_state_, shouldRetryHeaders(_, _)).Times(0);
  EXPECT_CALL(*router_.retry_state_, wouldRetryFromHeaders(_)).WillOnce(Return(true));
  EXPECT_CALL(callbacks_, encodeHeaders_(_, _)).Times(0);
  response_decoder1->decodeHeaders(std::move(response_headers1), true);

  // Now trigger the retry for the per try timeout earlier.
  NiceMock<Http::MockRequestEncoder> encoder2;
  Http::ResponseDecoder* response_decoder2 = nullptr;
  EXPECT_CALL(cm_.conn_pool_, newStream(_, _))
      .WillOnce(Invoke(
          [&](Http::ResponseDecoder& decoder,
              Http::ConnectionPool::Callbacks& callbacks) -> Http::ConnectionPool::Cancellable* {
            response_decoder2 = &decoder;
            EXPECT_CALL(*router_.retry_state_, onHostAttempted(_));
            callbacks.onPoolReady(encoder2, cm_.conn_pool_.host_, upstream_stream_info_);
            return nullptr;
          }));
  router_.retry_state_->callback_();

  Http::ResponseHeaderMapPtr response_headers2(
      new Http::TestResponseHeaderMapImpl{{":status", "200"}});
  EXPECT_CALL(*router_.retry_state_, shouldRetryHeaders(_, _)).WillOnce(Return(RetryStatus::No));
  EXPECT_CALL(callbacks_, encodeHeaders_(_, _))
      .WillOnce(Invoke([&](Http::ResponseHeaderMap& headers, bool end_stream) -> void {
        EXPECT_EQ(headers.Status()->value(), "200");
        EXPECT_TRUE(end_stream);
      }));
  EXPECT_CALL(cm_.conn_pool_.host_->outlier_detector_, putHttpResponseCode(200));
  response_decoder2->decodeHeaders(std::move(response_headers2), true);
}

TEST_F(RouterTest, RetryRequestNotComplete) {
  NiceMock<Http::MockRequestEncoder> encoder1;
  Http::ResponseDecoder* response_decoder = nullptr;
  EXPECT_CALL(cm_.conn_pool_, newStream(_, _))
      .WillOnce(Invoke(
          [&](Http::ResponseDecoder& decoder,
              Http::ConnectionPool::Callbacks& callbacks) -> Http::ConnectionPool::Cancellable* {
            response_decoder = &decoder;
            callbacks.onPoolReady(encoder1, cm_.conn_pool_.host_, upstream_stream_info_);
            return nullptr;
          }));
  EXPECT_CALL(callbacks_.stream_info_,
              setResponseFlag(StreamInfo::ResponseFlag::UpstreamRemoteReset));
  EXPECT_CALL(callbacks_.stream_info_, onUpstreamHostSelected(_))
      .WillOnce(Invoke([&](const Upstream::HostDescriptionConstSharedPtr host) -> void {
        EXPECT_EQ(host_address_, host->address());
      }));

  Http::TestRequestHeaderMapImpl headers{{"x-envoy-retry-on", "5xx"}, {"x-envoy-internal", "true"}};
  HttpTestUtility::addDefaultHeaders(headers);
  router_.decodeHeaders(headers, false);

  router_.retry_state_->expectResetRetry();
  EXPECT_CALL(cm_.conn_pool_.host_->outlier_detector_,
              putResult(Upstream::Outlier::Result::LocalOriginConnectFailed, _));
  encoder1.stream_.resetStream(Http::StreamResetReason::RemoteReset);
  EXPECT_TRUE(verifyHostUpstreamStats(0, 1));
  EXPECT_EQ(1UL, stats_store_.counter("test.rq_retry_skipped_request_not_complete").value());
}

// Two requests are sent (slow request + hedged retry) and then global timeout
// is hit. Verify everything gets cleaned up.
TEST_F(RouterTest, HedgedPerTryTimeoutGlobalTimeout) {
  enableHedgeOnPerTryTimeout();

  NiceMock<Http::MockRequestEncoder> encoder1;
  Http::ResponseDecoder* response_decoder1 = nullptr;
  EXPECT_CALL(cm_.conn_pool_, newStream(_, _))
      .WillOnce(Invoke(
          [&](Http::ResponseDecoder& decoder,
              Http::ConnectionPool::Callbacks& callbacks) -> Http::ConnectionPool::Cancellable* {
            response_decoder1 = &decoder;
            EXPECT_CALL(*router_.retry_state_, onHostAttempted(_));
            callbacks.onPoolReady(encoder1, cm_.conn_pool_.host_, upstream_stream_info_);
            return nullptr;
          }));
  EXPECT_CALL(cm_.conn_pool_.host_->outlier_detector_,
              putResult(Upstream::Outlier::Result::LocalOriginConnectSuccess,
                        absl::optional<uint64_t>(absl::nullopt)))
      .Times(2);
  expectPerTryTimerCreate();
  expectResponseTimerCreate();

  Http::TestRequestHeaderMapImpl headers{{"x-envoy-upstream-rq-per-try-timeout-ms", "5"}};
  HttpTestUtility::addDefaultHeaders(headers);
  router_.decodeHeaders(headers, true);

  EXPECT_CALL(
      cm_.conn_pool_.host_->outlier_detector_,
      putResult(Upstream::Outlier::Result::LocalOriginTimeout, absl::optional<uint64_t>(504)));
  EXPECT_CALL(encoder1.stream_, resetStream(_)).Times(0);
  EXPECT_CALL(callbacks_, encodeHeaders_(_, _)).Times(0);
  router_.retry_state_->expectHedgedPerTryTimeoutRetry();
  per_try_timeout_->invokeCallback();

  NiceMock<Http::MockRequestEncoder> encoder2;
  Http::ResponseDecoder* response_decoder2 = nullptr;
  EXPECT_CALL(cm_.conn_pool_, newStream(_, _))
      .WillOnce(Invoke(
          [&](Http::ResponseDecoder& decoder,
              Http::ConnectionPool::Callbacks& callbacks) -> Http::ConnectionPool::Cancellable* {
            response_decoder2 = &decoder;
            EXPECT_CALL(*router_.retry_state_, onHostAttempted(_));
            callbacks.onPoolReady(encoder2, cm_.conn_pool_.host_, upstream_stream_info_);
            return nullptr;
          }));
  expectPerTryTimerCreate();
  router_.retry_state_->callback_();

  EXPECT_TRUE(verifyHostUpstreamStats(0, 0));

  // Now trigger global timeout, expect everything to be reset
  EXPECT_CALL(encoder1.stream_, resetStream(_)).Times(1);
  EXPECT_CALL(encoder2.stream_, resetStream(_)).Times(1);
  EXPECT_CALL(
      cm_.conn_pool_.host_->outlier_detector_,
      putResult(Upstream::Outlier::Result::LocalOriginTimeout, absl::optional<uint64_t>(504)));

  EXPECT_CALL(callbacks_, encodeHeaders_(_, _))
      .WillOnce(Invoke([&](Http::ResponseHeaderMap& headers, bool) -> void {
        EXPECT_EQ(headers.Status()->value(), "504");
      }));
  response_timeout_->invokeCallback();
  EXPECT_TRUE(verifyHostUpstreamStats(0, 2));
  EXPECT_EQ(2, cm_.conn_pool_.host_->stats_.rq_timeout_.value());
  // TODO: Verify hedge stats here once they are implemented.
}

// Sequence: 1) per try timeout w/ hedge retry, 2) second request gets a 5xx
// response, no retries remaining 3) first request gets a 5xx response.
TEST_F(RouterTest, HedgingRetriesExhaustedBadResponse) {
  enableHedgeOnPerTryTimeout();

  NiceMock<Http::MockRequestEncoder> encoder1;
  Http::ResponseDecoder* response_decoder1 = nullptr;
  EXPECT_CALL(cm_.conn_pool_, newStream(_, _))
      .WillOnce(Invoke(
          [&](Http::ResponseDecoder& decoder,
              Http::ConnectionPool::Callbacks& callbacks) -> Http::ConnectionPool::Cancellable* {
            response_decoder1 = &decoder;
            EXPECT_CALL(*router_.retry_state_, onHostAttempted(_));
            callbacks.onPoolReady(encoder1, cm_.conn_pool_.host_, upstream_stream_info_);
            return nullptr;
          }));
  EXPECT_CALL(cm_.conn_pool_.host_->outlier_detector_,
              putResult(Upstream::Outlier::Result::LocalOriginConnectSuccess,
                        absl::optional<uint64_t>(absl::nullopt)))
      .Times(1);
  expectPerTryTimerCreate();
  expectResponseTimerCreate();

  Http::TestRequestHeaderMapImpl headers{{"x-envoy-upstream-rq-per-try-timeout-ms", "5"}};
  HttpTestUtility::addDefaultHeaders(headers);
  router_.decodeHeaders(headers, true);

  EXPECT_CALL(
      cm_.conn_pool_.host_->outlier_detector_,
      putResult(Upstream::Outlier::Result::LocalOriginTimeout, absl::optional<uint64_t>(504)));
  EXPECT_CALL(encoder1.stream_, resetStream(_)).Times(0);
  EXPECT_CALL(callbacks_, encodeHeaders_(_, _)).Times(0);
  router_.retry_state_->expectHedgedPerTryTimeoutRetry();
  per_try_timeout_->invokeCallback();

  NiceMock<Http::MockRequestEncoder> encoder2;
  Http::ResponseDecoder* response_decoder2 = nullptr;
  EXPECT_CALL(cm_.conn_pool_, newStream(_, _))
      .WillOnce(Invoke(
          [&](Http::ResponseDecoder& decoder,
              Http::ConnectionPool::Callbacks& callbacks) -> Http::ConnectionPool::Cancellable* {
            response_decoder2 = &decoder;
            EXPECT_CALL(*router_.retry_state_, onHostAttempted(_));
            callbacks.onPoolReady(encoder2, cm_.conn_pool_.host_, upstream_stream_info_);
            return nullptr;
          }));
  EXPECT_CALL(cm_.conn_pool_.host_->outlier_detector_,
              putResult(Upstream::Outlier::Result::LocalOriginConnectSuccess,
                        absl::optional<uint64_t>(absl::nullopt)))
      .Times(1);
  expectPerTryTimerCreate();
  router_.retry_state_->callback_();

  EXPECT_TRUE(verifyHostUpstreamStats(0, 0));

  // Now trigger a 503 in response to the second request.
  Http::ResponseHeaderMapPtr bad_response_headers1(
      new Http::TestResponseHeaderMapImpl{{":status", "503"}});
  EXPECT_CALL(cm_.conn_pool_.host_->outlier_detector_, putHttpResponseCode(503));

  EXPECT_CALL(*router_.retry_state_, shouldRetryHeaders(_, _))
      .WillOnce(Return(RetryStatus::NoRetryLimitExceeded));
  response_decoder2->decodeHeaders(std::move(bad_response_headers1), true);

  EXPECT_TRUE(verifyHostUpstreamStats(0, 1));

  // Now trigger a 502 in response to the first request.
  Http::ResponseHeaderMapPtr bad_response_headers2(
      new Http::TestResponseHeaderMapImpl{{":status", "502"}});
  EXPECT_CALL(cm_.conn_pool_.host_->outlier_detector_, putHttpResponseCode(502));

  // We should not call shouldRetryHeaders() because you never retry the same
  // request twice.
  EXPECT_CALL(*router_.retry_state_, shouldRetryHeaders(_, _)).Times(0);

  EXPECT_CALL(callbacks_, encodeHeaders_(_, _))
      .WillOnce(Invoke([&](Http::ResponseHeaderMap& headers, bool) -> void {
        EXPECT_EQ(headers.Status()->value(), "502");
      }));
  response_decoder1->decodeHeaders(std::move(bad_response_headers2), true);

  EXPECT_TRUE(verifyHostUpstreamStats(0, 2));
}

// Sequence: 1) per try timeout w/ hedge retry, 2) first request gets reset by upstream,
// 3) 2nd request gets a 200 which should be sent downstream.
TEST_F(RouterTest, HedgingRetriesProceedAfterReset) {
  enableHedgeOnPerTryTimeout();

  NiceMock<Http::MockRequestEncoder> encoder1;
  Http::ResponseDecoder* response_decoder1 = nullptr;
  EXPECT_CALL(cm_.conn_pool_, newStream(_, _))
      .WillOnce(Invoke(
          [&](Http::ResponseDecoder& decoder,
              Http::ConnectionPool::Callbacks& callbacks) -> Http::ConnectionPool::Cancellable* {
            response_decoder1 = &decoder;
            EXPECT_CALL(*router_.retry_state_, onHostAttempted(_));
            callbacks.onPoolReady(encoder1, cm_.conn_pool_.host_, upstream_stream_info_);
            return nullptr;
          }));
  // First is reset
  EXPECT_CALL(cm_.conn_pool_.host_->outlier_detector_,
              putResult(Upstream::Outlier::Result::LocalOriginConnectFailed, _))
      .Times(1);
  EXPECT_CALL(cm_.conn_pool_.host_->outlier_detector_,
              putResult(Upstream::Outlier::Result::LocalOriginConnectSuccess,
                        absl::optional<uint64_t>(absl::nullopt)))
      .Times(2);
  expectPerTryTimerCreate();
  expectResponseTimerCreate();

  Http::TestRequestHeaderMapImpl headers{{"x-envoy-upstream-rq-per-try-timeout-ms", "5"}};
  HttpTestUtility::addDefaultHeaders(headers);
  router_.decodeHeaders(headers, true);

  EXPECT_CALL(
      cm_.conn_pool_.host_->outlier_detector_,
      putResult(Upstream::Outlier::Result::LocalOriginTimeout, absl::optional<uint64_t>(504)));
  EXPECT_CALL(encoder1.stream_, resetStream(_)).Times(0);
  EXPECT_CALL(callbacks_, encodeHeaders_(_, _)).Times(0);
  router_.retry_state_->expectHedgedPerTryTimeoutRetry();
  per_try_timeout_->invokeCallback();

  NiceMock<Http::MockRequestEncoder> encoder2;
  Http::ResponseDecoder* response_decoder2 = nullptr;
  EXPECT_CALL(cm_.conn_pool_, newStream(_, _))
      .WillOnce(Invoke(
          [&](Http::ResponseDecoder& decoder,
              Http::ConnectionPool::Callbacks& callbacks) -> Http::ConnectionPool::Cancellable* {
            response_decoder2 = &decoder;
            EXPECT_CALL(*router_.retry_state_, onHostAttempted(_));
            callbacks.onPoolReady(encoder2, cm_.conn_pool_.host_, upstream_stream_info_);
            return nullptr;
          }));
  expectPerTryTimerCreate();
  router_.retry_state_->callback_();

  EXPECT_TRUE(verifyHostUpstreamStats(0, 0));

  // Now trigger an upstream reset in response to the first request.
  EXPECT_CALL(encoder1.stream_, resetStream(_));
  encoder1.stream_.resetStream(Http::StreamResetReason::RemoteReset);

  EXPECT_TRUE(verifyHostUpstreamStats(0, 1));

  // We should not call shouldRetryReset() because you never retry the same
  // request twice.
  EXPECT_CALL(*router_.retry_state_, shouldRetryReset(_, _)).Times(0);

  // Now trigger a 200 in response to the second request.
  Http::ResponseHeaderMapPtr response_headers(
      new Http::TestResponseHeaderMapImpl{{":status", "200"}});

  EXPECT_CALL(*router_.retry_state_, shouldRetryHeaders(_, _)).WillOnce(Return(RetryStatus::No));
  EXPECT_CALL(callbacks_, encodeHeaders_(_, _))
      .WillOnce(Invoke([&](Http::ResponseHeaderMap& headers, bool) -> void {
        EXPECT_EQ(headers.Status()->value(), "200");
      }));
  EXPECT_CALL(cm_.conn_pool_.host_->outlier_detector_, putHttpResponseCode(200));
  response_decoder2->decodeHeaders(std::move(response_headers), true);

  EXPECT_TRUE(verifyHostUpstreamStats(1, 1));
}

// Sequence: 1) request with data hits per try timeout w/ hedge retry, 2)
// second request is immediately reset 3) 1st request gets a 200.
// The goal of this test is to ensure that the router can properly detect that an immediate
// reset happens and that we don't accidentally write data twice on the first request.
TEST_F(RouterTest, HedgingRetryImmediatelyReset) {
  enableHedgeOnPerTryTimeout();

  NiceMock<Http::MockRequestEncoder> encoder;
  Http::ResponseDecoder* response_decoder = nullptr;
  EXPECT_CALL(cm_.conn_pool_, newStream(_, _))
      .WillOnce(Invoke(
          [&](Http::ResponseDecoder& decoder,
              Http::ConnectionPool::Callbacks& callbacks) -> Http::ConnectionPool::Cancellable* {
            response_decoder = &decoder;
            EXPECT_CALL(*router_.retry_state_, onHostAttempted(_));
            callbacks.onPoolReady(encoder, cm_.conn_pool_.host_, upstream_stream_info_);
            return nullptr;
          }));
  EXPECT_CALL(cm_.conn_pool_.host_->outlier_detector_,
              putResult(Upstream::Outlier::Result::LocalOriginConnectSuccess,
                        absl::optional<uint64_t>(absl::nullopt)))
      .Times(1);

  Http::TestRequestHeaderMapImpl headers{{"x-envoy-upstream-rq-per-try-timeout-ms", "5"}};
  HttpTestUtility::addDefaultHeaders(headers);
  router_.decodeHeaders(headers, false);

  expectPerTryTimerCreate();
  expectResponseTimerCreate();
  Buffer::OwnedImpl body("test body");
  EXPECT_CALL(encoder, encodeData(_, _)).Times(1);
  Buffer::InstancePtr body_data(new Buffer::OwnedImpl("hello"));
  router_.retry_state_->expectHedgedPerTryTimeoutRetry();
  EXPECT_EQ(Http::FilterDataStatus::StopIterationNoBuffer, router_.decodeData(*body_data, true));

  EXPECT_CALL(
      cm_.conn_pool_.host_->outlier_detector_,
      putResult(Upstream::Outlier::Result::LocalOriginTimeout, absl::optional<uint64_t>(504)));
  EXPECT_CALL(encoder.stream_, resetStream(_)).Times(0);
  EXPECT_CALL(callbacks_, encodeHeaders_(_, _)).Times(0);
  per_try_timeout_->invokeCallback();

  NiceMock<Http::MockRequestEncoder> encoder2;
  EXPECT_CALL(cm_.conn_pool_, newStream(_, _))
      .WillOnce(Invoke([&](Http::StreamDecoder&, Http::ConnectionPool::Callbacks& callbacks)
                           -> Http::ConnectionPool::Cancellable* {
        EXPECT_CALL(*router_.retry_state_, onHostAttempted(_));
        EXPECT_CALL(cm_.conn_pool_.host_->outlier_detector_,
                    putResult(Upstream::Outlier::Result::LocalOriginConnectFailed, _));
        callbacks.onPoolFailure(Http::ConnectionPool::PoolFailureReason::ConnectionFailure,
                                absl::string_view(), cm_.conn_pool_.host_);
        return nullptr;
      }));
  EXPECT_CALL(*router_.retry_state_, shouldRetryReset(_, _))
      .WillOnce(Return(RetryStatus::NoRetryLimitExceeded));
  ON_CALL(callbacks_, decodingBuffer()).WillByDefault(Return(body_data.get()));
  router_.retry_state_->callback_();

  EXPECT_TRUE(verifyHostUpstreamStats(0, 1));

  // Now trigger a 200 in response to the first request.
  Http::ResponseHeaderMapPtr response_headers(
      new Http::TestResponseHeaderMapImpl{{":status", "200"}});

  // The request was already retried when the per try timeout occurred so it
  // should't even consult the retry state.
  EXPECT_CALL(*router_.retry_state_, shouldRetryHeaders(_, _)).Times(0);
  EXPECT_CALL(callbacks_, encodeHeaders_(_, _))
      .WillOnce(Invoke([&](Http::ResponseHeaderMap& headers, bool) -> void {
        EXPECT_EQ(headers.Status()->value(), "200");
      }));
  EXPECT_CALL(cm_.conn_pool_.host_->outlier_detector_, putHttpResponseCode(200));
  response_decoder->decodeHeaders(std::move(response_headers), true);

  EXPECT_TRUE(verifyHostUpstreamStats(1, 1));
}

TEST_F(RouterTest, RetryNoneHealthy) {
  NiceMock<Http::MockRequestEncoder> encoder1;
  Http::ResponseDecoder* response_decoder = nullptr;
  EXPECT_CALL(cm_.conn_pool_, newStream(_, _))
      .WillOnce(Invoke(
          [&](Http::ResponseDecoder& decoder,
              Http::ConnectionPool::Callbacks& callbacks) -> Http::ConnectionPool::Cancellable* {
            response_decoder = &decoder;
            callbacks.onPoolReady(encoder1, cm_.conn_pool_.host_, upstream_stream_info_);
            return nullptr;
          }));

  expectResponseTimerCreate();
  EXPECT_CALL(callbacks_.stream_info_, onUpstreamHostSelected(_))
      .WillOnce(Invoke([&](const Upstream::HostDescriptionConstSharedPtr host) -> void {
        EXPECT_EQ(host_address_, host->address());
      }));

  Http::TestRequestHeaderMapImpl headers{{"x-envoy-retry-on", "5xx"}, {"x-envoy-internal", "true"}};
  HttpTestUtility::addDefaultHeaders(headers);
  router_.decodeHeaders(headers, true);

  router_.retry_state_->expectResetRetry();
  EXPECT_CALL(cm_.conn_pool_.host_->outlier_detector_,
              putResult(Upstream::Outlier::Result::LocalOriginConnectFailed, _));
  encoder1.stream_.resetStream(Http::StreamResetReason::LocalReset);

  EXPECT_CALL(cm_, httpConnPoolForCluster(_, _, _, _)).WillOnce(Return(nullptr));
  Http::TestResponseHeaderMapImpl response_headers{
      {":status", "503"}, {"content-length", "19"}, {"content-type", "text/plain"}};
  EXPECT_CALL(callbacks_, encodeHeaders_(HeaderMapEqualRef(&response_headers), false));
  EXPECT_CALL(callbacks_, encodeData(_, true));
  EXPECT_CALL(callbacks_.stream_info_,
              setResponseFlag(StreamInfo::ResponseFlag::NoHealthyUpstream));
  router_.retry_state_->callback_();
  EXPECT_TRUE(verifyHostUpstreamStats(0, 1));
}

TEST_F(RouterTest, RetryUpstreamReset) {
  NiceMock<Http::MockRequestEncoder> encoder1;
  Http::ResponseDecoder* response_decoder = nullptr;
  EXPECT_CALL(cm_.conn_pool_, newStream(_, _))
      .WillOnce(Invoke(
          [&](Http::ResponseDecoder& decoder,
              Http::ConnectionPool::Callbacks& callbacks) -> Http::ConnectionPool::Cancellable* {
            response_decoder = &decoder;
            callbacks.onPoolReady(encoder1, cm_.conn_pool_.host_, upstream_stream_info_);
            return nullptr;
          }));
  expectResponseTimerCreate();

  Http::TestRequestHeaderMapImpl headers{{"x-envoy-retry-on", "5xx"}, {"x-envoy-internal", "true"}};
  HttpTestUtility::addDefaultHeaders(headers);
  router_.decodeHeaders(headers, false);
  EXPECT_CALL(*router_.retry_state_, enabled()).WillOnce(Return(true));
  EXPECT_CALL(callbacks_, addDecodedData(_, _)).Times(1);
  Buffer::OwnedImpl body("test body");
  router_.decodeData(body, true);

  router_.retry_state_->expectResetRetry();
  EXPECT_CALL(cm_.conn_pool_.host_->outlier_detector_,
              putResult(Upstream::Outlier::Result::LocalOriginConnectFailed, _));
  encoder1.stream_.resetStream(Http::StreamResetReason::RemoteReset);

  // We expect this reset to kick off a new request.
  NiceMock<Http::MockRequestEncoder> encoder2;
  EXPECT_CALL(cm_.conn_pool_, newStream(_, _))
      .WillOnce(Invoke(
          [&](Http::ResponseDecoder& decoder,
              Http::ConnectionPool::Callbacks& callbacks) -> Http::ConnectionPool::Cancellable* {
            response_decoder = &decoder;
            EXPECT_CALL(cm_.conn_pool_.host_->outlier_detector_,
                        putResult(Upstream::Outlier::Result::LocalOriginConnectSuccess,
                                  absl::optional<uint64_t>(absl::nullopt)));
            callbacks.onPoolReady(encoder2, cm_.conn_pool_.host_, upstream_stream_info_);
            return nullptr;
          }));
  router_.retry_state_->callback_();
  EXPECT_TRUE(verifyHostUpstreamStats(0, 1));

  // Normal response.
  EXPECT_CALL(*router_.retry_state_, shouldRetryHeaders(_, _)).WillOnce(Return(RetryStatus::No));
  Http::ResponseHeaderMapPtr response_headers(
      new Http::TestResponseHeaderMapImpl{{":status", "200"}});
  EXPECT_CALL(cm_.conn_pool_.host_->outlier_detector_, putHttpResponseCode(200));
  response_decoder->decodeHeaders(std::move(response_headers), true);
  EXPECT_TRUE(verifyHostUpstreamStats(1, 1));
}

TEST_F(RouterTest, NoRetryWithBodyLimit) {
  NiceMock<Http::MockRequestEncoder> encoder1;
  Http::ResponseDecoder* response_decoder = nullptr;
  EXPECT_CALL(cm_.conn_pool_, newStream(_, _))
      .WillOnce(Invoke(
          [&](Http::ResponseDecoder& decoder,
              Http::ConnectionPool::Callbacks& callbacks) -> Http::ConnectionPool::Cancellable* {
            response_decoder = &decoder;
            callbacks.onPoolReady(encoder1, cm_.conn_pool_.host_, upstream_stream_info_);
            return nullptr;
          }));

  // Set a per route body limit which disallows any buffering.
  EXPECT_CALL(callbacks_.route_->route_entry_, retryShadowBufferLimit()).WillOnce(Return(0));
  Http::TestRequestHeaderMapImpl headers{{"x-envoy-retry-on", "5xx"}, {"x-envoy-internal", "true"}};
  HttpTestUtility::addDefaultHeaders(headers);
  router_.decodeHeaders(headers, false);
  // Unlike RetryUpstreamReset above the data won't be buffered as the body exceeds the buffer limit
  EXPECT_CALL(*router_.retry_state_, enabled()).WillOnce(Return(true));
  EXPECT_CALL(callbacks_, addDecodedData(_, _)).Times(0);
  Buffer::OwnedImpl body("t");
  router_.decodeData(body, false);

  Http::ResponseHeaderMapPtr response_headers(
      new Http::TestResponseHeaderMapImpl{{":status", "200"}});
  response_decoder->decodeHeaders(std::move(response_headers), true);
}

// Verifies that when the request fails with an upstream reset (per try timeout in this case)
// before an upstream host has been established, then the onHostAttempted function will not be
// invoked. This ensures that we're not passing a null host to the retry plugins.
TEST_F(RouterTest, RetryUpstreamPerTryTimeout) {
  NiceMock<Http::MockRequestEncoder> encoder1;
  Http::ResponseDecoder* response_decoder = nullptr;
  EXPECT_CALL(cm_.conn_pool_, newStream(_, _))
      .WillOnce(Invoke(
          [&](Http::ResponseDecoder& decoder,
              Http::ConnectionPool::Callbacks& callbacks) -> Http::ConnectionPool::Cancellable* {
            response_decoder = &decoder;
            EXPECT_CALL(*router_.retry_state_, onHostAttempted(_));
            callbacks.onPoolReady(encoder1, cm_.conn_pool_.host_, upstream_stream_info_);
            return nullptr;
          }));
  expectPerTryTimerCreate();
  expectResponseTimerCreate();

  Http::TestRequestHeaderMapImpl headers{{"x-envoy-retry-on", "5xx"},
                                         {"x-envoy-internal", "true"},
                                         {"x-envoy-upstream-rq-per-try-timeout-ms", "5"}};
  HttpTestUtility::addDefaultHeaders(headers);
  router_.decodeHeaders(headers, true);

  router_.retry_state_->expectResetRetry();
  EXPECT_CALL(cm_.conn_pool_.host_->outlier_detector_,
              putResult(Upstream::Outlier::Result::LocalOriginTimeout, _));
  per_try_timeout_->invokeCallback();
  EXPECT_TRUE(verifyHostUpstreamStats(0, 1));

  // We expect this reset to kick off a new request.
  NiceMock<Http::MockRequestEncoder> encoder2;
  EXPECT_CALL(*router_.retry_state_, onHostAttempted(_));
  EXPECT_CALL(cm_.conn_pool_, newStream(_, _))
      .WillOnce(Invoke(
          [&](Http::ResponseDecoder& decoder,
              Http::ConnectionPool::Callbacks& callbacks) -> Http::ConnectionPool::Cancellable* {
            response_decoder = &decoder;
            EXPECT_CALL(cm_.conn_pool_.host_->outlier_detector_,
                        putResult(Upstream::Outlier::Result::LocalOriginConnectSuccess,
                                  absl::optional<uint64_t>(absl::nullopt)));
            callbacks.onPoolReady(encoder2, cm_.conn_pool_.host_, upstream_stream_info_);
            return nullptr;
          }));
  expectPerTryTimerCreate();
  router_.retry_state_->callback_();

  // Normal response.
  EXPECT_CALL(*router_.retry_state_, shouldRetryHeaders(_, _)).WillOnce(Return(RetryStatus::No));
  Http::ResponseHeaderMapPtr response_headers(
      new Http::TestResponseHeaderMapImpl{{":status", "200"}});
  EXPECT_CALL(cm_.conn_pool_.host_->outlier_detector_, putHttpResponseCode(200));
  response_decoder->decodeHeaders(std::move(response_headers), true);
  EXPECT_TRUE(verifyHostUpstreamStats(1, 1));
}

// Asserts that onHostAttempted is *not* called when the upstream connection fails in such
// a way that no host is present.
TEST_F(RouterTest, RetryUpstreamConnectionFailure) {
  Http::ConnectionPool::Callbacks* conn_pool_callbacks;
  EXPECT_CALL(cm_.conn_pool_, newStream(_, _))
      .WillOnce(Invoke([&](Http::StreamDecoder&, Http::ConnectionPool::Callbacks& callbacks)
                           -> Http::ConnectionPool::Cancellable* {
        conn_pool_callbacks = &callbacks;
        return nullptr;
      }));
  expectResponseTimerCreate();

  Http::TestRequestHeaderMapImpl headers{{"x-envoy-retry-on", "5xx"}, {"x-envoy-internal", "true"}};
  HttpTestUtility::addDefaultHeaders(headers);
  router_.decodeHeaders(headers, true);

  EXPECT_CALL(*router_.retry_state_, onHostAttempted(_)).Times(0);

  router_.retry_state_->expectResetRetry();

  conn_pool_callbacks->onPoolFailure(Http::ConnectionPool::PoolFailureReason::ConnectionFailure,
                                     absl::string_view(), nullptr);

  Http::ResponseDecoder* response_decoder = nullptr;
  // We expect this reset to kick off a new request.
  NiceMock<Http::MockRequestEncoder> encoder2;
  EXPECT_CALL(cm_.conn_pool_, newStream(_, _))
      .WillOnce(Invoke(
          [&](Http::ResponseDecoder& decoder,
              Http::ConnectionPool::Callbacks& callbacks) -> Http::ConnectionPool::Cancellable* {
            response_decoder = &decoder;
            EXPECT_CALL(*router_.retry_state_, onHostAttempted(_));
            callbacks.onPoolReady(encoder2, cm_.conn_pool_.host_, upstream_stream_info_);
            return nullptr;
          }));
  router_.retry_state_->callback_();

  // Normal response.
  EXPECT_CALL(*router_.retry_state_, shouldRetryHeaders(_, _)).WillOnce(Return(RetryStatus::No));
  Http::ResponseHeaderMapPtr response_headers(
      new Http::TestResponseHeaderMapImpl{{":status", "200"}});
  EXPECT_CALL(cm_.conn_pool_.host_->outlier_detector_, putHttpResponseCode(200));
  response_decoder->decodeHeaders(std::move(response_headers), true);
  EXPECT_TRUE(verifyHostUpstreamStats(1, 0));
}

TEST_F(RouterTest, DontResetStartedResponseOnUpstreamPerTryTimeout) {
  NiceMock<Http::MockRequestEncoder> encoder1;
  Http::ResponseDecoder* response_decoder = nullptr;
  EXPECT_CALL(cm_.conn_pool_, newStream(_, _))
      .WillOnce(Invoke(
          [&](Http::ResponseDecoder& decoder,
              Http::ConnectionPool::Callbacks& callbacks) -> Http::ConnectionPool::Cancellable* {
            response_decoder = &decoder;
            callbacks.onPoolReady(encoder1, cm_.conn_pool_.host_, upstream_stream_info_);
            return nullptr;
          }));
  expectPerTryTimerCreate();
  expectResponseTimerCreate();

  Http::TestRequestHeaderMapImpl headers{{"x-envoy-internal", "true"},
                                         {"x-envoy-upstream-rq-per-try-timeout-ms", "5"}};
  HttpTestUtility::addDefaultHeaders(headers);
  router_.decodeHeaders(headers, true);

  // Since the response is already started we don't retry.
  EXPECT_CALL(*router_.retry_state_, shouldRetryHeaders(_, _)).WillOnce(Return(RetryStatus::No));
  EXPECT_CALL(callbacks_, encodeHeaders_(_, false));
  Http::ResponseHeaderMapPtr response_headers(
      new Http::TestResponseHeaderMapImpl{{":status", "200"}});
  Buffer::OwnedImpl body("test body");
  EXPECT_CALL(cm_.conn_pool_.host_->outlier_detector_, putHttpResponseCode(200));
  response_decoder->decodeHeaders(std::move(response_headers), false);
  per_try_timeout_->invokeCallback();
  EXPECT_CALL(callbacks_, encodeData(_, true));
  response_decoder->decodeData(body, true);
  EXPECT_TRUE(verifyHostUpstreamStats(1, 0));
  EXPECT_EQ(0U, cm_.thread_local_cluster_.cluster_.info_->stats_store_
                    .counter("upstream_rq_per_try_timeout")
                    .value());
}

TEST_F(RouterTest, RetryUpstreamResetResponseStarted) {
  NiceMock<Http::MockRequestEncoder> encoder1;
  Http::ResponseDecoder* response_decoder = nullptr;
  EXPECT_CALL(cm_.conn_pool_, newStream(_, _))
      .WillOnce(Invoke(
          [&](Http::ResponseDecoder& decoder,
              Http::ConnectionPool::Callbacks& callbacks) -> Http::ConnectionPool::Cancellable* {
            response_decoder = &decoder;
            callbacks.onPoolReady(encoder1, cm_.conn_pool_.host_, upstream_stream_info_);
            return nullptr;
          }));
  expectResponseTimerCreate();

  Http::TestRequestHeaderMapImpl headers{{"x-envoy-retry-on", "5xx"}, {"x-envoy-internal", "true"}};
  HttpTestUtility::addDefaultHeaders(headers);
  router_.decodeHeaders(headers, true);

  // Since the response is already started we don't retry.
  EXPECT_CALL(*router_.retry_state_, shouldRetryHeaders(_, _)).WillOnce(Return(RetryStatus::No));
  EXPECT_CALL(callbacks_, encodeHeaders_(_, false));
  Http::ResponseHeaderMapPtr response_headers(
      new Http::TestResponseHeaderMapImpl{{":status", "200"}});
  EXPECT_CALL(cm_.conn_pool_.host_->outlier_detector_, putHttpResponseCode(200));
  response_decoder->decodeHeaders(std::move(response_headers), false);
  absl::string_view rc_details2 = "upstream_reset_after_response_started{remote reset}";
  EXPECT_CALL(callbacks_.stream_info_, setResponseCodeDetails(rc_details2));
  EXPECT_CALL(cm_.conn_pool_.host_->outlier_detector_,
              putResult(Upstream::Outlier::Result::LocalOriginConnectFailed, _));
  encoder1.stream_.resetStream(Http::StreamResetReason::RemoteReset);
  // For normal HTTP, once we have a 200 we consider this a success, even if a
  // later reset occurs.
  EXPECT_TRUE(verifyHostUpstreamStats(1, 0));
}

TEST_F(RouterTest, RetryUpstreamReset100ContinueResponseStarted) {
  NiceMock<Http::MockRequestEncoder> encoder1;
  Http::ResponseDecoder* response_decoder = nullptr;
  EXPECT_CALL(cm_.conn_pool_, newStream(_, _))
      .WillOnce(Invoke(
          [&](Http::ResponseDecoder& decoder,
              Http::ConnectionPool::Callbacks& callbacks) -> Http::ConnectionPool::Cancellable* {
            response_decoder = &decoder;
            callbacks.onPoolReady(encoder1, cm_.conn_pool_.host_, upstream_stream_info_);
            return nullptr;
          }));
  expectResponseTimerCreate();

  Http::TestRequestHeaderMapImpl headers{{"x-envoy-retry-on", "5xx"}, {"x-envoy-internal", "true"}};
  HttpTestUtility::addDefaultHeaders(headers);
  router_.decodeHeaders(headers, true);

  // The 100-continue will result in resetting retry_state_, so when the stream
  // is reset we won't even check shouldRetryReset() (or shouldRetryHeaders()).
  EXPECT_CALL(*router_.retry_state_, shouldRetryReset(_, _)).Times(0);
  EXPECT_CALL(*router_.retry_state_, shouldRetryHeaders(_, _)).Times(0);
  EXPECT_CALL(callbacks_, encode100ContinueHeaders_(_));
  Http::ResponseHeaderMapPtr continue_headers(
      new Http::TestResponseHeaderMapImpl{{":status", "100"}});
  response_decoder->decode100ContinueHeaders(std::move(continue_headers));
  EXPECT_EQ(
      1U,
      cm_.thread_local_cluster_.cluster_.info_->stats_store_.counter("upstream_rq_100").value());
  EXPECT_CALL(cm_.conn_pool_.host_->outlier_detector_,
              putResult(Upstream::Outlier::Result::LocalOriginConnectFailed, _));
  encoder1.stream_.resetStream(Http::StreamResetReason::RemoteReset);
}

TEST_F(RouterTest, RetryUpstream5xx) {
  NiceMock<Http::MockRequestEncoder> encoder1;
  Http::ResponseDecoder* response_decoder = nullptr;
  EXPECT_CALL(cm_.conn_pool_, newStream(_, _))
      .WillOnce(Invoke(
          [&](Http::ResponseDecoder& decoder,
              Http::ConnectionPool::Callbacks& callbacks) -> Http::ConnectionPool::Cancellable* {
            response_decoder = &decoder;
            callbacks.onPoolReady(encoder1, cm_.conn_pool_.host_, upstream_stream_info_);
            return nullptr;
          }));
  expectResponseTimerCreate();

  Http::TestRequestHeaderMapImpl headers{{"x-envoy-retry-on", "5xx"}, {"x-envoy-internal", "true"}};
  HttpTestUtility::addDefaultHeaders(headers);
  router_.decodeHeaders(headers, true);

  // 5xx response.
  router_.retry_state_->expectHeadersRetry();
  Http::ResponseHeaderMapPtr response_headers1(
      new Http::TestResponseHeaderMapImpl{{":status", "503"}});
  EXPECT_CALL(cm_.conn_pool_.host_->outlier_detector_, putHttpResponseCode(503));
  response_decoder->decodeHeaders(std::move(response_headers1), true);
  EXPECT_TRUE(verifyHostUpstreamStats(0, 1));

  // We expect the 5xx response to kick off a new request.
  EXPECT_CALL(encoder1.stream_, resetStream(_)).Times(0);
  NiceMock<Http::MockRequestEncoder> encoder2;
  EXPECT_CALL(cm_.conn_pool_, newStream(_, _))
      .WillOnce(Invoke(
          [&](Http::ResponseDecoder& decoder,
              Http::ConnectionPool::Callbacks& callbacks) -> Http::ConnectionPool::Cancellable* {
            response_decoder = &decoder;
            callbacks.onPoolReady(encoder2, cm_.conn_pool_.host_, upstream_stream_info_);
            return nullptr;
          }));
  router_.retry_state_->callback_();

  // Normal response.
  EXPECT_CALL(*router_.retry_state_, shouldRetryHeaders(_, _)).WillOnce(Return(RetryStatus::No));
  EXPECT_CALL(cm_.conn_pool_.host_->health_checker_, setUnhealthy()).Times(0);
  Http::ResponseHeaderMapPtr response_headers2(
      new Http::TestResponseHeaderMapImpl{{":status", "200"}});
  EXPECT_CALL(cm_.conn_pool_.host_->outlier_detector_, putHttpResponseCode(200));
  response_decoder->decodeHeaders(std::move(response_headers2), true);
  EXPECT_TRUE(verifyHostUpstreamStats(1, 1));
}

TEST_F(RouterTest, RetryTimeoutDuringRetryDelay) {
  NiceMock<Http::MockRequestEncoder> encoder1;
  Http::ResponseDecoder* response_decoder = nullptr;
  EXPECT_CALL(cm_.conn_pool_, newStream(_, _))
      .WillOnce(Invoke(
          [&](Http::ResponseDecoder& decoder,
              Http::ConnectionPool::Callbacks& callbacks) -> Http::ConnectionPool::Cancellable* {
            response_decoder = &decoder;
            callbacks.onPoolReady(encoder1, cm_.conn_pool_.host_, upstream_stream_info_);
            return nullptr;
          }));
  expectResponseTimerCreate();

  Http::TestRequestHeaderMapImpl headers{{"x-envoy-retry-on", "5xx"}, {"x-envoy-internal", "true"}};
  HttpTestUtility::addDefaultHeaders(headers);
  router_.decodeHeaders(headers, true);

  // 5xx response.
  router_.retry_state_->expectHeadersRetry();
  Http::ResponseHeaderMapPtr response_headers1(
      new Http::TestResponseHeaderMapImpl{{":status", "503"}});
  EXPECT_CALL(cm_.conn_pool_.host_->outlier_detector_, putHttpResponseCode(503));
  response_decoder->decodeHeaders(std::move(response_headers1), true);
  EXPECT_TRUE(verifyHostUpstreamStats(0, 1));

  // Fire timeout.
  EXPECT_CALL(callbacks_.stream_info_,
              setResponseFlag(StreamInfo::ResponseFlag::UpstreamRequestTimeout));

  EXPECT_CALL(cm_.conn_pool_.host_->outlier_detector_, putResponseTime(_)).Times(0);
  Http::TestResponseHeaderMapImpl response_headers{
      {":status", "504"}, {"content-length", "24"}, {"content-type", "text/plain"}};
  EXPECT_CALL(callbacks_, encodeHeaders_(HeaderMapEqualRef(&response_headers), false));
  EXPECT_CALL(callbacks_, encodeData(_, true));
  response_timeout_->invokeCallback();
  EXPECT_TRUE(verifyHostUpstreamStats(0, 1));
}

TEST_F(RouterTest, RetryTimeoutDuringRetryDelayWithUpstreamRequestNoHost) {
  NiceMock<Http::MockRequestEncoder> encoder1;
  Http::ResponseDecoder* response_decoder = nullptr;
  EXPECT_CALL(cm_.conn_pool_, newStream(_, _))
      .WillOnce(Invoke(
          [&](Http::ResponseDecoder& decoder,
              Http::ConnectionPool::Callbacks& callbacks) -> Http::ConnectionPool::Cancellable* {
            response_decoder = &decoder;
            callbacks.onPoolReady(encoder1, cm_.conn_pool_.host_, upstream_stream_info_);
            return nullptr;
          }));
  expectResponseTimerCreate();

  Http::TestRequestHeaderMapImpl headers{{"x-envoy-retry-on", "5xx"}, {"x-envoy-internal", "true"}};
  HttpTestUtility::addDefaultHeaders(headers);
  router_.decodeHeaders(headers, true);

  // 5xx response.
  router_.retry_state_->expectHeadersRetry();
  Http::ResponseHeaderMapPtr response_headers1(
      new Http::TestResponseHeaderMapImpl{{":status", "503"}});
  EXPECT_CALL(cm_.conn_pool_.host_->outlier_detector_, putHttpResponseCode(503));
  response_decoder->decodeHeaders(std::move(response_headers1), true);
  EXPECT_TRUE(verifyHostUpstreamStats(0, 1));

  Http::ConnectionPool::MockCancellable cancellable;
  EXPECT_CALL(cm_.conn_pool_, newStream(_, _))
      .WillOnce(Invoke([&](Http::ResponseDecoder& decoder,
                           Http::ConnectionPool::Callbacks&) -> Http::ConnectionPool::Cancellable* {
        response_decoder = &decoder;
        return &cancellable;
      }));
  router_.retry_state_->callback_();

  // Fire timeout.
  EXPECT_CALL(cancellable, cancel());
  EXPECT_CALL(callbacks_.stream_info_,
              setResponseFlag(StreamInfo::ResponseFlag::UpstreamRequestTimeout));

  EXPECT_CALL(cm_.conn_pool_.host_->outlier_detector_, putResponseTime(_)).Times(0);
  Http::TestResponseHeaderMapImpl response_headers{
      {":status", "504"}, {"content-length", "24"}, {"content-type", "text/plain"}};
  EXPECT_CALL(callbacks_, encodeHeaders_(HeaderMapEqualRef(&response_headers), false));
  EXPECT_CALL(callbacks_, encodeData(_, true));
  response_timeout_->invokeCallback();
  EXPECT_TRUE(verifyHostUpstreamStats(0, 1));
}

// Retry timeout during a retry delay leading to no upstream host, as well as an alt response code.
TEST_F(RouterTest, RetryTimeoutDuringRetryDelayWithUpstreamRequestNoHostAltResponseCode) {
  NiceMock<Http::MockRequestEncoder> encoder1;
  Http::ResponseDecoder* response_decoder = nullptr;
  EXPECT_CALL(cm_.conn_pool_, newStream(_, _))
      .WillOnce(Invoke(
          [&](Http::ResponseDecoder& decoder,
              Http::ConnectionPool::Callbacks& callbacks) -> Http::ConnectionPool::Cancellable* {
            response_decoder = &decoder;
            callbacks.onPoolReady(encoder1, cm_.conn_pool_.host_, upstream_stream_info_);
            return nullptr;
          }));
  expectResponseTimerCreate();

  Http::TestRequestHeaderMapImpl headers{{"x-envoy-retry-on", "5xx"},
                                         {"x-envoy-internal", "true"},
                                         {"x-envoy-upstream-rq-timeout-alt-response", "204"}};
  HttpTestUtility::addDefaultHeaders(headers);
  router_.decodeHeaders(headers, true);

  // 5xx response.
  router_.retry_state_->expectHeadersRetry();
  Http::ResponseHeaderMapPtr response_headers1(
      new Http::TestResponseHeaderMapImpl{{":status", "503"}});
  EXPECT_CALL(cm_.conn_pool_.host_->outlier_detector_, putHttpResponseCode(503));
  response_decoder->decodeHeaders(std::move(response_headers1), true);
  EXPECT_TRUE(verifyHostUpstreamStats(0, 1));

  Http::ConnectionPool::MockCancellable cancellable;
  EXPECT_CALL(cm_.conn_pool_, newStream(_, _))
      .WillOnce(Invoke([&](Http::ResponseDecoder& decoder,
                           Http::ConnectionPool::Callbacks&) -> Http::ConnectionPool::Cancellable* {
        response_decoder = &decoder;
        return &cancellable;
      }));
  router_.retry_state_->callback_();

  // Fire timeout.
  EXPECT_CALL(cancellable, cancel());
  EXPECT_CALL(callbacks_.stream_info_,
              setResponseFlag(StreamInfo::ResponseFlag::UpstreamRequestTimeout));

  EXPECT_CALL(cm_.conn_pool_.host_->outlier_detector_, putResponseTime(_)).Times(0);
  Http::TestResponseHeaderMapImpl response_headers{{":status", "204"}};
  EXPECT_CALL(callbacks_, encodeHeaders_(HeaderMapEqualRef(&response_headers), true));
  response_timeout_->invokeCallback();
  EXPECT_TRUE(verifyHostUpstreamStats(0, 1));
}

TEST_F(RouterTest, RetryUpstream5xxNotComplete) {
  NiceMock<Http::MockRequestEncoder> encoder1;
  Http::ResponseDecoder* response_decoder = nullptr;
  EXPECT_CALL(cm_.conn_pool_, newStream(_, _))
      .WillOnce(Invoke(
          [&](Http::ResponseDecoder& decoder,
              Http::ConnectionPool::Callbacks& callbacks) -> Http::ConnectionPool::Cancellable* {
            response_decoder = &decoder;
            callbacks.onPoolReady(encoder1, cm_.conn_pool_.host_, upstream_stream_info_);
            return nullptr;
          }));
  expectResponseTimerCreate();

  Http::TestRequestHeaderMapImpl headers{{"x-envoy-retry-on", "5xx"}, {"x-envoy-internal", "true"}};
  HttpTestUtility::addDefaultHeaders(headers);
  router_.decodeHeaders(headers, false);

  Buffer::InstancePtr body_data(new Buffer::OwnedImpl("hello"));
  EXPECT_CALL(*router_.retry_state_, enabled()).WillOnce(Return(true));
  EXPECT_CALL(callbacks_, addDecodedData(_, true));
  EXPECT_EQ(Http::FilterDataStatus::StopIterationNoBuffer, router_.decodeData(*body_data, false));

  Http::TestRequestTrailerMapImpl trailers{{"some", "trailer"}};
  router_.decodeTrailers(trailers);

  // 5xx response.
  router_.retry_state_->expectHeadersRetry();
  Http::ResponseHeaderMapPtr response_headers1(
      new Http::TestResponseHeaderMapImpl{{":status", "503"}});
  EXPECT_CALL(encoder1.stream_, resetStream(Http::StreamResetReason::LocalReset));
  EXPECT_CALL(cm_.conn_pool_.host_->outlier_detector_, putHttpResponseCode(503));
  response_decoder->decodeHeaders(std::move(response_headers1), false);
  EXPECT_TRUE(verifyHostUpstreamStats(0, 1));

  // We expect the 5xx response to kick off a new request.
  NiceMock<Http::MockRequestEncoder> encoder2;
  EXPECT_CALL(cm_.conn_pool_, newStream(_, _))
      .WillOnce(Invoke(
          [&](Http::ResponseDecoder& decoder,
              Http::ConnectionPool::Callbacks& callbacks) -> Http::ConnectionPool::Cancellable* {
            response_decoder = &decoder;
            callbacks.onPoolReady(encoder2, cm_.conn_pool_.host_, upstream_stream_info_);
            return nullptr;
          }));
  ON_CALL(callbacks_, decodingBuffer()).WillByDefault(Return(body_data.get()));
  EXPECT_CALL(encoder2, encodeHeaders(_, false));
  EXPECT_CALL(encoder2, encodeData(_, false));
  EXPECT_CALL(encoder2, encodeTrailers(_));
  router_.retry_state_->callback_();

  // Normal response.
  EXPECT_CALL(*router_.retry_state_, shouldRetryHeaders(_, _)).WillOnce(Return(RetryStatus::No));
  EXPECT_CALL(cm_.conn_pool_.host_->outlier_detector_, putHttpResponseCode(200));
  EXPECT_CALL(cm_.conn_pool_.host_->outlier_detector_, putResponseTime(_));
  EXPECT_CALL(cm_.conn_pool_.host_->health_checker_, setUnhealthy());
  Http::ResponseHeaderMapPtr response_headers2(new Http::TestResponseHeaderMapImpl{
      {":status", "200"}, {"x-envoy-immediate-health-check-fail", "true"}});
  response_decoder->decodeHeaders(std::move(response_headers2), true);
  EXPECT_TRUE(verifyHostUpstreamStats(1, 1));

  EXPECT_EQ(1U,
            cm_.thread_local_cluster_.cluster_.info_->stats_store_.counter("retry.upstream_rq_503")
                .value());
  EXPECT_EQ(
      1U,
      cm_.thread_local_cluster_.cluster_.info_->stats_store_.counter("upstream_rq_200").value());
  EXPECT_EQ(1U, cm_.thread_local_cluster_.cluster_.info_->stats_store_
                    .counter("zone.zone_name.to_az.upstream_rq_200")
                    .value());
  EXPECT_EQ(1U, cm_.thread_local_cluster_.cluster_.info_->stats_store_
                    .counter("zone.zone_name.to_az.upstream_rq_2xx")
                    .value());
}

// Validate gRPC Cancelled response stats are sane when retry is taking effect.
TEST_F(RouterTest, RetryUpstreamGrpcCancelled) {
  NiceMock<Http::MockRequestEncoder> encoder1;
  Http::ResponseDecoder* response_decoder = nullptr;
  EXPECT_CALL(cm_.conn_pool_, newStream(_, _))
      .WillOnce(Invoke(
          [&](Http::ResponseDecoder& decoder,
              Http::ConnectionPool::Callbacks& callbacks) -> Http::ConnectionPool::Cancellable* {
            response_decoder = &decoder;
            callbacks.onPoolReady(encoder1, cm_.conn_pool_.host_, upstream_stream_info_);
            return nullptr;
          }));
  expectResponseTimerCreate();

  Http::TestRequestHeaderMapImpl headers{{"x-envoy-retry-grpc-on", "cancelled"},
                                         {"x-envoy-internal", "true"},
                                         {"content-type", "application/grpc"},
                                         {"grpc-timeout", "20S"}};
  HttpTestUtility::addDefaultHeaders(headers);
  router_.decodeHeaders(headers, true);

  // gRPC with status "cancelled" (1)
  router_.retry_state_->expectHeadersRetry();
  Http::ResponseHeaderMapPtr response_headers1(
      new Http::TestResponseHeaderMapImpl{{":status", "200"}, {"grpc-status", "1"}});
  EXPECT_CALL(cm_.conn_pool_.host_->outlier_detector_, putHttpResponseCode(499));
  response_decoder->decodeHeaders(std::move(response_headers1), true);
  EXPECT_TRUE(verifyHostUpstreamStats(0, 1));

  // We expect the grpc-status to result in a retried request.
  EXPECT_CALL(encoder1.stream_, resetStream(_)).Times(0);
  NiceMock<Http::MockRequestEncoder> encoder2;
  EXPECT_CALL(cm_.conn_pool_, newStream(_, _))
      .WillOnce(Invoke(
          [&](Http::ResponseDecoder& decoder,
              Http::ConnectionPool::Callbacks& callbacks) -> Http::ConnectionPool::Cancellable* {
            response_decoder = &decoder;
            callbacks.onPoolReady(encoder2, cm_.conn_pool_.host_, upstream_stream_info_);
            return nullptr;
          }));
  router_.retry_state_->callback_();

  // Normal response.
  EXPECT_CALL(*router_.retry_state_, shouldRetryHeaders(_, _)).WillOnce(Return(RetryStatus::No));
  Http::ResponseHeaderMapPtr response_headers(
      new Http::TestResponseHeaderMapImpl{{":status", "200"}, {"grpc-status", "0"}});
  EXPECT_CALL(cm_.conn_pool_.host_->outlier_detector_, putHttpResponseCode(200));
  response_decoder->decodeHeaders(std::move(response_headers), true);
  EXPECT_TRUE(verifyHostUpstreamStats(1, 1));
}

// Verifies that the initial host is select with max host count of one, but during retries
// RetryPolicy will be consulted.
TEST_F(RouterTest, RetryRespsectsMaxHostSelectionCount) {
  router_.reject_all_hosts_ = true;

  NiceMock<Http::MockRequestEncoder> encoder1;
  Http::ResponseDecoder* response_decoder = nullptr;
  EXPECT_CALL(cm_.conn_pool_, newStream(_, _))
      .WillOnce(Invoke(
          [&](Http::ResponseDecoder& decoder,
              Http::ConnectionPool::Callbacks& callbacks) -> Http::ConnectionPool::Cancellable* {
            response_decoder = &decoder;
            callbacks.onPoolReady(encoder1, cm_.conn_pool_.host_, upstream_stream_info_);
            return nullptr;
          }));
  expectResponseTimerCreate();

  Http::TestRequestHeaderMapImpl headers{{"x-envoy-retry-on", "5xx"}, {"x-envoy-internal", "true"}};
  HttpTestUtility::addDefaultHeaders(headers);
  router_.decodeHeaders(headers, false);

  ON_CALL(*router_.retry_state_, hostSelectionMaxAttempts()).WillByDefault(Return(3));
  // The router should accept any host at this point, since we're not in a retry.
  EXPECT_EQ(1, router_.hostSelectionRetryCount());

  Buffer::InstancePtr body_data(new Buffer::OwnedImpl("hello"));
  EXPECT_CALL(*router_.retry_state_, enabled()).WillOnce(Return(true));
  EXPECT_CALL(callbacks_, addDecodedData(_, true));
  EXPECT_EQ(Http::FilterDataStatus::StopIterationNoBuffer, router_.decodeData(*body_data, false));

  Http::TestRequestTrailerMapImpl trailers{{"some", "trailer"}};
  router_.decodeTrailers(trailers);

  // 5xx response.
  router_.retry_state_->expectHeadersRetry();
  Http::ResponseHeaderMapPtr response_headers1(
      new Http::TestResponseHeaderMapImpl{{":status", "503"}});
  EXPECT_CALL(encoder1.stream_, resetStream(Http::StreamResetReason::LocalReset));
  EXPECT_CALL(cm_.conn_pool_.host_->outlier_detector_, putHttpResponseCode(503));
  response_decoder->decodeHeaders(std::move(response_headers1), false);
  EXPECT_TRUE(verifyHostUpstreamStats(0, 1));

  // We expect the 5xx response to kick off a new request.
  NiceMock<Http::MockRequestEncoder> encoder2;
  EXPECT_CALL(cm_.conn_pool_, newStream(_, _))
      .WillOnce(Invoke(
          [&](Http::ResponseDecoder& decoder,
              Http::ConnectionPool::Callbacks& callbacks) -> Http::ConnectionPool::Cancellable* {
            response_decoder = &decoder;
            callbacks.onPoolReady(encoder2, cm_.conn_pool_.host_, upstream_stream_info_);
            return nullptr;
          }));
  ON_CALL(callbacks_, decodingBuffer()).WillByDefault(Return(body_data.get()));
  EXPECT_CALL(encoder2, encodeHeaders(_, false));
  EXPECT_CALL(encoder2, encodeData(_, false));
  EXPECT_CALL(encoder2, encodeTrailers(_));
  router_.retry_state_->callback_();

  // Now that we're triggered a retry, we should see the configured number of host selections.
  EXPECT_EQ(3, router_.hostSelectionRetryCount());

  // Normal response.
  EXPECT_CALL(*router_.retry_state_, shouldRetryHeaders(_, _)).WillOnce(Return(RetryStatus::No));
  EXPECT_CALL(cm_.conn_pool_.host_->health_checker_, setUnhealthy()).Times(0);
  Http::ResponseHeaderMapPtr response_headers2(
      new Http::TestResponseHeaderMapImpl{{":status", "200"}});
  EXPECT_CALL(cm_.conn_pool_.host_->outlier_detector_, putHttpResponseCode(200));
  response_decoder->decodeHeaders(std::move(response_headers2), true);
  EXPECT_TRUE(verifyHostUpstreamStats(1, 1));
}

// Verifies that the initial request accepts any host, but during retries
// RetryPolicy will be consulted.
TEST_F(RouterTest, RetryRespectsRetryHostPredicate) {
  router_.reject_all_hosts_ = true;

  NiceMock<Http::MockRequestEncoder> encoder1;
  Http::ResponseDecoder* response_decoder = nullptr;
  EXPECT_CALL(cm_.conn_pool_, newStream(_, _))
      .WillOnce(Invoke(
          [&](Http::ResponseDecoder& decoder,
              Http::ConnectionPool::Callbacks& callbacks) -> Http::ConnectionPool::Cancellable* {
            response_decoder = &decoder;
            callbacks.onPoolReady(encoder1, cm_.conn_pool_.host_, upstream_stream_info_);
            return nullptr;
          }));
  expectResponseTimerCreate();

  Http::TestRequestHeaderMapImpl headers{{"x-envoy-retry-on", "5xx"}, {"x-envoy-internal", "true"}};
  HttpTestUtility::addDefaultHeaders(headers);
  router_.decodeHeaders(headers, false);

  NiceMock<Upstream::MockHost> host;
  // The router should accept any host at this point, since we're not in a retry.
  EXPECT_FALSE(router_.shouldSelectAnotherHost(host));

  Buffer::InstancePtr body_data(new Buffer::OwnedImpl("hello"));
  EXPECT_CALL(*router_.retry_state_, enabled()).WillOnce(Return(true));
  EXPECT_CALL(callbacks_, addDecodedData(_, true));
  EXPECT_EQ(Http::FilterDataStatus::StopIterationNoBuffer, router_.decodeData(*body_data, false));

  Http::TestRequestTrailerMapImpl trailers{{"some", "trailer"}};
  router_.decodeTrailers(trailers);

  // 5xx response.
  router_.retry_state_->expectHeadersRetry();
  Http::ResponseHeaderMapPtr response_headers1(
      new Http::TestResponseHeaderMapImpl{{":status", "503"}});
  EXPECT_CALL(encoder1.stream_, resetStream(Http::StreamResetReason::LocalReset));
  EXPECT_CALL(cm_.conn_pool_.host_->outlier_detector_, putHttpResponseCode(503));
  response_decoder->decodeHeaders(std::move(response_headers1), false);
  EXPECT_TRUE(verifyHostUpstreamStats(0, 1));

  // We expect the 5xx response to kick off a new request.
  NiceMock<Http::MockRequestEncoder> encoder2;
  EXPECT_CALL(cm_.conn_pool_, newStream(_, _))
      .WillOnce(Invoke(
          [&](Http::ResponseDecoder& decoder,
              Http::ConnectionPool::Callbacks& callbacks) -> Http::ConnectionPool::Cancellable* {
            response_decoder = &decoder;
            callbacks.onPoolReady(encoder2, cm_.conn_pool_.host_, upstream_stream_info_);
            return nullptr;
          }));
  ON_CALL(callbacks_, decodingBuffer()).WillByDefault(Return(body_data.get()));
  EXPECT_CALL(encoder2, encodeHeaders(_, false));
  EXPECT_CALL(encoder2, encodeData(_, false));
  EXPECT_CALL(encoder2, encodeTrailers(_));
  router_.retry_state_->callback_();

  // Now that we're triggered a retry, we should see the router reject hosts.
  EXPECT_TRUE(router_.shouldSelectAnotherHost(host));

  // Normal response.
  EXPECT_CALL(*router_.retry_state_, shouldRetryHeaders(_, _)).WillOnce(Return(RetryStatus::No));
  EXPECT_CALL(cm_.conn_pool_.host_->health_checker_, setUnhealthy()).Times(0);
  Http::ResponseHeaderMapPtr response_headers2(
      new Http::TestResponseHeaderMapImpl{{":status", "200"}});
  EXPECT_CALL(cm_.conn_pool_.host_->outlier_detector_, putHttpResponseCode(200));
  response_decoder->decodeHeaders(std::move(response_headers2), true);
  EXPECT_TRUE(verifyHostUpstreamStats(1, 1));
}

TEST_F(RouterTest, InternalRedirectRejectedWhenReachingMaxInternalRedirect) {
  enableRedirects();
  setMaxInternalRedirects(3);
  setNumPreviousRedirect(3);
  sendRequest();

  response_decoder_->decodeHeaders(std::move(redirect_headers_), false);

  Buffer::OwnedImpl data("1234567890");
  response_decoder_->decodeData(data, true);
  EXPECT_EQ(1U, cm_.thread_local_cluster_.cluster_.info_->stats_store_
                    .counter("upstream_internal_redirect_failed_total")
                    .value());
}

TEST_F(RouterTest, InternalRedirectRejectedWithEmptyLocation) {
  enableRedirects();
  sendRequest();

  redirect_headers_->setLocation("");
  response_decoder_->decodeHeaders(std::move(redirect_headers_), false);

  Buffer::OwnedImpl data("1234567890");
  response_decoder_->decodeData(data, true);
  EXPECT_EQ(1U, cm_.thread_local_cluster_.cluster_.info_->stats_store_
                    .counter("upstream_internal_redirect_failed_total")
                    .value());
}

TEST_F(RouterTest, InternalRedirectRejectedWithInvalidLocation) {
  enableRedirects();
  sendRequest();

  redirect_headers_->setLocation("h");
  response_decoder_->decodeHeaders(std::move(redirect_headers_), false);

  Buffer::OwnedImpl data("1234567890");
  response_decoder_->decodeData(data, true);
  EXPECT_EQ(1U, cm_.thread_local_cluster_.cluster_.info_->stats_store_
                    .counter("upstream_internal_redirect_failed_total")
                    .value());
}

TEST_F(RouterTest, InternalRedirectRejectedWithoutCompleteRequest) {
  enableRedirects();

  sendRequest(false);

  response_decoder_->decodeHeaders(std::move(redirect_headers_), false);

  Buffer::OwnedImpl data("1234567890");
  response_decoder_->decodeData(data, true);
  EXPECT_EQ(1U, cm_.thread_local_cluster_.cluster_.info_->stats_store_
                    .counter("upstream_internal_redirect_failed_total")
                    .value());
}

TEST_F(RouterTest, InternalRedirectRejectedWithoutLocation) {
  enableRedirects();

  sendRequest();

  redirect_headers_->removeLocation();
  response_decoder_->decodeHeaders(std::move(redirect_headers_), false);
  Buffer::OwnedImpl data("1234567890");
  response_decoder_->decodeData(data, true);
  EXPECT_EQ(1U, cm_.thread_local_cluster_.cluster_.info_->stats_store_
                    .counter("upstream_internal_redirect_failed_total")
                    .value());
}

TEST_F(RouterTest, InternalRedirectRejectedWithBody) {
  enableRedirects();

  sendRequest();

  EXPECT_CALL(callbacks_, decodingBuffer()).Times(1);
  response_decoder_->decodeHeaders(std::move(redirect_headers_), false);
  Buffer::OwnedImpl data("1234567890");
  response_decoder_->decodeData(data, true);
  EXPECT_EQ(1U, cm_.thread_local_cluster_.cluster_.info_->stats_store_
                    .counter("upstream_internal_redirect_failed_total")
                    .value());
}

TEST_F(RouterTest, InternalRedirectRejectedWithCrossSchemeRedirect) {
  enableRedirects();

  sendRequest();

  redirect_headers_->setLocation("https://www.foo.com");
  response_decoder_->decodeHeaders(std::move(redirect_headers_), true);
  EXPECT_EQ(1U, cm_.thread_local_cluster_.cluster_.info_->stats_store_
                    .counter("upstream_internal_redirect_failed_total")
                    .value());
}

TEST_F(RouterTest, HttpInternalRedirectSucceeded) {
  enableRedirects();
  setMaxInternalRedirects(3);
  setNumPreviousRedirect(2);
  default_request_headers_.setForwardedProto("http");
  sendRequest();

  EXPECT_CALL(callbacks_, decodingBuffer()).Times(1);
  EXPECT_CALL(callbacks_, recreateStream()).Times(1).WillOnce(Return(true));
  response_decoder_->decodeHeaders(std::move(redirect_headers_), false);
  EXPECT_EQ(1U, cm_.thread_local_cluster_.cluster_.info_->stats_store_
                    .counter("upstream_internal_redirect_succeeded_total")
                    .value());

  // In production, the HCM recreateStream would have called this.
  router_.onDestroy();
  EXPECT_EQ(3, callbacks_.streamInfo()
                   .filterState()
                   ->getDataMutable<StreamInfo::UInt32Accessor>("num_internal_redirects")
                   .value());
}

TEST_F(RouterTest, HttpsInternalRedirectSucceeded) {
  auto ssl_connection = std::make_shared<Ssl::MockConnectionInfo>();
  enableRedirects();
  setMaxInternalRedirects(3);
  setNumPreviousRedirect(1);

  sendRequest();

  redirect_headers_->setLocation("https://www.foo.com");
  EXPECT_CALL(connection_, ssl()).Times(1).WillOnce(Return(ssl_connection));
  EXPECT_CALL(callbacks_, decodingBuffer()).Times(1);
  EXPECT_CALL(callbacks_, recreateStream()).Times(1).WillOnce(Return(true));
  response_decoder_->decodeHeaders(std::move(redirect_headers_), false);
  EXPECT_EQ(1U, cm_.thread_local_cluster_.cluster_.info_->stats_store_
                    .counter("upstream_internal_redirect_succeeded_total")
                    .value());

  // In production, the HCM recreateStream would have called this.
  router_.onDestroy();
}

TEST_F(RouterTest, Shadow) {
  ShadowPolicyPtr policy = std::make_unique<TestShadowPolicy>("foo", "bar");
  callbacks_.route_->route_entry_.shadow_policies_.push_back(std::move(policy));
  policy = std::make_unique<TestShadowPolicy>("fizz", "buzz", envoy::type::v3::FractionalPercent(),
                                              false);
  callbacks_.route_->route_entry_.shadow_policies_.push_back(std::move(policy));
  ON_CALL(callbacks_, streamId()).WillByDefault(Return(43));

  NiceMock<Http::MockRequestEncoder> encoder;
  Http::ResponseDecoder* response_decoder = nullptr;
  EXPECT_CALL(cm_.conn_pool_, newStream(_, _))
      .WillOnce(Invoke(
          [&](Http::ResponseDecoder& decoder,
              Http::ConnectionPool::Callbacks& callbacks) -> Http::ConnectionPool::Cancellable* {
            response_decoder = &decoder;
            callbacks.onPoolReady(encoder, cm_.conn_pool_.host_, upstream_stream_info_);
            return nullptr;
          }));
  expectResponseTimerCreate();

  EXPECT_CALL(runtime_.snapshot_, featureEnabled("bar", 0, 43, 10000)).WillOnce(Return(true));
  EXPECT_CALL(runtime_.snapshot_, featureEnabled("buzz", 0, 43, 10000)).WillOnce(Return(true));

  Http::TestRequestHeaderMapImpl headers;
  HttpTestUtility::addDefaultHeaders(headers);
  router_.decodeHeaders(headers, false);

  Buffer::InstancePtr body_data(new Buffer::OwnedImpl("hello"));
  EXPECT_CALL(callbacks_, addDecodedData(_, true));
  EXPECT_EQ(Http::FilterDataStatus::StopIterationNoBuffer, router_.decodeData(*body_data, false));

  Http::TestRequestTrailerMapImpl trailers{{"some", "trailer"}};
  EXPECT_CALL(callbacks_, decodingBuffer())
      .Times(AtLeast(2))
      .WillRepeatedly(Return(body_data.get()));
  EXPECT_CALL(*shadow_writer_, shadow_("foo", _, _))
      .WillOnce(Invoke([](const std::string&, Http::RequestMessagePtr& request,
                          const Http::AsyncClient::RequestOptions& options) -> void {
        EXPECT_NE(nullptr, request->body());
        EXPECT_NE(nullptr, request->trailers());
        EXPECT_EQ(absl::optional<std::chrono::milliseconds>(10), options.timeout);
        EXPECT_TRUE(options.sampled_);
      }));
  EXPECT_CALL(*shadow_writer_, shadow_("fizz", _, _))
      .WillOnce(Invoke([](const std::string&, Http::RequestMessagePtr& request,
                          const Http::AsyncClient::RequestOptions& options) -> void {
        EXPECT_NE(nullptr, request->body());
        EXPECT_NE(nullptr, request->trailers());
        EXPECT_EQ(absl::optional<std::chrono::milliseconds>(10), options.timeout);
        EXPECT_FALSE(options.sampled_);
      }));
  router_.decodeTrailers(trailers);

  Http::ResponseHeaderMapPtr response_headers(
      new Http::TestResponseHeaderMapImpl{{":status", "200"}});
  response_decoder->decodeHeaders(std::move(response_headers), true);
  EXPECT_TRUE(verifyHostUpstreamStats(1, 0));
}

TEST_F(RouterTest, AltStatName) {
  // Also test no upstream timeout here.
  EXPECT_CALL(callbacks_.route_->route_entry_, timeout())
      .WillOnce(Return(std::chrono::milliseconds(0)));
  EXPECT_CALL(callbacks_.dispatcher_, createTimer_(_)).Times(0);

  NiceMock<Http::MockRequestEncoder> encoder;
  Http::ResponseDecoder* response_decoder = nullptr;
  EXPECT_CALL(cm_.conn_pool_, newStream(_, _))
      .WillOnce(Invoke(
          [&](Http::ResponseDecoder& decoder,
              Http::ConnectionPool::Callbacks& callbacks) -> Http::ConnectionPool::Cancellable* {
            response_decoder = &decoder;
            callbacks.onPoolReady(encoder, cm_.conn_pool_.host_, upstream_stream_info_);
            return nullptr;
          }));

  Http::TestRequestHeaderMapImpl headers{{"x-envoy-upstream-alt-stat-name", "alt_stat"},
                                         {"x-envoy-internal", "true"}};
  HttpTestUtility::addDefaultHeaders(headers);
  router_.decodeHeaders(headers, true);

  EXPECT_CALL(cm_.conn_pool_.host_->outlier_detector_, putHttpResponseCode(200));
  EXPECT_CALL(cm_.conn_pool_.host_->outlier_detector_, putResponseTime(_));

  Http::ResponseHeaderMapPtr response_headers(
      new Http::TestResponseHeaderMapImpl{{":status", "200"},
                                          {"x-envoy-upstream-canary", "true"},
                                          {"x-envoy-virtual-cluster", "hello"}});
  response_decoder->decodeHeaders(std::move(response_headers), true);
  EXPECT_TRUE(verifyHostUpstreamStats(1, 0));

  EXPECT_EQ(1U,
            stats_store_.counter("vhost.fake_vhost.vcluster.fake_virtual_cluster.upstream_rq_200")
                .value());
  EXPECT_EQ(1U,
            cm_.thread_local_cluster_.cluster_.info_->stats_store_.counter("canary.upstream_rq_200")
                .value());
  EXPECT_EQ(
      1U, cm_.thread_local_cluster_.cluster_.info_->stats_store_.counter("alt_stat.upstream_rq_200")
              .value());
  EXPECT_EQ(1U, cm_.thread_local_cluster_.cluster_.info_->stats_store_
                    .counter("alt_stat.zone.zone_name.to_az.upstream_rq_200")
                    .value());
  EXPECT_EQ(1U, cm_.thread_local_cluster_.cluster_.info_->stats_store_
                    .counter("alt_stat.zone.zone_name.to_az.upstream_rq_200")
                    .value());
}

TEST_F(RouterTest, Redirect) {
  MockDirectResponseEntry direct_response;
  std::string route_name("route-test-name");
  EXPECT_CALL(direct_response, newPath(_)).WillOnce(Return("hello"));
  EXPECT_CALL(direct_response, routeName()).WillOnce(ReturnRef(route_name));
  EXPECT_CALL(direct_response, rewritePathHeader(_, _));
  EXPECT_CALL(direct_response, responseCode()).WillRepeatedly(Return(Http::Code::MovedPermanently));
  EXPECT_CALL(direct_response, responseBody()).WillOnce(ReturnRef(EMPTY_STRING));
  EXPECT_CALL(direct_response, finalizeResponseHeaders(_, _));
  EXPECT_CALL(*callbacks_.route_, directResponseEntry()).WillRepeatedly(Return(&direct_response));
  absl::string_view route_name_view(route_name);
  EXPECT_CALL(callbacks_.stream_info_, setRouteName(route_name_view));

  Http::TestResponseHeaderMapImpl response_headers{{":status", "301"}, {"location", "hello"}};
  EXPECT_CALL(callbacks_, encodeHeaders_(HeaderMapEqualRef(&response_headers), true));
  Http::TestRequestHeaderMapImpl headers;
  HttpTestUtility::addDefaultHeaders(headers);
  router_.decodeHeaders(headers, true);
  EXPECT_TRUE(verifyHostUpstreamStats(0, 0));
}

TEST_F(RouterTest, RedirectFound) {
  MockDirectResponseEntry direct_response;
  std::string route_name("route-test-name");
  EXPECT_CALL(direct_response, newPath(_)).WillOnce(Return("hello"));
  EXPECT_CALL(direct_response, routeName()).WillOnce(ReturnRef(route_name));
  EXPECT_CALL(direct_response, rewritePathHeader(_, _));
  EXPECT_CALL(direct_response, responseCode()).WillRepeatedly(Return(Http::Code::Found));
  EXPECT_CALL(direct_response, responseBody()).WillOnce(ReturnRef(EMPTY_STRING));
  EXPECT_CALL(direct_response, finalizeResponseHeaders(_, _));
  EXPECT_CALL(*callbacks_.route_, directResponseEntry()).WillRepeatedly(Return(&direct_response));
  absl::string_view route_name_view(route_name);
  EXPECT_CALL(callbacks_.stream_info_, setRouteName(route_name_view));

  Http::TestResponseHeaderMapImpl response_headers{{":status", "302"}, {"location", "hello"}};
  EXPECT_CALL(callbacks_, encodeHeaders_(HeaderMapEqualRef(&response_headers), true));
  Http::TestRequestHeaderMapImpl headers;
  HttpTestUtility::addDefaultHeaders(headers);
  router_.decodeHeaders(headers, true);
  EXPECT_TRUE(verifyHostUpstreamStats(0, 0));
}

TEST_F(RouterTest, DirectResponse) {
  NiceMock<MockDirectResponseEntry> direct_response;
  std::string route_name("route-test-name");
  EXPECT_CALL(direct_response, routeName()).WillOnce(ReturnRef(route_name));
  EXPECT_CALL(direct_response, responseCode()).WillRepeatedly(Return(Http::Code::OK));
  EXPECT_CALL(direct_response, responseBody()).WillRepeatedly(ReturnRef(EMPTY_STRING));
  EXPECT_CALL(*callbacks_.route_, directResponseEntry()).WillRepeatedly(Return(&direct_response));
  absl::string_view route_name_view(route_name);
  EXPECT_CALL(callbacks_.stream_info_, setRouteName(route_name_view));

  Http::TestResponseHeaderMapImpl response_headers{{":status", "200"}};
  EXPECT_CALL(callbacks_, encodeHeaders_(HeaderMapEqualRef(&response_headers), true));
  EXPECT_CALL(span_, injectContext(_)).Times(0);
  Http::TestRequestHeaderMapImpl headers;
  HttpTestUtility::addDefaultHeaders(headers);
  router_.decodeHeaders(headers, true);
  EXPECT_TRUE(verifyHostUpstreamStats(0, 0));
  EXPECT_EQ(1UL, config_.stats_.rq_direct_response_.value());
}

TEST_F(RouterTest, DirectResponseWithBody) {
  NiceMock<MockDirectResponseEntry> direct_response;
  std::string route_name("route-test-name");
  EXPECT_CALL(direct_response, routeName()).WillOnce(ReturnRef(route_name));
  EXPECT_CALL(direct_response, responseCode()).WillRepeatedly(Return(Http::Code::OK));
  const std::string response_body("static response");
  EXPECT_CALL(direct_response, responseBody()).WillRepeatedly(ReturnRef(response_body));
  EXPECT_CALL(*callbacks_.route_, directResponseEntry()).WillRepeatedly(Return(&direct_response));
  absl::string_view route_name_view(route_name);
  EXPECT_CALL(callbacks_.stream_info_, setRouteName(route_name_view));

  Http::TestResponseHeaderMapImpl response_headers{
      {":status", "200"}, {"content-length", "15"}, {"content-type", "text/plain"}};
  EXPECT_CALL(callbacks_, encodeHeaders_(HeaderMapEqualRef(&response_headers), false));
  EXPECT_CALL(callbacks_, encodeData(_, true));
  Http::TestRequestHeaderMapImpl headers;
  HttpTestUtility::addDefaultHeaders(headers);
  router_.decodeHeaders(headers, true);
  EXPECT_TRUE(verifyHostUpstreamStats(0, 0));
  EXPECT_EQ(1UL, config_.stats_.rq_direct_response_.value());
}

TEST_F(RouterTest, DirectResponseWithLocation) {
  NiceMock<MockDirectResponseEntry> direct_response;
  std::string route_name("route-test-name");
  EXPECT_CALL(direct_response, newPath(_)).WillOnce(Return("http://host/"));
  EXPECT_CALL(direct_response, routeName()).WillOnce(ReturnRef(route_name));
  EXPECT_CALL(direct_response, responseCode()).WillRepeatedly(Return(Http::Code::Created));
  EXPECT_CALL(direct_response, responseBody()).WillRepeatedly(ReturnRef(EMPTY_STRING));
  EXPECT_CALL(*callbacks_.route_, directResponseEntry()).WillRepeatedly(Return(&direct_response));
  absl::string_view route_name_view(route_name);
  EXPECT_CALL(callbacks_.stream_info_, setRouteName(route_name_view));

  Http::TestResponseHeaderMapImpl response_headers{{":status", "201"},
                                                   {"location", "http://host/"}};
  EXPECT_CALL(callbacks_, encodeHeaders_(HeaderMapEqualRef(&response_headers), true));
  EXPECT_CALL(span_, injectContext(_)).Times(0);
  Http::TestRequestHeaderMapImpl headers;
  HttpTestUtility::addDefaultHeaders(headers);
  router_.decodeHeaders(headers, true);
  EXPECT_TRUE(verifyHostUpstreamStats(0, 0));
  EXPECT_EQ(1UL, config_.stats_.rq_direct_response_.value());
}

TEST_F(RouterTest, DirectResponseWithoutLocation) {
  NiceMock<MockDirectResponseEntry> direct_response;
  std::string route_name("route-test-name");
  EXPECT_CALL(direct_response, newPath(_)).WillOnce(Return("http://host/"));
  EXPECT_CALL(direct_response, routeName()).WillOnce(ReturnRef(route_name));
  EXPECT_CALL(direct_response, responseCode()).WillRepeatedly(Return(Http::Code::OK));
  EXPECT_CALL(direct_response, responseBody()).WillRepeatedly(ReturnRef(EMPTY_STRING));
  EXPECT_CALL(*callbacks_.route_, directResponseEntry()).WillRepeatedly(Return(&direct_response));
  absl::string_view route_name_view(route_name);
  EXPECT_CALL(callbacks_.stream_info_, setRouteName(route_name_view));

  Http::TestResponseHeaderMapImpl response_headers{{":status", "200"}};
  EXPECT_CALL(callbacks_, encodeHeaders_(HeaderMapEqualRef(&response_headers), true));
  EXPECT_CALL(span_, injectContext(_)).Times(0);
  Http::TestRequestHeaderMapImpl headers;
  HttpTestUtility::addDefaultHeaders(headers);
  router_.decodeHeaders(headers, true);
  EXPECT_TRUE(verifyHostUpstreamStats(0, 0));
  EXPECT_EQ(1UL, config_.stats_.rq_direct_response_.value());
}

TEST_F(RouterTest, UpstreamSSLConnection) {
  NiceMock<Http::MockRequestEncoder> encoder;
  Http::ResponseDecoder* response_decoder = nullptr;

  std::string session_id = "D62A523A65695219D46FE1FFE285A4C371425ACE421B110B5B8D11D3EB4D5F0B";
  auto connection_info = std::make_shared<NiceMock<Ssl::MockConnectionInfo>>();
  ON_CALL(*connection_info, sessionId()).WillByDefault(ReturnRef(session_id));
  upstream_stream_info_.setDownstreamSslConnection(connection_info);

  expectResponseTimerCreate();
  EXPECT_CALL(cm_.conn_pool_, newStream(_, _))
      .WillOnce(Invoke(
          [&](Http::ResponseDecoder& decoder,
              Http::ConnectionPool::Callbacks& callbacks) -> Http::ConnectionPool::Cancellable* {
            response_decoder = &decoder;
            callbacks.onPoolReady(encoder, cm_.conn_pool_.host_, upstream_stream_info_);
            return nullptr;
          }));

  Http::TestRequestHeaderMapImpl headers{};
  HttpTestUtility::addDefaultHeaders(headers);
  router_.decodeHeaders(headers, true);

  Http::ResponseHeaderMapPtr response_headers(
      new Http::TestResponseHeaderMapImpl{{":status", "200"}});
  response_decoder->decodeHeaders(std::move(response_headers), true);
  EXPECT_TRUE(verifyHostUpstreamStats(1, 0));

  ASSERT_NE(nullptr, callbacks_.streamInfo().upstreamSslConnection());
  EXPECT_EQ(session_id, callbacks_.streamInfo().upstreamSslConnection()->sessionId());
}

// Verify that upstream timing information is set into the StreamInfo after the upstream
// request completes.
TEST_F(RouterTest, UpstreamTimingSingleRequest) {
  NiceMock<Http::MockRequestEncoder> encoder;
  Http::ResponseDecoder* response_decoder = nullptr;
  EXPECT_CALL(cm_.conn_pool_, newStream(_, _))
      .WillOnce(Invoke(
          [&](Http::ResponseDecoder& decoder,
              Http::ConnectionPool::Callbacks& callbacks) -> Http::ConnectionPool::Cancellable* {
            response_decoder = &decoder;
            callbacks.onPoolReady(encoder, cm_.conn_pool_.host_, upstream_stream_info_);
            return nullptr;
          }));
  expectResponseTimerCreate();

  StreamInfo::StreamInfoImpl stream_info(test_time_.timeSystem());
  ON_CALL(callbacks_, streamInfo()).WillByDefault(ReturnRef(stream_info));
  EXPECT_FALSE(stream_info.firstUpstreamTxByteSent().has_value());
  EXPECT_FALSE(stream_info.lastUpstreamTxByteSent().has_value());
  EXPECT_FALSE(stream_info.firstUpstreamRxByteReceived().has_value());
  EXPECT_FALSE(stream_info.lastUpstreamRxByteReceived().has_value());

  Http::TestRequestHeaderMapImpl headers{};
  HttpTestUtility::addDefaultHeaders(headers);
  router_.decodeHeaders(headers, false);

  test_time_.sleep(std::chrono::milliseconds(32));
  Buffer::OwnedImpl data;
  router_.decodeData(data, true);

  Http::ResponseHeaderMapPtr response_headers(
      new Http::TestResponseHeaderMapImpl{{":status", "503"}});
  response_decoder->decodeHeaders(std::move(response_headers), false);
  test_time_.sleep(std::chrono::milliseconds(43));

  // Confirm we still have no upstream timing data. It won't be set until after the
  // stream has ended.
  EXPECT_FALSE(stream_info.firstUpstreamTxByteSent().has_value());
  EXPECT_FALSE(stream_info.lastUpstreamTxByteSent().has_value());
  EXPECT_FALSE(stream_info.firstUpstreamRxByteReceived().has_value());
  EXPECT_FALSE(stream_info.lastUpstreamRxByteReceived().has_value());

  response_decoder->decodeData(data, true);

  // Now these should be set.
  EXPECT_TRUE(stream_info.firstUpstreamTxByteSent().has_value());
  EXPECT_TRUE(stream_info.lastUpstreamTxByteSent().has_value());
  EXPECT_TRUE(stream_info.firstUpstreamRxByteReceived().has_value());
  EXPECT_TRUE(stream_info.lastUpstreamRxByteReceived().has_value());

  // Timings should match our sleep() calls.
  EXPECT_EQ(stream_info.lastUpstreamRxByteReceived().value() -
                stream_info.firstUpstreamRxByteReceived().value(),
            std::chrono::milliseconds(43));
  EXPECT_EQ(stream_info.lastUpstreamTxByteSent().value() -
                stream_info.firstUpstreamTxByteSent().value(),
            std::chrono::milliseconds(32));
}

// Verify that upstream timing information is set into the StreamInfo when a
// retry occurs (and not before).
TEST_F(RouterTest, UpstreamTimingRetry) {
  NiceMock<Http::MockRequestEncoder> encoder;
  Http::ResponseDecoder* response_decoder = nullptr;
  EXPECT_CALL(cm_.conn_pool_, newStream(_, _))
      .WillOnce(Invoke(
          [&](Http::ResponseDecoder& decoder,
              Http::ConnectionPool::Callbacks& callbacks) -> Http::ConnectionPool::Cancellable* {
            response_decoder = &decoder;
            callbacks.onPoolReady(encoder, cm_.conn_pool_.host_, upstream_stream_info_);
            return nullptr;
          }));
  expectResponseTimerCreate();

  StreamInfo::StreamInfoImpl stream_info(test_time_);
  ON_CALL(callbacks_, streamInfo()).WillByDefault(ReturnRef(stream_info));

  // Check that upstream timing is updated after the first request.
  Http::TestRequestHeaderMapImpl headers{{"x-envoy-retry-on", "5xx"}};
  HttpTestUtility::addDefaultHeaders(headers);
  router_.decodeHeaders(headers, false);

  router_.retry_state_->expectHeadersRetry();

  test_time_.sleep(std::chrono::milliseconds(32));
  Buffer::OwnedImpl data;
  router_.decodeData(data, true);

  test_time_.sleep(std::chrono::milliseconds(43));

  EXPECT_CALL(cm_.conn_pool_, newStream(_, _))
      .WillOnce(Invoke(
          [&](Http::ResponseDecoder& decoder,
              Http::ConnectionPool::Callbacks& callbacks) -> Http::ConnectionPool::Cancellable* {
            response_decoder = &decoder;
            callbacks.onPoolReady(encoder, cm_.conn_pool_.host_, upstream_stream_info_);
            return nullptr;
          }));

  // Check that upstream timing is not set when a retry will occur.
  Http::ResponseHeaderMapPtr bad_response_headers(
      new Http::TestResponseHeaderMapImpl{{":status", "503"}});
  response_decoder->decodeHeaders(std::move(bad_response_headers), true);
  EXPECT_FALSE(stream_info.firstUpstreamTxByteSent().has_value());
  EXPECT_FALSE(stream_info.lastUpstreamTxByteSent().has_value());
  EXPECT_FALSE(stream_info.firstUpstreamRxByteReceived().has_value());
  EXPECT_FALSE(stream_info.lastUpstreamRxByteReceived().has_value());

  router_.retry_state_->callback_();
  EXPECT_CALL(*router_.retry_state_, shouldRetryHeaders(_, _)).WillOnce(Return(RetryStatus::No));
  MonotonicTime retry_time = test_time_.monotonicTime();

  Http::ResponseHeaderMapPtr good_response_headers(
      new Http::TestResponseHeaderMapImpl{{":status", "200"}});
  response_decoder->decodeHeaders(std::move(good_response_headers), false);

  test_time_.sleep(std::chrono::milliseconds(153));

  response_decoder->decodeData(data, true);

  EXPECT_TRUE(stream_info.firstUpstreamTxByteSent().has_value());
  EXPECT_TRUE(stream_info.lastUpstreamTxByteSent().has_value());
  EXPECT_TRUE(stream_info.firstUpstreamRxByteReceived().has_value());
  EXPECT_TRUE(stream_info.lastUpstreamRxByteReceived().has_value());

  EXPECT_EQ(stream_info.lastUpstreamRxByteReceived().value() -
                stream_info.firstUpstreamRxByteReceived().value(),
            std::chrono::milliseconds(153));

  // Time spent in upstream tx is 0 because we're using simulated time and
  // don't have a good way to insert a "sleep" there, but values being present
  // and equal to the time the retry was sent is good enough of a test.
  EXPECT_EQ(stream_info.lastUpstreamTxByteSent().value() -
                stream_info.firstUpstreamTxByteSent().value(),
            std::chrono::milliseconds(0));
  EXPECT_EQ(stream_info.lastUpstreamTxByteSent().value() +
                stream_info.startTimeMonotonic().time_since_epoch(),
            retry_time.time_since_epoch());
  EXPECT_EQ(stream_info.firstUpstreamTxByteSent().value() +
                stream_info.startTimeMonotonic().time_since_epoch(),
            retry_time.time_since_epoch());
}

// Verify that upstream timing information is set into the StreamInfo when a
// global timeout occurs.
TEST_F(RouterTest, UpstreamTimingTimeout) {
  NiceMock<Http::MockRequestEncoder> encoder;
  Http::ResponseDecoder* response_decoder = nullptr;
  EXPECT_CALL(cm_.conn_pool_, newStream(_, _))
      .WillOnce(Invoke(
          [&](Http::ResponseDecoder& decoder,
              Http::ConnectionPool::Callbacks& callbacks) -> Http::ConnectionPool::Cancellable* {
            response_decoder = &decoder;
            callbacks.onPoolReady(encoder, cm_.conn_pool_.host_, upstream_stream_info_);
            return nullptr;
          }));

  StreamInfo::StreamInfoImpl stream_info(test_time_);
  ON_CALL(callbacks_, streamInfo()).WillByDefault(ReturnRef(stream_info));

  expectResponseTimerCreate();
  test_time_.sleep(std::chrono::milliseconds(10));

  // Check that upstream timing is updated after the first request.
  Http::TestRequestHeaderMapImpl headers{{"x-envoy-upstream-rq-timeout-ms", "50"}};
  HttpTestUtility::addDefaultHeaders(headers);
  router_.decodeHeaders(headers, false);
  EXPECT_FALSE(stream_info.lastUpstreamRxByteReceived().has_value());

  test_time_.sleep(std::chrono::milliseconds(13));
  Buffer::OwnedImpl data;
  router_.decodeData(data, true);

  test_time_.sleep(std::chrono::milliseconds(33));

  Http::ResponseHeaderMapPtr response_headers(
      new Http::TestResponseHeaderMapImpl{{":status", "200"}});
  response_decoder->decodeHeaders(std::move(response_headers), false);

  test_time_.sleep(std::chrono::milliseconds(99));
  response_timeout_->invokeCallback();

  EXPECT_TRUE(stream_info.firstUpstreamTxByteSent().has_value());
  EXPECT_TRUE(stream_info.lastUpstreamTxByteSent().has_value());
  EXPECT_TRUE(stream_info.firstUpstreamRxByteReceived().has_value());
  EXPECT_FALSE(stream_info.lastUpstreamRxByteReceived()
                   .has_value()); // False because no end_stream was seen.
  EXPECT_EQ(stream_info.firstUpstreamTxByteSent().value(), std::chrono::milliseconds(10));
  EXPECT_EQ(stream_info.lastUpstreamTxByteSent().value(), std::chrono::milliseconds(23));
  EXPECT_EQ(stream_info.firstUpstreamRxByteReceived().value(), std::chrono::milliseconds(56));
}

TEST(RouterFilterUtilityTest, FinalHedgingParamsHedgeOnPerTryTimeout) {
  Http::TestRequestHeaderMapImpl empty_headers;
  { // route says true, header not present, expect true.
    NiceMock<MockRouteEntry> route;
    route.hedge_policy_.hedge_on_per_try_timeout_ = true;
    EXPECT_CALL(route, hedgePolicy).WillRepeatedly(ReturnRef(route.hedge_policy_));
    FilterUtility::HedgingParams hedgingParams =
        FilterUtility::finalHedgingParams(route, empty_headers);
    EXPECT_TRUE(hedgingParams.hedge_on_per_try_timeout_);
  }
  { // route says false, header not present, expect false.
    NiceMock<MockRouteEntry> route;
    route.hedge_policy_.hedge_on_per_try_timeout_ = false;
    EXPECT_CALL(route, hedgePolicy).WillRepeatedly(ReturnRef(route.hedge_policy_));
    FilterUtility::HedgingParams hedgingParams =
        FilterUtility::finalHedgingParams(route, empty_headers);
    EXPECT_FALSE(hedgingParams.hedge_on_per_try_timeout_);
  }
  { // route says false, header says true, expect true.
    Http::TestRequestHeaderMapImpl headers{{"x-envoy-hedge-on-per-try-timeout", "true"}};
    NiceMock<MockRouteEntry> route;
    route.hedge_policy_.hedge_on_per_try_timeout_ = false;
    EXPECT_CALL(route, hedgePolicy).WillRepeatedly(ReturnRef(route.hedge_policy_));
    FilterUtility::HedgingParams hedgingParams = FilterUtility::finalHedgingParams(route, headers);
    EXPECT_TRUE(hedgingParams.hedge_on_per_try_timeout_);
  }
  { // route says false, header says false, expect false.
    Http::TestRequestHeaderMapImpl headers{{"x-envoy-hedge-on-per-try-timeout", "false"}};
    NiceMock<MockRouteEntry> route;
    route.hedge_policy_.hedge_on_per_try_timeout_ = false;
    EXPECT_CALL(route, hedgePolicy).WillRepeatedly(ReturnRef(route.hedge_policy_));
    FilterUtility::HedgingParams hedgingParams = FilterUtility::finalHedgingParams(route, headers);
    EXPECT_FALSE(hedgingParams.hedge_on_per_try_timeout_);
  }
  { // route says true, header says false, expect false.
    Http::TestRequestHeaderMapImpl headers{{"x-envoy-hedge-on-per-try-timeout", "false"}};
    NiceMock<MockRouteEntry> route;
    route.hedge_policy_.hedge_on_per_try_timeout_ = true;
    EXPECT_CALL(route, hedgePolicy).WillRepeatedly(ReturnRef(route.hedge_policy_));
    FilterUtility::HedgingParams hedgingParams = FilterUtility::finalHedgingParams(route, headers);
    EXPECT_FALSE(hedgingParams.hedge_on_per_try_timeout_);
  }
  { // route says true, header says true, expect true.
    Http::TestRequestHeaderMapImpl headers{{"x-envoy-hedge-on-per-try-timeout", "true"}};
    NiceMock<MockRouteEntry> route;
    route.hedge_policy_.hedge_on_per_try_timeout_ = true;
    EXPECT_CALL(route, hedgePolicy).WillRepeatedly(ReturnRef(route.hedge_policy_));
    FilterUtility::HedgingParams hedgingParams = FilterUtility::finalHedgingParams(route, headers);
    EXPECT_TRUE(hedgingParams.hedge_on_per_try_timeout_);
  }
  { // route says true, header is invalid, expect true.
    Http::TestRequestHeaderMapImpl headers{{"x-envoy-hedge-on-per-try-timeout", "bad"}};
    NiceMock<MockRouteEntry> route;
    route.hedge_policy_.hedge_on_per_try_timeout_ = true;
    EXPECT_CALL(route, hedgePolicy).WillRepeatedly(ReturnRef(route.hedge_policy_));
    FilterUtility::HedgingParams hedgingParams = FilterUtility::finalHedgingParams(route, headers);
    EXPECT_TRUE(hedgingParams.hedge_on_per_try_timeout_);
  }
  { // route says false, header is invalid, expect false.
    Http::TestRequestHeaderMapImpl headers{{"x-envoy-hedge-on-per-try-timeout", "bad"}};
    NiceMock<MockRouteEntry> route;
    route.hedge_policy_.hedge_on_per_try_timeout_ = false;
    EXPECT_CALL(route, hedgePolicy).WillRepeatedly(ReturnRef(route.hedge_policy_));
    FilterUtility::HedgingParams hedgingParams = FilterUtility::finalHedgingParams(route, headers);
    EXPECT_FALSE(hedgingParams.hedge_on_per_try_timeout_);
  }
}

TEST(RouterFilterUtilityTest, FinalTimeout) {
  {
    NiceMock<MockRouteEntry> route;
    EXPECT_CALL(route, timeout()).WillOnce(Return(std::chrono::milliseconds(10)));
    Http::TestRequestHeaderMapImpl headers;
    FilterUtility::TimeoutData timeout =
        FilterUtility::finalTimeout(route, headers, true, false, false, false);
    EXPECT_EQ(std::chrono::milliseconds(10), timeout.global_timeout_);
    EXPECT_EQ(std::chrono::milliseconds(0), timeout.per_try_timeout_);
  }
  {
    NiceMock<MockRouteEntry> route;
    EXPECT_CALL(route, timeout()).WillOnce(Return(std::chrono::milliseconds(10)));
    Http::TestRequestHeaderMapImpl headers{{"x-envoy-upstream-rq-timeout-ms", "15"}};
    FilterUtility::TimeoutData timeout =
        FilterUtility::finalTimeout(route, headers, true, false, false, false);
    EXPECT_EQ(std::chrono::milliseconds(15), timeout.global_timeout_);
    EXPECT_EQ(std::chrono::milliseconds(0), timeout.per_try_timeout_);
    EXPECT_FALSE(headers.has("x-envoy-upstream-rq-timeout-ms"));
    EXPECT_EQ("15", headers.get_("x-envoy-expected-rq-timeout-ms"));
    EXPECT_FALSE(headers.has("grpc-timeout"));
  }
  {
    NiceMock<MockRouteEntry> route;
    EXPECT_CALL(route, timeout()).WillOnce(Return(std::chrono::milliseconds(10)));
    Http::TestRequestHeaderMapImpl headers{{"x-envoy-upstream-rq-timeout-ms", "bad"}};
    FilterUtility::TimeoutData timeout =
        FilterUtility::finalTimeout(route, headers, true, false, false, false);
    EXPECT_EQ(std::chrono::milliseconds(10), timeout.global_timeout_);
    EXPECT_EQ(std::chrono::milliseconds(0), timeout.per_try_timeout_);
    EXPECT_FALSE(headers.has("x-envoy-upstream-rq-timeout-ms"));
    EXPECT_EQ("10", headers.get_("x-envoy-expected-rq-timeout-ms"));
    EXPECT_FALSE(headers.has("grpc-timeout"));
  }
  {
    NiceMock<MockRouteEntry> route;
    EXPECT_CALL(route, timeout()).WillOnce(Return(std::chrono::milliseconds(10)));
    Http::TestRequestHeaderMapImpl headers{{"x-envoy-upstream-rq-timeout-ms", "15"},
                                           {"x-envoy-upstream-rq-per-try-timeout-ms", "15"}};
    FilterUtility::TimeoutData timeout =
        FilterUtility::finalTimeout(route, headers, true, false, false, false);
    EXPECT_EQ(std::chrono::milliseconds(15), timeout.global_timeout_);
    EXPECT_EQ(std::chrono::milliseconds(0), timeout.per_try_timeout_);
    EXPECT_FALSE(headers.has("x-envoy-upstream-rq-timeout-ms"));
    EXPECT_FALSE(headers.has("x-envoy-upstream-rq-per-try-timeout-ms"));
    EXPECT_EQ("15", headers.get_("x-envoy-expected-rq-timeout-ms"));
    EXPECT_FALSE(headers.has("grpc-timeout"));
  }
  {
    NiceMock<MockRouteEntry> route;
    EXPECT_CALL(route, timeout()).WillOnce(Return(std::chrono::milliseconds(10)));
    Http::TestRequestHeaderMapImpl headers{{"x-envoy-upstream-rq-timeout-ms", "15"},
                                           {"x-envoy-upstream-rq-per-try-timeout-ms", "5"}};
    FilterUtility::TimeoutData timeout =
        FilterUtility::finalTimeout(route, headers, true, false, false, false);
    EXPECT_EQ(std::chrono::milliseconds(15), timeout.global_timeout_);
    EXPECT_EQ(std::chrono::milliseconds(5), timeout.per_try_timeout_);
    EXPECT_FALSE(headers.has("x-envoy-upstream-rq-timeout-ms"));
    EXPECT_FALSE(headers.has("x-envoy-upstream-rq-per-try-timeout-ms"));
    EXPECT_EQ("5", headers.get_("x-envoy-expected-rq-timeout-ms"));
    EXPECT_FALSE(headers.has("grpc-timeout"));
  }
  {
    NiceMock<MockRouteEntry> route;
    EXPECT_CALL(route, timeout()).WillOnce(Return(std::chrono::milliseconds(10)));
    Http::TestRequestHeaderMapImpl headers{{"x-envoy-upstream-rq-timeout-ms", "15"},
                                           {"x-envoy-upstream-rq-per-try-timeout-ms", "5"}};
    FilterUtility::TimeoutData timeout =
        FilterUtility::finalTimeout(route, headers, true, false, true, false);
    EXPECT_EQ(std::chrono::milliseconds(15), timeout.global_timeout_);
    EXPECT_EQ(std::chrono::milliseconds(5), timeout.per_try_timeout_);
    EXPECT_FALSE(headers.has("x-envoy-upstream-rq-timeout-ms"));
    EXPECT_FALSE(headers.has("x-envoy-upstream-rq-per-try-timeout-ms"));
    EXPECT_EQ("15", headers.get_("x-envoy-expected-rq-timeout-ms"));
    EXPECT_FALSE(headers.has("grpc-timeout"));
  }
  {
    NiceMock<MockRouteEntry> route;
    EXPECT_CALL(route, maxGrpcTimeout())
        .WillRepeatedly(Return(absl::optional<std::chrono::milliseconds>(10)));
    Http::TestRequestHeaderMapImpl headers{{"x-envoy-upstream-rq-timeout-ms", "15"},
                                           {"x-envoy-upstream-rq-per-try-timeout-ms", "5"}};
    FilterUtility::TimeoutData timeout =
        FilterUtility::finalTimeout(route, headers, true, true, true, false);
    EXPECT_EQ(std::chrono::milliseconds(15), timeout.global_timeout_);
    EXPECT_EQ(std::chrono::milliseconds(5), timeout.per_try_timeout_);
    EXPECT_FALSE(headers.has("x-envoy-upstream-rq-timeout-ms"));
    EXPECT_FALSE(headers.has("x-envoy-upstream-rq-per-try-timeout-ms"));
    EXPECT_EQ("15", headers.get_("x-envoy-expected-rq-timeout-ms"));
    EXPECT_EQ("15m", headers.get_("grpc-timeout"));
  }
  {
    NiceMock<MockRouteEntry> route;
    route.retry_policy_.per_try_timeout_ = std::chrono::milliseconds(7);
    EXPECT_CALL(route, timeout()).WillOnce(Return(std::chrono::milliseconds(10)));
    Http::TestRequestHeaderMapImpl headers{{"x-envoy-upstream-rq-timeout-ms", "15"}};
    FilterUtility::TimeoutData timeout =
        FilterUtility::finalTimeout(route, headers, true, false, false, false);
    EXPECT_EQ(std::chrono::milliseconds(15), timeout.global_timeout_);
    EXPECT_EQ(std::chrono::milliseconds(7), timeout.per_try_timeout_);
    EXPECT_FALSE(headers.has("x-envoy-upstream-rq-timeout-ms"));
    EXPECT_FALSE(headers.has("x-envoy-upstream-rq-per-try-timeout-ms"));
    EXPECT_EQ("7", headers.get_("x-envoy-expected-rq-timeout-ms"));
    EXPECT_FALSE(headers.has("grpc-timeout"));
  }
  {
    NiceMock<MockRouteEntry> route;
    route.retry_policy_.per_try_timeout_ = std::chrono::milliseconds(10);
    EXPECT_CALL(route, timeout()).WillOnce(Return(std::chrono::milliseconds(0)));
    Http::TestRequestHeaderMapImpl headers;
    FilterUtility::TimeoutData timeout =
        FilterUtility::finalTimeout(route, headers, true, false, false, false);
    EXPECT_EQ(std::chrono::milliseconds(0), timeout.global_timeout_);
    EXPECT_EQ(std::chrono::milliseconds(10), timeout.per_try_timeout_);
    EXPECT_FALSE(headers.has("x-envoy-upstream-rq-timeout-ms"));
    EXPECT_FALSE(headers.has("x-envoy-upstream-rq-per-try-timeout-ms"));
    EXPECT_EQ("10", headers.get_("x-envoy-expected-rq-timeout-ms"));
    EXPECT_FALSE(headers.has("grpc-timeout"));
  }
  {
    NiceMock<MockRouteEntry> route;
    route.retry_policy_.per_try_timeout_ = std::chrono::milliseconds(7);
    EXPECT_CALL(route, timeout()).WillOnce(Return(std::chrono::milliseconds(10)));
    Http::TestRequestHeaderMapImpl headers{{"x-envoy-upstream-rq-timeout-ms", "15"},
                                           {"x-envoy-upstream-rq-per-try-timeout-ms", "5"}};
    FilterUtility::TimeoutData timeout =
        FilterUtility::finalTimeout(route, headers, true, false, false, false);
    EXPECT_EQ(std::chrono::milliseconds(15), timeout.global_timeout_);
    EXPECT_EQ(std::chrono::milliseconds(5), timeout.per_try_timeout_);
    EXPECT_FALSE(headers.has("x-envoy-upstream-rq-timeout-ms"));
    EXPECT_FALSE(headers.has("x-envoy-upstream-rq-per-try-timeout-ms"));
    EXPECT_EQ("5", headers.get_("x-envoy-expected-rq-timeout-ms"));
    EXPECT_FALSE(headers.has("grpc-timeout"));
  }
  {
    NiceMock<MockRouteEntry> route;
    EXPECT_CALL(route, maxGrpcTimeout())
        .WillRepeatedly(Return(absl::optional<std::chrono::milliseconds>(0)));
    Http::TestRequestHeaderMapImpl headers{{"content-type", "application/grpc"}};
    FilterUtility::TimeoutData timeout =
        FilterUtility::finalTimeout(route, headers, true, true, false, false);
    EXPECT_EQ(std::chrono::milliseconds(0), timeout.global_timeout_);
    EXPECT_EQ(std::chrono::milliseconds(0), timeout.per_try_timeout_);
    EXPECT_FALSE(headers.has("grpc-timeout"));
  }
  {
    NiceMock<MockRouteEntry> route;
    EXPECT_CALL(route, maxGrpcTimeout()).WillRepeatedly(Return(absl::nullopt));
    EXPECT_CALL(route, timeout()).WillOnce(Return(std::chrono::milliseconds(10)));
    Http::TestRequestHeaderMapImpl headers{{"content-type", "application/grpc"}};
    FilterUtility::TimeoutData timeout =
        FilterUtility::finalTimeout(route, headers, true, true, false, false);
    EXPECT_EQ(std::chrono::milliseconds(10), timeout.global_timeout_);
    EXPECT_EQ(std::chrono::milliseconds(0), timeout.per_try_timeout_);
    EXPECT_FALSE(headers.has("grpc-timeout"));
  }
  {
    NiceMock<MockRouteEntry> route;
    EXPECT_CALL(route, maxGrpcTimeout())
        .WillRepeatedly(Return(absl::optional<std::chrono::milliseconds>(0)));
    Http::TestRequestHeaderMapImpl headers{{"content-type", "application/grpc"},
                                           {"grpc-timeout", "1000m"}};
    FilterUtility::TimeoutData timeout =
        FilterUtility::finalTimeout(route, headers, true, true, false, false);
    EXPECT_EQ(std::chrono::milliseconds(1000), timeout.global_timeout_);
    EXPECT_EQ(std::chrono::milliseconds(0), timeout.per_try_timeout_);
    EXPECT_EQ("1000m", headers.get_("grpc-timeout"));
  }
  {
    NiceMock<MockRouteEntry> route;
    EXPECT_CALL(route, maxGrpcTimeout())
        .WillRepeatedly(Return(absl::optional<std::chrono::milliseconds>(999)));
    Http::TestRequestHeaderMapImpl headers{{"content-type", "application/grpc"},
                                           {"grpc-timeout", "1000m"}};
    FilterUtility::TimeoutData timeout =
        FilterUtility::finalTimeout(route, headers, true, true, false, false);
    EXPECT_EQ(std::chrono::milliseconds(999), timeout.global_timeout_);
    EXPECT_EQ(std::chrono::milliseconds(0), timeout.per_try_timeout_);
    EXPECT_EQ("999m", headers.get_("grpc-timeout"));
  }
  {
    NiceMock<MockRouteEntry> route;
    EXPECT_CALL(route, maxGrpcTimeout())
        .WillRepeatedly(Return(absl::optional<std::chrono::milliseconds>(999)));
    Http::TestRequestHeaderMapImpl headers{{"content-type", "application/grpc"},
                                           {"grpc-timeout", "0m"}};
    FilterUtility::TimeoutData timeout =
        FilterUtility::finalTimeout(route, headers, true, true, false, false);
    EXPECT_EQ(std::chrono::milliseconds(999), timeout.global_timeout_);
    EXPECT_EQ(std::chrono::milliseconds(0), timeout.per_try_timeout_);
    EXPECT_EQ("999m", headers.get_("grpc-timeout"));
  }
  {
    NiceMock<MockRouteEntry> route;
    EXPECT_CALL(route, maxGrpcTimeout())
        .WillRepeatedly(Return(absl::optional<std::chrono::milliseconds>(999)));
    EXPECT_CALL(route, grpcTimeoutOffset())
        .WillRepeatedly(Return(absl::optional<std::chrono::milliseconds>(10)));
    Http::TestRequestHeaderMapImpl headers{{"content-type", "application/grpc"},
                                           {"grpc-timeout", "100m"}};
    FilterUtility::TimeoutData timeout =
        FilterUtility::finalTimeout(route, headers, true, true, false, false);
    EXPECT_EQ(std::chrono::milliseconds(90), timeout.global_timeout_);
    EXPECT_EQ(std::chrono::milliseconds(0), timeout.per_try_timeout_);
  }
  {
    NiceMock<MockRouteEntry> route;
    EXPECT_CALL(route, maxGrpcTimeout())
        .WillRepeatedly(Return(absl::optional<std::chrono::milliseconds>(999)));
    EXPECT_CALL(route, grpcTimeoutOffset())
        .WillRepeatedly(Return(absl::optional<std::chrono::milliseconds>(10)));
    Http::TestRequestHeaderMapImpl headers{{"content-type", "application/grpc"},
                                           {"grpc-timeout", "1m"}};
    FilterUtility::TimeoutData timeout =
        FilterUtility::finalTimeout(route, headers, true, true, false, false);
    EXPECT_EQ(std::chrono::milliseconds(1), timeout.global_timeout_);
    EXPECT_EQ(std::chrono::milliseconds(0), timeout.per_try_timeout_);
  }
  {
    NiceMock<MockRouteEntry> route;
    EXPECT_CALL(route, maxGrpcTimeout())
        .WillRepeatedly(Return(absl::optional<std::chrono::milliseconds>(0)));
    Http::TestRequestHeaderMapImpl headers{{"content-type", "application/grpc"},
                                           {"grpc-timeout", "1000m"},
                                           {"x-envoy-upstream-rq-timeout-ms", "15"}};
    FilterUtility::TimeoutData timeout =
        FilterUtility::finalTimeout(route, headers, true, true, false, false);
    EXPECT_EQ(std::chrono::milliseconds(15), timeout.global_timeout_);
    EXPECT_EQ(std::chrono::milliseconds(0), timeout.per_try_timeout_);
    EXPECT_FALSE(headers.has("x-envoy-upstream-rq-timeout-ms"));
    EXPECT_EQ("15", headers.get_("x-envoy-expected-rq-timeout-ms"));
    EXPECT_EQ("15m", headers.get_("grpc-timeout"));
  }
  {
    NiceMock<MockRouteEntry> route;
    EXPECT_CALL(route, maxGrpcTimeout())
        .WillRepeatedly(Return(absl::optional<std::chrono::milliseconds>(0)));
    Http::TestRequestHeaderMapImpl headers{{"content-type", "application/grpc"},
                                           {"grpc-timeout", "1000m"},
                                           {"x-envoy-upstream-rq-timeout-ms", "bad"}};
    FilterUtility::TimeoutData timeout =
        FilterUtility::finalTimeout(route, headers, true, true, false, false);
    EXPECT_EQ(std::chrono::milliseconds(1000), timeout.global_timeout_);
    EXPECT_EQ(std::chrono::milliseconds(0), timeout.per_try_timeout_);
    EXPECT_FALSE(headers.has("x-envoy-upstream-rq-timeout-ms"));
    EXPECT_EQ("1000", headers.get_("x-envoy-expected-rq-timeout-ms"));
    EXPECT_EQ("1000m", headers.get_("grpc-timeout"));
  }
  {
    NiceMock<MockRouteEntry> route;
    EXPECT_CALL(route, maxGrpcTimeout())
        .WillRepeatedly(Return(absl::optional<std::chrono::milliseconds>(0)));
    Http::TestRequestHeaderMapImpl headers{{"content-type", "application/grpc"},
                                           {"grpc-timeout", "1000m"},
                                           {"x-envoy-upstream-rq-timeout-ms", "15"},
                                           {"x-envoy-upstream-rq-per-try-timeout-ms", "15"}};
    FilterUtility::TimeoutData timeout =
        FilterUtility::finalTimeout(route, headers, true, true, false, false);
    EXPECT_EQ(std::chrono::milliseconds(15), timeout.global_timeout_);
    EXPECT_EQ(std::chrono::milliseconds(0), timeout.per_try_timeout_);
    EXPECT_FALSE(headers.has("x-envoy-upstream-rq-timeout-ms"));
    EXPECT_FALSE(headers.has("x-envoy-upstream-rq-per-try-timeout-ms"));
    EXPECT_EQ("15", headers.get_("x-envoy-expected-rq-timeout-ms"));
    EXPECT_EQ("15m", headers.get_("grpc-timeout"));
  }
  {
    NiceMock<MockRouteEntry> route;
    EXPECT_CALL(route, maxGrpcTimeout())
        .WillRepeatedly(Return(absl::optional<std::chrono::milliseconds>(0)));
    Http::TestRequestHeaderMapImpl headers{{"content-type", "application/grpc"},
                                           {"grpc-timeout", "1000m"},
                                           {"x-envoy-upstream-rq-timeout-ms", "15"},
                                           {"x-envoy-upstream-rq-per-try-timeout-ms", "5"}};
    FilterUtility::TimeoutData timeout =
        FilterUtility::finalTimeout(route, headers, true, true, false, false);
    EXPECT_EQ(std::chrono::milliseconds(15), timeout.global_timeout_);
    EXPECT_EQ(std::chrono::milliseconds(5), timeout.per_try_timeout_);
    EXPECT_FALSE(headers.has("x-envoy-upstream-rq-timeout-ms"));
    EXPECT_FALSE(headers.has("x-envoy-upstream-rq-per-try-timeout-ms"));
    EXPECT_EQ("5", headers.get_("x-envoy-expected-rq-timeout-ms"));
    EXPECT_EQ("5m", headers.get_("grpc-timeout"));
  }
  {
    NiceMock<MockRouteEntry> route;
    EXPECT_CALL(route, maxGrpcTimeout())
        .WillRepeatedly(Return(absl::optional<std::chrono::milliseconds>(0)));
    route.retry_policy_.per_try_timeout_ = std::chrono::milliseconds(7);
    Http::TestRequestHeaderMapImpl headers{{"content-type", "application/grpc"},
                                           {"grpc-timeout", "1000m"},
                                           {"x-envoy-upstream-rq-timeout-ms", "15"}};
    FilterUtility::TimeoutData timeout =
        FilterUtility::finalTimeout(route, headers, true, true, false, false);
    EXPECT_EQ(std::chrono::milliseconds(15), timeout.global_timeout_);
    EXPECT_EQ(std::chrono::milliseconds(7), timeout.per_try_timeout_);
    EXPECT_FALSE(headers.has("x-envoy-upstream-rq-timeout-ms"));
    EXPECT_FALSE(headers.has("x-envoy-upstream-rq-per-try-timeout-ms"));
    EXPECT_EQ("7", headers.get_("x-envoy-expected-rq-timeout-ms"));
    EXPECT_EQ("7m", headers.get_("grpc-timeout"));
  }
  {
    NiceMock<MockRouteEntry> route;
    EXPECT_CALL(route, maxGrpcTimeout())
        .WillRepeatedly(Return(absl::optional<std::chrono::milliseconds>(0)));
    route.retry_policy_.per_try_timeout_ = std::chrono::milliseconds(7);
    Http::TestRequestHeaderMapImpl headers{{"content-type", "application/grpc"},
                                           {"grpc-timeout", "1000m"},
                                           {"x-envoy-upstream-rq-timeout-ms", "15"},
                                           {"x-envoy-upstream-rq-per-try-timeout-ms", "5"}};
    FilterUtility::TimeoutData timeout =
        FilterUtility::finalTimeout(route, headers, true, true, false, false);
    EXPECT_EQ(std::chrono::milliseconds(15), timeout.global_timeout_);
    EXPECT_EQ(std::chrono::milliseconds(5), timeout.per_try_timeout_);
    EXPECT_FALSE(headers.has("x-envoy-upstream-rq-timeout-ms"));
    EXPECT_FALSE(headers.has("x-envoy-upstream-rq-per-try-timeout-ms"));
    EXPECT_EQ("5", headers.get_("x-envoy-expected-rq-timeout-ms"));
    EXPECT_EQ("5m", headers.get_("grpc-timeout"));
  }
  {
    NiceMock<MockRouteEntry> route;
    EXPECT_CALL(route, timeout()).WillOnce(Return(std::chrono::milliseconds(10)));
    Http::TestRequestHeaderMapImpl headers{{"x-envoy-expected-rq-timeout-ms", "8"}};
    // Make ingress envoy respect `x-envoy-expected-rq-timeout-ms` header.
    bool respect_expected_rq_timeout = true;
    FilterUtility::TimeoutData timeout = FilterUtility::finalTimeout(
        route, headers, true, false, false, respect_expected_rq_timeout);
    EXPECT_EQ(std::chrono::milliseconds(8), timeout.global_timeout_);
    EXPECT_EQ(std::chrono::milliseconds(0), timeout.per_try_timeout_);
    EXPECT_EQ("8", headers.get_("x-envoy-expected-rq-timeout-ms"));
    EXPECT_FALSE(headers.has("grpc-timeout"));
  }
  {
    NiceMock<MockRouteEntry> route;
    EXPECT_CALL(route, timeout()).WillOnce(Return(std::chrono::milliseconds(10)));
    Http::TestRequestHeaderMapImpl headers{{"x-envoy-expected-rq-timeout-ms", "8"},
                                           {"x-envoy-upstream-rq-per-try-timeout-ms", "4"}};
    // Make ingress envoy respect `x-envoy-expected-rq-timeout-ms` header.
    bool respect_expected_rq_timeout = true;
    FilterUtility::TimeoutData timeout = FilterUtility::finalTimeout(
        route, headers, true, false, false, respect_expected_rq_timeout);
    EXPECT_EQ(std::chrono::milliseconds(8), timeout.global_timeout_);
    EXPECT_EQ(std::chrono::milliseconds(4), timeout.per_try_timeout_);
    EXPECT_EQ("4", headers.get_("x-envoy-expected-rq-timeout-ms"));
    EXPECT_FALSE(headers.has("grpc-timeout"));
  }
  {
    NiceMock<MockRouteEntry> route;
    EXPECT_CALL(route, timeout()).WillOnce(Return(std::chrono::milliseconds(10)));
    Http::TestRequestHeaderMapImpl headers{{"x-envoy-upstream-rq-timeout-ms", "8"}};
    // Test that ingress envoy populates `x-envoy-expected-rq-timeout-ms` header if it has not been
    // set by egress envoy.
    bool respect_expected_rq_timeout = true;
    FilterUtility::TimeoutData timeout = FilterUtility::finalTimeout(
        route, headers, true, false, false, respect_expected_rq_timeout);
    EXPECT_EQ(std::chrono::milliseconds(8), timeout.global_timeout_);
    EXPECT_EQ(std::chrono::milliseconds(0), timeout.per_try_timeout_);
    EXPECT_FALSE(headers.has("x-envoy-upstream-rq-timeout-ms"));
    EXPECT_FALSE(headers.has("x-envoy-upstream-rq-per-try-timeout-ms"));
    EXPECT_EQ("8", headers.get_("x-envoy-expected-rq-timeout-ms"));
    EXPECT_FALSE(headers.has("grpc-timeout"));
  }
  {
    NiceMock<MockRouteEntry> route;
    EXPECT_CALL(route, timeout()).WillOnce(Return(std::chrono::milliseconds(10)));
    Http::TestRequestHeaderMapImpl headers{{"x-envoy-upstream-rq-timeout-ms", "8"}};
    // Make envoy override `x-envoy-expected-rq-timeout-ms` header.
    // Test that ingress envoy sets `x-envoy-expected-rq-timeout-ms` header.
    bool respect_expected_rq_timeout = false;
    FilterUtility::TimeoutData timeout = FilterUtility::finalTimeout(
        route, headers, true, false, false, respect_expected_rq_timeout);
    EXPECT_EQ(std::chrono::milliseconds(8), timeout.global_timeout_);
    EXPECT_EQ(std::chrono::milliseconds(0), timeout.per_try_timeout_);
    EXPECT_FALSE(headers.has("x-envoy-upstream-rq-timeout-ms"));
    EXPECT_FALSE(headers.has("x-envoy-upstream-rq-per-try-timeout-ms"));
    EXPECT_EQ("8", headers.get_("x-envoy-expected-rq-timeout-ms"));
    EXPECT_FALSE(headers.has("grpc-timeout"));
  }
}

TEST(RouterFilterUtilityTest, FinalTimeoutSupressEnvoyHeaders) {
  {
    NiceMock<MockRouteEntry> route;
    EXPECT_CALL(route, timeout()).WillOnce(Return(std::chrono::milliseconds(10)));
    Http::TestRequestHeaderMapImpl headers{{"x-envoy-upstream-rq-timeout-ms", "15"}};
    FilterUtility::TimeoutData timeout =
        FilterUtility::finalTimeout(route, headers, true, false, false, false);
    EXPECT_EQ(std::chrono::milliseconds(15), timeout.global_timeout_);
    EXPECT_EQ(std::chrono::milliseconds(0), timeout.per_try_timeout_);
    EXPECT_FALSE(headers.has("x-envoy-upstream-rq-timeout-ms"));
  }
}

TEST(RouterFilterUtilityTest, SetUpstreamScheme) {
  {
    Http::TestRequestHeaderMapImpl headers;
    FilterUtility::setUpstreamScheme(headers, false);
    EXPECT_EQ("http", headers.get_(":scheme"));
  }
  {
    Http::TestRequestHeaderMapImpl headers;
    FilterUtility::setUpstreamScheme(headers, true);
    EXPECT_EQ("https", headers.get_(":scheme"));
  }
}

TEST(RouterFilterUtilityTest, ShouldShadow) {
  {
    TestShadowPolicy policy;
    NiceMock<Runtime::MockLoader> runtime;
    EXPECT_CALL(runtime.snapshot_, featureEnabled(_, _, _, _)).Times(0);
    EXPECT_FALSE(FilterUtility::shouldShadow(policy, runtime, 5));
  }
  {
    TestShadowPolicy policy("cluster");
    NiceMock<Runtime::MockLoader> runtime;
    EXPECT_CALL(runtime.snapshot_, featureEnabled(_, _, _, _)).Times(0);
    EXPECT_TRUE(FilterUtility::shouldShadow(policy, runtime, 5));
  }
  {
    TestShadowPolicy policy("cluster", "foo");
    NiceMock<Runtime::MockLoader> runtime;
    EXPECT_CALL(runtime.snapshot_, featureEnabled("foo", 0, 5, 10000)).WillOnce(Return(false));
    EXPECT_FALSE(FilterUtility::shouldShadow(policy, runtime, 5));
  }
  {
    TestShadowPolicy policy("cluster", "foo");
    NiceMock<Runtime::MockLoader> runtime;
    EXPECT_CALL(runtime.snapshot_, featureEnabled("foo", 0, 5, 10000)).WillOnce(Return(true));
    EXPECT_TRUE(FilterUtility::shouldShadow(policy, runtime, 5));
  }
  // Use default value instead of runtime key.
  {
    envoy::type::v3::FractionalPercent fractional_percent;
    fractional_percent.set_numerator(5);
    fractional_percent.set_denominator(envoy::type::v3::FractionalPercent::TEN_THOUSAND);
    TestShadowPolicy policy("cluster", "foo", fractional_percent);
    NiceMock<Runtime::MockLoader> runtime;
    EXPECT_CALL(runtime.snapshot_,
                featureEnabled("foo", Matcher<const envoy::type::v3::FractionalPercent&>(_), 3))
        .WillOnce(Return(true));
    EXPECT_TRUE(FilterUtility::shouldShadow(policy, runtime, 3));
  }
}

TEST_F(RouterTest, CanaryStatusTrue) {
  EXPECT_CALL(callbacks_.route_->route_entry_, timeout())
      .WillOnce(Return(std::chrono::milliseconds(0)));
  EXPECT_CALL(callbacks_.dispatcher_, createTimer_(_)).Times(0);

  NiceMock<Http::MockRequestEncoder> encoder;
  Http::ResponseDecoder* response_decoder = nullptr;
  EXPECT_CALL(cm_.conn_pool_, newStream(_, _))
      .WillOnce(Invoke(
          [&](Http::ResponseDecoder& decoder,
              Http::ConnectionPool::Callbacks& callbacks) -> Http::ConnectionPool::Cancellable* {
            response_decoder = &decoder;
            callbacks.onPoolReady(encoder, cm_.conn_pool_.host_, upstream_stream_info_);
            return nullptr;
          }));

  Http::TestRequestHeaderMapImpl headers{{"x-envoy-upstream-alt-stat-name", "alt_stat"},
                                         {"x-envoy-internal", "true"}};
  HttpTestUtility::addDefaultHeaders(headers);
  router_.decodeHeaders(headers, true);

  Http::ResponseHeaderMapPtr response_headers(
      new Http::TestResponseHeaderMapImpl{{":status", "200"},
                                          {"x-envoy-upstream-canary", "false"},
                                          {"x-envoy-virtual-cluster", "hello"}});
  ON_CALL(*cm_.conn_pool_.host_, canary()).WillByDefault(Return(true));
  response_decoder->decodeHeaders(std::move(response_headers), true);
  EXPECT_TRUE(verifyHostUpstreamStats(1, 0));

  EXPECT_EQ(1U,
            cm_.thread_local_cluster_.cluster_.info_->stats_store_.counter("canary.upstream_rq_200")
                .value());
}

TEST_F(RouterTest, CanaryStatusFalse) {
  EXPECT_CALL(callbacks_.route_->route_entry_, timeout())
      .WillOnce(Return(std::chrono::milliseconds(0)));
  EXPECT_CALL(callbacks_.dispatcher_, createTimer_(_)).Times(0);

  NiceMock<Http::MockRequestEncoder> encoder;
  Http::ResponseDecoder* response_decoder = nullptr;
  EXPECT_CALL(cm_.conn_pool_, newStream(_, _))
      .WillOnce(Invoke(
          [&](Http::ResponseDecoder& decoder,
              Http::ConnectionPool::Callbacks& callbacks) -> Http::ConnectionPool::Cancellable* {
            response_decoder = &decoder;
            callbacks.onPoolReady(encoder, cm_.conn_pool_.host_, upstream_stream_info_);
            return nullptr;
          }));

  Http::TestRequestHeaderMapImpl headers{{"x-envoy-upstream-alt-stat-name", "alt_stat"},
                                         {"x-envoy-internal", "true"}};
  HttpTestUtility::addDefaultHeaders(headers);
  router_.decodeHeaders(headers, true);

  Http::ResponseHeaderMapPtr response_headers(
      new Http::TestResponseHeaderMapImpl{{":status", "200"},
                                          {"x-envoy-upstream-canary", "false"},
                                          {"x-envoy-virtual-cluster", "hello"}});
  response_decoder->decodeHeaders(std::move(response_headers), true);
  EXPECT_TRUE(verifyHostUpstreamStats(1, 0));

  EXPECT_EQ(0U,
            cm_.thread_local_cluster_.cluster_.info_->stats_store_.counter("canary.upstream_rq_200")
                .value());
}

TEST_F(RouterTest, AutoHostRewriteEnabled) {
  NiceMock<Http::MockRequestEncoder> encoder;
  std::string req_host{"foo.bar.com"};

  Http::TestRequestHeaderMapImpl incoming_headers;
  HttpTestUtility::addDefaultHeaders(incoming_headers);
  incoming_headers.setHost(req_host);

  cm_.conn_pool_.host_->hostname_ = "scooby.doo";
  Http::TestRequestHeaderMapImpl outgoing_headers;
  HttpTestUtility::addDefaultHeaders(outgoing_headers);
  outgoing_headers.setHost(cm_.conn_pool_.host_->hostname_);

  EXPECT_CALL(callbacks_.route_->route_entry_, timeout())
      .WillOnce(Return(std::chrono::milliseconds(0)));

  EXPECT_CALL(cm_.conn_pool_, newStream(_, _))
      .WillOnce(Invoke([&](Http::StreamDecoder&, Http::ConnectionPool::Callbacks& callbacks)
                           -> Http::ConnectionPool::Cancellable* {
        callbacks.onPoolReady(encoder, cm_.conn_pool_.host_, upstream_stream_info_);
        return nullptr;
      }));

  // :authority header in the outgoing request should match the DNS name of
  // the selected upstream host
  EXPECT_CALL(encoder, encodeHeaders(HeaderMapEqualRef(&outgoing_headers), true))
      .WillOnce(Invoke([&](const Http::HeaderMap&, bool) -> void {
        encoder.stream_.resetStream(Http::StreamResetReason::RemoteReset);
      }));

  EXPECT_CALL(callbacks_.stream_info_, onUpstreamHostSelected(_))
      .WillOnce(Invoke([&](const Upstream::HostDescriptionConstSharedPtr host) -> void {
        EXPECT_EQ(host_address_, host->address());
      }));
  EXPECT_CALL(callbacks_.route_->route_entry_, autoHostRewrite()).WillOnce(Return(true));
  router_.decodeHeaders(incoming_headers, true);
}

TEST_F(RouterTest, AutoHostRewriteDisabled) {
  NiceMock<Http::MockRequestEncoder> encoder;
  std::string req_host{"foo.bar.com"};

  Http::TestRequestHeaderMapImpl incoming_headers;
  HttpTestUtility::addDefaultHeaders(incoming_headers);
  incoming_headers.setHost(req_host);

  cm_.conn_pool_.host_->hostname_ = "scooby.doo";

  EXPECT_CALL(callbacks_.route_->route_entry_, timeout())
      .WillOnce(Return(std::chrono::milliseconds(0)));

  EXPECT_CALL(cm_.conn_pool_, newStream(_, _))
      .WillOnce(Invoke([&](Http::StreamDecoder&, Http::ConnectionPool::Callbacks& callbacks)
                           -> Http::ConnectionPool::Cancellable* {
        callbacks.onPoolReady(encoder, cm_.conn_pool_.host_, upstream_stream_info_);
        return nullptr;
      }));

  // :authority header in the outgoing request should match the :authority header of
  // the incoming request
  EXPECT_CALL(encoder, encodeHeaders(HeaderMapEqualRef(&incoming_headers), true))
      .WillOnce(Invoke([&](const Http::HeaderMap&, bool) -> void {
        encoder.stream_.resetStream(Http::StreamResetReason::RemoteReset);
      }));

  EXPECT_CALL(callbacks_.stream_info_, onUpstreamHostSelected(_))
      .WillOnce(Invoke([&](const Upstream::HostDescriptionConstSharedPtr host) -> void {
        EXPECT_EQ(host_address_, host->address());
      }));
  EXPECT_CALL(callbacks_.route_->route_entry_, autoHostRewrite()).WillOnce(Return(false));
  router_.decodeHeaders(incoming_headers, true);
}

TEST_F(RouterTest, UpstreamSocketOptionsReturnedEmpty) {
  EXPECT_CALL(callbacks_, getUpstreamSocketOptions())
      .WillOnce(Return(Network::Socket::OptionsSharedPtr()));

  auto options = router_.upstreamSocketOptions();

  EXPECT_EQ(options.get(), nullptr);
}

TEST_F(RouterTest, UpstreamSocketOptionsReturnedNonEmpty) {
  Network::Socket::OptionsSharedPtr to_return =
      Network::SocketOptionFactory::buildIpTransparentOptions();
  EXPECT_CALL(callbacks_, getUpstreamSocketOptions()).WillOnce(Return(to_return));

  auto options = router_.upstreamSocketOptions();

  EXPECT_EQ(to_return, options);
}

TEST_F(RouterTest, ApplicationProtocols) {
  callbacks_.streamInfo().filterState()->setData(
      Network::ApplicationProtocols::key(),
      std::make_unique<Network::ApplicationProtocols>(std::vector<std::string>{"foo", "bar"}),
      StreamInfo::FilterState::StateType::ReadOnly, StreamInfo::FilterState::LifeSpan::FilterChain);

  EXPECT_CALL(cm_, httpConnPoolForCluster(_, _, _, _))
      .WillOnce(
          Invoke([&](const std::string&, Upstream::ResourcePriority, Http::Protocol,
                     Upstream::LoadBalancerContext* context) -> Http::ConnectionPool::Instance* {
            Network::TransportSocketOptionsSharedPtr transport_socket_options =
                context->upstreamTransportSocketOptions();
            EXPECT_NE(transport_socket_options, nullptr);
            EXPECT_FALSE(transport_socket_options->applicationProtocolListOverride().empty());
            EXPECT_EQ(transport_socket_options->applicationProtocolListOverride().size(), 2);
            EXPECT_EQ(transport_socket_options->applicationProtocolListOverride()[0], "foo");
            EXPECT_EQ(transport_socket_options->applicationProtocolListOverride()[1], "bar");
            return &cm_.conn_pool_;
          }));
  EXPECT_CALL(cm_.conn_pool_, newStream(_, _)).WillOnce(Return(&cancellable_));

  expectResponseTimerCreate();

  Http::TestRequestHeaderMapImpl headers;
  HttpTestUtility::addDefaultHeaders(headers);
  EXPECT_CALL(span_, injectContext(_));
  router_.decodeHeaders(headers, true);

  // When the router filter gets reset we should cancel the pool request.
  EXPECT_CALL(cancellable_, cancel());
  router_.onDestroy();
  EXPECT_TRUE(verifyHostUpstreamStats(0, 0));
}

class WatermarkTest : public RouterTest {
public:
  void sendRequest(bool header_only_request = true, bool pool_ready = true) {
    EXPECT_CALL(callbacks_.route_->route_entry_, timeout())
        .WillOnce(Return(std::chrono::milliseconds(0)));
    EXPECT_CALL(callbacks_.dispatcher_, createTimer_(_)).Times(0);

    EXPECT_CALL(stream_, addCallbacks(_)).WillOnce(Invoke([&](Http::StreamCallbacks& callbacks) {
      stream_callbacks_ = &callbacks;
    }));
    EXPECT_CALL(encoder_, getStream()).WillRepeatedly(ReturnRef(stream_));
    EXPECT_CALL(cm_.conn_pool_, newStream(_, _))
        .WillOnce(Invoke(
            [&](Http::ResponseDecoder& decoder,
                Http::ConnectionPool::Callbacks& callbacks) -> Http::ConnectionPool::Cancellable* {
              response_decoder_ = &decoder;
              pool_callbacks_ = &callbacks;
              if (pool_ready) {
                callbacks.onPoolReady(encoder_, cm_.conn_pool_.host_, upstream_stream_info_);
              }
              return nullptr;
            }));
    HttpTestUtility::addDefaultHeaders(headers_);
    router_.decodeHeaders(headers_, header_only_request);
  }
  void sendResponse() {
    response_decoder_->decodeHeaders(
        Http::ResponseHeaderMapPtr{new Http::TestResponseHeaderMapImpl{{":status", "200"}}}, true);
  }

  NiceMock<Http::MockRequestEncoder> encoder_;
  NiceMock<Http::MockStream> stream_;
  Http::StreamCallbacks* stream_callbacks_;
  Http::ResponseDecoder* response_decoder_ = nullptr;
  Http::TestRequestHeaderMapImpl headers_;
  Http::ConnectionPool::Callbacks* pool_callbacks_{nullptr};
};

TEST_F(WatermarkTest, DownstreamWatermarks) {
  sendRequest();

  stream_callbacks_->onAboveWriteBufferHighWatermark();
  EXPECT_EQ(1U, cm_.thread_local_cluster_.cluster_.info_->stats_store_
                    .counter("upstream_flow_control_backed_up_total")
                    .value());
  stream_callbacks_->onBelowWriteBufferLowWatermark();
  EXPECT_EQ(1U, cm_.thread_local_cluster_.cluster_.info_->stats_store_
                    .counter("upstream_flow_control_drained_total")
                    .value());

  sendResponse();
}

TEST_F(WatermarkTest, UpstreamWatermarks) {
  sendRequest(false);

  response_decoder_->decodeHeaders(
      Http::ResponseHeaderMapPtr{new Http::TestResponseHeaderMapImpl{{":status", "200"}}}, false);

  ASSERT(callbacks_.callbacks_.begin() != callbacks_.callbacks_.end());
  Envoy::Http::DownstreamWatermarkCallbacks* watermark_callbacks = *callbacks_.callbacks_.begin();

  EXPECT_CALL(encoder_, getStream()).WillOnce(ReturnRef(stream_));
  EXPECT_CALL(stream_, readDisable(_));
  watermark_callbacks->onAboveWriteBufferHighWatermark();
  EXPECT_EQ(1U, cm_.thread_local_cluster_.cluster_.info_->stats_store_
                    .counter("upstream_flow_control_paused_reading_total")
                    .value());

  EXPECT_CALL(encoder_, getStream()).WillOnce(ReturnRef(stream_));
  EXPECT_CALL(stream_, readDisable(_));
  watermark_callbacks->onBelowWriteBufferLowWatermark();
  EXPECT_EQ(1U, cm_.thread_local_cluster_.cluster_.info_->stats_store_
                    .counter("upstream_flow_control_resumed_reading_total")
                    .value());

  Buffer::OwnedImpl data;
  EXPECT_CALL(encoder_, getStream()).Times(2).WillRepeatedly(ReturnRef(stream_));
  response_decoder_->decodeData(data, true);
}

TEST_F(WatermarkTest, FilterWatermarks) {
  EXPECT_CALL(callbacks_, decoderBufferLimit()).Times(3).WillRepeatedly(Return(10));
  router_.setDecoderFilterCallbacks(callbacks_);
  // Send the headers sans-fin, and don't flag the pool as ready.
  sendRequest(false, false);

  // Send 10 bytes of body to fill the 10 byte buffer.
  Buffer::OwnedImpl data("1234567890");
  router_.decodeData(data, false);
  EXPECT_EQ(0u, cm_.thread_local_cluster_.cluster_.info_->stats_store_
                    .counter("upstream_flow_control_backed_up_total")
                    .value());

  // Send one extra byte. This should cause the buffer to go over the limit and pause downstream
  // data.
  Buffer::OwnedImpl last_byte("!");
  router_.decodeData(last_byte, true);
  EXPECT_EQ(1U, cm_.thread_local_cluster_.cluster_.info_->stats_store_
                    .counter("upstream_flow_control_backed_up_total")
                    .value());

  // Now set up the downstream connection. The encoder will be given the buffered request body,
  // The mock invocation below drains it, and the buffer will go under the watermark limit again.
  EXPECT_EQ(0U, cm_.thread_local_cluster_.cluster_.info_->stats_store_
                    .counter("upstream_flow_control_drained_total")
                    .value());
  EXPECT_CALL(encoder_, encodeData(_, true))
      .WillOnce(Invoke([&](Buffer::Instance& data, bool) -> void { data.drain(data.length()); }));
  pool_callbacks_->onPoolReady(encoder_, cm_.conn_pool_.host_, upstream_stream_info_);
  EXPECT_EQ(1U, cm_.thread_local_cluster_.cluster_.info_->stats_store_
                    .counter("upstream_flow_control_drained_total")
                    .value());

  sendResponse();
} // namespace Router

// Same as RetryRequestNotComplete but with decodeData larger than the buffer
// limit, no retry will occur.
TEST_F(WatermarkTest, RetryRequestNotComplete) {
  EXPECT_CALL(callbacks_, decoderBufferLimit()).Times(2).WillRepeatedly(Return(10));
  router_.setDecoderFilterCallbacks(callbacks_);
  NiceMock<Http::MockRequestEncoder> encoder1;
  Http::ResponseDecoder* response_decoder = nullptr;
  EXPECT_CALL(cm_.conn_pool_, newStream(_, _))
      .WillRepeatedly(Invoke(
          [&](Http::ResponseDecoder& decoder,
              Http::ConnectionPool::Callbacks& callbacks) -> Http::ConnectionPool::Cancellable* {
            response_decoder = &decoder;
            callbacks.onPoolReady(encoder1, cm_.conn_pool_.host_, upstream_stream_info_);
            return nullptr;
          }));
  EXPECT_CALL(callbacks_.stream_info_,
              setResponseFlag(StreamInfo::ResponseFlag::UpstreamRemoteReset));
  EXPECT_CALL(callbacks_.stream_info_, onUpstreamHostSelected(_))
      .WillRepeatedly(Invoke([&](const Upstream::HostDescriptionConstSharedPtr& host) -> void {
        EXPECT_EQ(host_address_, host->address());
      }));

  Http::TestRequestHeaderMapImpl headers{{"x-envoy-retry-on", "5xx"}, {"x-envoy-internal", "true"}};
  HttpTestUtility::addDefaultHeaders(headers);
  router_.decodeHeaders(headers, false);
  Buffer::OwnedImpl data("1234567890123");
  EXPECT_CALL(*router_.retry_state_, enabled()).Times(1).WillOnce(Return(true));
  EXPECT_CALL(*router_.retry_state_, shouldRetryHeaders(_, _)).Times(0);
  EXPECT_CALL(*router_.retry_state_, shouldRetryReset(_, _)).Times(0);
  // This will result in retry_state_ being deleted.
  router_.decodeData(data, false);

  // This should not trigger a retry as the retry state has been deleted.
  EXPECT_CALL(cm_.conn_pool_.host_->outlier_detector_,
              putResult(Upstream::Outlier::Result::LocalOriginConnectFailed, _));
  encoder1.stream_.resetStream(Http::StreamResetReason::RemoteReset);
  EXPECT_EQ(callbacks_.details_, "upstream_reset_before_response_started{remote reset}");
}

class RouterTestChildSpan : public RouterTestBase {
public:
  RouterTestChildSpan() : RouterTestBase(true, false, Protobuf::RepeatedPtrField<std::string>{}) {}
};

// Make sure child spans start/inject/finish with a normal flow.
// An upstream request succeeds and a single span is created.
TEST_F(RouterTestChildSpan, BasicFlow) {
  EXPECT_CALL(callbacks_.route_->route_entry_, timeout())
      .WillOnce(Return(std::chrono::milliseconds(0)));
  EXPECT_CALL(callbacks_.dispatcher_, createTimer_(_)).Times(0);

  NiceMock<Http::MockRequestEncoder> encoder;
  Http::ResponseDecoder* response_decoder = nullptr;
  Tracing::MockSpan* child_span{new Tracing::MockSpan()};
  EXPECT_CALL(cm_.conn_pool_, newStream(_, _))
      .WillOnce(Invoke(
          [&](Http::ResponseDecoder& decoder,
              Http::ConnectionPool::Callbacks& callbacks) -> Http::ConnectionPool::Cancellable* {
            response_decoder = &decoder;
            EXPECT_CALL(*child_span, injectContext(_));
            callbacks.onPoolReady(encoder, cm_.conn_pool_.host_, upstream_stream_info_);
            return nullptr;
          }));

  Http::TestRequestHeaderMapImpl headers;
  HttpTestUtility::addDefaultHeaders(headers);
  EXPECT_CALL(callbacks_.active_span_, spawnChild_(_, "router fake_cluster egress", _))
      .WillOnce(Return(child_span));
  EXPECT_CALL(callbacks_, tracingConfig());
  router_.decodeHeaders(headers, true);

  Http::ResponseHeaderMapPtr response_headers(
      new Http::TestResponseHeaderMapImpl{{":status", "200"}});
  EXPECT_CALL(*child_span,
              setTag(Eq(Tracing::Tags::get().Component), Eq(Tracing::Tags::get().Proxy)));
  EXPECT_CALL(*child_span, setTag(Eq(Tracing::Tags::get().HttpProtocol), Eq("HTTP/1.0")));
  EXPECT_CALL(*child_span, setTag(Eq(Tracing::Tags::get().UpstreamAddress), Eq("10.0.0.5:9211")));
  EXPECT_CALL(*child_span, setTag(Eq(Tracing::Tags::get().UpstreamCluster), Eq("fake_cluster")));
  EXPECT_CALL(*child_span, setTag(Eq(Tracing::Tags::get().HttpStatusCode), Eq("200")));
  EXPECT_CALL(*child_span, setTag(Eq(Tracing::Tags::get().ResponseFlags), Eq("-")));
  EXPECT_CALL(*child_span, finishSpan());
  response_decoder->decodeHeaders(std::move(response_headers), true);
}

// Make sure child spans start/inject/finish with a reset flow.
// The upstream responds back to envoy before the reset, so the span has fields that represent a
// response and reset.
TEST_F(RouterTestChildSpan, ResetFlow) {
  EXPECT_CALL(callbacks_.route_->route_entry_, timeout())
      .WillOnce(Return(std::chrono::milliseconds(0)));
  EXPECT_CALL(callbacks_.dispatcher_, createTimer_(_)).Times(0);

  NiceMock<Http::MockRequestEncoder> encoder;
  Http::ResponseDecoder* response_decoder = nullptr;
  Tracing::MockSpan* child_span{new Tracing::MockSpan()};
  EXPECT_CALL(cm_.conn_pool_, newStream(_, _))
      .WillOnce(Invoke(
          [&](Http::ResponseDecoder& decoder,
              Http::ConnectionPool::Callbacks& callbacks) -> Http::ConnectionPool::Cancellable* {
            response_decoder = &decoder;
            EXPECT_CALL(*child_span, injectContext(_));
            callbacks.onPoolReady(encoder, cm_.conn_pool_.host_, upstream_stream_info_);
            return nullptr;
          }));

  Http::TestRequestHeaderMapImpl headers;
  HttpTestUtility::addDefaultHeaders(headers);
  EXPECT_CALL(callbacks_.active_span_, spawnChild_(_, "router fake_cluster egress", _))
      .WillOnce(Return(child_span));
  EXPECT_CALL(callbacks_, tracingConfig());
  router_.decodeHeaders(headers, true);

  // Upstream responds back to envoy.
  Http::ResponseHeaderMapPtr response_headers(
      new Http::TestResponseHeaderMapImpl{{":status", "200"}});
  response_decoder->decodeHeaders(std::move(response_headers), false);

  // The reset occurs after the upstream response, so the span has a valid status code but also an
  // error.
  EXPECT_CALL(*child_span,
              setTag(Eq(Tracing::Tags::get().Component), Eq(Tracing::Tags::get().Proxy)));
  EXPECT_CALL(*child_span, setTag(Eq(Tracing::Tags::get().HttpProtocol), Eq("HTTP/1.0")));
  EXPECT_CALL(*child_span, setTag(Eq(Tracing::Tags::get().UpstreamAddress), Eq("10.0.0.5:9211")));
  EXPECT_CALL(*child_span, setTag(Eq(Tracing::Tags::get().UpstreamCluster), Eq("fake_cluster")));
  EXPECT_CALL(*child_span, setTag(Eq(Tracing::Tags::get().HttpStatusCode), Eq("200")));
  EXPECT_CALL(*child_span, setTag(Eq(Tracing::Tags::get().ResponseFlags), Eq("UR")));
  EXPECT_CALL(*child_span, setTag(Eq(Tracing::Tags::get().Error), Eq(Tracing::Tags::get().True)));
  EXPECT_CALL(*child_span, setTag(Eq(Tracing::Tags::get().ErrorReason), Eq("remote reset")));
  EXPECT_CALL(*child_span, finishSpan());
  encoder.stream_.resetStream(Http::StreamResetReason::RemoteReset);
}

// Make sure child spans start/inject/finish with a cancellation flow.
// An upstream request is created but is then cancelled before. The resulting span has the
// cancellation fields.
TEST_F(RouterTestChildSpan, CancelFlow) {
  EXPECT_CALL(callbacks_.route_->route_entry_, timeout())
      .WillOnce(Return(std::chrono::milliseconds(0)));
  EXPECT_CALL(callbacks_.dispatcher_, createTimer_(_)).Times(0);

  NiceMock<Http::MockRequestEncoder> encoder;
  Tracing::MockSpan* child_span{new Tracing::MockSpan()};
  EXPECT_CALL(cm_.conn_pool_, newStream(_, _))
      .WillOnce(Invoke([&](Http::StreamDecoder&, Http::ConnectionPool::Callbacks& callbacks)
                           -> Http::ConnectionPool::Cancellable* {
        EXPECT_CALL(*child_span, injectContext(_));
        callbacks.onPoolReady(encoder, cm_.conn_pool_.host_, upstream_stream_info_);
        return nullptr;
      }));

  Http::TestRequestHeaderMapImpl headers;
  HttpTestUtility::addDefaultHeaders(headers);
  EXPECT_CALL(callbacks_.active_span_, spawnChild_(_, "router fake_cluster egress", _))
      .WillOnce(Return(child_span));
  EXPECT_CALL(callbacks_, tracingConfig());
  router_.decodeHeaders(headers, true);

  // Destroy the router, causing the upstream request to be cancelled.
  // Response code on span is 0 because the upstream never sent a response.
  EXPECT_CALL(*child_span,
              setTag(Eq(Tracing::Tags::get().Component), Eq(Tracing::Tags::get().Proxy)));
  EXPECT_CALL(*child_span, setTag(Eq(Tracing::Tags::get().HttpProtocol), Eq("HTTP/1.0")));
  EXPECT_CALL(*child_span, setTag(Eq(Tracing::Tags::get().UpstreamAddress), Eq("10.0.0.5:9211")));
  EXPECT_CALL(*child_span, setTag(Eq(Tracing::Tags::get().UpstreamCluster), Eq("fake_cluster")));
  EXPECT_CALL(*child_span, setTag(Eq(Tracing::Tags::get().HttpStatusCode), Eq("0")));
  EXPECT_CALL(*child_span, setTag(Eq(Tracing::Tags::get().ResponseFlags), Eq("-")));
  EXPECT_CALL(*child_span, setTag(Eq(Tracing::Tags::get().Error), Eq(Tracing::Tags::get().True)));
  EXPECT_CALL(*child_span,
              setTag(Eq(Tracing::Tags::get().Canceled), Eq(Tracing::Tags::get().True)));
  EXPECT_CALL(*child_span, finishSpan());
  router_.onDestroy();
}

// Make sure child spans start/inject/finish with retry flow.
// The first request will fail because of an upstream reset, so the span will be annotated with the
// reset reason. The second request will succeed, so the span will be annotated with 200 OK.
TEST_F(RouterTestChildSpan, ResetRetryFlow) {
  NiceMock<Http::MockRequestEncoder> encoder1;
  Http::ResponseDecoder* response_decoder = nullptr;
  Tracing::MockSpan* child_span_1{new Tracing::MockSpan()};
  EXPECT_CALL(cm_.conn_pool_, newStream(_, _))
      .WillOnce(Invoke(
          [&](Http::ResponseDecoder& decoder,
              Http::ConnectionPool::Callbacks& callbacks) -> Http::ConnectionPool::Cancellable* {
            response_decoder = &decoder;
            EXPECT_CALL(*child_span_1, injectContext(_));
            callbacks.onPoolReady(encoder1, cm_.conn_pool_.host_, upstream_stream_info_);
            return nullptr;
          }));
  expectResponseTimerCreate();

  // Upstream responds back to envoy simulating an upstream reset.
  Http::TestRequestHeaderMapImpl headers{{"x-envoy-retry-on", "5xx"}, {"x-envoy-internal", "true"}};
  HttpTestUtility::addDefaultHeaders(headers);
  EXPECT_CALL(callbacks_.active_span_, spawnChild_(_, "router fake_cluster egress", _))
      .WillOnce(Return(child_span_1));
  EXPECT_CALL(callbacks_, tracingConfig());
  router_.decodeHeaders(headers, true);

  // The span should be annotated with the reset-related fields.
  EXPECT_CALL(*child_span_1,
              setTag(Eq(Tracing::Tags::get().Component), Eq(Tracing::Tags::get().Proxy)));
  EXPECT_CALL(*child_span_1, setTag(Eq(Tracing::Tags::get().HttpProtocol), Eq("HTTP/1.0")));
  EXPECT_CALL(*child_span_1, setTag(Eq(Tracing::Tags::get().UpstreamAddress), Eq("10.0.0.5:9211")));
  EXPECT_CALL(*child_span_1, setTag(Eq(Tracing::Tags::get().UpstreamCluster), Eq("fake_cluster")));
  EXPECT_CALL(*child_span_1, setTag(Eq(Tracing::Tags::get().HttpStatusCode), Eq("0")));
  EXPECT_CALL(*child_span_1, setTag(Eq(Tracing::Tags::get().ResponseFlags), Eq("UR")));
  EXPECT_CALL(*child_span_1, setTag(Eq(Tracing::Tags::get().Error), Eq(Tracing::Tags::get().True)))
      .Times(2);
  EXPECT_CALL(*child_span_1, setTag(Eq(Tracing::Tags::get().ErrorReason), Eq("remote reset")));
  EXPECT_CALL(*child_span_1, finishSpan());

  router_.retry_state_->expectResetRetry();
  encoder1.stream_.resetStream(Http::StreamResetReason::RemoteReset);

  // We expect this reset to kick off a new request.
  NiceMock<Http::MockRequestEncoder> encoder2;
  Tracing::MockSpan* child_span_2{new Tracing::MockSpan()};
  EXPECT_CALL(cm_.conn_pool_, newStream(_, _))
      .WillOnce(Invoke(
          [&](Http::ResponseDecoder& decoder,
              Http::ConnectionPool::Callbacks& callbacks) -> Http::ConnectionPool::Cancellable* {
            response_decoder = &decoder;
            EXPECT_CALL(*child_span_2, injectContext(_));
            EXPECT_CALL(*router_.retry_state_, onHostAttempted(_));
            callbacks.onPoolReady(encoder2, cm_.conn_pool_.host_, upstream_stream_info_);
            return nullptr;
          }));

  EXPECT_CALL(callbacks_.active_span_, spawnChild_(_, "router fake_cluster egress", _))
      .WillOnce(Return(child_span_2));
  EXPECT_CALL(callbacks_, tracingConfig());
  EXPECT_CALL(*child_span_2, setTag(Eq(Tracing::Tags::get().RetryCount), Eq("1")));

  router_.retry_state_->callback_();

  // Upstream responds back with a normal response. Span should be annotated as usual.
  Http::ResponseHeaderMapPtr response_headers(
      new Http::TestResponseHeaderMapImpl{{":status", "200"}});
  EXPECT_CALL(*child_span_2,
              setTag(Eq(Tracing::Tags::get().Component), Eq(Tracing::Tags::get().Proxy)));
  EXPECT_CALL(*child_span_2, setTag(Eq(Tracing::Tags::get().HttpProtocol), Eq("HTTP/1.0")));
  EXPECT_CALL(*child_span_2, setTag(Eq(Tracing::Tags::get().UpstreamAddress), Eq("10.0.0.5:9211")));
  EXPECT_CALL(*child_span_2, setTag(Eq(Tracing::Tags::get().UpstreamCluster), Eq("fake_cluster")));
  EXPECT_CALL(*child_span_2, setTag(Eq(Tracing::Tags::get().HttpStatusCode), Eq("200")));
  EXPECT_CALL(*child_span_2, setTag(Eq(Tracing::Tags::get().ResponseFlags), Eq("-")));
  EXPECT_CALL(*child_span_2, finishSpan());
  response_decoder->decodeHeaders(std::move(response_headers), true);
}

Protobuf::RepeatedPtrField<std::string> protobufStrList(const std::vector<std::string>& v) {
  Protobuf::RepeatedPtrField<std::string> res;
  for (auto& field : v) {
    *res.Add() = field;
  }

  return res;
}

class RouterTestStrictCheckOneHeader : public RouterTestBase,
                                       public testing::WithParamInterface<std::string> {
public:
  RouterTestStrictCheckOneHeader() : RouterTestBase(false, false, protobufStrList({GetParam()})){};
};

INSTANTIATE_TEST_SUITE_P(StrictHeaderCheck, RouterTestStrictCheckOneHeader,
                         testing::Values("x-envoy-upstream-rq-timeout-ms",
                                         "x-envoy-upstream-rq-per-try-timeout-ms",
                                         "x-envoy-max-retries", "x-envoy-retry-on",
                                         "x-envoy-retry-grpc-on"));

// Each test param instantiates a router that strict-checks one particular header.
// This test decodes a set of headers with invalid values and asserts that the
// strict header check only fails for the single header specified by the test param
TEST_P(RouterTestStrictCheckOneHeader, SingleInvalidHeader) {
  Http::TestRequestHeaderMapImpl req_headers{
      {"X-envoy-Upstream-rq-timeout-ms", "10.0"},
      {"x-envoy-upstream-rq-per-try-timeout-ms", "1.0"},
      {"x-envoy-max-retries", "2.0"},
      {"x-envoy-retry-on", "5xx,cancelled"},                // 'cancelled' is an invalid entry
      {"x-envoy-retry-grpc-on", "5xx,cancelled, internal"}, // '5xx' is an invalid entry
  };
  HttpTestUtility::addDefaultHeaders(req_headers);
  auto checked_header = GetParam();

  EXPECT_CALL(callbacks_.stream_info_,
              setResponseFlag(StreamInfo::ResponseFlag::InvalidEnvoyRequestHeaders));

  EXPECT_CALL(callbacks_, encodeHeaders_(_, _))
      .WillOnce(Invoke([&](Http::ResponseHeaderMap& response_headers, bool end_stream) -> void {
        EXPECT_EQ(enumToInt(Http::Code::BadRequest),
                  Envoy::Http::Utility::getResponseStatus(response_headers));
        EXPECT_FALSE(end_stream);
      }));

  EXPECT_CALL(callbacks_, encodeData(_, _))
      .WillOnce(Invoke([&](Buffer::Instance& data, bool end_stream) -> void {
        EXPECT_THAT(data.toString(),
                    StartsWith(fmt::format("invalid header '{}' with value ", checked_header)));
        EXPECT_TRUE(end_stream);
      }));

  EXPECT_EQ(Http::FilterHeadersStatus::StopIteration, router_.decodeHeaders(req_headers, true));
  EXPECT_EQ(callbacks_.details_,
            fmt::format("request_headers_failed_strict_check{{{}}}", checked_header));
}

class RouterTestStrictCheckSomeHeaders
    : public RouterTestBase,
      public testing::WithParamInterface<std::vector<std::string>> {
public:
  RouterTestStrictCheckSomeHeaders() : RouterTestBase(false, false, protobufStrList(GetParam())){};
};

INSTANTIATE_TEST_SUITE_P(StrictHeaderCheck, RouterTestStrictCheckSomeHeaders,
                         testing::Values(std::vector<std::string>{"x-envoy-upstream-rq-timeout-ms",
                                                                  "x-envoy-max-retries"},
                                         std::vector<std::string>{}));

// Request has headers with invalid values, but headers are *excluded* from the
// set to which strict-checks apply. Assert that these headers are not rejected.
TEST_P(RouterTestStrictCheckSomeHeaders, IgnoreOmittedHeaders) {
  // Invalid, but excluded from the configured set of headers to strictly-check
  Http::TestRequestHeaderMapImpl headers{
      {"x-envoy-upstream-rq-per-try-timeout-ms", "1.0"},
      {"x-envoy-upstream-rq-timeout-ms", "5000"},
      {"x-envoy-retry-on", "5xx,cancelled"},
  };
  HttpTestUtility::addDefaultHeaders(headers);

  expectResponseTimerCreate();
  EXPECT_EQ(Http::FilterHeadersStatus::StopIteration, router_.decodeHeaders(headers, true));
  router_.onDestroy();
}

const std::vector<std::string> SUPPORTED_STRICT_CHECKED_HEADERS = {
    "x-envoy-upstream-rq-timeout-ms", "x-envoy-upstream-rq-per-try-timeout-ms", "x-envoy-retry-on",
    "x-envoy-retry-grpc-on", "x-envoy-max-retries"};

class RouterTestStrictCheckAllHeaders
    : public RouterTestBase,
      public testing::WithParamInterface<std::tuple<std::string, std::string>> {
public:
  RouterTestStrictCheckAllHeaders()
      : RouterTestBase(false, false, protobufStrList(SUPPORTED_STRICT_CHECKED_HEADERS)){};
};

INSTANTIATE_TEST_SUITE_P(StrictHeaderCheck, RouterTestStrictCheckAllHeaders,
                         testing::Combine(testing::ValuesIn(SUPPORTED_STRICT_CHECKED_HEADERS),
                                          testing::ValuesIn(SUPPORTED_STRICT_CHECKED_HEADERS)));

// Each instance of this test configures a router to strict-validate all
// supported headers and asserts that a request with invalid values set for some
// *pair* of headers is rejected.
TEST_P(RouterTestStrictCheckAllHeaders, MultipleInvalidHeaders) {
  const auto& header1 = std::get<0>(GetParam());
  const auto& header2 = std::get<1>(GetParam());
  Http::TestRequestHeaderMapImpl headers{{header1, "invalid"}, {header2, "invalid"}};
  HttpTestUtility::addDefaultHeaders(headers);

  EXPECT_CALL(callbacks_.stream_info_,
              setResponseFlag(StreamInfo::ResponseFlag::InvalidEnvoyRequestHeaders));

  EXPECT_CALL(callbacks_, encodeHeaders_(_, _))
      .WillOnce(Invoke([&](Http::ResponseHeaderMap& response_headers, bool end_stream) -> void {
        EXPECT_EQ(enumToInt(Http::Code::BadRequest),
                  Envoy::Http::Utility::getResponseStatus(response_headers));
        EXPECT_FALSE(end_stream);
      }));

  EXPECT_EQ(Http::FilterHeadersStatus::StopIteration, router_.decodeHeaders(headers, true));
  EXPECT_THAT(callbacks_.details_,
              StartsWith(fmt::format("request_headers_failed_strict_check{{")));
  router_.onDestroy();
}

// Request has headers with invalid values, but headers are *excluded* from the
// set to which strict-checks apply. Assert that these headers are not rejected.
TEST(RouterFilterUtilityTest, StrictCheckValidHeaders) {
  Http::TestRequestHeaderMapImpl headers{
      {"X-envoy-Upstream-rq-timeout-ms", "100"},
      {"x-envoy-upstream-rq-per-try-timeout-ms", "100"},
      {"x-envoy-max-retries", "2"},
      {"not-checked", "always passes"},
      {"x-envoy-retry-on", "5xx,gateway-error,retriable-4xx,refused-stream,connect-failure,"
                           "retriable-status-codes , reset"}, // space is allowed
      {"x-envoy-retry-grpc-on",
       "cancelled,internal,deadline-exceeded,resource-exhausted , unavailable"}, // space is allowed
  };

  for (const auto& target : SUPPORTED_STRICT_CHECKED_HEADERS) {
    EXPECT_TRUE(
        FilterUtility::StrictHeaderChecker::checkHeader(headers, Http::LowerCaseString(target))
            .valid_)
        << fmt::format("'{}' should have passed strict validation", target);
  }

  Http::TestRequestHeaderMapImpl failing_headers{
      {"X-envoy-Upstream-rq-timeout-ms", "10.0"},
      {"x-envoy-upstream-rq-per-try-timeout-ms", "1.0"},
      {"x-envoy-max-retries", "2.0"},
      {"x-envoy-retry-on", "5xx,cancelled"},                // 'cancelled' is an invalid entry
      {"x-envoy-retry-grpc-on", "5xx,cancelled, internal"}, // '5xx' is an invalid entry
  };

  for (const auto& target : SUPPORTED_STRICT_CHECKED_HEADERS) {
    EXPECT_FALSE(FilterUtility::StrictHeaderChecker::checkHeader(failing_headers,
                                                                 Http::LowerCaseString(target))
                     .valid_)
        << fmt::format("'{}' should have failed strict validation", target);
  }
}

} // namespace Router
} // namespace Envoy<|MERGE_RESOLUTION|>--- conflicted
+++ resolved
@@ -205,7 +205,29 @@
     router_.onDestroy();
   }
 
-<<<<<<< HEAD
+  void verifyAttemptCountInRequestBasic(bool set_include_attempt_count_in_request,
+                                        absl::optional<int> preset_count, int expected_count) {
+    setIncludeAttemptCountInRequest(set_include_attempt_count_in_request);
+
+    EXPECT_CALL(cm_.conn_pool_, newStream(_, _)).WillOnce(Return(&cancellable_));
+    expectResponseTimerCreate();
+
+    Http::TestRequestHeaderMapImpl headers;
+    HttpTestUtility::addDefaultHeaders(headers);
+    if (preset_count) {
+      headers.setEnvoyAttemptCount(preset_count.value());
+    }
+    router_.decodeHeaders(headers, true);
+
+    EXPECT_EQ(expected_count,
+              atoi(std::string(headers.EnvoyAttemptCount()->value().getStringView()).c_str()));
+
+    // When the router filter gets reset we should cancel the pool request.
+    EXPECT_CALL(cancellable_, cancel());
+    router_.onDestroy();
+    EXPECT_TRUE(verifyHostUpstreamStats(0, 0));
+  }
+
   void verifyAttemptCountInResponseBasic(bool set_include_attempt_count_in_response,
                                          absl::optional<int> preset_count, int expected_count) {
     setIncludeAttemptCountInResponse(set_include_attempt_count_in_response);
@@ -220,18 +242,10 @@
               callbacks.onPoolReady(encoder1, cm_.conn_pool_.host_, upstream_stream_info_);
               return nullptr;
             }));
-=======
-  void verifyAttemptCountBasic(bool set_include_attempt_count, absl::optional<int> preset_count,
-                               int expected_count) {
-    setIncludeAttemptCount(set_include_attempt_count);
-
-    EXPECT_CALL(cm_.conn_pool_, newStream(_, _)).WillOnce(Return(&cancellable_));
->>>>>>> 6fb0dc87
     expectResponseTimerCreate();
 
     Http::TestRequestHeaderMapImpl headers;
     HttpTestUtility::addDefaultHeaders(headers);
-<<<<<<< HEAD
     router_.decodeHeaders(headers, true);
 
     Http::ResponseHeaderMapPtr response_headers(
@@ -249,20 +263,6 @@
         }));
     response_decoder->decodeHeaders(std::move(response_headers), true);
     EXPECT_TRUE(verifyHostUpstreamStats(1, 0));
-=======
-    if (preset_count) {
-      headers.setEnvoyAttemptCount(preset_count.value());
-    }
-    router_.decodeHeaders(headers, true);
-
-    EXPECT_EQ(expected_count,
-              atoi(std::string(headers.EnvoyAttemptCount()->value().getStringView()).c_str()));
-
-    // When the router filter gets reset we should cancel the pool request.
-    EXPECT_CALL(cancellable_, cancel());
-    router_.onDestroy();
-    EXPECT_TRUE(verifyHostUpstreamStats(0, 0));
->>>>>>> 6fb0dc87
   }
 
   void sendRequest(bool end_stream = true) {
@@ -294,11 +294,6 @@
         .WillByDefault(Return(max_internal_redirects));
   }
 
-  void setIncludeAttemptCountInResponse(bool include) {
-    ON_CALL(callbacks_.route_->route_entry_, includeAttemptCountInResponse())
-        .WillByDefault(Return(include));
-  }
-
   void setNumPreviousRedirect(uint32_t num_previous_redirects) {
     callbacks_.streamInfo().filterState()->setData(
         "num_internal_redirects",
@@ -307,8 +302,14 @@
         StreamInfo::FilterState::LifeSpan::DownstreamRequest);
   }
 
-  void setIncludeAttemptCount(bool include) {
-    ON_CALL(callbacks_.route_->route_entry_, includeAttemptCount()).WillByDefault(Return(include));
+  void setIncludeAttemptCountInRequest(bool include) {
+    ON_CALL(callbacks_.route_->route_entry_, includeAttemptCountInRequest())
+        .WillByDefault(Return(include));
+  }
+
+  void setIncludeAttemptCountInResponse(bool include) {
+    ON_CALL(callbacks_.route_->route_entry_, includeAttemptCountInResponse())
+        .WillByDefault(Return(include));
   }
 
   void enableHedgeOnPerTryTimeout() {
@@ -937,186 +938,6 @@
   EXPECT_TRUE(verifyHostUpstreamStats(1, 0));
 }
 
-<<<<<<< HEAD
-// Validate that x-envoy-attempt-count is added when option is true.
-TEST_F(RouterTest, EnvoyAttemptCountInResponse) {
-  verifyAttemptCountInResponseBasic(
-      /* set_include_attempt_count_in_response */ true,
-      /* preset_count */ absl::nullopt,
-      /* expected_count */ 1);
-}
-
-// Validate that x-envoy-attempt-count is overwritten by the router on response headers, if the
-// header is sent from the upstream and the option is set to true.
-TEST_F(RouterTest, EnvoyAttemptCountInResponseOverwritten) {
-  verifyAttemptCountInResponseBasic(
-      /* set_include_attempt_count_in_response */ true,
-      /* preset_count */ 123,
-      /* expected_count */ 1);
-}
-
-// Validate that x-envoy-attempt-count is not overwritten by the router on response headers, if the
-// header is sent from the upstream and the option is not set to true.
-TEST_F(RouterTest, EnvoyAttemptCountInResponseNotOverwritten) {
-  verifyAttemptCountInResponseBasic(
-      /* set_include_attempt_count_in_response */ false,
-      /* preset_count */ 123,
-      /* expected_count */ 123);
-}
-
-// Validate that we don't set x-envoy-attempt-count in responses before an upstream attempt is made.
-TEST_F(RouterTestSuppressEnvoyHeaders, EnvoyAttemptCountInResponseNotPresent) {
-  setIncludeAttemptCountInResponse(true);
-
-  EXPECT_CALL(*cm_.thread_local_cluster_.cluster_.info_, maintenanceMode()).WillOnce(Return(true));
-
-  Http::TestResponseHeaderMapImpl response_headers{
-      {":status", "503"}, {"content-length", "16"}, {"content-type", "text/plain"}};
-  EXPECT_CALL(callbacks_, encodeHeaders_(HeaderMapEqualRef(&response_headers), false));
-  EXPECT_CALL(callbacks_, encodeData(_, true));
-  EXPECT_CALL(callbacks_.stream_info_, setResponseFlag(StreamInfo::ResponseFlag::UpstreamOverflow));
-
-  Http::TestRequestHeaderMapImpl headers;
-  HttpTestUtility::addDefaultHeaders(headers);
-  router_.decodeHeaders(headers, true);
-}
-
-// Validate that x-envoy-attempt-count is present in local replies after an upstream attempt is
-// made.
-TEST_F(RouterTest, EnvoyAttemptCountInResponsePresentWithLocalReply) {
-  setIncludeAttemptCountInResponse(true);
-
-  EXPECT_CALL(cm_.conn_pool_, newStream(_, _))
-      .WillOnce(Invoke([&](Http::StreamDecoder&, Http::ConnectionPool::Callbacks& callbacks)
-                           -> Http::ConnectionPool::Cancellable* {
-        callbacks.onPoolFailure(Http::ConnectionPool::PoolFailureReason::ConnectionFailure,
-                                absl::string_view(), cm_.conn_pool_.host_);
-        return nullptr;
-      }));
-
-  Http::TestResponseHeaderMapImpl response_headers{{":status", "503"},
-                                                   {"content-length", "91"},
-                                                   {"content-type", "text/plain"},
-                                                   {"x-envoy-attempt-count", "1"}};
-  EXPECT_CALL(callbacks_, encodeHeaders_(HeaderMapEqualRef(&response_headers), false));
-  EXPECT_CALL(callbacks_, encodeData(_, true));
-  EXPECT_CALL(callbacks_.stream_info_,
-              setResponseFlag(StreamInfo::ResponseFlag::UpstreamConnectionFailure));
-  EXPECT_CALL(callbacks_.stream_info_, onUpstreamHostSelected(_))
-      .WillOnce(Invoke([&](const Upstream::HostDescriptionConstSharedPtr host) -> void {
-        EXPECT_EQ(host_address_, host->address());
-      }));
-
-  Http::TestRequestHeaderMapImpl headers;
-  HttpTestUtility::addDefaultHeaders(headers);
-  router_.decodeHeaders(headers, true);
-  EXPECT_TRUE(verifyHostUpstreamStats(0, 1));
-  EXPECT_EQ(callbacks_.details_, "upstream_reset_before_response_started{connection failure}");
-}
-
-// Validate that the x-envoy-attempt-count header in the downstream response reflects the number of
-// of upstream requests that occurred when retries take place.
-TEST_F(RouterTest, EnvoyAttemptCountInResponseWithRetries) {
-  setIncludeAttemptCountInResponse(true);
-=======
-// Validate that x-envoy-attempt-count is added to request headers when the option is true.
-TEST_F(RouterTest, EnvoyAttemptCountInRequest) {
-  verifyAttemptCountBasic(
-      /* set_include_attempt_count */ true,
-      /* preset_count*/ absl::nullopt,
-      /* expected_count */ 1);
-}
-
-// Validate that x-envoy-attempt-count is overwritten by the router on request headers, if the
-// header is sent from the downstream and the option is set to true.
-TEST_F(RouterTest, EnvoyAttemptCountInRequestOverwritten) {
-  verifyAttemptCountBasic(
-      /* set_include_attempt_count */ true,
-      /* preset_count*/ 123,
-      /* expected_count */ 1);
-}
-
-// Validate that x-envoy-attempt-count is not overwritten by the router on request headers, if the
-// header is sent from the downstream and the option is set to false.
-TEST_F(RouterTest, EnvoyAttemptCountInRequestNotOverwritten) {
-  verifyAttemptCountBasic(
-      /* set_include_attempt_count */ false,
-      /* preset_count*/ 123,
-      /* expected_count */ 123);
-}
-
-TEST_F(RouterTest, EnvoyAttemptCountInRequestUpdatedInRetries) {
-  setIncludeAttemptCount(true);
->>>>>>> 6fb0dc87
-
-  NiceMock<Http::MockRequestEncoder> encoder1;
-  Http::ResponseDecoder* response_decoder = nullptr;
-  EXPECT_CALL(cm_.conn_pool_, newStream(_, _))
-      .WillOnce(Invoke(
-          [&](Http::ResponseDecoder& decoder,
-              Http::ConnectionPool::Callbacks& callbacks) -> Http::ConnectionPool::Cancellable* {
-            response_decoder = &decoder;
-            callbacks.onPoolReady(encoder1, cm_.conn_pool_.host_, upstream_stream_info_);
-            return nullptr;
-          }));
-  expectResponseTimerCreate();
-
-  Http::TestRequestHeaderMapImpl headers{{"x-envoy-retry-on", "5xx"}, {"x-envoy-internal", "true"}};
-  HttpTestUtility::addDefaultHeaders(headers);
-  router_.decodeHeaders(headers, true);
-
-<<<<<<< HEAD
-=======
-  // Initial request has 1 attempt.
-  EXPECT_EQ(1, atoi(std::string(headers.EnvoyAttemptCount()->value().getStringView()).c_str()));
-
->>>>>>> 6fb0dc87
-  // 5xx response.
-  router_.retry_state_->expectHeadersRetry();
-  Http::ResponseHeaderMapPtr response_headers1(
-      new Http::TestResponseHeaderMapImpl{{":status", "503"}});
-  EXPECT_CALL(cm_.conn_pool_.host_->outlier_detector_, putHttpResponseCode(503));
-  response_decoder->decodeHeaders(std::move(response_headers1), true);
-  EXPECT_TRUE(verifyHostUpstreamStats(0, 1));
-
-  // We expect the 5xx response to kick off a new request.
-  EXPECT_CALL(encoder1.stream_, resetStream(_)).Times(0);
-  NiceMock<Http::MockRequestEncoder> encoder2;
-  EXPECT_CALL(cm_.conn_pool_, newStream(_, _))
-      .WillOnce(Invoke(
-          [&](Http::ResponseDecoder& decoder,
-              Http::ConnectionPool::Callbacks& callbacks) -> Http::ConnectionPool::Cancellable* {
-            response_decoder = &decoder;
-            callbacks.onPoolReady(encoder2, cm_.conn_pool_.host_, upstream_stream_info_);
-            return nullptr;
-          }));
-  router_.retry_state_->callback_();
-
-<<<<<<< HEAD
-=======
-  // The retry should cause the header to increase to 2.
-  EXPECT_EQ(2, atoi(std::string(headers.EnvoyAttemptCount()->value().getStringView()).c_str()));
-
->>>>>>> 6fb0dc87
-  // Normal response.
-  EXPECT_CALL(*router_.retry_state_, shouldRetryHeaders(_, _)).WillOnce(Return(RetryStatus::No));
-  EXPECT_CALL(cm_.conn_pool_.host_->health_checker_, setUnhealthy()).Times(0);
-  Http::ResponseHeaderMapPtr response_headers2(
-      new Http::TestResponseHeaderMapImpl{{":status", "200"}});
-  EXPECT_CALL(cm_.conn_pool_.host_->outlier_detector_, putHttpResponseCode(200));
-<<<<<<< HEAD
-  EXPECT_CALL(callbacks_, encodeHeaders_(_, true))
-      .WillOnce(Invoke([](Http::ResponseHeaderMap& headers, bool) {
-        // Because a retry happened the number of attempts in the response headers should be 2.
-        EXPECT_EQ(2,
-                  atoi(std::string(headers.EnvoyAttemptCount()->value().getStringView()).c_str()));
-      }));
-=======
->>>>>>> 6fb0dc87
-  response_decoder->decodeHeaders(std::move(response_headers2), true);
-  EXPECT_TRUE(verifyHostUpstreamStats(1, 1));
-}
-
 // Validate that the cluster is appended to the response when configured.
 void RouterTestBase::testAppendCluster(absl::optional<Http::LowerCaseString> cluster_header_name) {
   auto debug_config = std::make_unique<DebugConfig>(
@@ -1305,6 +1126,222 @@
   HttpTestUtility::addDefaultHeaders(headers);
   router_.decodeHeaders(headers, true);
   EXPECT_TRUE(verifyHostUpstreamStats(0, 0));
+}
+
+// Validate that x-envoy-attempt-count is added to request headers when the option is true.
+TEST_F(RouterTest, EnvoyAttemptCountInRequest) {
+  verifyAttemptCountInRequestBasic(
+      /* set_include_attempt_count */ true,
+      /* preset_count*/ absl::nullopt,
+      /* expected_count */ 1);
+}
+
+// Validate that x-envoy-attempt-count is overwritten by the router on request headers, if the
+// header is sent from the downstream and the option is set to true.
+TEST_F(RouterTest, EnvoyAttemptCountInRequestOverwritten) {
+  verifyAttemptCountInRequestBasic(
+      /* set_include_attempt_count */ true,
+      /* preset_count*/ 123,
+      /* expected_count */ 1);
+}
+
+// Validate that x-envoy-attempt-count is not overwritten by the router on request headers, if the
+// header is sent from the downstream and the option is set to false.
+TEST_F(RouterTest, EnvoyAttemptCountInRequestNotOverwritten) {
+  verifyAttemptCountInRequestBasic(
+      /* set_include_attempt_count */ false,
+      /* preset_count*/ 123,
+      /* expected_count */ 123);
+}
+
+TEST_F(RouterTest, EnvoyAttemptCountInRequestUpdatedInRetries) {
+  setIncludeAttemptCountInRequest(true);
+
+  NiceMock<Http::MockRequestEncoder> encoder1;
+  Http::ResponseDecoder* response_decoder = nullptr;
+  EXPECT_CALL(cm_.conn_pool_, newStream(_, _))
+      .WillOnce(Invoke(
+          [&](Http::ResponseDecoder& decoder,
+              Http::ConnectionPool::Callbacks& callbacks) -> Http::ConnectionPool::Cancellable* {
+            response_decoder = &decoder;
+            callbacks.onPoolReady(encoder1, cm_.conn_pool_.host_, upstream_stream_info_);
+            return nullptr;
+          }));
+  expectResponseTimerCreate();
+
+  Http::TestRequestHeaderMapImpl headers{{"x-envoy-retry-on", "5xx"}, {"x-envoy-internal", "true"}};
+  HttpTestUtility::addDefaultHeaders(headers);
+  router_.decodeHeaders(headers, true);
+
+  // Initial request has 1 attempt.
+  EXPECT_EQ(1, atoi(std::string(headers.EnvoyAttemptCount()->value().getStringView()).c_str()));
+
+  // 5xx response.
+  router_.retry_state_->expectHeadersRetry();
+  Http::ResponseHeaderMapPtr response_headers1(
+      new Http::TestResponseHeaderMapImpl{{":status", "503"}});
+  EXPECT_CALL(cm_.conn_pool_.host_->outlier_detector_, putHttpResponseCode(503));
+  response_decoder->decodeHeaders(std::move(response_headers1), true);
+  EXPECT_TRUE(verifyHostUpstreamStats(0, 1));
+
+  // We expect the 5xx response to kick off a new request.
+  EXPECT_CALL(encoder1.stream_, resetStream(_)).Times(0);
+  NiceMock<Http::MockRequestEncoder> encoder2;
+  EXPECT_CALL(cm_.conn_pool_, newStream(_, _))
+      .WillOnce(Invoke(
+          [&](Http::ResponseDecoder& decoder,
+              Http::ConnectionPool::Callbacks& callbacks) -> Http::ConnectionPool::Cancellable* {
+            response_decoder = &decoder;
+            callbacks.onPoolReady(encoder2, cm_.conn_pool_.host_, upstream_stream_info_);
+            return nullptr;
+          }));
+  router_.retry_state_->callback_();
+
+  // The retry should cause the header to increase to 2.
+  EXPECT_EQ(2, atoi(std::string(headers.EnvoyAttemptCount()->value().getStringView()).c_str()));
+
+  // Normal response.
+  EXPECT_CALL(*router_.retry_state_, shouldRetryHeaders(_, _)).WillOnce(Return(RetryStatus::No));
+  EXPECT_CALL(cm_.conn_pool_.host_->health_checker_, setUnhealthy()).Times(0);
+  Http::ResponseHeaderMapPtr response_headers2(
+      new Http::TestResponseHeaderMapImpl{{":status", "200"}});
+  EXPECT_CALL(cm_.conn_pool_.host_->outlier_detector_, putHttpResponseCode(200));
+  response_decoder->decodeHeaders(std::move(response_headers2), true);
+  EXPECT_TRUE(verifyHostUpstreamStats(1, 1));
+}
+
+// Validate that x-envoy-attempt-count is added when option is true.
+TEST_F(RouterTest, EnvoyAttemptCountInResponse) {
+  verifyAttemptCountInResponseBasic(
+      /* set_include_attempt_count_in_response */ true,
+      /* preset_count */ absl::nullopt,
+      /* expected_count */ 1);
+}
+
+// Validate that x-envoy-attempt-count is overwritten by the router on response headers, if the
+// header is sent from the upstream and the option is set to true.
+TEST_F(RouterTest, EnvoyAttemptCountInResponseOverwritten) {
+  verifyAttemptCountInResponseBasic(
+      /* set_include_attempt_count_in_response */ true,
+      /* preset_count */ 123,
+      /* expected_count */ 1);
+}
+
+// Validate that x-envoy-attempt-count is not overwritten by the router on response headers, if the
+// header is sent from the upstream and the option is not set to true.
+TEST_F(RouterTest, EnvoyAttemptCountInResponseNotOverwritten) {
+  verifyAttemptCountInResponseBasic(
+      /* set_include_attempt_count_in_response */ false,
+      /* preset_count */ 123,
+      /* expected_count */ 123);
+}
+
+// Validate that we don't set x-envoy-attempt-count in responses before an upstream attempt is made.
+TEST_F(RouterTestSuppressEnvoyHeaders, EnvoyAttemptCountInResponseNotPresent) {
+  setIncludeAttemptCountInResponse(true);
+
+  EXPECT_CALL(*cm_.thread_local_cluster_.cluster_.info_, maintenanceMode()).WillOnce(Return(true));
+
+  Http::TestResponseHeaderMapImpl response_headers{
+      {":status", "503"}, {"content-length", "16"}, {"content-type", "text/plain"}};
+  EXPECT_CALL(callbacks_, encodeHeaders_(HeaderMapEqualRef(&response_headers), false));
+  EXPECT_CALL(callbacks_, encodeData(_, true));
+  EXPECT_CALL(callbacks_.stream_info_, setResponseFlag(StreamInfo::ResponseFlag::UpstreamOverflow));
+
+  Http::TestRequestHeaderMapImpl headers;
+  HttpTestUtility::addDefaultHeaders(headers);
+  router_.decodeHeaders(headers, true);
+}
+
+// Validate that x-envoy-attempt-count is present in local replies after an upstream attempt is
+// made.
+TEST_F(RouterTest, EnvoyAttemptCountInResponsePresentWithLocalReply) {
+  setIncludeAttemptCountInResponse(true);
+
+  EXPECT_CALL(cm_.conn_pool_, newStream(_, _))
+      .WillOnce(Invoke([&](Http::StreamDecoder&, Http::ConnectionPool::Callbacks& callbacks)
+                           -> Http::ConnectionPool::Cancellable* {
+        callbacks.onPoolFailure(Http::ConnectionPool::PoolFailureReason::ConnectionFailure,
+                                absl::string_view(), cm_.conn_pool_.host_);
+        return nullptr;
+      }));
+
+  Http::TestResponseHeaderMapImpl response_headers{{":status", "503"},
+                                                   {"content-length", "91"},
+                                                   {"content-type", "text/plain"},
+                                                   {"x-envoy-attempt-count", "1"}};
+  EXPECT_CALL(callbacks_, encodeHeaders_(HeaderMapEqualRef(&response_headers), false));
+  EXPECT_CALL(callbacks_, encodeData(_, true));
+  EXPECT_CALL(callbacks_.stream_info_,
+              setResponseFlag(StreamInfo::ResponseFlag::UpstreamConnectionFailure));
+  EXPECT_CALL(callbacks_.stream_info_, onUpstreamHostSelected(_))
+      .WillOnce(Invoke([&](const Upstream::HostDescriptionConstSharedPtr host) -> void {
+        EXPECT_EQ(host_address_, host->address());
+      }));
+
+  Http::TestRequestHeaderMapImpl headers;
+  HttpTestUtility::addDefaultHeaders(headers);
+  router_.decodeHeaders(headers, true);
+  EXPECT_TRUE(verifyHostUpstreamStats(0, 1));
+  EXPECT_EQ(callbacks_.details_, "upstream_reset_before_response_started{connection failure}");
+}
+
+// Validate that the x-envoy-attempt-count header in the downstream response reflects the number of
+// of upstream requests that occurred when retries take place.
+TEST_F(RouterTest, EnvoyAttemptCountInResponseWithRetries) {
+  setIncludeAttemptCountInResponse(true);
+
+  NiceMock<Http::MockRequestEncoder> encoder1;
+  Http::ResponseDecoder* response_decoder = nullptr;
+  EXPECT_CALL(cm_.conn_pool_, newStream(_, _))
+      .WillOnce(Invoke(
+          [&](Http::ResponseDecoder& decoder,
+              Http::ConnectionPool::Callbacks& callbacks) -> Http::ConnectionPool::Cancellable* {
+            response_decoder = &decoder;
+            callbacks.onPoolReady(encoder1, cm_.conn_pool_.host_, upstream_stream_info_);
+            return nullptr;
+          }));
+  expectResponseTimerCreate();
+
+  Http::TestRequestHeaderMapImpl headers{{"x-envoy-retry-on", "5xx"}, {"x-envoy-internal", "true"}};
+  HttpTestUtility::addDefaultHeaders(headers);
+  router_.decodeHeaders(headers, true);
+
+  // 5xx response.
+  router_.retry_state_->expectHeadersRetry();
+  Http::ResponseHeaderMapPtr response_headers1(
+      new Http::TestResponseHeaderMapImpl{{":status", "503"}});
+  EXPECT_CALL(cm_.conn_pool_.host_->outlier_detector_, putHttpResponseCode(503));
+  response_decoder->decodeHeaders(std::move(response_headers1), true);
+  EXPECT_TRUE(verifyHostUpstreamStats(0, 1));
+
+  // We expect the 5xx response to kick off a new request.
+  EXPECT_CALL(encoder1.stream_, resetStream(_)).Times(0);
+  NiceMock<Http::MockRequestEncoder> encoder2;
+  EXPECT_CALL(cm_.conn_pool_, newStream(_, _))
+      .WillOnce(Invoke(
+          [&](Http::ResponseDecoder& decoder,
+              Http::ConnectionPool::Callbacks& callbacks) -> Http::ConnectionPool::Cancellable* {
+            response_decoder = &decoder;
+            callbacks.onPoolReady(encoder2, cm_.conn_pool_.host_, upstream_stream_info_);
+            return nullptr;
+          }));
+  router_.retry_state_->callback_();
+
+  // Normal response.
+  EXPECT_CALL(*router_.retry_state_, shouldRetryHeaders(_, _)).WillOnce(Return(RetryStatus::No));
+  EXPECT_CALL(cm_.conn_pool_.host_->health_checker_, setUnhealthy()).Times(0);
+  Http::ResponseHeaderMapPtr response_headers2(
+      new Http::TestResponseHeaderMapImpl{{":status", "200"}});
+  EXPECT_CALL(cm_.conn_pool_.host_->outlier_detector_, putHttpResponseCode(200));
+  EXPECT_CALL(callbacks_, encodeHeaders_(_, true))
+      .WillOnce(Invoke([](Http::ResponseHeaderMap& headers, bool) {
+        // Because a retry happened the number of attempts in the response headers should be 2.
+        EXPECT_EQ(2,
+                  atoi(std::string(headers.EnvoyAttemptCount()->value().getStringView()).c_str()));
+      }));
+  response_decoder->decodeHeaders(std::move(response_headers2), true);
+  EXPECT_TRUE(verifyHostUpstreamStats(1, 1));
 }
 
 // Validate that x-envoy-upstream-service-time is not added when Envoy header
