--- conflicted
+++ resolved
@@ -14,24 +14,15 @@
 namespace Server {
 
 ActiveTcpListener::ActiveTcpListener(Network::TcpConnectionHandler& parent,
-<<<<<<< HEAD
-                                     Network::ListenerConfig& config)
-    : ActiveStreamListenerBase(
-          parent, parent.dispatcher(),
-          parent.dispatcher().createListener(config.listenSocketFactory().getListenSocket(), *this,
-                                             config.bindToPort(), config.tcpBacklogSize()),
-          config),
+                                     Network::ListenerConfig& config, uint32_t worker_index)
+    : ActiveStreamListenerBase(parent, parent.dispatcher(),
+                               parent.dispatcher().createListener(
+                                   config.listenSocketFactory().getListenSocket(worker_index),
+                                   *this, config.bindToPort()),
+                               config),
       tcp_conn_handler_(parent) {
   config.connectionBalancer().registerHandler(*this);
 }
-=======
-                                     Network::ListenerConfig& config, uint32_t worker_index)
-    : ActiveTcpListener(parent,
-                        parent.dispatcher().createListener(
-                            config.listenSocketFactory().getListenSocket(worker_index), *this,
-                            config.bindToPort()),
-                        config) {}
->>>>>>> 463eda2f
 
 ActiveTcpListener::ActiveTcpListener(Network::TcpConnectionHandler& parent,
                                      Network::ListenerPtr&& listener,
