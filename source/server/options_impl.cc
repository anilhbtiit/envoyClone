--- conflicted
+++ resolved
@@ -124,15 +124,13 @@
   TCLAP::SwitchArg cpuset_threads(
       "", "cpuset-threads", "Get the default # of worker threads from cpuset size", cmd, false);
 
-<<<<<<< HEAD
-  for (const auto& entry : Registry::FactoryRegistry<CommandLineFlagProvider>::factories()) {
-    entry.second->AddFlags(cmd);
-  }
-=======
   TCLAP::ValueArg<bool> use_libevent_buffer("", "use-libevent-buffers",
                                             "Use the original libevent buffer implementation",
                                             false, true, "bool", cmd);
->>>>>>> 635ed261
+
+  for (const auto& entry : Registry::FactoryRegistry<CommandLineFlagProvider>::factories()) {
+    entry.second->AddFlags(cmd);
+  }
 
   cmd.setExceptionHandling(false);
   try {
