date: Pending

behavior_changes:
# *Changes that are expected to cause an incompatibility if applicable; deployment changes are likely required*
- area: http
  change: |
    Flip runtime flag ``envoy.reloadable_features.no_downgrade_to_canonical_name`` to true. Name downgrading in the
    per filter config searching will be disabled by default. This behavior can be temporarily reverted by setting
    the flag to false explicitly.
    See doc :ref:`Http filter route specific config <arch_overview_http_filters_per_filter_config>` or
    issue https://github.com/envoyproxy/envoy/issues/29461 for more specific detail and examples.

minor_behavior_changes:
# *Changes that may cause incompatibilities for some users, but should not for most*
<<<<<<< HEAD
- area: tracing
  change: |
    Added filter invocking local replay in filter state as <envoy.filters.listener.local_replay_owner>.
=======
- area: local_rate_limit
  change: |
    Added new configuration field :ref:`rate_limited_as_resource_exhausted
    <envoy_v3_api_field_extensions.filters.http.local_ratelimit.v3.LocalRateLimit.rate_limited_as_resource_exhausted>`
    to allow for setting if rate limit grpc response should be RESOURCE_EXHAUSTED instead of the default UNAVAILABLE.
>>>>>>> 3f3790dd

bug_fixes:
# *Changes expected to improve the state of the world and are unlikely to have negative effects*
- area: xds
  change: |
    Fixed a bug (https://github.com/envoyproxy/envoy/issues/27702) that caused ADS initialization
    to fail on the first attempt and set a back-off retry interval of up to 1 second, if ADS is
    using an Envoy Cluster for the backend. The issue was fixed to ensure that ADS initialization
    happens after the Envoy Cluster it depends upon has been properly initialized. ADS that does
    not depend on an Envoy Cluster (i.e. GoogleGrpc) is not affected by this change.
- area: grpc
  change: |
    Fixed a bug in gRPC async client cache which intermittently causes CPU spikes due to busy loop in timer expiration.

removed_config_or_runtime:
# *Normally occurs at the end of the* :ref:`deprecation period <deprecated>`
- area: http
  change: |
    Removed ``envoy.reloadable_features.expand_agnostic_stream_lifetime`` and legacy code paths.
- area: http
  change: |
    removed ``envoy.reloadable_features.correctly_validate_alpn`` and legacy code paths.
- area: maglev
  change: |
    Removed ``envoy.reloadable_features.allow_compact_maglev`` and legacy code paths.
- area: router
  change: |
    Removed the deprecated ``envoy.reloadable_features.prohibit_route_refresh_after_response_headers_sent``
    runtime flag and legacy code path.
- area: upstream
  change: |
    Removed the deprecated ``envoy.reloadable_features.validate_detailed_override_host_statuses``
    runtime flag and legacy code path.
- area: grpc
  change: |
    Removed the deprecated ``envoy.reloadable_features.service_sanitize_non_utf8_strings``
    runtime flag and legacy code path.

new_features:
- area: jwt
  change: |
    The jwt filter can now serialize non-primitive custom claims when maping claims to headers.
    These claims will be serialized as JSON and encoded as Base64.

deprecated:<|MERGE_RESOLUTION|>--- conflicted
+++ resolved
@@ -12,17 +12,14 @@
 
 minor_behavior_changes:
 # *Changes that may cause incompatibilities for some users, but should not for most*
-<<<<<<< HEAD
-- area: tracing
-  change: |
-    Added filter invocking local replay in filter state as <envoy.filters.listener.local_replay_owner>.
-=======
 - area: local_rate_limit
   change: |
     Added new configuration field :ref:`rate_limited_as_resource_exhausted
     <envoy_v3_api_field_extensions.filters.http.local_ratelimit.v3.LocalRateLimit.rate_limited_as_resource_exhausted>`
     to allow for setting if rate limit grpc response should be RESOURCE_EXHAUSTED instead of the default UNAVAILABLE.
->>>>>>> 3f3790dd
+- area: tracing
+  change: |
+    Added filter invocking local replay in filter state as <envoy.filters.listener.local_replay_owner>.
 
 bug_fixes:
 # *Changes expected to improve the state of the world and are unlikely to have negative effects*
