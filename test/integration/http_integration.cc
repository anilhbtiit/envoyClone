--- conflicted
+++ resolved
@@ -756,8 +756,13 @@
   // The continue headers should arrive immediately.
   response_->waitForContinueHeaders();
   upstream_request_ = fake_upstream_connection_->waitForNewStream(*dispatcher_);
+
+  // Send the rest of the request.
   codec_client_->sendData(*request_encoder_, 10, true);
   upstream_request_->waitForEndStream(*dispatcher_);
+  // Verify the Expect header is stripped.
+  EXPECT_TRUE(upstream_request_->headers().get(Http::Headers::get().Expect) == nullptr);
+
   if (additional_continue_from_upstream) {
     // Make sure if upstream sends an 100-Continue Envoy doesn't send its own and proxy the one
     // from upstream!
@@ -766,12 +771,6 @@
   upstream_request_->encodeHeaders(Http::TestHeaderMapImpl{{":status", "200"}}, false);
   upstream_request_->encodeData(12, true);
 
-<<<<<<< HEAD
-=======
-  // Verify the Expect header is stripped.
-  EXPECT_TRUE(upstream_request_->headers().get(Http::Headers::get().Expect) == nullptr);
-  upstream_request_->encodeHeaders(Http::TestHeaderMapImpl{{":status", "200"}}, true);
->>>>>>> 6d3938c5
   response_->waitForEndStream();
   ASSERT_TRUE(response_->complete());
   ASSERT(response_->continue_headers() != nullptr);
