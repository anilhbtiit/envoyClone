syntax = "proto3";

package envoy.config.listener.v3;

import "envoy/config/core/v3/address.proto";
import "envoy/config/core/v3/base.proto";
import "envoy/config/listener/v3/api_listener.proto";
import "envoy/config/listener/v3/listener_components.proto";
import "envoy/config/listener/v3/udp_listener_config.proto";

import "google/api/annotations.proto";
import "google/protobuf/duration.proto";
import "google/protobuf/wrappers.proto";

import "udpa/annotations/versioning.proto";

import "validate/validate.proto";

option java_package = "io.envoyproxy.envoy.config.listener.v3";
option java_outer_classname = "ListenerProto";
option java_multiple_files = true;

// [#protodoc-title: Listener configuration]
// Listener :ref:`configuration overview <config_listeners>`

// [#next-free-field: 22]
message Listener {
  option (udpa.annotations.versioning).previous_message_type = "envoy.api.v2.Listener";

  enum DrainType {
    // Drain in response to calling /healthcheck/fail admin endpoint (along with the health check
    // filter), listener removal/modification, and hot restart.
    DEFAULT = 0;

    // Drain in response to listener removal/modification and hot restart. This setting does not
    // include /healthcheck/fail. This setting may be desirable if Envoy is hosting both ingress
    // and egress listeners.
    MODIFY_ONLY = 1;
  }

  // [#not-implemented-hide:]
  message DeprecatedV1 {
    option (udpa.annotations.versioning).previous_message_type =
        "envoy.api.v2.Listener.DeprecatedV1";

    // Whether the listener should bind to the port. A listener that doesn't
    // bind can only receive connections redirected from other listeners that
    // set use_original_dst parameter to true. Default is true.
    //
    // This is deprecated in v2, all Listeners will bind to their port. An
    // additional filter chain must be created for every original destination
    // port this listener may redirect to in v2, with the original port
    // specified in the FilterChainMatch destination_port field.
    //
    // [#comment:TODO(PiotrSikora): Remove this once verified that we no longer need it.]
    google.protobuf.BoolValue bind_to_port = 1;
  }

  // Configuration for listener connection balancing.
  message ConnectionBalanceConfig {
    option (udpa.annotations.versioning).previous_message_type =
        "envoy.api.v2.Listener.ConnectionBalanceConfig";

    // A connection balancer implementation that does exact balancing. This means that a lock is
    // held during balancing so that connection counts are nearly exactly balanced between worker
    // threads. This is "nearly" exact in the sense that a connection might close in parallel thus
    // making the counts incorrect, but this should be rectified on the next accept. This balancer
    // sacrifices accept throughput for accuracy and should be used when there are a small number of
    // connections that rarely cycle (e.g., service mesh gRPC egress).
    message ExactBalance {
      option (udpa.annotations.versioning).previous_message_type =
          "envoy.api.v2.Listener.ConnectionBalanceConfig.ExactBalance";
    }

    oneof balance_type {
      option (validate.required) = true;

      // If specified, the listener will use the exact connection balancer.
      ExactBalance exact_balance = 1;
    }
  }

  reserved 14, 4;

  reserved "use_original_dst";

  // The unique name by which this listener is known. If no name is provided,
  // Envoy will allocate an internal UUID for the listener. If the listener is to be dynamically
  // updated or removed via :ref:`LDS <config_listeners_lds>` a unique name must be provided.
  string name = 1;

  // The address that the listener should listen on. In general, the address must be unique, though
  // that is governed by the bind rules of the OS. E.g., multiple listeners can listen on port 0 on
  // Linux as the actual port will be allocated by the OS.
  core.v3.Address address = 2 [(validate.rules).message = {required: true}];

  // A list of filter chains to consider for this listener. The
  // :ref:`FilterChain <envoy_api_msg_config.listener.v3.FilterChain>` with the most specific
  // :ref:`FilterChainMatch <envoy_api_msg_config.listener.v3.FilterChainMatch>` criteria is used on a
  // connection.
  //
  // Example using SNI for filter chain selection can be found in the
  // :ref:`FAQ entry <faq_how_to_setup_sni>`.
  repeated FilterChain filter_chains = 3;

  // Soft limit on size of the listener’s new connection read and write buffers.
  // If unspecified, an implementation defined default is applied (1MiB).
  google.protobuf.UInt32Value per_connection_buffer_limit_bytes = 5;

  // Listener metadata.
  core.v3.Metadata metadata = 6;

  // [#not-implemented-hide:]
  DeprecatedV1 deprecated_v1 = 7;

  // The type of draining to perform at a listener-wide level.
  DrainType drain_type = 8;

  // Listener filters have the opportunity to manipulate and augment the connection metadata that
  // is used in connection filter chain matching, for example. These filters are run before any in
  // :ref:`filter_chains <envoy_api_field_config.listener.v3.Listener.filter_chains>`. Order matters as the
  // filters are processed sequentially right after a socket has been accepted by the listener, and
  // before a connection is created.
  // UDP Listener filters can be specified when the protocol in the listener socket address in
  // :ref:`protocol <envoy_api_field_config.core.v3.SocketAddress.protocol>` is :ref:`UDP
  // <envoy_api_enum_value_config.core.v3.SocketAddress.Protocol.UDP>`.
  // UDP listeners currently support a single filter.
  repeated ListenerFilter listener_filters = 9;

  // The timeout to wait for all listener filters to complete operation. If the timeout is reached,
  // the accepted socket is closed without a connection being created unless
  // `continue_on_listener_filters_timeout` is set to true. Specify 0 to disable the
  // timeout. If not specified, a default timeout of 15s is used.
  google.protobuf.Duration listener_filters_timeout = 15;

  // Whether a connection should be created when listener filters timeout. Default is false.
  //
  // .. attention::
  //
  //   Some listener filters, such as :ref:`Proxy Protocol filter
  //   <config_listener_filters_proxy_protocol>`, should not be used with this option. It will cause
  //   unexpected behavior when a connection is created.
  bool continue_on_listener_filters_timeout = 17;

  // Whether the listener should be set as a transparent socket.
  // When this flag is set to true, connections can be redirected to the listener using an
  // *iptables* *TPROXY* target, in which case the original source and destination addresses and
  // ports are preserved on accepted connections. This flag should be used in combination with
  // :ref:`an original_dst <config_listener_filters_original_dst>` :ref:`listener filter
  // <envoy_api_field_config.listener.v3.Listener.listener_filters>` to mark the connections' local addresses as
  // "restored." This can be used to hand off each redirected connection to another listener
  // associated with the connection's destination address. Direct connections to the socket without
  // using *TPROXY* cannot be distinguished from connections redirected using *TPROXY* and are
  // therefore treated as if they were redirected.
  // When this flag is set to false, the listener's socket is explicitly reset as non-transparent.
  // Setting this flag requires Envoy to run with the *CAP_NET_ADMIN* capability.
  // When this flag is not set (default), the socket is not modified, i.e. the transparent option
  // is neither set nor reset.
  google.protobuf.BoolValue transparent = 10;

  // Whether the listener should set the *IP_FREEBIND* socket option. When this
  // flag is set to true, listeners can be bound to an IP address that is not
  // configured on the system running Envoy. When this flag is set to false, the
  // option *IP_FREEBIND* is disabled on the socket. When this flag is not set
  // (default), the socket is not modified, i.e. the option is neither enabled
  // nor disabled.
  google.protobuf.BoolValue freebind = 11;

  // Additional socket options that may not be present in Envoy source code or
  // precompiled binaries.
  repeated core.v3.SocketOption socket_options = 13;

  // Whether the listener should accept TCP Fast Open (TFO) connections.
  // When this flag is set to a value greater than 0, the option TCP_FASTOPEN is enabled on
  // the socket, with a queue length of the specified size
  // (see `details in RFC7413 <https://tools.ietf.org/html/rfc7413#section-5.1>`_).
  // When this flag is set to 0, the option TCP_FASTOPEN is disabled on the socket.
  // When this flag is not set (default), the socket is not modified,
  // i.e. the option is neither enabled nor disabled.
  //
  // On Linux, the net.ipv4.tcp_fastopen kernel parameter must include flag 0x2 to enable
  // TCP_FASTOPEN.
  // See `ip-sysctl.txt <https://www.kernel.org/doc/Documentation/networking/ip-sysctl.txt>`_.
  //
  // On macOS, only values of 0, 1, and unset are valid; other values may result in an error.
  // To set the queue length on macOS, set the net.inet.tcp.fastopen_backlog kernel parameter.
  google.protobuf.UInt32Value tcp_fast_open_queue_length = 12;

  // Specifies the intended direction of the traffic relative to the local Envoy.
  core.v3.TrafficDirection traffic_direction = 16;

  // If the protocol in the listener socket address in :ref:`protocol
  // <envoy_api_field_config.core.v3.SocketAddress.protocol>` is :ref:`UDP
  // <envoy_api_enum_value_config.core.v3.SocketAddress.Protocol.UDP>`, this field specifies the actual udp
  // listener to create, i.e. :ref:`udp_listener_name
  // <envoy_api_field_config.listener.v3.UdpListenerConfig.udp_listener_name>` = "raw_udp_listener" for
  // creating a packet-oriented UDP listener. If not present, treat it as "raw_udp_listener".
  UdpListenerConfig udp_listener_config = 18;

  // Used to represent an API listener, which is used in non-proxy clients. The type of API
  // exposed to the non-proxy application depends on the type of API listener.
<<<<<<< HEAD
  // When this field is set, no other field except for :ref:`name<envoy_api_field_config.listener.v3.Listener.name>`
  // should be set.
=======
  // When this field is set, no other field except for
  // :ref:`name<envoy_api_field_config.listener.v3.Listener.name>` should be set.
  //
  // .. note::
  //
  //  Currently only one ApiListener can be installed; and it can only be done via bootstrap config,
  //  not LDS.
  //
>>>>>>> 9b6260fc
  // [#next-major-version: In the v3 API, instead of this messy approach where the socket
  // listener fields are directly in the top-level Listener message and the API listener types
  // are in the ApiListener message, the socket listener messages should be in their own message,
  // and the top-level Listener should essentially be a oneof that selects between the
  // socket listener and the various types of API listener. That way, a given Listener message
  // can structurally only contain the fields of the relevant type.]
  ApiListener api_listener = 19;

  // The listener's connection balancer configuration, currently only applicable to TCP listeners.
  // If no configuration is specified, Envoy will not attempt to balance active connections between
  // worker threads.
  ConnectionBalanceConfig connection_balance_config = 20;

  // When this flag is set to true, listeners set the *SO_REUSEPORT* socket option and
  // create one socket for each worker thread. This makes inbound connections
  // distribute among worker threads roughly evenly in cases where there are a high number
  // of connections. When this flag is set to false, all worker threads share one socket.
  //
  // Before Linux v4.19-rc1, new TCP connections may be rejected during hot restart
  // (see `3rd paragraph in 'soreuseport' commit message
  // <https://github.com/torvalds/linux/commit/c617f398edd4db2b8567a28e89>`_).
  // This issue was fixed by `tcp: Avoid TCP syncookie rejected by SO_REUSEPORT socket
  // <https://github.com/torvalds/linux/commit/40a1227ea845a37ab197dd1caffb60b047fa36b1>`_.
  bool reuse_port = 21;
}<|MERGE_RESOLUTION|>--- conflicted
+++ resolved
@@ -199,10 +199,6 @@
 
   // Used to represent an API listener, which is used in non-proxy clients. The type of API
   // exposed to the non-proxy application depends on the type of API listener.
-<<<<<<< HEAD
-  // When this field is set, no other field except for :ref:`name<envoy_api_field_config.listener.v3.Listener.name>`
-  // should be set.
-=======
   // When this field is set, no other field except for
   // :ref:`name<envoy_api_field_config.listener.v3.Listener.name>` should be set.
   //
@@ -211,7 +207,6 @@
   //  Currently only one ApiListener can be installed; and it can only be done via bootstrap config,
   //  not LDS.
   //
->>>>>>> 9b6260fc
   // [#next-major-version: In the v3 API, instead of this messy approach where the socket
   // listener fields are directly in the top-level Listener message and the API listener types
   // are in the ApiListener message, the socket listener messages should be in their own message,
