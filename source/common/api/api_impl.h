#pragma once

#include <chrono>
#include <string>

#include "envoy/api/api.h"
#include "envoy/event/timer.h"
#include "envoy/filesystem/filesystem.h"
#include "envoy/thread/thread.h"

#include "common/filesystem/filesystem_impl.h"

namespace Envoy {
namespace Api {

/**
 * Implementation of Api::Api
 */
class Impl : public Api::Api {
public:
<<<<<<< HEAD
  Impl(Stats::Store& stats_store,
       std::chrono::milliseconds file_flush_interval_msec = std::chrono::milliseconds(1000));
=======
  Impl(std::chrono::milliseconds file_flush_interval_msec, Thread::ThreadFactory& thread_factory);
>>>>>>> 46e14110

  // Api::Api
  Event::DispatcherPtr allocateDispatcher(Event::TimeSystem& time_system) override;
  Filesystem::FileSharedPtr createFile(const std::string& path, Event::Dispatcher& dispatcher,
                                       Thread::BasicLockable& lock) override;
  bool fileExists(const std::string& path) override;
  std::string fileReadToEnd(const std::string& path) override;
  Thread::ThreadPtr createThread(std::function<void()> thread_routine) override;

  Filesystem::Instance& fileSystem() { return file_system_; }

private:
<<<<<<< HEAD
  Filesystem::Instance file_system_;
=======
  std::chrono::milliseconds file_flush_interval_msec_;
  Thread::ThreadFactory& thread_factory_;
>>>>>>> 46e14110
};

} // namespace Api
} // namespace Envoy<|MERGE_RESOLUTION|>--- conflicted
+++ resolved
@@ -18,12 +18,8 @@
  */
 class Impl : public Api::Api {
 public:
-<<<<<<< HEAD
-  Impl(Stats::Store& stats_store,
-       std::chrono::milliseconds file_flush_interval_msec = std::chrono::milliseconds(1000));
-=======
-  Impl(std::chrono::milliseconds file_flush_interval_msec, Thread::ThreadFactory& thread_factory);
->>>>>>> 46e14110
+  Impl(std::chrono::milliseconds file_flush_interval_msec, Thread::ThreadFactory& thread_factory,
+       Stats::Store& stats_store);
 
   // Api::Api
   Event::DispatcherPtr allocateDispatcher(Event::TimeSystem& time_system) override;
@@ -32,16 +28,11 @@
   bool fileExists(const std::string& path) override;
   std::string fileReadToEnd(const std::string& path) override;
   Thread::ThreadPtr createThread(std::function<void()> thread_routine) override;
-
   Filesystem::Instance& fileSystem() { return file_system_; }
 
 private:
-<<<<<<< HEAD
+  Thread::ThreadFactory& thread_factory_;
   Filesystem::Instance file_system_;
-=======
-  std::chrono::milliseconds file_flush_interval_msec_;
-  Thread::ThreadFactory& thread_factory_;
->>>>>>> 46e14110
 };
 
 } // namespace Api
