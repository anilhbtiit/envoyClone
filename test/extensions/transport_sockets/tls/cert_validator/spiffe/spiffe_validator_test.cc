#include <cstdint>
#include <memory>
#include <regex>
#include <string>
#include <vector>

#include "envoy/common/exception.h"

#include "source/common/common/c_smart_ptr.h"
#include "source/common/event/real_time_system.h"
#include "source/extensions/transport_sockets/tls/cert_validator/spiffe/spiffe_validator.h"
#include "source/extensions/transport_sockets/tls/stats.h"

#include "test/extensions/transport_sockets/tls/cert_validator/test_common.h"
#include "test/extensions/transport_sockets/tls/ssl_test_utility.h"
#include "test/test_common/environment.h"
#include "test/test_common/simulated_time_system.h"
#include "test/test_common/test_runtime.h"
#include "test/test_common/utility.h"

#include "gtest/gtest.h"
#include "openssl/ssl.h"
#include "openssl/x509v3.h"

namespace Envoy {
namespace Extensions {
namespace TransportSockets {
namespace Tls {

using TestCertificateValidationContextConfigPtr =
    std::unique_ptr<TestCertificateValidationContextConfig>;
using SPIFFEValidatorPtr = std::unique_ptr<SPIFFEValidator>;
using ASN1IA5StringPtr = CSmartPtr<ASN1_IA5STRING, ASN1_IA5STRING_free>;
using GeneralNamesPtr = CSmartPtr<GENERAL_NAMES, GENERAL_NAMES_free>;
using X509StoreContextPtr = CSmartPtr<X509_STORE_CTX, X509_STORE_CTX_free>;
using X509Ptr = CSmartPtr<X509, X509_free>;
using SSLContextPtr = CSmartPtr<SSL_CTX, SSL_CTX_free>;

class TestSPIFFEValidator : public ::testing::Test, public testing::WithParamInterface<bool> {
public:
  TestSPIFFEValidator() : stats_(generateSslStats(store_)) {
    Runtime::maybeSetRuntimeGuard("envoy.reloadable_features.tls_async_cert_validation",
                                  GetParam());
  }
  void initialize(std::string yaml, TimeSource& time_source) {
    envoy::config::core::v3::TypedExtensionConfig typed_conf;
    TestUtility::loadFromYaml(yaml, typed_conf);
    config_ = std::make_unique<TestCertificateValidationContextConfig>(
        typed_conf, allow_expired_certificate_, san_matchers_);
    validator_ = std::make_unique<SPIFFEValidator>(config_.get(), stats_, time_source);
  }

  void initialize(std::string yaml) {
    envoy::config::core::v3::TypedExtensionConfig typed_conf;
    TestUtility::loadFromYaml(yaml, typed_conf);
    config_ = std::make_unique<TestCertificateValidationContextConfig>(
        typed_conf, allow_expired_certificate_, san_matchers_);
    validator_ =
        std::make_unique<SPIFFEValidator>(config_.get(), stats_, config_->api().timeSource());
  };

  void initialize() { validator_ = std::make_unique<SPIFFEValidator>(stats_, time_system_); }

  // Getter.
  SPIFFEValidator& validator() { return *validator_; }
  SslStats& stats() { return stats_; }

  // Setter.
  void setAllowExpiredCertificate(bool val) { allow_expired_certificate_ = val; }
  void setSanMatchers(std::vector<envoy::type::matcher::v3::StringMatcher> san_matchers) {
    san_matchers_.clear();
    for (auto& matcher : san_matchers) {
      san_matchers_.emplace_back();
      san_matchers_.back().set_san_type(
          envoy::extensions::transport_sockets::tls::v3::SubjectAltNameMatcher::DNS);
      *san_matchers_.back().mutable_matcher() = matcher;

      san_matchers_.emplace_back();
      san_matchers_.back().set_san_type(
          envoy::extensions::transport_sockets::tls::v3::SubjectAltNameMatcher::URI);
      *san_matchers_.back().mutable_matcher() = matcher;

      san_matchers_.emplace_back();
      san_matchers_.back().set_san_type(
          envoy::extensions::transport_sockets::tls::v3::SubjectAltNameMatcher::EMAIL);
      *san_matchers_.back().mutable_matcher() = matcher;

      san_matchers_.emplace_back();
      san_matchers_.back().set_san_type(
          envoy::extensions::transport_sockets::tls::v3::SubjectAltNameMatcher::IP_ADDRESS);
      *san_matchers_.back().mutable_matcher() = matcher;
    }
  };

private:
  bool allow_expired_certificate_{false};
  TestCertificateValidationContextConfigPtr config_;
  std::vector<envoy::extensions::transport_sockets::tls::v3::SubjectAltNameMatcher> san_matchers_{};
  Stats::TestUtil::TestStore store_;
  SslStats stats_;
  Event::TestRealTimeSystem time_system_;
  SPIFFEValidatorPtr validator_;
};

INSTANTIATE_TEST_SUITE_P(TestSPIFFEValidators, TestSPIFFEValidator, testing::Bool());

TEST_P(TestSPIFFEValidator, InvalidCA) {
  // Invalid trust bundle.
  EXPECT_THROW_WITH_MESSAGE(initialize(TestEnvironment::substitute(R"EOF(
name: envoy.tls.cert_validator.spiffe
typed_config:
  "@type": type.googleapis.com/envoy.extensions.transport_sockets.tls.v3.SPIFFECertValidatorConfig
  trust_domains:
    - name: hello.com
      trust_bundle:
        inline_string: "invalid"
  )EOF")),
                            EnvoyException, "Failed to load trusted CA certificate for hello.com");
}

// Multiple trust bundles are given for the same trust domain.
TEST_P(TestSPIFFEValidator, Constructor) {
  EXPECT_THROW_WITH_MESSAGE(initialize(TestEnvironment::substitute(R"EOF(
name: envoy.tls.cert_validator.spiffe
typed_config:
  "@type": type.googleapis.com/envoy.extensions.transport_sockets.tls.v3.SPIFFECertValidatorConfig
  trust_domains:
    - name: hello.com
      trust_bundle:
        filename: "{{ test_rundir }}/test/extensions/transport_sockets/tls/test_data/ca_cert_with_crl.pem"
    - name: hello.com
      trust_bundle:
        filename: "{{ test_rundir }}/test/extensions/transport_sockets/tls/test_data/ca_cert_with_crl.pem"
  )EOF")),
                            EnvoyException,
                            "Multiple trust bundles are given for one trust domain for hello.com");

  // Single trust bundle.
  initialize(TestEnvironment::substitute(R"EOF(
name: envoy.tls.cert_validator.spiffe
typed_config:
  "@type": type.googleapis.com/envoy.extensions.transport_sockets.tls.v3.SPIFFECertValidatorConfig
  trust_domains:
    - name: hello.com
      trust_bundle:
        filename: "{{ test_rundir }}/test/extensions/transport_sockets/tls/test_data/ca_cert_with_crl.pem"
  )EOF"));

  EXPECT_EQ(1, validator().trustBundleStores().size());
  EXPECT_NE(validator().getCaFileName().find("test_data/ca_cert_with_crl.pem"), std::string::npos);
  EXPECT_NE(validator().getCaFileName().find("hello.com"), std::string::npos);

  // Multiple trust bundles.
  initialize(TestEnvironment::substitute(R"EOF(
name: envoy.tls.cert_validator.spiffe
typed_config:
  "@type": type.googleapis.com/envoy.extensions.transport_sockets.tls.v3.SPIFFECertValidatorConfig
  trust_domains:
    - name: hello.com
      trust_bundle:
        filename: "{{ test_rundir }}/test/extensions/transport_sockets/tls/test_data/ca_cert.pem"
    - name: k8s-west.example.com
      trust_bundle:
        filename: "{{ test_rundir }}/test/extensions/transport_sockets/tls/test_data/keyusage_crl_sign_cert.pem"
  )EOF"));

  EXPECT_EQ(2, validator().trustBundleStores().size());
}

TEST(SPIFFEValidator, TestExtractTrustDomain) {
  EXPECT_EQ("", SPIFFEValidator::extractTrustDomain("foo"));
  EXPECT_EQ("", SPIFFEValidator::extractTrustDomain("abc.com/"));
  EXPECT_EQ("", SPIFFEValidator::extractTrustDomain("abc.com/workload/"));
  EXPECT_EQ("", SPIFFEValidator::extractTrustDomain("spiffe://"));
  EXPECT_EQ("abc.com", SPIFFEValidator::extractTrustDomain("spiffe://abc.com/"));
  EXPECT_EQ("dev.envoy.com",
            SPIFFEValidator::extractTrustDomain("spiffe://dev.envoy.com/workload1"));
  EXPECT_EQ("k8s-west.example.com", SPIFFEValidator::extractTrustDomain(
                                        "spiffe://k8s-west.example.com/ns/staging/sa/default"));
}

TEST(SPIFFEValidator, TestCertificatePrecheck) {
  bssl::UniquePtr<X509> cert = readCertFromFile(TestEnvironment::substitute(
      // basicConstraints: CA:True,
      "{{ test_rundir }}/test/extensions/transport_sockets/tls/test_data/ca_cert.pem"));
  EXPECT_FALSE(SPIFFEValidator::certificatePrecheck(cert.get()));

  cert = readCertFromFile(TestEnvironment::substitute(
      // basicConstraints CA:False, keyUsage has keyCertSign
      "{{ test_rundir "
      "}}/test/extensions/transport_sockets/tls/test_data/keyusage_cert_sign_cert.pem"));
  EXPECT_FALSE(SPIFFEValidator::certificatePrecheck(cert.get()));

  cert = readCertFromFile(TestEnvironment::substitute(
      // basicConstraints CA:False, keyUsage has cRLSign
      "{{ test_rundir "
      "}}/test/extensions/transport_sockets/tls/test_data/keyusage_crl_sign_cert.pem"));
  EXPECT_FALSE(SPIFFEValidator::certificatePrecheck(cert.get()));

  cert = readCertFromFile(TestEnvironment::substitute(
      // basicConstraints CA:False, keyUsage does not have keyCertSign and cRLSign
      // should be considered valid (i.e. return 1).
      "{{ test_rundir }}/test/extensions/transport_sockets/tls/test_data/extensions_cert.pem"));
  EXPECT_TRUE(SPIFFEValidator::certificatePrecheck(cert.get()));
}

TEST_P(TestSPIFFEValidator, TestInitializeSslContexts) {
  initialize();
  EXPECT_EQ(SSL_VERIFY_PEER | SSL_VERIFY_FAIL_IF_NO_PEER_CERT,
            validator().initializeSslContexts({}, false));
}

TEST_P(TestSPIFFEValidator, TestGetTrustBundleStore) {
  initialize();

  // No SAN
  auto cert = readCertFromFile(TestEnvironment::substitute(
      "{{ test_rundir }}/test/extensions/transport_sockets/tls/test_data/extensions_cert.pem"));
  EXPECT_FALSE(validator().getTrustBundleStore(cert.get()));

  // Non-SPIFFE SAN
  cert = readCertFromFile(TestEnvironment::substitute(
      "{{ test_rundir "
      "}}/test/extensions/transport_sockets/tls/test_data/non_spiffe_san_cert.pem"));
  EXPECT_FALSE(validator().getTrustBundleStore(cert.get()));

  // SPIFFE SAN
  cert = readCertFromFile(TestEnvironment::substitute(
      "{{ test_rundir }}/test/extensions/transport_sockets/tls/test_data/spiffe_san_cert.pem"));

  // Trust bundle not provided.
  EXPECT_FALSE(validator().getTrustBundleStore(cert.get()));

  // Trust bundle provided.
  validator().trustBundleStores().emplace("example.com", X509StorePtr(X509_STORE_new()));
  EXPECT_TRUE(validator().getTrustBundleStore(cert.get()));
}

TEST_P(TestSPIFFEValidator, TestDoVerifyCertChainWithEmptyChain) {
  initialize();
  TestSslExtendedSocketInfo info;
  SSLContextPtr ssl_ctx = SSL_CTX_new(TLS_method());
  bssl::UniquePtr<STACK_OF(X509)> cert_chain(sk_X509_new_null());
  EXPECT_EQ(ValidationResults::ValidationStatus::Failed,
            validator()
                .doVerifyCertChain(*cert_chain, /*callback=*/nullptr, &info,
<<<<<<< HEAD
                                   /*transport_socket_options=*/nullptr, *ssl_ctx, {}, false,
                                   SSL_AD_INTERNAL_ERROR)
=======
                                   /*transport_socket_options=*/nullptr, *ssl_ctx, {}, false)
>>>>>>> c4589506
                .status);
  EXPECT_EQ(1, stats().fail_verify_error_.value());
  EXPECT_EQ(info.certificateValidationStatus(), Envoy::Ssl::ClientValidationStatus::NotValidated);
}

TEST_P(TestSPIFFEValidator, TestDoVerifyCertChainPrecheckFailure) {
  initialize();
  bssl::UniquePtr<X509> cert = readCertFromFile(TestEnvironment::substitute(
      // basicConstraints: CA:True
      "{{ test_rundir }}/test/extensions/transport_sockets/tls/test_data/ca_cert.pem"));
  TestSslExtendedSocketInfo info;
  if (Runtime::runtimeFeatureEnabled("envoy.reloadable_features.tls_async_cert_validation")) {
    SSLContextPtr ssl_ctx = SSL_CTX_new(TLS_method());
    bssl::UniquePtr<STACK_OF(X509)> cert_chain(sk_X509_new_null());
    sk_X509_push(cert_chain.get(), cert.release());
    EXPECT_EQ(ValidationResults::ValidationStatus::Failed,
              validator()
                  .doVerifyCertChain(*cert_chain, /*callback=*/nullptr, &info,
<<<<<<< HEAD
                                     /*transport_socket_options=*/nullptr, *ssl_ctx, {}, false,
                                     SSL_AD_INTERNAL_ERROR)
=======
                                     /*transport_socket_options=*/nullptr, *ssl_ctx, {}, false)
>>>>>>> c4589506
                  .status);
  } else {
    X509StoreContextPtr store_ctx = X509_STORE_CTX_new();
    EXPECT_FALSE(validator().doSynchronousVerifyCertChain(store_ctx.get(), &info, *cert, nullptr));
  }
  EXPECT_EQ(1, stats().fail_verify_error_.value());
  EXPECT_EQ(info.certificateValidationStatus(), Envoy::Ssl::ClientValidationStatus::Failed);
}

TEST_P(TestSPIFFEValidator, TestDoVerifyCertChainSingleTrustDomain) {
  initialize(TestEnvironment::substitute(R"EOF(
name: envoy.tls.cert_validator.spiffe
typed_config:
  "@type": type.googleapis.com/envoy.extensions.transport_sockets.tls.v3.SPIFFECertValidatorConfig
  trust_domains:
    - name: lyft.com
      trust_bundle:
        filename: "{{ test_rundir }}/test/extensions/transport_sockets/tls/test_data/ca_cert.pem"
  )EOF"));

  X509StorePtr store = X509_STORE_new();
  SSLContextPtr ssl_ctx = SSL_CTX_new(TLS_method());
  TestSslExtendedSocketInfo info;
  // Trust domain matches so should be accepted.
  auto cert = readCertFromFile(TestEnvironment::substitute(
      "{{ test_rundir }}/test/extensions/transport_sockets/tls/test_data/san_uri_cert.pem"));
  if (Runtime::runtimeFeatureEnabled("envoy.reloadable_features.tls_async_cert_validation")) {
    bssl::UniquePtr<STACK_OF(X509)> cert_chain(sk_X509_new_null());
    sk_X509_push(cert_chain.get(), cert.release());
    EXPECT_EQ(ValidationResults::ValidationStatus::Successful,
              validator()
                  .doVerifyCertChain(*cert_chain, /*callback=*/nullptr, &info,
<<<<<<< HEAD
                                     /*transport_socket_options=*/nullptr, *ssl_ctx, {}, false,
                                     SSL_AD_INTERNAL_ERROR)
=======
                                     /*transport_socket_options=*/nullptr, *ssl_ctx, {}, false)
>>>>>>> c4589506
                  .status);
  } else {
    X509StoreContextPtr store_ctx = X509_STORE_CTX_new();
    EXPECT_TRUE(X509_STORE_CTX_init(store_ctx.get(), store.get(), cert.get(), nullptr));
    EXPECT_TRUE(validator().doSynchronousVerifyCertChain(store_ctx.get(), nullptr, *cert, nullptr));
  }

  // Different trust domain so should be rejected.
  cert = readCertFromFile(TestEnvironment::substitute(
      "{{ test_rundir }}/test/extensions/transport_sockets/tls/test_data/spiffe_san_cert.pem"));
  if (Runtime::runtimeFeatureEnabled("envoy.reloadable_features.tls_async_cert_validation")) {
    bssl::UniquePtr<STACK_OF(X509)> cert_chain(sk_X509_new_null());
    sk_X509_push(cert_chain.get(), cert.release());
    EXPECT_EQ(ValidationResults::ValidationStatus::Failed,
              validator()
                  .doVerifyCertChain(*cert_chain, /*callback=*/nullptr, &info,
<<<<<<< HEAD
                                     /*transport_socket_options=*/nullptr, *ssl_ctx, {}, false,
                                     SSL_AD_INTERNAL_ERROR)
=======
                                     /*transport_socket_options=*/nullptr, *ssl_ctx, {}, false)
>>>>>>> c4589506
                  .status);
  } else {
    X509StoreContextPtr store_ctx = X509_STORE_CTX_new();
    EXPECT_TRUE(X509_STORE_CTX_init(store_ctx.get(), store.get(), cert.get(), nullptr));
    EXPECT_FALSE(
        validator().doSynchronousVerifyCertChain(store_ctx.get(), nullptr, *cert, nullptr));
  }

  // Does not have san.
  cert = readCertFromFile(TestEnvironment::substitute(
      "{{ test_rundir }}/test/extensions/transport_sockets/tls/test_data/extensions_cert.pem"));
  if (Runtime::runtimeFeatureEnabled("envoy.reloadable_features.tls_async_cert_validation")) {
    bssl::UniquePtr<STACK_OF(X509)> cert_chain(sk_X509_new_null());
    sk_X509_push(cert_chain.get(), cert.release());
    EXPECT_EQ(ValidationResults::ValidationStatus::Failed,
              validator()
                  .doVerifyCertChain(*cert_chain, /*callback=*/nullptr, &info,
<<<<<<< HEAD
                                     /*transport_socket_options=*/nullptr, *ssl_ctx, {}, false,
                                     SSL_AD_INTERNAL_ERROR)
=======
                                     /*transport_socket_options=*/nullptr, *ssl_ctx, {}, false)
>>>>>>> c4589506
                  .status);
  } else {
    X509StoreContextPtr store_ctx = X509_STORE_CTX_new();
    EXPECT_TRUE(X509_STORE_CTX_init(store_ctx.get(), store.get(), cert.get(), nullptr));
    EXPECT_FALSE(
        validator().doSynchronousVerifyCertChain(store_ctx.get(), nullptr, *cert, nullptr));
  }

  EXPECT_EQ(2, stats().fail_verify_error_.value());
}

TEST_P(TestSPIFFEValidator, TestDoVerifyCertChainMultipleTrustDomain) {
  initialize(TestEnvironment::substitute(R"EOF(
name: envoy.tls.cert_validator.spiffe
typed_config:
  "@type": type.googleapis.com/envoy.extensions.transport_sockets.tls.v3.SPIFFECertValidatorConfig
  trust_domains:
    - name: lyft.com
      trust_bundle:
        filename: "{{ test_rundir }}/test/extensions/transport_sockets/tls/test_data/ca_cert.pem"
    - name: example.com
      trust_bundle:
        filename: "{{ test_rundir }}/test/extensions/transport_sockets/tls/test_data/ca_cert.pem"
  )EOF"));

  X509StorePtr store = X509_STORE_new();
  SSLContextPtr ssl_ctx = SSL_CTX_new(TLS_method());
  TestSslExtendedSocketInfo info;

  // Trust domain matches so should be accepted.
  auto cert = readCertFromFile(TestEnvironment::substitute(
      "{{ test_rundir }}/test/extensions/transport_sockets/tls/test_data/san_uri_cert.pem"));
  if (Runtime::runtimeFeatureEnabled("envoy.reloadable_features.tls_async_cert_validation")) {
    bssl::UniquePtr<STACK_OF(X509)> cert_chain(sk_X509_new_null());
    sk_X509_push(cert_chain.get(), cert.release());
    EXPECT_EQ(ValidationResults::ValidationStatus::Successful,
              validator()
                  .doVerifyCertChain(*cert_chain, /*callback=*/nullptr, &info,
<<<<<<< HEAD
                                     /*transport_socket_options=*/nullptr, *ssl_ctx, {}, false,
                                     SSL_AD_INTERNAL_ERROR)
=======
                                     /*transport_socket_options=*/nullptr, *ssl_ctx, {}, false)
>>>>>>> c4589506
                  .status);
  } else {
    X509StoreContextPtr store_ctx = X509_STORE_CTX_new();
    EXPECT_TRUE(X509_STORE_CTX_init(store_ctx.get(), store.get(), cert.get(), nullptr));
    EXPECT_TRUE(validator().doSynchronousVerifyCertChain(store_ctx.get(), nullptr, *cert, nullptr));
  }

  cert = readCertFromFile(TestEnvironment::substitute(
      "{{ test_rundir }}/test/extensions/transport_sockets/tls/test_data/spiffe_san_cert.pem"));
  if (Runtime::runtimeFeatureEnabled("envoy.reloadable_features.tls_async_cert_validation")) {
    bssl::UniquePtr<STACK_OF(X509)> cert_chain(sk_X509_new_null());
    sk_X509_push(cert_chain.get(), cert.release());
    EXPECT_EQ(ValidationResults::ValidationStatus::Successful,
              validator()
                  .doVerifyCertChain(*cert_chain, /*callback=*/nullptr, &info,
<<<<<<< HEAD
                                     /*transport_socket_options=*/nullptr, *ssl_ctx, {}, false,
                                     SSL_AD_INTERNAL_ERROR)
=======
                                     /*transport_socket_options=*/nullptr, *ssl_ctx, {}, false)
>>>>>>> c4589506
                  .status);
  } else {
    X509StoreContextPtr store_ctx = X509_STORE_CTX_new();
    EXPECT_TRUE(X509_STORE_CTX_init(store_ctx.get(), store.get(), cert.get(), nullptr));
    EXPECT_TRUE(validator().doSynchronousVerifyCertChain(store_ctx.get(), nullptr, *cert, nullptr));
  }

  // Trust domain matches but it has expired.
  cert = readCertFromFile(TestEnvironment::substitute(
      "{{ test_rundir "
      "}}/test/extensions/transport_sockets/tls/test_data/expired_spiffe_san_cert.pem"));
  if (Runtime::runtimeFeatureEnabled("envoy.reloadable_features.tls_async_cert_validation")) {
    bssl::UniquePtr<STACK_OF(X509)> cert_chain(sk_X509_new_null());
    sk_X509_push(cert_chain.get(), cert.release());
    EXPECT_EQ(ValidationResults::ValidationStatus::Failed,
              validator()
                  .doVerifyCertChain(*cert_chain, /*callback=*/nullptr, &info,
<<<<<<< HEAD
                                     /*transport_socket_options=*/nullptr, *ssl_ctx, {}, false,
                                     SSL_AD_INTERNAL_ERROR)
=======
                                     /*transport_socket_options=*/nullptr, *ssl_ctx, {}, false)
>>>>>>> c4589506
                  .status);
  } else {
    X509StoreContextPtr store_ctx = X509_STORE_CTX_new();
    EXPECT_TRUE(X509_STORE_CTX_init(store_ctx.get(), store.get(), cert.get(), nullptr));
    EXPECT_FALSE(
        validator().doSynchronousVerifyCertChain(store_ctx.get(), nullptr, *cert, nullptr));
  }

  // Does not have san.
  cert = readCertFromFile(TestEnvironment::substitute(
      "{{ test_rundir }}/test/extensions/transport_sockets/tls/test_data/extensions_cert.pem"));
  if (Runtime::runtimeFeatureEnabled("envoy.reloadable_features.tls_async_cert_validation")) {
    bssl::UniquePtr<STACK_OF(X509)> cert_chain(sk_X509_new_null());
    sk_X509_push(cert_chain.get(), cert.release());
    EXPECT_EQ(ValidationResults::ValidationStatus::Failed,
              validator()
                  .doVerifyCertChain(*cert_chain, /*callback=*/nullptr, &info,
<<<<<<< HEAD
                                     /*transport_socket_options=*/nullptr, *ssl_ctx, {}, false,
                                     SSL_AD_INTERNAL_ERROR)
=======
                                     /*transport_socket_options=*/nullptr, *ssl_ctx, {}, false)
>>>>>>> c4589506
                  .status);
  } else {
    X509StoreContextPtr store_ctx = X509_STORE_CTX_new();
    EXPECT_TRUE(X509_STORE_CTX_init(store_ctx.get(), store.get(), cert.get(), nullptr));
    EXPECT_FALSE(
        validator().doSynchronousVerifyCertChain(store_ctx.get(), nullptr, *cert, nullptr));
  }

  EXPECT_EQ(2, stats().fail_verify_error_.value());
}

TEST_P(TestSPIFFEValidator, TestDoVerifyCertChainMultipleTrustDomainAllowExpired) {
  setAllowExpiredCertificate(true);
  initialize(TestEnvironment::substitute(R"EOF(
name: envoy.tls.cert_validator.spiffe
typed_config:
  "@type": type.googleapis.com/envoy.extensions.transport_sockets.tls.v3.SPIFFECertValidatorConfig
  trust_domains:
    - name: example.com
      trust_bundle:
        filename: "{{ test_rundir }}/test/extensions/transport_sockets/tls/test_data/ca_cert.pem"
  )EOF"));

  X509StorePtr store = X509_STORE_new();
  SSLContextPtr ssl_ctx = SSL_CTX_new(TLS_method());
  TestSslExtendedSocketInfo info;
  // Trust domain matches and it has expired but allow_expired_certificate is true, so this
  // should be accepted.
  auto cert = readCertFromFile(TestEnvironment::substitute(
      "{{ test_rundir "
      "}}/test/extensions/transport_sockets/tls/test_data/expired_spiffe_san_cert.pem"));
  if (Runtime::runtimeFeatureEnabled("envoy.reloadable_features.tls_async_cert_validation")) {
    bssl::UniquePtr<STACK_OF(X509)> cert_chain(sk_X509_new_null());
    sk_X509_push(cert_chain.get(), cert.release());
    EXPECT_EQ(ValidationResults::ValidationStatus::Successful,
              validator()
                  .doVerifyCertChain(*cert_chain, /*callback=*/nullptr, &info,
<<<<<<< HEAD
                                     /*transport_socket_options=*/nullptr, *ssl_ctx, {}, false,
                                     SSL_AD_INTERNAL_ERROR)
=======
                                     /*transport_socket_options=*/nullptr, *ssl_ctx, {}, false)
>>>>>>> c4589506
                  .status);
  } else {
    X509StoreContextPtr store_ctx = X509_STORE_CTX_new();
    EXPECT_TRUE(X509_STORE_CTX_init(store_ctx.get(), store.get(), cert.get(), nullptr));
    EXPECT_TRUE(validator().doSynchronousVerifyCertChain(store_ctx.get(), nullptr, *cert, nullptr));
  }

  EXPECT_EQ(0, stats().fail_verify_error_.value());
}

TEST_P(TestSPIFFEValidator, TestDoVerifyCertChainSANMatching) {
  const auto config = TestEnvironment::substitute(R"EOF(
name: envoy.tls.cert_validator.spiffe
typed_config:
  "@type": type.googleapis.com/envoy.extensions.transport_sockets.tls.v3.SPIFFECertValidatorConfig
  trust_domains:
    - name: lyft.com
      trust_bundle:
        filename: "{{ test_rundir }}/test/extensions/transport_sockets/tls/test_data/ca_cert.pem"
  )EOF");

  X509StorePtr store = X509_STORE_new();
  SSLContextPtr ssl_ctx = SSL_CTX_new(TLS_method());
  // URI SAN = spiffe://lyft.com/test-team
  auto cert = readCertFromFile(TestEnvironment::substitute(
      "{{ test_rundir }}/test/extensions/transport_sockets/tls/test_data/san_uri_cert.pem"));
  X509StoreContextPtr store_ctx = X509_STORE_CTX_new();
  EXPECT_TRUE(X509_STORE_CTX_init(store_ctx.get(), store.get(), cert.get(), nullptr));
  bssl::UniquePtr<STACK_OF(X509)> cert_chain(sk_X509_new_null());
  if (Runtime::runtimeFeatureEnabled("envoy.reloadable_features.tls_async_cert_validation")) {
    sk_X509_push(cert_chain.get(), cert.release());
  }
  TestSslExtendedSocketInfo info;
  info.setCertificateValidationStatus(Envoy::Ssl::ClientValidationStatus::NotValidated);
  {
    envoy::type::matcher::v3::StringMatcher matcher;
    matcher.set_prefix("spiffe://lyft.com/");
    setSanMatchers({matcher});
    initialize(config);
    if (Runtime::runtimeFeatureEnabled("envoy.reloadable_features.tls_async_cert_validation")) {
      EXPECT_EQ(ValidationResults::ValidationStatus::Successful,
                validator()
                    .doVerifyCertChain(*cert_chain, /*callback=*/nullptr, &info,
<<<<<<< HEAD
                                       /*transport_socket_options=*/nullptr, *ssl_ctx, {}, false,
                                       SSL_AD_INTERNAL_ERROR)
=======
                                       /*transport_socket_options=*/nullptr, *ssl_ctx, {}, false)
>>>>>>> c4589506
                    .status);
    } else {
      EXPECT_TRUE(validator().doSynchronousVerifyCertChain(store_ctx.get(), &info, *cert, nullptr));
    }
    EXPECT_EQ(info.certificateValidationStatus(), Envoy::Ssl::ClientValidationStatus::Validated);
  }
  {
    envoy::type::matcher::v3::StringMatcher matcher;
    matcher.set_prefix("spiffe://example.com/");
    setSanMatchers({matcher});
    initialize(config);
    if (Runtime::runtimeFeatureEnabled("envoy.reloadable_features.tls_async_cert_validation")) {
      EXPECT_EQ(ValidationResults::ValidationStatus::Failed,
                validator()
                    .doVerifyCertChain(*cert_chain, /*callback=*/nullptr, &info,
<<<<<<< HEAD
                                       /*transport_socket_options=*/nullptr, *ssl_ctx, {}, false,
                                       SSL_AD_INTERNAL_ERROR)
=======
                                       /*transport_socket_options=*/nullptr, *ssl_ctx, {}, false)
>>>>>>> c4589506
                    .status);
    } else {
      EXPECT_FALSE(
          validator().doSynchronousVerifyCertChain(store_ctx.get(), &info, *cert, nullptr));
    }
    EXPECT_EQ(info.certificateValidationStatus(), Envoy::Ssl::ClientValidationStatus::Failed);
    EXPECT_EQ(1, stats().fail_verify_san_.value());
    stats().fail_verify_san_.reset();
  }
}

TEST_P(TestSPIFFEValidator, TestDoVerifyCertChainIntermediateCerts) {
  initialize(TestEnvironment::substitute(R"EOF(
name: envoy.tls.cert_validator.spiffe
typed_config:
  "@type": type.googleapis.com/envoy.extensions.transport_sockets.tls.v3.SPIFFECertValidatorConfig
  trust_domains:
    - name: example.com
      trust_bundle:
        filename: "{{ test_rundir }}/test/extensions/transport_sockets/tls/test_data/ca_cert.pem"
  )EOF"));

  TestSslExtendedSocketInfo info;
  // Chain contains workload, intermediate, and ca cert, so it should be accepted.
  auto cert = readCertFromFile(TestEnvironment::substitute(
      "{{ test_rundir }}/test/extensions/transport_sockets/tls/test_data/"
      "spiffe_san_signed_by_intermediate_cert.pem"));
  auto intermediate_ca_cert = readCertFromFile(TestEnvironment::substitute(
      "{{ test_rundir }}/test/extensions/transport_sockets/tls/test_data/"
      "intermediate_ca_cert.pem"));

  if (Runtime::runtimeFeatureEnabled("envoy.reloadable_features.tls_async_cert_validation")) {
    SSLContextPtr ssl_ctx = SSL_CTX_new(TLS_method());
    bssl::UniquePtr<STACK_OF(X509)> cert_chain(sk_X509_new_null());
    sk_X509_push(cert_chain.get(), cert.release());
    sk_X509_push(cert_chain.get(), intermediate_ca_cert.release());
    EXPECT_EQ(ValidationResults::ValidationStatus::Successful,
              validator()
                  .doVerifyCertChain(*cert_chain, /*callback=*/nullptr, &info,
<<<<<<< HEAD
                                     /*transport_socket_options=*/nullptr, *ssl_ctx, {}, false,
                                     SSL_AD_INTERNAL_ERROR)
=======
                                     /*transport_socket_options=*/nullptr, *ssl_ctx, {}, false)
>>>>>>> c4589506
                  .status);
  } else {
    X509StorePtr store = X509_STORE_new();
    STACK_OF(X509)* intermediates = sk_X509_new_null();
    sk_X509_push(intermediates, intermediate_ca_cert.release());
    X509StoreContextPtr store_ctx = X509_STORE_CTX_new();
    EXPECT_TRUE(X509_STORE_CTX_init(store_ctx.get(), store.get(), cert.get(), intermediates));
    EXPECT_TRUE(validator().doSynchronousVerifyCertChain(store_ctx.get(), nullptr, *cert, nullptr));
    sk_X509_pop_free(intermediates, X509_free);
  }
}

void addIA5StringGenNameExt(X509* cert, int type, const std::string name) {
  GeneralNamesPtr gens = sk_GENERAL_NAME_new_null();
  GENERAL_NAME* gen = GENERAL_NAME_new(); // ownership taken by "gens"
  ASN1IA5StringPtr ia5 = ASN1_IA5STRING_new();
  EXPECT_TRUE(ASN1_STRING_set(ia5.get(), name.data(), name.length()));
  GENERAL_NAME_set0_value(gen, type, ia5.release());
  sk_GENERAL_NAME_push(gens.get(), gen);
  EXPECT_TRUE(X509_add1_ext_i2d(cert, NID_subject_alt_name, gens.get(), 0, X509V3_ADD_DEFAULT));
}

TEST_P(TestSPIFFEValidator, TestMatchSubjectAltNameWithURISan) {
  envoy::type::matcher::v3::StringMatcher exact_matcher, prefix_matcher, regex_matcher;
  exact_matcher.set_exact("spiffe://example.com/workload");
  prefix_matcher.set_prefix("spiffe://envoy.com");
  regex_matcher.mutable_safe_regex()->mutable_google_re2();
  regex_matcher.mutable_safe_regex()->set_regex("spiffe:\\/\\/([a-z]+)\\.myorg\\.com\\/.+");
  setSanMatchers({exact_matcher, prefix_matcher, regex_matcher});
  initialize(TestEnvironment::substitute(R"EOF(
name: envoy.tls.cert_validator.spiffe
typed_config:
  "@type": type.googleapis.com/envoy.extensions.transport_sockets.tls.v3.SPIFFECertValidatorConfig
  trust_domains:
    - name: lyft.com
      trust_bundle:
        filename: "{{ test_rundir }}/test/extensions/transport_sockets/tls/test_data/ca_cert.pem"
  )EOF"));

  {
    X509Ptr leaf = X509_new();
    addIA5StringGenNameExt(leaf.get(), GEN_URI, "spiffe://envoy.com/myapp");
    EXPECT_TRUE(validator().matchSubjectAltName(*leaf.get()));
  }
  {
    X509Ptr leaf = X509_new();
    addIA5StringGenNameExt(leaf.get(), GEN_URI, "spiffe://example.com/workload");
    EXPECT_TRUE(validator().matchSubjectAltName(*leaf.get()));
  }
  {
    X509Ptr leaf = X509_new();
    addIA5StringGenNameExt(leaf.get(), GEN_URI, "spiffe://example.com/otherworkload");
    EXPECT_FALSE(validator().matchSubjectAltName(*leaf.get()));
  }
  {
    X509Ptr leaf = X509_new();
    addIA5StringGenNameExt(leaf.get(), GEN_URI, "spiffe://foo.myorg.com/workload");
    EXPECT_TRUE(validator().matchSubjectAltName(*leaf.get()));
  }
  {
    X509Ptr leaf = X509_new();
    addIA5StringGenNameExt(leaf.get(), GEN_URI, "spiffe://bar.myorg.com/workload");
    EXPECT_TRUE(validator().matchSubjectAltName(*leaf.get()));
  }
}

// SPIFFE validator ignores any SANs other than URI.
TEST_P(TestSPIFFEValidator, TestMatchSubjectAltNameWithoutURISan) {
  envoy::type::matcher::v3::StringMatcher exact_matcher, prefix_matcher;
  exact_matcher.set_exact("spiffe://example.com/workload");
  prefix_matcher.set_prefix("envoy");
  setSanMatchers({exact_matcher, prefix_matcher});
  initialize(TestEnvironment::substitute(R"EOF(
name: envoy.tls.cert_validator.spiffe
typed_config:
  "@type": type.googleapis.com/envoy.extensions.transport_sockets.tls.v3.SPIFFECertValidatorConfig
  trust_domains:
    - name: lyft.com
      trust_bundle:
        filename: "{{ test_rundir }}/test/extensions/transport_sockets/tls/test_data/ca_cert.pem"
  )EOF"));

  {
    X509Ptr leaf = X509_new();
    addIA5StringGenNameExt(leaf.get(), GEN_DNS, "envoy.com/workload");
    EXPECT_FALSE(validator().matchSubjectAltName(*leaf.get()));
  }
  {
    X509Ptr leaf = X509_new();
    addIA5StringGenNameExt(leaf.get(), GEN_DNS, "spiffe://example.com/workload");
    EXPECT_FALSE(validator().matchSubjectAltName(*leaf.get()));
  }
  {
    X509Ptr leaf = X509_new();
    addIA5StringGenNameExt(leaf.get(), GEN_EMAIL, "envoy@example.co.jp");
    EXPECT_FALSE(validator().matchSubjectAltName(*leaf.get()));
  }
}

TEST_P(TestSPIFFEValidator, TestGetCaCertInformation) {
  initialize();

  // No cert is set so this should be nullptr.
  EXPECT_FALSE(validator().getCaCertInformation());

  initialize(TestEnvironment::substitute(R"EOF(
name: envoy.tls.cert_validator.spiffe
typed_config:
  "@type": type.googleapis.com/envoy.extensions.transport_sockets.tls.v3.SPIFFECertValidatorConfig
  trust_domains:
    - name: lyft.com
      trust_bundle:
        filename: "{{ test_rundir }}/test/extensions/transport_sockets/tls/test_data/spiffe_san_cert.pem"
    - name: example.com
      trust_bundle:
        filename: "{{ test_rundir }}/test/extensions/transport_sockets/tls/test_data/ca_cert.pem"
  )EOF"));

  auto actual = validator().getCaCertInformation();
  EXPECT_TRUE(actual);
}

TEST_P(TestSPIFFEValidator, TestDaysUntilFirstCertExpires) {
  initialize();
  EXPECT_EQ(std::numeric_limits<uint32_t>::max(), validator().daysUntilFirstCertExpires().value());

  Event::SimulatedTimeSystem time_system;
  time_system.setSystemTime(std::chrono::milliseconds(0));

  initialize(TestEnvironment::substitute(R"EOF(
name: envoy.tls.cert_validator.spiffe
typed_config:
  "@type": type.googleapis.com/envoy.extensions.transport_sockets.tls.v3.SPIFFECertValidatorConfig
  trust_domains:
    - name: lyft.com
      trust_bundle:
        filename: "{{ test_rundir }}/test/extensions/transport_sockets/tls/test_data/spiffe_san_cert.pem"
    - name: example.com
      trust_bundle:
        filename: "{{ test_rundir }}/test/extensions/transport_sockets/tls/test_data/intermediate_ca_cert.pem"
  )EOF"),
             time_system);
  EXPECT_EQ(19231, validator().daysUntilFirstCertExpires().value());
  time_system.setSystemTime(std::chrono::milliseconds(864000000));
  EXPECT_EQ(19221, validator().daysUntilFirstCertExpires().value());
}

TEST_P(TestSPIFFEValidator, TestDaysUntilFirstCertExpiresExpired) {
  Event::SimulatedTimeSystem time_system;
  // 2033-05-18 03:33:20 UTC
  const time_t known_date_time = 2000000000;
  time_system.setSystemTime(std::chrono::system_clock::from_time_t(known_date_time));

  initialize(TestEnvironment::substitute(R"EOF(
name: envoy.tls.cert_validator.spiffe
typed_config:
  "@type": type.googleapis.com/envoy.extensions.transport_sockets.tls.v3.SPIFFECertValidatorConfig
  trust_domains:
    - name: example.com
      trust_bundle:
        filename: "{{ test_rundir }}/test/extensions/transport_sockets/tls/test_data/spiffe_san_cert.pem"
  )EOF"),
             time_system);

  EXPECT_EQ(absl::nullopt, validator().daysUntilFirstCertExpires());
}

TEST_P(TestSPIFFEValidator, TestAddClientValidationContext) {
  Event::TestRealTimeSystem time_system;
  initialize(TestEnvironment::substitute(R"EOF(
name: envoy.tls.cert_validator.spiffe
typed_config:
  "@type": type.googleapis.com/envoy.extensions.transport_sockets.tls.v3.SPIFFECertValidatorConfig
  trust_domains:
    - name: lyft.com
      trust_bundle:
        filename: "{{ test_rundir }}/test/extensions/transport_sockets/tls/test_data/spiffe_san_cert.pem"
    - name: example.com
      trust_bundle:
        filename: "{{ test_rundir }}/test/extensions/transport_sockets/tls/test_data/ca_cert.pem"
    - name: foo.com
      trust_bundle:
        filename: "{{ test_rundir }}/test/extensions/transport_sockets/tls/test_data/ca_cert.pem"
  )EOF"),
             time_system);

  bool foundTestServer = false;
  bool foundTestCA = false;
  SSLContextPtr ctx = SSL_CTX_new(TLS_method());
  validator().addClientValidationContext(ctx.get(), false);
  for (X509_NAME* name : SSL_CTX_get_client_CA_list(ctx.get())) {
    const int cn_index = X509_NAME_get_index_by_NID(name, NID_commonName, -1);
    EXPECT_TRUE(cn_index >= 0);
    X509_NAME_ENTRY* cn_entry = X509_NAME_get_entry(name, cn_index);
    EXPECT_TRUE(cn_entry);
    ASN1_STRING* cn_asn1 = X509_NAME_ENTRY_get_data(cn_entry);
    EXPECT_TRUE(cn_asn1);

    auto cn_str = std::string(reinterpret_cast<char const*>(ASN1_STRING_data(cn_asn1)));
    if (cn_str == "Test Server") {
      foundTestServer = true;
    } else if (cn_str == "Test CA") {
      foundTestCA = true;
    }
  }

  EXPECT_TRUE(foundTestServer);
  EXPECT_TRUE(foundTestCA);
}

TEST_P(TestSPIFFEValidator, TestUpdateDigestForSessionId) {
  Event::TestRealTimeSystem time_system;
  initialize(TestEnvironment::substitute(R"EOF(
name: envoy.tls.cert_validator.spiffe
typed_config:
  "@type": type.googleapis.com/envoy.extensions.transport_sockets.tls.v3.SPIFFECertValidatorConfig
  trust_domains:
    - name: lyft.com
      trust_bundle:
        filename: "{{ test_rundir }}/test/extensions/transport_sockets/tls/test_data/spiffe_san_cert.pem"
    - name: example.com
      trust_bundle:
        filename: "{{ test_rundir }}/test/extensions/transport_sockets/tls/test_data/ca_cert.pem"
  )EOF"),
             time_system);
  uint8_t hash_buffer[EVP_MAX_MD_SIZE];
  bssl::ScopedEVP_MD_CTX md;
  EVP_DigestInit(md.get(), EVP_sha256());
  validator().updateDigestForSessionId(md, hash_buffer, SHA256_DIGEST_LENGTH);
}

} // namespace Tls
} // namespace TransportSockets
} // namespace Extensions
} // namespace Envoy<|MERGE_RESOLUTION|>--- conflicted
+++ resolved
@@ -244,12 +244,7 @@
   EXPECT_EQ(ValidationResults::ValidationStatus::Failed,
             validator()
                 .doVerifyCertChain(*cert_chain, /*callback=*/nullptr, &info,
-<<<<<<< HEAD
-                                   /*transport_socket_options=*/nullptr, *ssl_ctx, {}, false,
-                                   SSL_AD_INTERNAL_ERROR)
-=======
                                    /*transport_socket_options=*/nullptr, *ssl_ctx, {}, false)
->>>>>>> c4589506
                 .status);
   EXPECT_EQ(1, stats().fail_verify_error_.value());
   EXPECT_EQ(info.certificateValidationStatus(), Envoy::Ssl::ClientValidationStatus::NotValidated);
@@ -268,12 +263,7 @@
     EXPECT_EQ(ValidationResults::ValidationStatus::Failed,
               validator()
                   .doVerifyCertChain(*cert_chain, /*callback=*/nullptr, &info,
-<<<<<<< HEAD
-                                     /*transport_socket_options=*/nullptr, *ssl_ctx, {}, false,
-                                     SSL_AD_INTERNAL_ERROR)
-=======
-                                     /*transport_socket_options=*/nullptr, *ssl_ctx, {}, false)
->>>>>>> c4589506
+                                     /*transport_socket_options=*/nullptr, *ssl_ctx, {}, false)
                   .status);
   } else {
     X509StoreContextPtr store_ctx = X509_STORE_CTX_new();
@@ -306,12 +296,7 @@
     EXPECT_EQ(ValidationResults::ValidationStatus::Successful,
               validator()
                   .doVerifyCertChain(*cert_chain, /*callback=*/nullptr, &info,
-<<<<<<< HEAD
-                                     /*transport_socket_options=*/nullptr, *ssl_ctx, {}, false,
-                                     SSL_AD_INTERNAL_ERROR)
-=======
-                                     /*transport_socket_options=*/nullptr, *ssl_ctx, {}, false)
->>>>>>> c4589506
+                                     /*transport_socket_options=*/nullptr, *ssl_ctx, {}, false)
                   .status);
   } else {
     X509StoreContextPtr store_ctx = X509_STORE_CTX_new();
@@ -328,12 +313,7 @@
     EXPECT_EQ(ValidationResults::ValidationStatus::Failed,
               validator()
                   .doVerifyCertChain(*cert_chain, /*callback=*/nullptr, &info,
-<<<<<<< HEAD
-                                     /*transport_socket_options=*/nullptr, *ssl_ctx, {}, false,
-                                     SSL_AD_INTERNAL_ERROR)
-=======
-                                     /*transport_socket_options=*/nullptr, *ssl_ctx, {}, false)
->>>>>>> c4589506
+                                     /*transport_socket_options=*/nullptr, *ssl_ctx, {}, false)
                   .status);
   } else {
     X509StoreContextPtr store_ctx = X509_STORE_CTX_new();
@@ -351,12 +331,7 @@
     EXPECT_EQ(ValidationResults::ValidationStatus::Failed,
               validator()
                   .doVerifyCertChain(*cert_chain, /*callback=*/nullptr, &info,
-<<<<<<< HEAD
-                                     /*transport_socket_options=*/nullptr, *ssl_ctx, {}, false,
-                                     SSL_AD_INTERNAL_ERROR)
-=======
-                                     /*transport_socket_options=*/nullptr, *ssl_ctx, {}, false)
->>>>>>> c4589506
+                                     /*transport_socket_options=*/nullptr, *ssl_ctx, {}, false)
                   .status);
   } else {
     X509StoreContextPtr store_ctx = X509_STORE_CTX_new();
@@ -395,12 +370,7 @@
     EXPECT_EQ(ValidationResults::ValidationStatus::Successful,
               validator()
                   .doVerifyCertChain(*cert_chain, /*callback=*/nullptr, &info,
-<<<<<<< HEAD
-                                     /*transport_socket_options=*/nullptr, *ssl_ctx, {}, false,
-                                     SSL_AD_INTERNAL_ERROR)
-=======
-                                     /*transport_socket_options=*/nullptr, *ssl_ctx, {}, false)
->>>>>>> c4589506
+                                     /*transport_socket_options=*/nullptr, *ssl_ctx, {}, false)
                   .status);
   } else {
     X509StoreContextPtr store_ctx = X509_STORE_CTX_new();
@@ -416,12 +386,7 @@
     EXPECT_EQ(ValidationResults::ValidationStatus::Successful,
               validator()
                   .doVerifyCertChain(*cert_chain, /*callback=*/nullptr, &info,
-<<<<<<< HEAD
-                                     /*transport_socket_options=*/nullptr, *ssl_ctx, {}, false,
-                                     SSL_AD_INTERNAL_ERROR)
-=======
-                                     /*transport_socket_options=*/nullptr, *ssl_ctx, {}, false)
->>>>>>> c4589506
+                                     /*transport_socket_options=*/nullptr, *ssl_ctx, {}, false)
                   .status);
   } else {
     X509StoreContextPtr store_ctx = X509_STORE_CTX_new();
@@ -439,12 +404,7 @@
     EXPECT_EQ(ValidationResults::ValidationStatus::Failed,
               validator()
                   .doVerifyCertChain(*cert_chain, /*callback=*/nullptr, &info,
-<<<<<<< HEAD
-                                     /*transport_socket_options=*/nullptr, *ssl_ctx, {}, false,
-                                     SSL_AD_INTERNAL_ERROR)
-=======
-                                     /*transport_socket_options=*/nullptr, *ssl_ctx, {}, false)
->>>>>>> c4589506
+                                     /*transport_socket_options=*/nullptr, *ssl_ctx, {}, false)
                   .status);
   } else {
     X509StoreContextPtr store_ctx = X509_STORE_CTX_new();
@@ -462,12 +422,7 @@
     EXPECT_EQ(ValidationResults::ValidationStatus::Failed,
               validator()
                   .doVerifyCertChain(*cert_chain, /*callback=*/nullptr, &info,
-<<<<<<< HEAD
-                                     /*transport_socket_options=*/nullptr, *ssl_ctx, {}, false,
-                                     SSL_AD_INTERNAL_ERROR)
-=======
-                                     /*transport_socket_options=*/nullptr, *ssl_ctx, {}, false)
->>>>>>> c4589506
+                                     /*transport_socket_options=*/nullptr, *ssl_ctx, {}, false)
                   .status);
   } else {
     X509StoreContextPtr store_ctx = X509_STORE_CTX_new();
@@ -505,12 +460,7 @@
     EXPECT_EQ(ValidationResults::ValidationStatus::Successful,
               validator()
                   .doVerifyCertChain(*cert_chain, /*callback=*/nullptr, &info,
-<<<<<<< HEAD
-                                     /*transport_socket_options=*/nullptr, *ssl_ctx, {}, false,
-                                     SSL_AD_INTERNAL_ERROR)
-=======
-                                     /*transport_socket_options=*/nullptr, *ssl_ctx, {}, false)
->>>>>>> c4589506
+                                     /*transport_socket_options=*/nullptr, *ssl_ctx, {}, false)
                   .status);
   } else {
     X509StoreContextPtr store_ctx = X509_STORE_CTX_new();
@@ -554,12 +504,7 @@
       EXPECT_EQ(ValidationResults::ValidationStatus::Successful,
                 validator()
                     .doVerifyCertChain(*cert_chain, /*callback=*/nullptr, &info,
-<<<<<<< HEAD
-                                       /*transport_socket_options=*/nullptr, *ssl_ctx, {}, false,
-                                       SSL_AD_INTERNAL_ERROR)
-=======
                                        /*transport_socket_options=*/nullptr, *ssl_ctx, {}, false)
->>>>>>> c4589506
                     .status);
     } else {
       EXPECT_TRUE(validator().doSynchronousVerifyCertChain(store_ctx.get(), &info, *cert, nullptr));
@@ -575,12 +520,7 @@
       EXPECT_EQ(ValidationResults::ValidationStatus::Failed,
                 validator()
                     .doVerifyCertChain(*cert_chain, /*callback=*/nullptr, &info,
-<<<<<<< HEAD
-                                       /*transport_socket_options=*/nullptr, *ssl_ctx, {}, false,
-                                       SSL_AD_INTERNAL_ERROR)
-=======
                                        /*transport_socket_options=*/nullptr, *ssl_ctx, {}, false)
->>>>>>> c4589506
                     .status);
     } else {
       EXPECT_FALSE(
@@ -620,12 +560,7 @@
     EXPECT_EQ(ValidationResults::ValidationStatus::Successful,
               validator()
                   .doVerifyCertChain(*cert_chain, /*callback=*/nullptr, &info,
-<<<<<<< HEAD
-                                     /*transport_socket_options=*/nullptr, *ssl_ctx, {}, false,
-                                     SSL_AD_INTERNAL_ERROR)
-=======
-                                     /*transport_socket_options=*/nullptr, *ssl_ctx, {}, false)
->>>>>>> c4589506
+                                     /*transport_socket_options=*/nullptr, *ssl_ctx, {}, false)
                   .status);
   } else {
     X509StorePtr store = X509_STORE_new();
