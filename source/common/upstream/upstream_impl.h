--- conflicted
+++ resolved
@@ -703,13 +703,9 @@
                   Stats::ScopeSharedPtr&& stats_scope, bool added_via_api,
                   Server::Configuration::TransportSocketFactoryContext&);
 
-<<<<<<< HEAD
-  static Stats::LazyInit<ClusterTrafficStats>
-  generateStats(Stats::Scope& scope, const ClusterTrafficStatNames& cluster_stat_names);
-=======
-  static LazyClusterTrafficStats generateStats(Stats::Scope& scope,
-                                               const ClusterTrafficStatNames& cluster_stat_names);
->>>>>>> 818752cb
+  static std::unique_ptr<LazyableClusterTrafficStats>
+  generateStats(Stats::Scope& scope, const ClusterTrafficStatNames& cluster_stat_names,
+                bool lazyinit = false);
   static ClusterLoadReportStats
   generateLoadReportStats(Stats::Scope& scope, const ClusterLoadReportStatNames& stat_names);
   static ClusterCircuitBreakersStats
@@ -796,11 +792,10 @@
   const std::string& observabilityName() const override { return observability_name_; }
   ResourceManager& resourceManager(ResourcePriority priority) const override;
   TransportSocketMatcher& transportSocketMatcher() const override { return *socket_matcher_; }
-<<<<<<< HEAD
-  Stats::LazyInit<ClusterTrafficStats>& trafficStats() const override { return traffic_stats_; }
-=======
-  LazyClusterTrafficStats& trafficStats() const override { return traffic_stats_; }
->>>>>>> 818752cb
+  LazyableClusterTrafficStats& trafficStats() const override {
+    ASSERT(traffic_stats_ != nullptr);
+    return *traffic_stats_;
+  }
   ClusterConfigUpdateStats& configUpdateStats() const override { return config_update_stats_; }
   ClusterLbStats& lbStats() const override { return lb_stats_; }
   ClusterEndpointStats& endpointStats() const override { return endpoint_stats_; }
@@ -922,11 +917,7 @@
   const uint32_t per_connection_buffer_limit_bytes_;
   TransportSocketMatcherPtr socket_matcher_;
   Stats::ScopeSharedPtr stats_scope_;
-<<<<<<< HEAD
-  mutable Stats::LazyInit<ClusterTrafficStats> traffic_stats_;
-=======
-  mutable LazyClusterTrafficStats traffic_stats_;
->>>>>>> 818752cb
+  const std::unique_ptr<LazyableClusterTrafficStats> traffic_stats_;
   mutable ClusterConfigUpdateStats config_update_stats_;
   mutable ClusterLbStats lb_stats_;
   mutable ClusterEndpointStats endpoint_stats_;
