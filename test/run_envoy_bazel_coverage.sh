--- conflicted
+++ resolved
@@ -19,19 +19,12 @@
 elif [[ -n "${COVERAGE_TARGET}" ]]; then
   COVERAGE_TARGETS=${COVERAGE_TARGET}
 else
-<<<<<<< HEAD
   COVERAGE_TARGETS=//test/...
 fi
 
-# For fuzz builds, filter out fuzz targets.
-if [ "$FUZZ_COVERAGE" == "true" ]
-then
-  COVERAGE_TARGETS="$(bazel query ${BAZEL_QUERY_OPTIONS} "attr('tags', 'fuzz_target', ${COVERAGE_TARGETS})")"
-=======
-  # For fuzz builds, this overrides to just fuzz targets.
-  COVERAGE_TARGETS=//test/... && [[ ${FUZZ_COVERAGE} == "true" ]] &&
-    COVERAGE_TARGETS="$(bazel query 'attr("tags", "fuzzer", //test/...)')"
->>>>>>> a5f2f12b
+# For fuzz builds, filter out only libFuzzer linked targets.
+if [ "$FUZZ_COVERAGE" == "true" ]; then
+  COVERAGE_TARGETS="$(bazel query ${BAZEL_QUERY_OPTIONS} "attr('tags', 'fuzzer', ${COVERAGE_TARGETS})")"
 fi
 
 if [[ "${FUZZ_COVERAGE}" == "true" ]]; then
@@ -40,59 +33,14 @@
   BAZEL_BUILD_OPTIONS+=" --config=test-coverage --test_tag_filters=-nocoverage,-fuzz_target"
 fi
 
-<<<<<<< HEAD
-# Set the bazel targets to run.
-BAZEL_TARGET=//test/coverage:coverage_tests && [[ ${FUZZ_COVERAGE} == "true" ]] && BAZEL_TARGET=${COVERAGE_TARGETS}
-
-# Add binaries to OBJECTS to pass in to llvm-cov
-OBJECTS=""
-# For nornaml builds, BAZEL_TARGET only contains //test/coverage:coverage_tests
-for t in ${BAZEL_TARGET}
-do
-  # Set test args. If normal coverage run, this is --log-path /dev/null
-  if [ "$FUZZ_COVERAGE" == "true" ]
-  then
-    # If this is a fuzz target, set args to be the temp corpus.
-    TARGET_BINARY="${t/://}"
-    CORPUS_LOCATION="${TARGET_BINARY:2}"
-    TEST_ARGS=(--test_arg="${FUZZ_TEMPDIR}/${CORPUS_LOCATION////_}_corpus" --test_arg="-runs=0")
-    if [[ -z "${OBJECTS}" ]]; then
-      # The first object needs to be passed without -object= flag.
-      OBJECTS="bazel-bin/${TARGET_BINARY:2}_with_libfuzzer"
-    else
-      OBJECTS="$OBJECTS -object=bazel-bin/${TARGET_BINARY:2}_with_libfuzzer"
-    fi
-    TARGET="${t}"
-  else
-    TEST_ARGS=(--test_arg="--log-path /dev/null" --test_arg="-l trace")
-    OBJECTS="bazel-bin/test/coverage/coverage_tests"
-    TARGET="${t}"
-  fi
-
-  BAZEL_USE_LLVM_NATIVE_COVERAGE=1 GCOV=llvm-profdata bazel coverage ${BAZEL_BUILD_OPTIONS} \
-    -c fastbuild --copt=-DNDEBUG --instrumentation_filter=//source/...,//include/... \
-    --test_timeout=2000 --cxxopt="-DENVOY_CONFIG_COVERAGE=1" --test_output=errors \
-    "${TEST_ARGS[@]}" --test_env=HEAPCHECK=  ${TARGET}
-done
-=======
 bazel coverage ${BAZEL_BUILD_OPTIONS} --test_output=all ${COVERAGE_TARGETS}
->>>>>>> a5f2f12b
 
 COVERAGE_DIR="${SRCDIR}"/generated/coverage && [[ ${FUZZ_COVERAGE} == "true" ]] && COVERAGE_DIR="${SRCDIR}"/generated/fuzz_coverage
 mkdir -p "${COVERAGE_DIR}"
 
-<<<<<<< HEAD
-COVERAGE_IGNORE_REGEX="(/external/|pb\.(validate\.)?(h|cc)|/chromium_url/|/test/|/tmp|/tools/|/third_party/|/source/extensions/quic_listeners/quiche/)"
-BAZEL_OUT=test/coverage/coverage_tests/ && [[ ${FUZZ_COVERAGE} == "true" ]] && BAZEL_OUT=test/
-COVERAGE_DATA="${COVERAGE_DIR}/coverage.dat"
-
-echo "Merging coverage data..."
-llvm-profdata merge -sparse -o ${COVERAGE_DATA} $(find -L bazel-out/k8-fastbuild/testlogs/${BAZEL_OUT} -name coverage.dat)
-=======
 COVERAGE_DATA="${COVERAGE_DIR}/coverage.dat"
 
 cp bazel-out/_coverage/_coverage_report.dat "${COVERAGE_DATA}"
->>>>>>> a5f2f12b
 
 COVERAGE_VALUE=$(genhtml --prefix ${PWD} --output "${COVERAGE_DIR}" "${COVERAGE_DATA}" | tee /dev/stderr | grep lines... | cut -d ' ' -f 4)
 COVERAGE_VALUE=${COVERAGE_VALUE%?}
@@ -104,21 +52,12 @@
   [[ -z "${ENVOY_COVERAGE_DIR}" ]] || rsync -av "${COVERAGE_DIR}"/ "${ENVOY_COVERAGE_DIR}"
 fi
 
-<<<<<<< HEAD
-if [ "$VALIDATE_COVERAGE" == "true" ]
-then
-  COVERAGE_VALUE=$(llvm-cov export ${OBJECTS} -instr-profile="${COVERAGE_DATA}" \
-    -ignore-filename-regex="${COVERAGE_IGNORE_REGEX}" -summary-only | \
-    python3 -c "import sys, json; print(json.load(sys.stdin)['data'][0]['totals']['lines']['percent'])")
-  COVERAGE_THRESHOLD=97.0 && [[ ${FUZZ_COVERAGE} == "true" ]] && COVERAGE_THRESHOLD=27.0
-=======
 if [[ "$VALIDATE_COVERAGE" == "true" ]]; then
   if [[ "${FUZZ_COVERAGE}" == "true" ]]; then
     COVERAGE_THRESHOLD=27.0
   else
     COVERAGE_THRESHOLD=97.0
   fi
->>>>>>> a5f2f12b
   COVERAGE_FAILED=$(echo "${COVERAGE_VALUE}<${COVERAGE_THRESHOLD}" | bc)
   if test ${COVERAGE_FAILED} -eq 1; then
       echo Code coverage ${COVERAGE_VALUE} is lower than limit of ${COVERAGE_THRESHOLD}
