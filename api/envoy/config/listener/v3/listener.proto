--- conflicted
+++ resolved
@@ -106,7 +106,7 @@
   // The address that the listener should listen on. In general, the address must be unique, though
   // that is governed by the bind rules of the OS. E.g., multiple listeners can listen on port 0 on
   // Linux as the actual port will be allocated by the OS.
-<<<<<<< HEAD
+  // Required unless *api_listener* or *listener_specifier* is populated.
   // TODO (soulxu): deprecated the `address` field after `addresses` implemented.
   core.v3.Address address = 2;
 
@@ -115,10 +115,6 @@
   // Linux as the actual port will be allocated by the OS. For multiple addresses in single listener,
   // all addresses are the same protocol, and multiple internal addresses don't support now.
   repeated core.v3.Address addresses = 33;
-=======
-  // Required unless *api_listener* or *listener_specifier* is populated.
-  core.v3.Address address = 2;
->>>>>>> 6df56d07
 
   // Optional prefix to use on listener stats. If empty, the stats will be rooted at
   // `listener.<address as string>.`. If non-empty, stats will be rooted at
