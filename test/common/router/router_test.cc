#include <chrono>
#include <cstdint>
#include <string>

#include "common/buffer/buffer_impl.h"
#include "common/common/empty_string.h"
#include "common/config/metadata.h"
#include "common/config/well_known_names.h"
#include "common/http/context_impl.h"
#include "common/network/socket_option_factory.h"
#include "common/network/utility.h"
#include "common/router/config_impl.h"
#include "common/router/debug_config.h"
#include "common/router/router.h"
#include "common/tracing/http_tracer_impl.h"
#include "common/upstream/upstream_impl.h"

#include "test/common/http/common.h"
#include "test/mocks/http/mocks.h"
#include "test/mocks/local_info/mocks.h"
#include "test/mocks/network/mocks.h"
#include "test/mocks/router/mocks.h"
#include "test/mocks/runtime/mocks.h"
#include "test/mocks/ssl/mocks.h"
#include "test/mocks/tracing/mocks.h"
#include "test/mocks/upstream/mocks.h"
#include "test/test_common/environment.h"
#include "test/test_common/printers.h"
#include "test/test_common/simulated_time_system.h"
#include "test/test_common/utility.h"

#include "gmock/gmock.h"
#include "gtest/gtest.h"

using testing::_;
using testing::AnyNumber;
using testing::AssertionFailure;
using testing::AssertionResult;
using testing::AssertionSuccess;
using testing::AtLeast;
using testing::Eq;
using testing::InSequence;
using testing::Invoke;
using testing::Matcher;
using testing::MockFunction;
using testing::NiceMock;
using testing::Ref;
using testing::Return;
using testing::ReturnPointee;
using testing::ReturnRef;
using testing::SaveArg;
using testing::StartsWith;

namespace Envoy {
namespace Router {

class TestFilter : public Filter {
public:
  using Filter::Filter;
  // Filter
  RetryStatePtr createRetryState(const RetryPolicy&, Http::HeaderMap&, const Upstream::ClusterInfo&,
                                 Runtime::Loader&, Runtime::RandomGenerator&, Event::Dispatcher&,
                                 Upstream::ResourcePriority) override {
    EXPECT_EQ(nullptr, retry_state_);
    retry_state_ = new NiceMock<MockRetryState>();
    if (reject_all_hosts_) {
      // Set up RetryState to always reject the host
      ON_CALL(*retry_state_, shouldSelectAnotherHost(_)).WillByDefault(Return(true));
    }
    return RetryStatePtr{retry_state_};
  }

  const Network::Connection* downstreamConnection() const override {
    return &downstream_connection_;
  }

  NiceMock<Network::MockConnection> downstream_connection_;
  MockRetryState* retry_state_{};
  bool reject_all_hosts_ = false;
};

class RouterTestBase : public testing::Test {
public:
  RouterTestBase(bool start_child_span, bool suppress_envoy_headers,
                 Protobuf::RepeatedPtrField<std::string> strict_headers_to_check)
      : http_context_(stats_store_.symbolTable()), shadow_writer_(new MockShadowWriter()),
        config_("test.", local_info_, stats_store_, cm_, runtime_, random_,
                ShadowWriterPtr{shadow_writer_}, true, start_child_span, suppress_envoy_headers,
                std::move(strict_headers_to_check), test_time_.timeSystem(), http_context_),
        router_(config_) {
    router_.setDecoderFilterCallbacks(callbacks_);
    upstream_locality_.set_zone("to_az");

    ON_CALL(*cm_.conn_pool_.host_, address()).WillByDefault(Return(host_address_));
    ON_CALL(*cm_.conn_pool_.host_, locality()).WillByDefault(ReturnRef(upstream_locality_));
    router_.downstream_connection_.local_address_ = host_address_;
    router_.downstream_connection_.remote_address_ =
        Network::Utility::parseInternetAddressAndPort("1.2.3.4:80");

    // Make the "system time" non-zero, because 0 is considered invalid by DateUtil.
    test_time_.setMonotonicTime(std::chrono::milliseconds(50));

    // Allow any number of setTrackedObject calls for the dispatcher strict mock.
    EXPECT_CALL(callbacks_.dispatcher_, setTrackedObject(_)).Times(AnyNumber());
  }

  void expectResponseTimerCreate() {
    response_timeout_ = new Event::MockTimer(&callbacks_.dispatcher_);
    EXPECT_CALL(*response_timeout_, enableTimer(_, _));
    EXPECT_CALL(*response_timeout_, disableTimer());
  }

  void expectPerTryTimerCreate() {
    per_try_timeout_ = new Event::MockTimer(&callbacks_.dispatcher_);
    EXPECT_CALL(*per_try_timeout_, enableTimer(_, _));
    EXPECT_CALL(*per_try_timeout_, disableTimer());
  }

  AssertionResult verifyHostUpstreamStats(uint64_t success, uint64_t error) {
    if (success != cm_.conn_pool_.host_->stats_store_.counter("rq_success").value()) {
      return AssertionFailure() << fmt::format(
                 "rq_success {} does not match expected {}",
                 cm_.conn_pool_.host_->stats_store_.counter("rq_success").value(), success);
    }
    if (error != cm_.conn_pool_.host_->stats_store_.counter("rq_error").value()) {
      return AssertionFailure() << fmt::format(
                 "rq_error {} does not match expected {}",
                 cm_.conn_pool_.host_->stats_store_.counter("rq_error").value(), error);
    }
    return AssertionSuccess();
  }

  void verifyMetadataMatchCriteriaFromRequest(bool route_entry_has_match) {
    ProtobufWkt::Struct request_struct, route_struct;
    ProtobufWkt::Value val;

    // Populate metadata like StreamInfo.setDynamicMetadata() would.
    auto& fields_map = *request_struct.mutable_fields();
    val.set_string_value("v3.1");
    fields_map["version"] = val;
    val.set_string_value("devel");
    fields_map["stage"] = val;
    (*callbacks_.stream_info_.metadata_
          .mutable_filter_metadata())[Envoy::Config::MetadataFilters::get().ENVOY_LB] =
        request_struct;

    // Populate route entry's metadata which will be overridden.
    val.set_string_value("v3.0");
    fields_map = *request_struct.mutable_fields();
    fields_map["version"] = val;
    MetadataMatchCriteriaImpl route_entry_matches(route_struct);

    if (route_entry_has_match) {
      ON_CALL(callbacks_.route_->route_entry_, metadataMatchCriteria())
          .WillByDefault(Return(&route_entry_matches));
    } else {
      ON_CALL(callbacks_.route_->route_entry_, metadataMatchCriteria())
          .WillByDefault(Return(nullptr));
    }

    EXPECT_CALL(cm_, httpConnPoolForCluster(_, _, _, _))
        .WillOnce(
            Invoke([&](const std::string&, Upstream::ResourcePriority, Http::Protocol,
                       Upstream::LoadBalancerContext* context) -> Http::ConnectionPool::Instance* {
              auto match = context->metadataMatchCriteria()->metadataMatchCriteria();
              EXPECT_EQ(match.size(), 2);
              auto it = match.begin();

              // Note: metadataMatchCriteria() keeps its entries sorted, so the order for checks
              // below matters.

              // `stage` was only set by the request, not by the route entry.
              EXPECT_EQ((*it)->name(), "stage");
              EXPECT_EQ((*it)->value().value().string_value(), "devel");
              it++;

              // `version` should be what came from the request, overriding the route entry.
              EXPECT_EQ((*it)->name(), "version");
              EXPECT_EQ((*it)->value().value().string_value(), "v3.1");

              // When metadataMatchCriteria() is computed from dynamic metadata, the result should
              // be cached.
              EXPECT_EQ(context->metadataMatchCriteria(), context->metadataMatchCriteria());

              return &cm_.conn_pool_;
            }));
    EXPECT_CALL(cm_.conn_pool_, newStream(_, _)).WillOnce(Return(&cancellable_));
    expectResponseTimerCreate();

    Http::TestHeaderMapImpl headers;
    HttpTestUtility::addDefaultHeaders(headers);
    router_.decodeHeaders(headers, true);

    // When the router filter gets reset we should cancel the pool request.
    EXPECT_CALL(cancellable_, cancel());
    router_.onDestroy();
  }

  void sendRequest(bool end_stream = true) {
    if (end_stream) {
      EXPECT_CALL(callbacks_.dispatcher_, createTimer_(_)).Times(1);
    }
    EXPECT_CALL(cm_.conn_pool_, newStream(_, _))
        .WillOnce(Invoke(
            [&](Http::StreamDecoder& decoder,
                Http::ConnectionPool::Callbacks& callbacks) -> Http::ConnectionPool::Cancellable* {
              response_decoder_ = &decoder;
<<<<<<< HEAD
              callbacks.onPoolReady(original_encoder_, cm_.conn_pool_.host_, upstream_stream_info_);
=======
              EXPECT_CALL(callbacks_.dispatcher_, setTrackedObject(_)).Times(testing::AtLeast(2));
              callbacks.onPoolReady(original_encoder_, cm_.conn_pool_.host_);
>>>>>>> dbb11fd6
              return nullptr;
            }));
    HttpTestUtility::addDefaultHeaders(default_request_headers_);
    router_.decodeHeaders(default_request_headers_, end_stream);
  }

  void enableRedirects() {
    ON_CALL(callbacks_.route_->route_entry_, internalRedirectAction())
        .WillByDefault(Return(InternalRedirectAction::Handle));
    ON_CALL(callbacks_, connection()).WillByDefault(Return(&connection_));
  }

  void enableHedgeOnPerTryTimeout() {
    callbacks_.route_->route_entry_.hedge_policy_.hedge_on_per_try_timeout_ = true;
    callbacks_.route_->route_entry_.hedge_policy_.additional_request_chance_ =
        envoy::type::FractionalPercent{};
    callbacks_.route_->route_entry_.hedge_policy_.additional_request_chance_.set_numerator(0);
    callbacks_.route_->route_entry_.hedge_policy_.additional_request_chance_.set_denominator(
        envoy::type::FractionalPercent::HUNDRED);
  }

  void testAppendCluster(absl::optional<Http::LowerCaseString> cluster_header_name);
  void testAppendUpstreamHost(absl::optional<Http::LowerCaseString> hostname_header_name,
                              absl::optional<Http::LowerCaseString> host_address_header_name);
  void testDoNotForward(absl::optional<Http::LowerCaseString> not_forwarded_header_name);

  Event::SimulatedTimeSystem test_time_;
  std::string upstream_zone_{"to_az"};
  envoy::api::v2::core::Locality upstream_locality_;
  NiceMock<Stats::MockIsolatedStatsStore> stats_store_;
  NiceMock<Upstream::MockClusterManager> cm_;
  NiceMock<Runtime::MockLoader> runtime_;
  NiceMock<Runtime::MockRandomGenerator> random_;
  Http::ConnectionPool::MockCancellable cancellable_;
  Http::ContextImpl http_context_;
  NiceMock<Http::MockStreamDecoderFilterCallbacks> callbacks_;
  MockShadowWriter* shadow_writer_;
  NiceMock<LocalInfo::MockLocalInfo> local_info_;
  FilterConfig config_;
  TestFilter router_;
  Event::MockTimer* response_timeout_{};
  Event::MockTimer* per_try_timeout_{};
  Network::Address::InstanceConstSharedPtr host_address_{
      Network::Utility::resolveUrl("tcp://10.0.0.5:9211")};
  NiceMock<Http::MockStreamEncoder> original_encoder_;
  NiceMock<Http::MockStreamEncoder> second_encoder_;
  NiceMock<Network::MockConnection> connection_;
  Http::StreamDecoder* response_decoder_ = nullptr;
  Http::TestHeaderMapImpl default_request_headers_{};
  Http::HeaderMapPtr redirect_headers_{
      new Http::TestHeaderMapImpl{{":status", "302"}, {"location", "http://www.foo.com"}}};
  NiceMock<Tracing::MockSpan> span_;
  NiceMock<StreamInfo::MockStreamInfo> upstream_stream_info_;
};

class RouterTest : public RouterTestBase {
public:
  RouterTest() : RouterTestBase(false, false, Protobuf::RepeatedPtrField<std::string>{}) {
    EXPECT_CALL(callbacks_, activeSpan()).WillRepeatedly(ReturnRef(span_));
  };
};

class RouterTestSuppressEnvoyHeaders : public RouterTestBase {
public:
  RouterTestSuppressEnvoyHeaders()
      : RouterTestBase(false, true, Protobuf::RepeatedPtrField<std::string>{}) {}
};

TEST_F(RouterTest, RouteNotFound) {
  EXPECT_CALL(callbacks_.stream_info_, setResponseFlag(StreamInfo::ResponseFlag::NoRouteFound));

  Http::TestHeaderMapImpl headers;
  HttpTestUtility::addDefaultHeaders(headers);
  EXPECT_CALL(callbacks_, route()).WillOnce(Return(nullptr));

  router_.decodeHeaders(headers, true);
  EXPECT_EQ(1UL, stats_store_.counter("test.no_route").value());
  EXPECT_TRUE(verifyHostUpstreamStats(0, 0));
  EXPECT_EQ(callbacks_.details_, "route_not_found");
}

TEST_F(RouterTest, ClusterNotFound) {
  EXPECT_CALL(callbacks_.stream_info_, setResponseFlag(StreamInfo::ResponseFlag::NoRouteFound));

  Http::TestHeaderMapImpl headers;
  HttpTestUtility::addDefaultHeaders(headers);
  ON_CALL(cm_, get(_)).WillByDefault(Return(nullptr));

  router_.decodeHeaders(headers, true);
  EXPECT_EQ(1UL, stats_store_.counter("test.no_cluster").value());
  EXPECT_TRUE(verifyHostUpstreamStats(0, 0));
  EXPECT_EQ(callbacks_.details_, "cluster_not_found");
}

TEST_F(RouterTest, PoolFailureWithPriority) {
  ON_CALL(callbacks_.route_->route_entry_, priority())
      .WillByDefault(Return(Upstream::ResourcePriority::High));
  EXPECT_CALL(cm_, httpConnPoolForCluster(_, Upstream::ResourcePriority::High, _, &router_));

  EXPECT_CALL(cm_.conn_pool_, newStream(_, _))
      .WillOnce(Invoke([&](Http::StreamDecoder&, Http::ConnectionPool::Callbacks& callbacks)
                           -> Http::ConnectionPool::Cancellable* {
        callbacks.onPoolFailure(Http::ConnectionPool::PoolFailureReason::ConnectionFailure,
                                absl::string_view(), cm_.conn_pool_.host_);
        return nullptr;
      }));

  Http::TestHeaderMapImpl response_headers{
      {":status", "503"}, {"content-length", "91"}, {"content-type", "text/plain"}};
  EXPECT_CALL(callbacks_, encodeHeaders_(HeaderMapEqualRef(&response_headers), false));
  EXPECT_CALL(callbacks_, encodeData(_, true));
  EXPECT_CALL(callbacks_.stream_info_,
              setResponseFlag(StreamInfo::ResponseFlag::UpstreamConnectionFailure));
  EXPECT_CALL(callbacks_.stream_info_, onUpstreamHostSelected(_))
      .WillOnce(Invoke([&](const Upstream::HostDescriptionConstSharedPtr host) -> void {
        EXPECT_EQ(host_address_, host->address());
      }));

  Http::TestHeaderMapImpl headers;
  HttpTestUtility::addDefaultHeaders(headers);
  router_.decodeHeaders(headers, true);
  EXPECT_TRUE(verifyHostUpstreamStats(0, 1));
  EXPECT_EQ(callbacks_.details_, "upstream_reset_before_response_started{connection failure}");
}

TEST_F(RouterTest, Http1Upstream) {
  EXPECT_CALL(*cm_.thread_local_cluster_.cluster_.info_, features());

  EXPECT_CALL(cm_, httpConnPoolForCluster(_, _, Http::Protocol::Http11, _));
  EXPECT_CALL(cm_.conn_pool_, newStream(_, _)).WillOnce(Return(&cancellable_));
  expectResponseTimerCreate();

  Http::TestHeaderMapImpl headers;
  HttpTestUtility::addDefaultHeaders(headers);
  EXPECT_CALL(callbacks_.route_->route_entry_, finalizeRequestHeaders(_, _, true));
  EXPECT_CALL(span_, injectContext(_));
  router_.decodeHeaders(headers, true);
  EXPECT_EQ("10", headers.get_("x-envoy-expected-rq-timeout-ms"));

  // When the router filter gets reset we should cancel the pool request.
  EXPECT_CALL(cancellable_, cancel());
  router_.onDestroy();
  EXPECT_TRUE(verifyHostUpstreamStats(0, 0));
}

// We don't get x-envoy-expected-rq-timeout-ms or an indication to insert
// x-envoy-original-path in the basic upstream test when Envoy header
// suppression is configured.
TEST_F(RouterTestSuppressEnvoyHeaders, Http1Upstream) {
  EXPECT_CALL(*cm_.thread_local_cluster_.cluster_.info_, features());

  EXPECT_CALL(cm_, httpConnPoolForCluster(_, _, Http::Protocol::Http11, _));
  EXPECT_CALL(cm_.conn_pool_, newStream(_, _)).WillOnce(Return(&cancellable_));
  expectResponseTimerCreate();

  Http::TestHeaderMapImpl headers;
  HttpTestUtility::addDefaultHeaders(headers);
  EXPECT_CALL(callbacks_.route_->route_entry_, finalizeRequestHeaders(_, _, false));
  router_.decodeHeaders(headers, true);
  EXPECT_FALSE(headers.has("x-envoy-expected-rq-timeout-ms"));

  // When the router filter gets reset we should cancel the pool request.
  EXPECT_CALL(cancellable_, cancel());
  router_.onDestroy();
  EXPECT_TRUE(verifyHostUpstreamStats(0, 0));
}

TEST_F(RouterTest, Http2Upstream) {
  EXPECT_CALL(*cm_.thread_local_cluster_.cluster_.info_, features())
      .WillOnce(Return(Upstream::ClusterInfo::Features::HTTP2));

  EXPECT_CALL(cm_, httpConnPoolForCluster(_, _, Http::Protocol::Http2, _));
  EXPECT_CALL(cm_.conn_pool_, newStream(_, _)).WillOnce(Return(&cancellable_));
  expectResponseTimerCreate();

  Http::TestHeaderMapImpl headers;
  HttpTestUtility::addDefaultHeaders(headers);
  EXPECT_CALL(span_, injectContext(_));
  router_.decodeHeaders(headers, true);

  // When the router filter gets reset we should cancel the pool request.
  EXPECT_CALL(cancellable_, cancel());
  router_.onDestroy();
  EXPECT_TRUE(verifyHostUpstreamStats(0, 0));
}

TEST_F(RouterTest, UseDownstreamProtocol1) {
  absl::optional<Http::Protocol> downstream_protocol{Http::Protocol::Http11};
  EXPECT_CALL(*cm_.thread_local_cluster_.cluster_.info_, features())
      .WillOnce(Return(Upstream::ClusterInfo::Features::USE_DOWNSTREAM_PROTOCOL));
  EXPECT_CALL(callbacks_.stream_info_, protocol()).WillOnce(ReturnPointee(&downstream_protocol));

  EXPECT_CALL(cm_, httpConnPoolForCluster(_, _, Http::Protocol::Http11, _));
  EXPECT_CALL(cm_.conn_pool_, newStream(_, _)).WillOnce(Return(&cancellable_));
  expectResponseTimerCreate();

  Http::TestHeaderMapImpl headers;
  HttpTestUtility::addDefaultHeaders(headers);
  router_.decodeHeaders(headers, true);

  // When the router filter gets reset we should cancel the pool request.
  EXPECT_CALL(cancellable_, cancel());
  router_.onDestroy();
  EXPECT_TRUE(verifyHostUpstreamStats(0, 0));
}

TEST_F(RouterTest, UseDownstreamProtocol2) {
  absl::optional<Http::Protocol> downstream_protocol{Http::Protocol::Http2};
  EXPECT_CALL(*cm_.thread_local_cluster_.cluster_.info_, features())
      .WillOnce(Return(Upstream::ClusterInfo::Features::USE_DOWNSTREAM_PROTOCOL));
  EXPECT_CALL(callbacks_.stream_info_, protocol()).WillOnce(ReturnPointee(&downstream_protocol));

  EXPECT_CALL(cm_, httpConnPoolForCluster(_, _, Http::Protocol::Http2, _));
  EXPECT_CALL(cm_.conn_pool_, newStream(_, _)).WillOnce(Return(&cancellable_));
  expectResponseTimerCreate();

  Http::TestHeaderMapImpl headers;
  HttpTestUtility::addDefaultHeaders(headers);
  router_.decodeHeaders(headers, true);

  // When the router filter gets reset we should cancel the pool request.
  EXPECT_CALL(cancellable_, cancel());
  router_.onDestroy();
  EXPECT_TRUE(verifyHostUpstreamStats(0, 0));
}

TEST_F(RouterTest, HashPolicy) {
  ON_CALL(callbacks_.route_->route_entry_, hashPolicy())
      .WillByDefault(Return(&callbacks_.route_->route_entry_.hash_policy_));
  EXPECT_CALL(callbacks_.route_->route_entry_.hash_policy_, generateHash(_, _, _))
      .WillOnce(Return(absl::optional<uint64_t>(10)));
  EXPECT_CALL(cm_, httpConnPoolForCluster(_, _, _, _))
      .WillOnce(
          Invoke([&](const std::string&, Upstream::ResourcePriority, Http::Protocol,
                     Upstream::LoadBalancerContext* context) -> Http::ConnectionPool::Instance* {
            EXPECT_EQ(10UL, context->computeHashKey().value());
            return &cm_.conn_pool_;
          }));
  EXPECT_CALL(cm_.conn_pool_, newStream(_, _)).WillOnce(Return(&cancellable_));
  expectResponseTimerCreate();

  Http::TestHeaderMapImpl headers;
  HttpTestUtility::addDefaultHeaders(headers);
  router_.decodeHeaders(headers, true);

  // When the router filter gets reset we should cancel the pool request.
  EXPECT_CALL(cancellable_, cancel());
  router_.onDestroy();
  EXPECT_TRUE(verifyHostUpstreamStats(0, 0));
}

TEST_F(RouterTest, HashPolicyNoHash) {
  ON_CALL(callbacks_.route_->route_entry_, hashPolicy())
      .WillByDefault(Return(&callbacks_.route_->route_entry_.hash_policy_));
  EXPECT_CALL(callbacks_.route_->route_entry_.hash_policy_, generateHash(_, _, _))
      .WillOnce(Return(absl::optional<uint64_t>()));
  EXPECT_CALL(cm_, httpConnPoolForCluster(_, _, _, &router_))
      .WillOnce(
          Invoke([&](const std::string&, Upstream::ResourcePriority, Http::Protocol,
                     Upstream::LoadBalancerContext* context) -> Http::ConnectionPool::Instance* {
            EXPECT_FALSE(context->computeHashKey());
            return &cm_.conn_pool_;
          }));
  EXPECT_CALL(cm_.conn_pool_, newStream(_, _)).WillOnce(Return(&cancellable_));
  expectResponseTimerCreate();

  Http::TestHeaderMapImpl headers;
  HttpTestUtility::addDefaultHeaders(headers);
  router_.decodeHeaders(headers, true);

  // When the router filter gets reset we should cancel the pool request.
  EXPECT_CALL(cancellable_, cancel());
  router_.onDestroy();
  EXPECT_TRUE(verifyHostUpstreamStats(0, 0));
}

TEST_F(RouterTest, HashKeyNoHashPolicy) {
  ON_CALL(callbacks_.route_->route_entry_, hashPolicy()).WillByDefault(Return(nullptr));
  EXPECT_FALSE(router_.computeHashKey().has_value());
}

TEST_F(RouterTest, AddCookie) {
  ON_CALL(callbacks_.route_->route_entry_, hashPolicy())
      .WillByDefault(Return(&callbacks_.route_->route_entry_.hash_policy_));
  NiceMock<Http::MockStreamEncoder> encoder;
  Http::StreamDecoder* response_decoder = nullptr;

  EXPECT_CALL(cm_.conn_pool_, newStream(_, _))
      .WillOnce(Invoke([&](Http::StreamDecoder& decoder, Http::ConnectionPool::Callbacks& callbacks)
                           -> Http::ConnectionPool::Cancellable* {
        response_decoder = &decoder;
        callbacks.onPoolReady(encoder, cm_.conn_pool_.host_, upstream_stream_info_);
        return &cancellable_;
      }));

  EXPECT_CALL(cm_, httpConnPoolForCluster(_, _, _, _))
      .WillOnce(
          Invoke([&](const std::string&, Upstream::ResourcePriority, Http::Protocol,
                     Upstream::LoadBalancerContext* context) -> Http::ConnectionPool::Instance* {
            EXPECT_EQ(10UL, context->computeHashKey().value());
            return &cm_.conn_pool_;
          }));

  std::string cookie_value;
  EXPECT_CALL(callbacks_.route_->route_entry_.hash_policy_, generateHash(_, _, _))
      .WillOnce(Invoke([&](const Network::Address::Instance*, const Http::HeaderMap&,
                           const HashPolicy::AddCookieCallback add_cookie) {
        cookie_value = add_cookie("foo", "", std::chrono::seconds(1337));
        return absl::optional<uint64_t>(10);
      }));

  EXPECT_CALL(callbacks_, encodeHeaders_(_, _))
      .WillOnce(Invoke([&](const Http::HeaderMap& headers, const bool) -> void {
        EXPECT_EQ(std::string{headers.get(Http::Headers::get().SetCookie)->value().getStringView()},
                  "foo=\"" + cookie_value + "\"; Max-Age=1337; HttpOnly");
      }));
  expectResponseTimerCreate();

  Http::TestHeaderMapImpl headers;
  HttpTestUtility::addDefaultHeaders(headers);
  router_.decodeHeaders(headers, true);

  absl::string_view rc_details2 = "via_upstream";
  EXPECT_CALL(callbacks_.stream_info_, setResponseCodeDetails(rc_details2));
  Http::HeaderMapPtr response_headers(new Http::TestHeaderMapImpl{{":status", "200"}});
  response_decoder->decodeHeaders(std::move(response_headers), true);
  // When the router filter gets reset we should cancel the pool request.
  router_.onDestroy();
}

TEST_F(RouterTest, AddCookieNoDuplicate) {
  ON_CALL(callbacks_.route_->route_entry_, hashPolicy())
      .WillByDefault(Return(&callbacks_.route_->route_entry_.hash_policy_));
  NiceMock<Http::MockStreamEncoder> encoder;
  Http::StreamDecoder* response_decoder = nullptr;

  EXPECT_CALL(cm_.conn_pool_, newStream(_, _))
      .WillOnce(Invoke([&](Http::StreamDecoder& decoder, Http::ConnectionPool::Callbacks& callbacks)
                           -> Http::ConnectionPool::Cancellable* {
        response_decoder = &decoder;
        callbacks.onPoolReady(encoder, cm_.conn_pool_.host_, upstream_stream_info_);
        return &cancellable_;
      }));

  EXPECT_CALL(cm_, httpConnPoolForCluster(_, _, _, _))
      .WillOnce(
          Invoke([&](const std::string&, Upstream::ResourcePriority, Http::Protocol,
                     Upstream::LoadBalancerContext* context) -> Http::ConnectionPool::Instance* {
            EXPECT_EQ(10UL, context->computeHashKey().value());
            return &cm_.conn_pool_;
          }));

  EXPECT_CALL(callbacks_.route_->route_entry_.hash_policy_, generateHash(_, _, _))
      .WillOnce(Invoke([&](const Network::Address::Instance*, const Http::HeaderMap&,
                           const HashPolicy::AddCookieCallback add_cookie) {
        // this should be ignored
        add_cookie("foo", "", std::chrono::seconds(1337));
        return absl::optional<uint64_t>(10);
      }));

  EXPECT_CALL(callbacks_, encodeHeaders_(_, _))
      .WillOnce(Invoke([&](const Http::HeaderMap& headers, const bool) -> void {
        EXPECT_EQ(headers.get(Http::Headers::get().SetCookie)->value().getStringView(), "foo=baz");
      }));
  expectResponseTimerCreate();

  Http::TestHeaderMapImpl headers;
  HttpTestUtility::addDefaultHeaders(headers);
  router_.decodeHeaders(headers, true);

  Http::HeaderMapPtr response_headers(
      new Http::TestHeaderMapImpl{{":status", "200"}, {"set-cookie", "foo=baz"}});
  response_decoder->decodeHeaders(std::move(response_headers), true);
  // When the router filter gets reset we should cancel the pool request.
  router_.onDestroy();
}

TEST_F(RouterTest, AddMultipleCookies) {
  ON_CALL(callbacks_.route_->route_entry_, hashPolicy())
      .WillByDefault(Return(&callbacks_.route_->route_entry_.hash_policy_));
  NiceMock<Http::MockStreamEncoder> encoder;
  Http::StreamDecoder* response_decoder = nullptr;

  EXPECT_CALL(cm_.conn_pool_, newStream(_, _))
      .WillOnce(Invoke([&](Http::StreamDecoder& decoder, Http::ConnectionPool::Callbacks& callbacks)
                           -> Http::ConnectionPool::Cancellable* {
        response_decoder = &decoder;
        callbacks.onPoolReady(encoder, cm_.conn_pool_.host_, upstream_stream_info_);
        return &cancellable_;
      }));

  EXPECT_CALL(cm_, httpConnPoolForCluster(_, _, _, _))
      .WillOnce(
          Invoke([&](const std::string&, Upstream::ResourcePriority, Http::Protocol,
                     Upstream::LoadBalancerContext* context) -> Http::ConnectionPool::Instance* {
            EXPECT_EQ(10UL, context->computeHashKey().value());
            return &cm_.conn_pool_;
          }));

  std::string choco_c, foo_c;
  EXPECT_CALL(callbacks_.route_->route_entry_.hash_policy_, generateHash(_, _, _))
      .WillOnce(Invoke([&](const Network::Address::Instance*, const Http::HeaderMap&,
                           const HashPolicy::AddCookieCallback add_cookie) {
        choco_c = add_cookie("choco", "", std::chrono::seconds(15));
        foo_c = add_cookie("foo", "/path", std::chrono::seconds(1337));
        return absl::optional<uint64_t>(10);
      }));

  EXPECT_CALL(callbacks_, encodeHeaders_(_, _))
      .WillOnce(Invoke([&](const Http::HeaderMap& headers, const bool) -> void {
        MockFunction<void(const std::string&)> cb;
        EXPECT_CALL(cb, Call("foo=\"" + foo_c + "\"; Max-Age=1337; Path=/path; HttpOnly"));
        EXPECT_CALL(cb, Call("choco=\"" + choco_c + "\"; Max-Age=15; HttpOnly"));

        headers.iterate(
            [](const Http::HeaderEntry& header, void* context) -> Http::HeaderMap::Iterate {
              if (header.key() == Http::Headers::get().SetCookie.get()) {
                static_cast<MockFunction<void(const std::string&)>*>(context)->Call(
                    std::string(header.value().getStringView()));
              }
              return Http::HeaderMap::Iterate::Continue;
            },
            &cb);
      }));
  expectResponseTimerCreate();

  Http::TestHeaderMapImpl headers;
  HttpTestUtility::addDefaultHeaders(headers);
  router_.decodeHeaders(headers, true);

  Http::HeaderMapPtr response_headers(new Http::TestHeaderMapImpl{{":status", "200"}});
  response_decoder->decodeHeaders(std::move(response_headers), true);
  router_.onDestroy();
}

TEST_F(RouterTest, MetadataNoOp) { EXPECT_EQ(nullptr, router_.metadataMatchCriteria()); }

TEST_F(RouterTest, MetadataMatchCriteria) {
  ON_CALL(callbacks_.route_->route_entry_, metadataMatchCriteria())
      .WillByDefault(Return(&callbacks_.route_->route_entry_.metadata_matches_criteria_));
  EXPECT_CALL(cm_, httpConnPoolForCluster(_, _, _, _))
      .WillOnce(
          Invoke([&](const std::string&, Upstream::ResourcePriority, Http::Protocol,
                     Upstream::LoadBalancerContext* context) -> Http::ConnectionPool::Instance* {
            EXPECT_EQ(context->metadataMatchCriteria(),
                      &callbacks_.route_->route_entry_.metadata_matches_criteria_);
            return &cm_.conn_pool_;
          }));
  EXPECT_CALL(cm_.conn_pool_, newStream(_, _)).WillOnce(Return(&cancellable_));
  expectResponseTimerCreate();

  Http::TestHeaderMapImpl headers;
  HttpTestUtility::addDefaultHeaders(headers);
  router_.decodeHeaders(headers, true);

  // When the router filter gets reset we should cancel the pool request.
  EXPECT_CALL(cancellable_, cancel());
  router_.onDestroy();
}

TEST_F(RouterTest, MetadataMatchCriteriaFromRequest) {
  verifyMetadataMatchCriteriaFromRequest(true);
}

TEST_F(RouterTest, MetadataMatchCriteriaFromRequestNoRouteEntryMatch) {
  verifyMetadataMatchCriteriaFromRequest(false);
}

TEST_F(RouterTest, NoMetadataMatchCriteria) {
  ON_CALL(callbacks_.route_->route_entry_, metadataMatchCriteria()).WillByDefault(Return(nullptr));
  EXPECT_CALL(cm_, httpConnPoolForCluster(_, _, _, _))
      .WillOnce(
          Invoke([&](const std::string&, Upstream::ResourcePriority, Http::Protocol,
                     Upstream::LoadBalancerContext* context) -> Http::ConnectionPool::Instance* {
            EXPECT_EQ(context->metadataMatchCriteria(), nullptr);
            return &cm_.conn_pool_;
          }));
  EXPECT_CALL(cm_.conn_pool_, newStream(_, _)).WillOnce(Return(&cancellable_));
  expectResponseTimerCreate();

  Http::TestHeaderMapImpl headers;
  HttpTestUtility::addDefaultHeaders(headers);
  router_.decodeHeaders(headers, true);

  // When the router filter gets reset we should cancel the pool request.
  EXPECT_CALL(cancellable_, cancel());
  router_.onDestroy();
}

TEST_F(RouterTest, CancelBeforeBoundToPool) {
  EXPECT_CALL(cm_.conn_pool_, newStream(_, _)).WillOnce(Return(&cancellable_));
  expectResponseTimerCreate();

  Http::TestHeaderMapImpl headers;
  HttpTestUtility::addDefaultHeaders(headers);
  router_.decodeHeaders(headers, true);

  // When the router filter gets reset we should cancel the pool request.
  EXPECT_CALL(cancellable_, cancel());
  router_.onDestroy();
  EXPECT_TRUE(verifyHostUpstreamStats(0, 0));
}

TEST_F(RouterTest, NoHost) {
  EXPECT_CALL(cm_, httpConnPoolForCluster(_, _, _, _)).WillOnce(Return(nullptr));

  Http::TestHeaderMapImpl response_headers{
      {":status", "503"}, {"content-length", "19"}, {"content-type", "text/plain"}};
  EXPECT_CALL(callbacks_, encodeHeaders_(HeaderMapEqualRef(&response_headers), false));
  EXPECT_CALL(callbacks_, encodeData(_, true));
  EXPECT_CALL(callbacks_.stream_info_,
              setResponseFlag(StreamInfo::ResponseFlag::NoHealthyUpstream));

  Http::TestHeaderMapImpl headers;
  HttpTestUtility::addDefaultHeaders(headers);
  router_.decodeHeaders(headers, true);
  EXPECT_EQ(0U, cm_.thread_local_cluster_.cluster_.info_->stats_store_
                    .counter("upstream_rq_maintenance_mode")
                    .value());
  EXPECT_TRUE(verifyHostUpstreamStats(0, 0));
  EXPECT_EQ(callbacks_.details_, "no_healthy_upstream");
}

TEST_F(RouterTest, MaintenanceMode) {
  EXPECT_CALL(*cm_.thread_local_cluster_.cluster_.info_, maintenanceMode()).WillOnce(Return(true));

  Http::TestHeaderMapImpl response_headers{{":status", "503"},
                                           {"content-length", "16"},
                                           {"content-type", "text/plain"},
                                           {"x-envoy-overloaded", "true"}};
  EXPECT_CALL(callbacks_, encodeHeaders_(HeaderMapEqualRef(&response_headers), false));
  EXPECT_CALL(callbacks_, encodeData(_, true));
  EXPECT_CALL(callbacks_.stream_info_, setResponseFlag(StreamInfo::ResponseFlag::UpstreamOverflow));
  EXPECT_CALL(span_, injectContext(_)).Times(0);

  Http::TestHeaderMapImpl headers;
  HttpTestUtility::addDefaultHeaders(headers);
  router_.decodeHeaders(headers, true);
  EXPECT_EQ(1U, cm_.thread_local_cluster_.cluster_.info_->stats_store_
                    .counter("upstream_rq_maintenance_mode")
                    .value());
  EXPECT_TRUE(verifyHostUpstreamStats(0, 0));
  EXPECT_EQ(1U, cm_.thread_local_cluster_.cluster_.info_->load_report_stats_store_
                    .counter("upstream_rq_dropped")
                    .value());
  EXPECT_EQ(callbacks_.details_, "maintenance_mode");
}

// Validate that we don't set x-envoy-overloaded when Envoy header suppression
// is enabled.
TEST_F(RouterTestSuppressEnvoyHeaders, MaintenanceMode) {
  EXPECT_CALL(*cm_.thread_local_cluster_.cluster_.info_, maintenanceMode()).WillOnce(Return(true));

  Http::TestHeaderMapImpl response_headers{
      {":status", "503"}, {"content-length", "16"}, {"content-type", "text/plain"}};
  EXPECT_CALL(callbacks_, encodeHeaders_(HeaderMapEqualRef(&response_headers), false));
  EXPECT_CALL(callbacks_, encodeData(_, true));
  EXPECT_CALL(callbacks_.stream_info_, setResponseFlag(StreamInfo::ResponseFlag::UpstreamOverflow));

  Http::TestHeaderMapImpl headers;
  HttpTestUtility::addDefaultHeaders(headers);
  router_.decodeHeaders(headers, true);
}

TEST_F(RouterTest, ResponseCodeDetailsSetByUpstream) {
  NiceMock<Http::MockStreamEncoder> encoder1;
  Http::StreamDecoder* response_decoder = nullptr;
  EXPECT_CALL(cm_.conn_pool_, newStream(_, _))
      .WillOnce(Invoke([&](Http::StreamDecoder& decoder, Http::ConnectionPool::Callbacks& callbacks)
                           -> Http::ConnectionPool::Cancellable* {
        response_decoder = &decoder;
        callbacks.onPoolReady(encoder1, cm_.conn_pool_.host_, upstream_stream_info_);
        return nullptr;
      }));
  expectResponseTimerCreate();

  Http::TestHeaderMapImpl headers;
  HttpTestUtility::addDefaultHeaders(headers);
  router_.decodeHeaders(headers, true);

  Http::HeaderMapPtr response_headers(new Http::TestHeaderMapImpl{{":status", "200"}});
  absl::string_view rc_details = StreamInfo::ResponseCodeDetails::get().ViaUpstream;
  EXPECT_CALL(callbacks_.stream_info_, setResponseCodeDetails(rc_details));
  response_decoder->decodeHeaders(std::move(response_headers), true);
  EXPECT_TRUE(verifyHostUpstreamStats(1, 0));
}

// Validate that x-envoy-upstream-service-time is added on a regular
// request/response path.
TEST_F(RouterTest, EnvoyUpstreamServiceTime) {
  NiceMock<Http::MockStreamEncoder> encoder1;
  Http::StreamDecoder* response_decoder = nullptr;
  EXPECT_CALL(cm_.conn_pool_, newStream(_, _))
      .WillOnce(Invoke([&](Http::StreamDecoder& decoder, Http::ConnectionPool::Callbacks& callbacks)
                           -> Http::ConnectionPool::Cancellable* {
        response_decoder = &decoder;
        callbacks.onPoolReady(encoder1, cm_.conn_pool_.host_, upstream_stream_info_);
        return nullptr;
      }));
  expectResponseTimerCreate();

  Http::TestHeaderMapImpl headers;
  HttpTestUtility::addDefaultHeaders(headers);
  router_.decodeHeaders(headers, true);

  Http::HeaderMapPtr response_headers(new Http::TestHeaderMapImpl{{":status", "200"}});
  EXPECT_CALL(cm_.conn_pool_.host_->outlier_detector_, putHttpResponseCode(200));
  EXPECT_CALL(callbacks_, encodeHeaders_(_, true))
      .WillOnce(Invoke([](Http::HeaderMap& headers, bool) {
        EXPECT_NE(nullptr, headers.get(Http::Headers::get().EnvoyUpstreamServiceTime));
      }));
  response_decoder->decodeHeaders(std::move(response_headers), true);
  EXPECT_TRUE(verifyHostUpstreamStats(1, 0));
}

// Validate that the cluster is appended to the response when configured.
void RouterTestBase::testAppendCluster(absl::optional<Http::LowerCaseString> cluster_header_name) {
  auto debug_config = std::make_unique<DebugConfig>(
      /* append_cluster */ true,
      /* cluster_header */ cluster_header_name,
      /* append_upstream_host */ false,
      /* hostname_header */ absl::nullopt,
      /* host_address_header */ absl::nullopt,
      /* do_not_forward */ false,
      /* not_forwarded_header */ absl::nullopt);
  callbacks_.streamInfo().filterState().setData(DebugConfig::key(), std::move(debug_config),
                                                StreamInfo::FilterState::StateType::ReadOnly);

  NiceMock<Http::MockStreamEncoder> encoder;
  Http::StreamDecoder* response_decoder = nullptr;
  EXPECT_CALL(cm_.conn_pool_, newStream(_, _))
      .WillOnce(Invoke([&](Http::StreamDecoder& decoder, Http::ConnectionPool::Callbacks& callbacks)
                           -> Http::ConnectionPool::Cancellable* {
        response_decoder = &decoder;
        callbacks.onPoolReady(encoder, cm_.conn_pool_.host_, upstream_stream_info_);
        return nullptr;
      }));
  expectResponseTimerCreate();

  Http::TestHeaderMapImpl headers;
  HttpTestUtility::addDefaultHeaders(headers);
  router_.decodeHeaders(headers, true);

  Http::HeaderMapPtr response_headers(new Http::TestHeaderMapImpl{{":status", "200"}});
  EXPECT_CALL(cm_.conn_pool_.host_->outlier_detector_, putHttpResponseCode(200));
  EXPECT_CALL(callbacks_, encodeHeaders_(_, true))
      .WillOnce(Invoke([&cluster_header_name](Http::HeaderMap& headers, bool) {
        const Http::HeaderEntry* cluster_header =
            headers.get(cluster_header_name.value_or(Http::Headers::get().EnvoyCluster));
        EXPECT_NE(nullptr, cluster_header);
        EXPECT_EQ("fake_cluster", cluster_header->value().getStringView());
      }));
  response_decoder->decodeHeaders(std::move(response_headers), true);
  EXPECT_TRUE(verifyHostUpstreamStats(1, 0));
}

// Append cluster with default header name.
TEST_F(RouterTest, AppendCluster0) { testAppendCluster(absl::nullopt); }

// Append cluster with custom header name.
TEST_F(RouterTest, AppendCluster1) {
  testAppendCluster(absl::make_optional(Http::LowerCaseString("x-custom-cluster")));
}

// Validate that the upstream hostname and address are appended to the response when configured.
void RouterTestBase::testAppendUpstreamHost(
    absl::optional<Http::LowerCaseString> hostname_header_name,
    absl::optional<Http::LowerCaseString> host_address_header_name) {
  auto debug_config = std::make_unique<DebugConfig>(
      /* append_cluster */ false,
      /* cluster_header */ absl::nullopt,
      /* append_upstream_host */ true,
      /* hostname_header */ hostname_header_name,
      /* host_address_header */ host_address_header_name,
      /* do_not_forward */ false,
      /* not_forwarded_header */ absl::nullopt);
  callbacks_.streamInfo().filterState().setData(DebugConfig::key(), std::move(debug_config),
                                                StreamInfo::FilterState::StateType::ReadOnly);
  cm_.conn_pool_.host_->hostname_ = "scooby.doo";

  NiceMock<Http::MockStreamEncoder> encoder;
  Http::StreamDecoder* response_decoder = nullptr;
  EXPECT_CALL(cm_.conn_pool_, newStream(_, _))
      .WillOnce(Invoke([&](Http::StreamDecoder& decoder, Http::ConnectionPool::Callbacks& callbacks)
                           -> Http::ConnectionPool::Cancellable* {
        response_decoder = &decoder;
        callbacks.onPoolReady(encoder, cm_.conn_pool_.host_, upstream_stream_info_);
        return nullptr;
      }));
  expectResponseTimerCreate();

  Http::TestHeaderMapImpl headers;
  HttpTestUtility::addDefaultHeaders(headers);
  router_.decodeHeaders(headers, true);

  Http::HeaderMapPtr response_headers(new Http::TestHeaderMapImpl{{":status", "200"}});
  EXPECT_CALL(cm_.conn_pool_.host_->outlier_detector_, putHttpResponseCode(200));
  EXPECT_CALL(callbacks_, encodeHeaders_(_, true))
      .WillOnce(Invoke([&hostname_header_name, &host_address_header_name](Http::HeaderMap& headers,
                                                                          bool) {
        const Http::HeaderEntry* hostname_header =
            headers.get(hostname_header_name.value_or(Http::Headers::get().EnvoyUpstreamHostname));
        EXPECT_NE(nullptr, hostname_header);
        EXPECT_EQ("scooby.doo", hostname_header->value().getStringView());

        const Http::HeaderEntry* host_address_header = headers.get(
            host_address_header_name.value_or(Http::Headers::get().EnvoyUpstreamHostAddress));
        EXPECT_NE(nullptr, host_address_header);
        EXPECT_EQ("10.0.0.5:9211", host_address_header->value().getStringView());
      }));
  response_decoder->decodeHeaders(std::move(response_headers), true);
  EXPECT_TRUE(verifyHostUpstreamStats(1, 0));
}

// Append hostname and address with default header names.
TEST_F(RouterTest, AppendUpstreamHost00) { testAppendUpstreamHost(absl::nullopt, absl::nullopt); }

// Append hostname and address with custom host address header name.
TEST_F(RouterTest, AppendUpstreamHost01) {
  testAppendUpstreamHost(
      absl::nullopt, absl::make_optional(Http::LowerCaseString("x-custom-upstream-host-address")));
}

// Append hostname and address with custom hostname header name.
TEST_F(RouterTest, AppendUpstreamHost10) {
  testAppendUpstreamHost(absl::make_optional(Http::LowerCaseString("x-custom-upstream-hostname")),
                         absl::nullopt);
}

// Append hostname and address with custom header names.
TEST_F(RouterTest, AppendUpstreamHost11) {
  testAppendUpstreamHost(
      absl::make_optional(Http::LowerCaseString("x-custom-upstream-hostname")),
      absl::make_optional(Http::LowerCaseString("x-custom-upstream-host-address")));
}

// Validate that the request is not forwarded upstream when configured.
void RouterTestBase::testDoNotForward(
    absl::optional<Http::LowerCaseString> not_forwarded_header_name) {
  auto debug_config = std::make_unique<DebugConfig>(
      /* append_cluster */ false,
      /* cluster_header */ absl::nullopt,
      /* append_upstream_host */ false,
      /* hostname_header */ absl::nullopt,
      /* host_address_header */ absl::nullopt,
      /* do_not_forward */ true,
      /* not_forwarded_header */ not_forwarded_header_name);
  callbacks_.streamInfo().filterState().setData(DebugConfig::key(), std::move(debug_config),
                                                StreamInfo::FilterState::StateType::ReadOnly);

  Http::TestHeaderMapImpl response_headers{
      {":status", "204"},
      {not_forwarded_header_name.value_or(Http::Headers::get().EnvoyNotForwarded).get(), "true"}};
  EXPECT_CALL(callbacks_, encodeHeaders_(HeaderMapEqualRef(&response_headers), true));

  Http::TestHeaderMapImpl headers;
  HttpTestUtility::addDefaultHeaders(headers);
  router_.decodeHeaders(headers, true);
  EXPECT_TRUE(verifyHostUpstreamStats(0, 0));
}

// Do not forward, with default not-forwarded header name
TEST_F(RouterTest, DoNotForward0) { testDoNotForward(absl::nullopt); }

// Do not forward, with custom not-forwarded header name
TEST_F(RouterTest, DoNotForward1) {
  testDoNotForward(absl::make_optional(Http::LowerCaseString("x-custom-not-forwarded")));
}

// Validate that all DebugConfig options play nicely with each other.
TEST_F(RouterTest, AllDebugConfig) {
  auto debug_config = std::make_unique<DebugConfig>(
      /* append_cluster */ true,
      /* cluster_header */ absl::nullopt,
      /* append_upstream_host */ true,
      /* hostname_header */ absl::nullopt,
      /* host_address_header */ absl::nullopt,
      /* do_not_forward */ true,
      /* not_forwarded_header */ absl::nullopt);
  callbacks_.streamInfo().filterState().setData(DebugConfig::key(), std::move(debug_config),
                                                StreamInfo::FilterState::StateType::ReadOnly);
  cm_.conn_pool_.host_->hostname_ = "scooby.doo";

  Http::TestHeaderMapImpl response_headers{{":status", "204"},
                                           {"x-envoy-cluster", "fake_cluster"},
                                           {"x-envoy-upstream-hostname", "scooby.doo"},
                                           {"x-envoy-upstream-host-address", "10.0.0.5:9211"},
                                           {"x-envoy-not-forwarded", "true"}};
  EXPECT_CALL(callbacks_, encodeHeaders_(HeaderMapEqualRef(&response_headers), true));

  Http::TestHeaderMapImpl headers;
  HttpTestUtility::addDefaultHeaders(headers);
  router_.decodeHeaders(headers, true);
  EXPECT_TRUE(verifyHostUpstreamStats(0, 0));
}

// Validate that x-envoy-upstream-service-time is not added when Envoy header
// suppression is enabled.
// TODO(htuch): Probably should be TEST_P with
// RouterTest.EnvoyUpstreamServiceTime, this is getting verbose..
TEST_F(RouterTestSuppressEnvoyHeaders, EnvoyUpstreamServiceTime) {
  NiceMock<Http::MockStreamEncoder> encoder1;
  Http::StreamDecoder* response_decoder = nullptr;
  EXPECT_CALL(cm_.conn_pool_, newStream(_, _))
      .WillOnce(Invoke([&](Http::StreamDecoder& decoder, Http::ConnectionPool::Callbacks& callbacks)
                           -> Http::ConnectionPool::Cancellable* {
        response_decoder = &decoder;
        callbacks.onPoolReady(encoder1, cm_.conn_pool_.host_, upstream_stream_info_);
        return nullptr;
      }));
  expectResponseTimerCreate();

  Http::TestHeaderMapImpl headers;
  HttpTestUtility::addDefaultHeaders(headers);
  router_.decodeHeaders(headers, true);

  Http::HeaderMapPtr response_headers(new Http::TestHeaderMapImpl{{":status", "200"}});
  EXPECT_CALL(cm_.conn_pool_.host_->outlier_detector_, putHttpResponseCode(200));
  Http::TestHeaderMapImpl downstream_response_headers{{":status", "200"},
                                                      {"x-envoy-upstream-service-time", "0"}};
  EXPECT_CALL(callbacks_, encodeHeaders_(_, true))
      .WillOnce(Invoke([](Http::HeaderMap& headers, bool) {
        EXPECT_EQ(nullptr, headers.get(Http::Headers::get().EnvoyUpstreamServiceTime));
      }));
  response_decoder->decodeHeaders(std::move(response_headers), true);
  EXPECT_TRUE(verifyHostUpstreamStats(1, 0));
}

TEST_F(RouterTest, NoRetriesOverflow) {
  NiceMock<Http::MockStreamEncoder> encoder1;
  Http::StreamDecoder* response_decoder = nullptr;
  EXPECT_CALL(cm_.conn_pool_, newStream(_, _))
      .WillOnce(Invoke([&](Http::StreamDecoder& decoder, Http::ConnectionPool::Callbacks& callbacks)
                           -> Http::ConnectionPool::Cancellable* {
        response_decoder = &decoder;
        callbacks.onPoolReady(encoder1, cm_.conn_pool_.host_, upstream_stream_info_);
        return nullptr;
      }));
  expectResponseTimerCreate();

  Http::TestHeaderMapImpl headers{{"x-envoy-retry-on", "5xx"}, {"x-envoy-internal", "true"}};
  HttpTestUtility::addDefaultHeaders(headers);
  router_.decodeHeaders(headers, true);

  // 5xx response.
  router_.retry_state_->expectHeadersRetry();
  Http::HeaderMapPtr response_headers1(new Http::TestHeaderMapImpl{{":status", "503"}});
  EXPECT_CALL(cm_.conn_pool_.host_->outlier_detector_, putHttpResponseCode(503));
  response_decoder->decodeHeaders(std::move(response_headers1), true);
  EXPECT_TRUE(verifyHostUpstreamStats(0, 1));

  // We expect the 5xx response to kick off a new request.
  EXPECT_CALL(encoder1.stream_, resetStream(_)).Times(0);
  NiceMock<Http::MockStreamEncoder> encoder2;
  EXPECT_CALL(cm_.conn_pool_, newStream(_, _))
      .WillOnce(Invoke([&](Http::StreamDecoder& decoder, Http::ConnectionPool::Callbacks& callbacks)
                           -> Http::ConnectionPool::Cancellable* {
        response_decoder = &decoder;
        callbacks.onPoolReady(encoder2, cm_.conn_pool_.host_, upstream_stream_info_);
        return nullptr;
      }));
  router_.retry_state_->callback_();

  // RetryOverflow kicks in.
  EXPECT_CALL(callbacks_.stream_info_, setResponseFlag(StreamInfo::ResponseFlag::UpstreamOverflow));
  EXPECT_CALL(*router_.retry_state_, shouldRetryHeaders(_, _))
      .WillOnce(Return(RetryStatus::NoOverflow));
  EXPECT_CALL(cm_.conn_pool_.host_->health_checker_, setUnhealthy()).Times(0);
  Http::HeaderMapPtr response_headers2(new Http::TestHeaderMapImpl{{":status", "503"}});
  EXPECT_CALL(cm_.conn_pool_.host_->outlier_detector_, putHttpResponseCode(503));
  response_decoder->decodeHeaders(std::move(response_headers2), true);
  EXPECT_TRUE(verifyHostUpstreamStats(0, 2));
}

TEST_F(RouterTest, ResetDuringEncodeHeaders) {
  NiceMock<Http::MockStreamEncoder> encoder;
  Http::StreamDecoder* response_decoder = nullptr;
  EXPECT_CALL(cm_.conn_pool_, newStream(_, _))
      .WillOnce(Invoke([&](Http::StreamDecoder& decoder, Http::ConnectionPool::Callbacks& callbacks)
                           -> Http::ConnectionPool::Cancellable* {
        response_decoder = &decoder;
        callbacks.onPoolReady(encoder, cm_.conn_pool_.host_, upstream_stream_info_);
        return nullptr;
      }));

  EXPECT_CALL(callbacks_, removeDownstreamWatermarkCallbacks(_));
  EXPECT_CALL(callbacks_, addDownstreamWatermarkCallbacks(_));
  EXPECT_CALL(encoder, encodeHeaders(_, true))
      .WillOnce(Invoke([&](const Http::HeaderMap&, bool) -> void {
        encoder.stream_.resetStream(Http::StreamResetReason::RemoteReset);
      }));

  Http::TestHeaderMapImpl headers;
  HttpTestUtility::addDefaultHeaders(headers);
  // First connection is successful and reset happens later on.
  EXPECT_CALL(cm_.conn_pool_.host_->outlier_detector_,
              putResult(Upstream::Outlier::Result::LOCAL_ORIGIN_CONNECT_SUCCESS,
                        absl::optional<uint64_t>(absl::nullopt)));
  EXPECT_CALL(cm_.conn_pool_.host_->outlier_detector_,
              putResult(Upstream::Outlier::Result::LOCAL_ORIGIN_CONNECT_FAILED, _));
  router_.decodeHeaders(headers, true);
  EXPECT_TRUE(verifyHostUpstreamStats(0, 1));
}

TEST_F(RouterTest, UpstreamTimeout) {
  NiceMock<Http::MockStreamEncoder> encoder;
  Http::StreamDecoder* response_decoder = nullptr;
  EXPECT_CALL(cm_.conn_pool_, newStream(_, _))
      .WillOnce(Invoke([&](Http::StreamDecoder& decoder, Http::ConnectionPool::Callbacks& callbacks)
                           -> Http::ConnectionPool::Cancellable* {
        response_decoder = &decoder;
        callbacks.onPoolReady(encoder, cm_.conn_pool_.host_, upstream_stream_info_);
        return nullptr;
      }));
  EXPECT_CALL(callbacks_.stream_info_, onUpstreamHostSelected(_))
      .WillOnce(Invoke([&](const Upstream::HostDescriptionConstSharedPtr host) -> void {
        EXPECT_EQ(host_address_, host->address());
      }));

  expectResponseTimerCreate();

  Http::TestHeaderMapImpl headers{{"x-envoy-retry-on", "5xx"}, {"x-envoy-internal", "true"}};
  HttpTestUtility::addDefaultHeaders(headers);
  router_.decodeHeaders(headers, false);
  Buffer::OwnedImpl data;
  router_.decodeData(data, true);

  EXPECT_CALL(callbacks_.stream_info_,
              setResponseFlag(StreamInfo::ResponseFlag::UpstreamRequestTimeout));
  EXPECT_CALL(encoder.stream_, resetStream(Http::StreamResetReason::LocalReset));
  Http::TestHeaderMapImpl response_headers{
      {":status", "504"}, {"content-length", "24"}, {"content-type", "text/plain"}};
  EXPECT_CALL(callbacks_, encodeHeaders_(HeaderMapEqualRef(&response_headers), false));
  EXPECT_CALL(callbacks_, encodeData(_, true));
  EXPECT_CALL(*router_.retry_state_, shouldRetryReset(_, _)).Times(0);
  EXPECT_CALL(cm_.conn_pool_.host_->outlier_detector_,
              putResult(Upstream::Outlier::Result::LOCAL_ORIGIN_TIMEOUT, _));
  response_timeout_->invokeCallback();

  EXPECT_EQ(1U,
            cm_.thread_local_cluster_.cluster_.info_->stats_store_.counter("upstream_rq_timeout")
                .value());
  EXPECT_EQ(1UL, cm_.conn_pool_.host_->stats().rq_timeout_.value());
  EXPECT_TRUE(verifyHostUpstreamStats(0, 1));
}

// Validate gRPC OK response stats are sane when response is trailers only.
TEST_F(RouterTest, GrpcOkTrailersOnly) {
  NiceMock<Http::MockStreamEncoder> encoder1;
  Http::StreamDecoder* response_decoder = nullptr;
  EXPECT_CALL(cm_.conn_pool_, newStream(_, _))
      .WillOnce(Invoke([&](Http::StreamDecoder& decoder, Http::ConnectionPool::Callbacks& callbacks)
                           -> Http::ConnectionPool::Cancellable* {
        response_decoder = &decoder;
        callbacks.onPoolReady(encoder1, cm_.conn_pool_.host_, upstream_stream_info_);
        return nullptr;
      }));
  expectResponseTimerCreate();

  Http::TestHeaderMapImpl headers{{"content-type", "application/grpc"}, {"grpc-timeout", "20S"}};
  HttpTestUtility::addDefaultHeaders(headers);
  router_.decodeHeaders(headers, true);

  Http::HeaderMapPtr response_headers(
      new Http::TestHeaderMapImpl{{":status", "200"}, {"grpc-status", "0"}});
  EXPECT_CALL(cm_.conn_pool_.host_->outlier_detector_, putHttpResponseCode(200));
  response_decoder->decodeHeaders(std::move(response_headers), true);
  EXPECT_TRUE(verifyHostUpstreamStats(1, 0));
}

// Validate gRPC AlreadyExists response stats are sane when response is trailers only.
TEST_F(RouterTest, GrpcAlreadyExistsTrailersOnly) {
  NiceMock<Http::MockStreamEncoder> encoder1;
  Http::StreamDecoder* response_decoder = nullptr;
  EXPECT_CALL(cm_.conn_pool_, newStream(_, _))
      .WillOnce(Invoke([&](Http::StreamDecoder& decoder, Http::ConnectionPool::Callbacks& callbacks)
                           -> Http::ConnectionPool::Cancellable* {
        response_decoder = &decoder;
        callbacks.onPoolReady(encoder1, cm_.conn_pool_.host_, upstream_stream_info_);
        return nullptr;
      }));
  expectResponseTimerCreate();

  Http::TestHeaderMapImpl headers{{"content-type", "application/grpc"}, {"grpc-timeout", "20S"}};
  HttpTestUtility::addDefaultHeaders(headers);
  router_.decodeHeaders(headers, true);

  Http::HeaderMapPtr response_headers(
      new Http::TestHeaderMapImpl{{":status", "200"}, {"grpc-status", "6"}});
  EXPECT_CALL(cm_.conn_pool_.host_->outlier_detector_, putHttpResponseCode(200));
  response_decoder->decodeHeaders(std::move(response_headers), true);
  EXPECT_TRUE(verifyHostUpstreamStats(1, 0));
}

// Validate gRPC Internal response stats are sane when response is trailers only.
TEST_F(RouterTest, GrpcInternalTrailersOnly) {
  NiceMock<Http::MockStreamEncoder> encoder1;
  Http::StreamDecoder* response_decoder = nullptr;
  EXPECT_CALL(cm_.conn_pool_, newStream(_, _))
      .WillOnce(Invoke([&](Http::StreamDecoder& decoder, Http::ConnectionPool::Callbacks& callbacks)
                           -> Http::ConnectionPool::Cancellable* {
        response_decoder = &decoder;
        callbacks.onPoolReady(encoder1, cm_.conn_pool_.host_, upstream_stream_info_);
        return nullptr;
      }));
  expectResponseTimerCreate();

  Http::TestHeaderMapImpl headers{{"content-type", "application/grpc"}, {"grpc-timeout", "20S"}};
  HttpTestUtility::addDefaultHeaders(headers);
  router_.decodeHeaders(headers, true);

  Http::HeaderMapPtr response_headers(
      new Http::TestHeaderMapImpl{{":status", "200"}, {"grpc-status", "13"}});
  EXPECT_CALL(cm_.conn_pool_.host_->outlier_detector_, putHttpResponseCode(200));
  response_decoder->decodeHeaders(std::move(response_headers), true);
  EXPECT_TRUE(verifyHostUpstreamStats(0, 1));
}

// Validate gRPC response stats are sane when response is ended in a DATA
// frame.
TEST_F(RouterTest, GrpcDataEndStream) {
  NiceMock<Http::MockStreamEncoder> encoder1;
  Http::StreamDecoder* response_decoder = nullptr;
  EXPECT_CALL(cm_.conn_pool_, newStream(_, _))
      .WillOnce(Invoke([&](Http::StreamDecoder& decoder, Http::ConnectionPool::Callbacks& callbacks)
                           -> Http::ConnectionPool::Cancellable* {
        response_decoder = &decoder;
        callbacks.onPoolReady(encoder1, cm_.conn_pool_.host_, upstream_stream_info_);
        return nullptr;
      }));
  expectResponseTimerCreate();

  Http::TestHeaderMapImpl headers{{"content-type", "application/grpc"}, {"grpc-timeout", "20S"}};
  HttpTestUtility::addDefaultHeaders(headers);
  router_.decodeHeaders(headers, true);

  Http::HeaderMapPtr response_headers(new Http::TestHeaderMapImpl{{":status", "200"}});
  EXPECT_CALL(cm_.conn_pool_.host_->outlier_detector_, putHttpResponseCode(200));
  response_decoder->decodeHeaders(std::move(response_headers), false);
  EXPECT_TRUE(verifyHostUpstreamStats(0, 0));
  Buffer::OwnedImpl data;
  response_decoder->decodeData(data, true);
  EXPECT_TRUE(verifyHostUpstreamStats(0, 1));
}

// Validate gRPC response stats are sane when response is reset after initial
// response HEADERS.
TEST_F(RouterTest, GrpcReset) {
  NiceMock<Http::MockStreamEncoder> encoder1;
  Http::StreamDecoder* response_decoder = nullptr;
  EXPECT_CALL(cm_.conn_pool_, newStream(_, _))
      .WillOnce(Invoke([&](Http::StreamDecoder& decoder, Http::ConnectionPool::Callbacks& callbacks)
                           -> Http::ConnectionPool::Cancellable* {
        response_decoder = &decoder;
        callbacks.onPoolReady(encoder1, cm_.conn_pool_.host_, upstream_stream_info_);
        return nullptr;
      }));
  expectResponseTimerCreate();

  Http::TestHeaderMapImpl headers{{"content-type", "application/grpc"}, {"grpc-timeout", "20S"}};
  HttpTestUtility::addDefaultHeaders(headers);
  router_.decodeHeaders(headers, true);

  Http::HeaderMapPtr response_headers(new Http::TestHeaderMapImpl{{":status", "200"}});
  EXPECT_CALL(cm_.conn_pool_.host_->outlier_detector_, putHttpResponseCode(200));
  response_decoder->decodeHeaders(std::move(response_headers), false);
  EXPECT_TRUE(verifyHostUpstreamStats(0, 0));
  EXPECT_CALL(cm_.conn_pool_.host_->outlier_detector_,
              putResult(Upstream::Outlier::Result::LOCAL_ORIGIN_CONNECT_FAILED, _));
  encoder1.stream_.resetStream(Http::StreamResetReason::RemoteReset);
  EXPECT_TRUE(verifyHostUpstreamStats(0, 1));
  EXPECT_EQ(1UL, stats_store_.counter("test.rq_reset_after_downstream_response_started").value());
}

// Validate gRPC OK response stats are sane when response is not trailers only.
TEST_F(RouterTest, GrpcOk) {
  NiceMock<Http::MockStreamEncoder> encoder1;
  Http::StreamDecoder* response_decoder = nullptr;
  EXPECT_CALL(cm_.conn_pool_, newStream(_, _))
      .WillOnce(Invoke([&](Http::StreamDecoder& decoder, Http::ConnectionPool::Callbacks& callbacks)
                           -> Http::ConnectionPool::Cancellable* {
        response_decoder = &decoder;
        callbacks.onPoolReady(encoder1, cm_.conn_pool_.host_, upstream_stream_info_);
        return nullptr;
      }));
  expectResponseTimerCreate();

  Http::TestHeaderMapImpl headers{{"content-type", "application/grpc"}, {"grpc-timeout", "20S"}};
  HttpTestUtility::addDefaultHeaders(headers);
  router_.decodeHeaders(headers, true);

  EXPECT_CALL(callbacks_.dispatcher_, setTrackedObject(_)).Times(2);
  Http::HeaderMapPtr response_headers(new Http::TestHeaderMapImpl{{":status", "200"}});
  EXPECT_CALL(cm_.conn_pool_.host_->outlier_detector_, putHttpResponseCode(200));
  response_decoder->decodeHeaders(std::move(response_headers), false);
  EXPECT_TRUE(verifyHostUpstreamStats(0, 0));

  EXPECT_CALL(callbacks_.dispatcher_, setTrackedObject(_)).Times(2);
  Http::HeaderMapPtr response_trailers(new Http::TestHeaderMapImpl{{"grpc-status", "0"}});
  response_decoder->decodeTrailers(std::move(response_trailers));
  EXPECT_TRUE(verifyHostUpstreamStats(1, 0));
}

// Validate gRPC Internal response stats are sane when response is not trailers only.
TEST_F(RouterTest, GrpcInternal) {
  NiceMock<Http::MockStreamEncoder> encoder1;
  Http::StreamDecoder* response_decoder = nullptr;
  EXPECT_CALL(cm_.conn_pool_, newStream(_, _))
      .WillOnce(Invoke([&](Http::StreamDecoder& decoder, Http::ConnectionPool::Callbacks& callbacks)
                           -> Http::ConnectionPool::Cancellable* {
        response_decoder = &decoder;
        callbacks.onPoolReady(encoder1, cm_.conn_pool_.host_, upstream_stream_info_);
        return nullptr;
      }));
  expectResponseTimerCreate();

  Http::TestHeaderMapImpl headers{{"content-type", "application/grpc"}, {"grpc-timeout", "20S"}};
  HttpTestUtility::addDefaultHeaders(headers);
  router_.decodeHeaders(headers, true);

  Http::HeaderMapPtr response_headers(new Http::TestHeaderMapImpl{{":status", "200"}});
  EXPECT_CALL(cm_.conn_pool_.host_->outlier_detector_, putHttpResponseCode(200));
  response_decoder->decodeHeaders(std::move(response_headers), false);
  EXPECT_TRUE(verifyHostUpstreamStats(0, 0));
  Http::HeaderMapPtr response_trailers(new Http::TestHeaderMapImpl{{"grpc-status", "13"}});
  response_decoder->decodeTrailers(std::move(response_trailers));
  EXPECT_TRUE(verifyHostUpstreamStats(0, 1));
}

TEST_F(RouterTest, UpstreamTimeoutWithAltResponse) {
  NiceMock<Http::MockStreamEncoder> encoder;
  Http::StreamDecoder* response_decoder = nullptr;
  EXPECT_CALL(cm_.conn_pool_, newStream(_, _))
      .WillOnce(Invoke([&](Http::StreamDecoder& decoder, Http::ConnectionPool::Callbacks& callbacks)
                           -> Http::ConnectionPool::Cancellable* {
        response_decoder = &decoder;
        callbacks.onPoolReady(encoder, cm_.conn_pool_.host_, upstream_stream_info_);
        return nullptr;
      }));
  EXPECT_CALL(callbacks_.stream_info_, onUpstreamHostSelected(_))
      .WillOnce(Invoke([&](const Upstream::HostDescriptionConstSharedPtr host) -> void {
        EXPECT_EQ(host_address_, host->address());
      }));

  expectResponseTimerCreate();

  Http::TestHeaderMapImpl headers{{"x-envoy-upstream-rq-timeout-alt-response", "204"},
                                  {"x-envoy-internal", "true"}};
  HttpTestUtility::addDefaultHeaders(headers);
  router_.decodeHeaders(headers, false);
  Buffer::OwnedImpl data;
  router_.decodeData(data, true);

  EXPECT_CALL(callbacks_.stream_info_,
              setResponseFlag(StreamInfo::ResponseFlag::UpstreamRequestTimeout));
  EXPECT_CALL(encoder.stream_, resetStream(Http::StreamResetReason::LocalReset));
  Http::TestHeaderMapImpl response_headers{{":status", "204"}};
  EXPECT_CALL(callbacks_, encodeHeaders_(HeaderMapEqualRef(&response_headers), true));
  EXPECT_CALL(*router_.retry_state_, shouldRetryReset(_, _)).Times(0);
  EXPECT_CALL(
      cm_.conn_pool_.host_->outlier_detector_,
      putResult(Upstream::Outlier::Result::LOCAL_ORIGIN_TIMEOUT, absl::optional<uint64_t>(204)));
  response_timeout_->invokeCallback();

  EXPECT_EQ(1U,
            cm_.thread_local_cluster_.cluster_.info_->stats_store_.counter("upstream_rq_timeout")
                .value());
  EXPECT_EQ(1UL, cm_.conn_pool_.host_->stats().rq_timeout_.value());
  EXPECT_TRUE(verifyHostUpstreamStats(0, 1));
}

// Verifies that the per try timeout is initialized once the downstream request has been read.
TEST_F(RouterTest, UpstreamPerTryTimeout) {
  NiceMock<Http::MockStreamEncoder> encoder;
  Http::StreamDecoder* response_decoder = nullptr;
  EXPECT_CALL(cm_.conn_pool_, newStream(_, _))
      .WillOnce(Invoke([&](Http::StreamDecoder& decoder, Http::ConnectionPool::Callbacks& callbacks)
                           -> Http::ConnectionPool::Cancellable* {
        response_decoder = &decoder;
        callbacks.onPoolReady(encoder, cm_.conn_pool_.host_, upstream_stream_info_);
        return nullptr;
      }));
  EXPECT_CALL(callbacks_.stream_info_, onUpstreamHostSelected(_))
      .WillOnce(Invoke([&](const Upstream::HostDescriptionConstSharedPtr host) -> void {
        EXPECT_EQ(host_address_, host->address());
      }));

  Http::TestHeaderMapImpl headers{{"x-envoy-internal", "true"},
                                  {"x-envoy-upstream-rq-per-try-timeout-ms", "5"}};
  HttpTestUtility::addDefaultHeaders(headers);
  router_.decodeHeaders(headers, false);

  // We verify that both timeouts are started after decodeData(_, true) is called. This
  // verifies that we are not starting the initial per try timeout on the first onPoolReady.
  expectPerTryTimerCreate();
  expectResponseTimerCreate();

  Buffer::OwnedImpl data;
  router_.decodeData(data, true);

  EXPECT_CALL(callbacks_.stream_info_,
              setResponseFlag(StreamInfo::ResponseFlag::UpstreamRequestTimeout));
  EXPECT_CALL(encoder.stream_, resetStream(Http::StreamResetReason::LocalReset));
  Http::TestHeaderMapImpl response_headers{
      {":status", "504"}, {"content-length", "24"}, {"content-type", "text/plain"}};
  EXPECT_CALL(callbacks_, encodeHeaders_(HeaderMapEqualRef(&response_headers), false));
  EXPECT_CALL(callbacks_, encodeData(_, true));
  EXPECT_CALL(
      cm_.conn_pool_.host_->outlier_detector_,
      putResult(Upstream::Outlier::Result::LOCAL_ORIGIN_TIMEOUT, absl::optional<uint64_t>(504)));
  per_try_timeout_->invokeCallback();

  EXPECT_EQ(1U, cm_.thread_local_cluster_.cluster_.info_->stats_store_
                    .counter("upstream_rq_per_try_timeout")
                    .value());
  EXPECT_EQ(1UL, cm_.conn_pool_.host_->stats().rq_timeout_.value());
  EXPECT_TRUE(verifyHostUpstreamStats(0, 1));
}

// Verifies that the per try timeout starts when onPoolReady is called when it occurs
// after the downstream request has been read.
TEST_F(RouterTest, UpstreamPerTryTimeoutDelayedPoolReady) {
  NiceMock<Http::MockStreamEncoder> encoder;
  Http::StreamDecoder* response_decoder = nullptr;
  Http::ConnectionPool::Callbacks* pool_callbacks;
  EXPECT_CALL(cm_.conn_pool_, newStream(_, _))
      .WillOnce(Invoke([&](Http::StreamDecoder& decoder, Http::ConnectionPool::Callbacks& callbacks)
                           -> Http::ConnectionPool::Cancellable* {
        response_decoder = &decoder;
        pool_callbacks = &callbacks;
        return nullptr;
      }));

  Http::TestHeaderMapImpl headers{{"x-envoy-internal", "true"},
                                  {"x-envoy-upstream-rq-per-try-timeout-ms", "5"}};
  HttpTestUtility::addDefaultHeaders(headers);
  router_.decodeHeaders(headers, false);

  // Global timeout starts when decodeData(_, true) is called.
  expectResponseTimerCreate();
  Buffer::OwnedImpl data;
  router_.decodeData(data, true);

  // Per try timeout starts when onPoolReady is called.
  expectPerTryTimerCreate();
  EXPECT_CALL(callbacks_.stream_info_, onUpstreamHostSelected(_))
      .WillOnce(Invoke([&](const Upstream::HostDescriptionConstSharedPtr host) -> void {
        EXPECT_EQ(host_address_, host->address());
      }));

  pool_callbacks->onPoolReady(encoder, cm_.conn_pool_.host_, upstream_stream_info_);

  EXPECT_CALL(callbacks_.stream_info_,
              setResponseFlag(StreamInfo::ResponseFlag::UpstreamRequestTimeout));
  EXPECT_CALL(encoder.stream_, resetStream(Http::StreamResetReason::LocalReset));
  Http::TestHeaderMapImpl response_headers{
      {":status", "504"}, {"content-length", "24"}, {"content-type", "text/plain"}};
  EXPECT_CALL(callbacks_, encodeHeaders_(HeaderMapEqualRef(&response_headers), false));
  EXPECT_CALL(callbacks_, encodeData(_, true));
  EXPECT_CALL(cm_.conn_pool_.host_->outlier_detector_,
              putResult(Upstream::Outlier::Result::LOCAL_ORIGIN_TIMEOUT, _));
  per_try_timeout_->invokeCallback();

  EXPECT_EQ(1U, cm_.thread_local_cluster_.cluster_.info_->stats_store_
                    .counter("upstream_rq_per_try_timeout")
                    .value());
  EXPECT_EQ(1UL, cm_.conn_pool_.host_->stats().rq_timeout_.value());
  EXPECT_TRUE(verifyHostUpstreamStats(0, 1));
}

// Ensures that the per try callback is not set until the stream becomes available.
TEST_F(RouterTest, UpstreamPerTryTimeoutExcludesNewStream) {
  InSequence s;
  NiceMock<Http::MockStreamEncoder> encoder;
  Http::StreamDecoder* response_decoder = nullptr;
  Http::ConnectionPool::Callbacks* pool_callbacks;

  EXPECT_CALL(cm_.conn_pool_, newStream(_, _))
      .WillOnce(Invoke([&](Http::StreamDecoder& decoder, Http::ConnectionPool::Callbacks& callbacks)
                           -> Http::ConnectionPool::Cancellable* {
        response_decoder = &decoder;
        pool_callbacks = &callbacks;
        return nullptr;
      }));

  response_timeout_ = new Event::MockTimer(&callbacks_.dispatcher_);
  EXPECT_CALL(*response_timeout_, enableTimer(_, _));

  EXPECT_CALL(callbacks_.stream_info_, onUpstreamHostSelected(_))
      .WillOnce(Invoke([&](const Upstream::HostDescriptionConstSharedPtr host) -> void {
        EXPECT_EQ(host_address_, host->address());
      }));

  Http::TestHeaderMapImpl headers{{"x-envoy-internal", "true"},
                                  {"x-envoy-upstream-rq-per-try-timeout-ms", "5"}};
  HttpTestUtility::addDefaultHeaders(headers);
  router_.decodeHeaders(headers, false);
  Buffer::OwnedImpl data;
  router_.decodeData(data, true);

  per_try_timeout_ = new Event::MockTimer(&callbacks_.dispatcher_);
  EXPECT_CALL(*per_try_timeout_, enableTimer(_, _));
  // The per try timeout timer should not be started yet.
  pool_callbacks->onPoolReady(encoder, cm_.conn_pool_.host_, upstream_stream_info_);

  EXPECT_CALL(encoder.stream_, resetStream(Http::StreamResetReason::LocalReset));
  EXPECT_CALL(cm_.conn_pool_.host_->outlier_detector_,
              putResult(Upstream::Outlier::Result::LOCAL_ORIGIN_TIMEOUT, _));
  EXPECT_CALL(*per_try_timeout_, disableTimer());
  EXPECT_CALL(*response_timeout_, disableTimer());
  EXPECT_CALL(callbacks_.stream_info_,
              setResponseFlag(StreamInfo::ResponseFlag::UpstreamRequestTimeout));
  Http::TestHeaderMapImpl response_headers{
      {":status", "504"}, {"content-length", "24"}, {"content-type", "text/plain"}};
  EXPECT_CALL(callbacks_, encodeHeaders_(HeaderMapEqualRef(&response_headers), false));
  EXPECT_CALL(callbacks_, encodeData(_, true));
  per_try_timeout_->invokeCallback();

  EXPECT_EQ(1U, cm_.thread_local_cluster_.cluster_.info_->stats_store_
                    .counter("upstream_rq_per_try_timeout")
                    .value());
  EXPECT_EQ(1UL, cm_.conn_pool_.host_->stats().rq_timeout_.value());
  EXPECT_TRUE(verifyHostUpstreamStats(0, 1));
}

// Tests that a retry is sent after the first request hits the per try timeout, but then
// headers received in response to the first request are still used (and the 2nd request
// canceled).
TEST_F(RouterTest, HedgedPerTryTimeoutFirstRequestSucceeds) {
  enableHedgeOnPerTryTimeout();

  NiceMock<Http::MockStreamEncoder> encoder1;
  Http::StreamDecoder* response_decoder1 = nullptr;
  EXPECT_CALL(cm_.conn_pool_, newStream(_, _))
      .WillOnce(Invoke([&](Http::StreamDecoder& decoder, Http::ConnectionPool::Callbacks& callbacks)
                           -> Http::ConnectionPool::Cancellable* {
        response_decoder1 = &decoder;
        EXPECT_CALL(*router_.retry_state_, onHostAttempted(_));
        callbacks.onPoolReady(encoder1, cm_.conn_pool_.host_, upstream_stream_info_);
        return nullptr;
      }));
  EXPECT_CALL(cm_.conn_pool_.host_->outlier_detector_,
              putResult(Upstream::Outlier::Result::LOCAL_ORIGIN_CONNECT_SUCCESS,
                        absl::optional<uint64_t>(absl::nullopt)))
      .Times(2);
  expectPerTryTimerCreate();
  expectResponseTimerCreate();

  Http::TestHeaderMapImpl headers{{"x-envoy-upstream-rq-per-try-timeout-ms", "5"}};
  HttpTestUtility::addDefaultHeaders(headers);
  router_.decodeHeaders(headers, true);

  EXPECT_CALL(
      cm_.conn_pool_.host_->outlier_detector_,
      putResult(Upstream::Outlier::Result::LOCAL_ORIGIN_TIMEOUT, absl::optional<uint64_t>(504)));
  EXPECT_CALL(encoder1.stream_, resetStream(_)).Times(0);
  NiceMock<Http::MockStreamEncoder> encoder2;
  Http::StreamDecoder* response_decoder2 = nullptr;
  router_.retry_state_->expectHedgedPerTryTimeoutRetry();
  per_try_timeout_->invokeCallback();

  EXPECT_CALL(cm_.conn_pool_, newStream(_, _))
      .WillOnce(Invoke([&](Http::StreamDecoder& decoder, Http::ConnectionPool::Callbacks& callbacks)
                           -> Http::ConnectionPool::Cancellable* {
        response_decoder2 = &decoder;
        EXPECT_CALL(*router_.retry_state_, onHostAttempted(_));
        callbacks.onPoolReady(encoder2, cm_.conn_pool_.host_, upstream_stream_info_);
        return nullptr;
      }));
  expectPerTryTimerCreate();
  router_.retry_state_->callback_();

  // We should not have updated any stats yet because no requests have been
  // canceled
  EXPECT_TRUE(verifyHostUpstreamStats(0, 0));

  // Now write a 200 back. We expect the 2nd stream to be reset and stats to be
  // incremented properly.
  Http::HeaderMapPtr response_headers(new Http::TestHeaderMapImpl{{":status", "200"}});
  EXPECT_CALL(cm_.conn_pool_.host_->outlier_detector_, putHttpResponseCode(200));
  EXPECT_CALL(encoder1.stream_, resetStream(_)).Times(0);
  EXPECT_CALL(encoder2.stream_, resetStream(_));

  EXPECT_CALL(callbacks_, encodeHeaders_(_, _))
      .WillOnce(Invoke([&](Http::HeaderMap& headers, bool end_stream) -> void {
        EXPECT_EQ(headers.Status()->value(), "200");
        EXPECT_TRUE(end_stream);
      }));
  response_decoder1->decodeHeaders(std::move(response_headers), true);
  EXPECT_TRUE(verifyHostUpstreamStats(1, 0));

  // TODO: Verify hedge stats here once they are implemented.
}

// Tests that an upstream request is reset even if it can't be retried as long as there is
// another in-flight request we're waiting on.
// Sequence:
// 1) first upstream request per try timeout
// 2) second upstream request sent
// 3) second upstream request gets 5xx, retries exhausted, assert it's reset
// 4) first upstream request gets 2xx
TEST_F(RouterTest, HedgedPerTryTimeoutResetsOnBadHeaders) {
  enableHedgeOnPerTryTimeout();

  NiceMock<Http::MockStreamEncoder> encoder1;
  Http::StreamDecoder* response_decoder1 = nullptr;
  EXPECT_CALL(cm_.conn_pool_, newStream(_, _))
      .WillOnce(Invoke([&](Http::StreamDecoder& decoder, Http::ConnectionPool::Callbacks& callbacks)
                           -> Http::ConnectionPool::Cancellable* {
        response_decoder1 = &decoder;
        EXPECT_CALL(*router_.retry_state_, onHostAttempted(_));
        callbacks.onPoolReady(encoder1, cm_.conn_pool_.host_, upstream_stream_info_);
        return nullptr;
      }));
  EXPECT_CALL(cm_.conn_pool_.host_->outlier_detector_,
              putResult(Upstream::Outlier::Result::LOCAL_ORIGIN_CONNECT_SUCCESS,
                        absl::optional<uint64_t>(absl::nullopt)))
      .Times(2);
  expectPerTryTimerCreate();
  expectResponseTimerCreate();

  Http::TestHeaderMapImpl headers{{"x-envoy-upstream-rq-per-try-timeout-ms", "5"}};
  HttpTestUtility::addDefaultHeaders(headers);
  router_.decodeHeaders(headers, true);

  EXPECT_CALL(
      cm_.conn_pool_.host_->outlier_detector_,
      putResult(Upstream::Outlier::Result::LOCAL_ORIGIN_TIMEOUT, absl::optional<uint64_t>(504)));
  EXPECT_CALL(encoder1.stream_, resetStream(_)).Times(0);
  NiceMock<Http::MockStreamEncoder> encoder2;
  Http::StreamDecoder* response_decoder2 = nullptr;
  router_.retry_state_->expectHedgedPerTryTimeoutRetry();
  per_try_timeout_->invokeCallback();

  EXPECT_CALL(cm_.conn_pool_, newStream(_, _))
      .WillOnce(Invoke([&](Http::StreamDecoder& decoder, Http::ConnectionPool::Callbacks& callbacks)
                           -> Http::ConnectionPool::Cancellable* {
        response_decoder2 = &decoder;
        EXPECT_CALL(*router_.retry_state_, onHostAttempted(_));
        callbacks.onPoolReady(encoder2, cm_.conn_pool_.host_, upstream_stream_info_);
        return nullptr;
      }));
  expectPerTryTimerCreate();
  router_.retry_state_->callback_();

  // We should not have updated any stats yet because no requests have been
  // canceled
  EXPECT_TRUE(verifyHostUpstreamStats(0, 0));

  // Now write a 5xx back on the 2nd request with no retries remaining. The 2nd request
  // should be reset immediately.
  Http::HeaderMapPtr bad_response_headers(new Http::TestHeaderMapImpl{{":status", "500"}});
  EXPECT_CALL(cm_.conn_pool_.host_->outlier_detector_, putHttpResponseCode(500));
  EXPECT_CALL(encoder1.stream_, resetStream(_)).Times(0);
  EXPECT_CALL(encoder2.stream_, resetStream(_));
  EXPECT_CALL(*router_.retry_state_, shouldRetryHeaders(_, _))
      .WillOnce(Return(RetryStatus::NoOverflow));
  // Not end_stream, otherwise we wouldn't need to reset.
  response_decoder2->decodeHeaders(std::move(bad_response_headers), false);

  // Now write a 200 back. We expect the 2nd stream to be reset and stats to be
  // incremented properly.
  Http::HeaderMapPtr response_headers(new Http::TestHeaderMapImpl{{":status", "200"}});
  EXPECT_CALL(cm_.conn_pool_.host_->outlier_detector_, putHttpResponseCode(200));
  EXPECT_CALL(encoder1.stream_, resetStream(_)).Times(0);

  EXPECT_CALL(callbacks_, encodeHeaders_(_, _))
      .WillOnce(Invoke([&](Http::HeaderMap& headers, bool end_stream) -> void {
        EXPECT_EQ(headers.Status()->value(), "200");
        EXPECT_TRUE(end_stream);
      }));
  response_decoder1->decodeHeaders(std::move(response_headers), true);
  EXPECT_TRUE(verifyHostUpstreamStats(1, 1));

  // TODO: Verify hedge stats here once they are implemented.
}

// Three requests sent: 1) 5xx error, 2) per try timeout, 3) gets good response
// headers.
TEST_F(RouterTest, HedgedPerTryTimeoutThirdRequestSucceeds) {
  enableHedgeOnPerTryTimeout();

  NiceMock<Http::MockStreamEncoder> encoder1;
  Http::StreamDecoder* response_decoder1 = nullptr;
  EXPECT_CALL(cm_.conn_pool_, newStream(_, _))
      .WillOnce(Invoke([&](Http::StreamDecoder& decoder, Http::ConnectionPool::Callbacks& callbacks)
                           -> Http::ConnectionPool::Cancellable* {
        response_decoder1 = &decoder;
        EXPECT_CALL(*router_.retry_state_, onHostAttempted(_));
        callbacks.onPoolReady(encoder1, cm_.conn_pool_.host_, upstream_stream_info_);
        return nullptr;
      }));
  expectResponseTimerCreate();
  expectPerTryTimerCreate();

  Http::TestHeaderMapImpl headers{{"x-envoy-upstream-rq-per-try-timeout-ms", "5"}};
  HttpTestUtility::addDefaultHeaders(headers);
  router_.decodeHeaders(headers, true);

  EXPECT_CALL(encoder1.stream_, resetStream(_)).Times(0);

  Http::HeaderMapPtr response_headers1(new Http::TestHeaderMapImpl{{":status", "500"}});
  // Local origin connect success happens for first and third try.
  EXPECT_CALL(cm_.conn_pool_.host_->outlier_detector_,
              putResult(Upstream::Outlier::Result::LOCAL_ORIGIN_CONNECT_SUCCESS,
                        absl::optional<uint64_t>(absl::nullopt)))
      .Times(2);
  EXPECT_CALL(cm_.conn_pool_.host_->outlier_detector_, putHttpResponseCode(500));
  EXPECT_CALL(encoder1.stream_, resetStream(_)).Times(0);
  EXPECT_CALL(callbacks_, encodeHeaders_(_, _)).Times(0);
  router_.retry_state_->expectHeadersRetry();
  response_decoder1->decodeHeaders(std::move(response_headers1), true);

  NiceMock<Http::MockStreamEncoder> encoder2;
  Http::StreamDecoder* response_decoder2 = nullptr;
  EXPECT_CALL(cm_.conn_pool_, newStream(_, _))
      .WillOnce(Invoke([&](Http::StreamDecoder& decoder, Http::ConnectionPool::Callbacks& callbacks)
                           -> Http::ConnectionPool::Cancellable* {
        response_decoder2 = &decoder;
        EXPECT_CALL(*router_.retry_state_, onHostAttempted(_));
        callbacks.onPoolReady(encoder2, cm_.conn_pool_.host_, upstream_stream_info_);
        return nullptr;
      }));
  expectPerTryTimerCreate();
  router_.retry_state_->callback_();

  EXPECT_TRUE(verifyHostUpstreamStats(0, 1));

  // Now trigger a per try timeout on the 2nd request, expect a 3rd
  router_.retry_state_->expectHedgedPerTryTimeoutRetry();
  EXPECT_CALL(
      cm_.conn_pool_.host_->outlier_detector_,
      putResult(Upstream::Outlier::Result::LOCAL_ORIGIN_TIMEOUT, absl::optional<uint64_t>(504)));
  NiceMock<Http::MockStreamEncoder> encoder3;
  Http::StreamDecoder* response_decoder3 = nullptr;
  EXPECT_CALL(cm_.conn_pool_, newStream(_, _))
      .WillOnce(Invoke([&](Http::StreamDecoder& decoder, Http::ConnectionPool::Callbacks& callbacks)
                           -> Http::ConnectionPool::Cancellable* {
        response_decoder3 = &decoder;
        EXPECT_CALL(*router_.retry_state_, onHostAttempted(_));
        callbacks.onPoolReady(encoder3, cm_.conn_pool_.host_, upstream_stream_info_);
        return nullptr;
      }));

  EXPECT_CALL(callbacks_, encodeHeaders_(_, _)).Times(0);
  per_try_timeout_->invokeCallback();
  expectPerTryTimerCreate();
  router_.retry_state_->callback_();
  EXPECT_TRUE(verifyHostUpstreamStats(0, 1));

  // Now write a 200 back. We expect the 2nd stream to be reset and stats to be
  // incremented properly.
  Http::HeaderMapPtr response_headers2(new Http::TestHeaderMapImpl{{":status", "200"}});
  EXPECT_CALL(cm_.conn_pool_.host_->outlier_detector_, putHttpResponseCode(200));
  EXPECT_CALL(encoder1.stream_, resetStream(_)).Times(0);
  EXPECT_CALL(encoder2.stream_, resetStream(_));
  EXPECT_CALL(encoder3.stream_, resetStream(_)).Times(0);

  EXPECT_CALL(callbacks_, encodeHeaders_(_, _))
      .WillOnce(Invoke([&](Http::HeaderMap& headers, bool end_stream) -> void {
        EXPECT_EQ(headers.Status()->value(), "200");
        EXPECT_TRUE(end_stream);
      }));
  EXPECT_CALL(*router_.retry_state_, shouldRetryHeaders(_, _)).WillOnce(Return(RetryStatus::No));
  response_decoder3->decodeHeaders(std::move(response_headers2), true);
  EXPECT_TRUE(verifyHostUpstreamStats(1, 1));

  // TODO: Verify hedge stats here once they are implemented.
}

// First request times out and is retried, and then a response is received.
// Make sure we don't attempt to retry because we already retried for timeout.
TEST_F(RouterTest, RetryOnlyOnceForSameUpstreamRequest) {
  enableHedgeOnPerTryTimeout();

  NiceMock<Http::MockStreamEncoder> encoder1;
  Http::StreamDecoder* response_decoder1 = nullptr;
  EXPECT_CALL(cm_.conn_pool_, newStream(_, _))
      .WillOnce(Invoke([&](Http::StreamDecoder& decoder, Http::ConnectionPool::Callbacks& callbacks)
                           -> Http::ConnectionPool::Cancellable* {
        response_decoder1 = &decoder;
        EXPECT_CALL(*router_.retry_state_, onHostAttempted(_));
        callbacks.onPoolReady(encoder1, cm_.conn_pool_.host_, upstream_stream_info_);
        return nullptr;
      }));
  EXPECT_CALL(cm_.conn_pool_.host_->outlier_detector_,
              putResult(Upstream::Outlier::Result::LOCAL_ORIGIN_CONNECT_SUCCESS,
                        absl::optional<uint64_t>(absl::nullopt)))
      .Times(2);
  expectPerTryTimerCreate();
  expectResponseTimerCreate();

  Http::TestHeaderMapImpl headers{{"x-envoy-upstream-rq-per-try-timeout-ms", "5"}};
  HttpTestUtility::addDefaultHeaders(headers);
  router_.decodeHeaders(headers, true);

  EXPECT_CALL(encoder1.stream_, resetStream(_)).Times(0);

  EXPECT_CALL(
      cm_.conn_pool_.host_->outlier_detector_,
      putResult(Upstream::Outlier::Result::LOCAL_ORIGIN_TIMEOUT, absl::optional<uint64_t>(504)));
  router_.retry_state_->expectHedgedPerTryTimeoutRetry();
  per_try_timeout_->invokeCallback();

  NiceMock<Http::MockStreamEncoder> encoder2;
  Http::StreamDecoder* response_decoder2 = nullptr;
  EXPECT_CALL(cm_.conn_pool_, newStream(_, _))
      .WillOnce(Invoke([&](Http::StreamDecoder& decoder, Http::ConnectionPool::Callbacks& callbacks)
                           -> Http::ConnectionPool::Cancellable* {
        response_decoder2 = &decoder;
        EXPECT_CALL(*router_.retry_state_, onHostAttempted(_));
        callbacks.onPoolReady(encoder2, cm_.conn_pool_.host_, upstream_stream_info_);
        return nullptr;
      }));

  expectPerTryTimerCreate();
  router_.retry_state_->callback_();

  // Now send a 5xx back and make sure we don't ask whether we should retry it.
  Http::HeaderMapPtr response_headers1(new Http::TestHeaderMapImpl{{":status", "500"}});
  EXPECT_CALL(cm_.conn_pool_.host_->outlier_detector_, putHttpResponseCode(500));
  EXPECT_CALL(*router_.retry_state_, shouldRetryHeaders(_, _)).Times(0);
  EXPECT_CALL(*router_.retry_state_, wouldRetryFromHeaders(_)).WillOnce(Return(true));
  response_decoder1->decodeHeaders(std::move(response_headers1), true);

  EXPECT_CALL(
      cm_.conn_pool_.host_->outlier_detector_,
      putResult(Upstream::Outlier::Result::LOCAL_ORIGIN_TIMEOUT, absl::optional<uint64_t>(504)));

  response_timeout_->invokeCallback();
}

// Sequence: upstream request hits soft per try timeout and is retried, and
// then "bad" response headers come back before the retry has been scheduled.
// Ensures that the "bad" headers are not sent downstream because there is
// still an attempt pending.
TEST_F(RouterTest, BadHeadersDroppedIfPreviousRetryScheduled) {
  enableHedgeOnPerTryTimeout();

  NiceMock<Http::MockStreamEncoder> encoder1;
  Http::StreamDecoder* response_decoder1 = nullptr;
  EXPECT_CALL(cm_.conn_pool_, newStream(_, _))
      .WillOnce(Invoke([&](Http::StreamDecoder& decoder, Http::ConnectionPool::Callbacks& callbacks)
                           -> Http::ConnectionPool::Cancellable* {
        response_decoder1 = &decoder;
        EXPECT_CALL(*router_.retry_state_, onHostAttempted(_));
        callbacks.onPoolReady(encoder1, cm_.conn_pool_.host_, upstream_stream_info_);
        return nullptr;
      }));
  EXPECT_CALL(cm_.conn_pool_.host_->outlier_detector_,
              putResult(Upstream::Outlier::Result::LOCAL_ORIGIN_CONNECT_SUCCESS,
                        absl::optional<uint64_t>(absl::nullopt)))
      .Times(2);
  expectPerTryTimerCreate();
  expectResponseTimerCreate();

  Http::TestHeaderMapImpl headers{{"x-envoy-upstream-rq-per-try-timeout-ms", "5"}};
  HttpTestUtility::addDefaultHeaders(headers);
  router_.decodeHeaders(headers, true);

  EXPECT_CALL(encoder1.stream_, resetStream(_)).Times(0);

  EXPECT_CALL(
      cm_.conn_pool_.host_->outlier_detector_,
      putResult(Upstream::Outlier::Result::LOCAL_ORIGIN_TIMEOUT, absl::optional<uint64_t>(504)));
  router_.retry_state_->expectHedgedPerTryTimeoutRetry();
  per_try_timeout_->invokeCallback();

  expectPerTryTimerCreate();

  // Now send a 5xx back and make sure we don't ask whether we should retry it
  // and also that we don't respond downstream with it.
  Http::HeaderMapPtr response_headers1(new Http::TestHeaderMapImpl{{":status", "500"}});
  EXPECT_CALL(cm_.conn_pool_.host_->outlier_detector_, putHttpResponseCode(500));
  EXPECT_CALL(*router_.retry_state_, shouldRetryHeaders(_, _)).Times(0);
  EXPECT_CALL(*router_.retry_state_, wouldRetryFromHeaders(_)).WillOnce(Return(true));
  EXPECT_CALL(callbacks_, encodeHeaders_(_, _)).Times(0);
  response_decoder1->decodeHeaders(std::move(response_headers1), true);

  // Now trigger the retry for the per try timeout earlier.
  NiceMock<Http::MockStreamEncoder> encoder2;
  Http::StreamDecoder* response_decoder2 = nullptr;
  EXPECT_CALL(cm_.conn_pool_, newStream(_, _))
      .WillOnce(Invoke([&](Http::StreamDecoder& decoder, Http::ConnectionPool::Callbacks& callbacks)
                           -> Http::ConnectionPool::Cancellable* {
        response_decoder2 = &decoder;
        EXPECT_CALL(*router_.retry_state_, onHostAttempted(_));
        callbacks.onPoolReady(encoder2, cm_.conn_pool_.host_, upstream_stream_info_);
        return nullptr;
      }));
  router_.retry_state_->callback_();

  Http::HeaderMapPtr response_headers2(new Http::TestHeaderMapImpl{{":status", "200"}});
  EXPECT_CALL(*router_.retry_state_, shouldRetryHeaders(_, _)).WillOnce(Return(RetryStatus::No));
  EXPECT_CALL(callbacks_, encodeHeaders_(_, _))
      .WillOnce(Invoke([&](Http::HeaderMap& headers, bool end_stream) -> void {
        EXPECT_EQ(headers.Status()->value(), "200");
        EXPECT_TRUE(end_stream);
      }));
  EXPECT_CALL(cm_.conn_pool_.host_->outlier_detector_, putHttpResponseCode(200));
  response_decoder2->decodeHeaders(std::move(response_headers2), true);
}

TEST_F(RouterTest, RetryRequestNotComplete) {
  NiceMock<Http::MockStreamEncoder> encoder1;
  Http::StreamDecoder* response_decoder = nullptr;
  EXPECT_CALL(cm_.conn_pool_, newStream(_, _))
      .WillOnce(Invoke([&](Http::StreamDecoder& decoder, Http::ConnectionPool::Callbacks& callbacks)
                           -> Http::ConnectionPool::Cancellable* {
        response_decoder = &decoder;
        callbacks.onPoolReady(encoder1, cm_.conn_pool_.host_, upstream_stream_info_);
        return nullptr;
      }));
  EXPECT_CALL(callbacks_.stream_info_,
              setResponseFlag(StreamInfo::ResponseFlag::UpstreamRemoteReset));
  EXPECT_CALL(callbacks_.stream_info_, onUpstreamHostSelected(_))
      .WillOnce(Invoke([&](const Upstream::HostDescriptionConstSharedPtr host) -> void {
        EXPECT_EQ(host_address_, host->address());
      }));

  Http::TestHeaderMapImpl headers{{"x-envoy-retry-on", "5xx"}, {"x-envoy-internal", "true"}};
  HttpTestUtility::addDefaultHeaders(headers);
  router_.decodeHeaders(headers, false);

  router_.retry_state_->expectResetRetry();
  EXPECT_CALL(cm_.conn_pool_.host_->outlier_detector_,
              putResult(Upstream::Outlier::Result::LOCAL_ORIGIN_CONNECT_FAILED, _));
  encoder1.stream_.resetStream(Http::StreamResetReason::RemoteReset);
  EXPECT_TRUE(verifyHostUpstreamStats(0, 1));
  EXPECT_EQ(1UL, stats_store_.counter("test.rq_retry_skipped_request_not_complete").value());
}

// Two requests are sent (slow request + hedged retry) and then global timeout
// is hit. Verify everything gets cleaned up.
TEST_F(RouterTest, HedgedPerTryTimeoutGlobalTimeout) {
  enableHedgeOnPerTryTimeout();

  NiceMock<Http::MockStreamEncoder> encoder1;
  Http::StreamDecoder* response_decoder1 = nullptr;
  EXPECT_CALL(cm_.conn_pool_, newStream(_, _))
      .WillOnce(Invoke([&](Http::StreamDecoder& decoder, Http::ConnectionPool::Callbacks& callbacks)
                           -> Http::ConnectionPool::Cancellable* {
        response_decoder1 = &decoder;
        EXPECT_CALL(*router_.retry_state_, onHostAttempted(_));
        callbacks.onPoolReady(encoder1, cm_.conn_pool_.host_, upstream_stream_info_);
        return nullptr;
      }));
  EXPECT_CALL(cm_.conn_pool_.host_->outlier_detector_,
              putResult(Upstream::Outlier::Result::LOCAL_ORIGIN_CONNECT_SUCCESS,
                        absl::optional<uint64_t>(absl::nullopt)))
      .Times(2);
  expectPerTryTimerCreate();
  expectResponseTimerCreate();

  Http::TestHeaderMapImpl headers{{"x-envoy-upstream-rq-per-try-timeout-ms", "5"}};
  HttpTestUtility::addDefaultHeaders(headers);
  router_.decodeHeaders(headers, true);

  EXPECT_CALL(
      cm_.conn_pool_.host_->outlier_detector_,
      putResult(Upstream::Outlier::Result::LOCAL_ORIGIN_TIMEOUT, absl::optional<uint64_t>(504)));
  EXPECT_CALL(encoder1.stream_, resetStream(_)).Times(0);
  EXPECT_CALL(callbacks_, encodeHeaders_(_, _)).Times(0);
  router_.retry_state_->expectHedgedPerTryTimeoutRetry();
  per_try_timeout_->invokeCallback();

  NiceMock<Http::MockStreamEncoder> encoder2;
  Http::StreamDecoder* response_decoder2 = nullptr;
  EXPECT_CALL(cm_.conn_pool_, newStream(_, _))
      .WillOnce(Invoke([&](Http::StreamDecoder& decoder, Http::ConnectionPool::Callbacks& callbacks)
                           -> Http::ConnectionPool::Cancellable* {
        response_decoder2 = &decoder;
        EXPECT_CALL(*router_.retry_state_, onHostAttempted(_));
        callbacks.onPoolReady(encoder2, cm_.conn_pool_.host_, upstream_stream_info_);
        return nullptr;
      }));
  expectPerTryTimerCreate();
  router_.retry_state_->callback_();

  EXPECT_TRUE(verifyHostUpstreamStats(0, 0));

  // Now trigger global timeout, expect everything to be reset
  EXPECT_CALL(encoder1.stream_, resetStream(_)).Times(1);
  EXPECT_CALL(encoder2.stream_, resetStream(_)).Times(1);
  EXPECT_CALL(
      cm_.conn_pool_.host_->outlier_detector_,
      putResult(Upstream::Outlier::Result::LOCAL_ORIGIN_TIMEOUT, absl::optional<uint64_t>(504)));

  EXPECT_CALL(callbacks_, encodeHeaders_(_, _))
      .WillOnce(Invoke([&](Http::HeaderMap& headers, bool) -> void {
        EXPECT_EQ(headers.Status()->value(), "504");
      }));
  response_timeout_->invokeCallback();
  EXPECT_TRUE(verifyHostUpstreamStats(0, 2));
  EXPECT_EQ(2, cm_.conn_pool_.host_->stats_store_.counter("rq_timeout").value());
  // TODO: Verify hedge stats here once they are implemented.
}

// Sequence: 1) per try timeout w/ hedge retry, 2) second request gets a 5xx
// response, no retries remaining 3) first request gets a 5xx response.
TEST_F(RouterTest, HedgingRetriesExhaustedBadResponse) {
  enableHedgeOnPerTryTimeout();

  NiceMock<Http::MockStreamEncoder> encoder1;
  Http::StreamDecoder* response_decoder1 = nullptr;
  EXPECT_CALL(cm_.conn_pool_, newStream(_, _))
      .WillOnce(Invoke([&](Http::StreamDecoder& decoder, Http::ConnectionPool::Callbacks& callbacks)
                           -> Http::ConnectionPool::Cancellable* {
        response_decoder1 = &decoder;
        EXPECT_CALL(*router_.retry_state_, onHostAttempted(_));
        callbacks.onPoolReady(encoder1, cm_.conn_pool_.host_, upstream_stream_info_);
        return nullptr;
      }));
  EXPECT_CALL(cm_.conn_pool_.host_->outlier_detector_,
              putResult(Upstream::Outlier::Result::LOCAL_ORIGIN_CONNECT_SUCCESS,
                        absl::optional<uint64_t>(absl::nullopt)))
      .Times(1);
  expectPerTryTimerCreate();
  expectResponseTimerCreate();

  Http::TestHeaderMapImpl headers{{"x-envoy-upstream-rq-per-try-timeout-ms", "5"}};
  HttpTestUtility::addDefaultHeaders(headers);
  router_.decodeHeaders(headers, true);

  EXPECT_CALL(
      cm_.conn_pool_.host_->outlier_detector_,
      putResult(Upstream::Outlier::Result::LOCAL_ORIGIN_TIMEOUT, absl::optional<uint64_t>(504)));
  EXPECT_CALL(encoder1.stream_, resetStream(_)).Times(0);
  EXPECT_CALL(callbacks_, encodeHeaders_(_, _)).Times(0);
  router_.retry_state_->expectHedgedPerTryTimeoutRetry();
  per_try_timeout_->invokeCallback();

  NiceMock<Http::MockStreamEncoder> encoder2;
  Http::StreamDecoder* response_decoder2 = nullptr;
  EXPECT_CALL(cm_.conn_pool_, newStream(_, _))
      .WillOnce(Invoke([&](Http::StreamDecoder& decoder, Http::ConnectionPool::Callbacks& callbacks)
                           -> Http::ConnectionPool::Cancellable* {
        response_decoder2 = &decoder;
        EXPECT_CALL(*router_.retry_state_, onHostAttempted(_));
        callbacks.onPoolReady(encoder2, cm_.conn_pool_.host_, upstream_stream_info_);
        return nullptr;
      }));
  EXPECT_CALL(cm_.conn_pool_.host_->outlier_detector_,
              putResult(Upstream::Outlier::Result::LOCAL_ORIGIN_CONNECT_SUCCESS,
                        absl::optional<uint64_t>(absl::nullopt)))
      .Times(1);
  expectPerTryTimerCreate();
  router_.retry_state_->callback_();

  EXPECT_TRUE(verifyHostUpstreamStats(0, 0));

  // Now trigger a 503 in response to the second request.
  Http::HeaderMapPtr bad_response_headers1(new Http::TestHeaderMapImpl{{":status", "503"}});
  EXPECT_CALL(cm_.conn_pool_.host_->outlier_detector_, putHttpResponseCode(503));

  EXPECT_CALL(*router_.retry_state_, shouldRetryHeaders(_, _))
      .WillOnce(Return(RetryStatus::NoRetryLimitExceeded));
  response_decoder2->decodeHeaders(std::move(bad_response_headers1), true);

  EXPECT_TRUE(verifyHostUpstreamStats(0, 1));

  // Now trigger a 502 in response to the first request.
  Http::HeaderMapPtr bad_response_headers2(new Http::TestHeaderMapImpl{{":status", "502"}});
  EXPECT_CALL(cm_.conn_pool_.host_->outlier_detector_, putHttpResponseCode(502));

  // We should not call shouldRetryHeaders() because you never retry the same
  // request twice.
  EXPECT_CALL(*router_.retry_state_, shouldRetryHeaders(_, _)).Times(0);

  EXPECT_CALL(callbacks_, encodeHeaders_(_, _))
      .WillOnce(Invoke([&](Http::HeaderMap& headers, bool) -> void {
        EXPECT_EQ(headers.Status()->value(), "502");
      }));
  response_decoder1->decodeHeaders(std::move(bad_response_headers2), true);

  EXPECT_TRUE(verifyHostUpstreamStats(0, 2));
}

// Sequence: 1) per try timeout w/ hedge retry, 2) first request gets reset by upstream,
// 3) 2nd request gets a 200 which should be sent downstream.
TEST_F(RouterTest, HedgingRetriesProceedAfterReset) {
  enableHedgeOnPerTryTimeout();

  NiceMock<Http::MockStreamEncoder> encoder1;
  Http::StreamDecoder* response_decoder1 = nullptr;
  EXPECT_CALL(cm_.conn_pool_, newStream(_, _))
      .WillOnce(Invoke([&](Http::StreamDecoder& decoder, Http::ConnectionPool::Callbacks& callbacks)
                           -> Http::ConnectionPool::Cancellable* {
        response_decoder1 = &decoder;
        EXPECT_CALL(*router_.retry_state_, onHostAttempted(_));
        callbacks.onPoolReady(encoder1, cm_.conn_pool_.host_, upstream_stream_info_);
        return nullptr;
      }));
  // First is reset
  EXPECT_CALL(cm_.conn_pool_.host_->outlier_detector_,
              putResult(Upstream::Outlier::Result::LOCAL_ORIGIN_CONNECT_FAILED, _))
      .Times(1);
  EXPECT_CALL(cm_.conn_pool_.host_->outlier_detector_,
              putResult(Upstream::Outlier::Result::LOCAL_ORIGIN_CONNECT_SUCCESS,
                        absl::optional<uint64_t>(absl::nullopt)))
      .Times(2);
  expectPerTryTimerCreate();
  expectResponseTimerCreate();

  Http::TestHeaderMapImpl headers{{"x-envoy-upstream-rq-per-try-timeout-ms", "5"}};
  HttpTestUtility::addDefaultHeaders(headers);
  router_.decodeHeaders(headers, true);

  EXPECT_CALL(
      cm_.conn_pool_.host_->outlier_detector_,
      putResult(Upstream::Outlier::Result::LOCAL_ORIGIN_TIMEOUT, absl::optional<uint64_t>(504)));
  EXPECT_CALL(encoder1.stream_, resetStream(_)).Times(0);
  EXPECT_CALL(callbacks_, encodeHeaders_(_, _)).Times(0);
  router_.retry_state_->expectHedgedPerTryTimeoutRetry();
  per_try_timeout_->invokeCallback();

  NiceMock<Http::MockStreamEncoder> encoder2;
  Http::StreamDecoder* response_decoder2 = nullptr;
  EXPECT_CALL(cm_.conn_pool_, newStream(_, _))
      .WillOnce(Invoke([&](Http::StreamDecoder& decoder, Http::ConnectionPool::Callbacks& callbacks)
                           -> Http::ConnectionPool::Cancellable* {
        response_decoder2 = &decoder;
        EXPECT_CALL(*router_.retry_state_, onHostAttempted(_));
        callbacks.onPoolReady(encoder2, cm_.conn_pool_.host_, upstream_stream_info_);
        return nullptr;
      }));
  expectPerTryTimerCreate();
  router_.retry_state_->callback_();

  EXPECT_TRUE(verifyHostUpstreamStats(0, 0));

  // Now trigger an upstream reset in response to the first request.
  EXPECT_CALL(encoder1.stream_, resetStream(_));
  encoder1.stream_.resetStream(Http::StreamResetReason::RemoteReset);

  EXPECT_TRUE(verifyHostUpstreamStats(0, 1));

  // We should not call shouldRetryReset() because you never retry the same
  // request twice.
  EXPECT_CALL(*router_.retry_state_, shouldRetryReset(_, _)).Times(0);

  // Now trigger a 200 in response to the second request.
  Http::HeaderMapPtr response_headers(new Http::TestHeaderMapImpl{{":status", "200"}});

  EXPECT_CALL(*router_.retry_state_, shouldRetryHeaders(_, _)).WillOnce(Return(RetryStatus::No));
  EXPECT_CALL(callbacks_, encodeHeaders_(_, _))
      .WillOnce(Invoke([&](Http::HeaderMap& headers, bool) -> void {
        EXPECT_EQ(headers.Status()->value(), "200");
      }));
  EXPECT_CALL(cm_.conn_pool_.host_->outlier_detector_, putHttpResponseCode(200));
  response_decoder2->decodeHeaders(std::move(response_headers), true);

  EXPECT_TRUE(verifyHostUpstreamStats(1, 1));
}

// Sequence: 1) request with data hits per try timeout w/ hedge retry, 2)
// second request is immediately reset 3) 1st request gets a 200.
// The goal of this test is to ensure that the router can properly detect that an immediate
// reset happens and that we don't accidentally write data twice on the first request.
TEST_F(RouterTest, HedgingRetryImmediatelyReset) {
  enableHedgeOnPerTryTimeout();

  NiceMock<Http::MockStreamEncoder> encoder;
  Http::StreamDecoder* response_decoder = nullptr;
  EXPECT_CALL(cm_.conn_pool_, newStream(_, _))
      .WillOnce(Invoke([&](Http::StreamDecoder& decoder, Http::ConnectionPool::Callbacks& callbacks)
                           -> Http::ConnectionPool::Cancellable* {
        response_decoder = &decoder;
        EXPECT_CALL(*router_.retry_state_, onHostAttempted(_));
        callbacks.onPoolReady(encoder, cm_.conn_pool_.host_, upstream_stream_info_);
        return nullptr;
      }));
  EXPECT_CALL(cm_.conn_pool_.host_->outlier_detector_,
              putResult(Upstream::Outlier::Result::LOCAL_ORIGIN_CONNECT_SUCCESS,
                        absl::optional<uint64_t>(absl::nullopt)))
      .Times(1);

  Http::TestHeaderMapImpl headers{{"x-envoy-upstream-rq-per-try-timeout-ms", "5"}};
  HttpTestUtility::addDefaultHeaders(headers);
  router_.decodeHeaders(headers, false);

  expectPerTryTimerCreate();
  expectResponseTimerCreate();
  Buffer::OwnedImpl body("test body");
  EXPECT_CALL(encoder, encodeData(_, _)).Times(1);
  Buffer::InstancePtr body_data(new Buffer::OwnedImpl("hello"));
  router_.retry_state_->expectHedgedPerTryTimeoutRetry();
  EXPECT_EQ(Http::FilterDataStatus::StopIterationNoBuffer, router_.decodeData(*body_data, true));

  EXPECT_CALL(
      cm_.conn_pool_.host_->outlier_detector_,
      putResult(Upstream::Outlier::Result::LOCAL_ORIGIN_TIMEOUT, absl::optional<uint64_t>(504)));
  EXPECT_CALL(encoder.stream_, resetStream(_)).Times(0);
  EXPECT_CALL(callbacks_, encodeHeaders_(_, _)).Times(0);
  per_try_timeout_->invokeCallback();

  NiceMock<Http::MockStreamEncoder> encoder2;
  EXPECT_CALL(cm_.conn_pool_, newStream(_, _))
      .WillOnce(Invoke([&](Http::StreamDecoder&, Http::ConnectionPool::Callbacks& callbacks)
                           -> Http::ConnectionPool::Cancellable* {
        EXPECT_CALL(*router_.retry_state_, onHostAttempted(_));
        EXPECT_CALL(cm_.conn_pool_.host_->outlier_detector_,
                    putResult(Upstream::Outlier::Result::LOCAL_ORIGIN_CONNECT_FAILED, _));
        callbacks.onPoolFailure(Http::ConnectionPool::PoolFailureReason::ConnectionFailure,
                                absl::string_view(), cm_.conn_pool_.host_);
        return nullptr;
      }));
  EXPECT_CALL(*router_.retry_state_, shouldRetryReset(_, _))
      .WillOnce(Return(RetryStatus::NoRetryLimitExceeded));
  ON_CALL(callbacks_, decodingBuffer()).WillByDefault(Return(body_data.get()));
  router_.retry_state_->callback_();

  EXPECT_TRUE(verifyHostUpstreamStats(0, 1));

  // Now trigger a 200 in response to the first request.
  Http::HeaderMapPtr response_headers(new Http::TestHeaderMapImpl{{":status", "200"}});

  // The request was already retried when the per try timeout occurred so it
  // should't even consult the retry state.
  EXPECT_CALL(*router_.retry_state_, shouldRetryHeaders(_, _)).Times(0);
  EXPECT_CALL(callbacks_, encodeHeaders_(_, _))
      .WillOnce(Invoke([&](Http::HeaderMap& headers, bool) -> void {
        EXPECT_EQ(headers.Status()->value(), "200");
      }));
  EXPECT_CALL(cm_.conn_pool_.host_->outlier_detector_, putHttpResponseCode(200));
  response_decoder->decodeHeaders(std::move(response_headers), true);

  EXPECT_TRUE(verifyHostUpstreamStats(1, 1));
}

TEST_F(RouterTest, RetryNoneHealthy) {
  NiceMock<Http::MockStreamEncoder> encoder1;
  Http::StreamDecoder* response_decoder = nullptr;
  EXPECT_CALL(cm_.conn_pool_, newStream(_, _))
      .WillOnce(Invoke([&](Http::StreamDecoder& decoder, Http::ConnectionPool::Callbacks& callbacks)
                           -> Http::ConnectionPool::Cancellable* {
        response_decoder = &decoder;
        callbacks.onPoolReady(encoder1, cm_.conn_pool_.host_, upstream_stream_info_);
        return nullptr;
      }));

  expectResponseTimerCreate();
  EXPECT_CALL(callbacks_.stream_info_, onUpstreamHostSelected(_))
      .WillOnce(Invoke([&](const Upstream::HostDescriptionConstSharedPtr host) -> void {
        EXPECT_EQ(host_address_, host->address());
      }));

  Http::TestHeaderMapImpl headers{{"x-envoy-retry-on", "5xx"}, {"x-envoy-internal", "true"}};
  HttpTestUtility::addDefaultHeaders(headers);
  router_.decodeHeaders(headers, true);

  router_.retry_state_->expectResetRetry();
  EXPECT_CALL(cm_.conn_pool_.host_->outlier_detector_,
              putResult(Upstream::Outlier::Result::LOCAL_ORIGIN_CONNECT_FAILED, _));
  encoder1.stream_.resetStream(Http::StreamResetReason::LocalReset);

  EXPECT_CALL(cm_, httpConnPoolForCluster(_, _, _, _)).WillOnce(Return(nullptr));
  Http::TestHeaderMapImpl response_headers{
      {":status", "503"}, {"content-length", "19"}, {"content-type", "text/plain"}};
  EXPECT_CALL(callbacks_, encodeHeaders_(HeaderMapEqualRef(&response_headers), false));
  EXPECT_CALL(callbacks_, encodeData(_, true));
  EXPECT_CALL(callbacks_.stream_info_,
              setResponseFlag(StreamInfo::ResponseFlag::NoHealthyUpstream));
  router_.retry_state_->callback_();
  EXPECT_TRUE(verifyHostUpstreamStats(0, 1));
}

TEST_F(RouterTest, RetryUpstreamReset) {
  NiceMock<Http::MockStreamEncoder> encoder1;
  Http::StreamDecoder* response_decoder = nullptr;
  EXPECT_CALL(cm_.conn_pool_, newStream(_, _))
      .WillOnce(Invoke([&](Http::StreamDecoder& decoder, Http::ConnectionPool::Callbacks& callbacks)
                           -> Http::ConnectionPool::Cancellable* {
        response_decoder = &decoder;
        callbacks.onPoolReady(encoder1, cm_.conn_pool_.host_, upstream_stream_info_);
        return nullptr;
      }));
  expectResponseTimerCreate();

  Http::TestHeaderMapImpl headers{{"x-envoy-retry-on", "5xx"}, {"x-envoy-internal", "true"}};
  HttpTestUtility::addDefaultHeaders(headers);
  router_.decodeHeaders(headers, true);

  router_.retry_state_->expectResetRetry();
  EXPECT_CALL(cm_.conn_pool_.host_->outlier_detector_,
              putResult(Upstream::Outlier::Result::LOCAL_ORIGIN_CONNECT_FAILED, _));
  encoder1.stream_.resetStream(Http::StreamResetReason::RemoteReset);

  // We expect this reset to kick off a new request.
  NiceMock<Http::MockStreamEncoder> encoder2;
  EXPECT_CALL(cm_.conn_pool_, newStream(_, _))
      .WillOnce(Invoke([&](Http::StreamDecoder& decoder, Http::ConnectionPool::Callbacks& callbacks)
                           -> Http::ConnectionPool::Cancellable* {
        response_decoder = &decoder;
        EXPECT_CALL(cm_.conn_pool_.host_->outlier_detector_,
                    putResult(Upstream::Outlier::Result::LOCAL_ORIGIN_CONNECT_SUCCESS,
                              absl::optional<uint64_t>(absl::nullopt)));
        callbacks.onPoolReady(encoder2, cm_.conn_pool_.host_, upstream_stream_info_);
        return nullptr;
      }));
  router_.retry_state_->callback_();
  EXPECT_TRUE(verifyHostUpstreamStats(0, 1));

  // Normal response.
  EXPECT_CALL(*router_.retry_state_, shouldRetryHeaders(_, _)).WillOnce(Return(RetryStatus::No));
  Http::HeaderMapPtr response_headers(new Http::TestHeaderMapImpl{{":status", "200"}});
  EXPECT_CALL(cm_.conn_pool_.host_->outlier_detector_, putHttpResponseCode(200));
  response_decoder->decodeHeaders(std::move(response_headers), true);
  EXPECT_TRUE(verifyHostUpstreamStats(1, 1));
}

// Verifies that when the request fails with an upstream reset (per try timeout in this case)
// before an upstream host has been established, then the onHostAttempted function will not be
// invoked. This ensures that we're not passing a null host to the retry plugins.
TEST_F(RouterTest, RetryUpstreamPerTryTimeout) {
  NiceMock<Http::MockStreamEncoder> encoder1;
  Http::StreamDecoder* response_decoder = nullptr;
  EXPECT_CALL(cm_.conn_pool_, newStream(_, _))
      .WillOnce(Invoke([&](Http::StreamDecoder& decoder, Http::ConnectionPool::Callbacks& callbacks)
                           -> Http::ConnectionPool::Cancellable* {
        response_decoder = &decoder;
        EXPECT_CALL(*router_.retry_state_, onHostAttempted(_));
        callbacks.onPoolReady(encoder1, cm_.conn_pool_.host_, upstream_stream_info_);
        return nullptr;
      }));
  expectPerTryTimerCreate();
  expectResponseTimerCreate();

  Http::TestHeaderMapImpl headers{{"x-envoy-retry-on", "5xx"},
                                  {"x-envoy-internal", "true"},
                                  {"x-envoy-upstream-rq-per-try-timeout-ms", "5"}};
  HttpTestUtility::addDefaultHeaders(headers);
  router_.decodeHeaders(headers, true);

  router_.retry_state_->expectResetRetry();
  EXPECT_CALL(cm_.conn_pool_.host_->outlier_detector_,
              putResult(Upstream::Outlier::Result::LOCAL_ORIGIN_TIMEOUT, _));
  per_try_timeout_->invokeCallback();
  EXPECT_TRUE(verifyHostUpstreamStats(0, 1));

  // We expect this reset to kick off a new request.
  NiceMock<Http::MockStreamEncoder> encoder2;
  EXPECT_CALL(*router_.retry_state_, onHostAttempted(_));
  EXPECT_CALL(cm_.conn_pool_, newStream(_, _))
      .WillOnce(Invoke([&](Http::StreamDecoder& decoder, Http::ConnectionPool::Callbacks& callbacks)
                           -> Http::ConnectionPool::Cancellable* {
        response_decoder = &decoder;
        EXPECT_CALL(cm_.conn_pool_.host_->outlier_detector_,
                    putResult(Upstream::Outlier::Result::LOCAL_ORIGIN_CONNECT_SUCCESS,
                              absl::optional<uint64_t>(absl::nullopt)));
        callbacks.onPoolReady(encoder2, cm_.conn_pool_.host_, upstream_stream_info_);
        return nullptr;
      }));
  expectPerTryTimerCreate();
  router_.retry_state_->callback_();

  // Normal response.
  EXPECT_CALL(*router_.retry_state_, shouldRetryHeaders(_, _)).WillOnce(Return(RetryStatus::No));
  Http::HeaderMapPtr response_headers(new Http::TestHeaderMapImpl{{":status", "200"}});
  EXPECT_CALL(cm_.conn_pool_.host_->outlier_detector_, putHttpResponseCode(200));
  response_decoder->decodeHeaders(std::move(response_headers), true);
  EXPECT_TRUE(verifyHostUpstreamStats(1, 1));
}

// Asserts that onHostAttempted is *not* called when the upstream connection fails in such
// a way that no host is present.
TEST_F(RouterTest, RetryUpstreamConnectionFailure) {
  Http::ConnectionPool::Callbacks* conn_pool_callbacks;
  EXPECT_CALL(cm_.conn_pool_, newStream(_, _))
      .WillOnce(Invoke([&](Http::StreamDecoder&, Http::ConnectionPool::Callbacks& callbacks)
                           -> Http::ConnectionPool::Cancellable* {
        conn_pool_callbacks = &callbacks;
        return nullptr;
      }));
  expectResponseTimerCreate();

  Http::TestHeaderMapImpl headers{{"x-envoy-retry-on", "5xx"}, {"x-envoy-internal", "true"}};
  HttpTestUtility::addDefaultHeaders(headers);
  router_.decodeHeaders(headers, true);

  EXPECT_CALL(*router_.retry_state_, onHostAttempted(_)).Times(0);

  router_.retry_state_->expectResetRetry();

  conn_pool_callbacks->onPoolFailure(Http::ConnectionPool::PoolFailureReason::ConnectionFailure,
                                     absl::string_view(), nullptr);

  Http::StreamDecoder* response_decoder = nullptr;
  // We expect this reset to kick off a new request.
  NiceMock<Http::MockStreamEncoder> encoder2;
  EXPECT_CALL(cm_.conn_pool_, newStream(_, _))
      .WillOnce(Invoke([&](Http::StreamDecoder& decoder, Http::ConnectionPool::Callbacks& callbacks)
                           -> Http::ConnectionPool::Cancellable* {
        response_decoder = &decoder;
        EXPECT_CALL(*router_.retry_state_, onHostAttempted(_));
        callbacks.onPoolReady(encoder2, cm_.conn_pool_.host_, upstream_stream_info_);
        return nullptr;
      }));
  router_.retry_state_->callback_();

  // Normal response.
  EXPECT_CALL(*router_.retry_state_, shouldRetryHeaders(_, _)).WillOnce(Return(RetryStatus::No));
  Http::HeaderMapPtr response_headers(new Http::TestHeaderMapImpl{{":status", "200"}});
  EXPECT_CALL(cm_.conn_pool_.host_->outlier_detector_, putHttpResponseCode(200));
  response_decoder->decodeHeaders(std::move(response_headers), true);
  EXPECT_TRUE(verifyHostUpstreamStats(1, 0));
}

TEST_F(RouterTest, DontResetStartedResponseOnUpstreamPerTryTimeout) {
  NiceMock<Http::MockStreamEncoder> encoder1;
  Http::StreamDecoder* response_decoder = nullptr;
  EXPECT_CALL(cm_.conn_pool_, newStream(_, _))
      .WillOnce(Invoke([&](Http::StreamDecoder& decoder, Http::ConnectionPool::Callbacks& callbacks)
                           -> Http::ConnectionPool::Cancellable* {
        response_decoder = &decoder;
        callbacks.onPoolReady(encoder1, cm_.conn_pool_.host_, upstream_stream_info_);
        return nullptr;
      }));
  expectPerTryTimerCreate();
  expectResponseTimerCreate();

  Http::TestHeaderMapImpl headers{{"x-envoy-internal", "true"},
                                  {"x-envoy-upstream-rq-per-try-timeout-ms", "5"}};
  HttpTestUtility::addDefaultHeaders(headers);
  router_.decodeHeaders(headers, true);

  // Since the response is already started we don't retry.
  EXPECT_CALL(*router_.retry_state_, shouldRetryHeaders(_, _)).WillOnce(Return(RetryStatus::No));
  EXPECT_CALL(callbacks_, encodeHeaders_(_, false));
  Http::HeaderMapPtr response_headers(new Http::TestHeaderMapImpl{{":status", "200"}});
  Buffer::OwnedImpl body("test body");
  EXPECT_CALL(cm_.conn_pool_.host_->outlier_detector_, putHttpResponseCode(200));
  response_decoder->decodeHeaders(std::move(response_headers), false);
  per_try_timeout_->invokeCallback();
  EXPECT_CALL(callbacks_, encodeData(_, true));
  response_decoder->decodeData(body, true);
  EXPECT_TRUE(verifyHostUpstreamStats(1, 0));
  EXPECT_EQ(0U, cm_.thread_local_cluster_.cluster_.info_->stats_store_
                    .counter("upstream_rq_per_try_timeout")
                    .value());
}

TEST_F(RouterTest, RetryUpstreamResetResponseStarted) {
  NiceMock<Http::MockStreamEncoder> encoder1;
  Http::StreamDecoder* response_decoder = nullptr;
  EXPECT_CALL(cm_.conn_pool_, newStream(_, _))
      .WillOnce(Invoke([&](Http::StreamDecoder& decoder, Http::ConnectionPool::Callbacks& callbacks)
                           -> Http::ConnectionPool::Cancellable* {
        response_decoder = &decoder;
        callbacks.onPoolReady(encoder1, cm_.conn_pool_.host_, upstream_stream_info_);
        return nullptr;
      }));
  expectResponseTimerCreate();

  Http::TestHeaderMapImpl headers{{"x-envoy-retry-on", "5xx"}, {"x-envoy-internal", "true"}};
  HttpTestUtility::addDefaultHeaders(headers);
  router_.decodeHeaders(headers, true);

  // Since the response is already started we don't retry.
  EXPECT_CALL(*router_.retry_state_, shouldRetryHeaders(_, _)).WillOnce(Return(RetryStatus::No));
  EXPECT_CALL(callbacks_, encodeHeaders_(_, false));
  Http::HeaderMapPtr response_headers(new Http::TestHeaderMapImpl{{":status", "200"}});
  EXPECT_CALL(cm_.conn_pool_.host_->outlier_detector_, putHttpResponseCode(200));
  response_decoder->decodeHeaders(std::move(response_headers), false);
  absl::string_view rc_details2 = "upstream_reset_after_response_started{remote reset}";
  EXPECT_CALL(callbacks_.stream_info_, setResponseCodeDetails(rc_details2));
  EXPECT_CALL(cm_.conn_pool_.host_->outlier_detector_,
              putResult(Upstream::Outlier::Result::LOCAL_ORIGIN_CONNECT_FAILED, _));
  encoder1.stream_.resetStream(Http::StreamResetReason::RemoteReset);
  // For normal HTTP, once we have a 200 we consider this a success, even if a
  // later reset occurs.
  EXPECT_TRUE(verifyHostUpstreamStats(1, 0));
}

TEST_F(RouterTest, RetryUpstreamReset100ContinueResponseStarted) {
  NiceMock<Http::MockStreamEncoder> encoder1;
  Http::StreamDecoder* response_decoder = nullptr;
  EXPECT_CALL(cm_.conn_pool_, newStream(_, _))
      .WillOnce(Invoke([&](Http::StreamDecoder& decoder, Http::ConnectionPool::Callbacks& callbacks)
                           -> Http::ConnectionPool::Cancellable* {
        response_decoder = &decoder;
        callbacks.onPoolReady(encoder1, cm_.conn_pool_.host_, upstream_stream_info_);
        return nullptr;
      }));
  expectResponseTimerCreate();

  Http::TestHeaderMapImpl headers{{"x-envoy-retry-on", "5xx"}, {"x-envoy-internal", "true"}};
  HttpTestUtility::addDefaultHeaders(headers);
  router_.decodeHeaders(headers, true);

  // The 100-continue will result in resetting retry_state_, so when the stream
  // is reset we won't even check shouldRetryReset() (or shouldRetryHeaders()).
  EXPECT_CALL(*router_.retry_state_, shouldRetryReset(_, _)).Times(0);
  EXPECT_CALL(*router_.retry_state_, shouldRetryHeaders(_, _)).Times(0);
  EXPECT_CALL(callbacks_, encode100ContinueHeaders_(_));
  Http::HeaderMapPtr continue_headers(new Http::TestHeaderMapImpl{{":status", "100"}});
  response_decoder->decode100ContinueHeaders(std::move(continue_headers));
  EXPECT_EQ(
      1U,
      cm_.thread_local_cluster_.cluster_.info_->stats_store_.counter("upstream_rq_100").value());
  EXPECT_CALL(cm_.conn_pool_.host_->outlier_detector_,
              putResult(Upstream::Outlier::Result::LOCAL_ORIGIN_CONNECT_FAILED, _));
  encoder1.stream_.resetStream(Http::StreamResetReason::RemoteReset);
}

TEST_F(RouterTest, RetryUpstream5xx) {
  NiceMock<Http::MockStreamEncoder> encoder1;
  Http::StreamDecoder* response_decoder = nullptr;
  EXPECT_CALL(cm_.conn_pool_, newStream(_, _))
      .WillOnce(Invoke([&](Http::StreamDecoder& decoder, Http::ConnectionPool::Callbacks& callbacks)
                           -> Http::ConnectionPool::Cancellable* {
        response_decoder = &decoder;
        callbacks.onPoolReady(encoder1, cm_.conn_pool_.host_, upstream_stream_info_);
        return nullptr;
      }));
  expectResponseTimerCreate();

  Http::TestHeaderMapImpl headers{{"x-envoy-retry-on", "5xx"}, {"x-envoy-internal", "true"}};
  HttpTestUtility::addDefaultHeaders(headers);
  router_.decodeHeaders(headers, true);

  // 5xx response.
  router_.retry_state_->expectHeadersRetry();
  Http::HeaderMapPtr response_headers1(new Http::TestHeaderMapImpl{{":status", "503"}});
  EXPECT_CALL(cm_.conn_pool_.host_->outlier_detector_, putHttpResponseCode(503));
  response_decoder->decodeHeaders(std::move(response_headers1), true);
  EXPECT_TRUE(verifyHostUpstreamStats(0, 1));

  // We expect the 5xx response to kick off a new request.
  EXPECT_CALL(encoder1.stream_, resetStream(_)).Times(0);
  NiceMock<Http::MockStreamEncoder> encoder2;
  EXPECT_CALL(cm_.conn_pool_, newStream(_, _))
      .WillOnce(Invoke([&](Http::StreamDecoder& decoder, Http::ConnectionPool::Callbacks& callbacks)
                           -> Http::ConnectionPool::Cancellable* {
        response_decoder = &decoder;
        callbacks.onPoolReady(encoder2, cm_.conn_pool_.host_, upstream_stream_info_);
        return nullptr;
      }));
  router_.retry_state_->callback_();

  // Normal response.
  EXPECT_CALL(*router_.retry_state_, shouldRetryHeaders(_, _)).WillOnce(Return(RetryStatus::No));
  EXPECT_CALL(cm_.conn_pool_.host_->health_checker_, setUnhealthy()).Times(0);
  Http::HeaderMapPtr response_headers2(new Http::TestHeaderMapImpl{{":status", "200"}});
  EXPECT_CALL(cm_.conn_pool_.host_->outlier_detector_, putHttpResponseCode(200));
  response_decoder->decodeHeaders(std::move(response_headers2), true);
  EXPECT_TRUE(verifyHostUpstreamStats(1, 1));
}

TEST_F(RouterTest, RetryTimeoutDuringRetryDelay) {
  NiceMock<Http::MockStreamEncoder> encoder1;
  Http::StreamDecoder* response_decoder = nullptr;
  EXPECT_CALL(cm_.conn_pool_, newStream(_, _))
      .WillOnce(Invoke([&](Http::StreamDecoder& decoder, Http::ConnectionPool::Callbacks& callbacks)
                           -> Http::ConnectionPool::Cancellable* {
        response_decoder = &decoder;
        callbacks.onPoolReady(encoder1, cm_.conn_pool_.host_, upstream_stream_info_);
        return nullptr;
      }));
  expectResponseTimerCreate();

  Http::TestHeaderMapImpl headers{{"x-envoy-retry-on", "5xx"}, {"x-envoy-internal", "true"}};
  HttpTestUtility::addDefaultHeaders(headers);
  router_.decodeHeaders(headers, true);

  // 5xx response.
  router_.retry_state_->expectHeadersRetry();
  Http::HeaderMapPtr response_headers1(new Http::TestHeaderMapImpl{{":status", "503"}});
  EXPECT_CALL(cm_.conn_pool_.host_->outlier_detector_, putHttpResponseCode(503));
  response_decoder->decodeHeaders(std::move(response_headers1), true);
  EXPECT_TRUE(verifyHostUpstreamStats(0, 1));

  // Fire timeout.
  EXPECT_CALL(callbacks_.stream_info_,
              setResponseFlag(StreamInfo::ResponseFlag::UpstreamRequestTimeout));

  EXPECT_CALL(cm_.conn_pool_.host_->outlier_detector_, putResponseTime(_)).Times(0);
  Http::TestHeaderMapImpl response_headers{
      {":status", "504"}, {"content-length", "24"}, {"content-type", "text/plain"}};
  EXPECT_CALL(callbacks_, encodeHeaders_(HeaderMapEqualRef(&response_headers), false));
  EXPECT_CALL(callbacks_, encodeData(_, true));
  response_timeout_->invokeCallback();
  EXPECT_TRUE(verifyHostUpstreamStats(0, 1));
}

TEST_F(RouterTest, RetryTimeoutDuringRetryDelayWithUpstreamRequestNoHost) {
  NiceMock<Http::MockStreamEncoder> encoder1;
  Http::StreamDecoder* response_decoder = nullptr;
  EXPECT_CALL(cm_.conn_pool_, newStream(_, _))
      .WillOnce(Invoke([&](Http::StreamDecoder& decoder, Http::ConnectionPool::Callbacks& callbacks)
                           -> Http::ConnectionPool::Cancellable* {
        response_decoder = &decoder;
        callbacks.onPoolReady(encoder1, cm_.conn_pool_.host_, upstream_stream_info_);
        return nullptr;
      }));
  expectResponseTimerCreate();

  Http::TestHeaderMapImpl headers{{"x-envoy-retry-on", "5xx"}, {"x-envoy-internal", "true"}};
  HttpTestUtility::addDefaultHeaders(headers);
  router_.decodeHeaders(headers, true);

  // 5xx response.
  router_.retry_state_->expectHeadersRetry();
  Http::HeaderMapPtr response_headers1(new Http::TestHeaderMapImpl{{":status", "503"}});
  EXPECT_CALL(cm_.conn_pool_.host_->outlier_detector_, putHttpResponseCode(503));
  response_decoder->decodeHeaders(std::move(response_headers1), true);
  EXPECT_TRUE(verifyHostUpstreamStats(0, 1));

  Http::ConnectionPool::MockCancellable cancellable;
  EXPECT_CALL(cm_.conn_pool_, newStream(_, _))
      .WillOnce(Invoke([&](Http::StreamDecoder& decoder,
                           Http::ConnectionPool::Callbacks&) -> Http::ConnectionPool::Cancellable* {
        response_decoder = &decoder;
        return &cancellable;
      }));
  router_.retry_state_->callback_();

  // Fire timeout.
  EXPECT_CALL(cancellable, cancel());
  EXPECT_CALL(callbacks_.stream_info_,
              setResponseFlag(StreamInfo::ResponseFlag::UpstreamRequestTimeout));

  EXPECT_CALL(cm_.conn_pool_.host_->outlier_detector_, putResponseTime(_)).Times(0);
  Http::TestHeaderMapImpl response_headers{
      {":status", "504"}, {"content-length", "24"}, {"content-type", "text/plain"}};
  EXPECT_CALL(callbacks_, encodeHeaders_(HeaderMapEqualRef(&response_headers), false));
  EXPECT_CALL(callbacks_, encodeData(_, true));
  response_timeout_->invokeCallback();
  EXPECT_TRUE(verifyHostUpstreamStats(0, 1));
}

// Retry timeout during a retry delay leading to no upstream host, as well as an alt response code.
TEST_F(RouterTest, RetryTimeoutDuringRetryDelayWithUpstreamRequestNoHostAltResponseCode) {
  NiceMock<Http::MockStreamEncoder> encoder1;
  Http::StreamDecoder* response_decoder = nullptr;
  EXPECT_CALL(cm_.conn_pool_, newStream(_, _))
      .WillOnce(Invoke([&](Http::StreamDecoder& decoder, Http::ConnectionPool::Callbacks& callbacks)
                           -> Http::ConnectionPool::Cancellable* {
        response_decoder = &decoder;
        callbacks.onPoolReady(encoder1, cm_.conn_pool_.host_, upstream_stream_info_);
        return nullptr;
      }));
  expectResponseTimerCreate();

  Http::TestHeaderMapImpl headers{{"x-envoy-retry-on", "5xx"},
                                  {"x-envoy-internal", "true"},
                                  {"x-envoy-upstream-rq-timeout-alt-response", "204"}};
  HttpTestUtility::addDefaultHeaders(headers);
  router_.decodeHeaders(headers, true);

  // 5xx response.
  router_.retry_state_->expectHeadersRetry();
  Http::HeaderMapPtr response_headers1(new Http::TestHeaderMapImpl{{":status", "503"}});
  EXPECT_CALL(cm_.conn_pool_.host_->outlier_detector_, putHttpResponseCode(503));
  response_decoder->decodeHeaders(std::move(response_headers1), true);
  EXPECT_TRUE(verifyHostUpstreamStats(0, 1));

  Http::ConnectionPool::MockCancellable cancellable;
  EXPECT_CALL(cm_.conn_pool_, newStream(_, _))
      .WillOnce(Invoke([&](Http::StreamDecoder& decoder,
                           Http::ConnectionPool::Callbacks&) -> Http::ConnectionPool::Cancellable* {
        response_decoder = &decoder;
        return &cancellable;
      }));
  router_.retry_state_->callback_();

  // Fire timeout.
  EXPECT_CALL(cancellable, cancel());
  EXPECT_CALL(callbacks_.stream_info_,
              setResponseFlag(StreamInfo::ResponseFlag::UpstreamRequestTimeout));

  EXPECT_CALL(cm_.conn_pool_.host_->outlier_detector_, putResponseTime(_)).Times(0);
  Http::TestHeaderMapImpl response_headers{{":status", "204"}};
  EXPECT_CALL(callbacks_, encodeHeaders_(HeaderMapEqualRef(&response_headers), true));
  response_timeout_->invokeCallback();
  EXPECT_TRUE(verifyHostUpstreamStats(0, 1));
}

TEST_F(RouterTest, RetryUpstream5xxNotComplete) {
  NiceMock<Http::MockStreamEncoder> encoder1;
  Http::StreamDecoder* response_decoder = nullptr;
  EXPECT_CALL(cm_.conn_pool_, newStream(_, _))
      .WillOnce(Invoke([&](Http::StreamDecoder& decoder, Http::ConnectionPool::Callbacks& callbacks)
                           -> Http::ConnectionPool::Cancellable* {
        response_decoder = &decoder;
        callbacks.onPoolReady(encoder1, cm_.conn_pool_.host_, upstream_stream_info_);
        return nullptr;
      }));
  expectResponseTimerCreate();

  Http::TestHeaderMapImpl headers{{"x-envoy-retry-on", "5xx"}, {"x-envoy-internal", "true"}};
  HttpTestUtility::addDefaultHeaders(headers);
  router_.decodeHeaders(headers, false);

  Buffer::InstancePtr body_data(new Buffer::OwnedImpl("hello"));
  EXPECT_CALL(*router_.retry_state_, enabled()).WillOnce(Return(true));
  EXPECT_CALL(callbacks_, addDecodedData(_, true));
  EXPECT_EQ(Http::FilterDataStatus::StopIterationNoBuffer, router_.decodeData(*body_data, false));

  Http::TestHeaderMapImpl trailers{{"some", "trailer"}};
  router_.decodeTrailers(trailers);

  // 5xx response.
  router_.retry_state_->expectHeadersRetry();
  Http::HeaderMapPtr response_headers1(new Http::TestHeaderMapImpl{{":status", "503"}});
  EXPECT_CALL(encoder1.stream_, resetStream(Http::StreamResetReason::LocalReset));
  EXPECT_CALL(cm_.conn_pool_.host_->outlier_detector_, putHttpResponseCode(503));
  response_decoder->decodeHeaders(std::move(response_headers1), false);
  EXPECT_TRUE(verifyHostUpstreamStats(0, 1));

  // We expect the 5xx response to kick off a new request.
  NiceMock<Http::MockStreamEncoder> encoder2;
  EXPECT_CALL(cm_.conn_pool_, newStream(_, _))
      .WillOnce(Invoke([&](Http::StreamDecoder& decoder, Http::ConnectionPool::Callbacks& callbacks)
                           -> Http::ConnectionPool::Cancellable* {
        response_decoder = &decoder;
        callbacks.onPoolReady(encoder2, cm_.conn_pool_.host_, upstream_stream_info_);
        return nullptr;
      }));
  ON_CALL(callbacks_, decodingBuffer()).WillByDefault(Return(body_data.get()));
  EXPECT_CALL(encoder2, encodeHeaders(_, false));
  EXPECT_CALL(encoder2, encodeData(_, false));
  EXPECT_CALL(encoder2, encodeTrailers(_));
  router_.retry_state_->callback_();

  // Normal response.
  EXPECT_CALL(*router_.retry_state_, shouldRetryHeaders(_, _)).WillOnce(Return(RetryStatus::No));
  EXPECT_CALL(cm_.conn_pool_.host_->outlier_detector_, putHttpResponseCode(200));
  EXPECT_CALL(cm_.conn_pool_.host_->outlier_detector_, putResponseTime(_));
  EXPECT_CALL(cm_.conn_pool_.host_->health_checker_, setUnhealthy());
  Http::HeaderMapPtr response_headers2(new Http::TestHeaderMapImpl{
      {":status", "200"}, {"x-envoy-immediate-health-check-fail", "true"}});
  response_decoder->decodeHeaders(std::move(response_headers2), true);
  EXPECT_TRUE(verifyHostUpstreamStats(1, 1));

  EXPECT_EQ(1U,
            cm_.thread_local_cluster_.cluster_.info_->stats_store_.counter("retry.upstream_rq_503")
                .value());
  EXPECT_EQ(
      1U,
      cm_.thread_local_cluster_.cluster_.info_->stats_store_.counter("upstream_rq_200").value());
  EXPECT_EQ(1U, cm_.thread_local_cluster_.cluster_.info_->stats_store_
                    .counter("zone.zone_name.to_az.upstream_rq_200")
                    .value());
  EXPECT_EQ(1U, cm_.thread_local_cluster_.cluster_.info_->stats_store_
                    .counter("zone.zone_name.to_az.upstream_rq_2xx")
                    .value());
}

TEST_F(RouterTest, RetryUpstreamGrpcCancelled) {
  NiceMock<Http::MockStreamEncoder> encoder1;
  Http::StreamDecoder* response_decoder = nullptr;
  EXPECT_CALL(cm_.conn_pool_, newStream(_, _))
      .WillOnce(Invoke([&](Http::StreamDecoder& decoder, Http::ConnectionPool::Callbacks& callbacks)
                           -> Http::ConnectionPool::Cancellable* {
        response_decoder = &decoder;
        callbacks.onPoolReady(encoder1, cm_.conn_pool_.host_, upstream_stream_info_);
        return nullptr;
      }));
  expectResponseTimerCreate();

  Http::TestHeaderMapImpl headers{{"x-envoy-retry-grpc-on", "cancelled"},
                                  {"x-envoy-internal", "true"},
                                  {"content-type", "application/grpc"},
                                  {"grpc-timeout", "20S"}};
  HttpTestUtility::addDefaultHeaders(headers);
  router_.decodeHeaders(headers, true);

  // gRPC with status "cancelled" (1)
  router_.retry_state_->expectHeadersRetry();
  Http::HeaderMapPtr response_headers1(
      new Http::TestHeaderMapImpl{{":status", "200"}, {"grpc-status", "1"}});
  EXPECT_CALL(cm_.conn_pool_.host_->outlier_detector_, putHttpResponseCode(200));
  response_decoder->decodeHeaders(std::move(response_headers1), true);
  EXPECT_TRUE(verifyHostUpstreamStats(0, 1));

  // We expect the grpc-status to result in a retried request.
  EXPECT_CALL(encoder1.stream_, resetStream(_)).Times(0);
  NiceMock<Http::MockStreamEncoder> encoder2;
  EXPECT_CALL(cm_.conn_pool_, newStream(_, _))
      .WillOnce(Invoke([&](Http::StreamDecoder& decoder, Http::ConnectionPool::Callbacks& callbacks)
                           -> Http::ConnectionPool::Cancellable* {
        response_decoder = &decoder;
        callbacks.onPoolReady(encoder2, cm_.conn_pool_.host_, upstream_stream_info_);
        return nullptr;
      }));
  router_.retry_state_->callback_();

  // Normal response.
  EXPECT_CALL(*router_.retry_state_, shouldRetryHeaders(_, _)).WillOnce(Return(RetryStatus::No));
  Http::HeaderMapPtr response_headers(
      new Http::TestHeaderMapImpl{{":status", "200"}, {"grpc-status", "0"}});
  EXPECT_CALL(cm_.conn_pool_.host_->outlier_detector_, putHttpResponseCode(200));
  response_decoder->decodeHeaders(std::move(response_headers), true);
  EXPECT_TRUE(verifyHostUpstreamStats(1, 1));
}

// Verifies that the initial host is select with max host count of one, but during retries
// RetryPolicy will be consulted.
TEST_F(RouterTest, RetryRespsectsMaxHostSelectionCount) {
  router_.reject_all_hosts_ = true;

  NiceMock<Http::MockStreamEncoder> encoder1;
  Http::StreamDecoder* response_decoder = nullptr;
  EXPECT_CALL(cm_.conn_pool_, newStream(_, _))
      .WillOnce(Invoke([&](Http::StreamDecoder& decoder, Http::ConnectionPool::Callbacks& callbacks)
                           -> Http::ConnectionPool::Cancellable* {
        response_decoder = &decoder;
        callbacks.onPoolReady(encoder1, cm_.conn_pool_.host_, upstream_stream_info_);
        return nullptr;
      }));
  expectResponseTimerCreate();

  Http::TestHeaderMapImpl headers{{"x-envoy-retry-on", "5xx"}, {"x-envoy-internal", "true"}};
  HttpTestUtility::addDefaultHeaders(headers);
  router_.decodeHeaders(headers, false);

  ON_CALL(*router_.retry_state_, hostSelectionMaxAttempts()).WillByDefault(Return(3));
  // The router should accept any host at this point, since we're not in a retry.
  EXPECT_EQ(1, router_.hostSelectionRetryCount());

  Buffer::InstancePtr body_data(new Buffer::OwnedImpl("hello"));
  EXPECT_CALL(*router_.retry_state_, enabled()).WillOnce(Return(true));
  EXPECT_CALL(callbacks_, addDecodedData(_, true));
  EXPECT_EQ(Http::FilterDataStatus::StopIterationNoBuffer, router_.decodeData(*body_data, false));

  Http::TestHeaderMapImpl trailers{{"some", "trailer"}};
  router_.decodeTrailers(trailers);

  // 5xx response.
  router_.retry_state_->expectHeadersRetry();
  Http::HeaderMapPtr response_headers1(new Http::TestHeaderMapImpl{{":status", "503"}});
  EXPECT_CALL(encoder1.stream_, resetStream(Http::StreamResetReason::LocalReset));
  EXPECT_CALL(cm_.conn_pool_.host_->outlier_detector_, putHttpResponseCode(503));
  response_decoder->decodeHeaders(std::move(response_headers1), false);
  EXPECT_TRUE(verifyHostUpstreamStats(0, 1));

  // We expect the 5xx response to kick off a new request.
  NiceMock<Http::MockStreamEncoder> encoder2;
  EXPECT_CALL(cm_.conn_pool_, newStream(_, _))
      .WillOnce(Invoke([&](Http::StreamDecoder& decoder, Http::ConnectionPool::Callbacks& callbacks)
                           -> Http::ConnectionPool::Cancellable* {
        response_decoder = &decoder;
        callbacks.onPoolReady(encoder2, cm_.conn_pool_.host_, upstream_stream_info_);
        return nullptr;
      }));
  ON_CALL(callbacks_, decodingBuffer()).WillByDefault(Return(body_data.get()));
  EXPECT_CALL(encoder2, encodeHeaders(_, false));
  EXPECT_CALL(encoder2, encodeData(_, false));
  EXPECT_CALL(encoder2, encodeTrailers(_));
  router_.retry_state_->callback_();

  // Now that we're triggered a retry, we should see the configured number of host selections.
  EXPECT_EQ(3, router_.hostSelectionRetryCount());

  // Normal response.
  EXPECT_CALL(*router_.retry_state_, shouldRetryHeaders(_, _)).WillOnce(Return(RetryStatus::No));
  EXPECT_CALL(cm_.conn_pool_.host_->health_checker_, setUnhealthy()).Times(0);
  Http::HeaderMapPtr response_headers2(new Http::TestHeaderMapImpl{{":status", "200"}});
  EXPECT_CALL(cm_.conn_pool_.host_->outlier_detector_, putHttpResponseCode(200));
  response_decoder->decodeHeaders(std::move(response_headers2), true);
  EXPECT_TRUE(verifyHostUpstreamStats(1, 1));
}

// Verifies that the initial request accepts any host, but during retries
// RetryPolicy will be consulted.
TEST_F(RouterTest, RetryRespectsRetryHostPredicate) {
  router_.reject_all_hosts_ = true;

  NiceMock<Http::MockStreamEncoder> encoder1;
  Http::StreamDecoder* response_decoder = nullptr;
  EXPECT_CALL(cm_.conn_pool_, newStream(_, _))
      .WillOnce(Invoke([&](Http::StreamDecoder& decoder, Http::ConnectionPool::Callbacks& callbacks)
                           -> Http::ConnectionPool::Cancellable* {
        response_decoder = &decoder;
        callbacks.onPoolReady(encoder1, cm_.conn_pool_.host_, upstream_stream_info_);
        return nullptr;
      }));
  expectResponseTimerCreate();

  Http::TestHeaderMapImpl headers{{"x-envoy-retry-on", "5xx"}, {"x-envoy-internal", "true"}};
  HttpTestUtility::addDefaultHeaders(headers);
  router_.decodeHeaders(headers, false);

  NiceMock<Upstream::MockHost> host;
  // The router should accept any host at this point, since we're not in a retry.
  EXPECT_FALSE(router_.shouldSelectAnotherHost(host));

  Buffer::InstancePtr body_data(new Buffer::OwnedImpl("hello"));
  EXPECT_CALL(*router_.retry_state_, enabled()).WillOnce(Return(true));
  EXPECT_CALL(callbacks_, addDecodedData(_, true));
  EXPECT_EQ(Http::FilterDataStatus::StopIterationNoBuffer, router_.decodeData(*body_data, false));

  Http::TestHeaderMapImpl trailers{{"some", "trailer"}};
  router_.decodeTrailers(trailers);

  // 5xx response.
  router_.retry_state_->expectHeadersRetry();
  Http::HeaderMapPtr response_headers1(new Http::TestHeaderMapImpl{{":status", "503"}});
  EXPECT_CALL(encoder1.stream_, resetStream(Http::StreamResetReason::LocalReset));
  EXPECT_CALL(cm_.conn_pool_.host_->outlier_detector_, putHttpResponseCode(503));
  response_decoder->decodeHeaders(std::move(response_headers1), false);
  EXPECT_TRUE(verifyHostUpstreamStats(0, 1));

  // We expect the 5xx response to kick off a new request.
  NiceMock<Http::MockStreamEncoder> encoder2;
  EXPECT_CALL(cm_.conn_pool_, newStream(_, _))
      .WillOnce(Invoke([&](Http::StreamDecoder& decoder, Http::ConnectionPool::Callbacks& callbacks)
                           -> Http::ConnectionPool::Cancellable* {
        response_decoder = &decoder;
        callbacks.onPoolReady(encoder2, cm_.conn_pool_.host_, upstream_stream_info_);
        return nullptr;
      }));
  ON_CALL(callbacks_, decodingBuffer()).WillByDefault(Return(body_data.get()));
  EXPECT_CALL(encoder2, encodeHeaders(_, false));
  EXPECT_CALL(encoder2, encodeData(_, false));
  EXPECT_CALL(encoder2, encodeTrailers(_));
  router_.retry_state_->callback_();

  // Now that we're triggered a retry, we should see the router reject hosts.
  EXPECT_TRUE(router_.shouldSelectAnotherHost(host));

  // Normal response.
  EXPECT_CALL(*router_.retry_state_, shouldRetryHeaders(_, _)).WillOnce(Return(RetryStatus::No));
  EXPECT_CALL(cm_.conn_pool_.host_->health_checker_, setUnhealthy()).Times(0);
  Http::HeaderMapPtr response_headers2(new Http::TestHeaderMapImpl{{":status", "200"}});
  EXPECT_CALL(cm_.conn_pool_.host_->outlier_detector_, putHttpResponseCode(200));
  response_decoder->decodeHeaders(std::move(response_headers2), true);
  EXPECT_TRUE(verifyHostUpstreamStats(1, 1));
}

TEST_F(RouterTest, InternalRedirectRejectedOnSecondPass) {
  enableRedirects();
  default_request_headers_.insertEnvoyOriginalUrl().value(std::string("http://www.foo.com"));
  sendRequest();

  response_decoder_->decodeHeaders(std::move(redirect_headers_), false);

  Buffer::OwnedImpl data("1234567890");
  response_decoder_->decodeData(data, true);
  EXPECT_EQ(1U, cm_.thread_local_cluster_.cluster_.info_->stats_store_
                    .counter("upstream_internal_redirect_failed_total")
                    .value());
}

TEST_F(RouterTest, InternalRedirectRejectedWithEmptyLocation) {
  enableRedirects();
  sendRequest();

  redirect_headers_->insertLocation().value(std::string(""));
  response_decoder_->decodeHeaders(std::move(redirect_headers_), false);

  Buffer::OwnedImpl data("1234567890");
  response_decoder_->decodeData(data, true);
  EXPECT_EQ(1U, cm_.thread_local_cluster_.cluster_.info_->stats_store_
                    .counter("upstream_internal_redirect_failed_total")
                    .value());
}

TEST_F(RouterTest, InternalRedirectRejectedWithInvalidLocation) {
  enableRedirects();
  sendRequest();

  redirect_headers_->insertLocation().value(std::string("h"));
  response_decoder_->decodeHeaders(std::move(redirect_headers_), false);

  Buffer::OwnedImpl data("1234567890");
  response_decoder_->decodeData(data, true);
  EXPECT_EQ(1U, cm_.thread_local_cluster_.cluster_.info_->stats_store_
                    .counter("upstream_internal_redirect_failed_total")
                    .value());
}

TEST_F(RouterTest, InternalRedirectRejectedWithoutCompleteRequest) {
  enableRedirects();

  sendRequest(false);

  response_decoder_->decodeHeaders(std::move(redirect_headers_), false);

  Buffer::OwnedImpl data("1234567890");
  response_decoder_->decodeData(data, true);
  EXPECT_EQ(1U, cm_.thread_local_cluster_.cluster_.info_->stats_store_
                    .counter("upstream_internal_redirect_failed_total")
                    .value());
}

TEST_F(RouterTest, InternalRedirectRejectedWithoutLocation) {
  enableRedirects();

  sendRequest();

  redirect_headers_->removeLocation();
  response_decoder_->decodeHeaders(std::move(redirect_headers_), false);
  Buffer::OwnedImpl data("1234567890");
  response_decoder_->decodeData(data, true);
  EXPECT_EQ(1U, cm_.thread_local_cluster_.cluster_.info_->stats_store_
                    .counter("upstream_internal_redirect_failed_total")
                    .value());
}

TEST_F(RouterTest, InternalRedirectRejectedWithBody) {
  enableRedirects();

  sendRequest();

  EXPECT_CALL(callbacks_, decodingBuffer()).Times(1);
  response_decoder_->decodeHeaders(std::move(redirect_headers_), false);
  Buffer::OwnedImpl data("1234567890");
  response_decoder_->decodeData(data, true);
  EXPECT_EQ(1U, cm_.thread_local_cluster_.cluster_.info_->stats_store_
                    .counter("upstream_internal_redirect_failed_total")
                    .value());
}

TEST_F(RouterTest, InternalRedirectRejectedWithCrossSchemeRedirect) {
  enableRedirects();

  sendRequest();

  redirect_headers_->insertLocation().value(std::string("https://www.foo.com"));
  response_decoder_->decodeHeaders(std::move(redirect_headers_), true);
  EXPECT_EQ(1U, cm_.thread_local_cluster_.cluster_.info_->stats_store_
                    .counter("upstream_internal_redirect_failed_total")
                    .value());
}

TEST_F(RouterTest, HttpInternalRedirectSucceeded) {
  enableRedirects();
  default_request_headers_.insertForwardedProto().value(std::string("http"));
  sendRequest();

  EXPECT_CALL(callbacks_, decodingBuffer()).Times(1);
  EXPECT_CALL(callbacks_, recreateStream()).Times(1).WillOnce(Return(true));
  response_decoder_->decodeHeaders(std::move(redirect_headers_), false);
  EXPECT_EQ(1U, cm_.thread_local_cluster_.cluster_.info_->stats_store_
                    .counter("upstream_internal_redirect_succeeded_total")
                    .value());

  // In production, the HCM recreateStream would have called this.
  router_.onDestroy();
}

TEST_F(RouterTest, HttpsInternalRedirectSucceeded) {
  auto ssl_connection = std::make_shared<Ssl::MockConnectionInfo>();
  enableRedirects();

  sendRequest();

  redirect_headers_->insertLocation().value(std::string("https://www.foo.com"));
  EXPECT_CALL(connection_, ssl()).Times(1).WillOnce(Return(ssl_connection));
  EXPECT_CALL(callbacks_, decodingBuffer()).Times(1);
  EXPECT_CALL(callbacks_, recreateStream()).Times(1).WillOnce(Return(true));
  response_decoder_->decodeHeaders(std::move(redirect_headers_), false);
  EXPECT_EQ(1U, cm_.thread_local_cluster_.cluster_.info_->stats_store_
                    .counter("upstream_internal_redirect_succeeded_total")
                    .value());

  // In production, the HCM recreateStream would have called this.
  router_.onDestroy();
}

TEST_F(RouterTest, Shadow) {
  callbacks_.route_->route_entry_.shadow_policy_.cluster_ = "foo";
  callbacks_.route_->route_entry_.shadow_policy_.runtime_key_ = "bar";
  ON_CALL(callbacks_, streamId()).WillByDefault(Return(43));

  NiceMock<Http::MockStreamEncoder> encoder;
  Http::StreamDecoder* response_decoder = nullptr;
  EXPECT_CALL(cm_.conn_pool_, newStream(_, _))
      .WillOnce(Invoke([&](Http::StreamDecoder& decoder, Http::ConnectionPool::Callbacks& callbacks)
                           -> Http::ConnectionPool::Cancellable* {
        response_decoder = &decoder;
        callbacks.onPoolReady(encoder, cm_.conn_pool_.host_, upstream_stream_info_);
        return nullptr;
      }));
  expectResponseTimerCreate();

  EXPECT_CALL(runtime_.snapshot_, featureEnabled("bar", 0, 43, 10000)).WillOnce(Return(true));

  Http::TestHeaderMapImpl headers;
  HttpTestUtility::addDefaultHeaders(headers);
  router_.decodeHeaders(headers, false);

  Buffer::InstancePtr body_data(new Buffer::OwnedImpl("hello"));
  EXPECT_CALL(callbacks_, addDecodedData(_, true));
  EXPECT_EQ(Http::FilterDataStatus::StopIterationNoBuffer, router_.decodeData(*body_data, false));

  Http::TestHeaderMapImpl trailers{{"some", "trailer"}};
  EXPECT_CALL(callbacks_, decodingBuffer())
      .Times(AtLeast(1))
      .WillRepeatedly(Return(body_data.get()));
  EXPECT_CALL(*shadow_writer_, shadow_("foo", _, std::chrono::milliseconds(10)))
      .WillOnce(Invoke(
          [](const std::string&, Http::MessagePtr& request, std::chrono::milliseconds) -> void {
            EXPECT_NE(nullptr, request->body());
            EXPECT_NE(nullptr, request->trailers());
          }));
  router_.decodeTrailers(trailers);

  Http::HeaderMapPtr response_headers(new Http::TestHeaderMapImpl{{":status", "200"}});
  response_decoder->decodeHeaders(std::move(response_headers), true);
  EXPECT_TRUE(verifyHostUpstreamStats(1, 0));
}

TEST_F(RouterTest, AltStatName) {
  // Also test no upstream timeout here.
  EXPECT_CALL(callbacks_.route_->route_entry_, timeout())
      .WillOnce(Return(std::chrono::milliseconds(0)));
  EXPECT_CALL(callbacks_.dispatcher_, createTimer_(_)).Times(0);

  NiceMock<Http::MockStreamEncoder> encoder;
  Http::StreamDecoder* response_decoder = nullptr;
  EXPECT_CALL(cm_.conn_pool_, newStream(_, _))
      .WillOnce(Invoke([&](Http::StreamDecoder& decoder, Http::ConnectionPool::Callbacks& callbacks)
                           -> Http::ConnectionPool::Cancellable* {
        response_decoder = &decoder;
        callbacks.onPoolReady(encoder, cm_.conn_pool_.host_, upstream_stream_info_);
        return nullptr;
      }));

  Http::TestHeaderMapImpl headers{{"x-envoy-upstream-alt-stat-name", "alt_stat"},
                                  {"x-envoy-internal", "true"}};
  HttpTestUtility::addDefaultHeaders(headers);
  router_.decodeHeaders(headers, true);

  EXPECT_CALL(cm_.conn_pool_.host_->outlier_detector_, putHttpResponseCode(200));
  EXPECT_CALL(cm_.conn_pool_.host_->outlier_detector_, putResponseTime(_));

  Http::HeaderMapPtr response_headers(
      new Http::TestHeaderMapImpl{{":status", "200"},
                                  {"x-envoy-upstream-canary", "true"},
                                  {"x-envoy-virtual-cluster", "hello"}});
  response_decoder->decodeHeaders(std::move(response_headers), true);
  EXPECT_TRUE(verifyHostUpstreamStats(1, 0));

  EXPECT_EQ(1U,
            stats_store_.counter("vhost.fake_vhost.vcluster.fake_virtual_cluster.upstream_rq_200")
                .value());
  EXPECT_EQ(1U,
            cm_.thread_local_cluster_.cluster_.info_->stats_store_.counter("canary.upstream_rq_200")
                .value());
  EXPECT_EQ(
      1U, cm_.thread_local_cluster_.cluster_.info_->stats_store_.counter("alt_stat.upstream_rq_200")
              .value());
  EXPECT_EQ(1U, cm_.thread_local_cluster_.cluster_.info_->stats_store_
                    .counter("alt_stat.zone.zone_name.to_az.upstream_rq_200")
                    .value());
  EXPECT_EQ(1U, cm_.thread_local_cluster_.cluster_.info_->stats_store_
                    .counter("alt_stat.zone.zone_name.to_az.upstream_rq_200")
                    .value());
}

TEST_F(RouterTest, Redirect) {
  MockDirectResponseEntry direct_response;
  std::string route_name("route-test-name");
  EXPECT_CALL(direct_response, newPath(_)).WillOnce(Return("hello"));
  EXPECT_CALL(direct_response, routeName()).WillOnce(ReturnRef(route_name));
  EXPECT_CALL(direct_response, rewritePathHeader(_, _));
  EXPECT_CALL(direct_response, responseCode()).WillOnce(Return(Http::Code::MovedPermanently));
  EXPECT_CALL(direct_response, responseBody()).WillOnce(ReturnRef(EMPTY_STRING));
  EXPECT_CALL(direct_response, finalizeResponseHeaders(_, _));
  EXPECT_CALL(*callbacks_.route_, directResponseEntry()).WillRepeatedly(Return(&direct_response));
  absl::string_view route_name_view(route_name);
  EXPECT_CALL(callbacks_.stream_info_, setRouteName(route_name_view));

  Http::TestHeaderMapImpl response_headers{{":status", "301"}, {"location", "hello"}};
  EXPECT_CALL(callbacks_, encodeHeaders_(HeaderMapEqualRef(&response_headers), true));
  Http::TestHeaderMapImpl headers;
  HttpTestUtility::addDefaultHeaders(headers);
  router_.decodeHeaders(headers, true);
  EXPECT_TRUE(verifyHostUpstreamStats(0, 0));
}

TEST_F(RouterTest, RedirectFound) {
  MockDirectResponseEntry direct_response;
  std::string route_name("route-test-name");
  EXPECT_CALL(direct_response, newPath(_)).WillOnce(Return("hello"));
  EXPECT_CALL(direct_response, routeName()).WillOnce(ReturnRef(route_name));
  EXPECT_CALL(direct_response, rewritePathHeader(_, _));
  EXPECT_CALL(direct_response, responseCode()).WillOnce(Return(Http::Code::Found));
  EXPECT_CALL(direct_response, responseBody()).WillOnce(ReturnRef(EMPTY_STRING));
  EXPECT_CALL(direct_response, finalizeResponseHeaders(_, _));
  EXPECT_CALL(*callbacks_.route_, directResponseEntry()).WillRepeatedly(Return(&direct_response));
  absl::string_view route_name_view(route_name);
  EXPECT_CALL(callbacks_.stream_info_, setRouteName(route_name_view));

  Http::TestHeaderMapImpl response_headers{{":status", "302"}, {"location", "hello"}};
  EXPECT_CALL(callbacks_, encodeHeaders_(HeaderMapEqualRef(&response_headers), true));
  Http::TestHeaderMapImpl headers;
  HttpTestUtility::addDefaultHeaders(headers);
  router_.decodeHeaders(headers, true);
  EXPECT_TRUE(verifyHostUpstreamStats(0, 0));
}

TEST_F(RouterTest, DirectResponse) {
  NiceMock<MockDirectResponseEntry> direct_response;
  std::string route_name("route-test-name");
  EXPECT_CALL(direct_response, routeName()).WillOnce(ReturnRef(route_name));
  EXPECT_CALL(direct_response, responseCode()).WillRepeatedly(Return(Http::Code::OK));
  EXPECT_CALL(direct_response, responseBody()).WillRepeatedly(ReturnRef(EMPTY_STRING));
  EXPECT_CALL(*callbacks_.route_, directResponseEntry()).WillRepeatedly(Return(&direct_response));
  absl::string_view route_name_view(route_name);
  EXPECT_CALL(callbacks_.stream_info_, setRouteName(route_name_view));

  Http::TestHeaderMapImpl response_headers{{":status", "200"}};
  EXPECT_CALL(callbacks_, encodeHeaders_(HeaderMapEqualRef(&response_headers), true));
  EXPECT_CALL(span_, injectContext(_)).Times(0);
  Http::TestHeaderMapImpl headers;
  HttpTestUtility::addDefaultHeaders(headers);
  router_.decodeHeaders(headers, true);
  EXPECT_TRUE(verifyHostUpstreamStats(0, 0));
  EXPECT_EQ(1UL, config_.stats_.rq_direct_response_.value());
}

TEST_F(RouterTest, DirectResponseWithBody) {
  NiceMock<MockDirectResponseEntry> direct_response;
  std::string route_name("route-test-name");
  EXPECT_CALL(direct_response, routeName()).WillOnce(ReturnRef(route_name));
  EXPECT_CALL(direct_response, responseCode()).WillRepeatedly(Return(Http::Code::OK));
  const std::string response_body("static response");
  EXPECT_CALL(direct_response, responseBody()).WillRepeatedly(ReturnRef(response_body));
  EXPECT_CALL(*callbacks_.route_, directResponseEntry()).WillRepeatedly(Return(&direct_response));
  absl::string_view route_name_view(route_name);
  EXPECT_CALL(callbacks_.stream_info_, setRouteName(route_name_view));

  Http::TestHeaderMapImpl response_headers{
      {":status", "200"}, {"content-length", "15"}, {"content-type", "text/plain"}};
  EXPECT_CALL(callbacks_, encodeHeaders_(HeaderMapEqualRef(&response_headers), false));
  EXPECT_CALL(callbacks_, encodeData(_, true));
  Http::TestHeaderMapImpl headers;
  HttpTestUtility::addDefaultHeaders(headers);
  router_.decodeHeaders(headers, true);
  EXPECT_TRUE(verifyHostUpstreamStats(0, 0));
  EXPECT_EQ(1UL, config_.stats_.rq_direct_response_.value());
}

TEST_F(RouterTest, UpstreamSSLConnection) {
  NiceMock<Http::MockStreamEncoder> encoder;
  Http::StreamDecoder* response_decoder = nullptr;

  const auto session_id = "D62A523A65695219D46FE1FFE285A4C371425ACE421B110B5B8D11D3EB4D5F0B";
  auto connection_info = std::make_shared<NiceMock<Ssl::MockConnectionInfo>>();
  ON_CALL(*connection_info, sessionId()).WillByDefault(Return(session_id));
  upstream_stream_info_.setDownstreamSslConnection(connection_info);

  expectResponseTimerCreate();
  EXPECT_CALL(cm_.conn_pool_, newStream(_, _))
      .WillOnce(Invoke([&](Http::StreamDecoder& decoder, Http::ConnectionPool::Callbacks& callbacks)
                           -> Http::ConnectionPool::Cancellable* {
        response_decoder = &decoder;
        callbacks.onPoolReady(encoder, cm_.conn_pool_.host_, upstream_stream_info_);
        return nullptr;
      }));

  Http::TestHeaderMapImpl headers{};
  HttpTestUtility::addDefaultHeaders(headers);
  router_.decodeHeaders(headers, true);

  Http::HeaderMapPtr response_headers(new Http::TestHeaderMapImpl{{":status", "200"}});
  response_decoder->decodeHeaders(std::move(response_headers), true);
  EXPECT_TRUE(verifyHostUpstreamStats(1, 0));

  ASSERT_NE(nullptr, callbacks_.streamInfo().upstreamSslConnection());
  EXPECT_EQ(session_id, callbacks_.streamInfo().upstreamSslConnection()->sessionId());
}

// Verify that upstream timing information is set into the StreamInfo after the upstream
// request completes.
TEST_F(RouterTest, UpstreamTimingSingleRequest) {
  NiceMock<Http::MockStreamEncoder> encoder;
  Http::StreamDecoder* response_decoder = nullptr;
  EXPECT_CALL(cm_.conn_pool_, newStream(_, _))
      .WillOnce(Invoke([&](Http::StreamDecoder& decoder, Http::ConnectionPool::Callbacks& callbacks)
                           -> Http::ConnectionPool::Cancellable* {
        response_decoder = &decoder;
        callbacks.onPoolReady(encoder, cm_.conn_pool_.host_, upstream_stream_info_);
        return nullptr;
      }));
  expectResponseTimerCreate();

  StreamInfo::StreamInfoImpl stream_info(test_time_.timeSystem());
  ON_CALL(callbacks_, streamInfo()).WillByDefault(ReturnRef(stream_info));
  EXPECT_FALSE(stream_info.firstUpstreamTxByteSent().has_value());
  EXPECT_FALSE(stream_info.lastUpstreamTxByteSent().has_value());
  EXPECT_FALSE(stream_info.firstUpstreamRxByteReceived().has_value());
  EXPECT_FALSE(stream_info.lastUpstreamRxByteReceived().has_value());

  Http::TestHeaderMapImpl headers{};
  HttpTestUtility::addDefaultHeaders(headers);
  router_.decodeHeaders(headers, false);

  test_time_.sleep(std::chrono::milliseconds(32));
  Buffer::OwnedImpl data;
  router_.decodeData(data, true);

  Http::HeaderMapPtr response_headers(new Http::TestHeaderMapImpl{{":status", "503"}});
  response_decoder->decodeHeaders(std::move(response_headers), false);
  test_time_.sleep(std::chrono::milliseconds(43));

  // Confirm we still have no upstream timing data. It won't be set until after the
  // stream has ended.
  EXPECT_FALSE(stream_info.firstUpstreamTxByteSent().has_value());
  EXPECT_FALSE(stream_info.lastUpstreamTxByteSent().has_value());
  EXPECT_FALSE(stream_info.firstUpstreamRxByteReceived().has_value());
  EXPECT_FALSE(stream_info.lastUpstreamRxByteReceived().has_value());

  response_decoder->decodeData(data, true);

  // Now these should be set.
  EXPECT_TRUE(stream_info.firstUpstreamTxByteSent().has_value());
  EXPECT_TRUE(stream_info.lastUpstreamTxByteSent().has_value());
  EXPECT_TRUE(stream_info.firstUpstreamRxByteReceived().has_value());
  EXPECT_TRUE(stream_info.lastUpstreamRxByteReceived().has_value());

  // Timings should match our sleep() calls.
  EXPECT_EQ(stream_info.lastUpstreamRxByteReceived().value() -
                stream_info.firstUpstreamRxByteReceived().value(),
            std::chrono::milliseconds(43));
  EXPECT_EQ(stream_info.lastUpstreamTxByteSent().value() -
                stream_info.firstUpstreamTxByteSent().value(),
            std::chrono::milliseconds(32));
}

// Verify that upstream timing information is set into the StreamInfo when a
// retry occurs (and not before).
TEST_F(RouterTest, UpstreamTimingRetry) {
  NiceMock<Http::MockStreamEncoder> encoder;
  Http::StreamDecoder* response_decoder = nullptr;
  EXPECT_CALL(cm_.conn_pool_, newStream(_, _))
      .WillOnce(Invoke([&](Http::StreamDecoder& decoder, Http::ConnectionPool::Callbacks& callbacks)
                           -> Http::ConnectionPool::Cancellable* {
        response_decoder = &decoder;
        callbacks.onPoolReady(encoder, cm_.conn_pool_.host_, upstream_stream_info_);
        return nullptr;
      }));
  expectResponseTimerCreate();

  StreamInfo::StreamInfoImpl stream_info(test_time_);
  ON_CALL(callbacks_, streamInfo()).WillByDefault(ReturnRef(stream_info));

  // Check that upstream timing is updated after the first request.
  Http::TestHeaderMapImpl headers{{"x-envoy-retry-on", "5xx"}};
  HttpTestUtility::addDefaultHeaders(headers);
  router_.decodeHeaders(headers, false);

  router_.retry_state_->expectHeadersRetry();

  test_time_.sleep(std::chrono::milliseconds(32));
  Buffer::OwnedImpl data;
  router_.decodeData(data, true);

  test_time_.sleep(std::chrono::milliseconds(43));

  EXPECT_CALL(cm_.conn_pool_, newStream(_, _))
      .WillOnce(Invoke([&](Http::StreamDecoder& decoder, Http::ConnectionPool::Callbacks& callbacks)
                           -> Http::ConnectionPool::Cancellable* {
        response_decoder = &decoder;
        callbacks.onPoolReady(encoder, cm_.conn_pool_.host_, upstream_stream_info_);
        return nullptr;
      }));

  // Check that upstream timing is not set when a retry will occur.
  Http::HeaderMapPtr bad_response_headers(new Http::TestHeaderMapImpl{{":status", "503"}});
  response_decoder->decodeHeaders(std::move(bad_response_headers), true);
  EXPECT_FALSE(stream_info.firstUpstreamTxByteSent().has_value());
  EXPECT_FALSE(stream_info.lastUpstreamTxByteSent().has_value());
  EXPECT_FALSE(stream_info.firstUpstreamRxByteReceived().has_value());
  EXPECT_FALSE(stream_info.lastUpstreamRxByteReceived().has_value());

  router_.retry_state_->callback_();
  EXPECT_CALL(*router_.retry_state_, shouldRetryHeaders(_, _)).WillOnce(Return(RetryStatus::No));
  MonotonicTime retry_time = test_time_.monotonicTime();

  Http::HeaderMapPtr good_response_headers(new Http::TestHeaderMapImpl{{":status", "200"}});
  response_decoder->decodeHeaders(std::move(good_response_headers), false);

  test_time_.sleep(std::chrono::milliseconds(153));

  response_decoder->decodeData(data, true);

  EXPECT_TRUE(stream_info.firstUpstreamTxByteSent().has_value());
  EXPECT_TRUE(stream_info.lastUpstreamTxByteSent().has_value());
  EXPECT_TRUE(stream_info.firstUpstreamRxByteReceived().has_value());
  EXPECT_TRUE(stream_info.lastUpstreamRxByteReceived().has_value());

  EXPECT_EQ(stream_info.lastUpstreamRxByteReceived().value() -
                stream_info.firstUpstreamRxByteReceived().value(),
            std::chrono::milliseconds(153));

  // Time spent in upstream tx is 0 because we're using simulated time and
  // don't have a good way to insert a "sleep" there, but values being present
  // and equal to the time the retry was sent is good enough of a test.
  EXPECT_EQ(stream_info.lastUpstreamTxByteSent().value() -
                stream_info.firstUpstreamTxByteSent().value(),
            std::chrono::milliseconds(0));
  EXPECT_EQ(stream_info.lastUpstreamTxByteSent().value() +
                stream_info.startTimeMonotonic().time_since_epoch(),
            retry_time.time_since_epoch());
  EXPECT_EQ(stream_info.firstUpstreamTxByteSent().value() +
                stream_info.startTimeMonotonic().time_since_epoch(),
            retry_time.time_since_epoch());
}

// Verify that upstream timing information is set into the StreamInfo when a
// global timeout occurs.
TEST_F(RouterTest, UpstreamTimingTimeout) {
  NiceMock<Http::MockStreamEncoder> encoder;
  Http::StreamDecoder* response_decoder = nullptr;
  EXPECT_CALL(cm_.conn_pool_, newStream(_, _))
      .WillOnce(Invoke([&](Http::StreamDecoder& decoder, Http::ConnectionPool::Callbacks& callbacks)
                           -> Http::ConnectionPool::Cancellable* {
        response_decoder = &decoder;
        callbacks.onPoolReady(encoder, cm_.conn_pool_.host_, upstream_stream_info_);
        return nullptr;
      }));

  StreamInfo::StreamInfoImpl stream_info(test_time_);
  ON_CALL(callbacks_, streamInfo()).WillByDefault(ReturnRef(stream_info));

  expectResponseTimerCreate();
  test_time_.sleep(std::chrono::milliseconds(10));

  // Check that upstream timing is updated after the first request.
  Http::TestHeaderMapImpl headers{{"x-envoy-upstream-rq-timeout-ms", "50"}};
  HttpTestUtility::addDefaultHeaders(headers);
  router_.decodeHeaders(headers, false);
  EXPECT_FALSE(stream_info.lastUpstreamRxByteReceived().has_value());

  test_time_.sleep(std::chrono::milliseconds(13));
  Buffer::OwnedImpl data;
  router_.decodeData(data, true);

  test_time_.sleep(std::chrono::milliseconds(33));

  Http::HeaderMapPtr response_headers(new Http::TestHeaderMapImpl{{":status", "200"}});
  response_decoder->decodeHeaders(std::move(response_headers), false);

  test_time_.sleep(std::chrono::milliseconds(99));
  response_timeout_->invokeCallback();

  EXPECT_TRUE(stream_info.firstUpstreamTxByteSent().has_value());
  EXPECT_TRUE(stream_info.lastUpstreamTxByteSent().has_value());
  EXPECT_TRUE(stream_info.firstUpstreamRxByteReceived().has_value());
  EXPECT_FALSE(stream_info.lastUpstreamRxByteReceived()
                   .has_value()); // False because no end_stream was seen.
  EXPECT_EQ(stream_info.firstUpstreamTxByteSent().value(), std::chrono::milliseconds(10));
  EXPECT_EQ(stream_info.lastUpstreamTxByteSent().value(), std::chrono::milliseconds(23));
  EXPECT_EQ(stream_info.firstUpstreamRxByteReceived().value(), std::chrono::milliseconds(56));
}

TEST(RouterFilterUtilityTest, FinalHedgingParamsHedgeOnPerTryTimeout) {
  Http::TestHeaderMapImpl empty_headers;
  { // route says true, header not present, expect true.
    NiceMock<MockRouteEntry> route;
    route.hedge_policy_.hedge_on_per_try_timeout_ = true;
    EXPECT_CALL(route, hedgePolicy).WillRepeatedly(ReturnRef(route.hedge_policy_));
    FilterUtility::HedgingParams hedgingParams =
        FilterUtility::finalHedgingParams(route, empty_headers);
    EXPECT_TRUE(hedgingParams.hedge_on_per_try_timeout_);
  }
  { // route says false, header not present, expect false.
    NiceMock<MockRouteEntry> route;
    route.hedge_policy_.hedge_on_per_try_timeout_ = false;
    EXPECT_CALL(route, hedgePolicy).WillRepeatedly(ReturnRef(route.hedge_policy_));
    FilterUtility::HedgingParams hedgingParams =
        FilterUtility::finalHedgingParams(route, empty_headers);
    EXPECT_FALSE(hedgingParams.hedge_on_per_try_timeout_);
  }
  { // route says false, header says true, expect true.
    Http::TestHeaderMapImpl headers{{"x-envoy-hedge-on-per-try-timeout", "true"}};
    NiceMock<MockRouteEntry> route;
    route.hedge_policy_.hedge_on_per_try_timeout_ = false;
    EXPECT_CALL(route, hedgePolicy).WillRepeatedly(ReturnRef(route.hedge_policy_));
    FilterUtility::HedgingParams hedgingParams = FilterUtility::finalHedgingParams(route, headers);
    EXPECT_TRUE(hedgingParams.hedge_on_per_try_timeout_);
  }
  { // route says false, header says false, expect false.
    Http::TestHeaderMapImpl headers{{"x-envoy-hedge-on-per-try-timeout", "false"}};
    NiceMock<MockRouteEntry> route;
    route.hedge_policy_.hedge_on_per_try_timeout_ = false;
    EXPECT_CALL(route, hedgePolicy).WillRepeatedly(ReturnRef(route.hedge_policy_));
    FilterUtility::HedgingParams hedgingParams = FilterUtility::finalHedgingParams(route, headers);
    EXPECT_FALSE(hedgingParams.hedge_on_per_try_timeout_);
  }
  { // route says true, header says false, expect false.
    Http::TestHeaderMapImpl headers{{"x-envoy-hedge-on-per-try-timeout", "false"}};
    NiceMock<MockRouteEntry> route;
    route.hedge_policy_.hedge_on_per_try_timeout_ = true;
    EXPECT_CALL(route, hedgePolicy).WillRepeatedly(ReturnRef(route.hedge_policy_));
    FilterUtility::HedgingParams hedgingParams = FilterUtility::finalHedgingParams(route, headers);
    EXPECT_FALSE(hedgingParams.hedge_on_per_try_timeout_);
  }
  { // route says true, header says true, expect true.
    Http::TestHeaderMapImpl headers{{"x-envoy-hedge-on-per-try-timeout", "true"}};
    NiceMock<MockRouteEntry> route;
    route.hedge_policy_.hedge_on_per_try_timeout_ = true;
    EXPECT_CALL(route, hedgePolicy).WillRepeatedly(ReturnRef(route.hedge_policy_));
    FilterUtility::HedgingParams hedgingParams = FilterUtility::finalHedgingParams(route, headers);
    EXPECT_TRUE(hedgingParams.hedge_on_per_try_timeout_);
  }
  { // route says true, header is invalid, expect true.
    Http::TestHeaderMapImpl headers{{"x-envoy-hedge-on-per-try-timeout", "bad"}};
    NiceMock<MockRouteEntry> route;
    route.hedge_policy_.hedge_on_per_try_timeout_ = true;
    EXPECT_CALL(route, hedgePolicy).WillRepeatedly(ReturnRef(route.hedge_policy_));
    FilterUtility::HedgingParams hedgingParams = FilterUtility::finalHedgingParams(route, headers);
    EXPECT_TRUE(hedgingParams.hedge_on_per_try_timeout_);
  }
  { // route says false, header is invalid, expect false.
    Http::TestHeaderMapImpl headers{{"x-envoy-hedge-on-per-try-timeout", "bad"}};
    NiceMock<MockRouteEntry> route;
    route.hedge_policy_.hedge_on_per_try_timeout_ = false;
    EXPECT_CALL(route, hedgePolicy).WillRepeatedly(ReturnRef(route.hedge_policy_));
    FilterUtility::HedgingParams hedgingParams = FilterUtility::finalHedgingParams(route, headers);
    EXPECT_FALSE(hedgingParams.hedge_on_per_try_timeout_);
  }
}

TEST(RouterFilterUtilityTest, FinalTimeout) {
  {
    NiceMock<MockRouteEntry> route;
    EXPECT_CALL(route, timeout()).WillOnce(Return(std::chrono::milliseconds(10)));
    Http::TestHeaderMapImpl headers;
    FilterUtility::TimeoutData timeout =
        FilterUtility::finalTimeout(route, headers, true, false, false);
    EXPECT_EQ(std::chrono::milliseconds(10), timeout.global_timeout_);
    EXPECT_EQ(std::chrono::milliseconds(0), timeout.per_try_timeout_);
  }
  {
    NiceMock<MockRouteEntry> route;
    EXPECT_CALL(route, timeout()).WillOnce(Return(std::chrono::milliseconds(10)));
    Http::TestHeaderMapImpl headers{{"x-envoy-upstream-rq-timeout-ms", "15"}};
    FilterUtility::TimeoutData timeout =
        FilterUtility::finalTimeout(route, headers, true, false, false);
    EXPECT_EQ(std::chrono::milliseconds(15), timeout.global_timeout_);
    EXPECT_EQ(std::chrono::milliseconds(0), timeout.per_try_timeout_);
    EXPECT_FALSE(headers.has("x-envoy-upstream-rq-timeout-ms"));
    EXPECT_EQ("15", headers.get_("x-envoy-expected-rq-timeout-ms"));
    EXPECT_FALSE(headers.has("grpc-timeout"));
  }
  {
    NiceMock<MockRouteEntry> route;
    EXPECT_CALL(route, timeout()).WillOnce(Return(std::chrono::milliseconds(10)));
    Http::TestHeaderMapImpl headers{{"x-envoy-upstream-rq-timeout-ms", "bad"}};
    FilterUtility::TimeoutData timeout =
        FilterUtility::finalTimeout(route, headers, true, false, false);
    EXPECT_EQ(std::chrono::milliseconds(10), timeout.global_timeout_);
    EXPECT_EQ(std::chrono::milliseconds(0), timeout.per_try_timeout_);
    EXPECT_FALSE(headers.has("x-envoy-upstream-rq-timeout-ms"));
    EXPECT_EQ("10", headers.get_("x-envoy-expected-rq-timeout-ms"));
    EXPECT_FALSE(headers.has("grpc-timeout"));
  }
  {
    NiceMock<MockRouteEntry> route;
    EXPECT_CALL(route, timeout()).WillOnce(Return(std::chrono::milliseconds(10)));
    Http::TestHeaderMapImpl headers{{"x-envoy-upstream-rq-timeout-ms", "15"},
                                    {"x-envoy-upstream-rq-per-try-timeout-ms", "15"}};
    FilterUtility::TimeoutData timeout =
        FilterUtility::finalTimeout(route, headers, true, false, false);
    EXPECT_EQ(std::chrono::milliseconds(15), timeout.global_timeout_);
    EXPECT_EQ(std::chrono::milliseconds(0), timeout.per_try_timeout_);
    EXPECT_FALSE(headers.has("x-envoy-upstream-rq-timeout-ms"));
    EXPECT_FALSE(headers.has("x-envoy-upstream-rq-per-try-timeout-ms"));
    EXPECT_EQ("15", headers.get_("x-envoy-expected-rq-timeout-ms"));
    EXPECT_FALSE(headers.has("grpc-timeout"));
  }
  {
    NiceMock<MockRouteEntry> route;
    EXPECT_CALL(route, timeout()).WillOnce(Return(std::chrono::milliseconds(10)));
    Http::TestHeaderMapImpl headers{{"x-envoy-upstream-rq-timeout-ms", "15"},
                                    {"x-envoy-upstream-rq-per-try-timeout-ms", "5"}};
    FilterUtility::TimeoutData timeout =
        FilterUtility::finalTimeout(route, headers, true, false, false);
    EXPECT_EQ(std::chrono::milliseconds(15), timeout.global_timeout_);
    EXPECT_EQ(std::chrono::milliseconds(5), timeout.per_try_timeout_);
    EXPECT_FALSE(headers.has("x-envoy-upstream-rq-timeout-ms"));
    EXPECT_FALSE(headers.has("x-envoy-upstream-rq-per-try-timeout-ms"));
    EXPECT_EQ("5", headers.get_("x-envoy-expected-rq-timeout-ms"));
    EXPECT_FALSE(headers.has("grpc-timeout"));
  }
  {
    NiceMock<MockRouteEntry> route;
    EXPECT_CALL(route, timeout()).WillOnce(Return(std::chrono::milliseconds(10)));
    Http::TestHeaderMapImpl headers{{"x-envoy-upstream-rq-timeout-ms", "15"},
                                    {"x-envoy-upstream-rq-per-try-timeout-ms", "5"}};
    FilterUtility::TimeoutData timeout =
        FilterUtility::finalTimeout(route, headers, true, false, true);
    EXPECT_EQ(std::chrono::milliseconds(15), timeout.global_timeout_);
    EXPECT_EQ(std::chrono::milliseconds(5), timeout.per_try_timeout_);
    EXPECT_FALSE(headers.has("x-envoy-upstream-rq-timeout-ms"));
    EXPECT_FALSE(headers.has("x-envoy-upstream-rq-per-try-timeout-ms"));
    EXPECT_EQ("15", headers.get_("x-envoy-expected-rq-timeout-ms"));
    EXPECT_FALSE(headers.has("grpc-timeout"));
  }
  {
    NiceMock<MockRouteEntry> route;
    EXPECT_CALL(route, maxGrpcTimeout())
        .WillRepeatedly(Return(absl::optional<std::chrono::milliseconds>(10)));
    Http::TestHeaderMapImpl headers{{"x-envoy-upstream-rq-timeout-ms", "15"},
                                    {"x-envoy-upstream-rq-per-try-timeout-ms", "5"}};
    FilterUtility::TimeoutData timeout =
        FilterUtility::finalTimeout(route, headers, true, true, true);
    EXPECT_EQ(std::chrono::milliseconds(15), timeout.global_timeout_);
    EXPECT_EQ(std::chrono::milliseconds(5), timeout.per_try_timeout_);
    EXPECT_FALSE(headers.has("x-envoy-upstream-rq-timeout-ms"));
    EXPECT_FALSE(headers.has("x-envoy-upstream-rq-per-try-timeout-ms"));
    EXPECT_EQ("15", headers.get_("x-envoy-expected-rq-timeout-ms"));
    EXPECT_EQ("15m", headers.get_("grpc-timeout"));
  }
  {
    NiceMock<MockRouteEntry> route;
    route.retry_policy_.per_try_timeout_ = std::chrono::milliseconds(7);
    EXPECT_CALL(route, timeout()).WillOnce(Return(std::chrono::milliseconds(10)));
    Http::TestHeaderMapImpl headers{{"x-envoy-upstream-rq-timeout-ms", "15"}};
    FilterUtility::TimeoutData timeout =
        FilterUtility::finalTimeout(route, headers, true, false, false);
    EXPECT_EQ(std::chrono::milliseconds(15), timeout.global_timeout_);
    EXPECT_EQ(std::chrono::milliseconds(7), timeout.per_try_timeout_);
    EXPECT_FALSE(headers.has("x-envoy-upstream-rq-timeout-ms"));
    EXPECT_FALSE(headers.has("x-envoy-upstream-rq-per-try-timeout-ms"));
    EXPECT_EQ("7", headers.get_("x-envoy-expected-rq-timeout-ms"));
    EXPECT_FALSE(headers.has("grpc-timeout"));
  }
  {
    NiceMock<MockRouteEntry> route;
    route.retry_policy_.per_try_timeout_ = std::chrono::milliseconds(7);
    EXPECT_CALL(route, timeout()).WillOnce(Return(std::chrono::milliseconds(10)));
    Http::TestHeaderMapImpl headers{{"x-envoy-upstream-rq-timeout-ms", "15"},
                                    {"x-envoy-upstream-rq-per-try-timeout-ms", "5"}};
    FilterUtility::TimeoutData timeout =
        FilterUtility::finalTimeout(route, headers, true, false, false);
    EXPECT_EQ(std::chrono::milliseconds(15), timeout.global_timeout_);
    EXPECT_EQ(std::chrono::milliseconds(5), timeout.per_try_timeout_);
    EXPECT_FALSE(headers.has("x-envoy-upstream-rq-timeout-ms"));
    EXPECT_FALSE(headers.has("x-envoy-upstream-rq-per-try-timeout-ms"));
    EXPECT_EQ("5", headers.get_("x-envoy-expected-rq-timeout-ms"));
    EXPECT_FALSE(headers.has("grpc-timeout"));
  }
  {
    NiceMock<MockRouteEntry> route;
    EXPECT_CALL(route, maxGrpcTimeout())
        .WillRepeatedly(Return(absl::optional<std::chrono::milliseconds>(0)));
    Http::TestHeaderMapImpl headers{{"content-type", "application/grpc"}};
    FilterUtility::TimeoutData timeout =
        FilterUtility::finalTimeout(route, headers, true, true, false);
    EXPECT_EQ(std::chrono::milliseconds(0), timeout.global_timeout_);
    EXPECT_EQ(std::chrono::milliseconds(0), timeout.per_try_timeout_);
    EXPECT_FALSE(headers.has("grpc-timeout"));
  }
  {
    NiceMock<MockRouteEntry> route;
    EXPECT_CALL(route, maxGrpcTimeout()).WillRepeatedly(Return(absl::nullopt));
    EXPECT_CALL(route, timeout()).WillOnce(Return(std::chrono::milliseconds(10)));
    Http::TestHeaderMapImpl headers{{"content-type", "application/grpc"}};
    FilterUtility::TimeoutData timeout =
        FilterUtility::finalTimeout(route, headers, true, true, false);
    EXPECT_EQ(std::chrono::milliseconds(10), timeout.global_timeout_);
    EXPECT_EQ(std::chrono::milliseconds(0), timeout.per_try_timeout_);
    EXPECT_FALSE(headers.has("grpc-timeout"));
  }
  {
    NiceMock<MockRouteEntry> route;
    EXPECT_CALL(route, maxGrpcTimeout())
        .WillRepeatedly(Return(absl::optional<std::chrono::milliseconds>(0)));
    Http::TestHeaderMapImpl headers{{"content-type", "application/grpc"},
                                    {"grpc-timeout", "1000m"}};
    FilterUtility::TimeoutData timeout =
        FilterUtility::finalTimeout(route, headers, true, true, false);
    EXPECT_EQ(std::chrono::milliseconds(1000), timeout.global_timeout_);
    EXPECT_EQ(std::chrono::milliseconds(0), timeout.per_try_timeout_);
    EXPECT_EQ("1000m", headers.get_("grpc-timeout"));
  }
  {
    NiceMock<MockRouteEntry> route;
    EXPECT_CALL(route, maxGrpcTimeout())
        .WillRepeatedly(Return(absl::optional<std::chrono::milliseconds>(999)));
    Http::TestHeaderMapImpl headers{{"content-type", "application/grpc"},
                                    {"grpc-timeout", "1000m"}};
    FilterUtility::TimeoutData timeout =
        FilterUtility::finalTimeout(route, headers, true, true, false);
    EXPECT_EQ(std::chrono::milliseconds(999), timeout.global_timeout_);
    EXPECT_EQ(std::chrono::milliseconds(0), timeout.per_try_timeout_);
    EXPECT_EQ("999m", headers.get_("grpc-timeout"));
  }
  {
    NiceMock<MockRouteEntry> route;
    EXPECT_CALL(route, maxGrpcTimeout())
        .WillRepeatedly(Return(absl::optional<std::chrono::milliseconds>(999)));
    Http::TestHeaderMapImpl headers{{"content-type", "application/grpc"}, {"grpc-timeout", "0m"}};
    FilterUtility::TimeoutData timeout =
        FilterUtility::finalTimeout(route, headers, true, true, false);
    EXPECT_EQ(std::chrono::milliseconds(999), timeout.global_timeout_);
    EXPECT_EQ(std::chrono::milliseconds(0), timeout.per_try_timeout_);
    EXPECT_EQ("999m", headers.get_("grpc-timeout"));
  }
  {
    NiceMock<MockRouteEntry> route;
    EXPECT_CALL(route, maxGrpcTimeout())
        .WillRepeatedly(Return(absl::optional<std::chrono::milliseconds>(999)));
    EXPECT_CALL(route, grpcTimeoutOffset())
        .WillRepeatedly(Return(absl::optional<std::chrono::milliseconds>(10)));
    Http::TestHeaderMapImpl headers{{"content-type", "application/grpc"}, {"grpc-timeout", "100m"}};
    FilterUtility::TimeoutData timeout =
        FilterUtility::finalTimeout(route, headers, true, true, false);
    EXPECT_EQ(std::chrono::milliseconds(90), timeout.global_timeout_);
    EXPECT_EQ(std::chrono::milliseconds(0), timeout.per_try_timeout_);
  }
  {
    NiceMock<MockRouteEntry> route;
    EXPECT_CALL(route, maxGrpcTimeout())
        .WillRepeatedly(Return(absl::optional<std::chrono::milliseconds>(999)));
    EXPECT_CALL(route, grpcTimeoutOffset())
        .WillRepeatedly(Return(absl::optional<std::chrono::milliseconds>(10)));
    Http::TestHeaderMapImpl headers{{"content-type", "application/grpc"}, {"grpc-timeout", "1m"}};
    FilterUtility::TimeoutData timeout =
        FilterUtility::finalTimeout(route, headers, true, true, false);
    EXPECT_EQ(std::chrono::milliseconds(1), timeout.global_timeout_);
    EXPECT_EQ(std::chrono::milliseconds(0), timeout.per_try_timeout_);
  }
  {
    NiceMock<MockRouteEntry> route;
    EXPECT_CALL(route, maxGrpcTimeout())
        .WillRepeatedly(Return(absl::optional<std::chrono::milliseconds>(0)));
    Http::TestHeaderMapImpl headers{{"content-type", "application/grpc"},
                                    {"grpc-timeout", "1000m"},
                                    {"x-envoy-upstream-rq-timeout-ms", "15"}};
    FilterUtility::TimeoutData timeout =
        FilterUtility::finalTimeout(route, headers, true, true, false);
    EXPECT_EQ(std::chrono::milliseconds(15), timeout.global_timeout_);
    EXPECT_EQ(std::chrono::milliseconds(0), timeout.per_try_timeout_);
    EXPECT_FALSE(headers.has("x-envoy-upstream-rq-timeout-ms"));
    EXPECT_EQ("15", headers.get_("x-envoy-expected-rq-timeout-ms"));
    EXPECT_EQ("15m", headers.get_("grpc-timeout"));
  }
  {
    NiceMock<MockRouteEntry> route;
    EXPECT_CALL(route, maxGrpcTimeout())
        .WillRepeatedly(Return(absl::optional<std::chrono::milliseconds>(0)));
    Http::TestHeaderMapImpl headers{{"content-type", "application/grpc"},
                                    {"grpc-timeout", "1000m"},
                                    {"x-envoy-upstream-rq-timeout-ms", "bad"}};
    FilterUtility::TimeoutData timeout =
        FilterUtility::finalTimeout(route, headers, true, true, false);
    EXPECT_EQ(std::chrono::milliseconds(1000), timeout.global_timeout_);
    EXPECT_EQ(std::chrono::milliseconds(0), timeout.per_try_timeout_);
    EXPECT_FALSE(headers.has("x-envoy-upstream-rq-timeout-ms"));
    EXPECT_EQ("1000", headers.get_("x-envoy-expected-rq-timeout-ms"));
    EXPECT_EQ("1000m", headers.get_("grpc-timeout"));
  }
  {
    NiceMock<MockRouteEntry> route;
    EXPECT_CALL(route, maxGrpcTimeout())
        .WillRepeatedly(Return(absl::optional<std::chrono::milliseconds>(0)));
    Http::TestHeaderMapImpl headers{{"content-type", "application/grpc"},
                                    {"grpc-timeout", "1000m"},
                                    {"x-envoy-upstream-rq-timeout-ms", "15"},
                                    {"x-envoy-upstream-rq-per-try-timeout-ms", "15"}};
    FilterUtility::TimeoutData timeout =
        FilterUtility::finalTimeout(route, headers, true, true, false);
    EXPECT_EQ(std::chrono::milliseconds(15), timeout.global_timeout_);
    EXPECT_EQ(std::chrono::milliseconds(0), timeout.per_try_timeout_);
    EXPECT_FALSE(headers.has("x-envoy-upstream-rq-timeout-ms"));
    EXPECT_FALSE(headers.has("x-envoy-upstream-rq-per-try-timeout-ms"));
    EXPECT_EQ("15", headers.get_("x-envoy-expected-rq-timeout-ms"));
    EXPECT_EQ("15m", headers.get_("grpc-timeout"));
  }
  {
    NiceMock<MockRouteEntry> route;
    EXPECT_CALL(route, maxGrpcTimeout())
        .WillRepeatedly(Return(absl::optional<std::chrono::milliseconds>(0)));
    Http::TestHeaderMapImpl headers{{"content-type", "application/grpc"},
                                    {"grpc-timeout", "1000m"},
                                    {"x-envoy-upstream-rq-timeout-ms", "15"},
                                    {"x-envoy-upstream-rq-per-try-timeout-ms", "5"}};
    FilterUtility::TimeoutData timeout =
        FilterUtility::finalTimeout(route, headers, true, true, false);
    EXPECT_EQ(std::chrono::milliseconds(15), timeout.global_timeout_);
    EXPECT_EQ(std::chrono::milliseconds(5), timeout.per_try_timeout_);
    EXPECT_FALSE(headers.has("x-envoy-upstream-rq-timeout-ms"));
    EXPECT_FALSE(headers.has("x-envoy-upstream-rq-per-try-timeout-ms"));
    EXPECT_EQ("5", headers.get_("x-envoy-expected-rq-timeout-ms"));
    EXPECT_EQ("5m", headers.get_("grpc-timeout"));
  }
  {
    NiceMock<MockRouteEntry> route;
    EXPECT_CALL(route, maxGrpcTimeout())
        .WillRepeatedly(Return(absl::optional<std::chrono::milliseconds>(0)));
    route.retry_policy_.per_try_timeout_ = std::chrono::milliseconds(7);
    Http::TestHeaderMapImpl headers{{"content-type", "application/grpc"},
                                    {"grpc-timeout", "1000m"},
                                    {"x-envoy-upstream-rq-timeout-ms", "15"}};
    FilterUtility::TimeoutData timeout =
        FilterUtility::finalTimeout(route, headers, true, true, false);
    EXPECT_EQ(std::chrono::milliseconds(15), timeout.global_timeout_);
    EXPECT_EQ(std::chrono::milliseconds(7), timeout.per_try_timeout_);
    EXPECT_FALSE(headers.has("x-envoy-upstream-rq-timeout-ms"));
    EXPECT_FALSE(headers.has("x-envoy-upstream-rq-per-try-timeout-ms"));
    EXPECT_EQ("7", headers.get_("x-envoy-expected-rq-timeout-ms"));
    EXPECT_EQ("7m", headers.get_("grpc-timeout"));
  }
  {
    NiceMock<MockRouteEntry> route;
    EXPECT_CALL(route, maxGrpcTimeout())
        .WillRepeatedly(Return(absl::optional<std::chrono::milliseconds>(0)));
    route.retry_policy_.per_try_timeout_ = std::chrono::milliseconds(7);
    Http::TestHeaderMapImpl headers{{"content-type", "application/grpc"},
                                    {"grpc-timeout", "1000m"},
                                    {"x-envoy-upstream-rq-timeout-ms", "15"},
                                    {"x-envoy-upstream-rq-per-try-timeout-ms", "5"}};
    FilterUtility::TimeoutData timeout =
        FilterUtility::finalTimeout(route, headers, true, true, false);
    EXPECT_EQ(std::chrono::milliseconds(15), timeout.global_timeout_);
    EXPECT_EQ(std::chrono::milliseconds(5), timeout.per_try_timeout_);
    EXPECT_FALSE(headers.has("x-envoy-upstream-rq-timeout-ms"));
    EXPECT_FALSE(headers.has("x-envoy-upstream-rq-per-try-timeout-ms"));
    EXPECT_EQ("5", headers.get_("x-envoy-expected-rq-timeout-ms"));
    EXPECT_EQ("5m", headers.get_("grpc-timeout"));
  }
}

TEST(RouterFilterUtilityTest, FinalTimeoutSupressEnvoyHeaders) {
  {
    NiceMock<MockRouteEntry> route;
    EXPECT_CALL(route, timeout()).WillOnce(Return(std::chrono::milliseconds(10)));
    Http::TestHeaderMapImpl headers{{"x-envoy-upstream-rq-timeout-ms", "15"}};
    FilterUtility::TimeoutData timeout =
        FilterUtility::finalTimeout(route, headers, true, false, false);
    EXPECT_EQ(std::chrono::milliseconds(15), timeout.global_timeout_);
    EXPECT_EQ(std::chrono::milliseconds(0), timeout.per_try_timeout_);
    EXPECT_FALSE(headers.has("x-envoy-upstream-rq-timeout-ms"));
  }
}

TEST(RouterFilterUtilityTest, SetUpstreamScheme) {
  {
    Upstream::MockClusterInfo cluster;
    Http::TestHeaderMapImpl headers;
    Network::MockTransportSocketFactory transport_socket_factory;
    EXPECT_CALL(cluster, transportSocketFactory()).WillOnce(ReturnRef(transport_socket_factory));
    EXPECT_CALL(transport_socket_factory, implementsSecureTransport()).WillOnce(Return(false));
    FilterUtility::setUpstreamScheme(headers, cluster);
    EXPECT_EQ("http", headers.get_(":scheme"));
  }
  {
    Upstream::MockClusterInfo cluster;
    Ssl::MockClientContext context;
    Http::TestHeaderMapImpl headers;
    Network::MockTransportSocketFactory transport_socket_factory;
    EXPECT_CALL(cluster, transportSocketFactory()).WillOnce(ReturnRef(transport_socket_factory));
    EXPECT_CALL(transport_socket_factory, implementsSecureTransport()).WillOnce(Return(true));
    FilterUtility::setUpstreamScheme(headers, cluster);
    EXPECT_EQ("https", headers.get_(":scheme"));
  }
}

TEST(RouterFilterUtilityTest, ShouldShadow) {
  {
    TestShadowPolicy policy;
    NiceMock<Runtime::MockLoader> runtime;
    EXPECT_CALL(runtime.snapshot_, featureEnabled(_, _, _, _)).Times(0);
    EXPECT_FALSE(FilterUtility::shouldShadow(policy, runtime, 5));
  }
  {
    TestShadowPolicy policy;
    policy.cluster_ = "cluster";
    NiceMock<Runtime::MockLoader> runtime;
    EXPECT_CALL(runtime.snapshot_, featureEnabled(_, _, _, _)).Times(0);
    EXPECT_TRUE(FilterUtility::shouldShadow(policy, runtime, 5));
  }
  {
    TestShadowPolicy policy;
    policy.cluster_ = "cluster";
    policy.runtime_key_ = "foo";
    NiceMock<Runtime::MockLoader> runtime;
    EXPECT_CALL(runtime.snapshot_, featureEnabled("foo", 0, 5, 10000)).WillOnce(Return(false));
    EXPECT_FALSE(FilterUtility::shouldShadow(policy, runtime, 5));
  }
  {
    TestShadowPolicy policy;
    policy.cluster_ = "cluster";
    policy.runtime_key_ = "foo";
    NiceMock<Runtime::MockLoader> runtime;
    EXPECT_CALL(runtime.snapshot_, featureEnabled("foo", 0, 5, 10000)).WillOnce(Return(true));
    EXPECT_TRUE(FilterUtility::shouldShadow(policy, runtime, 5));
  }
  // Use default value instead of runtime key.
  {
    TestShadowPolicy policy;
    envoy::type::FractionalPercent fractional_percent;
    fractional_percent.set_numerator(5);
    fractional_percent.set_denominator(envoy::type::FractionalPercent::TEN_THOUSAND);
    policy.cluster_ = "cluster";
    policy.runtime_key_ = "foo";
    policy.default_value_ = fractional_percent;
    NiceMock<Runtime::MockLoader> runtime;
    EXPECT_CALL(runtime.snapshot_,
                featureEnabled("foo", Matcher<const envoy::type::FractionalPercent&>(_), 3))
        .WillOnce(Return(true));
    EXPECT_TRUE(FilterUtility::shouldShadow(policy, runtime, 3));
  }
}

TEST_F(RouterTest, CanaryStatusTrue) {
  EXPECT_CALL(callbacks_.route_->route_entry_, timeout())
      .WillOnce(Return(std::chrono::milliseconds(0)));
  EXPECT_CALL(callbacks_.dispatcher_, createTimer_(_)).Times(0);

  NiceMock<Http::MockStreamEncoder> encoder;
  Http::StreamDecoder* response_decoder = nullptr;
  EXPECT_CALL(cm_.conn_pool_, newStream(_, _))
      .WillOnce(Invoke([&](Http::StreamDecoder& decoder, Http::ConnectionPool::Callbacks& callbacks)
                           -> Http::ConnectionPool::Cancellable* {
        response_decoder = &decoder;
        callbacks.onPoolReady(encoder, cm_.conn_pool_.host_, upstream_stream_info_);
        return nullptr;
      }));

  Http::TestHeaderMapImpl headers{{"x-envoy-upstream-alt-stat-name", "alt_stat"},
                                  {"x-envoy-internal", "true"}};
  HttpTestUtility::addDefaultHeaders(headers);
  router_.decodeHeaders(headers, true);

  Http::HeaderMapPtr response_headers(
      new Http::TestHeaderMapImpl{{":status", "200"},
                                  {"x-envoy-upstream-canary", "false"},
                                  {"x-envoy-virtual-cluster", "hello"}});
  ON_CALL(*cm_.conn_pool_.host_, canary()).WillByDefault(Return(true));
  response_decoder->decodeHeaders(std::move(response_headers), true);
  EXPECT_TRUE(verifyHostUpstreamStats(1, 0));

  EXPECT_EQ(1U,
            cm_.thread_local_cluster_.cluster_.info_->stats_store_.counter("canary.upstream_rq_200")
                .value());
}

TEST_F(RouterTest, CanaryStatusFalse) {
  EXPECT_CALL(callbacks_.route_->route_entry_, timeout())
      .WillOnce(Return(std::chrono::milliseconds(0)));
  EXPECT_CALL(callbacks_.dispatcher_, createTimer_(_)).Times(0);

  NiceMock<Http::MockStreamEncoder> encoder;
  Http::StreamDecoder* response_decoder = nullptr;
  EXPECT_CALL(cm_.conn_pool_, newStream(_, _))
      .WillOnce(Invoke([&](Http::StreamDecoder& decoder, Http::ConnectionPool::Callbacks& callbacks)
                           -> Http::ConnectionPool::Cancellable* {
        response_decoder = &decoder;
        callbacks.onPoolReady(encoder, cm_.conn_pool_.host_, upstream_stream_info_);
        return nullptr;
      }));

  Http::TestHeaderMapImpl headers{{"x-envoy-upstream-alt-stat-name", "alt_stat"},
                                  {"x-envoy-internal", "true"}};
  HttpTestUtility::addDefaultHeaders(headers);
  router_.decodeHeaders(headers, true);

  Http::HeaderMapPtr response_headers(
      new Http::TestHeaderMapImpl{{":status", "200"},
                                  {"x-envoy-upstream-canary", "false"},
                                  {"x-envoy-virtual-cluster", "hello"}});
  response_decoder->decodeHeaders(std::move(response_headers), true);
  EXPECT_TRUE(verifyHostUpstreamStats(1, 0));

  EXPECT_EQ(0U,
            cm_.thread_local_cluster_.cluster_.info_->stats_store_.counter("canary.upstream_rq_200")
                .value());
}

TEST_F(RouterTest, AutoHostRewriteEnabled) {
  NiceMock<Http::MockStreamEncoder> encoder;
  std::string req_host{"foo.bar.com"};

  Http::TestHeaderMapImpl incoming_headers;
  HttpTestUtility::addDefaultHeaders(incoming_headers);
  incoming_headers.Host()->value(req_host);

  cm_.conn_pool_.host_->hostname_ = "scooby.doo";
  Http::TestHeaderMapImpl outgoing_headers;
  HttpTestUtility::addDefaultHeaders(outgoing_headers);
  outgoing_headers.Host()->value(cm_.conn_pool_.host_->hostname_);

  EXPECT_CALL(callbacks_.route_->route_entry_, timeout())
      .WillOnce(Return(std::chrono::milliseconds(0)));

  EXPECT_CALL(cm_.conn_pool_, newStream(_, _))
      .WillOnce(Invoke([&](Http::StreamDecoder&, Http::ConnectionPool::Callbacks& callbacks)
                           -> Http::ConnectionPool::Cancellable* {
        callbacks.onPoolReady(encoder, cm_.conn_pool_.host_, upstream_stream_info_);
        return nullptr;
      }));

  // :authority header in the outgoing request should match the DNS name of
  // the selected upstream host
  EXPECT_CALL(encoder, encodeHeaders(HeaderMapEqualRef(&outgoing_headers), true))
      .WillOnce(Invoke([&](const Http::HeaderMap&, bool) -> void {
        encoder.stream_.resetStream(Http::StreamResetReason::RemoteReset);
      }));

  EXPECT_CALL(callbacks_.stream_info_, onUpstreamHostSelected(_))
      .WillOnce(Invoke([&](const Upstream::HostDescriptionConstSharedPtr host) -> void {
        EXPECT_EQ(host_address_, host->address());
      }));
  EXPECT_CALL(callbacks_.route_->route_entry_, autoHostRewrite()).WillOnce(Return(true));
  router_.decodeHeaders(incoming_headers, true);
}

TEST_F(RouterTest, AutoHostRewriteDisabled) {
  NiceMock<Http::MockStreamEncoder> encoder;
  std::string req_host{"foo.bar.com"};

  Http::TestHeaderMapImpl incoming_headers;
  HttpTestUtility::addDefaultHeaders(incoming_headers);
  incoming_headers.Host()->value(req_host);

  cm_.conn_pool_.host_->hostname_ = "scooby.doo";

  EXPECT_CALL(callbacks_.route_->route_entry_, timeout())
      .WillOnce(Return(std::chrono::milliseconds(0)));

  EXPECT_CALL(cm_.conn_pool_, newStream(_, _))
      .WillOnce(Invoke([&](Http::StreamDecoder&, Http::ConnectionPool::Callbacks& callbacks)
                           -> Http::ConnectionPool::Cancellable* {
        callbacks.onPoolReady(encoder, cm_.conn_pool_.host_, upstream_stream_info_);
        return nullptr;
      }));

  // :authority header in the outgoing request should match the :authority header of
  // the incoming request
  EXPECT_CALL(encoder, encodeHeaders(HeaderMapEqualRef(&incoming_headers), true))
      .WillOnce(Invoke([&](const Http::HeaderMap&, bool) -> void {
        encoder.stream_.resetStream(Http::StreamResetReason::RemoteReset);
      }));

  EXPECT_CALL(callbacks_.stream_info_, onUpstreamHostSelected(_))
      .WillOnce(Invoke([&](const Upstream::HostDescriptionConstSharedPtr host) -> void {
        EXPECT_EQ(host_address_, host->address());
      }));
  EXPECT_CALL(callbacks_.route_->route_entry_, autoHostRewrite()).WillOnce(Return(false));
  router_.decodeHeaders(incoming_headers, true);
}

TEST_F(RouterTest, UpstreamSocketOptionsReturnedEmpty) {
  EXPECT_CALL(callbacks_, getUpstreamSocketOptions())
      .WillOnce(Return(Network::Socket::OptionsSharedPtr()));

  auto options = router_.upstreamSocketOptions();

  EXPECT_EQ(options.get(), nullptr);
}

TEST_F(RouterTest, UpstreamSocketOptionsReturnedNonEmpty) {
  Network::Socket::OptionsSharedPtr to_return =
      Network::SocketOptionFactory::buildIpTransparentOptions();
  EXPECT_CALL(callbacks_, getUpstreamSocketOptions()).WillOnce(Return(to_return));

  auto options = router_.upstreamSocketOptions();

  EXPECT_EQ(to_return, options);
}

class WatermarkTest : public RouterTest {
public:
  void sendRequest(bool header_only_request = true, bool pool_ready = true) {
    EXPECT_CALL(callbacks_.route_->route_entry_, timeout())
        .WillOnce(Return(std::chrono::milliseconds(0)));
    EXPECT_CALL(callbacks_.dispatcher_, createTimer_(_)).Times(0);

    EXPECT_CALL(stream_, addCallbacks(_)).WillOnce(Invoke([&](Http::StreamCallbacks& callbacks) {
      stream_callbacks_ = &callbacks;
    }));
    EXPECT_CALL(encoder_, getStream()).WillOnce(ReturnRef(stream_));
    EXPECT_CALL(cm_.conn_pool_, newStream(_, _))
        .WillOnce(Invoke(
            [&](Http::StreamDecoder& decoder,
                Http::ConnectionPool::Callbacks& callbacks) -> Http::ConnectionPool::Cancellable* {
              response_decoder_ = &decoder;
              pool_callbacks_ = &callbacks;
              if (pool_ready) {
                callbacks.onPoolReady(encoder_, cm_.conn_pool_.host_, upstream_stream_info_);
              }
              return nullptr;
            }));
    HttpTestUtility::addDefaultHeaders(headers_);
    router_.decodeHeaders(headers_, header_only_request);
  }
  void sendResponse() {
    response_decoder_->decodeHeaders(
        Http::HeaderMapPtr{new Http::TestHeaderMapImpl{{":status", "200"}}}, true);
  }

  NiceMock<Http::MockStreamEncoder> encoder_;
  NiceMock<Http::MockStream> stream_;
  Http::StreamCallbacks* stream_callbacks_;
  Http::StreamDecoder* response_decoder_ = nullptr;
  Http::TestHeaderMapImpl headers_;
  Http::ConnectionPool::Callbacks* pool_callbacks_{nullptr};
};

TEST_F(WatermarkTest, DownstreamWatermarks) {
  sendRequest();

  stream_callbacks_->onAboveWriteBufferHighWatermark();
  EXPECT_EQ(1U, cm_.thread_local_cluster_.cluster_.info_->stats_store_
                    .counter("upstream_flow_control_backed_up_total")
                    .value());
  stream_callbacks_->onBelowWriteBufferLowWatermark();
  EXPECT_EQ(1U, cm_.thread_local_cluster_.cluster_.info_->stats_store_
                    .counter("upstream_flow_control_drained_total")
                    .value());

  sendResponse();
}

TEST_F(WatermarkTest, UpstreamWatermarks) {
  sendRequest(false);

  response_decoder_->decodeHeaders(
      Http::HeaderMapPtr{new Http::TestHeaderMapImpl{{":status", "200"}}}, false);

  ASSERT(callbacks_.callbacks_.begin() != callbacks_.callbacks_.end());
  Envoy::Http::DownstreamWatermarkCallbacks* watermark_callbacks = *callbacks_.callbacks_.begin();

  EXPECT_CALL(encoder_, getStream()).WillOnce(ReturnRef(stream_));
  EXPECT_CALL(stream_, readDisable(_));
  watermark_callbacks->onAboveWriteBufferHighWatermark();
  EXPECT_EQ(1U, cm_.thread_local_cluster_.cluster_.info_->stats_store_
                    .counter("upstream_flow_control_paused_reading_total")
                    .value());

  EXPECT_CALL(encoder_, getStream()).WillOnce(ReturnRef(stream_));
  EXPECT_CALL(stream_, readDisable(_));
  watermark_callbacks->onBelowWriteBufferLowWatermark();
  EXPECT_EQ(1U, cm_.thread_local_cluster_.cluster_.info_->stats_store_
                    .counter("upstream_flow_control_resumed_reading_total")
                    .value());

  Buffer::OwnedImpl data;
  EXPECT_CALL(encoder_, getStream()).Times(2).WillRepeatedly(ReturnRef(stream_));
  response_decoder_->decodeData(data, true);
}

TEST_F(WatermarkTest, FilterWatermarks) {
  EXPECT_CALL(callbacks_, decoderBufferLimit()).WillOnce(Return(10));
  router_.setDecoderFilterCallbacks(callbacks_);
  // Send the headers sans-fin, and don't flag the pool as ready.
  sendRequest(false, false);

  // Send 10 bytes of body to fill the 10 byte buffer.
  Buffer::OwnedImpl data("1234567890");
  router_.decodeData(data, false);
  EXPECT_EQ(0u, cm_.thread_local_cluster_.cluster_.info_->stats_store_
                    .counter("upstream_flow_control_backed_up_total")
                    .value());

  // Send one extra byte. This should cause the buffer to go over the limit and pause downstream
  // data.
  Buffer::OwnedImpl last_byte("!");
  router_.decodeData(last_byte, true);
  EXPECT_EQ(1U, cm_.thread_local_cluster_.cluster_.info_->stats_store_
                    .counter("upstream_flow_control_backed_up_total")
                    .value());

  // Now set up the downstream connection. The encoder will be given the buffered request body,
  // The mock invocation below drains it, and the buffer will go under the watermark limit again.
  EXPECT_EQ(0U, cm_.thread_local_cluster_.cluster_.info_->stats_store_
                    .counter("upstream_flow_control_drained_total")
                    .value());
  EXPECT_CALL(encoder_, encodeData(_, true))
      .WillOnce(Invoke([&](Buffer::Instance& data, bool) -> void { data.drain(data.length()); }));
  pool_callbacks_->onPoolReady(encoder_, cm_.conn_pool_.host_, upstream_stream_info_);
  EXPECT_EQ(1U, cm_.thread_local_cluster_.cluster_.info_->stats_store_
                    .counter("upstream_flow_control_drained_total")
                    .value());

  sendResponse();
} // namespace Router

// Same as RetryRequestNotComplete but with decodeData larger than the buffer
// limit, no retry will occur.
TEST_F(WatermarkTest, RetryRequestNotComplete) {
  EXPECT_CALL(callbacks_, decoderBufferLimit()).WillOnce(Return(10));
  router_.setDecoderFilterCallbacks(callbacks_);
  NiceMock<Http::MockStreamEncoder> encoder1;
  Http::StreamDecoder* response_decoder = nullptr;
  EXPECT_CALL(cm_.conn_pool_, newStream(_, _))
      .WillRepeatedly(Invoke(
          [&](Http::StreamDecoder& decoder,
              Http::ConnectionPool::Callbacks& callbacks) -> Http::ConnectionPool::Cancellable* {
            response_decoder = &decoder;
            callbacks.onPoolReady(encoder1, cm_.conn_pool_.host_, upstream_stream_info_);
            return nullptr;
          }));
  EXPECT_CALL(callbacks_.stream_info_,
              setResponseFlag(StreamInfo::ResponseFlag::UpstreamRemoteReset));
  EXPECT_CALL(callbacks_.stream_info_, onUpstreamHostSelected(_))
      .WillRepeatedly(Invoke([&](const Upstream::HostDescriptionConstSharedPtr& host) -> void {
        EXPECT_EQ(host_address_, host->address());
      }));

  Http::TestHeaderMapImpl headers{{"x-envoy-retry-on", "5xx"}, {"x-envoy-internal", "true"}};
  HttpTestUtility::addDefaultHeaders(headers);
  router_.decodeHeaders(headers, false);
  Buffer::OwnedImpl data("1234567890123");
  EXPECT_CALL(*router_.retry_state_, enabled()).Times(1).WillOnce(Return(true));
  EXPECT_CALL(*router_.retry_state_, shouldRetryHeaders(_, _)).Times(0);
  EXPECT_CALL(*router_.retry_state_, shouldRetryReset(_, _)).Times(0);
  // This will result in retry_state_ being deleted.
  router_.decodeData(data, false);

  // This should not trigger a retry as the retry state has been deleted.
  EXPECT_CALL(cm_.conn_pool_.host_->outlier_detector_,
              putResult(Upstream::Outlier::Result::LOCAL_ORIGIN_CONNECT_FAILED, _));
  encoder1.stream_.resetStream(Http::StreamResetReason::RemoteReset);
  EXPECT_EQ(callbacks_.details_, "upstream_reset_before_response_started{remote reset}");
}

class RouterTestChildSpan : public RouterTestBase {
public:
  RouterTestChildSpan() : RouterTestBase(true, false, Protobuf::RepeatedPtrField<std::string>{}) {}
};

// Make sure child spans start/inject/finish with a normal flow.
TEST_F(RouterTestChildSpan, BasicFlow) {
  EXPECT_CALL(callbacks_.route_->route_entry_, timeout())
      .WillOnce(Return(std::chrono::milliseconds(0)));
  EXPECT_CALL(callbacks_.dispatcher_, createTimer_(_)).Times(0);

  NiceMock<Http::MockStreamEncoder> encoder;
  Http::StreamDecoder* response_decoder = nullptr;
  Tracing::MockSpan* child_span{new Tracing::MockSpan()};
  EXPECT_CALL(cm_.conn_pool_, newStream(_, _))
      .WillOnce(Invoke([&](Http::StreamDecoder& decoder, Http::ConnectionPool::Callbacks& callbacks)
                           -> Http::ConnectionPool::Cancellable* {
        response_decoder = &decoder;
        EXPECT_CALL(*child_span, injectContext(_));
        callbacks.onPoolReady(encoder, cm_.conn_pool_.host_, upstream_stream_info_);
        return nullptr;
      }));

  Http::TestHeaderMapImpl headers;
  HttpTestUtility::addDefaultHeaders(headers);
  EXPECT_CALL(callbacks_.active_span_, spawnChild_(_, "router fake_cluster egress", _))
      .WillOnce(Return(child_span));
  EXPECT_CALL(callbacks_, tracingConfig());
  EXPECT_CALL(*child_span,
              setTag(Eq(Tracing::Tags::get().Component), Eq(Tracing::Tags::get().Proxy)));
  router_.decodeHeaders(headers, true);

  Http::HeaderMapPtr response_headers(new Http::TestHeaderMapImpl{{":status", "200"}});
  EXPECT_CALL(*child_span, finishSpan());
  response_decoder->decodeHeaders(std::move(response_headers), true);
}

// Make sure child spans start/inject/finish with a reset flow.
TEST_F(RouterTestChildSpan, ResetFlow) {
  EXPECT_CALL(callbacks_.route_->route_entry_, timeout())
      .WillOnce(Return(std::chrono::milliseconds(0)));
  EXPECT_CALL(callbacks_.dispatcher_, createTimer_(_)).Times(0);

  NiceMock<Http::MockStreamEncoder> encoder;
  Http::StreamDecoder* response_decoder = nullptr;
  Tracing::MockSpan* child_span{new Tracing::MockSpan()};
  EXPECT_CALL(cm_.conn_pool_, newStream(_, _))
      .WillOnce(Invoke([&](Http::StreamDecoder& decoder, Http::ConnectionPool::Callbacks& callbacks)
                           -> Http::ConnectionPool::Cancellable* {
        response_decoder = &decoder;
        EXPECT_CALL(*child_span, injectContext(_));
        callbacks.onPoolReady(encoder, cm_.conn_pool_.host_, upstream_stream_info_);
        return nullptr;
      }));

  Http::TestHeaderMapImpl headers;
  HttpTestUtility::addDefaultHeaders(headers);
  EXPECT_CALL(callbacks_.active_span_, spawnChild_(_, "router fake_cluster egress", _))
      .WillOnce(Return(child_span));
  EXPECT_CALL(callbacks_, tracingConfig());
  EXPECT_CALL(*child_span,
              setTag(Eq(Tracing::Tags::get().Component), Eq(Tracing::Tags::get().Proxy)));
  router_.decodeHeaders(headers, true);

  Http::HeaderMapPtr response_headers(new Http::TestHeaderMapImpl{{":status", "200"}});
  response_decoder->decodeHeaders(std::move(response_headers), false);

  EXPECT_CALL(*child_span, finishSpan());
  encoder.stream_.resetStream(Http::StreamResetReason::RemoteReset);
}

Protobuf::RepeatedPtrField<std::string> protobufStrList(const std::vector<std::string>& v) {
  Protobuf::RepeatedPtrField<std::string> res;
  for (auto& field : v) {
    *res.Add() = field;
  }

  return res;
}

class RouterTestStrictCheckOneHeader : public RouterTestBase,
                                       public testing::WithParamInterface<std::string> {
public:
  RouterTestStrictCheckOneHeader() : RouterTestBase(false, false, protobufStrList({GetParam()})){};
};

INSTANTIATE_TEST_SUITE_P(StrictHeaderCheck, RouterTestStrictCheckOneHeader,
                         testing::Values("x-envoy-upstream-rq-timeout-ms",
                                         "x-envoy-upstream-rq-per-try-timeout-ms",
                                         "x-envoy-max-retries", "x-envoy-retry-on",
                                         "x-envoy-retry-grpc-on"));

// Each test param instantiates a router that strict-checks one particular header.
// This test decodes a set of headers with invalid values and asserts that the
// strict header check only fails for the single header specified by the test param
TEST_P(RouterTestStrictCheckOneHeader, SingleInvalidHeader) {
  Http::TestHeaderMapImpl req_headers{
      {"X-envoy-Upstream-rq-timeout-ms", "10.0"},
      {"x-envoy-upstream-rq-per-try-timeout-ms", "1.0"},
      {"x-envoy-max-retries", "2.0"},
      {"x-envoy-retry-on", "5xx,cancelled"},            // 'cancelled' is an invalid entry
      {"x-envoy-retry-grpc-on", "cancelled, internal"}, // spaces are considered errors
  };
  HttpTestUtility::addDefaultHeaders(req_headers);
  auto checked_header = GetParam();

  EXPECT_CALL(callbacks_.stream_info_,
              setResponseFlag(StreamInfo::ResponseFlag::InvalidEnvoyRequestHeaders));

  EXPECT_CALL(callbacks_, encodeHeaders_(_, _))
      .WillOnce(Invoke([&](Http::HeaderMap& response_headers, bool end_stream) -> void {
        EXPECT_EQ(enumToInt(Http::Code::BadRequest),
                  Envoy::Http::Utility::getResponseStatus(response_headers));
        EXPECT_FALSE(end_stream);
      }));

  EXPECT_CALL(callbacks_, encodeData(_, _))
      .WillOnce(Invoke([&](Buffer::Instance& data, bool end_stream) -> void {
        EXPECT_THAT(data.toString(),
                    StartsWith(fmt::format("invalid header '{}' with value ", checked_header)));
        EXPECT_TRUE(end_stream);
      }));

  EXPECT_EQ(Http::FilterHeadersStatus::StopIteration, router_.decodeHeaders(req_headers, true));
  EXPECT_EQ(callbacks_.details_,
            fmt::format("request_headers_failed_strict_check{{{}}}", checked_header));
}

class RouterTestStrictCheckSomeHeaders
    : public RouterTestBase,
      public testing::WithParamInterface<std::vector<std::string>> {
public:
  RouterTestStrictCheckSomeHeaders() : RouterTestBase(false, false, protobufStrList(GetParam())){};
};

INSTANTIATE_TEST_SUITE_P(StrictHeaderCheck, RouterTestStrictCheckSomeHeaders,
                         testing::Values(std::vector<std::string>{"x-envoy-upstream-rq-timeout-ms",
                                                                  "x-envoy-max-retries"},
                                         std::vector<std::string>{}));

// Request has headers with invalid values, but headers are *excluded* from the
// set to which strict-checks apply. Assert that these headers are not rejected.
TEST_P(RouterTestStrictCheckSomeHeaders, IgnoreOmittedHeaders) {
  // Invalid, but excluded from the configured set of headers to strictly-check
  Http::TestHeaderMapImpl headers{
      {"x-envoy-upstream-rq-per-try-timeout-ms", "1.0"},
      {"x-envoy-upstream-rq-timeout-ms", "5000"},
      {"x-envoy-retry-on", "5xx,cancelled"},
  };
  HttpTestUtility::addDefaultHeaders(headers);

  expectResponseTimerCreate();
  EXPECT_EQ(Http::FilterHeadersStatus::StopIteration, router_.decodeHeaders(headers, true));
  router_.onDestroy();
}

const std::vector<std::string> SUPPORTED_STRICT_CHECKED_HEADERS = {
    "x-envoy-upstream-rq-timeout-ms", "x-envoy-upstream-rq-per-try-timeout-ms", "x-envoy-retry-on",
    "x-envoy-retry-grpc-on", "x-envoy-max-retries"};

class RouterTestStrictCheckAllHeaders
    : public RouterTestBase,
      public testing::WithParamInterface<std::tuple<std::string, std::string>> {
public:
  RouterTestStrictCheckAllHeaders()
      : RouterTestBase(false, false, protobufStrList(SUPPORTED_STRICT_CHECKED_HEADERS)){};
};

INSTANTIATE_TEST_SUITE_P(StrictHeaderCheck, RouterTestStrictCheckAllHeaders,
                         testing::Combine(testing::ValuesIn(SUPPORTED_STRICT_CHECKED_HEADERS),
                                          testing::ValuesIn(SUPPORTED_STRICT_CHECKED_HEADERS)));

// Each instance of this test configures a router to strict-validate all
// supported headers and asserts that a request with invalid values set for some
// *pair* of headers is rejected.
TEST_P(RouterTestStrictCheckAllHeaders, MultipleInvalidHeaders) {
  const auto& header1 = std::get<0>(GetParam());
  const auto& header2 = std::get<1>(GetParam());
  Http::TestHeaderMapImpl headers{{header1, "invalid"}, {header2, "invalid"}};
  HttpTestUtility::addDefaultHeaders(headers);

  EXPECT_CALL(callbacks_.stream_info_,
              setResponseFlag(StreamInfo::ResponseFlag::InvalidEnvoyRequestHeaders));

  EXPECT_CALL(callbacks_, encodeHeaders_(_, _))
      .WillOnce(Invoke([&](Http::HeaderMap& response_headers, bool end_stream) -> void {
        EXPECT_EQ(enumToInt(Http::Code::BadRequest),
                  Envoy::Http::Utility::getResponseStatus(response_headers));
        EXPECT_FALSE(end_stream);
      }));

  EXPECT_EQ(Http::FilterHeadersStatus::StopIteration, router_.decodeHeaders(headers, true));
  EXPECT_THAT(callbacks_.details_,
              StartsWith(fmt::format("request_headers_failed_strict_check{{")));
  router_.onDestroy();
}

// Request has headers with invalid values, but headers are *excluded* from the
// set to which strict-checks apply. Assert that these headers are not rejected.
TEST(RouterFilterUtilityTest, StrictCheckValidHeaders) {
  Http::TestHeaderMapImpl headers{
      {"X-envoy-Upstream-rq-timeout-ms", "100"},
      {"x-envoy-upstream-rq-per-try-timeout-ms", "100"},
      {"x-envoy-max-retries", "2"},
      {"not-checked", "always passes"},
      {"x-envoy-retry-on", "5xx,gateway-error,retriable-4xx,refused-stream,connect-failure,"
                           "retriable-status-codes,reset"},
      {"x-envoy-retry-grpc-on",
       "cancelled,internal,deadline-exceeded,resource-exhausted,unavailable"},
  };

  for (const auto& target : SUPPORTED_STRICT_CHECKED_HEADERS) {
    EXPECT_TRUE(
        FilterUtility::StrictHeaderChecker::checkHeader(headers, Http::LowerCaseString(target))
            .valid_)
        << fmt::format("'{}' should have passed strict validation", target);
  }

  Http::TestHeaderMapImpl failing_headers{
      {"X-envoy-Upstream-rq-timeout-ms", "10.0"},
      {"x-envoy-upstream-rq-per-try-timeout-ms", "1.0"},
      {"x-envoy-max-retries", "2.0"},
      {"x-envoy-retry-on", "5xx,cancelled"},            // 'cancelled' is an invalid entry
      {"x-envoy-retry-grpc-on", "cancelled, internal"}, // spaces are considered errors
  };

  for (const auto& target : SUPPORTED_STRICT_CHECKED_HEADERS) {
    EXPECT_FALSE(FilterUtility::StrictHeaderChecker::checkHeader(failing_headers,
                                                                 Http::LowerCaseString(target))
                     .valid_)
        << fmt::format("'{}' should have failed strict validation", target);
  }
}

} // namespace Router
} // namespace Envoy<|MERGE_RESOLUTION|>--- conflicted
+++ resolved
@@ -205,12 +205,8 @@
             [&](Http::StreamDecoder& decoder,
                 Http::ConnectionPool::Callbacks& callbacks) -> Http::ConnectionPool::Cancellable* {
               response_decoder_ = &decoder;
-<<<<<<< HEAD
+              EXPECT_CALL(callbacks_.dispatcher_, setTrackedObject(_)).Times(testing::AtLeast(2));
               callbacks.onPoolReady(original_encoder_, cm_.conn_pool_.host_, upstream_stream_info_);
-=======
-              EXPECT_CALL(callbacks_.dispatcher_, setTrackedObject(_)).Times(testing::AtLeast(2));
-              callbacks.onPoolReady(original_encoder_, cm_.conn_pool_.host_);
->>>>>>> dbb11fd6
               return nullptr;
             }));
     HttpTestUtility::addDefaultHeaders(default_request_headers_);
